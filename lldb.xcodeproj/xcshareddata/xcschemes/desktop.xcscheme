<?xml version="1.0" encoding="UTF-8"?>
<Scheme
   LastUpgradeVersion = "0720"
   version = "1.3">
   <BuildAction
      parallelizeBuildables = "YES"
      buildImplicitDependencies = "YES">
      <BuildActionEntries>
         <BuildActionEntry
            buildForTesting = "YES"
            buildForRunning = "YES"
            buildForProfiling = "YES"
            buildForArchiving = "YES"
            buildForAnalyzing = "YES">
            <BuildableReference
               BuildableIdentifier = "primary"
               BlueprintIdentifier = "26CEF3B114FD592B007286B2"
               BuildableName = "desktop"
               BlueprintName = "desktop"
               ReferencedContainer = "container:lldb.xcodeproj">
            </BuildableReference>
         </BuildActionEntry>
      </BuildActionEntries>
   </BuildAction>
   <TestAction
      buildConfiguration = "Debug"
      selectedDebuggerIdentifier = "Xcode.DebuggerFoundation.Debugger.LLDB"
      selectedLauncherIdentifier = "Xcode.DebuggerFoundation.Launcher.LLDB"
      shouldUseLaunchSchemeArgsEnv = "YES">
      <Testables>
      </Testables>
      <MacroExpansion>
         <BuildableReference
            BuildableIdentifier = "primary"
            BlueprintIdentifier = "26F5C26910F3D9A4009D5894"
            BuildableName = "lldb"
            BlueprintName = "lldb-tool"
            ReferencedContainer = "container:lldb.xcodeproj">
         </BuildableReference>
      </MacroExpansion>
      <AdditionalOptions>
      </AdditionalOptions>
   </TestAction>
   <LaunchAction
      buildConfiguration = "DebugClang"
      selectedDebuggerIdentifier = "Xcode.DebuggerFoundation.Debugger.LLDB"
      selectedLauncherIdentifier = "Xcode.DebuggerFoundation.Launcher.LLDB"
<<<<<<< HEAD
      launchStyle = "0"
=======
      launchStyle = "1"
>>>>>>> 074452e4
      useCustomWorkingDirectory = "NO"
      ignoresPersistentStateOnLaunch = "NO"
      debugDocumentVersioning = "YES"
      debugServiceExtension = "internal"
      allowLocationSimulation = "YES">
      <BuildableProductRunnable
         runnableDebuggingMode = "0">
         <BuildableReference
            BuildableIdentifier = "primary"
            BlueprintIdentifier = "26F5C26910F3D9A4009D5894"
            BuildableName = "lldb"
            BlueprintName = "lldb-tool"
            ReferencedContainer = "container:lldb.xcodeproj">
         </BuildableReference>
      </BuildableProductRunnable>
      <AdditionalOptions>
      </AdditionalOptions>
   </LaunchAction>
   <ProfileAction
      buildConfiguration = "Release"
      shouldUseLaunchSchemeArgsEnv = "YES"
      savedToolIdentifier = ""
      useCustomWorkingDirectory = "NO"
      debugDocumentVersioning = "YES">
      <MacroExpansion>
         <BuildableReference
            BuildableIdentifier = "primary"
            BlueprintIdentifier = "26CEF3B114FD592B007286B2"
            BuildableName = "desktop"
            BlueprintName = "desktop"
            ReferencedContainer = "container:lldb.xcodeproj">
         </BuildableReference>
      </MacroExpansion>
   </ProfileAction>
   <AnalyzeAction
      buildConfiguration = "Debug">
   </AnalyzeAction>
   <ArchiveAction
      buildConfiguration = "Release"
      revealArchiveInOrganizer = "YES">
   </ArchiveAction>
</Scheme><|MERGE_RESOLUTION|>--- conflicted
+++ resolved
@@ -45,11 +45,7 @@
       buildConfiguration = "DebugClang"
       selectedDebuggerIdentifier = "Xcode.DebuggerFoundation.Debugger.LLDB"
       selectedLauncherIdentifier = "Xcode.DebuggerFoundation.Launcher.LLDB"
-<<<<<<< HEAD
-      launchStyle = "0"
-=======
       launchStyle = "1"
->>>>>>> 074452e4
       useCustomWorkingDirectory = "NO"
       ignoresPersistentStateOnLaunch = "NO"
       debugDocumentVersioning = "YES"
