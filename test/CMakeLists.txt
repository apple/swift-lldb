function(add_python_test_target name test_script args comment)
  set(PYTHON_TEST_COMMAND
    ${PYTHON_EXECUTABLE}
    ${test_script}
    ${args}
    )

  add_custom_target(${name}
    COMMAND ${PYTHON_TEST_COMMAND} ${ARG_DEFAULT_ARGS}
    COMMENT "${comment}"
    DEPENDS ${LLDB_TEST_DEPS}
    USES_TERMINAL
    )
endfunction()

set(LLDB_TEST_DEPS lldb)

if(TARGET lldb-server)
  list(APPEND LLDB_TEST_DEPS lldb-server)
endif()
  
if(TARGET debugserver)
  list(APPEND LLDB_TEST_DEPS debugserver)
endif()

if(TARGET lldb-mi)
  list(APPEND LLDB_TEST_DEPS lldb-mi)
endif()

# The default architecture with which to compile test executables is the default LLVM target
# architecture, which itself defaults to the host architecture.
string(TOLOWER "${LLVM_TARGET_ARCH}" LLDB_DEFAULT_TEST_ARCH)
if( LLDB_DEFAULT_TEST_ARCH STREQUAL "host" )
  string(REGEX MATCH "^[^-]*" LLDB_DEFAULT_TEST_ARCH ${LLVM_HOST_TRIPLE})
endif ()

# Allow the user to override the default by setting LLDB_TEST_ARCH
set(LLDB_TEST_ARCH
	${LLDB_DEFAULT_TEST_ARCH}
	CACHE STRING "Specify the architecture to run LLDB tests as (x86|x64).  Determines whether tests are compiled with -m32 or -m64")

<<<<<<< HEAD
if(LLDB_TEST_CLANG)
  set(LLDB_TEST_COMPILER $<TARGET_FILE:clang>)
endif()

if(LLDB_TEST_SWIFT)
  set(LLDB_TEST_SWIFT_COMPILER $<TARGET_FILE:swift>c)
endif()

if(LLDB_TEST_SWIFT_COMPILER)
  set(SWIFT_TEST_ARGS --swift-compiler ${LLDB_TEST_SWIFT_COMPILER})
endif()

=======
>>>>>>> 1cabb361
# Users can override LLDB_TEST_USER_ARGS to specify arbitrary arguments to pass to the script
set(LLDB_TEST_USER_ARGS
  ""
  CACHE STRING "Specify additional arguments to pass to test runner. For example: '-C gcc -C clang -A i386 -A x86_64'")

set(LLDB_TEST_COMMON_ARGS
  --arch=${LLDB_TEST_ARCH}
  --executable $<TARGET_FILE:lldb>
  -s
  ${CMAKE_BINARY_DIR}/lldb-test-traces
  -S nm
  -u CXXFLAGS
  -u CFLAGS
<<<<<<< HEAD
  -C ${LLDB_TEST_COMPILER}
  ${SWIFT_TEST_ARGS}
=======
  -C ${LLDB_TEST_C_COMPILER}
>>>>>>> 1cabb361
  )

if ( CMAKE_SYSTEM_NAME MATCHES "Windows" )
  # All tests are currently flaky on Windows, so rerun them all once when they fail.
  set(LLDB_TEST_COMMON_ARGS ${LLDB_TEST_COMMON_ARGS} --rerun-all-issues)
  
  set(LLDB_TEST_DEBUG_TEST_CRASHES
    0
    CACHE BOOL "(Windows only) Enables debugging of tests in the test suite by showing the crash dialog when lldb crashes")

  set(LLDB_TEST_HIDE_CONSOLE_WINDOWS
    1
    CACHE BOOL "(Windows only) Hides the console window for an inferior when it is launched through the test suite")

  if (LLDB_TEST_DEBUG_TEST_CRASHES)
    set(LLDB_TEST_COMMON_ARGS ${LLDB_TEST_COMMON_ARGS} --enable-crash-dialog)
  endif()

  if (NOT LLDB_TEST_HIDE_CONSOLE_WINDOWS)
    set(LLDB_TEST_COMMON_ARGS ${LLDB_TEST_COMMON_ARGS} --show-inferior-console)
  endif()
endif()

if(LLDB_CODESIGN_IDENTITY)
  list(APPEND LLDB_TEST_COMMON_ARGS --codesign-identity "${LLDB_CODESIGN_IDENTITY}")
endif()

if(LLDB_BUILD_FRAMEWORK)
  list(APPEND LLDB_TEST_COMMON_ARGS --framework $<TARGET_FILE_DIR:liblldb>)
endif()

if (NOT ${CMAKE_SYSTEM_NAME} MATCHES "Windows|Darwin")
  list(APPEND LLDB_TEST_COMMON_ARGS
    --env ARCHIVER=${CMAKE_AR} --env OBJCOPY=${CMAKE_OBJCOPY})
endif()

if(CMAKE_HOST_APPLE)
  list(APPEND LLDB_TEST_COMMON_ARGS --server $<TARGET_FILE:debugserver>)
endif()

set(LLDB_DOTEST_ARGS ${LLDB_TEST_COMMON_ARGS};${LLDB_TEST_USER_ARGS})

add_python_test_target(check-lldb-single
  ${LLDB_SOURCE_DIR}/test/dotest.py
  "--no-multiprocess;${LLDB_DOTEST_ARGS}"
  "Testing LLDB with args: ${LLDB_DOTEST_ARGS}"
  )

# If tests crash cause LLDB to crash, or things are otherwise unstable, or if machine-parsable
# output is desired (i.e. in continuous integration contexts) check-lldb-single is a better target.
add_python_test_target(check-lldb
  ${LLDB_SOURCE_DIR}/test/dotest.py
  "-q;${LLDB_DOTEST_ARGS}"
  "Testing LLDB (parallel execution, with a separate subprocess per test)"
  )

add_custom_target(lldb-test-depends DEPENDS ${LLDB_TEST_DEPENDS})
# This will add LLDB's test dependencies to the depenednecies for check-all and
# include them in the test-depends target.
set_property(GLOBAL APPEND PROPERTY LLVM_LIT_DEPENDS ${ARG_DEPENDS})<|MERGE_RESOLUTION|>--- conflicted
+++ resolved
@@ -39,7 +39,6 @@
 	${LLDB_DEFAULT_TEST_ARCH}
 	CACHE STRING "Specify the architecture to run LLDB tests as (x86|x64).  Determines whether tests are compiled with -m32 or -m64")
 
-<<<<<<< HEAD
 if(LLDB_TEST_CLANG)
   set(LLDB_TEST_COMPILER $<TARGET_FILE:clang>)
 endif()
@@ -52,8 +51,6 @@
   set(SWIFT_TEST_ARGS --swift-compiler ${LLDB_TEST_SWIFT_COMPILER})
 endif()
 
-=======
->>>>>>> 1cabb361
 # Users can override LLDB_TEST_USER_ARGS to specify arbitrary arguments to pass to the script
 set(LLDB_TEST_USER_ARGS
   ""
@@ -67,12 +64,8 @@
   -S nm
   -u CXXFLAGS
   -u CFLAGS
-<<<<<<< HEAD
-  -C ${LLDB_TEST_COMPILER}
+  -C ${LLDB_TEST_C_COMPILER}
   ${SWIFT_TEST_ARGS}
-=======
-  -C ${LLDB_TEST_C_COMPILER}
->>>>>>> 1cabb361
   )
 
 if ( CMAKE_SYSTEM_NAME MATCHES "Windows" )
