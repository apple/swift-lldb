--- conflicted
+++ resolved
@@ -52,8 +52,6 @@
   set(LLDB_TEST_COMPILER $<TARGET_FILE:clang>)
 endif()
 
-<<<<<<< HEAD
-=======
 if(LLDB_TEST_SWIFT)
   set(LLDB_TEST_SWIFT_COMPILER $<TARGET_FILE:swift>c)
 endif()
@@ -62,7 +60,6 @@
   set(SWIFT_TEST_ARGS --swift-compiler ${LLDB_TEST_SWIFT_COMPILER})
 endif()
 
->>>>>>> 24f4965f
 # Users can override LLDB_TEST_USER_ARGS to specify arbitrary arguments to pass to the script
 set(LLDB_TEST_USER_ARGS
   "${LLDB_TEST_USER_ARGS_New}"
