--- conflicted
+++ resolved
@@ -147,7 +147,6 @@
 add_dependencies(check-lldb lldb-test-deps)
 set_target_properties(check-lldb PROPERTIES FOLDER "lldb misc")
 
-<<<<<<< HEAD
 # If we're building with an in-tree clang, then list clang as a dependency
 # to run tests.
 if (TARGET clang)
@@ -159,8 +158,6 @@
   add_dependencies(check-lldb lldb-framework)
 endif()
 
-=======
->>>>>>> 6de08ea5
 # LLD is required to link test executables on Windows.
 if (CMAKE_SYSTEM_NAME MATCHES "Windows")
   if (TARGET lld)
