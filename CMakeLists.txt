--- conflicted
+++ resolved
@@ -106,8 +106,6 @@
   # This works with standalone builds as they import the clang target.
   if(TARGET clang)
     list(APPEND LLDB_TEST_DEPS clang)
-<<<<<<< HEAD
-=======
     if(APPLE)
       # If we build clang, we should build libcxx.
       # FIXME: Standalone builds should import the cxx target as well.
@@ -121,7 +119,6 @@
         list(APPEND LLDB_TEST_DEPS cxx)
       endif()
     endif()
->>>>>>> 46a50cac
   endif()
 
   if(TARGET dsymutil)
