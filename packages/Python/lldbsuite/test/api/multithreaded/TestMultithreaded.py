"""Test the lldb public C++ api breakpoint callbacks."""

from __future__ import print_function

# __package__ = "lldbsuite.test"


import os, re
from lldbsuite.test.lldbtest import *
import lldbsuite.test.lldbutil as lldbutil
import subprocess
import unittest2

@unittest2.skip("rdar://problem/23640718")  # sometimes causing TIMEOUT
class SBBreakpointCallbackCase(TestBase):

    mydir = TestBase.compute_mydir(__file__)

    @skipIfRemote
    @skipIfNoSBHeaders
    @skipIfWindows # clang-cl does not support throw or catch (llvm.org/pr24538)
    def test_breakpoint_callback(self):
        """Test the that SBBreakpoint callback is invoked when a breakpoint is hit. """
        self.build_and_test('driver.cpp test_breakpoint_callback.cpp',
                            'test_breakpoint_callback')

    @skipIfRemote
    @skipIfNoSBHeaders
    @skipIfWindows # clang-cl does not support throw or catch (llvm.org/pr24538)
    @expectedFlakeyFreeBSD
    def test_sb_api_listener_event_description(self):
        """ Test the description of an SBListener breakpoint event is valid."""
        self.build_and_test('driver.cpp listener_test.cpp test_listener_event_description.cpp',
                            'test_listener_event_description')
        pass

    @skipIfRemote
    @skipIfNoSBHeaders
    @skipIfWindows # clang-cl does not support throw or catch (llvm.org/pr24538)
    @expectedFlakeyFreeBSD
    @expectedFlakeyLinux # Driver occasionally returns '1' as exit status
    @expectedFailureAll("llvm.org/pr23139", oslist=["linux"], compiler="gcc", compiler_version=[">=","4.9"], archs=["x86_64"])
    def test_sb_api_listener_event_process_state(self):
        """ Test that a registered SBListener receives events when a process
            changes state.
        """
        self.build_and_test('driver.cpp listener_test.cpp test_listener_event_process_state.cpp',
                            'test_listener_event_process_state')
        pass


    @skipIfRemote
    @skipIfNoSBHeaders
    @skipIfWindows # clang-cl does not support throw or catch (llvm.org/pr24538)
    @expectedFlakeyFreeBSD
<<<<<<< HEAD
    @expectedFailureAll("llvm.org/pr23139", oslist=["linux"], compiler="gcc", compiler_version=[">=","4.8"], archs=["x86_64"])
    @expectedFailureLinux("<rdar://problem/23345681>") # sometimes failing on clang 3.6 as well.
=======
>>>>>>> d9db0bf5
    def test_sb_api_listener_resume(self):
        """ Test that a process can be resumed from a non-main thread. """
        self.build_and_test('driver.cpp listener_test.cpp test_listener_resume.cpp',
                            'test_listener_resume')
        pass

    def build_and_test(self, sources, test_name, args = None):
        """ Build LLDB test from sources, and run expecting 0 exit code """

        # These tests link against host lldb API.
        # Compiler's target triple must match liblldb triple
        # because remote is disabled, we can assume that the os is the same
        # still need to check architecture
        if self.getLldbArchitecture() != self.getArchitecture():
            self.skipTest("This test is only run if the target arch is the same as the lldb binary arch")

        self.inferior = 'inferior_program'
        self.buildProgram('inferior.cpp', self.inferior)
        self.addTearDownHook(lambda: os.remove(self.inferior))

        self.buildDriver(sources, test_name)
        self.addTearDownHook(lambda: os.remove(test_name))

        test_exe = os.path.join(os.getcwd(), test_name)
        self.signBinary(test_exe)
        exe = [test_exe, self.inferior]

        env = {self.dylibPath : self.getLLDBLibraryEnvVal()}
        if self.TraceOn():
            print("Running test %s" % " ".join(exe))
            check_call(exe, env=env)
        else:
            with open(os.devnull, 'w') as fnull:
                check_call(exe, env=env, stdout=fnull, stderr=fnull)

    def build_program(self, sources, program):
        return self.buildDriver(sources, program)<|MERGE_RESOLUTION|>--- conflicted
+++ resolved
@@ -53,11 +53,6 @@
     @skipIfNoSBHeaders
     @skipIfWindows # clang-cl does not support throw or catch (llvm.org/pr24538)
     @expectedFlakeyFreeBSD
-<<<<<<< HEAD
-    @expectedFailureAll("llvm.org/pr23139", oslist=["linux"], compiler="gcc", compiler_version=[">=","4.8"], archs=["x86_64"])
-    @expectedFailureLinux("<rdar://problem/23345681>") # sometimes failing on clang 3.6 as well.
-=======
->>>>>>> d9db0bf5
     def test_sb_api_listener_resume(self):
         """ Test that a process can be resumed from a non-main thread. """
         self.build_and_test('driver.cpp listener_test.cpp test_listener_resume.cpp',
