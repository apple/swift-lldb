--- conflicted
+++ resolved
@@ -461,34 +461,6 @@
     lldbtest_config.codesign_identity = args.codesign_identity
 
 
-<<<<<<< HEAD
-def getXcodeOutputPaths(lldbRootDirectory):
-    result = []
-
-    # These are for xcode build directories.
-    xcode3_build_dir = ['build']
-    xcode4_build_dir = ['build', 'lldb', 'Build', 'Products']
-
-    configurations = [
-        ['DebugPresubmission'],
-        ['Debug'],
-        ['DebugClang'],
-        ['Release'],
-        ['BuildAndIntegration'],
-        ['CustomSwift-Debug'],
-        ['CustomSwift-Release']]
-    xcode_build_dirs = [xcode3_build_dir, xcode4_build_dir]
-    for configuration in configurations:
-        for xcode_build_dir in xcode_build_dirs:
-            outputPath = os.path.join(
-                lldbRootDirectory, *(xcode_build_dir + configuration))
-            result.append(outputPath)
-
-    return result
-
-
-=======
->>>>>>> db584650
 def setupTestResults():
     """Sets up test results-related objects based on arg settings."""
     # Setup the results formatter configuration.
@@ -515,66 +487,6 @@
             atexit.register(formatter_spec.cleanup_func)
 
 
-<<<<<<< HEAD
-def getOutputPaths(lldbRootDirectory):
-    """
-    Returns typical build output paths for the lldb executable
-
-    lldbDirectory - path to the root of the lldb svn/git repo
-    """
-    result = []
-
-    if sys.platform == 'darwin':
-        result.extend(getXcodeOutputPaths(lldbRootDirectory))
-
-    # cmake builds?  look for build or build/host folder next to llvm directory
-    # lldb is located in llvm/tools/lldb so we need to go up three levels
-    llvmParentDir = os.path.abspath(
-        os.path.join(
-            lldbRootDirectory,
-            os.pardir,
-            os.pardir,
-            os.pardir))
-    result.append(os.path.join(llvmParentDir, 'build', 'bin'))
-    result.append(os.path.join(llvmParentDir, 'build', 'host', 'bin'))
-
-    # some cmake developers keep their build directory beside their lldb
-    # directory
-    lldbParentDir = os.path.abspath(os.path.join(lldbRootDirectory, os.pardir))
-    result.append(os.path.join(lldbParentDir, 'build', 'bin'))
-    result.append(os.path.join(lldbParentDir, 'build', 'host', 'bin'))
-
-    # linux swiftie build
-    # TODO: add more configurations
-    configurations = ['Ninja-DebugAssert', 'Ninja-RelWithDebInfoAssert']
-    for configuration in configurations:
-        result.append(
-            os.path.join(
-                lldbParentDir,
-                'build',
-                configuration,
-                'lldb-linux-x86_64',
-                'bin'))
-
-    # osx swiftie build
-    configurations = [['Ninja-DebugAssert',
-                       'CustomSwift-Debug'],
-                      ['Ninja-RelWithDebInfoAssert',
-                       'CustomSwift-Release']]  # TODO: add more configurations
-    for configuration in configurations:
-        result.append(
-            os.path.join(
-                lldbParentDir,
-                'build',
-                configuration[0],
-                'lldb-macosx-x86_64',
-                configuration[1]))
-
-    return result
-
-
-=======
->>>>>>> db584650
 def setupSysPath():
     """
     Add LLDB.framework/Resources/Python to the search paths for modules.
