"""
A simple testing framework for lldb using python's unit testing framework.

Tests for lldb are written as python scripts which take advantage of the script
bridging provided by LLDB.framework to interact with lldb core.

A specific naming pattern is followed by the .py script to be recognized as
a module which implements a test scenario, namely, Test*.py.

To specify the directories where "Test*.py" python test scripts are located,
you need to pass in a list of directory names.  By default, the current
working directory is searched if nothing is specified on the command line.

Type:

./dotest.py -h

for available options.
"""

from __future__ import absolute_import
from __future__ import print_function

# System modules
import atexit
import importlib
import os
import errno
import platform
import signal
import socket
import subprocess
import sys
import inspect

# Third-party modules
import six
import unittest2

# LLDB Modules
import lldbsuite
from . import configuration
from . import dotest_args
from . import lldbtest_config
from . import test_categories
from . import result_formatter
from . import test_result
from .result_formatter import EventBuilder
from ..support import seven

def is_exe(fpath):
    """Returns true if fpath is an executable."""
    return os.path.isfile(fpath) and os.access(fpath, os.X_OK)

def which(program):
    """Returns the full path to a program; None otherwise."""
    fpath, fname = os.path.split(program)
    if fpath:
        if is_exe(program):
            return program
    else:
        for path in os.environ["PATH"].split(os.pathsep):
            exe_file = os.path.join(path, program)
            if is_exe(exe_file):
                return exe_file
    return None

class _WritelnDecorator(object):
    """Used to decorate file-like objects with a handy 'writeln' method"""
    def __init__(self,stream):
        self.stream = stream

    def __getattr__(self, attr):
        if attr in ('stream', '__getstate__'):
            raise AttributeError(attr)
        return getattr(self.stream,attr)

    def writeln(self, arg=None):
        if arg:
            self.write(arg)
        self.write('\n') # text-mode streams translate to \r\n if needed

#
# Global variables:
#
<<<<<<< HEAD

# The test suite.
suite = unittest2.TestSuite()

# By default, benchmarks tests are not run.
just_do_benchmarks_test = False

dont_do_dsym_test = False
dont_do_dwarf_test = False
dont_do_dwo_test = False

# The blacklist is optional (-b blacklistFile) and allows a central place to skip
# testclass's and/or testclass.testmethod's.
blacklist = None

# The dictionary as a result of sourcing blacklistFile.
blacklistConfig = {}

# The list of categories we said we care about
categoriesList = None
# set to true if we are going to use categories for cherry-picking test cases
useCategories = False
# Categories we want to skip
skipCategories = []
# use this to track per-category failures
failuresPerCategory = {}

# The path to LLDB.framework is optional.
lldbFrameworkPath = None

# The config file is optional.
configFile = None

# Test suite repeat count.  Can be overwritten with '-# count'.
count = 1

# The dictionary as a result of sourcing configFile.
config = {}
# The pre_flight and post_flight functions come from reading a config file.
pre_flight = None
post_flight = None
# So do the lldbtest_remote_sandbox and lldbtest_remote_shell_template variables.
lldbtest_remote_sandbox = None
lldbtest_remote_shell_template = None

# The 'archs' and 'compilers' can be specified via either command line or configFile,
# with the command line overriding the configFile.  The corresponding options can be
# specified more than once. For example, "-A x86_64 -A i386" => archs=['x86_64', 'i386']
# and "-C gcc -C clang" => compilers=['gcc', 'clang'].
archs = None        # Must be initialized after option parsing
compilers = None    # Must be initialized after option parsing
swiftCompiler = None
swiftLibrary = None

# The arch might dictate some specific CFLAGS to be passed to the toolchain to build
# the inferior programs.  The global variable cflags_extras provides a hook to do
# just that.
cflags_extras = ''

# Dump the Python sys.path variable.  Use '-D' to dump sys.path.
dumpSysPath = False

# Full path of the benchmark executable, as specified by the '-e' option.
bmExecutable = None
# The breakpoint specification of bmExecutable, as specified by the '-x' option.
bmBreakpointSpec = None
# The benchmark iteration count, as specified by the '-y' option.
bmIterationCount = -1

# By default, don't exclude any directories.  Use '-X' to add one excluded directory.
excluded = set(['.svn', '.git'])

# By default, failfast is False.  Use '-F' to overwrite it.
failfast = False

# The filters (testclass.testmethod) used to admit tests into our test suite.
filters = []

# The runhooks is a list of lldb commands specifically for the debugger.
# Use '-k' to specify a runhook.
runHooks = []

# If '-g' is specified, the filterspec is not exclusive.  If a test module does
# not contain testclass.testmethod which matches the filterspec, the whole test
# module is still admitted into our test suite.  fs4all flag defaults to True.
fs4all = True

# Ignore the build search path relative to this script to locate the lldb.py module.
ignore = False

# By default, we do not skip build and cleanup.  Use '-S' option to override.
skip_build_and_cleanup = False

# By default, we skip long running test case.  Use '-l' option to override.
skip_long_running_test = True

# By default, we print the build dir, lldb version, and svn info.  Use '-n' option to
# turn it off.
noHeaders = False

# Parsable mode silences headers, and any other output this script might generate, and instead
# prints machine-readable output similar to what clang tests produce.
parsable = False

# The regular expression pattern to match against eligible filenames as our test cases.
regexp = None

# By default, tests are executed in place and cleanups are performed afterwards.
# Use '-r dir' option to relocate the tests and their intermediate files to a
# different directory and to forgo any cleanups.  The directory specified must
# not exist yet.
rdir = None

# By default, recorded session info for errored/failed test are dumped into its
# own file under a session directory named after the timestamp of the test suite
# run.  Use '-s session-dir-name' to specify a specific dir name.
sdir_name = None

# Set this flag if there is any session info dumped during the test run.
sdir_has_content = False

# svn_info stores the output from 'svn info lldb.base.dir'.
svn_info = ''

# svn_silent means do not try to obtain svn status
svn_silent = True

# Default verbosity is 0.
verbose = 1

# Set to True only if verbose is 0 and LLDB trace mode is off.
progress_bar = False

# By default, search from the script directory.
# We can't use sys.path[0] to determine the script directory
# because it doesn't work under a debugger
testdirs = [ os.path.dirname(os.path.realpath(__file__)) ]

# Separator string.
separator = '-' * 70

failed = False

# LLDB Remote platform setting
lldb_platform_name = None
lldb_platform_url = None
lldb_platform_working_dir = None

# Parallel execution settings
is_inferior_test_runner = False
multiprocess_test_subdir = None
num_threads = None
output_on_success = False
no_multiprocess_test_runner = False
test_runner_name = None

# Test results handling globals
results_filename = None
results_port = None
results_file_object = None
results_formatter_name = None
results_formatter_object = None
results_formatter_options = None

# The names of all tests. Used to assert we don't have two tests with the same base name.
all_tests = set()

=======
>>>>>>> d9db0bf5
def usage(parser):
    parser.print_help()
    if configuration.verbose > 0:
        print("""
Examples:

This is an example of using the -f option to pinpoint to a specific test class
and test method to be run:

$ ./dotest.py -f ClassTypesTestCase.test_with_dsym_and_run_command
----------------------------------------------------------------------
Collected 1 test

test_with_dsym_and_run_command (TestClassTypes.ClassTypesTestCase)
Test 'frame variable this' when stopped on a class constructor. ... ok

----------------------------------------------------------------------
Ran 1 test in 1.396s

OK

And this is an example of using the -p option to run a single file (the filename
matches the pattern 'ObjC' and it happens to be 'TestObjCMethods.py'):

$ ./dotest.py -v -p ObjC
----------------------------------------------------------------------
Collected 4 tests

test_break_with_dsym (TestObjCMethods.FoundationTestCase)
Test setting objc breakpoints using '_regexp-break' and 'breakpoint set'. ... ok
test_break_with_dwarf (TestObjCMethods.FoundationTestCase)
Test setting objc breakpoints using '_regexp-break' and 'breakpoint set'. ... ok
test_data_type_and_expr_with_dsym (TestObjCMethods.FoundationTestCase)
Lookup objective-c data types and evaluate expressions. ... ok
test_data_type_and_expr_with_dwarf (TestObjCMethods.FoundationTestCase)
Lookup objective-c data types and evaluate expressions. ... ok

----------------------------------------------------------------------
Ran 4 tests in 16.661s

OK

Running of this script also sets up the LLDB_TEST environment variable so that
individual test cases can locate their supporting files correctly.  The script
tries to set up Python's search paths for modules by looking at the build tree
relative to this script.  See also the '-i' option in the following example.

Finally, this is an example of using the lldb.py module distributed/installed by
Xcode4 to run against the tests under the 'forward' directory, and with the '-w'
option to add some delay between two tests.  It uses ARCH=x86_64 to specify that
as the architecture and CC=clang to specify the compiler used for the test run:

$ PYTHONPATH=/Xcode4/Library/PrivateFrameworks/LLDB.framework/Versions/A/Resources/Python ARCH=x86_64 CC=clang ./dotest.py -v -w -i forward

Session logs for test failures/errors will go into directory '2010-11-11-13_56_16'
----------------------------------------------------------------------
Collected 2 tests

test_with_dsym_and_run_command (TestForwardDeclaration.ForwardDeclarationTestCase)
Display *bar_ptr when stopped on a function with forward declaration of struct bar. ... ok
test_with_dwarf_and_run_command (TestForwardDeclaration.ForwardDeclarationTestCase)
Display *bar_ptr when stopped on a function with forward declaration of struct bar. ... ok

----------------------------------------------------------------------
Ran 2 tests in 5.659s

OK

The 'Session ...' verbiage is recently introduced (see also the '-s' option) to
notify the directory containing the session logs for test failures or errors.
In case there is any test failure/error, a similar message is appended at the
end of the stderr output for your convenience.

ENABLING LOGS FROM TESTS

Option 1:

Writing logs into different files per test case::

This option is particularly useful when multiple dotest instances are created
by dosep.py

$ ./dotest.py --channel "lldb all"

$ ./dotest.py --channel "lldb all" --channel "gdb-remote packets"

These log files are written to:

<session-dir>/<test-id>-host.log (logs from lldb host process)
<session-dir>/<test-id>-server.log (logs from debugserver/lldb-server)
<session-dir>/<test-id>-<test-result>.log (console logs)

By default, logs from successful runs are deleted.  Use the --log-success flag
to create reference logs for debugging.

$ ./dotest.py --log-success

Option 2: (DEPRECATED)

The following options can only enable logs from the host lldb process.
Only categories from the "lldb" or "gdb-remote" channels can be enabled
They also do not automatically enable logs in locally running debug servers.
Also, logs from all test case are written into each log file

o LLDB_LOG: if defined, specifies the log file pathname for the 'lldb' subsystem
  with a default option of 'event process' if LLDB_LOG_OPTION is not defined.

o GDB_REMOTE_LOG: if defined, specifies the log file pathname for the
  'process.gdb-remote' subsystem with a default option of 'packets' if
  GDB_REMOTE_LOG_OPTION is not defined.

""")
    sys.exit(0)

def parseOptionsAndInitTestdirs():
    """Initialize the list of directories containing our unittest scripts.

    '-h/--help as the first option prints out usage info and exit the program.
    """

<<<<<<< HEAD
    global just_do_benchmarks_test
    global dont_do_dsym_test
    global dont_do_dwarf_test
    global dont_do_dwo_test
    global blacklist
    global blacklistConfig
    global categoriesList
    global validCategories
    global useCategories
    global skipCategories
    global lldbFrameworkPath
    global configFile
    global archs
    global compilers
    global swiftCompiler
    global swiftLibrary
    global count
    global dumpSysPath
    global bmExecutable
    global bmBreakpointSpec
    global bmIterationCount
    global failfast
    global filters
    global fs4all
    global ignore
    global progress_bar
    global runHooks
    global skip_build_and_cleanup
    global skip_long_running_test
    global noHeaders
    global parsable
    global regexp
    global rdir
    global sdir_name
    global svn_silent
    global verbose
    global testdirs
    global lldb_platform_name
    global lldb_platform_url
    global lldb_platform_working_dir
    global setCrashInfoHook
    global is_inferior_test_runner
    global multiprocess_test_subdir
    global num_threads
    global output_on_success
    global no_multiprocess_test_runner
    global test_runner_name
    global results_filename
    global results_formatter_name
    global results_formatter_options
    global results_port

=======
>>>>>>> d9db0bf5
    do_help = False

    platform_system = platform.system()
    platform_machine = platform.machine()

    parser = dotest_args.create_parser()
    args = dotest_args.parse_args(parser, sys.argv[1:])

    if args.unset_env_varnames:
        for env_var in args.unset_env_varnames:
            if env_var in os.environ:
                # From Python Doc: When unsetenv() is supported, deletion of items in os.environ
                # is automatically translated into a corresponding call to unsetenv().
                del os.environ[env_var]
                #os.unsetenv(env_var)

    if args.set_env_vars:
        for env_var in args.set_env_vars:
            parts = env_var.split('=', 1)
            if len(parts) == 1:
                os.environ[parts[0]] = ""
            else:
                os.environ[parts[0]] = parts[1]

    # only print the args if being verbose (and parsable is off)
    if args.v and not args.q:
        print(sys.argv)

    if args.h:
        do_help = True

    if args.compilers:
        configuration.compilers = args.compilers
    else:
        # Use a compiler appropriate appropriate for the Apple SDK if one was specified
        if platform_system == 'Darwin' and args.apple_sdk:
            configuration.compilers = [seven.get_command_output('xcrun -sdk "%s" -find clang 2> /dev/null' % (args.apple_sdk))]
        else:
            # 'clang' on ubuntu 14.04 is 3.4 so we try clang-3.5 first
            candidateCompilers = ['clang-3.5', 'clang', 'gcc']
            for candidate in candidateCompilers:
                if which(candidate):
                    configuration.compilers = [candidate]
                    break

    if args.channels:
        lldbtest_config.channels = args.channels

    if args.log_success:
        lldbtest_config.log_success = args.log_success

    # Set SDKROOT if we are using an Apple SDK
    if platform_system == 'Darwin' and args.apple_sdk:
        os.environ['SDKROOT'] = seven.get_command_output('xcrun --sdk "%s" --show-sdk-path 2> /dev/null' % (args.apple_sdk))

    if args.archs:
        configuration.archs = args.archs
        for arch in configuration.archs:
            if arch.startswith('arm') and platform_system == 'Darwin' and not args.apple_sdk:
                os.environ['SDKROOT'] = seven.get_command_output('xcrun --sdk iphoneos.internal --show-sdk-path 2> /dev/null')
                if not os.path.exists(os.environ['SDKROOT']):
                    os.environ['SDKROOT'] = seven.get_command_output('xcrun --sdk iphoneos --show-sdk-path 2> /dev/null')
    else:
        configuration.archs = [platform_machine]

    if args.categoriesList:
        configuration.categoriesList = set(test_categories.validate(args.categoriesList, False))
        configuration.useCategories = True
    else:
        configuration.categoriesList = []

    if args.skipCategories:
<<<<<<< HEAD
        skipCategories = test_categories.validate(args.skipCategories, False)

    if args.swiftcompiler:
        swiftCompiler = args.swiftcompiler

    if args.swiftlibrary:
        swiftLibrary = args.swiftlibrary

    if args.D:
        dumpSysPath = True
=======
        configuration.skipCategories = test_categories.validate(args.skipCategories, False)
>>>>>>> d9db0bf5

    if args.E:
        cflags_extras = args.E
        os.environ['CFLAGS_EXTRAS'] = cflags_extras

    if args.d:
        sys.stdout.write("Suspending the process %d to wait for debugger to attach...\n" % os.getpid())
        sys.stdout.flush()
        os.kill(os.getpid(), signal.SIGSTOP)

    if args.f:
        if any([x.startswith('-') for x in args.f]):
            usage(parser)
        configuration.filters.extend(args.f)
        # Shut off multiprocessing mode when additional filters are specified.
        # The rational is that the user is probably going after a very specific
        # test and doesn't need a bunch of parallel test runners all looking for
        # it in a frenzy.  Also, '-v' now spits out all test run output even
        # on success, so the standard recipe for redoing a failing test (with -v
        # and a -f to filter to the specific test) now causes all test scanning
        # (in parallel) to print results for do-nothing runs in a very distracting
        # manner.  If we really need filtered parallel runs in the future, consider
        # adding a --no-output-on-success that prevents -v from setting
        # output-on-success.
        configuration.no_multiprocess_test_runner = True

    if args.l:
        configuration.skip_long_running_test = False

    if args.framework:
        configuration.lldbFrameworkPath = args.framework

    if args.executable:
        lldbtest_config.lldbExec = args.executable

    if args.p:
        if args.p.startswith('-'):
            usage(parser)
        configuration.regexp = args.p

    if args.q:
        configuration.parsable = True

    if args.s:
        if args.s.startswith('-'):
            usage(parser)
        configuration.sdir_name = args.s

    if args.t:
        os.environ['LLDB_COMMAND_TRACE'] = 'YES'

    if args.v:
        configuration.verbose = 2

    # argparse makes sure we have a number
    if args.sharp:
        configuration.count = args.sharp

    if sys.platform.startswith('win32'):
        os.environ['LLDB_DISABLE_CRASH_DIALOG'] = str(args.disable_crash_dialog)
        os.environ['LLDB_LAUNCH_INFERIORS_WITHOUT_CONSOLE'] = str(True)

    if do_help == True:
        usage(parser)

    if args.no_multiprocess:
        configuration.no_multiprocess_test_runner = True

    if args.inferior:
        configuration.is_inferior_test_runner = True

    if args.num_threads:
        configuration.num_threads = args.num_threads

    if args.test_subdir:
        configuration.multiprocess_test_subdir = args.test_subdir

    if args.test_runner_name:
        configuration.test_runner_name = args.test_runner_name

    # Capture test results-related args.
    if args.curses and not args.inferior:
        # Act as if the following args were set.
        args.results_formatter = "lldbsuite.test.curses_results.Curses"
        args.results_file = "stdout"

    if args.results_file:
        configuration.results_filename = args.results_file

    if args.results_port:
        configuration.results_port = args.results_port

    if args.results_file and args.results_port:
        sys.stderr.write(
            "only one of --results-file and --results-port should "
            "be specified\n")
        usage(args)

    if args.results_formatter:
        configuration.results_formatter_name = args.results_formatter
    if args.results_formatter_options:
        configuration.results_formatter_options = args.results_formatter_options

    # Default to using the BasicResultsFormatter if no formatter is specified
    # and we're not a test inferior.
    if not args.inferior and configuration.results_formatter_name is None:
        configuration.results_formatter_name = (
            "lldbsuite.test.result_formatter.ResultsFormatter")

    # rerun-related arguments
    configuration.rerun_all_issues = args.rerun_all_issues
    configuration.rerun_max_file_threshold = args.rerun_max_file_threshold

    if args.lldb_platform_name:
        configuration.lldb_platform_name = args.lldb_platform_name
    if args.lldb_platform_url:
        configuration.lldb_platform_url = args.lldb_platform_url
    if args.lldb_platform_working_dir:
        configuration.lldb_platform_working_dir = args.lldb_platform_working_dir

    if args.event_add_entries and len(args.event_add_entries) > 0:
        entries = {}
        # Parse out key=val pairs, separated by comma
        for keyval in args.event_add_entries.split(","):
            key_val_entry = keyval.split("=")
            if len(key_val_entry) == 2:
                (key, val) = key_val_entry
                val_parts = val.split(':')
                if len(val_parts) > 1:
                    (val, val_type) = val_parts
                    if val_type == 'int':
                        val = int(val)
                entries[key] = val
        # Tell the event builder to create all events with these
        # key/val pairs in them.
        if len(entries) > 0:
            result_formatter.EventBuilder.add_entries_to_all_events(entries)

    # Gather all the dirs passed on the command line.
    if len(args.args) > 0:
        configuration.testdirs = list(map(lambda x: os.path.realpath(os.path.abspath(x)), args.args))
        # Shut off multiprocessing mode when test directories are specified.
        configuration.no_multiprocess_test_runner = True

    #print("testdirs:", testdirs)

def getXcodeOutputPaths(lldbRootDirectory):
    result = []

    # These are for xcode build directories.
    xcode3_build_dir = ['build']
    xcode4_build_dir = ['build', 'lldb', 'Build', 'Products']

    configurations = [['DebugPresubmission'], ['Debug'], ['DebugClang'], ['Release'], ['BuildAndIntegration'], ['CustomSwift-Debug'], ['CustomSwift-Release']]
    xcode_build_dirs = [xcode3_build_dir, xcode4_build_dir]
    for configuration in configurations:
        for xcode_build_dir in xcode_build_dirs:
            outputPath = os.path.join(lldbRootDirectory, *(xcode_build_dir+configuration) )
            result.append(outputPath)

    return result


def createSocketToLocalPort(port):
    def socket_closer(s):
        """Close down an opened socket properly."""
        s.shutdown(socket.SHUT_RDWR)
        s.close()

    sock = socket.socket(socket.AF_INET, socket.SOCK_STREAM)
    sock.connect(("localhost", port))
    return (sock, lambda: socket_closer(sock))


def setupTestResults():
    """Sets up test results-related objects based on arg settings."""
    # Setup the results formatter configuration.
    formatter_config = result_formatter.FormatterConfig()
    formatter_config.filename = configuration.results_filename
    formatter_config.formatter_name = configuration.results_formatter_name
    formatter_config.formatter_options = (
        configuration.results_formatter_options)
    formatter_config.port = configuration.results_port

    # Create the results formatter.
    formatter_spec = result_formatter.create_results_formatter(
        formatter_config)
    if formatter_spec is not None and formatter_spec.formatter is not None:
        configuration.results_formatter_object = formatter_spec.formatter

        # Send an intialize message to the formatter.
        initialize_event = EventBuilder.bare_event("initialize")
        if isMultiprocessTestRunner():
            if (configuration.test_runner_name is not None and
                    configuration.test_runner_name == "serial"):
                # Only one worker queue here.
                worker_count = 1
            else:
                # Workers will be the number of threads specified.
                worker_count = configuration.num_threads
        else:
            worker_count = 1
        initialize_event["worker_count"] = worker_count

        formatter_spec.formatter.handle_event(initialize_event)

        # Make sure we clean up the formatter on shutdown.
        if formatter_spec.cleanup_func is not None:
            atexit.register(formatter_spec.cleanup_func)


def getOutputPaths(lldbRootDirectory):
    """
    Returns typical build output paths for the lldb executable

    lldbDirectory - path to the root of the lldb svn/git repo
    """
    result = []

    if sys.platform == 'darwin':
        result.extend(getXcodeOutputPaths(lldbRootDirectory))

    # cmake builds?  look for build or build/host folder next to llvm directory
    # lldb is located in llvm/tools/lldb so we need to go up three levels
    llvmParentDir = os.path.abspath(os.path.join(lldbRootDirectory, os.pardir, os.pardir, os.pardir))
    result.append(os.path.join(llvmParentDir, 'build', 'bin'))
    result.append(os.path.join(llvmParentDir, 'build', 'host', 'bin'))

    # some cmake developers keep their build directory beside their lldb directory
    lldbParentDir = os.path.abspath(os.path.join(lldbRootDirectory, os.pardir))
    result.append(os.path.join(lldbParentDir, 'build', 'bin'))
    result.append(os.path.join(lldbParentDir, 'build', 'host', 'bin'))

    # linux swiftie build
    configurations = ['Ninja-DebugAssert','Ninja-RelWithDebInfoAssert'] # TODO: add more configurations
    for configuration in configurations:
        result.append(os.path.join(lldbParentDir, 'build', configuration, 'lldb-linux-x86_64', 'bin'))

    # osx swiftie build
    configurations = [['Ninja-DebugAssert','CustomSwift-Debug'], ['Ninja-RelWithDebInfoAssert','CustomSwift-Release']] # TODO: add more configurations
    for configuration in configurations:
        result.append(os.path.join(lldbParentDir, 'build', configuration[0], 'lldb-macosx-x86_64', configuration[1]))

    return result

def setupSysPath():
    """
    Add LLDB.framework/Resources/Python to the search paths for modules.
    As a side effect, we also discover the 'lldb' executable and export it here.
    """

    # Get the directory containing the current script.
    if "DOTEST_PROFILE" in os.environ and "DOTEST_SCRIPT_DIR" in os.environ:
        scriptPath = os.environ["DOTEST_SCRIPT_DIR"]
    else:
        scriptPath = os.path.dirname(os.path.realpath(__file__))
    if not scriptPath.endswith('test'):
        print("This script expects to reside in lldb's test directory.")
        sys.exit(-1)

    os.environ["LLDB_TEST"] = scriptPath

    # Set up the LLDB_SRC environment variable, so that the tests can locate
    # the LLDB source code.
    os.environ["LLDB_SRC"] = lldbsuite.lldb_root

    pluginPath = os.path.join(scriptPath, 'plugins')
    toolsLLDBMIPath = os.path.join(scriptPath, 'tools', 'lldb-mi')
    toolsLLDBServerPath = os.path.join(scriptPath, 'tools', 'lldb-server')

    # Insert script dir, plugin dir, lldb-mi dir and lldb-server dir to the sys.path.
    sys.path.insert(0, pluginPath)
    sys.path.insert(0, toolsLLDBMIPath)      # Adding test/tools/lldb-mi to the path makes it easy
                                             # to "import lldbmi_testcase" from the MI tests
    sys.path.insert(0, toolsLLDBServerPath)  # Adding test/tools/lldb-server to the path makes it easy
                                             # to "import lldbgdbserverutils" from the lldb-server tests

    # This is the root of the lldb git/svn checkout
    # When this changes over to a package instead of a standalone script, this
    # will be `lldbsuite.lldb_root`
    lldbRootDirectory = os.path.abspath(os.path.join(scriptPath, os.pardir))
    # if we are in packages/Python/lldbsuite, we are too deep and not really at our root
    # so go up a few more times
    if os.path.basename(lldbRootDirectory) == 'lldbsuite':
        lldbRootDirectory = os.path.abspath(os.path.join(lldbRootDirectory, os.pardir, os.pardir, os.pardir))

    # Some of the tests can invoke the 'lldb' command directly.
    # We'll try to locate the appropriate executable right here.

    # The lldb executable can be set from the command line
    # if it's not set, we try to find it now
    # first, we try the environment
    if not lldbtest_config.lldbExec:
        # First, you can define an environment variable LLDB_EXEC specifying the
        # full pathname of the lldb executable.
        if "LLDB_EXEC" in os.environ:
            lldbtest_config.lldbExec = os.environ["LLDB_EXEC"]

    if not lldbtest_config.lldbExec:
        outputPaths = getOutputPaths(lldbRootDirectory)
        for outputPath in outputPaths:
            candidatePath = os.path.join(outputPath, 'lldb')
            if is_exe(candidatePath):
                lldbtest_config.lldbExec = candidatePath
                break

    if not lldbtest_config.lldbExec:
        # Last, check the path
        lldbtest_config.lldbExec = which('lldb')

    if lldbtest_config.lldbExec and not is_exe(lldbtest_config.lldbExec):
        print("'{}' is not a path to a valid executable".format(lldbtest_config.lldbExec))
        lldbtest_config.lldbExec = None

    if not lldbtest_config.lldbExec:
        print("The 'lldb' executable cannot be located.  Some of the tests may not be run as a result.")
        sys.exit(-1)

    lldbLibDir = os.path.dirname(lldbtest_config.lldbExec)  # confusingly, this is the "bin" directory
    os.environ["LLDB_LIB_DIR"] = lldbLibDir
    lldbImpLibDir = os.path.join(lldbLibDir, '..', 'lib') if sys.platform.startswith('win32') else lldbLibDir
    os.environ["LLDB_IMPLIB_DIR"] = lldbImpLibDir
    print("LLDB library dir:", os.environ["LLDB_LIB_DIR"])
    print("LLDB import library dir:", os.environ["LLDB_IMPLIB_DIR"])
    os.system('%s -v' % lldbtest_config.lldbExec)

    # Assume lldb-mi is in same place as lldb
    # If not found, disable the lldb-mi tests
    lldbMiExec = None
    if lldbtest_config.lldbExec and is_exe(lldbtest_config.lldbExec + "-mi"):
        lldbMiExec = lldbtest_config.lldbExec + "-mi"
    if not lldbMiExec:
        if not configuration.shouldSkipBecauseOfCategories(["lldb-mi"]):
            print("The 'lldb-mi' executable cannot be located.  The lldb-mi tests can not be run as a result.")
            configuration.skipCategories.append("lldb-mi")
    else:
        os.environ["LLDBMI_EXEC"] = lldbMiExec

    lldbPythonDir = None # The directory that contains 'lldb/__init__.py'
    if configuration.lldbFrameworkPath:
        candidatePath = os.path.join(configuration.lldbFrameworkPath, 'Resources', 'Python')
        if os.path.isfile(os.path.join(candidatePath, 'lldb/__init__.py')):
            lldbPythonDir = candidatePath
        if not lldbPythonDir:
            print('Resources/Python/lldb/__init__.py was not found in ' + configuration.lldbFrameworkPath)
            sys.exit(-1)
    else:
        # If our lldb supports the -P option, use it to find the python path:
        init_in_python_dir = os.path.join('lldb', '__init__.py')

        lldb_dash_p_result = subprocess.check_output([lldbtest_config.lldbExec, "-P"], stderr=subprocess.STDOUT, universal_newlines=True)

        if lldb_dash_p_result and not lldb_dash_p_result.startswith(("<", "lldb: invalid option:")) \
							  and not lldb_dash_p_result.startswith("Traceback"):
            lines = lldb_dash_p_result.splitlines()

            # Workaround for readline vs libedit issue on FreeBSD.  If stdout
            # is not a terminal Python executes
            #     rl_variable_bind ("enable-meta-key", "off");
            # This produces a warning with FreeBSD's libedit because the
            # enable-meta-key variable is unknown.  Not an issue on Apple
            # because cpython commit f0ab6f9f0603 added a #ifndef __APPLE__
            # around the call.  See http://bugs.python.org/issue19884 for more
            # information.  For now we just discard the warning output.
            if len(lines) >= 1 and lines[0].startswith("bind: Invalid command"):
                lines.pop(0)

            # Taking the last line because lldb outputs
            # 'Cannot read termcap database;\nusing dumb terminal settings.\n'
            # before the path
            if len(lines) >= 1 and os.path.isfile(os.path.join(lines[-1], init_in_python_dir)):
                lldbPythonDir = lines[-1]
                if "freebsd" in sys.platform or "linux" in sys.platform:
                    os.environ['LLDB_LIB_DIR'] = os.path.join(lldbPythonDir, '..', '..')
        
        if not lldbPythonDir:
            if platform.system() == "Darwin":
                python_resource_dir = ['LLDB.framework', 'Resources', 'Python']
                outputPaths = getXcodeOutputPaths()
                for outputPath in outputPaths:
                    candidatePath = os.path.join(outputPath, python_resource_dir)
                    if os.path.isfile(os.path.join(candidatePath, init_in_python_dir)):
                        lldbPythonDir = candidatePath
                        break

                if not lldbPythonDir:
                    print('This script requires lldb.py to be in either ' + dbgPath + ',', end=' ')
                    print(relPath + ', or ' + baiPath + '. Some tests might fail.')
            else:
                print("Unable to load lldb extension module.  Possible reasons for this include:")
                print("  1) LLDB was built with LLDB_DISABLE_PYTHON=1")
                print("  2) PYTHONPATH and PYTHONHOME are not set correctly.  PYTHONHOME should refer to")
                print("     the version of Python that LLDB built and linked against, and PYTHONPATH")
                print("     should contain the Lib directory for the same python distro, as well as the")
                print("     location of LLDB\'s site-packages folder.")
                print("  3) A different version of Python than that which was built against is exported in")
                print("     the system\'s PATH environment variable, causing conflicts.")
                print("  4) The executable '%s' could not be found.  Please check " % lldbExecutable)
                print("     that it exists and is executable.")

    if lldbPythonDir:
        lldbPythonDir = os.path.normpath(lldbPythonDir)
        # Some of the code that uses this path assumes it hasn't resolved the Versions... link.  
        # If the path we've constructed looks like that, then we'll strip out the Versions/A part.
        (before, frameWithVersion, after) = lldbPythonDir.rpartition("LLDB.framework/Versions/A")
        if frameWithVersion != "" :
            lldbPythonDir = before + "LLDB.framework" + after

        lldbPythonDir = os.path.abspath(lldbPythonDir)

        # If tests need to find LLDB_FRAMEWORK, now they can do it
        os.environ["LLDB_FRAMEWORK"] = os.path.dirname(os.path.dirname(lldbPythonDir))

        # This is to locate the lldb.py module.  Insert it right after sys.path[0].
        sys.path[1:1] = [lldbPythonDir]

def visit(prefix, dir, names):
    """Visitor function for os.path.walk(path, visit, arg)."""

    dir_components = set(dir.split(os.sep))
    excluded_components = set(['.svn', '.git'])
    if dir_components.intersection(excluded_components):
        #print("Detected an excluded dir component: %s" % dir)
        return

    for name in names:
        if '.py' == os.path.splitext(name)[1] and name.startswith(prefix):

            if name in configuration.all_tests:
                raise Exception("Found multiple tests with the name %s" % name)
            configuration.all_tests.add(name)

            # Try to match the regexp pattern, if specified.
            if configuration.regexp:
                import re
                if re.search(configuration.regexp, name):
                    #print("Filename: '%s' matches pattern: '%s'" % (name, regexp))
                    pass
                else:
                    #print("Filename: '%s' does not match pattern: '%s'" % (name, regexp))
                    continue

            # We found a match for our test.  Add it to the suite.

            # Update the sys.path first.
            if not sys.path.count(dir):
                sys.path.insert(0, dir)
            base = os.path.splitext(name)[0]

            # Thoroughly check the filterspec against the base module and admit
            # the (base, filterspec) combination only when it makes sense.
            filterspec = None
            for filterspec in configuration.filters:
                # Optimistically set the flag to True.
                filtered = True
                module = __import__(base)
                parts = filterspec.split('.')
                obj = module
                for part in parts:
                    try:
                        parent, obj = obj, getattr(obj, part)
                    except AttributeError:
                        # The filterspec has failed.
                        filtered = False
                        break

                # If filtered, we have a good filterspec.  Add it.
                if filtered:
                    #print("adding filter spec %s to module %s" % (filterspec, module))
                    configuration.suite.addTests(
                        unittest2.defaultTestLoader.loadTestsFromName(filterspec, module))
                    continue

            # Forgo this module if the (base, filterspec) combo is invalid
            if configuration.filters and not filtered:
                continue

            # Add either the filtered test case(s) (which is done before) or the entire test class.
            if not filterspec or not filtered:
                # A simple case of just the module name.  Also the failover case
                # from the filterspec branch when the (base, filterspec) combo
                # doesn't make sense.
                configuration.suite.addTests(unittest2.defaultTestLoader.loadTestsFromName(base))


def disabledynamics():
    import lldb
    ci = lldb.DBG.GetCommandInterpreter()
    res = lldb.SBCommandReturnObject()
    ci.HandleCommand("setting set target.prefer-dynamic-value no-dynamic-values", res, False)    
    if not res.Succeeded():
        raise Exception('disabling dynamic type support failed')

def lldbLoggings():
    import lldb
    """Check and do lldb loggings if necessary."""

    # Turn on logging for debugging purposes if ${LLDB_LOG} environment variable is
    # defined.  Use ${LLDB_LOG} to specify the log file.
    ci = lldb.DBG.GetCommandInterpreter()
    res = lldb.SBCommandReturnObject()
    if ("LLDB_LOG" in os.environ):
        open(os.environ["LLDB_LOG"], 'w').close()
        if ("LLDB_LOG_OPTION" in os.environ):
            lldb_log_option = os.environ["LLDB_LOG_OPTION"]
        else:
            lldb_log_option = "event process expr state api"
        ci.HandleCommand(
            "log enable -n -f " + os.environ["LLDB_LOG"] + " lldb " + lldb_log_option,
            res)
        if not res.Succeeded():
            raise Exception('log enable failed (check LLDB_LOG env variable)')

    if ("LLDB_LINUX_LOG" in os.environ):
        open(os.environ["LLDB_LINUX_LOG"], 'w').close()
        if ("LLDB_LINUX_LOG_OPTION" in os.environ):
            lldb_log_option = os.environ["LLDB_LINUX_LOG_OPTION"]
        else:
            lldb_log_option = "event process expr state api"
        ci.HandleCommand(
            "log enable -n -f " + os.environ["LLDB_LINUX_LOG"] + " linux " + lldb_log_option,
            res)
        if not res.Succeeded():
            raise Exception('log enable failed (check LLDB_LINUX_LOG env variable)')
 
    # Ditto for gdb-remote logging if ${GDB_REMOTE_LOG} environment variable is defined.
    # Use ${GDB_REMOTE_LOG} to specify the log file.
    if ("GDB_REMOTE_LOG" in os.environ):
        if ("GDB_REMOTE_LOG_OPTION" in os.environ):
            gdb_remote_log_option = os.environ["GDB_REMOTE_LOG_OPTION"]
        else:
            gdb_remote_log_option = "packets process"
        ci.HandleCommand(
            "log enable -n -f " + os.environ["GDB_REMOTE_LOG"] + " gdb-remote "
            + gdb_remote_log_option,
            res)
        if not res.Succeeded():
            raise Exception('log enable failed (check GDB_REMOTE_LOG env variable)')

def getMyCommandLine():
    return ' '.join(sys.argv)

# ======================================== #
#                                          #
# Execution of the test driver starts here #
#                                          #
# ======================================== #

def checkDsymForUUIDIsNotOn():
    cmd = ["defaults", "read", "com.apple.DebugSymbols"]
    pipe = subprocess.Popen(cmd, stdout = subprocess.PIPE, stderr = subprocess.STDOUT)
    cmd_output = pipe.stdout.read()
    if cmd_output and "DBGFileMappedPaths = " in cmd_output:
        print("%s =>" % ' '.join(cmd))
        print(cmd_output)
        print("Disable automatic lookup and caching of dSYMs before running the test suite!")
        print("Exiting...")
        sys.exit(0)

def exitTestSuite(exitCode = None):
    import lldb
    lldb.SBDebugger.Terminate()
    if exitCode:
        sys.exit(exitCode)


def isMultiprocessTestRunner():
    # We're not multiprocess when we're either explicitly
    # the inferior (as specified by the multiprocess test
    # runner) OR we've been told to skip using the multiprocess
    # test runner
    return not (configuration.is_inferior_test_runner or configuration.no_multiprocess_test_runner)

def getVersionForSDK(sdk):
    sdk = str.lower(sdk)
    full_path = seven.get_command_output('xcrun -sdk %s --show-sdk-path' % sdk)
    basename = os.path.basename(full_path)
    basename = os.path.splitext(basename)[0]
    basename = str.lower(basename)
    ver = basename.replace(sdk, '')
    return ver

def getPathForSDK(sdk):
    sdk = str.lower(sdk)
    full_path = seven.get_command_output('xcrun -sdk %s --show-sdk-path' % sdk)
    if os.path.exists(full_path): return full_path
    return None

def setDefaultTripleForPlatform():
    if configuration.lldb_platform_name == 'ios-simulator':
        triple_str = 'x86_64-apple-ios%s' % (getVersionForSDK('iphonesimulator'))
        os.environ['TRIPLE'] = triple_str
        return {'TRIPLE':triple_str}
    return {}

def run_suite():
    # On MacOS X, check to make sure that domain for com.apple.DebugSymbols defaults
    # does not exist before proceeding to running the test suite.
    if sys.platform.startswith("darwin"):
        checkDsymForUUIDIsNotOn()

    #
    # Start the actions by first parsing the options while setting up the test
    # directories, followed by setting up the search paths for lldb utilities;
    # then, we walk the directory trees and collect the tests into our test suite.
    #
    parseOptionsAndInitTestdirs()

    # Setup test results (test results formatter and output handling).
    setupTestResults()

    # If we are running as the multiprocess test runner, kick off the
    # multiprocess test runner here.
    if isMultiprocessTestRunner():
        from . import dosep
        dosep.main(configuration.num_threads, configuration.multiprocess_test_subdir,
                   configuration.test_runner_name, configuration.results_formatter_object)
        raise Exception("should never get here")
    elif configuration.is_inferior_test_runner:
        # Shut off Ctrl-C processing in inferiors.  The parallel
        # test runner handles this more holistically.
        signal.signal(signal.SIGINT, signal.SIG_IGN)

    setupSysPath()
    configuration.setupCrashInfoHook()

    #
    # If '-l' is specified, do not skip the long running tests.
    if not configuration.skip_long_running_test:
        os.environ["LLDB_SKIP_LONG_RUNNING_TEST"] = "NO"

    # For the time being, let's bracket the test runner within the
    # lldb.SBDebugger.Initialize()/Terminate() pair.
    import lldb

    # Create a singleton SBDebugger in the lldb namespace.
    lldb.DBG = lldb.SBDebugger.Create()

    if configuration.lldb_platform_name:
        print("Setting up remote platform '%s'" % (configuration.lldb_platform_name))
        lldb.remote_platform = lldb.SBPlatform(configuration.lldb_platform_name)
        if not lldb.remote_platform.IsValid():
            print("error: unable to create the LLDB platform named '%s'." % (configuration.lldb_platform_name))
            exitTestSuite(1)
        if configuration.lldb_platform_url:
            # We must connect to a remote platform if a LLDB platform URL was specified
            print("Connecting to remote platform '%s' at '%s'..." % (configuration.lldb_platform_name, configuration.lldb_platform_url))
            platform_connect_options = lldb.SBPlatformConnectOptions(configuration.lldb_platform_url)
            err = lldb.remote_platform.ConnectRemote(platform_connect_options)
            if err.Success():
                print("Connected.")
            else:
                print("error: failed to connect to remote platform using URL '%s': %s" % (configuration.lldb_platform_url, err))
                exitTestSuite(1)
        else:
            configuration.lldb_platform_url = None

    platform_changes = setDefaultTripleForPlatform()
    first = True
    for key in platform_changes:
        if first:
            print("Environment variables setup for platform support:")
            first = False
        print("%s = %s" % (key,platform_changes[key]))

    if configuration.lldb_platform_working_dir:
        print("Setting remote platform working directory to '%s'..." % (configuration.lldb_platform_working_dir))
        lldb.remote_platform.SetWorkingDirectory(configuration.lldb_platform_working_dir)
        lldb.DBG.SetSelectedPlatform(lldb.remote_platform)
    else:
        lldb.remote_platform = None
        configuration.lldb_platform_working_dir = None
        configuration.lldb_platform_url = None

    target_platform = lldb.DBG.GetSelectedPlatform().GetTriple().split('-')[2]

    # Don't do debugserver tests on everything except OS X.
    configuration.dont_do_debugserver_test = "linux" in target_platform or "freebsd" in target_platform or "windows" in target_platform

    # Don't do lldb-server (llgs) tests on anything except Linux.
    configuration.dont_do_llgs_test = not ("linux" in target_platform)

    #
    # Walk through the testdirs while collecting tests.
    #
    for testdir in configuration.testdirs:
        for (dirpath, dirnames, filenames) in os.walk(testdir):
            visit('Test', dirpath, filenames)

    #
    # Now that we have loaded all the test cases, run the whole test suite.
    #

    # Turn on lldb loggings if necessary.
    lldbLoggings()

    # Disable default dynamic types for testing purposes
    disabledynamics()

    # Install the control-c handler.
    unittest2.signals.installHandler()

    # If sdir_name is not specified through the '-s sdir_name' option, get a
    # timestamp string and export it as LLDB_SESSION_DIR environment var.  This will
    # be used when/if we want to dump the session info of individual test cases
    # later on.
    #
    # See also TestBase.dumpSessionInfo() in lldbtest.py.
    import datetime
    # The windows platforms don't like ':' in the pathname.
    timestamp_started = datetime.datetime.now().strftime("%Y-%m-%d-%H_%M_%S")
    if not configuration.sdir_name:
        configuration.sdir_name = timestamp_started
    os.environ["LLDB_SESSION_DIRNAME"] = os.path.join(os.getcwd(), configuration.sdir_name)

    sys.stderr.write("\nSession logs for test failures/errors/unexpected successes"
                        " will go into directory '%s'\n" % configuration.sdir_name)
    sys.stderr.write("Command invoked: %s\n" % getMyCommandLine())

    if not os.path.isdir(configuration.sdir_name):
        try:
            os.mkdir(configuration.sdir_name)
        except OSError as exception:
            if exception.errno != errno.EEXIST:
                raise
    where_to_save_session = os.getcwd()
    fname = os.path.join(configuration.sdir_name, "TestStarted-%d" % os.getpid())
    with open(fname, "w") as f:
        print("Test started at: %s\n" % timestamp_started, file=f)
        print(configuration.svn_info, file=f)
        print("Command invoked: %s\n" % getMyCommandLine(), file=f)

    #
    # Invoke the default TextTestRunner to run the test suite, possibly iterating
    # over different configurations.
    #

    iterArchs = False
    iterCompilers = False

    if isinstance(configuration.archs, list) and len(configuration.archs) >= 1:
        iterArchs = True

    #
    # Add some intervention here to sanity check that the compilers requested are sane.
    # If found not to be an executable program, the invalid one is dropped from the list.
    for i in range(len(configuration.compilers)):
        c = configuration.compilers[i]
        if which(c):
            continue
        else:
            if sys.platform.startswith("darwin"):
                pipe = subprocess.Popen(['xcrun', '-find', c], stdout = subprocess.PIPE, stderr = subprocess.STDOUT)
                cmd_output = pipe.stdout.read()
                if cmd_output:
                    if "not found" in cmd_output:
                        print("dropping %s from the compilers used" % c)
                        configuration.compilers.remove(i)
                    else:
                        configuration.compilers[i] = cmd_output.split('\n')[0]
                        print("'xcrun -find %s' returning %s" % (c, configuration.compilers[i]))

    if not configuration.parsable:
        print("compilers=%s" % str(configuration.compilers))

    if not configuration.compilers or len(configuration.compilers) == 0:
        print("No eligible compiler found, exiting.")
        exitTestSuite(1)

    if isinstance(configuration.compilers, list) and len(configuration.compilers) >= 1:
        iterCompilers = True

    # If we iterate on archs or compilers, there is a chance we want to split stderr/stdout.
    if iterArchs or iterCompilers:
        old_stderr = sys.stderr
        old_stdout = sys.stdout
        new_stderr = None
        new_stdout = None

    # Iterating over all possible architecture and compiler combinations.
    for ia in range(len(configuration.archs) if iterArchs else 1):
        archConfig = ""
        if iterArchs:
            os.environ["ARCH"] = configuration.archs[ia]
            archConfig = "arch=%s" % configuration.archs[ia]
        for ic in range(len(configuration.compilers) if iterCompilers else 1):
            if iterCompilers:
<<<<<<< HEAD
                os.environ["CC"] = compilers[ic]
                if swiftCompiler: os.environ["SWIFTCC"] = swiftCompiler
                if swiftLibrary: os.environ["USERSWIFTLIBRARY"] = swiftLibrary
                configString = "%s compiler=%s" % (archConfig, compilers[ic])
            else:
                if sys.platform.startswith("darwin"):
                    pipe = subprocess.Popen(['xcrun', '-find', c], stdout = subprocess.PIPE, stderr = subprocess.STDOUT)
                    cmd_output = pipe.stdout.read()
                    if cmd_output:
                        if "not found" in cmd_output:
                            print("dropping %s from the compilers used" % c)
                            compilers.remove(i)
                        else:
                            compilers[i] = cmd_output.split('\n')[0]
                            print("'xcrun -find %s' returning %s" % (c, compilers[i]))

    if not parsable:
        print("compilers=%s" % str(compilers))

    if not compilers or len(compilers) == 0:
        print("No eligible compiler found, exiting.")
        exitTestSuite(1)

    if isinstance(compilers, list) and len(compilers) >= 1:
        iterCompilers = True

    # Make a shallow copy of sys.path, we need to manipulate the search paths later.
    # This is only necessary if we are relocated and with different configurations.
    if rdir:
        old_sys_path = sys.path[:]
    # If we iterate on archs or compilers, there is a chance we want to split stderr/stdout.
    if iterArchs or iterCompilers:
        old_stderr = sys.stderr
        old_stdout = sys.stdout
        new_stderr = None
        new_stdout = None

    # Iterating over all possible architecture and compiler combinations.
    for ia in range(len(archs) if iterArchs else 1):
        archConfig = ""
        if iterArchs:
            os.environ["ARCH"] = archs[ia]
            archConfig = "arch=%s" % archs[ia]
        for ic in range(len(compilers) if iterCompilers else 1):
            if iterCompilers:
                os.environ["CC"] = compilers[ic]
                configString = "%s compiler=%s" % (archConfig, compilers[ic])
=======
                os.environ["CC"] = configuration.compilers[ic]
                configString = "%s compiler=%s" % (archConfig, configuration.compilers[ic])
>>>>>>> d9db0bf5
            else:
                configString = archConfig

            if iterArchs or iterCompilers:
                # Translate ' ' to '-' for pathname component.
                if six.PY2:
                    import string
                    tbl = string.maketrans(' ', '-')
                else:
                    tbl = str.maketrans(' ', '-')
                configPostfix = configString.translate(tbl)

                # Output the configuration.
                if not configuration.parsable:
                    sys.stderr.write("\nConfiguration: " + configString + "\n")

            #print("sys.stderr name is", sys.stderr.name)
            #print("sys.stdout name is", sys.stdout.name)

            # First, write out the number of collected test cases.
            if not configuration.parsable:
                sys.stderr.write(configuration.separator + "\n")
                sys.stderr.write("Collected %d test%s\n\n"
                                 % (configuration.suite.countTestCases(),
                                    configuration.suite.countTestCases() != 1 and "s" or ""))

            if configuration.parsable:
                v = 0
            else:
                v = configuration.verbose

            # Invoke the test runner.
            if configuration.count == 1:
                result = unittest2.TextTestRunner(stream=sys.stderr,
                                                  verbosity=v,
                                                  resultclass=test_result.LLDBTestResult).run(configuration.suite)
            else:
                # We are invoking the same test suite more than once.  In this case,
                # mark __ignore_singleton__ flag as True so the signleton pattern is
                # not enforced.
                test_result.LLDBTestResult.__ignore_singleton__ = True
                for i in range(count):
               
                    result = unittest2.TextTestRunner(stream=sys.stderr,
                                                      verbosity=v,
                                                      resultclass=test_result.LLDBTestResult).run(configuration.suite)

            configuration.failed = configuration.failed or not result.wasSuccessful()

    if configuration.sdir_has_content and not configuration.parsable:
        sys.stderr.write("Session logs for test failures/errors/unexpected successes"
                         " can be found in directory '%s'\n" % configuration.sdir_name)

    if configuration.useCategories and len(configuration.failuresPerCategory) > 0:
        sys.stderr.write("Failures per category:\n")
        for category in configuration.failuresPerCategory:
            sys.stderr.write("%s - %d\n" % (category, configuration.failuresPerCategory[category]))

    os.chdir(where_to_save_session)
    fname = os.path.join(configuration.sdir_name, "TestFinished-%d" % os.getpid())
    with open(fname, "w") as f:
        print("Test finished at: %s\n" % datetime.datetime.now().strftime("%Y-%m-%d-%H_%M_%S"), file=f)

    # Terminate the test suite if ${LLDB_TESTSUITE_FORCE_FINISH} is defined.
    # This should not be necessary now.
    if ("LLDB_TESTSUITE_FORCE_FINISH" in os.environ):
        print("Terminating Test suite...")
        subprocess.Popen(["/bin/sh", "-c", "kill %s; exit 0" % (os.getpid())])

    # Exiting.
    exitTestSuite(configuration.failed)

if __name__ == "__main__":
    print(__file__ + " is for use as a module only.  It should not be run as a standalone script.")
    sys.exit(-1)<|MERGE_RESOLUTION|>--- conflicted
+++ resolved
@@ -80,179 +80,7 @@
             self.write(arg)
         self.write('\n') # text-mode streams translate to \r\n if needed
 
-#
-# Global variables:
-#
-<<<<<<< HEAD
-
-# The test suite.
-suite = unittest2.TestSuite()
-
-# By default, benchmarks tests are not run.
-just_do_benchmarks_test = False
-
-dont_do_dsym_test = False
-dont_do_dwarf_test = False
-dont_do_dwo_test = False
-
-# The blacklist is optional (-b blacklistFile) and allows a central place to skip
-# testclass's and/or testclass.testmethod's.
-blacklist = None
-
-# The dictionary as a result of sourcing blacklistFile.
-blacklistConfig = {}
-
-# The list of categories we said we care about
-categoriesList = None
-# set to true if we are going to use categories for cherry-picking test cases
-useCategories = False
-# Categories we want to skip
-skipCategories = []
-# use this to track per-category failures
-failuresPerCategory = {}
-
-# The path to LLDB.framework is optional.
-lldbFrameworkPath = None
-
-# The config file is optional.
-configFile = None
-
-# Test suite repeat count.  Can be overwritten with '-# count'.
-count = 1
-
-# The dictionary as a result of sourcing configFile.
-config = {}
-# The pre_flight and post_flight functions come from reading a config file.
-pre_flight = None
-post_flight = None
-# So do the lldbtest_remote_sandbox and lldbtest_remote_shell_template variables.
-lldbtest_remote_sandbox = None
-lldbtest_remote_shell_template = None
-
-# The 'archs' and 'compilers' can be specified via either command line or configFile,
-# with the command line overriding the configFile.  The corresponding options can be
-# specified more than once. For example, "-A x86_64 -A i386" => archs=['x86_64', 'i386']
-# and "-C gcc -C clang" => compilers=['gcc', 'clang'].
-archs = None        # Must be initialized after option parsing
-compilers = None    # Must be initialized after option parsing
-swiftCompiler = None
-swiftLibrary = None
-
-# The arch might dictate some specific CFLAGS to be passed to the toolchain to build
-# the inferior programs.  The global variable cflags_extras provides a hook to do
-# just that.
-cflags_extras = ''
-
-# Dump the Python sys.path variable.  Use '-D' to dump sys.path.
-dumpSysPath = False
-
-# Full path of the benchmark executable, as specified by the '-e' option.
-bmExecutable = None
-# The breakpoint specification of bmExecutable, as specified by the '-x' option.
-bmBreakpointSpec = None
-# The benchmark iteration count, as specified by the '-y' option.
-bmIterationCount = -1
-
-# By default, don't exclude any directories.  Use '-X' to add one excluded directory.
-excluded = set(['.svn', '.git'])
-
-# By default, failfast is False.  Use '-F' to overwrite it.
-failfast = False
-
-# The filters (testclass.testmethod) used to admit tests into our test suite.
-filters = []
-
-# The runhooks is a list of lldb commands specifically for the debugger.
-# Use '-k' to specify a runhook.
-runHooks = []
-
-# If '-g' is specified, the filterspec is not exclusive.  If a test module does
-# not contain testclass.testmethod which matches the filterspec, the whole test
-# module is still admitted into our test suite.  fs4all flag defaults to True.
-fs4all = True
-
-# Ignore the build search path relative to this script to locate the lldb.py module.
-ignore = False
-
-# By default, we do not skip build and cleanup.  Use '-S' option to override.
-skip_build_and_cleanup = False
-
-# By default, we skip long running test case.  Use '-l' option to override.
-skip_long_running_test = True
-
-# By default, we print the build dir, lldb version, and svn info.  Use '-n' option to
-# turn it off.
-noHeaders = False
-
-# Parsable mode silences headers, and any other output this script might generate, and instead
-# prints machine-readable output similar to what clang tests produce.
-parsable = False
-
-# The regular expression pattern to match against eligible filenames as our test cases.
-regexp = None
-
-# By default, tests are executed in place and cleanups are performed afterwards.
-# Use '-r dir' option to relocate the tests and their intermediate files to a
-# different directory and to forgo any cleanups.  The directory specified must
-# not exist yet.
-rdir = None
-
-# By default, recorded session info for errored/failed test are dumped into its
-# own file under a session directory named after the timestamp of the test suite
-# run.  Use '-s session-dir-name' to specify a specific dir name.
-sdir_name = None
-
-# Set this flag if there is any session info dumped during the test run.
-sdir_has_content = False
-
-# svn_info stores the output from 'svn info lldb.base.dir'.
-svn_info = ''
-
-# svn_silent means do not try to obtain svn status
-svn_silent = True
-
-# Default verbosity is 0.
-verbose = 1
-
-# Set to True only if verbose is 0 and LLDB trace mode is off.
-progress_bar = False
-
-# By default, search from the script directory.
-# We can't use sys.path[0] to determine the script directory
-# because it doesn't work under a debugger
-testdirs = [ os.path.dirname(os.path.realpath(__file__)) ]
-
-# Separator string.
-separator = '-' * 70
-
-failed = False
-
-# LLDB Remote platform setting
-lldb_platform_name = None
-lldb_platform_url = None
-lldb_platform_working_dir = None
-
-# Parallel execution settings
-is_inferior_test_runner = False
-multiprocess_test_subdir = None
-num_threads = None
-output_on_success = False
-no_multiprocess_test_runner = False
-test_runner_name = None
-
-# Test results handling globals
-results_filename = None
-results_port = None
-results_file_object = None
-results_formatter_name = None
-results_formatter_object = None
-results_formatter_options = None
-
-# The names of all tests. Used to assert we don't have two tests with the same base name.
-all_tests = set()
-
-=======
->>>>>>> d9db0bf5
+
 def usage(parser):
     parser.print_help()
     if configuration.verbose > 0:
@@ -373,61 +201,6 @@
     '-h/--help as the first option prints out usage info and exit the program.
     """
 
-<<<<<<< HEAD
-    global just_do_benchmarks_test
-    global dont_do_dsym_test
-    global dont_do_dwarf_test
-    global dont_do_dwo_test
-    global blacklist
-    global blacklistConfig
-    global categoriesList
-    global validCategories
-    global useCategories
-    global skipCategories
-    global lldbFrameworkPath
-    global configFile
-    global archs
-    global compilers
-    global swiftCompiler
-    global swiftLibrary
-    global count
-    global dumpSysPath
-    global bmExecutable
-    global bmBreakpointSpec
-    global bmIterationCount
-    global failfast
-    global filters
-    global fs4all
-    global ignore
-    global progress_bar
-    global runHooks
-    global skip_build_and_cleanup
-    global skip_long_running_test
-    global noHeaders
-    global parsable
-    global regexp
-    global rdir
-    global sdir_name
-    global svn_silent
-    global verbose
-    global testdirs
-    global lldb_platform_name
-    global lldb_platform_url
-    global lldb_platform_working_dir
-    global setCrashInfoHook
-    global is_inferior_test_runner
-    global multiprocess_test_subdir
-    global num_threads
-    global output_on_success
-    global no_multiprocess_test_runner
-    global test_runner_name
-    global results_filename
-    global results_formatter_name
-    global results_formatter_options
-    global results_port
-
-=======
->>>>>>> d9db0bf5
     do_help = False
 
     platform_system = platform.system()
@@ -500,20 +273,13 @@
         configuration.categoriesList = []
 
     if args.skipCategories:
-<<<<<<< HEAD
-        skipCategories = test_categories.validate(args.skipCategories, False)
+        configuration.skipCategories = test_categories.validate(args.skipCategories, False)
 
     if args.swiftcompiler:
-        swiftCompiler = args.swiftcompiler
+        configuration.swiftCompiler = args.swiftcompiler
 
     if args.swiftlibrary:
-        swiftLibrary = args.swiftlibrary
-
-    if args.D:
-        dumpSysPath = True
-=======
-        configuration.skipCategories = test_categories.validate(args.skipCategories, False)
->>>>>>> d9db0bf5
+        configuration.swiftLibrary = args.swiftlibrary
 
     if args.E:
         cflags_extras = args.E
@@ -1155,6 +921,7 @@
     if configuration.lldb_platform_name:
         print("Setting up remote platform '%s'" % (configuration.lldb_platform_name))
         lldb.remote_platform = lldb.SBPlatform(configuration.lldb_platform_name)
+        lldb.remote_platform_name = configuration.lldb_platform_name
         if not lldb.remote_platform.IsValid():
             print("error: unable to create the LLDB platform named '%s'." % (configuration.lldb_platform_name))
             exitTestSuite(1)
@@ -1182,6 +949,7 @@
     if configuration.lldb_platform_working_dir:
         print("Setting remote platform working directory to '%s'..." % (configuration.lldb_platform_working_dir))
         lldb.remote_platform.SetWorkingDirectory(configuration.lldb_platform_working_dir)
+        lldb.remote_platform_working_directory = configuration.lldb_platform_working_dir
         lldb.DBG.SetSelectedPlatform(lldb.remote_platform)
     else:
         lldb.remote_platform = None
@@ -1256,6 +1024,9 @@
 
     if isinstance(configuration.archs, list) and len(configuration.archs) >= 1:
         iterArchs = True
+
+    if configuration.compilers is None and "compilers" in config:
+        configuration.compilers = config["compilers"]
 
     #
     # Add some intervention here to sanity check that the compilers requested are sane.
@@ -1301,61 +1072,22 @@
             archConfig = "arch=%s" % configuration.archs[ia]
         for ic in range(len(configuration.compilers) if iterCompilers else 1):
             if iterCompilers:
-<<<<<<< HEAD
-                os.environ["CC"] = compilers[ic]
-                if swiftCompiler: os.environ["SWIFTCC"] = swiftCompiler
-                if swiftLibrary: os.environ["USERSWIFTLIBRARY"] = swiftLibrary
-                configString = "%s compiler=%s" % (archConfig, compilers[ic])
-            else:
-                if sys.platform.startswith("darwin"):
-                    pipe = subprocess.Popen(['xcrun', '-find', c], stdout = subprocess.PIPE, stderr = subprocess.STDOUT)
-                    cmd_output = pipe.stdout.read()
-                    if cmd_output:
-                        if "not found" in cmd_output:
-                            print("dropping %s from the compilers used" % c)
-                            compilers.remove(i)
-                        else:
-                            compilers[i] = cmd_output.split('\n')[0]
-                            print("'xcrun -find %s' returning %s" % (c, compilers[i]))
-
-    if not parsable:
-        print("compilers=%s" % str(compilers))
-
-    if not compilers or len(compilers) == 0:
-        print("No eligible compiler found, exiting.")
-        exitTestSuite(1)
-
-    if isinstance(compilers, list) and len(compilers) >= 1:
-        iterCompilers = True
-
-    # Make a shallow copy of sys.path, we need to manipulate the search paths later.
-    # This is only necessary if we are relocated and with different configurations.
-    if rdir:
-        old_sys_path = sys.path[:]
-    # If we iterate on archs or compilers, there is a chance we want to split stderr/stdout.
-    if iterArchs or iterCompilers:
-        old_stderr = sys.stderr
-        old_stdout = sys.stdout
-        new_stderr = None
-        new_stdout = None
-
-    # Iterating over all possible architecture and compiler combinations.
-    for ia in range(len(archs) if iterArchs else 1):
-        archConfig = ""
-        if iterArchs:
-            os.environ["ARCH"] = archs[ia]
-            archConfig = "arch=%s" % archs[ia]
-        for ic in range(len(compilers) if iterCompilers else 1):
-            if iterCompilers:
-                os.environ["CC"] = compilers[ic]
-                configString = "%s compiler=%s" % (archConfig, compilers[ic])
-=======
                 os.environ["CC"] = configuration.compilers[ic]
+                if configuration.swiftCompiler:
+                    os.environ["SWIFTCC"] = configuration.swiftCompiler
+                if configuration.swiftLibrary:
+                    os.environ["USERSWIFTLIBRARY"] = configuration.swiftLibrary
                 configString = "%s compiler=%s" % (archConfig, configuration.compilers[ic])
->>>>>>> d9db0bf5
-            else:
-                configString = archConfig
-
+            elif sys.platform.startswith("darwin"):
+                pipe = subprocess.Popen(['xcrun', '-find', c], stdout = subprocess.PIPE, stderr = subprocess.STDOUT)
+                cmd_output = pipe.stdout.read()
+                if cmd_output:
+                    if "not found" in cmd_output:
+                        print("dropping %s from the compilers used" % c)
+                        compilers.remove(i)
+                    else:
+                        compilers[i] = cmd_output.split('\n')[0]
+                        print("'xcrun -find %s' returning %s" % (c, compilers[i]))
             if iterArchs or iterCompilers:
                 # Translate ' ' to '-' for pathname component.
                 if six.PY2:
