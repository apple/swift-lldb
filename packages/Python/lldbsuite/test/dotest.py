--- conflicted
+++ resolved
@@ -342,7 +342,6 @@
         configuration.skipCategories += test_categories.validate(
             args.skipCategories, False)
 
-<<<<<<< HEAD
     if args.swiftcompiler:
         configuration.swiftCompiler = args.swiftcompiler
 
@@ -350,8 +349,6 @@
         configuration.swiftLibrary = args.swiftlibrary
 
     cflags_extras = ""
-=======
->>>>>>> 3fc1d8d4
     if args.E:
         os.environ['CFLAGS_EXTRAS'] = args.E
 
