--- conflicted
+++ resolved
@@ -1,12 +1,8 @@
 CXX_SOURCES := main.cpp test.cpp
 
-<<<<<<< HEAD
-all: dummy a.out
-=======
 include Makefile.rules
->>>>>>> aa539964
 
-include $(LEVEL)/Makefile.rules
+a.out: dummy
 
 dummy:
 	$(MAKE) VPATH=$(VPATH) -I $(SRCDIR) -f $(SRCDIR)/dummy.mk
