"""
Provides definitions for various lldb test categories
"""

from __future__ import absolute_import
from __future__ import print_function

# System modules
import sys

# Third-party modules

# LLDB modules
from lldbsuite.support import gmodules


debug_info_categories = [
    'dwarf', 'dwo', 'dsym', 'gmodules'
]

all_categories = {
    'dataformatters': 'Tests related to the type command and the data formatters subsystem',
    'dwarf': 'Tests that can be run with DWARF debug information',
    'dwo': 'Tests that can be run with DWO debug information',
    'dsym': 'Tests that can be run with DSYM debug information',
    'gmodules': 'Tests that can be run with -gmodules debug information',
    'expression': 'Tests related to the expression parser',
    'libc++': 'Test for libc++ data formatters',
    'libstdcxx': 'Test for libstdcxx data formatters',
    'objc': 'Tests related to the Objective-C programming language support',
    'pyapi': 'Tests related to the Python API',
    'basic_process': 'Basic process execution sniff tests.',
    'cmdline': 'Tests related to the LLDB command-line interface',
    'dyntype': 'Tests related to dynamic type support',
    'stresstest': 'Tests related to stressing lldb limits',
    'flakey': 'Flakey test cases, i.e. tests that do not reliably pass at each execution',
<<<<<<< HEAD
    'lldb-mi': 'lldb-mi tests',
    'frame-diagnose': 'Frame diagnose tests',
=======
>>>>>>> 21b086a4
    'darwin-log': 'Darwin log tests',
    'watchpoint': 'Watchpoint-related tests',
}


def unique_string_match(yourentry, list):
    candidate = None
    for item in list:
        if not item.startswith(yourentry):
            continue
        if candidate:
            return None
        candidate = item
    return candidate


def is_supported_on_platform(category, platform, compiler_path):
    if category == "dwo":
        # -gsplit-dwarf is not implemented by clang on Windows.
        return platform in ["linux", "freebsd"]
    elif category == "dsym":
        return platform in ["darwin", "macosx", "ios", "watchos", "tvos", "bridgeos"]
    elif category == "gmodules":
        # First, check to see if the platform can even support gmodules.
        if platform not in ["freebsd", "darwin", "macosx", "ios", "watchos", "tvos", "bridgeos"]:
            return False
        return gmodules.is_compiler_clang_with_gmodules(compiler_path)
    return True


def validate(categories, exact_match):
    """
    For each category in categories, ensure that it's a valid category (if exact_match is false,
    unique prefixes are also accepted). If a category is invalid, print a message and quit.
       If all categories are valid, return the list of categories. Prefixes are expanded in the
       returned list.
    """
    result = []
    for category in categories:
        origCategory = category
        if category not in all_categories and not exact_match:
            category = unique_string_match(category, all_categories)
        if (category not in all_categories) or category is None:
            print(
                "fatal error: category '" +
                origCategory +
                "' is not a valid category")
            print("if you have added a new category, please edit test_categories.py, adding your new category to all_categories")
            print("else, please specify one or more of the following: " +
                  str(list(all_categories.keys())))
            sys.exit(1)
        result.append(category)
    return result<|MERGE_RESOLUTION|>--- conflicted
+++ resolved
@@ -34,11 +34,7 @@
     'dyntype': 'Tests related to dynamic type support',
     'stresstest': 'Tests related to stressing lldb limits',
     'flakey': 'Flakey test cases, i.e. tests that do not reliably pass at each execution',
-<<<<<<< HEAD
-    'lldb-mi': 'lldb-mi tests',
     'frame-diagnose': 'Frame diagnose tests',
-=======
->>>>>>> 21b086a4
     'darwin-log': 'Darwin log tests',
     'watchpoint': 'Watchpoint-related tests',
 }
