from __future__ import absolute_import
from __future__ import print_function

# System modules
from distutils.version import LooseVersion, StrictVersion
from functools import wraps
import inspect
import os
import platform
import re
import sys
import tempfile

# Third-party modules
import six
import unittest2

# LLDB modules
import use_lldb_suite

import lldb
from . import configuration
from . import test_categories
from lldbsuite.test_event.event_builder import EventBuilder
from lldbsuite.support import funcutils
from lldbsuite.test import lldbplatform
from lldbsuite.test import lldbplatformutil
import swift


class DecorateMode:
    Skip, Xfail = range(2)


# You can use no_match to reverse the test of the conditional that is used to match keyword
# arguments in the skip / xfail decorators.  If oslist=["windows", "linux"] skips windows
# and linux, oslist=no_match(["windows", "linux"]) skips *unless* windows
# or linux.
class no_match:

    def __init__(self, item):
        self.item = item


def _check_expected_version(comparison, expected, actual):
    def fn_leq(x, y): return x <= y

    def fn_less(x, y): return x < y

    def fn_geq(x, y): return x >= y

    def fn_greater(x, y): return x > y

    def fn_eq(x, y): return x == y

    def fn_neq(x, y): return x != y

    op_lookup = {
        "==": fn_eq,
        "=": fn_eq,
        "!=": fn_neq,
        "<>": fn_neq,
        ">": fn_greater,
        "<": fn_less,
        ">=": fn_geq,
        "<=": fn_leq
    }
    expected_str = '.'.join([str(x) for x in expected])
    actual_str = '.'.join([str(x) for x in actual])

    return op_lookup[comparison](
        LooseVersion(actual_str),
        LooseVersion(expected_str))


def _match_decorator_property(expected, actual):
    if actual is None or expected is None:
        return True

    if isinstance(expected, no_match):
        return not _match_decorator_property(expected.item, actual)
    elif isinstance(expected, (re._pattern_type,) + six.string_types):
        return re.search(expected, actual) is not None
    elif hasattr(expected, "__iter__"):
        return any([x is not None and _match_decorator_property(x, actual)
                    for x in expected])
    else:
        return expected == actual


def expectedFailure(expected_fn, bugnumber=None):
    def expectedFailure_impl(func):
        if isinstance(func, type) and issubclass(func, unittest2.TestCase):
            raise Exception(
                "Decorator can only be used to decorate a test method")

        @wraps(func)
        def wrapper(*args, **kwargs):
            self = args[0]
            if funcutils.requires_self(expected_fn):
                xfail_reason = expected_fn(self)
            else:
                xfail_reason = expected_fn()
            if xfail_reason is not None:
                if configuration.results_formatter_object is not None:
                    # Mark this test as expected to fail.
                    configuration.results_formatter_object.handle_event(
                        EventBuilder.event_for_mark_test_expected_failure(self))
                xfail_func = unittest2.expectedFailure(func)
                xfail_func(*args, **kwargs)
            else:
                func(*args, **kwargs)
        return wrapper
    # Some decorators can be called both with no arguments (e.g. @expectedFailureWindows)
    # or with arguments (e.g. @expectedFailureWindows(compilers=['gcc'])).  When called
    # the first way, the first argument will be the actual function because decorators are
    # weird like that.  So this is basically a check that says "which syntax was the original
    # function decorated with?"
    if six.callable(bugnumber):
        return expectedFailure_impl(bugnumber)
    else:
        return expectedFailure_impl


def skipTestIfFn(expected_fn, bugnumber=None):
    def skipTestIfFn_impl(func):
        if isinstance(func, type) and issubclass(func, unittest2.TestCase):
            raise Exception(
                "@skipTestIfFn can only be used to decorate a test method")

        @wraps(func)
        def wrapper(*args, **kwargs):
            self = args[0]
            if funcutils.requires_self(expected_fn):
                reason = expected_fn(self)
            else:
                reason = expected_fn()

            if reason is not None:
                self.skipTest(reason)
            else:
                func(*args, **kwargs)
        return wrapper

    # Some decorators can be called both with no arguments (e.g. @expectedFailureWindows)
    # or with arguments (e.g. @expectedFailureWindows(compilers=['gcc'])).  When called
    # the first way, the first argument will be the actual function because decorators are
    # weird like that.  So this is basically a check that says "how was the
    # decorator used"
    if six.callable(bugnumber):
        return skipTestIfFn_impl(bugnumber)
    else:
        return skipTestIfFn_impl


def _decorateTest(mode,
                  bugnumber=None, oslist=None, hostoslist=None,
                  compiler=None, compiler_version=None,
                  archs=None, triple=None,
                  debug_info=None,
                  swig_version=None, py_version=None,
                  macos_version=None,
                  remote=None):
    def fn(self):
        skip_for_os = _match_decorator_property(
            lldbplatform.translate(oslist), self.getPlatform())
        skip_for_hostos = _match_decorator_property(
            lldbplatform.translate(hostoslist),
            lldbplatformutil.getHostPlatform())
        skip_for_compiler = _match_decorator_property(
            compiler, self.getCompiler()) and self.expectedCompilerVersion(compiler_version)
        skip_for_arch = _match_decorator_property(
            archs, self.getArchitecture())
        skip_for_debug_info = _match_decorator_property(
            debug_info, self.getDebugInfo())
        skip_for_triple = _match_decorator_property(
            triple, lldb.DBG.GetSelectedPlatform().GetTriple())
        skip_for_remote = _match_decorator_property(
            remote, lldb.remote_platform is not None)

        skip_for_swig_version = (
            swig_version is None) or (
            not hasattr(
                lldb,
                'swig_version')) or (
                _check_expected_version(
                    swig_version[0],
                    swig_version[1],
                    lldb.swig_version))
        skip_for_py_version = (
            py_version is None) or _check_expected_version(
            py_version[0], py_version[1], sys.version_info)
        skip_for_macos_version = (macos_version is None) or (
            _check_expected_version(
                macos_version[0],
                macos_version[1],
                platform.mac_ver()[0]))

        # For the test to be skipped, all specified (e.g. not None) parameters must be True.
        # An unspecified parameter means "any", so those are marked skip by default.  And we skip
        # the final test if all conditions are True.
        conditions = [(oslist, skip_for_os, "target o/s"),
                      (hostoslist, skip_for_hostos, "host o/s"),
                      (compiler, skip_for_compiler, "compiler or version"),
                      (archs, skip_for_arch, "architecture"),
                      (debug_info, skip_for_debug_info, "debug info format"),
                      (triple, skip_for_triple, "target triple"),
                      (swig_version, skip_for_swig_version, "swig version"),
                      (py_version, skip_for_py_version, "python version"),
                      (macos_version, skip_for_macos_version, "macOS version"),
                      (remote, skip_for_remote, "platform locality (remote/local)")]
        reasons = []
        final_skip_result = True
        for this_condition in conditions:
            final_skip_result = final_skip_result and this_condition[1]
            if this_condition[0] is not None and this_condition[1]:
                reasons.append(this_condition[2])
        reason_str = None
        if final_skip_result:
            mode_str = {
                DecorateMode.Skip: "skipping",
                DecorateMode.Xfail: "xfailing"}[mode]
            if len(reasons) > 0:
                reason_str = ",".join(reasons)
                reason_str = "{} due to the following parameter(s): {}".format(
                    mode_str, reason_str)
            else:
                reason_str = "{} unconditionally"
            if bugnumber is not None and not six.callable(bugnumber):
                reason_str = reason_str + " [" + str(bugnumber) + "]"
        return reason_str

    if mode == DecorateMode.Skip:
        return skipTestIfFn(fn, bugnumber)
    elif mode == DecorateMode.Xfail:
        return expectedFailure(fn, bugnumber)
    else:
        return None

# provide a function to xfail on defined oslist, compiler version, and archs
# if none is specified for any argument, that argument won't be checked and thus means for all
# for example,
# @expectedFailureAll, xfail for all platform/compiler/arch,
# @expectedFailureAll(compiler='gcc'), xfail for gcc on all platform/architecture
# @expectedFailureAll(bugnumber, ["linux"], "gcc", ['>=', '4.9'], ['i386']), xfail for gcc>=4.9 on linux with i386


def expectedFailureAll(bugnumber=None,
                       oslist=None, hostoslist=None,
                       compiler=None, compiler_version=None,
                       archs=None, triple=None,
                       debug_info=None,
                       swig_version=None, py_version=None,
                       macos_version=None,
                       remote=None):
    return _decorateTest(DecorateMode.Xfail,
                         bugnumber=bugnumber,
                         oslist=oslist, hostoslist=hostoslist,
                         compiler=compiler, compiler_version=compiler_version,
                         archs=archs, triple=triple,
                         debug_info=debug_info,
                         swig_version=swig_version, py_version=py_version,
                         macos_version=None,
                         remote=remote)


# provide a function to skip on defined oslist, compiler version, and archs
# if none is specified for any argument, that argument won't be checked and thus means for all
# for example,
# @skipIf, skip for all platform/compiler/arch,
# @skipIf(compiler='gcc'), skip for gcc on all platform/architecture
# @skipIf(bugnumber, ["linux"], "gcc", ['>=', '4.9'], ['i386']), skip for gcc>=4.9 on linux with i386
def skipIf(bugnumber=None,
           oslist=None, hostoslist=None,
           compiler=None, compiler_version=None,
           archs=None, triple=None,
           debug_info=None,
           swig_version=None, py_version=None,
           macos_version=None,
           remote=None):
    return _decorateTest(DecorateMode.Skip,
                         bugnumber=bugnumber,
                         oslist=oslist, hostoslist=hostoslist,
                         compiler=compiler, compiler_version=compiler_version,
                         archs=archs, triple=triple,
                         debug_info=debug_info,
                         swig_version=swig_version, py_version=py_version,
                         macos_version=macos_version,
                         remote=remote)


def _skip_for_android(reason, api_levels, archs):
    def impl(obj):
        result = lldbplatformutil.match_android_device(
            obj.getArchitecture(), valid_archs=archs, valid_api_levels=api_levels)
        return reason if result else None
    return impl


def add_test_categories(cat):
    """Add test categories to a TestCase method"""
    cat = test_categories.validate(cat, True)

    def impl(func):
        if isinstance(func, type) and issubclass(func, unittest2.TestCase):
            raise Exception(
                "@add_test_categories can only be used to decorate a test method")

        # Update or set the categories attribute. For instance methods, the
        # attribute must be set on the actual function.
        func_for_attr = func
        if inspect.ismethod(func_for_attr):
            func_for_attr = func.__func__
        if hasattr(func_for_attr, "categories"):
            cat.extend(func_for_attr.categories)
        setattr(func_for_attr, "categories", cat)

        return func

    return impl


def benchmarks_test(func):
    """Decorate the item as a benchmarks test."""
    def should_skip_benchmarks_test():
        return "benchmarks test"

    # Mark this function as such to separate them from the regular tests.
    result = skipTestIfFn(should_skip_benchmarks_test)(func)
    result.__benchmarks_test__ = True
    return result


def no_debug_info_test(func):
    """Decorate the item as a test what don't use any debug info. If this annotation is specified
       then the test runner won't generate a separate test for each debug info format. """
    if isinstance(func, type) and issubclass(func, unittest2.TestCase):
        raise Exception(
            "@no_debug_info_test can only be used to decorate a test method")

    @wraps(func)
    def wrapper(self, *args, **kwargs):
        return func(self, *args, **kwargs)

    # Mark this function as such to separate them from the regular tests.
    wrapper.__no_debug_info_test__ = True
    return wrapper


def debugserver_test(func):
    """Decorate the item as a debugserver test."""
    def should_skip_debugserver_test():
        return "debugserver tests" if configuration.dont_do_debugserver_test else None
    return skipTestIfFn(should_skip_debugserver_test)(func)


def llgs_test(func):
    """Decorate the item as a lldb-server test."""
    def should_skip_llgs_tests():
        return "llgs tests" if configuration.dont_do_llgs_test else None
    return skipTestIfFn(should_skip_llgs_tests)(func)


def not_remote_testsuite_ready(func):
    """Decorate the item as a test which is not ready yet for remote testsuite."""
    def is_remote():
        return "Not ready for remote testsuite" if lldb.remote_platform else None
    return skipTestIfFn(is_remote)(func)


def expectedFailureOS(
        oslist,
        bugnumber=None,
        compilers=None,
        debug_info=None,
        archs=None):
    return expectedFailureAll(
        oslist=oslist,
        bugnumber=bugnumber,
        compiler=compilers,
        archs=archs,
        debug_info=debug_info)


def expectedFailureDarwin(bugnumber=None, compilers=None, debug_info=None):
    # For legacy reasons, we support both "darwin" and "macosx" as OS X
    # triples.
    return expectedFailureOS(
        lldbplatform.darwin_all,
        bugnumber,
        compilers,
        debug_info=debug_info)


def expectedFailureAndroid(bugnumber=None, api_levels=None, archs=None):
    """ Mark a test as xfail for Android.

    Arguments:
        bugnumber - The LLVM pr associated with the problem.
        api_levels - A sequence of numbers specifying the Android API levels
            for which a test is expected to fail. None means all API level.
        arch - A sequence of architecture names specifying the architectures
            for which a test is expected to fail. None means all architectures.
    """
    return expectedFailure(
        _skip_for_android(
            "xfailing on android",
            api_levels,
            archs),
        bugnumber)

# Flakey tests get two chances to run. If they fail the first time round, the result formatter
# makes sure it is run one more time.


def expectedFlakey(expected_fn, bugnumber=None):
    def expectedFailure_impl(func):
        @wraps(func)
        def wrapper(*args, **kwargs):
            self = args[0]
            if expected_fn(self):
                # Send event marking test as explicitly eligible for rerunning.
                if configuration.results_formatter_object is not None:
                    # Mark this test as rerunnable.
                    configuration.results_formatter_object.handle_event(
                        EventBuilder.event_for_mark_test_rerun_eligible(self))
            func(*args, **kwargs)
        return wrapper
    # Some decorators can be called both with no arguments (e.g. @expectedFailureWindows)
    # or with arguments (e.g. @expectedFailureWindows(compilers=['gcc'])).  When called
    # the first way, the first argument will be the actual function because decorators are
    # weird like that.  So this is basically a check that says "which syntax was the original
    # function decorated with?"
    if six.callable(bugnumber):
        return expectedFailure_impl(bugnumber)
    else:
        return expectedFailure_impl


def expectedFlakeyDsym(bugnumber=None):
    def fn(self):
        return self.getDebugInfo() == "dwarf"
    return expectedFlakey(fn, bugnumber)


def expectedFlakeyOS(oslist, bugnumber=None, compilers=None):
    def fn(self):
        return (self.getPlatform() in oslist and
                self.expectedCompiler(compilers))
    return expectedFlakey(fn, bugnumber)


def expectedFlakeyDarwin(bugnumber=None, compilers=None):
    # For legacy reasons, we support both "darwin" and "macosx" as OS X
    # triples.
    return expectedFlakeyOS(
        lldbplatformutil.getDarwinOSTriples(),
        bugnumber,
        compilers)


def expectedFlakeyFreeBSD(bugnumber=None, compilers=None):
    return expectedFlakeyOS(['freebsd'], bugnumber, compilers)


def expectedFlakeyLinux(bugnumber=None, compilers=None):
    return expectedFlakeyOS(['linux'], bugnumber, compilers)


def expectedFlakeyNetBSD(bugnumber=None, compilers=None):
    return expectedFlakeyOS(['netbsd'], bugnumber, compilers)


def expectedFlakeyAndroid(bugnumber=None, api_levels=None, archs=None):
    return expectedFlakey(
        _skip_for_android(
            "flakey on android",
            api_levels,
            archs),
        bugnumber)


def skipIfRemote(func):
    """Decorate the item to skip tests if testing remotely."""
    def is_remote():
        return "skip on remote platform" if lldb.remote_platform else None
    return skipTestIfFn(is_remote)(func)


def skipIfNoSBHeaders(func):
    """Decorate the item to mark tests that should be skipped when LLDB is built with no SB API headers."""
    def are_sb_headers_missing():
        if lldbplatformutil.getHostPlatform() == 'darwin':
            header = os.path.join(
                os.environ["LLDB_LIB_DIR"],
                'LLDB.framework',
                'Versions',
                'Current',
                'Headers',
                'LLDB.h')
            if os.path.exists(header):
                return None

        header = os.path.join(
            os.environ["LLDB_SRC"],
            "include",
            "lldb",
            "API",
            "LLDB.h")
        if not os.path.exists(header):
            return "skip because LLDB.h header not found"
        return None

    return skipTestIfFn(are_sb_headers_missing)(func)


def skipIfiOSSimulator(func):
    """Decorate the item to skip tests that should be skipped on the iOS Simulator."""
    def is_ios_simulator():
        return "skip on the iOS Simulator" if configuration.lldb_platform_name == 'ios-simulator' else None
    return skipTestIfFn(is_ios_simulator)(func)

def skipIfiOS(func):
    return skipIfPlatform(["ios"])(func)

def skipIftvOS(func):
    return skipIfPlatform(["tvos"])(func)

def skipIfwatchOS(func):
    return skipIfPlatform(["watchos"])(func)

def skipIfbridgeOS(func):
    return skipIfPlatform(["bridgeos"])(func)

def skipIfDarwinEmbedded(func):
    """Decorate the item to skip tests that should be skipped on Darwin armv7/arm64 targets."""
    return skipIfPlatform(
        lldbplatform.translate(
            lldbplatform.darwin_embedded))(func)

def skipIfFreeBSD(func):
    """Decorate the item to skip tests that should be skipped on FreeBSD."""
    return skipIfPlatform(["freebsd"])(func)


def skipIfNetBSD(func):
    """Decorate the item to skip tests that should be skipped on NetBSD."""
    return skipIfPlatform(["netbsd"])(func)


def skipIfDarwin(func):
    """Decorate the item to skip tests that should be skipped on Darwin."""
    return skipIfPlatform(
        lldbplatform.translate(
            lldbplatform.darwin_all))(func)


def skipIfLinux(func):
    """Decorate the item to skip tests that should be skipped on Linux."""
    return skipIfPlatform(["linux"])(func)


def skipIfWindows(func):
    """Decorate the item to skip tests that should be skipped on Windows."""
    return skipIfPlatform(["windows"])(func)


def skipUnlessWindows(func):
    """Decorate the item to skip tests that should be skipped on any non-Windows platform."""
    return skipUnlessPlatform(["windows"])(func)


def skipUnlessDarwin(func):
    """Decorate the item to skip tests that should be skipped on any non Darwin platform."""
    return skipUnlessPlatform(lldbplatformutil.getDarwinOSTriples())(func)


def swiftTest(func):
    """Decorate the item as a Swift test (Darwin/Linux only, no i386)."""

    def is_not_swift_compatible(self):
        if "i386" == self.getArchitecture():
            return "skipping Swift test because i386 is not a supported architecture"
        elif not(any(x in sys.platform for x in ['darwin', 'linux'])):
            return "skipping Swift test because only Darwin and Linux are supported OSes"
        else:
            # This configuration is Swift-compatible
            return None
    return skipTestIfFn(is_not_swift_compatible)(func)


def skipIfSmooshbase(func):
    """Decorate the item to skip tests that should be skipped on the smooshbase buildbot."""

    def is_smooshbase(self):
        if os.environ.get('IS_SMOOSHBASE', 'FAIL') != 'FAIL':
            return 'skip on the smooshbase buildbot'
        else:
            return None
    return skipTestIfFn(is_smooshbase)(func)


def skipUnlessGoInstalled(func):
    """Decorate the item to skip tests when no Go compiler is available."""

    def is_go_missing(self):
        compiler = self.getGoCompilerVersion()
        if not compiler:
            return "skipping because go compiler not found"
        match_version = re.search(r"(\d+\.\d+(\.\d+)?)", compiler)
        if not match_version:
            # Couldn't determine version.
            return "skipping because go version could not be parsed out of {}".format(
                compiler)
        else:
            min_strict_version = StrictVersion("1.4.0")
            compiler_strict_version = StrictVersion(match_version.group(1))
            if compiler_strict_version < min_strict_version:
                return "skipping because available version ({}) does not meet minimum required version ({})".format(
                    compiler_strict_version, min_strict_version)
        return None
    return skipTestIfFn(is_go_missing)(func)


def skipIfHostIncompatibleWithRemote(func):
    """Decorate the item to skip tests if binaries built on this host are incompatible."""

    def is_host_incompatible_with_remote(self):
        host_arch = self.getLldbArchitecture()
        host_platform = lldbplatformutil.getHostPlatform()
        target_arch = self.getArchitecture()
        target_platform = 'darwin' if self.platformIsDarwin() else self.getPlatform()
        if not (target_arch == 'x86_64' and host_arch ==
                'i386') and host_arch != target_arch:
            return "skipping because target %s is not compatible with host architecture %s" % (
                target_arch, host_arch)
        if target_platform != host_platform:
            return "skipping because target is %s but host is %s" % (
                target_platform, host_platform)
        if lldbplatformutil.match_android_device(target_arch):
            return "skipping because target is android"
        return None
    return skipTestIfFn(is_host_incompatible_with_remote)(func)


def skipIfPlatform(oslist):
    """Decorate the item to skip tests if running on one of the listed platforms."""
    # This decorator cannot be ported to `skipIf` yet because it is used on entire
    # classes, which `skipIf` explicitly forbids.
    return unittest2.skipIf(lldbplatformutil.getPlatform() in oslist,
                            "skip on %s" % (", ".join(oslist)))


def skipUnlessPlatform(oslist):
    """Decorate the item to skip tests unless running on one of the listed platforms."""
    # This decorator cannot be ported to `skipIf` yet because it is used on entire
    # classes, which `skipIf` explicitly forbids.
    return unittest2.skipUnless(lldbplatformutil.getPlatform() in oslist,
                                "requires one of %s" % (", ".join(oslist)))


def skipIfTargetAndroid(api_levels=None, archs=None):
    """Decorator to skip tests when the target is Android.

    Arguments:
        api_levels - The API levels for which the test should be skipped. If
            it is None, then the test will be skipped for all API levels.
        arch - A sequence of architecture names specifying the architectures
            for which a test is skipped. None means all architectures.
    """
    return skipTestIfFn(
        _skip_for_android(
            "skipping for android",
            api_levels,
            archs))


def skipUnlessThreadSanitizer(func):
    """Decorate the item to skip test unless Clang -fsanitize=thread is supported."""

    def is_compiler_clang_with_thread_sanitizer(self):
        compiler_path = self.getCompiler()
        compiler = os.path.basename(compiler_path)
        if not compiler.startswith("clang"):
            return "Test requires clang as compiler"
        if lldbplatformutil.getPlatform() == 'windows':
            return "TSAN tests not compatible with 'windows'"
        # rdar://28659145 - TSAN tests don't look like they're supported on i386
        if self.getArchitecture() == 'i386' and platform.system() == 'Darwin':
            return "TSAN tests not compatible with i386 targets"
        f = tempfile.NamedTemporaryFile()
        cmd = "echo 'int main() {}' | %s -x c -o %s -" % (compiler_path, f.name)
        if os.popen(cmd).close() is not None:
            return None  # The compiler cannot compile at all, let's *not* skip the test
        cmd = "echo 'int main() {}' | %s -fsanitize=thread -x c -o %s -" % (compiler_path, f.name)
        if os.popen(cmd).close() is not None:
            return "Compiler cannot compile with -fsanitize=thread"
        return None
    return skipTestIfFn(is_compiler_clang_with_thread_sanitizer)(func)

def skipUnlessUndefinedBehaviorSanitizer(func):
    """Decorate the item to skip test unless -fsanitize=undefined is supported."""

    def is_compiler_clang_with_ubsan(self):
        # Write out a temp file which exhibits UB.
        inputf = tempfile.NamedTemporaryFile(suffix='.c')
        inputf.write('int main() { int x = 0; return x / x; }\n')
        inputf.flush()

        # We need to write out the object into a named temp file for inspection.
        outputf = tempfile.NamedTemporaryFile()

        # Try to compile with ubsan turned on.
        cmd = '%s -fsanitize=undefined %s -o %s' % (self.getCompiler(), inputf.name, outputf.name)
        if os.popen(cmd).close() is not None:
            return "Compiler cannot compile with -fsanitize=undefined"

        # Check that we actually see ubsan instrumentation in the binary.
        cmd = 'nm %s' % outputf.name
        with os.popen(cmd) as nm_output:
            if '___ubsan_handle_divrem_overflow' not in nm_output.read():
                return "Division by zero instrumentation is missing"

        # Find the ubsan dylib.
        # FIXME: This check should go away once compiler-rt gains support for __ubsan_on_report.
        cmd = '%s -fsanitize=undefined -x c - -o - -### 2>&1' % self.getCompiler()
        with os.popen(cmd) as cc_output:
            driver_jobs = cc_output.read()
            m = re.search(r'"([^"]+libclang_rt.ubsan_osx_dynamic.dylib)"', driver_jobs)
            if not m:
                return "Could not find the ubsan dylib used by the driver"
            ubsan_dylib = m.group(1)

        # Check that the ubsan dylib has special monitor hooks.
        cmd = 'nm -gU %s' % ubsan_dylib
        with os.popen(cmd) as nm_output:
            syms = nm_output.read()
            if '___ubsan_on_report' not in syms:
                return "Missing ___ubsan_on_report"
            if '___ubsan_get_current_report_data' not in syms:
                return "Missing ___ubsan_get_current_report_data"

        # OK, this dylib + compiler works for us.
        return None

    return skipTestIfFn(is_compiler_clang_with_ubsan)(func)

def skipUnlessAddressSanitizer(func):
    """Decorate the item to skip test unless Clang -fsanitize=thread is supported."""

    def is_compiler_with_address_sanitizer(self):
        compiler_path = self.getCompiler()
        compiler = os.path.basename(compiler_path)
        f = tempfile.NamedTemporaryFile()
        if lldbplatformutil.getPlatform() == 'windows':
            return "ASAN tests not compatible with 'windows'"
        cmd = "echo 'int main() {}' | %s -x c -o %s -" % (compiler_path, f.name)
        if os.popen(cmd).close() is not None:
            return None  # The compiler cannot compile at all, let's *not* skip the test
        cmd = "echo 'int main() {}' | %s -fsanitize=address -x c -o %s -" % (compiler_path, f.name)
        if os.popen(cmd).close() is not None:
            return "Compiler cannot compile with -fsanitize=address"
        return None
    return skipTestIfFn(is_compiler_with_address_sanitizer)(func)

<<<<<<< HEAD

def skipUnlessSwiftAddressSanitizer(func):
    """Decorate the item to skip test unless Swift -sanitize=address is supported."""

    def is_swift_compiler_with_address_sanitizer(self):
        swiftcc = swift.getSwiftCompiler()
        f = tempfile.NamedTemporaryFile()
        cmd = "echo 'print(1)' | %s -o %s -" % (swiftcc, f.name)
        if os.popen(cmd).close() is not None:
            return None  # The compiler cannot compile at all, let's *not* skip the test
        cmd = "echo 'print(1)' | %s -sanitize=address -o %s -" % (swiftcc, f.name)
        if os.popen(cmd).close() is not None:
            return "Compiler cannot compile with -sanitize=address"
        return None
    return skipTestIfFn(is_swift_compiler_with_address_sanitizer)(func)


def skipUnlessSwiftThreadSanitizer(func):
    """Decorate the item to skip test unless Swift -sanitize=thread is supported."""

    def is_swift_compiler_with_thread_sanitizer(self):
        swiftcc = swift.getSwiftCompiler()
        f = tempfile.NamedTemporaryFile()
        cmd = "echo 'print(1)' | %s -o %s -" % (swiftcc, f.name)
        if os.popen(cmd).close() is not None:
            return None  # The compiler cannot compile at all, let's *not* skip the test
        cmd = "echo 'print(1)' | %s -sanitize=thread -o %s -" % (swiftcc, f.name)
        if os.popen(cmd).close() is not None:
            return "Compiler cannot compile with -sanitize=thread"
        return None
    return skipTestIfFn(is_swift_compiler_with_thread_sanitizer)(func)
=======
def skipIfXmlSupportMissing(func):
    config = lldb.SBDebugger.GetBuildConfiguration()
    xml = config.GetValueForKey("xml")

    fail_value = True # More likely to notice if something goes wrong
    have_xml = xml.GetValueForKey("value").GetBooleanValue(fail_value)
    return unittest2.skipIf(not have_xml, "requires xml support")(func)
>>>>>>> f4f74441
<|MERGE_RESOLUTION|>--- conflicted
+++ resolved
@@ -763,8 +763,6 @@
         return None
     return skipTestIfFn(is_compiler_with_address_sanitizer)(func)
 
-<<<<<<< HEAD
-
 def skipUnlessSwiftAddressSanitizer(func):
     """Decorate the item to skip test unless Swift -sanitize=address is supported."""
 
@@ -795,12 +793,11 @@
             return "Compiler cannot compile with -sanitize=thread"
         return None
     return skipTestIfFn(is_swift_compiler_with_thread_sanitizer)(func)
-=======
+
 def skipIfXmlSupportMissing(func):
     config = lldb.SBDebugger.GetBuildConfiguration()
     xml = config.GetValueForKey("xml")
 
     fail_value = True # More likely to notice if something goes wrong
     have_xml = xml.GetValueForKey("value").GetBooleanValue(fail_value)
-    return unittest2.skipIf(not have_xml, "requires xml support")(func)
->>>>>>> f4f74441
+    return unittest2.skipIf(not have_xml, "requires xml support")(func)