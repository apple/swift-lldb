from __future__ import print_function
from __future__ import absolute_import

import lldb
from lldbsuite.test.lldbtest import *
import lldbsuite.test.lldbutil as lldbutil
import lldbsuite.test.test_categories as test_categories
# System modules
import os

# Third-party modules

# LLDB modules
import lldb
from .lldbtest import *
from . import configuration
from . import lldbutil
from .decorators import *


def source_type(filename):
    _, extension = os.path.splitext(filename)
    return {
        '.c': 'C_SOURCES',
        '.cpp': 'CXX_SOURCES',
        '.cxx': 'CXX_SOURCES',
        '.cc': 'CXX_SOURCES',
        '.m': 'OBJC_SOURCES',
        '.mm': 'OBJCXX_SOURCES',
        '.swift': 'SWIFT_SOURCES'
    }.get(extension, None)


class CommandParser:

    def __init__(self):
        self.breakpoints = []

    def parse_one_command(self, line):
        parts = line.split('//%')

        command = None
        new_breakpoint = True

        if len(parts) == 2:
            command = parts[1].strip()  # take off whitespace
            new_breakpoint = parts[0].strip() != ""

        return (command, new_breakpoint)

    def parse_source_files(self, source_files):
        for source_file in source_files:
            file_handle = open(source_file)
            lines = file_handle.readlines()
            line_number = 0
            # non-NULL means we're looking through whitespace to find
            # additional commands
            current_breakpoint = None
            for line in lines:
                line_number = line_number + 1  # 1-based, so we do this first
                (command, new_breakpoint) = self.parse_one_command(line)

                if new_breakpoint:
                    current_breakpoint = None

                if command is not None:
                    if current_breakpoint is None:
                        current_breakpoint = {}
                        current_breakpoint['file_name'] = source_file
                        current_breakpoint['line_number'] = line_number
                        current_breakpoint['command'] = command
                        self.breakpoints.append(current_breakpoint)
                    else:
                        current_breakpoint['command'] = current_breakpoint[
                            'command'] + "\n" + command

    def set_breakpoints(self, target):
        for breakpoint in self.breakpoints:
            breakpoint['breakpoint'] = target.BreakpointCreateByLocation(
                breakpoint['file_name'], breakpoint['line_number'])

    def handle_breakpoint(self, test, breakpoint_id):
        for breakpoint in self.breakpoints:
            if breakpoint['breakpoint'].GetID() == breakpoint_id:
                test.execute_user_command(breakpoint['command'])
                return


class InlineTest(TestBase):
    # Internal implementation

    def getRerunArgs(self):
        # The -N option says to NOT run a if it matches the option argument, so
        # if we are using dSYM we say to NOT run dwarf (-N dwarf) and vice
        # versa.
        if self.using_dsym is None:
            # The test was skipped altogether.
            return ""
        elif self.using_dsym:
            return "-N dwarf " + self.mydir
        else:
            return "-N dsym " + self.mydir

    def BuildMakefile(self):
        makefilePath = self.getBuildArtifact("Makefile")
        if os.path.exists(makefilePath):
            return

        categories = {}

        for f in os.listdir(self.getSourceDir()):
            t = source_type(f)
            if t:
                if t in list(categories.keys()):
                    categories[t].append(f)
                else:
                    categories[t] = [f]

        makefile = open(makefilePath, 'w+')

        level = os.sep.join(
            [".."] * len(self.mydir.split(os.sep))) + os.sep + "make"

        makefile.write("LEVEL = " + level + "\n")

        for t in list(categories.keys()):
            line = t + " := " + " ".join(categories[t])
            makefile.write(line + "\n")

        if ('OBJCXX_SOURCES' in list(categories.keys())) or (
                'OBJC_SOURCES' in list(categories.keys())):
            makefile.write(
                "LDFLAGS = $(CFLAGS) -lobjc -framework Foundation\n")

        if ('CXX_SOURCES' in list(categories.keys())):
            makefile.write("CXXFLAGS += -std=c++11\n")

        makefile.write("include $(LEVEL)/Makefile.rules\n")
        makefile.write("\ncleanup:\n\trm -f Makefile *.d\n\n")
        makefile.flush()
        makefile.close()

    @add_test_categories(["dsym"])
    def __test_with_dsym(self):
        self.using_dsym = True
        self.BuildMakefile()
        self.build()
        self.do_test()
    __test_with_dsym.debug_info = "dsym"

    @add_test_categories(["dwarf"])
    def __test_with_dwarf(self):
        self.using_dsym = False
        self.BuildMakefile()
        self.build()
        self.do_test()
    __test_with_dwarf.debug_info = "dwarf"

    @add_test_categories(["dwo"])
    def __test_with_dwo(self):
        self.using_dsym = False
        self.BuildMakefile()
        self.build()
        self.do_test()
    __test_with_dwo.debug_info = "dwo"

    @add_test_categories(["gmodules"])
    def __test_with_gmodules(self):
        self.using_dsym = False
        self.BuildMakefile()
        self.build()
        self.do_test()
    __test_with_gmodules.debug_info = "gmodules"

    def execute_user_command(self, __command):
        exec(__command, globals(), locals())

    def do_test(self):
        exe = self.getBuildArtifact("a.out")
        source_files = [f for f in os.listdir(self.getSourceDir())
                        if source_type(f)]
        target = self.dbg.CreateTarget(exe)

        parser = CommandParser()
        parser.parse_source_files(source_files)
        parser.set_breakpoints(target)

        process = target.LaunchSimple(None, None, self.get_process_working_directory())
        hit_breakpoints = 0

        while lldbutil.get_stopped_thread(process, lldb.eStopReasonBreakpoint):
            hit_breakpoints += 1
            thread = lldbutil.get_stopped_thread(
                process, lldb.eStopReasonBreakpoint)
            breakpoint_id = thread.GetStopReasonDataAtIndex(0)
            parser.handle_breakpoint(self, breakpoint_id)
            process.Continue()

        self.assertTrue(hit_breakpoints > 0,
                        "inline test did not hit a single breakpoint")
        # Either the process exited or the stepping plan is complete.
        self.assertTrue(process.GetState() in [lldb.eStateStopped,
                                               lldb.eStateExited],
                        PROCESS_EXITED)

    # Utilities for testcases

    def check_expression(self, expression, expected_result, use_summary=True):
        value = self.frame().EvaluateExpression(expression)
        self.assertTrue(value.IsValid(), expression + "returned a valid value")
        if self.TraceOn():
            print(value.GetSummary())
            print(value.GetValue())
        if use_summary:
            answer = value.GetSummary()
        else:
            answer = value.GetValue()
        report_str = "%s expected: %s got: %s" % (
            expression, expected_result, answer)
        self.assertTrue(answer == expected_result, report_str)


def ApplyDecoratorsToFunction(func, decorators):
    tmp = func
    if isinstance(decorators, list):
        for decorator in decorators:
            tmp = decorator(tmp)
    elif hasattr(decorators, '__call__'):
        tmp = decorators(tmp)
    return tmp

def isEnabled(debug_flavor, target_platform, configuration, decorators):
    # If the platform is unsupported, skip the test.
    if not test_categories.is_supported_on_platform(debug_flavor,
            target_platform, configuration.compiler):
        return False

    # If the debug flavor is skipped, skip the test.
    if debug_flavor in configuration.skipCategories:
        return False
    return True

def MakeInlineTest(__file, __globals, decorators=None):
    # Adjust the filename if it ends in .pyc.  We want filenames to
    # reflect the source python file, not the compiled variant.
    if __file is not None and __file.endswith(".pyc"):
        # Strip the trailing "c"
        __file = __file[0:-1]

    # Derive the test name from the current file name
    file_basename = os.path.basename(__file)
    InlineTest.mydir = TestBase.compute_mydir(__file)

    test_name, _ = os.path.splitext(file_basename)
    # Build the test case
    test = type(test_name, (InlineTest,), {'using_dsym': None})
    test.name = test_name

<<<<<<< HEAD
    target_platform = lldb.DBG.GetSelectedPlatform().GetTriple().split('-')[2]
    if isEnabled("dsym", target_platform, configuration, decorators):
        test.test_with_dsym = ApplyDecoratorsToFunction(
            test._InlineTest__test_with_dsym, decorators)
    if isEnabled("dwarf", target_platform, configuration, decorators):
        test.test_with_dwarf = ApplyDecoratorsToFunction(
            test._InlineTest__test_with_dwarf, decorators)
    if isEnabled("dwo", target_platform, configuration, decorators):
        test.test_with_dwo = ApplyDecoratorsToFunction(
            test._InlineTest__test_with_dwo, decorators)
    if isEnabled("gmodules", target_platform, configuration, decorators):
        test.test_with_gmodules = ApplyDecoratorsToFunction(
            test._InlineTest__test_with_gmodules, decorators)
=======
    test.test_with_dsym = ApplyDecoratorsToFunction(
        test._InlineTest__test_with_dsym, decorators)
    test.test_with_dwarf = ApplyDecoratorsToFunction(
        test._InlineTest__test_with_dwarf, decorators)
    test.test_with_dwo = ApplyDecoratorsToFunction(
        test._InlineTest__test_with_dwo, decorators)
    test.test_with_gmodules = ApplyDecoratorsToFunction(
        test._InlineTest__test_with_gmodules, decorators)
>>>>>>> 3ee7f837

    # Add the test case to the globals, and hide InlineTest
    __globals.update({test_name: test})

    # Keep track of the original test filename so we report it
    # correctly in test results.
    test.test_filename = __file
    return test<|MERGE_RESOLUTION|>--- conflicted
+++ resolved
@@ -229,17 +229,6 @@
         tmp = decorators(tmp)
     return tmp
 
-def isEnabled(debug_flavor, target_platform, configuration, decorators):
-    # If the platform is unsupported, skip the test.
-    if not test_categories.is_supported_on_platform(debug_flavor,
-            target_platform, configuration.compiler):
-        return False
-
-    # If the debug flavor is skipped, skip the test.
-    if debug_flavor in configuration.skipCategories:
-        return False
-    return True
-
 def MakeInlineTest(__file, __globals, decorators=None):
     # Adjust the filename if it ends in .pyc.  We want filenames to
     # reflect the source python file, not the compiled variant.
@@ -256,21 +245,6 @@
     test = type(test_name, (InlineTest,), {'using_dsym': None})
     test.name = test_name
 
-<<<<<<< HEAD
-    target_platform = lldb.DBG.GetSelectedPlatform().GetTriple().split('-')[2]
-    if isEnabled("dsym", target_platform, configuration, decorators):
-        test.test_with_dsym = ApplyDecoratorsToFunction(
-            test._InlineTest__test_with_dsym, decorators)
-    if isEnabled("dwarf", target_platform, configuration, decorators):
-        test.test_with_dwarf = ApplyDecoratorsToFunction(
-            test._InlineTest__test_with_dwarf, decorators)
-    if isEnabled("dwo", target_platform, configuration, decorators):
-        test.test_with_dwo = ApplyDecoratorsToFunction(
-            test._InlineTest__test_with_dwo, decorators)
-    if isEnabled("gmodules", target_platform, configuration, decorators):
-        test.test_with_gmodules = ApplyDecoratorsToFunction(
-            test._InlineTest__test_with_gmodules, decorators)
-=======
     test.test_with_dsym = ApplyDecoratorsToFunction(
         test._InlineTest__test_with_dsym, decorators)
     test.test_with_dwarf = ApplyDecoratorsToFunction(
@@ -279,7 +253,6 @@
         test._InlineTest__test_with_dwo, decorators)
     test.test_with_gmodules = ApplyDecoratorsToFunction(
         test._InlineTest__test_with_gmodules, decorators)
->>>>>>> 3ee7f837
 
     # Add the test case to the globals, and hide InlineTest
     __globals.update({test_name: test})
