"""
Test lldb Python event APIs.
"""

from __future__ import print_function



import os, time
import re
import lldb
import lldbsuite.test.lldbutil as lldbutil
from lldbsuite.test.lldbtest import *

@skipIfDarwin  # llvm.org/pr25924, sometimes generating SIGSEGV
<<<<<<< HEAD
=======
@skipIfLinux   # llvm.org/pr25924, sometimes generating SIGSEGV
>>>>>>> 697a0c0b
class EventAPITestCase(TestBase):

    mydir = TestBase.compute_mydir(__file__)

    def setUp(self):
        # Call super's setUp().
        TestBase.setUp(self)
        # Find the line number to of function 'c'.
        self.line = line_number('main.c', '// Find the line number of function "c" here.')

    @add_test_categories(['pyapi'])
    @expectedFailureLinux("llvm.org/pr23730") # Flaky, fails ~1/10 cases
    def test_listen_for_and_print_event(self):
        """Exercise SBEvent API."""
        self.build()
        exe = os.path.join(os.getcwd(), "a.out")

        self.dbg.SetAsync(True)

        # Create a target by the debugger.
        target = self.dbg.CreateTarget(exe)
        self.assertTrue(target, VALID_TARGET)

        # Now create a breakpoint on main.c by name 'c'.
        breakpoint = target.BreakpointCreateByName('c', 'a.out')

        listener = lldb.SBListener("my listener")

        # Now launch the process, and do not stop at the entry point.
        error = lldb.SBError()
        process = target.Launch (listener, 
                                 None,      # argv
                                 None,      # envp
                                 None,      # stdin_path
                                 None,      # stdout_path
                                 None,      # stderr_path
                                 None,      # working directory
                                 0,         # launch flags
                                 False,     # Stop at entry
                                 error)     # error

        self.assertTrue(process.GetState() == lldb.eStateStopped, PROCESS_STOPPED)

        # Create an empty event object.
        event = lldb.SBEvent()

        traceOn = self.TraceOn()
        if traceOn:
            lldbutil.print_stacktraces(process)

        # Create MyListeningThread class to wait for any kind of event.
        import threading
        class MyListeningThread(threading.Thread):
            def run(self):
                count = 0
                # Let's only try at most 4 times to retrieve any kind of event.
                # After that, the thread exits.
                while not count > 3:
                    if traceOn:
                        print("Try wait for event...")
                    if listener.WaitForEvent(5, event):
                        if traceOn:
                            desc = lldbutil.get_description(event)
                            print("Event description:", desc)
                            print("Event data flavor:", event.GetDataFlavor())
                            print("Process state:", lldbutil.state_type_to_str(process.GetState()))
                            print()
                    else:
                        if traceOn:
                            print("timeout occurred waiting for event...")
                    count = count + 1
                return

        # Let's start the listening thread to retrieve the events.
        my_thread = MyListeningThread()
        my_thread.start()

        # Use Python API to continue the process.  The listening thread should be
        # able to receive the state changed events.
        process.Continue()

        # Use Python API to kill the process.  The listening thread should be
        # able to receive the state changed event, too.
        process.Kill()

        # Wait until the 'MyListeningThread' terminates.
        my_thread.join()

    @add_test_categories(['pyapi'])
    @expectedFlakeyLinux("llvm.org/pr23730") # Flaky, fails ~1/100 cases
    @skipIfDarwin  # "<rdar://problem/23634488>"
    def test_wait_for_event(self):
        """Exercise SBListener.WaitForEvent() API."""
        self.build()
        exe = os.path.join(os.getcwd(), "a.out")

        self.dbg.SetAsync(True)

        # Create a target by the debugger.
        target = self.dbg.CreateTarget(exe)
        self.assertTrue(target, VALID_TARGET)

        # Now create a breakpoint on main.c by name 'c'.
        breakpoint = target.BreakpointCreateByName('c', 'a.out')
        #print("breakpoint:", breakpoint)
        self.assertTrue(breakpoint and
                        breakpoint.GetNumLocations() == 1,
                        VALID_BREAKPOINT)

        # Get the debugger listener.
        listener = self.dbg.GetListener()

        # Now launch the process, and do not stop at entry point.
        error = lldb.SBError()
        process = target.Launch (listener, 
                                 None,      # argv
                                 None,      # envp
                                 None,      # stdin_path
                                 None,      # stdout_path
                                 None,      # stderr_path
                                 None,      # working directory
                                 0,         # launch flags
                                 False,     # Stop at entry
                                 error)     # error
        self.assertTrue(error.Success() and process, PROCESS_IS_VALID)

        # Create an empty event object.
        event = lldb.SBEvent()
        self.assertFalse(event, "Event should not be valid initially")

        # Create MyListeningThread to wait for any kind of event.
        import threading
        class MyListeningThread(threading.Thread):
            def run(self):
                count = 0
                # Let's only try at most 3 times to retrieve any kind of event.
                while not count > 3:
                    if listener.WaitForEvent(5, event):
                        #print("Got a valid event:", event)
                        #print("Event data flavor:", event.GetDataFlavor())
                        #print("Event type:", lldbutil.state_type_to_str(event.GetType()))
                        return
                    count = count + 1
                    print("Timeout: listener.WaitForEvent")

                return

        # Use Python API to kill the process.  The listening thread should be
        # able to receive a state changed event.
        process.Kill()

        # Let's start the listening thread to retrieve the event.
        my_thread = MyListeningThread()
        my_thread.start()

        # Wait until the 'MyListeningThread' terminates.
        my_thread.join()

        self.assertTrue(event,
                        "My listening thread successfully received an event")

    @skipIfFreeBSD # llvm.org/pr21325
    @add_test_categories(['pyapi'])
    @expectedFailureLinux("llvm.org/pr23617")  # Flaky, fails ~1/10 cases
    @expectedFailureWindows("llvm.org/pr24778")
    def test_add_listener_to_broadcaster(self):
        """Exercise some SBBroadcaster APIs."""
        self.build()
        exe = os.path.join(os.getcwd(), "a.out")

        self.dbg.SetAsync(True)

        # Create a target by the debugger.
        target = self.dbg.CreateTarget(exe)
        self.assertTrue(target, VALID_TARGET)

        # Now create a breakpoint on main.c by name 'c'.
        breakpoint = target.BreakpointCreateByName('c', 'a.out')
        #print("breakpoint:", breakpoint)
        self.assertTrue(breakpoint and
                        breakpoint.GetNumLocations() == 1,
                        VALID_BREAKPOINT)

        listener = lldb.SBListener("my listener")

        # Now launch the process, and do not stop at the entry point.
        error = lldb.SBError()
        process = target.Launch (listener, 
                                 None,      # argv
                                 None,      # envp
                                 None,      # stdin_path
                                 None,      # stdout_path
                                 None,      # stderr_path
                                 None,      # working directory
                                 0,         # launch flags
                                 False,     # Stop at entry
                                 error)     # error

        # Create an empty event object.
        event = lldb.SBEvent()
        self.assertFalse(event, "Event should not be valid initially")


        # The finite state machine for our custom listening thread, with an
        # initial state of None, which means no event has been received.
        # It changes to 'connected' after 'connected' event is received (for remote platforms)
        # It changes to 'running' after 'running' event is received (should happen only if the
        # currentstate is either 'None' or 'connected')
        # It changes to 'stopped' if a 'stopped' event is received (should happen only if the
        # current state is 'running'.)
        self.state = None

        # Create MyListeningThread to wait for state changed events.
        # By design, a "running" event is expected following by a "stopped" event.
        import threading
        class MyListeningThread(threading.Thread):
            def run(self):
                #print("Running MyListeningThread:", self)

                # Regular expression pattern for the event description.
                pattern = re.compile("data = {.*, state = (.*)}$")

                # Let's only try at most 6 times to retrieve our events.
                count = 0
                while True:
                    if listener.WaitForEvent(5, event):
                        desc = lldbutil.get_description(event)
                        #print("Event description:", desc)
                        match = pattern.search(desc)
                        if not match:
                            break;
                        if match.group(1) == 'connected':
                            # When debugging remote targets with lldb-server, we
                            # first get the 'connected' event.
                            self.context.assertTrue(self.context.state == None)
                            self.context.state = 'connected'
                            continue
                        elif match.group(1) == 'running':
                            self.context.assertTrue(self.context.state == None or self.context.state == 'connected')
                            self.context.state = 'running'
                            continue
                        elif match.group(1) == 'stopped':
                            self.context.assertTrue(self.context.state == 'running')
                            # Whoopee, both events have been received!
                            self.context.state = 'stopped'
                            break
                        else:
                            break
                    print("Timeout: listener.WaitForEvent")
                    count = count + 1
                    if count > 6:
                        break

                return

        # Use Python API to continue the process.  The listening thread should be
        # able to receive the state changed events.
        process.Continue()

        # Start the listening thread to receive the "running" followed by the
        # "stopped" events.
        my_thread = MyListeningThread()
        # Supply the enclosing context so that our listening thread can access
        # the 'state' variable.
        my_thread.context = self
        my_thread.start()

        # Wait until the 'MyListeningThread' terminates.
        my_thread.join()

        # The final judgement. :-)
        self.assertTrue(self.state == 'stopped',
                        "Both expected state changed events received")<|MERGE_RESOLUTION|>--- conflicted
+++ resolved
@@ -13,10 +13,7 @@
 from lldbsuite.test.lldbtest import *
 
 @skipIfDarwin  # llvm.org/pr25924, sometimes generating SIGSEGV
-<<<<<<< HEAD
-=======
 @skipIfLinux   # llvm.org/pr25924, sometimes generating SIGSEGV
->>>>>>> 697a0c0b
 class EventAPITestCase(TestBase):
 
     mydir = TestBase.compute_mydir(__file__)
