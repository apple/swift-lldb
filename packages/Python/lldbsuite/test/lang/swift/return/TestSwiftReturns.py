--- conflicted
+++ resolved
@@ -25,16 +25,10 @@
 
     NO_DEBUG_INFO_TESTCASE = True
 
-<<<<<<< HEAD
-    @decorators.swiftTest
-    @decorators.skipIfLinux  # bugs.swift.org/SR-841
-    @decorators.expectedFailureAll(
-=======
     @swiftTest
     @skipIfDarwin # rdar://problem/48924409
     @skipIfLinux  # bugs.swift.org/SR-841
     @expectedFailureAll(
->>>>>>> dd8212e7
         oslist=["ios"],
         archs=["arm64"],
         bugnumber="rdar://27002915")
