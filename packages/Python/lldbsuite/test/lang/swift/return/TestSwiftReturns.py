--- conflicted
+++ resolved
@@ -25,34 +25,23 @@
 
     NO_DEBUG_INFO_TESTCASE = True
 
-<<<<<<< HEAD
-    @decorators.swiftTest
-    @decorators.skipIfLinux  # bugs.swift.org/SR-841
-    @decorators.expectedFailureAll(
-=======
-    @swiftTest
-    @skipIfDarwin # rdar://problem/48924409
-    @skipIfLinux  # bugs.swift.org/SR-841
-    @expectedFailureAll(
->>>>>>> dd8212e7
-        oslist=["ios"],
-        archs=["arm64"],
-        bugnumber="rdar://27002915")
-    @expectedFailureAll(
-        bugnumber="rdar://problem/39246943")
-    def test_swift_returns(self):
-        """Test getting return values"""
-        self.build()
-        self.do_test()
-
     @swiftTest
     @skipIfLinux  # bugs.swift.org/SR-841
     @expectedFailureAll(
         oslist=["ios"],
         archs=["arm64"],
         bugnumber="rdar://27002915")
+    def test_swift_returns(self):
+        """Test getting return values"""
+        self.build()
+        self.do_test()
+
+    @swiftTest
+    @skipIfLinux  # bugs.swift.org/SR-841
     @expectedFailureAll(
-        bugnumber="rdar://problem/39246943")
+        oslist=["ios"],
+        archs=["arm64"],
+        bugnumber="rdar://27002915")
     @skipIfOutOfTreeDebugserver
     def test_swift_float_returns(self):
         """Test getting float return values"""
