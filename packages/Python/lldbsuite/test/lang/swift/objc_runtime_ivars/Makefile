LEVEL = ../../../make

include $(LEVEL)/Makefile.rules

framework_nodbg: framework
	rm -rf aTestFramework.framework.dSYM

framework: cleanup
	xcodebuild -configuration Release -project framework/aTestFramework/aTestFramework.xcodeproj CONFIGURATION_BUILD_DIR=$(shell pwd)
	cp module.map aTestFramework.framework/

exec_impl:
	$(SWIFTC) $(SWIFT_MODULE_CACHE_FLAGS) -g -Onone -o main main.swift -framework aTestFramework -framework Cocoa -sdk "$(SWIFTSDKROOT)" -F "$(shell pwd)"
<<<<<<< HEAD
=======
ifneq "$(CODESIGN)" ""
	$(CODESIGN) -s - main
endif
>>>>>>> 62219fca

exec: framework exec_impl

exec_nodbg: framework_nodbg exec_impl

cleanup:
	rm -rf main aTestFramework.framework aTestFramework.framework.dSYM main.dSYM
	rm -rf framework/aTestFramework/build
	rm -rf framework/aTestFramework/intermediates
<|MERGE_RESOLUTION|>--- conflicted
+++ resolved
@@ -11,12 +11,10 @@
 
 exec_impl:
 	$(SWIFTC) $(SWIFT_MODULE_CACHE_FLAGS) -g -Onone -o main main.swift -framework aTestFramework -framework Cocoa -sdk "$(SWIFTSDKROOT)" -F "$(shell pwd)"
-<<<<<<< HEAD
-=======
+
 ifneq "$(CODESIGN)" ""
 	$(CODESIGN) -s - main
 endif
->>>>>>> 62219fca
 
 exec: framework exec_impl
 
