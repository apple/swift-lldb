# TestSwiftReferenceStorageTypes.py
#
# This source file is part of the Swift.org open source project
#
# Copyright (c) 2014 - 2016 Apple Inc. and the Swift project authors
# Licensed under Apache License v2.0 with Runtime Library Exception
#
# See https://swift.org/LICENSE.txt for license information
# See https://swift.org/CONTRIBUTORS.txt for the list of Swift project authors
#
# ------------------------------------------------------------------------------
"""
Test weak, unowned and unmanaged types
"""
import lldb
from lldbsuite.test.lldbtest import *
from lldbsuite.test.decorators import *
import lldbsuite.test.lldbutil as lldbutil
import os
import unittest2


class TestSwiftReferenceStorageTypes(TestBase):

    mydir = TestBase.compute_mydir(__file__)

<<<<<<< HEAD
    @decorators.skipIf(archs=['ppc64le'])
    #SR-10215
    @decorators.swiftTest
    @decorators.add_test_categories(["swiftpr"])
    def test_swift_reference_storage_types(self):
        """Test weak, unowned and unmanaged types"""
        self.build()
        self.do_test()

=======
>>>>>>> dd8212e7
    def setUp(self):
        TestBase.setUp(self)

    @swiftTest
    @add_test_categories(["swiftpr"])
    def test_swift_reference_storage_types(self):
        """Test weak, unowned and unmanaged types"""
        self.build()
        lldbutil.run_to_source_breakpoint(
            self, 'Set breakpoint here', lldb.SBFileSpec('main.swift'))

        self.expect('frame variable myclass.sub_001', substrs=['x = 1'])
        self.expect('frame variable myclass.sub_002', substrs=['x = 1'])
        self.expect('frame variable myclass.sub_003', substrs=['x = 1'])
        self.expect('frame variable myclass.sub_004', substrs=['x = 1'])
        self.expect('frame variable myclass.sub_005', substrs=['x = 1'])
        self.expect('frame variable myclass.sub_006', substrs=['x = 1'])

        self.expect('expression myclass.sub_001', substrs=['x = 1'])
        self.expect('expression myclass.sub_002', substrs=['x = 1'])
        self.expect('expression myclass.sub_003', substrs=['x = 1'])
        self.expect('expression myclass.sub_004', substrs=['x = 1'])
        self.expect('expression myclass.sub_005', substrs=['x = 1'])
        self.expect('expression myclass.sub_006', substrs=['x = 1'])

        self.expect('expression myclass.sub_001!', substrs=['x = 1'])
        self.expect('expression myclass.sub_002!', substrs=['x = 1'])
        self.expect('expression myclass.sub_003!', substrs=['x = 1'])
        self.expect('expression myclass.sub_004!', substrs=['x = 1'])

        myclass = self.frame().FindVariable("myclass")
        sub_001 = myclass.GetChildMemberWithName("sub_001")
        sub_002 = myclass.GetChildMemberWithName("sub_002")
        sub_003 = myclass.GetChildMemberWithName("sub_003")
        sub_004 = myclass.GetChildMemberWithName("sub_004")
        sub_005 = myclass.GetChildMemberWithName("sub_005")
        sub_006 = myclass.GetChildMemberWithName("sub_006")

        sub_001_type = sub_001.GetType()
        sub_002_type = sub_002.GetType()
        sub_003_type = sub_003.GetType()
        sub_004_type = sub_004.GetType()
        sub_005_type = sub_005.GetType()
        sub_006_type = sub_006.GetType()

        self.assertTrue(sub_001_type.IsValid(), "001.GetType() is valid")
        self.assertTrue(sub_002_type.IsValid(), "002.GetType() is valid")
        self.assertTrue(sub_003_type.IsValid(), "003.GetType() is valid")
        self.assertTrue(sub_004_type.IsValid(), "004.GetType() is valid")
        self.assertTrue(sub_005_type.IsValid(), "005.GetType() is valid")
        self.assertTrue(sub_006_type.IsValid(), "006.GetType() is valid")

        sub_001_type.GetTypeClass()
        sub_002_type.GetTypeClass()
        sub_003_type.GetTypeClass()
        sub_004_type.GetTypeClass()
        sub_005_type.GetTypeClass()
        sub_006_type.GetTypeClass()

if __name__ == '__main__':
    import atexit
    lldb.SBDebugger.Initialize()
    atexit.register(lldb.SBDebugger.Terminate)
    unittest2.main()<|MERGE_RESOLUTION|>--- conflicted
+++ resolved
@@ -24,21 +24,10 @@
 
     mydir = TestBase.compute_mydir(__file__)
 
-<<<<<<< HEAD
-    @decorators.skipIf(archs=['ppc64le'])
-    #SR-10215
-    @decorators.swiftTest
-    @decorators.add_test_categories(["swiftpr"])
-    def test_swift_reference_storage_types(self):
-        """Test weak, unowned and unmanaged types"""
-        self.build()
-        self.do_test()
-
-=======
->>>>>>> dd8212e7
     def setUp(self):
         TestBase.setUp(self)
 
+    @decorators.skipIf(archs=['ppc64le']) #SR-10215
     @swiftTest
     @add_test_categories(["swiftpr"])
     def test_swift_reference_storage_types(self):
