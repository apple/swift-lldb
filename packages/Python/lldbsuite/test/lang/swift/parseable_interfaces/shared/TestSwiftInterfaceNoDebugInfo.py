# TestSwiftInterfaceNoDebugInfo.py
#
# This source file is part of the Swift.org open source project
#
# Copyright (c) 2014 - 2019 Apple Inc. and the Swift project authors
# Licensed under Apache License v2.0 with Runtime Library Exception
#
# See https://swift.org/LICENSE.txt for license information
# See https://swift.org/CONTRIBUTORS.txt for the list of Swift project authors
#
# -----------------------------------------------------------------------------
"""
Test that we load and handle swift modules that only have textual
.swiftinterface files -- i.e. no associated .swiftmodule file -- and no debug
info. The module loader should generate the .swiftmodule for any
.swiftinterface it finds unless it is already in the module cache.
"""

import glob
import lldb
from lldbsuite.test.lldbtest import *
from lldbsuite.test.decorators import *
import lldbsuite.test.lldbutil as lldbutil
import os
import os.path
import unittest2


class TestSwiftInterfaceNoDebugInfo(TestBase):
    mydir = TestBase.compute_mydir(__file__)

    @swiftTest
    @expectedFailureAll(oslist=["linux"],bugnumber="rdar://49662256")
    def test_swift_interface(self):
        """Test that we load and handle modules that only have textual .swiftinterface files"""
        self.build()
        self.do_test()

    @swiftTest
    @expectedFailureAll(oslist=["linux"],bugnumber="rdar://49662256")
    def test_swift_interface_fallback(self):
        """Test that we fall back to load from the .swiftinterface file if the .swiftmodule is invalid"""
        self.build()
        # Install invalid modules in the build directory first to check we
        # still fall back to the .swiftinterface.
        modules = ['AA.swiftmodule', 'BB.swiftmodule', 'CC.swiftmodule']
        for module in modules:
            open(self.getBuildArtifact(module), 'w').close()
        self.do_test()

    @swiftTest
    @skipUnlessPlatform(["macosx"])
    def test_prebuilt_cache_location(self):
        """Verify the prebuilt cache path is correct"""
        self.build()
        log = self.getBuildArtifact("types.log")
        self.runCmd('log enable lldb types -f "%s"' % log)

        # Set a breakpoint in and launch the main executable so we load the
        # ASTContext and log the prebuilt cache path
        lldbutil.run_to_source_breakpoint(
           self, "break here", lldb.SBFileSpec("main.swift"),
           exe_name=self.getBuildArtifact("main"))

        # Check the prebuilt cache path in the log output
<<<<<<< HEAD
        found = False
        prefix = 'Using prebuilt Swift module cache path: '
        logfile = open(log, "r")
        for line in logfile:
            if prefix in line:
                self.assertTrue(line.endswith('/macosx/prebuilt-modules\n'), 'unexpected prebuilt cache path: ' + line)
                found = True
=======
        prefix = 'Using prebuilt module cache path: '
        expected_suffix = os.path.join('macosx', 'prebuilt-modules')
        found = False
        with open(log, "r") as logfile:
            for line in logfile:
                if prefix in line:
                    self.assertTrue(line.rstrip().endswith(os.path.sep + expected_suffix), 'unexpected prebuilt cache path: ' + line)
                    found = True
                    break
>>>>>>> 6e9af04a
        self.assertTrue(found, 'prebuilt cache path log entry not found')

        # Check the host toolchain has a prebuilt cache in the same subdirectory of its swift resource directory
        prebuilt_path = os.path.join(self.get_toolchain(), 'usr', 'lib', 'swift', expected_suffix)
        self.assertTrue(len(os.listdir(prebuilt_path)) > 0)

    def get_toolchain(self):
        sdkroot = self.get_sdkroot()
        # The SDK root is expected to be wihin the Xcode.app/Contents
        # directory. Drop the last path component from the sdkroot until we get
        # up to that level.
        self.assertTrue('{0}Contents{0}'.format(os.path.sep) in sdkroot)
        contents = os.path.abspath(sdkroot)
        while os.path.split(contents)[1] != 'Contents':
            (contents, _) =  os.path.split(contents)
        # Construct the expected path to the default toolchain from there and
        # check it exists.
        toolchain = os.path.join(contents, 'Developer', 'Toolchains', 'XcodeDefault.xctoolchain')
        self.assertTrue(os.path.exists(toolchain), 'no default toolchain?')
        return toolchain

    def get_sdkroot(self):
        with open(self.getBuildArtifact("sdk-root.txt"), "r") as sdkroot:
            return sdkroot.read().rstrip()

    def setUp(self):
        TestBase.setUp(self)

    def do_test(self):
        # The custom swift module cache location
        swift_mod_cache = self.getBuildArtifact("MCP")

        # Clear the swift module cache (populated by the Makefile build)
        shutil.rmtree(swift_mod_cache)
        self.assertFalse(os.path.isdir(swift_mod_cache),
                         "module cache should not exist")

        # Update the settings to use the custom module cache location
        self.runCmd('settings set symbols.clang-modules-cache-path "%s"'
                    % swift_mod_cache)

        # Set a breakpoint in and launch the main executable
        lldbutil.run_to_source_breakpoint(
            self, "break here", lldb.SBFileSpec("main.swift"),
            exe_name=self.getBuildArtifact("main"))

        # Check we are able to access the public fields of variables whose
        # types are from the .swiftinterface-only dylibs
        var = self.frame().FindVariable("x")
        lldbutil.check_variable(self, var, False, typename="AA.MyPoint")

        child_y = var.GetChildMemberWithName("y") # MyPoint.y is public
        lldbutil.check_variable(self, child_y, False, value="0")

        child_x = var.GetChildMemberWithName("x") # MyPoint.x isn't public
        self.assertFalse(child_x.IsValid())

        # Expression evaluation using types from the .swiftinterface only
        # dylibs should work too
        lldbutil.check_expression(
            self, self.frame(), "y.magnitudeSquared", "404", use_summary=False)
        lldbutil.check_expression(
            self, self.frame(), "MyPoint(x: 1, y: 2).magnitudeSquared", "5",
            use_summary=False)

        # Check the swift module cache was populated with the .swiftmodule
        # files of the loaded modules
        self.assertTrue(os.path.isdir(swift_mod_cache), "module cache exists")
        a_modules = glob.glob(os.path.join(swift_mod_cache, 'AA-*.swiftmodule'))
        b_modules = glob.glob(os.path.join(swift_mod_cache, 'BB-*.swiftmodule'))
        c_modules = glob.glob(os.path.join(swift_mod_cache, 'CC-*.swiftmodule'))
        self.assertEqual(len(a_modules), 1)
        self.assertEqual(len(b_modules), 1)
        self.assertEqual(len(c_modules), 0)

        # Update the timestamps of the modules to a time well in the past
        for file in a_modules + b_modules:
            make_old(file)

        # Re-import module A and B
        self.runCmd("expr import AA")
        self.runCmd("expr import BB")

        # Import C for the first time and check we can evaluate expressions
        # involving types from it
        self.runCmd("expr import CC")
        lldbutil.check_expression(
            self, self.frame(), "Baz.baz()", "23", use_summary=False)

        # Check we still have a single .swiftmodule in the cache for A and B
        # and that there is now one for C too
        a_modules = glob.glob(os.path.join(swift_mod_cache, 'AA-*.swiftmodule'))
        b_modules = glob.glob(os.path.join(swift_mod_cache, 'BB-*.swiftmodule'))
        c_modules = glob.glob(os.path.join(swift_mod_cache, 'CC-*.swiftmodule'))
        self.assertEqual(len(a_modules), 1,
                         "unexpected number of swiftmodules for A.swift")
        self.assertEqual(len(b_modules), 1,
                         "unexpected number of swiftmodules for B.swift")
        self.assertEqual(len(c_modules), 1,
                         "unexpected number of swiftmodules for C.swift")

        # Make sure the .swiftmodule files of A and B were re-used rather than
        # re-generated when they were re-imported
        for file in a_modules + b_modules:
            self.assertTrue(is_old(file),
                            "Swiftmodule file was regenerated rather than reused")


OLD_TIMESTAMP = 1390550700 # 2014-01-24T08:05:00+00:00

def make_old(file):
    """Sets the access and modified time of the given file to a time long past"""
    os.utime(file, (OLD_TIMESTAMP, OLD_TIMESTAMP))

def is_old(file):
    """Checks the modified time of the given file matches the timestamp set my make_old"""
    return os.stat(file).st_mtime == OLD_TIMESTAMP


if __name__ == '__main__':
    import atexit
    lldb.SBDebugger.Initialize()
    atexit.register(lldb.SBDebugger.Terminate)
    unittest2.main()<|MERGE_RESOLUTION|>--- conflicted
+++ resolved
@@ -63,16 +63,7 @@
            exe_name=self.getBuildArtifact("main"))
 
         # Check the prebuilt cache path in the log output
-<<<<<<< HEAD
-        found = False
         prefix = 'Using prebuilt Swift module cache path: '
-        logfile = open(log, "r")
-        for line in logfile:
-            if prefix in line:
-                self.assertTrue(line.endswith('/macosx/prebuilt-modules\n'), 'unexpected prebuilt cache path: ' + line)
-                found = True
-=======
-        prefix = 'Using prebuilt module cache path: '
         expected_suffix = os.path.join('macosx', 'prebuilt-modules')
         found = False
         with open(log, "r") as logfile:
@@ -81,7 +72,6 @@
                     self.assertTrue(line.rstrip().endswith(os.path.sep + expected_suffix), 'unexpected prebuilt cache path: ' + line)
                     found = True
                     break
->>>>>>> 6e9af04a
         self.assertTrue(found, 'prebuilt cache path log entry not found')
 
         # Check the host toolchain has a prebuilt cache in the same subdirectory of its swift resource directory
