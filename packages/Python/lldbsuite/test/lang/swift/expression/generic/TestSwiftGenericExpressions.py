# TestSwiftGenericExpressions.py
#
# This source file is part of the Swift.org open source project
#
# Copyright (c) 2014 - 2016 Apple Inc. and the Swift project authors
# Licensed under Apache License v2.0 with Runtime Library Exception
#
# See http://swift.org/LICENSE.txt for license information
# See http://swift.org/CONTRIBUTORS.txt for the list of Swift project authors
#
# ------------------------------------------------------------------------------
"""
Test expressions in generic contexts
"""
import lldb
import lldbsuite.test.decorators as decorators
import lldbsuite.test.lldbtest as lldbtest
import lldbsuite.test.lldbutil as lldbutil
import os
import unittest2


class TestSwiftGenericExpressions(lldbtest.TestBase):

    mydir = lldbtest.TestBase.compute_mydir(__file__)

    def setUp(self):
        lldbtest.TestBase.setUp(self)
        self.main_source = "main.swift"
        self.main_source_spec = lldb.SBFileSpec(self.main_source)

<<<<<<< HEAD
    @decorators.swiftTest
=======
    @lldbtest.swiftTest
    @lldbtest.expectedFailureLinux("bugs.swift.org/SR-797")
>>>>>>> 96dc9d5a
    def test_generic_expressions(self):
        """Test expressions in generic contexts"""
        self.build()
        self.do_test()

<<<<<<< HEAD
    @decorators.swiftTest
=======
    @lldbtest.swiftTest
    @lldbtest.expectedFailureLinux("bugs.swift.org/SR-797")
>>>>>>> 96dc9d5a
    def test_ivars_in_generic_expressions(self):
        """Test ivar access through expressions in generic contexts"""
        self.build()
        self.do_ivar_test()

    def check_expression(self, expression, expected_result, use_summary=True):
        value = self.frame.EvaluateExpression(expression)
        self.assertTrue(value.IsValid(), expression+"returned a valid value")

        self.assertTrue(value.GetError().Success(), "expression failed")
        if self.TraceOn():
            print value.GetSummary()
            print value.GetValue()

        if use_summary:
            answer = value.GetSummary()
        else:
            answer = value.GetValue()
        report_str = "Use summary: %d %s expected: %s got: %s" % (
            use_summary, expression, expected_result, answer)
        self.assertTrue(answer == expected_result, report_str)

    def do_test(self):
        """Test expressions in generic contexts"""
        exe_name = "a.out"
        exe = os.path.join(os.getcwd(), exe_name)

        # Create the target
        target = self.dbg.CreateTarget(exe)
        self.assertTrue(target, lldbtest.VALID_TARGET)

        breakpoints = [None]

        # Set the breakpoints
        for i in range(1, 7):
            breakpoints.append(target.BreakpointCreateBySourceRegex(
                "breakpoint " + str(i), self.main_source_spec))
            self.assertTrue(
                breakpoints[i].GetNumLocations() > 0,
                lldbtest.VALID_BREAKPOINT)

        # Launch the process, and do not stop at the entry point.
        process = target.LaunchSimple(None, None, os.getcwd())

        self.assertTrue(process, lldbtest.PROCESS_IS_VALID)

        # Check each context
        for i in range(1, 7):
            # Frame #0 should be at our breakpoint.
            threads = lldbutil.get_threads_stopped_at_breakpoint(
                process, breakpoints[i])

            self.assertTrue(len(threads) == 1)
            self.thread = threads[0]
            self.frame = self.thread.frames[0]
            self.assertTrue(self.frame, "Frame 0 is valid.")

            self.check_expression("i", str(i), use_summary=False)

            self.runCmd("continue")

    def do_ivar_test(self):
        """Test expressions in generic contexts"""
        exe_name = "a.out"
        exe = os.path.join(os.getcwd(), exe_name)

        # Create the target
        target = self.dbg.CreateTarget(exe)
        self.assertTrue(target, lldbtest.VALID_TARGET)

        breakpoints = []

        # Set the breakpoints only in the class functions:
        class_bkpts = [2, 3, 5, 6]
        for i in range(0, 4):
            breakpoints.append(target.BreakpointCreateBySourceRegex(
                "breakpoint " + str(class_bkpts[i]), self.main_source_spec))
            self.assertTrue(
                breakpoints[i].GetNumLocations() > 0,
                lldbtest.VALID_BREAKPOINT)

        # Launch the process, and do not stop at the entry point.
        process = target.LaunchSimple(None, None, os.getcwd())

        self.assertTrue(process, lldbtest.PROCESS_IS_VALID)

        # Check each context
        for i in range(0, 4):
            # Frame #0 should be at our breakpoint.
            threads = lldbutil.get_threads_stopped_at_breakpoint(
                process, breakpoints[i])

            self.assertTrue(len(threads) == 1)
            self.thread = threads[0]
            self.frame = self.thread.frames[0]
            self.assertTrue(self.frame, "Frame 0 is valid.")

            self.check_expression(
                "m_t", str(class_bkpts[i]), use_summary=False)
            self.check_expression(
                "m_s.m_s", str(class_bkpts[i]), use_summary=False)

            self.runCmd("continue")

if __name__ == '__main__':
    import atexit
    lldb.SBDebugger.Initialize()
    atexit.register(lldb.SBDebugger.Terminate)
    unittest2.main()<|MERGE_RESOLUTION|>--- conflicted
+++ resolved
@@ -29,23 +29,15 @@
         self.main_source = "main.swift"
         self.main_source_spec = lldb.SBFileSpec(self.main_source)
 
-<<<<<<< HEAD
     @decorators.swiftTest
-=======
-    @lldbtest.swiftTest
-    @lldbtest.expectedFailureLinux("bugs.swift.org/SR-797")
->>>>>>> 96dc9d5a
+    @decorators.expectedFailureAll(oslist=["linux"], bugnumber="bugs.swift.org/SR-797")
     def test_generic_expressions(self):
         """Test expressions in generic contexts"""
         self.build()
         self.do_test()
 
-<<<<<<< HEAD
     @decorators.swiftTest
-=======
-    @lldbtest.swiftTest
-    @lldbtest.expectedFailureLinux("bugs.swift.org/SR-797")
->>>>>>> 96dc9d5a
+    @decorators.expectedFailureAll(oslist=["linux"], bugnumber="bugs.swift.org/SR-797")
     def test_ivars_in_generic_expressions(self):
         """Test ivar access through expressions in generic contexts"""
         self.build()
