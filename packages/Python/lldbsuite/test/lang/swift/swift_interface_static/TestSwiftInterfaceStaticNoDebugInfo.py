--- conflicted
+++ resolved
@@ -30,22 +30,14 @@
     mydir = TestBase.compute_mydir(__file__)
 
     @swiftTest
-<<<<<<< HEAD
-    @skipIfLinux
-=======
     @expectedFailureAll(oslist=["linux"],bugnumber="rdar://49662256")
->>>>>>> 5c6cb213
     def test_swift_interface(self):
         """Test that we load and handle modules that only have textual .swiftinterface files"""
         self.build()
         self.do_test()
 
     @swiftTest
-<<<<<<< HEAD
-    @skipIfLinux # rdar://49662256
-=======
     @expectedFailureAll(oslist=["linux"],bugnumber="rdar://49662256")
->>>>>>> 5c6cb213
     def test_swift_interface_fallback(self):
         """Test that we fall back to load from the .swiftinterface file if the .swiftmodule is invalid"""
         self.build()
