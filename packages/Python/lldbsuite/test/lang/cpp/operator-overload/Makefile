CXX_SOURCES = a.cpp b.cpp
CXXFLAGS_NO_DEBUGINFO = -c
CXXFLAGS_DEBUGINFO = -c -g

<<<<<<< HEAD
all: main

main: a.o b.o
	$(CXX) a.o b.o -o main $(LDFLAGS)
=======
include Makefile.rules
>>>>>>> aa539964

a.o: a.cpp
	$(CXX) $(SRCDIR)/a.cpp $(CXXFLAGS_NO_DEBUGINFO) -o a.o

b.o: b.cpp
	$(CXX) $(SRCDIR)/b.cpp $(CXXFLAGS_DEBUGINFO) -o b.o

clean: OBJECTS += a.o b.o main

include $(LEVEL)/Makefile.rules<|MERGE_RESOLUTION|>--- conflicted
+++ resolved
@@ -1,22 +1,6 @@
 CXX_SOURCES = a.cpp b.cpp
-CXXFLAGS_NO_DEBUGINFO = -c
-CXXFLAGS_DEBUGINFO = -c -g
 
-<<<<<<< HEAD
-all: main
-
-main: a.o b.o
-	$(CXX) a.o b.o -o main $(LDFLAGS)
-=======
 include Makefile.rules
->>>>>>> aa539964
 
 a.o: a.cpp
-	$(CXX) $(SRCDIR)/a.cpp $(CXXFLAGS_NO_DEBUGINFO) -o a.o
-
-b.o: b.cpp
-	$(CXX) $(SRCDIR)/b.cpp $(CXXFLAGS_DEBUGINFO) -o b.o
-
-clean: OBJECTS += a.o b.o main
-
-include $(LEVEL)/Makefile.rules+	$(CC) $(CFLAGS_NO_DEBUG) -c $< -o $@