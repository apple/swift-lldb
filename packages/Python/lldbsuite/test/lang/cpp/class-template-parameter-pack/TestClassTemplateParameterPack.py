--- conflicted
+++ resolved
@@ -6,8 +6,6 @@
         decorators.expectedFailureAll(
             oslist=["windows"], bugnumber="llvm.org/pr24764"),
         decorators.expectedFailureAll(
-<<<<<<< HEAD
-            compiler="gcc")])
-=======
-            bugnumber="rdar://problem/31811802")])
->>>>>>> 0f6fbee6
+            compiler="gcc"),
+        decorators.expectedFailureAll(
+            bugnumber="rdar://problem/31811802")])