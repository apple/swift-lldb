# coding=utf8
import lldb
from lldbsuite.test.lldbtest import *
import lldbsuite.test.lldbutil as lldbutil
from lldbsuite.test.decorators import *


class TestUnicodeSymbols(TestBase):

    mydir = TestBase.compute_mydir(__file__)

<<<<<<< HEAD
    @expectedFailureAll(compiler="clang", compiler_version=['<', '7.0'], debug_info="dsym")
=======
    @skipIf(compiler="clang", compiler_version=['<', '7.0'])
>>>>>>> 16f2caa6
    def test_union_members(self):
        self.build()
        spec = lldb.SBModuleSpec()
        spec.SetFileSpec(lldb.SBFileSpec(self.getBuildArtifact("a.out")))
        module = lldb.SBModule(spec)
        self.assertTrue(module.IsValid())
        mytype = module.FindFirstType("foobár")
        self.assertTrue(mytype.IsValid())
        self.assertTrue(mytype.IsPointerType())<|MERGE_RESOLUTION|>--- conflicted
+++ resolved
@@ -9,11 +9,8 @@
 
     mydir = TestBase.compute_mydir(__file__)
 
-<<<<<<< HEAD
     @expectedFailureAll(compiler="clang", compiler_version=['<', '7.0'], debug_info="dsym")
-=======
-    @skipIf(compiler="clang", compiler_version=['<', '7.0'])
->>>>>>> 16f2caa6
+
     def test_union_members(self):
         self.build()
         spec = lldb.SBModuleSpec()
