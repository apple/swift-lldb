import lldb
from lldbsuite.test.lldbtest import *
from lldbsuite.test.decorators import *
import lldbsuite.test.lldbutil as lldbutil


class TestVLA(TestBase):

    mydir = TestBase.compute_mydir(__file__)

    @skipIf(compiler="clang", compiler_version=['<', '8.0'])
    def test_variable_list(self):
<<<<<<< HEAD
        self.build()
        _, process, _, _ = lldbutil.run_to_source_breakpoint(
            self, "break here", lldb.SBFileSpec('main.c'))

        # Make sure no helper expressions show up in frame variable.
        var_opts = lldb.SBVariablesOptions()
        var_opts.SetIncludeArguments(False)
        var_opts.SetIncludeLocals(True)
        var_opts.SetInScopeOnly(True)
        var_opts.SetIncludeStatics(False)
        var_opts.SetIncludeRuntimeSupportValues(False)
        var_opts.SetUseDynamic(lldb.eDynamicCanRunTarget)
        all_locals = self.frame().GetVariables(var_opts)
        for value in all_locals:
            self.assertFalse("vla_expr" in value.name)

    @decorators.skipIf(compiler="clang", compiler_version=['<', '8.0'])
    def test_vla(self):
=======
>>>>>>> 000fe3c4
        self.build()
        _, process, _, _ = lldbutil.run_to_source_breakpoint(
            self, "break here", lldb.SBFileSpec('main.c'))

        # Make sure no helper expressions show up in frame variable.
        var_opts = lldb.SBVariablesOptions()
        var_opts.SetIncludeArguments(False)
        var_opts.SetIncludeLocals(True)
        var_opts.SetInScopeOnly(True)
        var_opts.SetIncludeStatics(False)
        var_opts.SetIncludeRuntimeSupportValues(False)
        var_opts.SetUseDynamic(lldb.eDynamicCanRunTarget)
        all_locals = self.frame().GetVariables(var_opts)
        for value in all_locals:
            self.assertFalse("vla_expr" in value.name)

        def test(a, array):
            for i in range(a):
                self.expect("fr v vla[%d]"%i, substrs=["int", "%d"%(a-i)])
                self.expect("expr vla[%d]"%i, substrs=["int", "%d"%(a-i)])
            self.expect("fr v vla", substrs=array)
            self.expect("expr vla", error=True, substrs=["incomplete"])

        test(2, ["int []", "[0] = 2, [1] = 1"])
        process.Continue()
        test(4, ["int []", "[0] = 4, [1] = 3, [2] = 2, [3] = 1"])
<|MERGE_RESOLUTION|>--- conflicted
+++ resolved
@@ -10,7 +10,6 @@
 
     @skipIf(compiler="clang", compiler_version=['<', '8.0'])
     def test_variable_list(self):
-<<<<<<< HEAD
         self.build()
         _, process, _, _ = lldbutil.run_to_source_breakpoint(
             self, "break here", lldb.SBFileSpec('main.c'))
@@ -27,10 +26,8 @@
         for value in all_locals:
             self.assertFalse("vla_expr" in value.name)
 
-    @decorators.skipIf(compiler="clang", compiler_version=['<', '8.0'])
+    @skipIf(compiler="clang", compiler_version=['<', '8.0'])
     def test_vla(self):
-=======
->>>>>>> 000fe3c4
         self.build()
         _, process, _, _ = lldbutil.run_to_source_breakpoint(
             self, "break here", lldb.SBFileSpec('main.c'))
