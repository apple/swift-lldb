--- conflicted
+++ resolved
@@ -21,12 +21,8 @@
         self.line = line_number('main.c', '// Set break point at this line.')
 
     @skipIfWindows # BitFields exhibit crashes in record layout on Windows (http://llvm.org/pr21800)
-<<<<<<< HEAD
-    @skipIf("llvm.org/pr27510", oslist=["linux"], compiler="clang", compiler_version=[">=", "3.9"]) # expectedFailure, skip to avoid crash
     @expectedFailureAll(oslist=["macosx"], bugnumber="26050462")
-=======
     @expectedFailureAll("llvm.org/pr27510", oslist=["linux"], compiler="clang", compiler_version=[">=", "3.9"])
->>>>>>> 7e5854f7
     def test_and_run_command(self):
         """Test 'frame variable ...' on a variable with bitfields."""
         self.build()
