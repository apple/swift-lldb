"""Check that compiler-generated register values work correctly"""

from __future__ import print_function

import os
import time
import re
import lldb
from lldbsuite.test.decorators import *
from lldbsuite.test.lldbtest import *
from lldbsuite.test import lldbutil

# This method attempts to figure out if a given variable
# is in a register.
#
# Return:
#   True if the value has a readable value and is in a register
#   False otherwise


def is_variable_in_register(frame, var_name):
    # Ensure we can lookup the variable.
    var = frame.FindVariable(var_name)
    # print("\nchecking {}...".format(var_name))
    if var is None or not var.IsValid():
        # print("{} cannot be found".format(var_name))
        return False

    # Check that we can get its value.  If not, this
    # may be a variable that is just out of scope at this point.
    value = var.GetValue()
    # print("checking value...")
    if value is None:
        # print("value is invalid")
        return False
    # else:
        # print("value is {}".format(value))

    # We have a variable and we can get its value.  The variable is in
    # a register if we cannot get an address for it, assuming it is
    # not a struct pointer.  (This is an approximation - compilers can
    # do other things with spitting up a value into multiple parts of
    # multiple registers, but what we're verifying here is much more
    # than it was doing before).
    var_addr = var.GetAddress()
    # print("checking address...")
    if var_addr.IsValid():
        # We have an address, it must not be in a register.
        # print("var {} is not in a register: has a valid address {}".format(var_name, var_addr))
        return False
    else:
        # We don't have an address but we can read the value.
        # It is likely stored in a register.
        # print("var {} is in a register (we don't have an address for it)".format(var_name))
        return True


def is_struct_pointer_in_register(frame, var_name, trace):
    # Ensure we can lookup the variable.
    var = frame.FindVariable(var_name)
    if trace:
        print("\nchecking {}...".format(var_name))

    if var is None or not var.IsValid():
        # print("{} cannot be found".format(var_name))
        return False

    # Check that we can get its value.  If not, this
    # may be a variable that is just out of scope at this point.
    value = var.GetValue()
    # print("checking value...")
    if value is None:
        if trace:
            print("value is invalid")
        return False
    else:
        if trace:
             print("value is {}".format(value))

    var_loc = var.GetLocation()
    if trace:
        print("checking location: {}".format(var_loc))
    if var_loc is None or var_loc.startswith("0x"):
        # The frame var is not in a register but rather a memory location.
        # print("frame var {} is not in a register".format(var_name))
        return False
    else:
        # print("frame var {} is in a register".format(var_name))
        return True


def re_expr_equals(val_type, val):
    # Match ({val_type}) ${sum_digits} = {val}
    return re.compile(r'\(' + val_type + '\) \$\d+ = ' + str(val))


class RegisterVariableTestCase(TestBase):

    mydir = TestBase.compute_mydir(__file__)

    @expectedFailureAll(compiler="clang", compiler_version=['<', '3.5'])
<<<<<<< HEAD
    @expectedFailureAll(oslist=["macosx"], bugnumber="rdar://26050265")
=======
    @expectedFailureAll(compiler="clang", archs=["i386"])
>>>>>>> 4c1eaedc
    @expectedFailureAll(
        compiler="gcc", compiler_version=[
            '>=', '4.8.2'], archs=[
            "i386", "x86_64"])
    @expectedFailureAll(oslist=["linux"], bugnumber="bugs.swift.org/SR-2140")
    def test_and_run_command(self):
        """Test expressions on register values."""

        # This test now ensures that each probable
        # register variable location is actually a register, and
        # if so, whether we can print out the variable there.
        # It only requires one of them to be handled in a non-error
        # way.
        register_variables_count = 0

        self.build()
        exe = os.path.join(os.getcwd(), "a.out")
        self.runCmd("file " + exe, CURRENT_EXECUTABLE_SET)

        # Break inside the main.
        lldbutil.run_break_set_by_source_regexp(
            self, "break", num_expected_locations=3)

        ####################
        # First breakpoint

        self.runCmd("run", RUN_SUCCEEDED)

        # The stop reason of the thread should be breakpoint.
        self.expect("thread list", STOPPED_DUE_TO_BREAKPOINT,
                    substrs=['stopped',
                             'stop reason = breakpoint'])

        # The breakpoint should have a hit count of 1.
        self.expect("breakpoint list -f", BREAKPOINT_HIT_ONCE,
                    substrs=[' resolved, hit count = 1'])

        # Try some variables that should be visible
        frame = self.dbg.GetSelectedTarget().GetProcess(
        ).GetSelectedThread().GetSelectedFrame()
        if is_variable_in_register(frame, 'a'):
            register_variables_count += 1
            self.expect("expr a", VARIABLES_DISPLAYED_CORRECTLY,
                        patterns=[re_expr_equals('int', 2)])

        if is_struct_pointer_in_register(frame, 'b', self.TraceOn()):
            register_variables_count += 1
            self.expect("expr b->m1", VARIABLES_DISPLAYED_CORRECTLY,
                        patterns=[re_expr_equals('int', 3)])

        #####################
        # Second breakpoint

        self.runCmd("continue")

        # The stop reason of the thread should be breakpoint.
        self.expect("thread list", STOPPED_DUE_TO_BREAKPOINT,
                    substrs=['stopped',
                             'stop reason = breakpoint'])

        # The breakpoint should have a hit count of 1.
        self.expect("breakpoint list -f", BREAKPOINT_HIT_ONCE,
                    substrs=[' resolved, hit count = 1'])

        # Try some variables that should be visible
        frame = self.dbg.GetSelectedTarget().GetProcess(
        ).GetSelectedThread().GetSelectedFrame()
        if is_struct_pointer_in_register(frame, 'b', self.TraceOn()):
            register_variables_count += 1
            self.expect("expr b->m2", VARIABLES_DISPLAYED_CORRECTLY,
                        patterns=[re_expr_equals('int', 5)])

        if is_variable_in_register(frame, 'c'):
            register_variables_count += 1
            self.expect("expr c", VARIABLES_DISPLAYED_CORRECTLY,
                        patterns=[re_expr_equals('int', 5)])

        #####################
        # Third breakpoint

        self.runCmd("continue")

        # The stop reason of the thread should be breakpoint.
        self.expect("thread list", STOPPED_DUE_TO_BREAKPOINT,
                    substrs=['stopped',
                             'stop reason = breakpoint'])

        # The breakpoint should have a hit count of 1.
        self.expect("breakpoint list -f", BREAKPOINT_HIT_ONCE,
                    substrs=[' resolved, hit count = 1'])

        # Try some variables that should be visible
        frame = self.dbg.GetSelectedTarget().GetProcess(
        ).GetSelectedThread().GetSelectedFrame()
        if is_variable_in_register(frame, 'f'):
            register_variables_count += 1
            self.expect("expr f", VARIABLES_DISPLAYED_CORRECTLY,
                        patterns=[re_expr_equals('float', '3.1')])

        # Validate that we verified at least one register variable
        self.assertTrue(
            register_variables_count > 0,
            "expected to verify at least one variable in a register")
        # print("executed {} expressions with values in registers".format(register_variables_count))

        self.runCmd("kill")<|MERGE_RESOLUTION|>--- conflicted
+++ resolved
@@ -99,11 +99,7 @@
     mydir = TestBase.compute_mydir(__file__)
 
     @expectedFailureAll(compiler="clang", compiler_version=['<', '3.5'])
-<<<<<<< HEAD
-    @expectedFailureAll(oslist=["macosx"], bugnumber="rdar://26050265")
-=======
     @expectedFailureAll(compiler="clang", archs=["i386"])
->>>>>>> 4c1eaedc
     @expectedFailureAll(
         compiler="gcc", compiler_version=[
             '>=', '4.8.2'], archs=[
