--- conflicted
+++ resolved
@@ -99,20 +99,13 @@
     mydir = TestBase.compute_mydir(__file__)
 
     @expectedFailureAll(compiler="clang", compiler_version=['<', '3.5'])
-<<<<<<< HEAD
+    @expectedFailureAll(compiler="clang", archs=["i386"])
     @expectedFailureAll(compiler="gcc", compiler_version=[
             '>=', '4.8.2'], archs=["i386"])
     @expectedFailureAll(compiler="gcc", compiler_version=[
             '<', '4.9'], archs=["x86_64"])
-=======
-    @expectedFailureAll(compiler="clang", archs=["i386"])
-    @expectedFailureAll(
-        compiler="gcc", compiler_version=[
-            '>=', '4.8.2'], archs=[
-            "i386", "x86_64"])
     @expectedFailureAll(oslist=["linux"], bugnumber="bugs.swift.org/SR-2140")
     @expectedFailureAll(oslist=["macosx"], bugnumber="rdar://28983120")
->>>>>>> 24f4965f
     def test_and_run_command(self):
         """Test expressions on register values."""
 
