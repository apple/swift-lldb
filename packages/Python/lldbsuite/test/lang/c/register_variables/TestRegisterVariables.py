"""Check that compiler-generated register values work correctly"""

from __future__ import print_function

import os, time
import re
import lldb
from lldbsuite.test.decorators import *
from lldbsuite.test.lldbtest import *
from lldbsuite.test import lldbutil

# This method attempts to figure out if a given variable
# is in a register.
#
# Return:
#   True if the value has a readable value and is in a register
#   False otherwise
def is_variable_in_register(frame, var_name):
    # Ensure we can lookup the variable.
    var = frame.FindVariable(var_name)
    # print("\nchecking {}...".format(var_name))
    if var is None or not var.IsValid():
        # print("{} cannot be found".format(var_name))
        return False

    # Check that we can get its value.  If not, this
    # may be a variable that is just out of scope at this point.
    value = var.GetValue()
    # print("checking value...")
    if value is None:
        # print("value is invalid")
        return False
    # else:
        # print("value is {}".format(value))

    # We have a variable and we can get its value.  The variable is in
    # a register if we cannot get an address for it, assuming it is
    # not a struct pointer.  (This is an approximation - compilers can
    # do other things with spitting up a value into multiple parts of
    # multiple registers, but what we're verifying here is much more
    # than it was doing before).
    var_addr = var.GetAddress()
    # print("checking address...")
    if var_addr.IsValid():
        # We have an address, it must not be in a register.
        # print("var {} is not in a register: has a valid address {}".format(var_name, var_addr))
        return False
    else:
        # We don't have an address but we can read the value.
        # It is likely stored in a register.
        # print("var {} is in a register (we don't have an address for it)".format(var_name))
        return True


def is_struct_pointer_in_register(frame, var_name):
    # Ensure we can lookup the variable.
    var = frame.FindVariable(var_name)
    # print("\nchecking {}...".format(var_name))
    if var is None or not var.IsValid():
        # print("{} cannot be found".format(var_name))
        return False

    # Check that we can get its value.  If not, this
    # may be a variable that is just out of scope at this point.
    value = var.GetValue()
    # print("checking value...")
    if value is None:
        # print("value is invalid")
        return False
    # else:
    #     print("value is {}".format(value))

    var_loc = var.GetLocation()
    # print("checking location: {}".format(var_loc))
    if var_loc is None or var_loc.startswith("0x"):
        # The frame var is not in a register but rather a memory location.
        # print("frame var {} is not in a register".format(var_name))
        return False
    else:
        # print("frame var {} is in a register".format(var_name))
        return True


def re_expr_equals(val_type, val):
    # Match ({val_type}) ${sum_digits} = {val}
    return re.compile(r'\(' + val_type + '\) \$\d+ = ' + str(val))


class RegisterVariableTestCase(TestBase):

    mydir = TestBase.compute_mydir(__file__)

<<<<<<< HEAD

    @expectedFailureAll(compiler="clang", compiler_version=['<', '3.5'])
    @expectedFailureAll(compiler="gcc", compiler_version=['=', '4.8.2'])
=======
    @expectedFailureAll(oslist=['macosx'], compiler='clang', compiler_version=['<', '7.0.0'], debug_info="dsym")
    @expectedFailureAll(compiler="clang")
    @expectedFailureAll(compiler="gcc", compiler_version=['>=', '4.8.2'])
>>>>>>> e119e26c
    def test_and_run_command(self):
        """Test expressions on register values."""

        # This test now ensures that each probable
        # register variable location is actually a register, and
        # if so, whether we can print out the variable there.
        # It only requires one of them to be handled in a non-error
        # way.
        register_variables_count = 0

        self.build()
        exe = os.path.join(os.getcwd(), "a.out")
        self.runCmd("file " + exe, CURRENT_EXECUTABLE_SET)

        # Break inside the main.
        lldbutil.run_break_set_by_source_regexp(self, "break", num_expected_locations=3)

        ####################
        # First breakpoint

        self.runCmd("run", RUN_SUCCEEDED)

        # The stop reason of the thread should be breakpoint.
        self.expect("thread list", STOPPED_DUE_TO_BREAKPOINT,
            substrs = ['stopped',
                       'stop reason = breakpoint'])

        # The breakpoint should have a hit count of 1.
        self.expect("breakpoint list -f", BREAKPOINT_HIT_ONCE,
            substrs = [' resolved, hit count = 1'])

        # Try some variables that should be visible
        frame = self.dbg.GetSelectedTarget().GetProcess().GetSelectedThread().GetSelectedFrame()
        if is_variable_in_register(frame, 'a'):
            register_variables_count += 1
            self.expect("expr a", VARIABLES_DISPLAYED_CORRECTLY,
                patterns = [re_expr_equals('int', 2)])

        if is_struct_pointer_in_register(frame, 'b'):
            register_variables_count += 1
            self.expect("expr b->m1", VARIABLES_DISPLAYED_CORRECTLY,
                patterns = [re_expr_equals('int', 3)])

        #####################
        # Second breakpoint

        self.runCmd("continue")

        # The stop reason of the thread should be breakpoint.
        self.expect("thread list", STOPPED_DUE_TO_BREAKPOINT,
            substrs = ['stopped',
                       'stop reason = breakpoint'])

        # The breakpoint should have a hit count of 1.
        self.expect("breakpoint list -f", BREAKPOINT_HIT_ONCE,
            substrs = [' resolved, hit count = 1'])

        # Try some variables that should be visible
        frame = self.dbg.GetSelectedTarget().GetProcess().GetSelectedThread().GetSelectedFrame()
        if is_struct_pointer_in_register(frame, 'b'):
            register_variables_count += 1
            self.expect("expr b->m2", VARIABLES_DISPLAYED_CORRECTLY,
                patterns = [re_expr_equals('int', 5)])

        if is_variable_in_register(frame, 'c'):
            register_variables_count += 1
            self.expect("expr c", VARIABLES_DISPLAYED_CORRECTLY,
                patterns = [re_expr_equals('int', 5)])

        #####################
        # Third breakpoint

        self.runCmd("continue")

        # The stop reason of the thread should be breakpoint.
        self.expect("thread list", STOPPED_DUE_TO_BREAKPOINT,
            substrs = ['stopped',
                       'stop reason = breakpoint'])

        # The breakpoint should have a hit count of 1.
        self.expect("breakpoint list -f", BREAKPOINT_HIT_ONCE,
            substrs = [' resolved, hit count = 1'])

        # Try some variables that should be visible
        frame = self.dbg.GetSelectedTarget().GetProcess().GetSelectedThread().GetSelectedFrame()
        if is_variable_in_register(frame, 'f'):
            register_variables_count += 1
            self.expect("expr f", VARIABLES_DISPLAYED_CORRECTLY,
                patterns = [re_expr_equals('float', '3.1')])

        # Validate that we verified at least one register variable
        self.assertTrue(register_variables_count > 0, "expected to verify at least one variable in a register")
        # print("executed {} expressions with values in registers".format(register_variables_count))

        #####################
        # Third breakpoint

        self.runCmd("continue")

        # The stop reason of the thread should be breakpoint.
        self.expect("thread list", STOPPED_DUE_TO_BREAKPOINT,
            substrs = ['stopped',
                       'stop reason = breakpoint'])

        # The breakpoint should have a hit count of 1.
        self.expect("breakpoint list -f", BREAKPOINT_HIT_ONCE,
            substrs = [' resolved, hit count = 1'])

        # Try some variables that should be visible
        self.expect("expr f", VARIABLES_DISPLAYED_CORRECTLY,
            substrs = ['(float) $4 = 3.1'])

        self.runCmd("kill")<|MERGE_RESOLUTION|>--- conflicted
+++ resolved
@@ -90,15 +90,9 @@
 
     mydir = TestBase.compute_mydir(__file__)
 
-<<<<<<< HEAD
 
     @expectedFailureAll(compiler="clang", compiler_version=['<', '3.5'])
     @expectedFailureAll(compiler="gcc", compiler_version=['=', '4.8.2'])
-=======
-    @expectedFailureAll(oslist=['macosx'], compiler='clang', compiler_version=['<', '7.0.0'], debug_info="dsym")
-    @expectedFailureAll(compiler="clang")
-    @expectedFailureAll(compiler="gcc", compiler_version=['>=', '4.8.2'])
->>>>>>> e119e26c
     def test_and_run_command(self):
         """Test expressions on register values."""
 
