--- conflicted
+++ resolved
@@ -14,10 +14,7 @@
 from lldbsuite.test.lldbtest import *
 from lldbsuite.test import lldbutil
 
-<<<<<<< HEAD
-=======
 
->>>>>>> cc621c7d
 class ObjCiVarIMPTestCase(TestBase):
 
     mydir = TestBase.compute_mydir(__file__)
