--- conflicted
+++ resolved
@@ -73,7 +73,6 @@
                     substrs=["(char *)",
                              "description"])
 
-<<<<<<< HEAD
         self.runCmd("process continue")
 
     def test_NSArray_expr_commands(self):
@@ -199,6 +198,4 @@
 
         self.expect("p [NSError thisMethodIsntImplemented:0]", error=True, patterns=[
                     "no known method", "cast the message send to the method's return type"])
-=======
->>>>>>> 1f36bde5
         self.runCmd("process continue")