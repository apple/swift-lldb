"""
Test that the lldb-mi driver understands MI command syntax.
"""

from __future__ import print_function



import lldbmi_testcase
from lldbsuite.test.decorators import *
from lldbsuite.test.lldbtest import *
from lldbsuite.test import lldbutil

class MiSyntaxTestCase(lldbmi_testcase.MiTestCaseBase):

    mydir = TestBase.compute_mydir(__file__)

    @skipIfWindows #llvm.org/pr24452: Get lldb-mi tests working on Windows
    @skipIfFreeBSD # llvm.org/pr22411: Failure presumably due to known thread races
    def test_lldbmi_tokens(self):
        """Test that 'lldb-mi --interpreter' prints command tokens."""

        self.spawnLldbMi(args = None)

        # Load executable
        self.runCmd("000-file-exec-and-symbols %s" % self.myexe)
        self.expect("000\^done")

        # Run to main
        self.runCmd("100000001-break-insert -f main")
        self.expect("100000001\^done,bkpt={number=\"1\"")
        self.runCmd("2-exec-run")
        self.expect("2\^running")
        self.expect("\*stopped,reason=\"breakpoint-hit\"")

        # Exit
        self.runCmd("0000000000000000000003-exec-continue")
        self.expect("0000000000000000000003\^running")
        self.expect("\*stopped,reason=\"exited-normally\"")

    @skipIfWindows #llvm.org/pr24452: Get lldb-mi tests working on Windows
    @skipIfFreeBSD # llvm.org/pr22411: Failure presumably due to known thread races
    def test_lldbmi_specialchars(self):
        """Test that 'lldb-mi --interpreter' handles complicated strings."""

        # Create an alias for myexe
        complicated_myexe = "C--mpl-x file's`s @#$%^&*()_+-={}[]| name"
        # Make sure to remove a file in case the test suite was cancelled or crashed
        # when this link was created and before it was removed.
        if os.path.exists(complicated_myexe):
            os.unlink(complicated_myexe)
        os.symlink(self.myexe, complicated_myexe)
        self.addTearDownHook(lambda: os.unlink(complicated_myexe))

        self.spawnLldbMi(args = "\"%s\"" % complicated_myexe)

        # Test that the executable was loaded
        self.expect("-file-exec-and-symbols \"%s\"" % complicated_myexe, exactly = True)
        self.expect("\^done")

        # Check that it was loaded correctly
        self.runCmd("-break-insert -f main")
        self.expect("\^done,bkpt={number=\"1\"")
        self.runCmd("-exec-run")
        self.expect("\^running")
        self.expect("\*stopped,reason=\"breakpoint-hit\"")

    @skipIfWindows #llvm.org/pr24452: Get lldb-mi tests working on Windows
    @skipIfFreeBSD # llvm.org/pr22411: Failure presumably due to known thread races
<<<<<<< HEAD
    @expectedFailureAll("rdar://problem/23625311", oslist=["macosx", "linux"])
=======
    @expectedFailureAll(oslist=["linux"], bugnumber="Failing in ~6/600 dosep runs (build 3120-3122)")
>>>>>>> 270bb4d4
    def test_lldbmi_process_output(self):
        """Test that 'lldb-mi --interpreter' wraps process output correctly."""

        self.spawnLldbMi(args = None)

        # Load executable
        self.runCmd("-file-exec-and-symbols %s" % self.myexe)
        self.expect("\^done")

        # Run
        self.runCmd("-exec-run")
        self.expect("\^running")

        # Test that a process output is wrapped correctly
        self.expect("\@\"'\\\\r\\\\n\"")
        self.expect("\@\"` - it's \\\\\\\\n\\\\x12\\\\\"\\\\\\\\\\\\\"")<|MERGE_RESOLUTION|>--- conflicted
+++ resolved
@@ -67,11 +67,7 @@
 
     @skipIfWindows #llvm.org/pr24452: Get lldb-mi tests working on Windows
     @skipIfFreeBSD # llvm.org/pr22411: Failure presumably due to known thread races
-<<<<<<< HEAD
-    @expectedFailureAll("rdar://problem/23625311", oslist=["macosx", "linux"])
-=======
     @expectedFailureAll(oslist=["linux"], bugnumber="Failing in ~6/600 dosep runs (build 3120-3122)")
->>>>>>> 270bb4d4
     def test_lldbmi_process_output(self):
         """Test that 'lldb-mi --interpreter' wraps process output correctly."""
 
