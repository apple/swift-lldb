--- conflicted
+++ resolved
@@ -47,15 +47,7 @@
         """Test that 'lldb-mi --interpreter' handles complicated strings."""
 
         # Create an alias for myexe
-<<<<<<< HEAD
-        complicated_myexe = "C--mpl-x file's`s @#$%^&*()_+-={}[]| name"
-        # Make sure to remove a file in case the test suite was cancelled or crashed
-        # when this link was created and before it was removed.
-        if os.path.exists(complicated_myexe):
-            os.unlink(complicated_myexe)
-=======
         complicated_myexe = self.getBuildArtifact("C--mpl-x file's`s @#$%^&*()_+-={}[]| name")
->>>>>>> 6859ca15
         os.symlink(self.myexe, complicated_myexe)
         self.addTearDownHook(lambda: os.unlink(complicated_myexe))
 
