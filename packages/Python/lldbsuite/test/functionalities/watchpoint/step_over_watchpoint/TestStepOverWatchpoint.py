"""Test stepping over watchpoints."""

from __future__ import print_function



import lldb
from lldbsuite.test.decorators import *
from lldbsuite.test.lldbtest import *
from lldbsuite.test import lldbutil

class TestStepOverWatchpoint(TestBase):

    mydir = TestBase.compute_mydir(__file__)

    def getCategories(self):
        return ['basic_process']

    @expectedFailureAndroid(archs=['arm', 'aarch64']) # Watchpoints not supported
<<<<<<< HEAD
    @expectedFailureAll(oslist=["linux"], archs=['aarch64', 'arm'], bugnumber="llvm.org/pr26031")
    @expectedFailureAll(oslist=["windows"], bugnumber="llvm.org/pr24446: WINDOWS XFAIL TRIAGE - Watchpoints not supported on Windows")
=======
    @expectedFailureWindows("llvm.org/pr24446")
    @expectedFailureLinux("bugs.swift.org/SR-796")
>>>>>>> 96dc9d5a
    def test(self):
        """Test stepping over watchpoints."""
        self.build()
        exe = os.path.join(os.getcwd(), 'a.out')

        target = self.dbg.CreateTarget(exe)
        self.assertTrue(self.target, VALID_TARGET)

        lldbutil.run_break_set_by_symbol(self, 'main')

        process = target.LaunchSimple(None, None,
                                      self.get_process_working_directory())
        self.assertTrue(process.IsValid(), PROCESS_IS_VALID)
        self.assertTrue(process.GetState() == lldb.eStateStopped,
                        PROCESS_STOPPED)

        thread = lldbutil.get_stopped_thread(process,
                                             lldb.eStopReasonBreakpoint)
        self.assertTrue(thread.IsValid(), "Failed to get thread.")

        frame = thread.GetFrameAtIndex(0)
        self.assertTrue(frame.IsValid(), "Failed to get frame.")

        read_value = frame.FindValue('g_watch_me_read',
                                     lldb.eValueTypeVariableGlobal)
        self.assertTrue(read_value.IsValid(), "Failed to find read value.")

        error = lldb.SBError()

        # resolve_location=True, read=True, write=False
        read_watchpoint = read_value.Watch(True, True, False, error)
        self.assertTrue(error.Success(),
                        "Error while setting watchpoint: %s" %
                        error.GetCString())
        self.assertTrue(read_watchpoint, "Failed to set read watchpoint.")

        thread.StepOver()
        self.assertTrue(thread.GetStopReason() == lldb.eStopReasonWatchpoint,
                        STOPPED_DUE_TO_WATCHPOINT)
        self.assertTrue(thread.GetStopDescription(20) == 'watchpoint 1')

        process.Continue()
        self.assertTrue(process.GetState() == lldb.eStateStopped,
                        PROCESS_STOPPED)
        self.assertTrue(thread.GetStopDescription(20) == 'step over')

        self.step_inst_for_watchpoint(1)

        write_value = frame.FindValue('g_watch_me_write',
                                      lldb.eValueTypeVariableGlobal)
        self.assertTrue(write_value, "Failed to find write value.")

        # Most of the MIPS boards provide only one H/W watchpoints, and S/W watchpoints are not supported yet
        arch = self.getArchitecture()
        if re.match("^mips",arch):
            self.runCmd("watchpoint delete 1")

        # resolve_location=True, read=False, write=True
        write_watchpoint = write_value.Watch(True, False, True, error)
        self.assertTrue(read_watchpoint, "Failed to set write watchpoint.")
        self.assertTrue(error.Success(),
                        "Error while setting watchpoint: %s" %
                        error.GetCString())

        thread.StepOver()
        self.assertTrue(thread.GetStopReason() == lldb.eStopReasonWatchpoint,
                        STOPPED_DUE_TO_WATCHPOINT)
        self.assertTrue(thread.GetStopDescription(20) == 'watchpoint 2')

        process.Continue()
        self.assertTrue(process.GetState() == lldb.eStateStopped,
                        PROCESS_STOPPED)
        self.assertTrue(thread.GetStopDescription(20) == 'step over')

        self.step_inst_for_watchpoint(2)

    def step_inst_for_watchpoint(self, wp_id):
        watchpoint_hit = False
        current_line = self.frame().GetLineEntry().GetLine()
        while self.frame().GetLineEntry().GetLine() == current_line:
            self.thread().StepInstruction(False)  # step_over=False
            stop_reason = self.thread().GetStopReason()
            if stop_reason == lldb.eStopReasonWatchpoint:
                self.assertFalse(watchpoint_hit, "Watchpoint already hit.")
                expected_stop_desc = "watchpoint %d" % wp_id
                actual_stop_desc = self.thread().GetStopDescription(20)
                self.assertTrue(actual_stop_desc == expected_stop_desc,
                                "Watchpoint ID didn't match.")
                watchpoint_hit = True
            else:
                self.assertTrue(stop_reason == lldb.eStopReasonPlanComplete,
                                STOPPED_DUE_TO_STEP_IN)
        self.assertTrue(watchpoint_hit, "Watchpoint never hit.")<|MERGE_RESOLUTION|>--- conflicted
+++ resolved
@@ -17,13 +17,9 @@
         return ['basic_process']
 
     @expectedFailureAndroid(archs=['arm', 'aarch64']) # Watchpoints not supported
-<<<<<<< HEAD
     @expectedFailureAll(oslist=["linux"], archs=['aarch64', 'arm'], bugnumber="llvm.org/pr26031")
+    @expectedFailureAll(oslist=["linux"], bugnumber="bugs.swift.org/SR-796")
     @expectedFailureAll(oslist=["windows"], bugnumber="llvm.org/pr24446: WINDOWS XFAIL TRIAGE - Watchpoints not supported on Windows")
-=======
-    @expectedFailureWindows("llvm.org/pr24446")
-    @expectedFailureLinux("bugs.swift.org/SR-796")
->>>>>>> 96dc9d5a
     def test(self):
         """Test stepping over watchpoints."""
         self.build()
