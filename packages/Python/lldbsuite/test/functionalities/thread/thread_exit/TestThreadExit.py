--- conflicted
+++ resolved
@@ -26,13 +26,6 @@
         self.break_3 = line_number('main.cpp', '// Set third breakpoint here')
         self.break_4 = line_number('main.cpp', '// Set fourth breakpoint here')
 
-<<<<<<< HEAD
-
-    # The test is actually flakey on Windows, failing every dozen or so runs, but even with the flakey
-    # decorator it still fails
-    @expectedFailureAll(oslist=["windows"], bugnumber="llvm.org/pr38373")
-=======
->>>>>>> 0cdb80e5
     def test(self):
         """Test thread exit handling."""
         self.build(dictionary=self.getBuildFlags())
