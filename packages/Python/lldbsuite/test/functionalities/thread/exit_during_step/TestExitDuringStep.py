--- conflicted
+++ resolved
@@ -17,10 +17,6 @@
     mydir = TestBase.compute_mydir(__file__)
 
     @skipIfFreeBSD # llvm.org/pr21411: test is hanging
-<<<<<<< HEAD
-    @expectedFailureWindows("llvm.org/pr24681")
-=======
->>>>>>> 270bb4d4
     @expectedFlakeyAndroid("llvm.org/pr26206")
     def test(self):
         """Test thread exit during step handling."""
@@ -28,10 +24,6 @@
         self.exit_during_step_base("thread step-inst -m all-threads", 'stop reason = instruction step')
 
     @skipIfFreeBSD # llvm.org/pr21411: test is hanging
-<<<<<<< HEAD
-    @expectedFailureWindows("llvm.org/pr24681")
-=======
->>>>>>> 270bb4d4
     @expectedFlakeyAndroid("llvm.org/pr26206")
     def test_step_over(self):
         """Test thread exit during step-over handling."""
@@ -39,10 +31,6 @@
         self.exit_during_step_base("thread step-over -m all-threads", 'stop reason = step over')
 
     @skipIfFreeBSD # llvm.org/pr21411: test is hanging
-<<<<<<< HEAD
-    @expectedFailureWindows("llvm.org/pr24681")
-=======
->>>>>>> 270bb4d4
     @expectedFlakeyAndroid("llvm.org/pr26206")
     def test_step_in(self):
         """Test thread exit during step-in handling."""
