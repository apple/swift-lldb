"""
Test that we obey thread conditioned breakpoints.
"""

from __future__ import print_function



import os, time
import re
import lldb
import lldbsuite.test.lldbutil as lldbutil
from lldbsuite.test.lldbtest import *

class ThreadSpecificBreakTestCase(TestBase):

    mydir = TestBase.compute_mydir(__file__)

<<<<<<< HEAD
    @skipIfLinux # rdar://23453412 - timing out on Ubuntu 14.04/15.10 x86_64
    @skipIfFreeBSD # test frequently times out or hangs
    @expectedFailureFreeBSD('llvm.org/pr18522') # hits break in another thread in testrun
    @expectedFailureWindows("llvm.org/pr24777")
=======
>>>>>>> d9db0bf5
    @add_test_categories(['pyapi'])
    @expectedFailureWindows # Thread specific breakpoints cause the inferior to crash
    def test_python(self):
        """Test that we obey thread conditioned breakpoints."""
        self.build()
        exe = os.path.join(os.getcwd(), "a.out")

        target = self.dbg.CreateTarget(exe)
        self.assertTrue(target, VALID_TARGET)

        # This test works by setting a breakpoint in a function conditioned to stop only on
        # the main thread, and then calling this function on a secondary thread, joining,
        # and then calling again on the main thread.  If the thread specific breakpoint works
        # then it should not be hit on the secondary thread, only on the main thread.

        main_source_spec = lldb.SBFileSpec ("main.cpp")

        main_breakpoint = target.BreakpointCreateBySourceRegex("Set main breakpoint here", main_source_spec);
        thread_breakpoint = target.BreakpointCreateBySourceRegex("Set thread-specific breakpoint here", main_source_spec)

        self.assertTrue(main_breakpoint.IsValid(), "Failed to set main breakpoint.")
        self.assertGreater(main_breakpoint.GetNumLocations(), 0, "main breakpoint has no locations associated with it.")
        self.assertTrue(thread_breakpoint.IsValid(), "Failed to set thread breakpoint.")
        self.assertGreater(thread_breakpoint.GetNumLocations(), 0, "thread breakpoint has no locations associated with it.")

        process = target.LaunchSimple (None, None, self.get_process_working_directory())

        self.assertTrue(process, PROCESS_IS_VALID)

        stopped_threads = lldbutil.get_threads_stopped_at_breakpoint(process, main_breakpoint)
        self.assertEqual(len(stopped_threads), 1, "main breakpoint stopped at unexpected number of threads")
        main_thread = stopped_threads[0]
        main_thread_id = main_thread.GetThreadID()

        # Set the thread-specific breakpoint to only stop on the main thread.  The run the function
        # on another thread and join on it.  If the thread-specific breakpoint works, the next
        # stop should be on the main thread.
        thread_breakpoint.SetThreadID(main_thread_id)

        process.Continue()
        next_stop_state = process.GetState()
        self.assertEqual(next_stop_state, lldb.eStateStopped, "We should have stopped at the thread breakpoint.")
        stopped_threads = lldbutil.get_threads_stopped_at_breakpoint(process, thread_breakpoint)
        self.assertEqual(len(stopped_threads), 1, "thread breakpoint stopped at unexpected number of threads")
        self.assertEqual(stopped_threads[0].GetThreadID(), main_thread_id, "thread breakpoint stopped at the wrong thread")<|MERGE_RESOLUTION|>--- conflicted
+++ resolved
@@ -16,13 +16,6 @@
 
     mydir = TestBase.compute_mydir(__file__)
 
-<<<<<<< HEAD
-    @skipIfLinux # rdar://23453412 - timing out on Ubuntu 14.04/15.10 x86_64
-    @skipIfFreeBSD # test frequently times out or hangs
-    @expectedFailureFreeBSD('llvm.org/pr18522') # hits break in another thread in testrun
-    @expectedFailureWindows("llvm.org/pr24777")
-=======
->>>>>>> d9db0bf5
     @add_test_categories(['pyapi'])
     @expectedFailureWindows # Thread specific breakpoints cause the inferior to crash
     def test_python(self):
