"""
Test the 'register' command.
"""

from __future__ import print_function


import os
import sys
import time
import re
import lldb
from lldbsuite.test.decorators import *
from lldbsuite.test.lldbtest import *
from lldbsuite.test import lldbutil


class RegisterCommandsTestCase(TestBase):

    mydir = TestBase.compute_mydir(__file__)
    NO_DEBUG_INFO_TESTCASE = True

    def setUp(self):
        TestBase.setUp(self)
        self.has_teardown = False

    def tearDown(self):
        self.dbg.GetSelectedTarget().GetProcess().Destroy()
        TestBase.tearDown(self)

    @skipIfiOSSimulator
    @skipIf(archs=no_match(['amd64', 'arm', 'i386', 'x86_64']))
    @expectedFailureAll(oslist=["linux"], bugnumber="rdar://29054801")
    def test_register_commands(self):
        """Test commands related to registers, in particular vector registers."""
        self.build()
        self.common_setup()

        # verify that logging does not assert
        self.log_enable("registers")

        self.expect("register read -a", MISSING_EXPECTED_REGISTERS,
                    substrs=['registers were unavailable'], matching=False)

        if self.getArchitecture() in ['amd64', 'i386', 'x86_64']:
            self.runCmd("register read xmm0")
            self.runCmd("register read ymm15")  # may be available
            self.runCmd("register read bnd0")  # may be available
<<<<<<< HEAD
        elif self.getArchitecture() in ['arm', 'armv7', 'arm64']:
=======
        elif self.getArchitecture() in ['arm', 'armv7', 'armv7k', 'arm64']:
>>>>>>> fde03301
            self.runCmd("register read s0")
            self.runCmd("register read q15")  # may be available

        self.expect(
            "register read -s 4",
            substrs=['invalid register set index: 4'],
            error=True)

    @skipIfiOSSimulator
    # Writing of mxcsr register fails, presumably due to a kernel/hardware
    # problem
    @skipIfTargetAndroid(archs=["i386"])
    @skipIf(archs=no_match(['amd64', 'arm', 'i386', 'x86_64']))
    @expectedFailureAll(oslist=["linux"], bugnumber="rdar://29054801")
    def test_fp_register_write(self):
        """Test commands that write to registers, in particular floating-point registers."""
        self.build()
        self.fp_register_write()

    @skipIfiOSSimulator
    # "register read fstat" always return 0xffff
    @expectedFailureAndroid(archs=["i386"])
    @skipIfFreeBSD  # llvm.org/pr25057
    @skipIf(archs=no_match(['amd64', 'i386', 'x86_64']))
    @expectedFailureAll(oslist=["linux"], bugnumber="rdar://29054801")
    @expectedFailureDarwin(bugnumber="<rdar://problem/34092153>")  # CI bots need to use updated debugserver to match ftag size change in r311579.
    def test_fp_special_purpose_register_read(self):
        """Test commands that read fpu special purpose registers."""
        self.build()
        self.fp_special_purpose_register_read()

    @skipIfiOSSimulator
    @skipIf(archs=no_match(['amd64', 'arm', 'i386', 'x86_64']))
    @expectedFailureAll(oslist=["linux"], bugnumber="rdar://29054801")
    def test_register_expressions(self):
        """Test expression evaluation with commands related to registers."""
        self.build()
        self.common_setup()

        if self.getArchitecture() in ['amd64', 'i386', 'x86_64']:
            gpr = "eax"
            vector = "xmm0"
        elif self.getArchitecture() in ['arm64', 'aarch64']:
            gpr = "w0"
            vector = "v0"
<<<<<<< HEAD
        elif self.getArchitecture() in ['arm', 'armv7']:
=======
        elif self.getArchitecture() in ['arm', 'armv7', 'armv7k']:
>>>>>>> fde03301
            gpr = "r0"
            vector = "q0"

        self.expect("expr/x $%s" % gpr, substrs=['unsigned int', ' = 0x'])
        self.expect("expr $%s" % vector, substrs=['vector_type'])
        self.expect(
            "expr (unsigned int)$%s[0]" %
            vector, substrs=['unsigned int'])

        if self.getArchitecture() in ['amd64', 'x86_64']:
            self.expect(
                "expr -- ($rax & 0xffffffff) == $eax",
                substrs=['true'])

    @skipIfiOSSimulator
    @skipIf(archs=no_match(['amd64', 'x86_64']))
    def test_convenience_registers(self):
        """Test convenience registers."""
        self.build()
        self.convenience_registers()

    @skipIfiOSSimulator
    @skipIf(archs=no_match(['amd64', 'x86_64']))
    def test_convenience_registers_with_process_attach(self):
        """Test convenience registers after a 'process attach'."""
        self.build()
        self.convenience_registers_with_process_attach(test_16bit_regs=False)

    @skipIfiOSSimulator
    @skipIf(archs=no_match(['amd64', 'x86_64']))
    def test_convenience_registers_16bit_with_process_attach(self):
        """Test convenience registers after a 'process attach'."""
        self.build()
        self.convenience_registers_with_process_attach(test_16bit_regs=True)

    def common_setup(self):
        exe = os.path.join(os.getcwd(), "a.out")

        self.runCmd("file " + exe, CURRENT_EXECUTABLE_SET)

        # Break in main().
        lldbutil.run_break_set_by_symbol(
            self, "main", num_expected_locations=-1)

        self.runCmd("run", RUN_SUCCEEDED)

        # The stop reason of the thread should be breakpoint.
        self.expect("thread list", STOPPED_DUE_TO_BREAKPOINT,
                    substrs=['stopped', 'stop reason = breakpoint'])

    # platform specific logging of the specified category
    def log_enable(self, category):
        # This intentionally checks the host platform rather than the target
        # platform as logging is host side.
        self.platform = ""
        if (sys.platform.startswith("freebsd") or
                sys.platform.startswith("linux") or
                sys.platform.startswith("netbsd")):
            self.platform = "posix"

        if self.platform != "":
            self.log_file = os.path.join(os.getcwd(), 'TestRegisters.log')
            self.runCmd(
                "log enable " +
                self.platform +
                " " +
                str(category) +
                " registers -v -f " +
                self.log_file,
                RUN_SUCCEEDED)
            if not self.has_teardown:
                def remove_log(self):
                    if os.path.exists(self.log_file):
                        os.remove(self.log_file)
                self.has_teardown = True
                self.addTearDownHook(remove_log)

    def write_and_read(self, frame, register, new_value, must_exist=True):
        value = frame.FindValue(register, lldb.eValueTypeRegister)
        if must_exist:
            self.assertTrue(
                value.IsValid(),
                "finding a value for register " +
                register)
        elif not value.IsValid():
            return  # If register doesn't exist, skip this test

        self.runCmd("register write " + register + " \'" + new_value + "\'")
        self.expect(
            "register read " +
            register,
            substrs=[
                register +
                ' = ',
                new_value])

    def fp_special_purpose_register_read(self):
        exe = os.path.join(os.getcwd(), "a.out")

        # Create a target by the debugger.
        target = self.dbg.CreateTarget(exe)
        self.assertTrue(target, VALID_TARGET)

        # Launch the process and stop.
        self.expect("run", PROCESS_STOPPED, substrs=['stopped'])

        # Check stop reason; Should be either signal SIGTRAP or EXC_BREAKPOINT
        output = self.res.GetOutput()
        matched = False
        substrs = [
            'stop reason = EXC_BREAKPOINT',
            'stop reason = signal SIGTRAP']
        for str1 in substrs:
            matched = output.find(str1) != -1
            with recording(self, False) as sbuf:
                print("%s sub string: %s" % ('Expecting', str1), file=sbuf)
                print("Matched" if matched else "Not Matched", file=sbuf)
            if matched:
                break
        self.assertTrue(matched, STOPPED_DUE_TO_SIGNAL)

        process = target.GetProcess()
        self.assertTrue(process.GetState() == lldb.eStateStopped,
                        PROCESS_STOPPED)

        thread = process.GetThreadAtIndex(0)
        self.assertTrue(thread.IsValid(), "current thread is valid")

        currentFrame = thread.GetFrameAtIndex(0)
        self.assertTrue(currentFrame.IsValid(), "current frame is valid")

        # Extract the value of fstat and ftag flag at the point just before
        # we start pushing floating point values on st% register stack
        value = currentFrame.FindValue("fstat", lldb.eValueTypeRegister)
        error = lldb.SBError()
        reg_value_fstat_initial = value.GetValueAsUnsigned(error, 0)

        self.assertTrue(error.Success(), "reading a value for fstat")
        value = currentFrame.FindValue("ftag", lldb.eValueTypeRegister)
        error = lldb.SBError()
        reg_value_ftag_initial = value.GetValueAsUnsigned(error, 0)

        self.assertTrue(error.Success(), "reading a value for ftag")
        fstat_top_pointer_initial = (reg_value_fstat_initial & 0x3800) >> 11

        # Execute 'si' aka 'thread step-inst' instruction 5 times and with
        # every execution verify the value of fstat and ftag registers
        for x in range(0, 5):
            # step into the next instruction to push a value on 'st' register
            # stack
            self.runCmd("si", RUN_SUCCEEDED)

            # Verify fstat and save it to be used for verification in next
            # execution of 'si' command
            if not (reg_value_fstat_initial & 0x3800):
                self.expect("register read fstat", substrs=[
                            'fstat' + ' = ', str("0x%0.4x" % ((reg_value_fstat_initial & ~(0x3800)) | 0x3800))])
                reg_value_fstat_initial = (
                    (reg_value_fstat_initial & ~(0x3800)) | 0x3800)
                fstat_top_pointer_initial = 7
            else:
                self.expect("register read fstat", substrs=[
                            'fstat' + ' = ', str("0x%0.4x" % (reg_value_fstat_initial - 0x0800))])
                reg_value_fstat_initial = (reg_value_fstat_initial - 0x0800)
                fstat_top_pointer_initial -= 1

            # Verify ftag and save it to be used for verification in next
            # execution of 'si' command
            self.expect(
                "register read ftag", substrs=[
                    'ftag' + ' = ', str(
                        "0x%0.4x" %
                        (reg_value_ftag_initial | (
                            1 << fstat_top_pointer_initial)))])
            reg_value_ftag_initial = reg_value_ftag_initial | (
                1 << fstat_top_pointer_initial)

    def fp_register_write(self):
        exe = os.path.join(os.getcwd(), "a.out")

        # Create a target by the debugger.
        target = self.dbg.CreateTarget(exe)
        self.assertTrue(target, VALID_TARGET)

        lldbutil.run_break_set_by_symbol(
            self, "main", num_expected_locations=-1)

        # Launch the process, and do not stop at the entry point.
        process = target.LaunchSimple(
            None, None, self.get_process_working_directory())

        process = target.GetProcess()
        self.assertTrue(
            process.GetState() == lldb.eStateStopped,
            PROCESS_STOPPED)

        thread = process.GetThreadAtIndex(0)
        self.assertTrue(thread.IsValid(), "current thread is valid")

        currentFrame = thread.GetFrameAtIndex(0)
        self.assertTrue(currentFrame.IsValid(), "current frame is valid")

        if self.getArchitecture() in ['amd64', 'i386', 'x86_64']:
            reg_list = [
                # reg          value        must-have
                ("fcw", "0x0000ff0e", False),
                ("fsw", "0x0000ff0e", False),
                ("ftw", "0x0000ff0e", False),
                ("ip", "0x0000ff0e", False),
                ("dp", "0x0000ff0e", False),
                ("mxcsr", "0x0000ff0e", False),
                ("mxcsrmask", "0x0000ff0e", False),
            ]

            st0regname = None
            if currentFrame.FindRegister("st0").IsValid():
                st0regname = "st0"
            elif currentFrame.FindRegister("stmm0").IsValid():
                st0regname = "stmm0"
            if st0regname is not None:
                # reg          value
                # must-have
                reg_list.append(
                    (st0regname, "{0x01 0x02 0x03 0x00 0x00 0x00 0x00 0x00 0x00 0x00}", True))
                reg_list.append(
                    ("xmm0",
                     "{0x01 0x02 0x03 0x00 0x00 0x00 0x00 0x00 0x09 0x0a 0x2f 0x2f 0x2f 0x2f 0x2f 0x2f}",
                     True))
                reg_list.append(
                    ("xmm15",
                     "{0x01 0x02 0x03 0x00 0x00 0x00 0x00 0x00 0x09 0x0a 0x2f 0x2f 0x2f 0x2f 0x0e 0x0f}",
                     False))
        elif self.getArchitecture() in ['arm64', 'aarch64']:
            reg_list = [
                # reg      value
                # must-have
                ("fpsr", "0xfbf79f9f", True),
                ("s0", "1.25", True),
                ("s31", "0.75", True),
                ("d1", "123", True),
                ("d17", "987", False),
                ("v1", "{0x01 0x02 0x03 0x00 0x00 0x00 0x00 0x00 0x09 0x0a 0x2f 0x2f 0x2f 0x2f 0x2f 0x2f}", True),
                ("v14",
                 "{0x01 0x02 0x03 0x00 0x00 0x00 0x00 0x00 0x09 0x0a 0x2f 0x2f 0x2f 0x2f 0x0e 0x0f}",
                 False),
            ]
<<<<<<< HEAD
        elif self.getArchitecture() in ['armv7', 'armv7k'] and self.platformIsDarwin():
=======
        elif self.getArchitecture() in ['armv7'] and self.platformIsDarwin():
>>>>>>> fde03301
            reg_list = [
                # reg      value
                # must-have
                ("fpsr", "0xfbf79f9f", True),
                ("s0", "1.25", True),
                ("s31", "0.75", True),
                ("d1", "123", True),
                ("d17", "987", False),
                ("q1", "{0x01 0x02 0x03 0x00 0x00 0x00 0x00 0x00 0x09 0x0a 0x2f 0x2f 0x2f 0x2f 0x2f 0x2f}", True),
                ("q14",
                 "{0x01 0x02 0x03 0x00 0x00 0x00 0x00 0x00 0x09 0x0a 0x2f 0x2f 0x2f 0x2f 0x0e 0x0f}",
                 False),
            ]
<<<<<<< HEAD
        elif self.getArchitecture() in ['arm']:
=======
        elif self.getArchitecture() in ['arm', 'armv7k']:
>>>>>>> fde03301
            reg_list = [
                # reg      value
                # must-have
                ("fpscr", "0xfbf79f9f", True),
                ("s0", "1.25", True),
                ("s31", "0.75", True),
                ("d1", "123", True),
                ("d17", "987", False),
                ("q1", "{0x01 0x02 0x03 0x00 0x00 0x00 0x00 0x00 0x09 0x0a 0x2f 0x2f 0x2f 0x2f 0x2f 0x2f}", True),
                ("q14",
                 "{0x01 0x02 0x03 0x00 0x00 0x00 0x00 0x00 0x09 0x0a 0x2f 0x2f 0x2f 0x2f 0x0e 0x0f}",
                 False),
            ]

        for (reg, val, must) in reg_list:
            self.write_and_read(currentFrame, reg, val, must)

        if self.getArchitecture() in ['amd64', 'i386', 'x86_64']:
            self.runCmd(
                "register write " +
                st0regname +
                " \"{0x00 0x00 0x00 0x00 0x00 0x00 0x00 0x00 0x00 0x00}\"")
            self.expect(
                "register read " +
                st0regname +
                " --format f",
                substrs=[
                    st0regname +
                    ' = 0'])

            has_avx = False
            has_mpx = False
            # Returns an SBValueList.
            registerSets = currentFrame.GetRegisters()
            for registerSet in registerSets:
                if 'advanced vector extensions' in registerSet.GetName().lower():
                    has_avx = True
                if 'memory protection extension' in registerSet.GetName().lower():
                    has_mpx = True

            if has_avx:
                new_value = "{0x01 0x02 0x03 0x00 0x00 0x00 0x00 0x00 0x09 0x0a 0x2f 0x2f 0x2f 0x2f 0x0e 0x0f 0x00 0x00 0x00 0x00 0x00 0x00 0x00 0x00 0x00 0x00 0x00 0x00 0x0c 0x0d 0x0e 0x0f}"
                self.write_and_read(currentFrame, "ymm0", new_value)
                self.write_and_read(currentFrame, "ymm7", new_value)
                self.expect("expr $ymm0", substrs=['vector_type'])
            else:
                self.runCmd("register read ymm0")

            if has_mpx:
                # Test write and read for bnd0.
                new_value_w = "{0x01 0x02 0x03 0x04 0x05 0x06 0x07 0x08 0x09 0x0a 0x0b 0x0c 0x0d 0x0e 0x0f 0x10}"
                self.runCmd("register write bnd0 \'" + new_value_w + "\'")
                new_value_r = "{0x0807060504030201 0x100f0e0d0c0b0a09}"
                self.expect("register read bnd0", substrs = ['bnd0 = ', new_value_r])
                self.expect("expr $bnd0", substrs = ['vector_type'])

                # Test write and for bndstatus.
                new_value = "{0x01 0x02 0x03 0x04 0x05 0x06 0x07 0x08}"
                self.write_and_read(currentFrame, "bndstatus", new_value)
                self.expect("expr $bndstatus", substrs = ['vector_type'])
            else:
                self.runCmd("register read bnd0")

    def convenience_registers(self):
        """Test convenience registers."""
        self.common_setup()

        # The command "register read -a" does output a derived register like
        # eax...
        self.expect("register read -a", matching=True,
                    substrs=['eax'])

        # ...however, the vanilla "register read" command should not output derived registers like eax.
        self.expect("register read", matching=False,
                    substrs=['eax'])

        # Test reading of rax and eax.
        self.expect("register read rax eax",
                    substrs=['rax = 0x', 'eax = 0x'])

        # Now write rax with a unique bit pattern and test that eax indeed
        # represents the lower half of rax.
        self.runCmd("register write rax 0x1234567887654321")
        self.expect("register read rax 0x1234567887654321",
                    substrs=['0x1234567887654321'])

    def convenience_registers_with_process_attach(self, test_16bit_regs):
        """Test convenience registers after a 'process attach'."""
        exe = os.path.join(os.getcwd(), "a.out")

        # Spawn a new process
        pid = self.spawnSubprocess(exe, ['wait_for_attach']).pid
        self.addTearDownHook(self.cleanupSubprocesses)

        if self.TraceOn():
            print("pid of spawned process: %d" % pid)

        self.runCmd("process attach -p %d" % pid)

        # Check that "register read eax" works.
        self.runCmd("register read eax")

        if self.getArchitecture() in ['amd64', 'x86_64']:
            self.expect("expr -- ($rax & 0xffffffff) == $eax",
                        substrs=['true'])

        if test_16bit_regs:
            self.expect("expr -- $ax == (($ah << 8) | $al)",
                        substrs=['true'])<|MERGE_RESOLUTION|>--- conflicted
+++ resolved
@@ -46,11 +46,7 @@
             self.runCmd("register read xmm0")
             self.runCmd("register read ymm15")  # may be available
             self.runCmd("register read bnd0")  # may be available
-<<<<<<< HEAD
-        elif self.getArchitecture() in ['arm', 'armv7', 'arm64']:
-=======
         elif self.getArchitecture() in ['arm', 'armv7', 'armv7k', 'arm64']:
->>>>>>> fde03301
             self.runCmd("register read s0")
             self.runCmd("register read q15")  # may be available
 
@@ -96,11 +92,7 @@
         elif self.getArchitecture() in ['arm64', 'aarch64']:
             gpr = "w0"
             vector = "v0"
-<<<<<<< HEAD
-        elif self.getArchitecture() in ['arm', 'armv7']:
-=======
         elif self.getArchitecture() in ['arm', 'armv7', 'armv7k']:
->>>>>>> fde03301
             gpr = "r0"
             vector = "q0"
 
@@ -347,11 +339,7 @@
                  "{0x01 0x02 0x03 0x00 0x00 0x00 0x00 0x00 0x09 0x0a 0x2f 0x2f 0x2f 0x2f 0x0e 0x0f}",
                  False),
             ]
-<<<<<<< HEAD
-        elif self.getArchitecture() in ['armv7', 'armv7k'] and self.platformIsDarwin():
-=======
         elif self.getArchitecture() in ['armv7'] and self.platformIsDarwin():
->>>>>>> fde03301
             reg_list = [
                 # reg      value
                 # must-have
@@ -365,11 +353,7 @@
                  "{0x01 0x02 0x03 0x00 0x00 0x00 0x00 0x00 0x09 0x0a 0x2f 0x2f 0x2f 0x2f 0x0e 0x0f}",
                  False),
             ]
-<<<<<<< HEAD
-        elif self.getArchitecture() in ['arm']:
-=======
         elif self.getArchitecture() in ['arm', 'armv7k']:
->>>>>>> fde03301
             reg_list = [
                 # reg      value
                 # must-have
