"""
Test the 'register' command.
"""

from __future__ import print_function


import os
import sys
import time
import re
import lldb
from lldbsuite.test.decorators import *
from lldbsuite.test.lldbtest import *
from lldbsuite.test import lldbutil


class RegisterCommandsTestCase(TestBase):

    mydir = TestBase.compute_mydir(__file__)
    NO_DEBUG_INFO_TESTCASE = True

    def setUp(self):
        TestBase.setUp(self)
        self.has_teardown = False

    def tearDown(self):
        self.dbg.GetSelectedTarget().GetProcess().Destroy()
        TestBase.tearDown(self)

    @skipIfiOSSimulator
    @skipIf(archs=no_match(['amd64', 'arm', 'i386', 'x86_64']))
    @expectedFailureAll(oslist=["linux"], bugnumber="rdar://29054801")
    @skipIfOutOfTreeDebugserver # rdar://38480016
    def test_register_commands(self):
        """Test commands related to registers, in particular vector registers."""
        self.build()
        self.common_setup()

        # verify that logging does not assert
        self.log_enable("registers")

        self.expect("register read -a", MISSING_EXPECTED_REGISTERS,
                    substrs=['registers were unavailable'], matching=False)

        if self.getArchitecture() in ['amd64', 'i386', 'x86_64']:
            self.runCmd("register read xmm0")
            self.runCmd("register read ymm15")  # may be available
            self.runCmd("register read bnd0")  # may be available
        elif self.getArchitecture() in ['arm', 'armv7', 'armv7k', 'arm64']:
            self.runCmd("register read s0")
            self.runCmd("register read q15")  # may be available

        self.expect(
            "register read -s 4",
            substrs=['invalid register set index: 4'],
            error=True)

    @skipIfiOSSimulator
    # Writing of mxcsr register fails, presumably due to a kernel/hardware
    # problem
    @skipIfTargetAndroid(archs=["i386"])
    @skipIf(archs=no_match(['amd64', 'arm', 'i386', 'x86_64']))
<<<<<<< HEAD
    @expectedFailureAll(oslist=["linux"], bugnumber="rdar://29054801")
    @skipIfOutOfTreeDebugserver # rdar://38480016
    @expectedFailureAll(oslist=["windows"], bugnumber="llvm.org/pr37683")
=======
    @expectedFailureAll(oslist=["windows"], bugnumber="llvm.org/pr37995")
>>>>>>> 05955b5c
    def test_fp_register_write(self):
        """Test commands that write to registers, in particular floating-point registers."""
        self.build()
        self.fp_register_write()

    @skipIfiOSSimulator
    # "register read fstat" always return 0xffff
    @expectedFailureAndroid(archs=["i386"])
    @skipIfFreeBSD  # llvm.org/pr25057
    @skipIf(archs=no_match(['amd64', 'i386', 'x86_64']))
    @expectedFailureAll(oslist=["linux"], bugnumber="rdar://29054801")
    @expectedFailureDarwin(bugnumber="<rdar://problem/34092153>")  # CI bots need to use updated debugserver to match ftag size change in r311579.
    @skipIfOutOfTreeDebugserver
    @expectedFailureAll(oslist=["windows"], bugnumber="llvm.org/pr37995")
    def test_fp_special_purpose_register_read(self):
        """Test commands that read fpu special purpose registers."""
        self.build()
        self.fp_special_purpose_register_read()

    @skipIfiOSSimulator
    @skipIf(archs=no_match(['amd64', 'arm', 'i386', 'x86_64']))
    @expectedFailureAll(oslist=["linux"], bugnumber="rdar://29054801")
    @skipIfOutOfTreeDebugserver # rdar://38480016
    @expectedFailureAll(oslist=["windows"], bugnumber="llvm.org/pr37683")
    def test_register_expressions(self):
        """Test expression evaluation with commands related to registers."""
        self.build()
        self.common_setup()

        if self.getArchitecture() in ['amd64', 'i386', 'x86_64']:
            gpr = "eax"
            vector = "xmm0"
        elif self.getArchitecture() in ['arm64', 'aarch64']:
            gpr = "w0"
            vector = "v0"
        elif self.getArchitecture() in ['arm', 'armv7', 'armv7k']:
            gpr = "r0"
            vector = "q0"

        self.expect("expr/x $%s" % gpr, substrs=['unsigned int', ' = 0x'])
        self.expect("expr $%s" % vector, substrs=['vector_type'])
        self.expect(
            "expr (unsigned int)$%s[0]" %
            vector, substrs=['unsigned int'])

        if self.getArchitecture() in ['amd64', 'x86_64']:
            self.expect(
                "expr -- ($rax & 0xffffffff) == $eax",
                substrs=['true'])

    @skipIfiOSSimulator
    @skipIf(archs=no_match(['amd64', 'x86_64']))
    @skipIfOutOfTreeDebugserver # rdar://38480016
    @expectedFailureAll(oslist=["windows"], bugnumber="llvm.org/pr37683")
    def test_convenience_registers(self):
        """Test convenience registers."""
        self.build()
        self.convenience_registers()

    @skipIfiOSSimulator
    @skipIf(archs=no_match(['amd64', 'x86_64']))
    @skipIfOutOfTreeDebugserver # rdar://38480016
    @expectedFailureAll(oslist=["windows"], bugnumber="llvm.org/pr37683")
    def test_convenience_registers_with_process_attach(self):
        """Test convenience registers after a 'process attach'."""
        self.build()
        self.convenience_registers_with_process_attach(test_16bit_regs=False)

    @skipIfiOSSimulator
    @skipIf(archs=no_match(['amd64', 'x86_64']))
    @skipIfOutOfTreeDebugserver # rdar://38480016
    @expectedFailureAll(oslist=["windows"], bugnumber="llvm.org/pr37683")
    def test_convenience_registers_16bit_with_process_attach(self):
        """Test convenience registers after a 'process attach'."""
        self.build()
        self.convenience_registers_with_process_attach(test_16bit_regs=True)

    def common_setup(self):
        exe = self.getBuildArtifact("a.out")

        self.runCmd("file " + exe, CURRENT_EXECUTABLE_SET)

        # Break in main().
        lldbutil.run_break_set_by_symbol(
            self, "main", num_expected_locations=-1)

        self.runCmd("run", RUN_SUCCEEDED)

        # The stop reason of the thread should be breakpoint.
        self.expect("thread list", STOPPED_DUE_TO_BREAKPOINT,
                    substrs=['stopped', 'stop reason = breakpoint'])

    # platform specific logging of the specified category
    def log_enable(self, category):
        # This intentionally checks the host platform rather than the target
        # platform as logging is host side.
        self.platform = ""
        if (sys.platform.startswith("freebsd") or
                sys.platform.startswith("linux") or
                sys.platform.startswith("netbsd")):
            self.platform = "posix"

        if self.platform != "":
            self.log_file = self.getBuildArtifact('TestRegisters.log')
            self.runCmd(
                "log enable " +
                self.platform +
                " " +
                str(category) +
                " registers -v -f " +
                self.log_file,
                RUN_SUCCEEDED)
            if not self.has_teardown:
                def remove_log(self):
                    if os.path.exists(self.log_file):
                        os.remove(self.log_file)
                self.has_teardown = True
                self.addTearDownHook(remove_log)

    def write_and_read(self, frame, register, new_value, must_exist=True):
        value = frame.FindValue(register, lldb.eValueTypeRegister)
        if must_exist:
            self.assertTrue(
                value.IsValid(),
                "finding a value for register " +
                register)
        elif not value.IsValid():
            return  # If register doesn't exist, skip this test

        self.runCmd("register write " + register + " \'" + new_value + "\'")
        self.expect(
            "register read " +
            register,
            substrs=[
                register +
                ' = ',
                new_value])

    def fp_special_purpose_register_read(self):
        exe = self.getBuildArtifact("a.out")

        # Create a target by the debugger.
        target = self.dbg.CreateTarget(exe)
        self.assertTrue(target, VALID_TARGET)

        # Launch the process and stop.
        self.expect("run", PROCESS_STOPPED, substrs=['stopped'])

        # Check stop reason; Should be either signal SIGTRAP or EXC_BREAKPOINT
        output = self.res.GetOutput()
        matched = False
        substrs = [
            'stop reason = EXC_BREAKPOINT',
            'stop reason = signal SIGTRAP']
        for str1 in substrs:
            matched = output.find(str1) != -1
            with recording(self, False) as sbuf:
                print("%s sub string: %s" % ('Expecting', str1), file=sbuf)
                print("Matched" if matched else "Not Matched", file=sbuf)
            if matched:
                break
        self.assertTrue(matched, STOPPED_DUE_TO_SIGNAL)

        process = target.GetProcess()
        self.assertTrue(process.GetState() == lldb.eStateStopped,
                        PROCESS_STOPPED)

        thread = process.GetThreadAtIndex(0)
        self.assertTrue(thread.IsValid(), "current thread is valid")

        currentFrame = thread.GetFrameAtIndex(0)
        self.assertTrue(currentFrame.IsValid(), "current frame is valid")

        # Extract the value of fstat and ftag flag at the point just before
        # we start pushing floating point values on st% register stack
        value = currentFrame.FindValue("fstat", lldb.eValueTypeRegister)
        error = lldb.SBError()
        reg_value_fstat_initial = value.GetValueAsUnsigned(error, 0)

        self.assertTrue(error.Success(), "reading a value for fstat")
        value = currentFrame.FindValue("ftag", lldb.eValueTypeRegister)
        error = lldb.SBError()
        reg_value_ftag_initial = value.GetValueAsUnsigned(error, 0)

        self.assertTrue(error.Success(), "reading a value for ftag")
        fstat_top_pointer_initial = (reg_value_fstat_initial & 0x3800) >> 11

        # Execute 'si' aka 'thread step-inst' instruction 5 times and with
        # every execution verify the value of fstat and ftag registers
        for x in range(0, 5):
            # step into the next instruction to push a value on 'st' register
            # stack
            self.runCmd("si", RUN_SUCCEEDED)

            # Verify fstat and save it to be used for verification in next
            # execution of 'si' command
            if not (reg_value_fstat_initial & 0x3800):
                self.expect("register read fstat", substrs=[
                            'fstat' + ' = ', str("0x%0.4x" % ((reg_value_fstat_initial & ~(0x3800)) | 0x3800))])
                reg_value_fstat_initial = (
                    (reg_value_fstat_initial & ~(0x3800)) | 0x3800)
                fstat_top_pointer_initial = 7
            else:
                self.expect("register read fstat", substrs=[
                            'fstat' + ' = ', str("0x%0.4x" % (reg_value_fstat_initial - 0x0800))])
                reg_value_fstat_initial = (reg_value_fstat_initial - 0x0800)
                fstat_top_pointer_initial -= 1

            # Verify ftag and save it to be used for verification in next
            # execution of 'si' command
            self.expect(
                "register read ftag", substrs=[
                    'ftag' + ' = ', str(
                        "0x%0.4x" %
                        (reg_value_ftag_initial | (
                            1 << fstat_top_pointer_initial)))])
            reg_value_ftag_initial = reg_value_ftag_initial | (
                1 << fstat_top_pointer_initial)

    def fp_register_write(self):
        exe = self.getBuildArtifact("a.out")

        # Create a target by the debugger.
        target = self.dbg.CreateTarget(exe)
        self.assertTrue(target, VALID_TARGET)

        # Launch the process, stop at the entry point.
        error = lldb.SBError()
        process = target.Launch(
                lldb.SBListener(),
                None, None, # argv, envp
                None, None, None, # stdin/out/err
                self.get_process_working_directory(),
                0, # launch flags
                True, # stop at entry
                error)
        self.assertTrue(error.Success(), "Launch succeeds. Error is :" + str(error))

        self.assertTrue(
            process.GetState() == lldb.eStateStopped,
            PROCESS_STOPPED)

        thread = process.GetThreadAtIndex(0)
        self.assertTrue(thread.IsValid(), "current thread is valid")

        currentFrame = thread.GetFrameAtIndex(0)
        self.assertTrue(currentFrame.IsValid(), "current frame is valid")

        if self.getArchitecture() in ['amd64', 'i386', 'x86_64']:
            reg_list = [
                # reg          value        must-have
                ("fcw", "0x0000ff0e", False),
                ("fsw", "0x0000ff0e", False),
                ("ftw", "0x0000ff0e", False),
                ("ip", "0x0000ff0e", False),
                ("dp", "0x0000ff0e", False),
                ("mxcsr", "0x0000ff0e", False),
                ("mxcsrmask", "0x0000ff0e", False),
            ]

            st0regname = None
            if currentFrame.FindRegister("st0").IsValid():
                st0regname = "st0"
            elif currentFrame.FindRegister("stmm0").IsValid():
                st0regname = "stmm0"
            if st0regname is not None:
                # reg          value
                # must-have
                reg_list.append(
                    (st0regname, "{0x01 0x02 0x03 0x00 0x00 0x00 0x00 0x00 0x00 0x00}", True))
                reg_list.append(
                    ("xmm0",
                     "{0x01 0x02 0x03 0x00 0x00 0x00 0x00 0x00 0x09 0x0a 0x2f 0x2f 0x2f 0x2f 0x2f 0x2f}",
                     True))
                reg_list.append(
                    ("xmm15",
                     "{0x01 0x02 0x03 0x00 0x00 0x00 0x00 0x00 0x09 0x0a 0x2f 0x2f 0x2f 0x2f 0x0e 0x0f}",
                     False))
        elif self.getArchitecture() in ['arm64', 'aarch64']:
            reg_list = [
                # reg      value
                # must-have
                ("fpsr", "0xfbf79f9f", True),
                ("s0", "1.25", True),
                ("s31", "0.75", True),
                ("d1", "123", True),
                ("d17", "987", False),
                ("v1", "{0x01 0x02 0x03 0x00 0x00 0x00 0x00 0x00 0x09 0x0a 0x2f 0x2f 0x2f 0x2f 0x2f 0x2f}", True),
                ("v14",
                 "{0x01 0x02 0x03 0x00 0x00 0x00 0x00 0x00 0x09 0x0a 0x2f 0x2f 0x2f 0x2f 0x0e 0x0f}",
                 False),
            ]
        elif self.getArchitecture() in ['armv7'] and self.platformIsDarwin():
            reg_list = [
                # reg      value
                # must-have
                ("fpsr", "0xfbf79f9f", True),
                ("s0", "1.25", True),
                ("s31", "0.75", True),
                ("d1", "123", True),
                ("d17", "987", False),
                ("q1", "{0x01 0x02 0x03 0x00 0x00 0x00 0x00 0x00 0x09 0x0a 0x2f 0x2f 0x2f 0x2f 0x2f 0x2f}", True),
                ("q14",
                 "{0x01 0x02 0x03 0x00 0x00 0x00 0x00 0x00 0x09 0x0a 0x2f 0x2f 0x2f 0x2f 0x0e 0x0f}",
                 False),
            ]
        elif self.getArchitecture() in ['arm', 'armv7k']:
            reg_list = [
                # reg      value
                # must-have
                ("fpscr", "0xfbf79f9f", True),
                ("s0", "1.25", True),
                ("s31", "0.75", True),
                ("d1", "123", True),
                ("d17", "987", False),
                ("q1", "{0x01 0x02 0x03 0x00 0x00 0x00 0x00 0x00 0x09 0x0a 0x2f 0x2f 0x2f 0x2f 0x2f 0x2f}", True),
                ("q14",
                 "{0x01 0x02 0x03 0x00 0x00 0x00 0x00 0x00 0x09 0x0a 0x2f 0x2f 0x2f 0x2f 0x0e 0x0f}",
                 False),
            ]

        for (reg, val, must) in reg_list:
            self.write_and_read(currentFrame, reg, val, must)

        if self.getArchitecture() in ['amd64', 'i386', 'x86_64']:
            if st0regname is None:
                self.fail("st0regname could not be determined")
            self.runCmd(
                "register write " +
                st0regname +
                " \"{0x00 0x00 0x00 0x00 0x00 0x00 0x00 0x00 0x00 0x00}\"")
            self.expect(
                "register read " +
                st0regname +
                " --format f",
                substrs=[
                    st0regname +
                    ' = 0'])

            has_avx = False
            has_mpx = False
            # Returns an SBValueList.
            registerSets = currentFrame.GetRegisters()
            for registerSet in registerSets:
                if 'advanced vector extensions' in registerSet.GetName().lower():
                    has_avx = True
                if 'memory protection extension' in registerSet.GetName().lower():
                    has_mpx = True

            if has_avx:
                new_value = "{0x01 0x02 0x03 0x00 0x00 0x00 0x00 0x00 0x09 0x0a 0x2f 0x2f 0x2f 0x2f 0x0e 0x0f 0x00 0x00 0x00 0x00 0x00 0x00 0x00 0x00 0x00 0x00 0x00 0x00 0x0c 0x0d 0x0e 0x0f}"
                self.write_and_read(currentFrame, "ymm0", new_value)
                self.write_and_read(currentFrame, "ymm7", new_value)
                self.expect("expr $ymm0", substrs=['vector_type'])
            else:
                self.runCmd("register read ymm0")

            if has_mpx:
                # Test write and read for bnd0.
                new_value_w = "{0x01 0x02 0x03 0x04 0x05 0x06 0x07 0x08 0x09 0x0a 0x0b 0x0c 0x0d 0x0e 0x0f 0x10}"
                self.runCmd("register write bnd0 \'" + new_value_w + "\'")
                new_value_r = "{0x0807060504030201 0x100f0e0d0c0b0a09}"
                self.expect("register read bnd0", substrs = ['bnd0 = ', new_value_r])
                self.expect("expr $bnd0", substrs = ['vector_type'])

                # Test write and for bndstatus.
                new_value = "{0x01 0x02 0x03 0x04 0x05 0x06 0x07 0x08}"
                self.write_and_read(currentFrame, "bndstatus", new_value)
                self.expect("expr $bndstatus", substrs = ['vector_type'])
            else:
                self.runCmd("register read bnd0")

    def convenience_registers(self):
        """Test convenience registers."""
        self.common_setup()

        # The command "register read -a" does output a derived register like
        # eax...
        self.expect("register read -a", matching=True,
                    substrs=['eax'])

        # ...however, the vanilla "register read" command should not output derived registers like eax.
        self.expect("register read", matching=False,
                    substrs=['eax'])

        # Test reading of rax and eax.
        self.expect("register read rax eax",
                    substrs=['rax = 0x', 'eax = 0x'])

        # Now write rax with a unique bit pattern and test that eax indeed
        # represents the lower half of rax.
        self.runCmd("register write rax 0x1234567887654321")
        self.expect("register read rax 0x1234567887654321",
                    substrs=['0x1234567887654321'])

    def convenience_registers_with_process_attach(self, test_16bit_regs):
        """Test convenience registers after a 'process attach'."""
        exe = self.getBuildArtifact("a.out")

        # Spawn a new process
        pid = self.spawnSubprocess(exe, ['wait_for_attach']).pid
        self.addTearDownHook(self.cleanupSubprocesses)

        if self.TraceOn():
            print("pid of spawned process: %d" % pid)

        self.runCmd("process attach -p %d" % pid)

        # Check that "register read eax" works.
        self.runCmd("register read eax")

        if self.getArchitecture() in ['amd64', 'x86_64']:
            self.expect("expr -- ($rax & 0xffffffff) == $eax",
                        substrs=['true'])

        if test_16bit_regs:
            self.expect("expr -- $ax == (($ah << 8) | $al)",
                        substrs=['true'])<|MERGE_RESOLUTION|>--- conflicted
+++ resolved
@@ -61,13 +61,9 @@
     # problem
     @skipIfTargetAndroid(archs=["i386"])
     @skipIf(archs=no_match(['amd64', 'arm', 'i386', 'x86_64']))
-<<<<<<< HEAD
     @expectedFailureAll(oslist=["linux"], bugnumber="rdar://29054801")
     @skipIfOutOfTreeDebugserver # rdar://38480016
-    @expectedFailureAll(oslist=["windows"], bugnumber="llvm.org/pr37683")
-=======
     @expectedFailureAll(oslist=["windows"], bugnumber="llvm.org/pr37995")
->>>>>>> 05955b5c
     def test_fp_register_write(self):
         """Test commands that write to registers, in particular floating-point registers."""
         self.build()
