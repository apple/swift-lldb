LIB_PREFIX := loadunload_

LD_EXTRAS := -L. -l$(LIB_PREFIX)d
CXX_SOURCES := main.cpp
USE_LIBDL := 1

<<<<<<< HEAD
all: lib_a lib_b lib_c lib_d hidden_lib_d install_name_tool
=======
include Makefile.rules
>>>>>>> aa539964

include $(LEVEL)/Makefile.rules

lib_%:
	$(MAKE) VPATH=$(SRCDIR) -I $(SRCDIR) -f $(SRCDIR)/$*.mk

install_name_tool:
ifeq ($(OS),Darwin)
	install_name_tool -id @executable_path/libloadunload_d.dylib libloadunload_d.dylib
endif


hidden_lib_d:
	$(MAKE) VPATH=$(SRCDIR)/hidden -I $(SRCDIR)/hidden -C hidden -f $(SRCDIR)/hidden/Makefile

clean::
	$(MAKE) -f $(SRCDIR)/a.mk clean
	$(MAKE) -f $(SRCDIR)/b.mk clean
	$(MAKE) -f $(SRCDIR)/c.mk clean
	$(MAKE) -f $(SRCDIR)/d.mk clean
	$(MAKE) -I $(SRCDIR)/hidden -C hidden -f $(SRCDIR)/hidden/Makefile clean<|MERGE_RESOLUTION|>--- conflicted
+++ resolved
@@ -4,13 +4,9 @@
 CXX_SOURCES := main.cpp
 USE_LIBDL := 1
 
-<<<<<<< HEAD
-all: lib_a lib_b lib_c lib_d hidden_lib_d install_name_tool
-=======
 include Makefile.rules
->>>>>>> aa539964
 
-include $(LEVEL)/Makefile.rules
+a.out: lib_a lib_b lib_c lib_d hidden_lib_d install_name_tool
 
 lib_%:
 	$(MAKE) VPATH=$(SRCDIR) -I $(SRCDIR) -f $(SRCDIR)/$*.mk
