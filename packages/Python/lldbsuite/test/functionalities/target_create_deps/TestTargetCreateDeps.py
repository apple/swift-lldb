--- conflicted
+++ resolved
@@ -31,22 +31,14 @@
         self.expect(
             "image list", msg, matching=should_match, substrs=['[  1]'])
 
-<<<<<<< HEAD
     @expectedFailureAll(oslist=["linux"]) #linux does not support loading dependent files
-=======
-    @skipIf(bugnumber='rdar://44831253', oslist=['linux'])
->>>>>>> e41bc711
     def test_dependents_implicit_default_exe(self):
         """Test default behavior"""
         exe = self.getBuildArtifact("a.out")
         self.runCmd("target create  " + exe, CURRENT_EXECUTABLE_SET)
         self.has_exactly_one_image(False)
 
-<<<<<<< HEAD
     @expectedFailureAll(oslist=["linux"]) #linux does not support loading dependent files
-=======
-    @skipIf(bugnumber='rdar://44831253', oslist=['linux'])
->>>>>>> e41bc711
     def test_dependents_explicit_default_exe(self):
         """Test default behavior"""
         exe = self.getBuildArtifact("a.out")
@@ -60,11 +52,7 @@
         self.runCmd("target create -dtrue " + exe, CURRENT_EXECUTABLE_SET)
         self.has_exactly_one_image(True)
 
-<<<<<<< HEAD
     @expectedFailureAll(oslist=["linux"]) #linux does not support loading dependent files
-=======
-    @skipIf(bugnumber='rdar://44831253', oslist=['linux'])
->>>>>>> e41bc711
     def test_dependents_explicit_false_exe(self):
         """Test default behavior"""
         exe = self.getBuildArtifact("a.out")
@@ -102,11 +90,7 @@
         self.runCmd("target create -dtrue " + lib, CURRENT_EXECUTABLE_SET)
         self.has_exactly_one_image(True)
 
-<<<<<<< HEAD
     @expectedFailureAll(oslist=["linux"]) #linux does not support loading dependent files
-=======
-    @skipIf(bugnumber='rdar://44831253', oslist=['linux'])
->>>>>>> e41bc711
     def test_dependents_explicit_false_lib(self):
         ctx = self.platformContext
         dylibName = ctx.shlib_prefix + 'load_a.' + ctx.shlib_extension
