--- conflicted
+++ resolved
@@ -76,11 +76,8 @@
         self.runCmd("target create  -d " + exe, CURRENT_EXECUTABLE_SET)
         self.has_exactly_one_image(True)
 
-<<<<<<< HEAD
     @skipIf(bugnumber='rdar://44831253', oslist=['linux'])
-=======
     @expectedFailureAndroid # android will return mutiple images
->>>>>>> 832853fa
     def test_dependents_implicit_default_lib(self):
         ctx = self.platformContext
         dylibName = ctx.shlib_prefix + 'load_a.' + ctx.shlib_extension
