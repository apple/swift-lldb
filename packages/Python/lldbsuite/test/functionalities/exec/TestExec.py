"""
Test some lldb command abbreviations.
"""
from __future__ import print_function


import lldb
import os
import time
from lldbsuite.support import seven
from lldbsuite.test.decorators import *
from lldbsuite.test.lldbtest import *
from lldbsuite.test import lldbutil

class ExecTestCase(TestBase):

    NO_DEBUG_INFO_TESTCASE = True

    mydir = TestBase.compute_mydir(__file__)

    @skipUnlessDarwin
    @expectedFailureAll(oslist=['macosx'], bugnumber="rdar://36134350") # when building with cmake on green gragon or on ci.swift.org, this test fails.
<<<<<<< HEAD
=======
    @expectedFailureAll(archs=['i386'], bugnumber="rdar://28656532")
    @expectedFailureAll(oslist=["ios", "tvos", "watchos", "bridgeos"], bugnumber="rdar://problem/34559552") # this exec test has problems on ios systems
    def test_hitting_exec (self):
        self.do_test(False)

    @skipUnlessDarwin
>>>>>>> d3aa92af
    @expectedFailureAll(archs=['i386'], bugnumber="rdar://28656532")
    @expectedFailureAll(oslist=["ios", "tvos", "watchos", "bridgeos"], bugnumber="rdar://problem/34559552") # this exec test has problems on ios systems
<<<<<<< HEAD
    def test_hitting_exec (self):
        self.do_test(False)

    @skipUnlessDarwin
    @expectedFailureAll(oslist=['macosx'], bugnumber="rdar://36134350") # when building with cmake on green gragon or on ci.swift.org, this test fails.
    @expectedFailureAll(archs=['i386'], bugnumber="rdar://28656532")
    @expectedFailureAll(oslist=["ios", "tvos", "watchos", "bridgeos"], bugnumber="rdar://problem/34559552") # this exec test has problems on ios systems
=======
>>>>>>> d3aa92af
    def test_skipping_exec (self):
        self.do_test(False)

    def do_test(self, skip_exec):
<<<<<<< HEAD
        self.makeBuildDir()
        exe = self.getBuildArtifact("a.out")
=======
>>>>>>> d3aa92af
        if self.getArchitecture() == 'x86_64':
            source = self.getSourcePath("main.cpp")
            o_file = self.getBuildArtifact("main.o")
            execute_command(
                "'%s' -g -O0 -arch i386 -arch x86_64 '%s' -c -o '%s'" %
                (os.environ["CC"], source, o_file))
            execute_command(
                "'%s' -g -O0 -arch i386 -arch x86_64 '%s' -o '%s'" %
                (os.environ["CC"], o_file, exe))
            if self.getDebugInfo() != "dsym":
                dsym_path = self.getBuildArtifact("a.out.dSYM")
                execute_command("rm -rf '%s'" % (dsym_path))
        else:
            self.build()
<<<<<<< HEAD
=======
            
        exe = os.path.join(os.getcwd(), "a.out")
>>>>>>> d3aa92af

        # Create the target
        target = self.dbg.CreateTarget(exe)

        # Create any breakpoints we need
        breakpoint = target.BreakpointCreateBySourceRegex(
            'Set breakpoint 1 here', lldb.SBFileSpec("main.cpp", False))
        self.assertTrue(breakpoint, VALID_BREAKPOINT)

        # Launch the process
        process = target.LaunchSimple(
            None, None, self.get_process_working_directory())
        self.assertTrue(process, PROCESS_IS_VALID)

        if skip_exec:
            self.dbg.HandleCommand("settings set target.process.stop-on-exec false")

            def cleanup():
                self.runCmd("settings set target.process.stop-on-exec false",
                            check=False)

            # Execute the cleanup function during test case tear down.
            self.addTearDownHook(cleanup)

            
        for i in range(6):
            # The stop reason of the thread should be breakpoint.
            self.assertTrue(process.GetState() == lldb.eStateStopped,
                            STOPPED_DUE_TO_BREAKPOINT)

            threads = lldbutil.get_threads_stopped_at_breakpoint(
                process, breakpoint)
            self.assertTrue(len(threads) == 1)

            # We had a deadlock tearing down the TypeSystemMap on exec, but only if some
            # expression had been evaluated.  So make sure we do that here so the teardown
            # is not trivial.

            thread = threads[0]
            value = thread.frames[0].EvaluateExpression("1 + 2")
            self.assertTrue(
                value.IsValid(),
                "Expression evaluated successfully")
            int_value = value.GetValueAsSigned()
            self.assertTrue(int_value == 3, "Expression got the right result.")

            # Run and we should stop due to exec
            process.Continue()

            if not skip_exec:
                self.assertTrue(process.GetState() == lldb.eStateStopped,
                                "Process should be stopped at __dyld_start")
                
                threads = lldbutil.get_stopped_threads(
                    process, lldb.eStopReasonExec)
                self.assertTrue(
                    len(threads) == 1,
                    "We got a thread stopped for exec.")

                # Run and we should stop at breakpoint in main after exec
                process.Continue()

            threads = lldbutil.get_threads_stopped_at_breakpoint(
                process, breakpoint)
            if self.TraceOn():
                for t in process.threads:
                    print(t)
                    if t.GetStopReason() != lldb.eStopReasonBreakpoint:
                        self.runCmd("bt")
            self.assertTrue(len(threads) == 1,
                            "Stopped at breakpoint in exec'ed process.")<|MERGE_RESOLUTION|>--- conflicted
+++ resolved
@@ -20,36 +20,20 @@
 
     @skipUnlessDarwin
     @expectedFailureAll(oslist=['macosx'], bugnumber="rdar://36134350") # when building with cmake on green gragon or on ci.swift.org, this test fails.
-<<<<<<< HEAD
-=======
     @expectedFailureAll(archs=['i386'], bugnumber="rdar://28656532")
     @expectedFailureAll(oslist=["ios", "tvos", "watchos", "bridgeos"], bugnumber="rdar://problem/34559552") # this exec test has problems on ios systems
     def test_hitting_exec (self):
         self.do_test(False)
 
     @skipUnlessDarwin
->>>>>>> d3aa92af
     @expectedFailureAll(archs=['i386'], bugnumber="rdar://28656532")
     @expectedFailureAll(oslist=["ios", "tvos", "watchos", "bridgeos"], bugnumber="rdar://problem/34559552") # this exec test has problems on ios systems
-<<<<<<< HEAD
-    def test_hitting_exec (self):
-        self.do_test(False)
-
-    @skipUnlessDarwin
-    @expectedFailureAll(oslist=['macosx'], bugnumber="rdar://36134350") # when building with cmake on green gragon or on ci.swift.org, this test fails.
-    @expectedFailureAll(archs=['i386'], bugnumber="rdar://28656532")
-    @expectedFailureAll(oslist=["ios", "tvos", "watchos", "bridgeos"], bugnumber="rdar://problem/34559552") # this exec test has problems on ios systems
-=======
->>>>>>> d3aa92af
     def test_skipping_exec (self):
         self.do_test(False)
 
     def do_test(self, skip_exec):
-<<<<<<< HEAD
         self.makeBuildDir()
         exe = self.getBuildArtifact("a.out")
-=======
->>>>>>> d3aa92af
         if self.getArchitecture() == 'x86_64':
             source = self.getSourcePath("main.cpp")
             o_file = self.getBuildArtifact("main.o")
@@ -64,11 +48,6 @@
                 execute_command("rm -rf '%s'" % (dsym_path))
         else:
             self.build()
-<<<<<<< HEAD
-=======
-            
-        exe = os.path.join(os.getcwd(), "a.out")
->>>>>>> d3aa92af
 
         # Create the target
         target = self.dbg.CreateTarget(exe)
