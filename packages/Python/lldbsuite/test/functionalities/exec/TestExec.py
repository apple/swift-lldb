"""
Test some lldb command abbreviations.
"""
from __future__ import print_function


import lldb
import os
import time
from lldbsuite.support import seven
from lldbsuite.test.decorators import *
from lldbsuite.test.lldbtest import *
from lldbsuite.test import lldbutil

class ExecTestCase(TestBase):

    NO_DEBUG_INFO_TESTCASE = True

    mydir = TestBase.compute_mydir(__file__)

    @skipUnlessDarwin
    @expectedFailureAll(archs=['i386'], bugnumber="rdar://28656532")
    @expectedFailureAll(oslist=['macosx'], bugnumber="rdar://29291115")
    @expectedFailureAll(oslist=["ios", "tvos", "watchos", "bridgeos"], bugnumber="rdar://problem/34559552") # this exec test has problems on ios systems
    def test_hitting_exec (self):
        self.do_test(False)

    @skipUnlessDarwin
    @expectedFailureAll(archs=['i386'], bugnumber="rdar://28656532")
    @expectedFailureAll(oslist=["ios", "tvos", "watchos", "bridgeos"], bugnumber="rdar://problem/34559552") # this exec test has problems on ios systems
    def test_skipping_exec (self):
        self.do_test(True)

    def do_test(self, skip_exec):
        if self.getArchitecture() == 'x86_64':
            source = os.path.join(os.getcwd(), "main.cpp")
            o_file = os.path.join(os.getcwd(), "main.o")
            lldbutil.execute_command(
                "'%s' -g -O0 -arch i386 -arch x86_64 '%s' -c -o '%s'" %
                (os.environ["CC"], source, o_file))
            lldbutil.execute_command(
                "'%s' -g -O0 -arch i386 -arch x86_64 '%s'" %
                (os.environ["CC"], o_file))
            if self.debug_info != "dsym":
                dsym_path = os.path.join(os.getcwd(), "a.out.dSYM")
                lldbutil.execute_command("rm -rf '%s'" % (dsym_path))
        else:
            self.build()

        exe = os.path.join(os.getcwd(), "a.out")

        # Create the target
        target = self.dbg.CreateTarget(exe)

        # Create any breakpoints we need
        breakpoint = target.BreakpointCreateBySourceRegex(
            'Set breakpoint 1 here', lldb.SBFileSpec("main.cpp", False))
        self.assertTrue(breakpoint, VALID_BREAKPOINT)

        # Launch the process
        process = target.LaunchSimple(
            None, None, self.get_process_working_directory())
        self.assertTrue(process, PROCESS_IS_VALID)

<<<<<<< HEAD
=======
        if skip_exec:
            self.dbg.HandleCommand("settings set target.process.stop-on-exec false")
            def cleanup():
                self.runCmd("settings set target.process.stop-on-exec false",
                            check=False)

            # Execute the cleanup function during test case tear down.
            self.addTearDownHook(cleanup)

            
>>>>>>> 43793406
        for i in range(6):
            # The stop reason of the thread should be breakpoint.
            self.assertTrue(process.GetState() == lldb.eStateStopped,
                            STOPPED_DUE_TO_BREAKPOINT)

            threads = lldbutil.get_threads_stopped_at_breakpoint(
                process, breakpoint)
            self.assertTrue(len(threads) == 1)

            # We had a deadlock tearing down the TypeSystemMap on exec, but only if some
            # expression had been evaluated.  So make sure we do that here so the teardown
            # is not trivial.

            thread = threads[0]
            value = thread.frames[0].EvaluateExpression("1 + 2")
            self.assertTrue(
                value.IsValid(),
                "Expression evaluated successfully")
            int_value = value.GetValueAsSigned()
            self.assertTrue(int_value == 3, "Expression got the right result.")

            # Run and we should stop due to exec
            process.Continue()

            self.assertTrue(process.GetState() == lldb.eStateStopped,
                            "Process should be stopped at __dyld_start")

            threads = lldbutil.get_stopped_threads(
                process, lldb.eStopReasonExec)
            self.assertTrue(
                len(threads) == 1,
                "We got a thread stopped for exec.")

            # Run and we should stop at breakpoint in main after exec
            process.Continue()

            threads = lldbutil.get_threads_stopped_at_breakpoint(
                process, breakpoint)
            if self.TraceOn():
                for t in process.threads:
                    print(t)
                    if t.GetStopReason() != lldb.eStopReasonBreakpoint:
                        self.runCmd("bt")
            self.assertTrue(len(threads) == 1,
                            "Stopped at breakpoint in exec'ed process.")<|MERGE_RESOLUTION|>--- conflicted
+++ resolved
@@ -12,6 +12,16 @@
 from lldbsuite.test.lldbtest import *
 from lldbsuite.test import lldbutil
 
+
+def execute_command(command):
+    #print('%% %s' % (command))
+    (exit_status, output) = seven.get_command_status_output(command)
+    # if output:
+    #    print(output)
+    #print('status = %u' % (exit_status))
+    return exit_status
+
+
 class ExecTestCase(TestBase):
 
     NO_DEBUG_INFO_TESTCASE = True
@@ -20,7 +30,6 @@
 
     @skipUnlessDarwin
     @expectedFailureAll(archs=['i386'], bugnumber="rdar://28656532")
-    @expectedFailureAll(oslist=['macosx'], bugnumber="rdar://29291115")
     @expectedFailureAll(oslist=["ios", "tvos", "watchos", "bridgeos"], bugnumber="rdar://problem/34559552") # this exec test has problems on ios systems
     def test_hitting_exec (self):
         self.do_test(False)
@@ -35,15 +44,15 @@
         if self.getArchitecture() == 'x86_64':
             source = os.path.join(os.getcwd(), "main.cpp")
             o_file = os.path.join(os.getcwd(), "main.o")
-            lldbutil.execute_command(
+            execute_command(
                 "'%s' -g -O0 -arch i386 -arch x86_64 '%s' -c -o '%s'" %
                 (os.environ["CC"], source, o_file))
-            lldbutil.execute_command(
+            execute_command(
                 "'%s' -g -O0 -arch i386 -arch x86_64 '%s'" %
                 (os.environ["CC"], o_file))
             if self.debug_info != "dsym":
                 dsym_path = os.path.join(os.getcwd(), "a.out.dSYM")
-                lldbutil.execute_command("rm -rf '%s'" % (dsym_path))
+                execute_command("rm -rf '%s'" % (dsym_path))
         else:
             self.build()
 
@@ -62,8 +71,6 @@
             None, None, self.get_process_working_directory())
         self.assertTrue(process, PROCESS_IS_VALID)
 
-<<<<<<< HEAD
-=======
         if skip_exec:
             self.dbg.HandleCommand("settings set target.process.stop-on-exec false")
             def cleanup():
@@ -74,7 +81,6 @@
             self.addTearDownHook(cleanup)
 
             
->>>>>>> 43793406
         for i in range(6):
             # The stop reason of the thread should be breakpoint.
             self.assertTrue(process.GetState() == lldb.eStateStopped,
@@ -99,17 +105,18 @@
             # Run and we should stop due to exec
             process.Continue()
 
-            self.assertTrue(process.GetState() == lldb.eStateStopped,
-                            "Process should be stopped at __dyld_start")
+            if not skip_exec:
+                self.assertTrue(process.GetState() == lldb.eStateStopped,
+                                "Process should be stopped at __dyld_start")
+                
+                threads = lldbutil.get_stopped_threads(
+                    process, lldb.eStopReasonExec)
+                self.assertTrue(
+                    len(threads) == 1,
+                    "We got a thread stopped for exec.")
 
-            threads = lldbutil.get_stopped_threads(
-                process, lldb.eStopReasonExec)
-            self.assertTrue(
-                len(threads) == 1,
-                "We got a thread stopped for exec.")
-
-            # Run and we should stop at breakpoint in main after exec
-            process.Continue()
+                # Run and we should stop at breakpoint in main after exec
+                process.Continue()
 
             threads = lldbutil.get_threads_stopped_at_breakpoint(
                 process, breakpoint)
