"""
Test some lldb command abbreviations.
"""
from __future__ import print_function


import lldb
import os
import time
import lldbsuite.support.seven as seven
from lldbsuite.test.decorators import *
from lldbsuite.test.lldbtest import *
from lldbsuite.test import lldbutil


class FatArchiveTestCase(TestBase):

    mydir = TestBase.compute_mydir(__file__)

    NO_DEBUG_INFO_TESTCASE = True

    @skipUnlessDarwin
<<<<<<< HEAD
    @expectedFailureDarwin("rdar://23589961")
    def test(self):
=======
    def test_breakpoint_resolution_dwarf(self):
>>>>>>> 4c1eaedc
        if self.getArchitecture() == 'x86_64':
            self.build()
            self.main()
        else:
            self.skipTest(
                "This test requires x86_64 as the architecture for the inferior")

    def main(self):
        '''This test compiles a quick example by making a fat file (universal) full of
        skinny .o files and makes sure we can use them to resolve breakpoints when doing
        DWARF in .o file debugging. The only thing this test needs to do is to compile and
        set a breakpoint in the target and verify any breakpoint locations have valid debug
        info for the function, and source file and line.'''
        exe = os.path.join(os.getcwd(), "a.out")

        # Create the target
        target = self.dbg.CreateTarget(exe)

        # Create a breakpoint by name
        breakpoint = target.BreakpointCreateByName('foo', exe)
        self.assertTrue(breakpoint, VALID_BREAKPOINT)

        # Make sure the breakpoint resolves to a function, file and line
        for bp_loc in breakpoint:
            # Get a section offset address (lldb.SBAddress) from the breakpoint
            # location
            bp_loc_addr = bp_loc.GetAddress()
            line_entry = bp_loc_addr.GetLineEntry()
            function = bp_loc_addr.GetFunction()
            self.assertTrue(
                function.IsValid(),
                "Verify breakpoint in fat BSD archive has valid function debug info")
            self.assertTrue(
                line_entry.GetFileSpec(),
                "Verify breakpoint in fat BSD archive has source file information")
            self.assertTrue(
                line_entry.GetLine() != 0,
                "Verify breakpoint in fat BSD archive has source line information")<|MERGE_RESOLUTION|>--- conflicted
+++ resolved
@@ -20,12 +20,7 @@
     NO_DEBUG_INFO_TESTCASE = True
 
     @skipUnlessDarwin
-<<<<<<< HEAD
-    @expectedFailureDarwin("rdar://23589961")
-    def test(self):
-=======
     def test_breakpoint_resolution_dwarf(self):
->>>>>>> 4c1eaedc
         if self.getArchitecture() == 'x86_64':
             self.build()
             self.main()
