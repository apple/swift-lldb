"""
Test process attach/resume.
"""

from __future__ import print_function



import os, time
import lldb
from lldbsuite.test.lldbtest import *
import lldbsuite.test.lldbutil as lldbutil

exe_name = "AttachResume"  # Must match Makefile

class AttachResumeTestCase(TestBase):

    mydir = TestBase.compute_mydir(__file__)

    @skipIfRemote
    @expectedFailureFreeBSD('llvm.org/pr19310')
    @expectedFailureWindows("llvm.org/pr24778")
<<<<<<< HEAD
    @expectedFailureAll('rdar://23625387', oslist=['macosx', 'linux'])
=======
>>>>>>> d9db0bf5
    def test_attach_continue_interrupt_detach(self):
        """Test attach/continue/interrupt/detach"""
        self.build()
        self.process_attach_continue_interrupt_detach()

    def process_attach_continue_interrupt_detach(self):
        """Test attach/continue/interrupt/detach"""

        exe = os.path.join(os.getcwd(), exe_name)

        popen = self.spawnSubprocess(exe)
        self.addTearDownHook(self.cleanupSubprocesses)

        self.runCmd("process attach -p " + str(popen.pid))

        self.setAsync(True)
        listener = self.dbg.GetListener()

        self.runCmd("c")
        lldbutil.expect_state_changes(self, listener, [lldb.eStateRunning])

        self.runCmd("process interrupt")
        lldbutil.expect_state_changes(self, listener, [lldb.eStateStopped])

        # be sure to continue/interrupt/continue (r204504)
        self.runCmd("c")
        lldbutil.expect_state_changes(self, listener, [lldb.eStateRunning])

        self.runCmd("process interrupt")
        lldbutil.expect_state_changes(self, listener, [lldb.eStateStopped])

        # Second interrupt should have no effect.
        self.expect("process interrupt", patterns=["Process is not running"], error=True)

        # check that this breakpoint is auto-cleared on detach (r204752)
        self.runCmd("br set -f main.cpp -l %u" % (line_number('main.cpp', '// Set breakpoint here')))

        self.runCmd("c")
        lldbutil.expect_state_changes(self, listener, [lldb.eStateRunning, lldb.eStateStopped])
        self.expect('br list', 'Breakpoint not hit',
            substrs = ['hit count = 1'])

        # Make sure the breakpoint is not hit again.
        self.expect("expr debugger_flag = false", substrs=[" = false"]);

        self.runCmd("c")
        lldbutil.expect_state_changes(self, listener, [lldb.eStateRunning])

        # make sure to detach while in running state (r204759)
        self.runCmd("detach")
        lldbutil.expect_state_changes(self, listener, [lldb.eStateDetached])<|MERGE_RESOLUTION|>--- conflicted
+++ resolved
@@ -20,10 +20,6 @@
     @skipIfRemote
     @expectedFailureFreeBSD('llvm.org/pr19310')
     @expectedFailureWindows("llvm.org/pr24778")
-<<<<<<< HEAD
-    @expectedFailureAll('rdar://23625387', oslist=['macosx', 'linux'])
-=======
->>>>>>> d9db0bf5
     def test_attach_continue_interrupt_detach(self):
         """Test attach/continue/interrupt/detach"""
         self.build()
