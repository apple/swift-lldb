--- conflicted
+++ resolved
@@ -17,13 +17,6 @@
 
     mydir = TestBase.compute_mydir(__file__)
 
-<<<<<<< HEAD
-    @expectedFailureAll(
-        oslist=["windows"],
-        bugnumber="llvm.org/pr24462, Data formatters have problems on Windows")
-    @decorators.skipIf(debug_info=["gmodules"]) # rdar://36996703
-=======
->>>>>>> 0cdb80e5
     def test_with_run_command(self):
         """Test data formatter commands."""
         self.build()
