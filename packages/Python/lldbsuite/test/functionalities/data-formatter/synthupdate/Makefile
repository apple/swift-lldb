--- conflicted
+++ resolved
@@ -1,14 +1,8 @@
 OBJC_SOURCES := main.m
+CFLAGS_EXTRAS := -w
+LD_EXTRAS := -framework Foundation
 
-CFLAGS_EXTRAS := -w
-
-<<<<<<< HEAD
 include Makefile.rules
-=======
-LD_EXTRAS := -framework Foundation
->>>>>>> 5db61e04
-
-include $(LEVEL)/Makefile.rules
 
 clean::
 	rm -rf $(wildcard *.o *.d *.dSYM *.log)