--- conflicted
+++ resolved
@@ -11,20 +11,6 @@
 from lldbsuite.test.lldbtest import *
 from lldbsuite.test import lldbutil
 
-<<<<<<< HEAD
-=======
-def enumerateJITFiles():
-    return [f for f in os.listdir(os.getcwd()) if f.startswith("jit")]
-
-def countJITFiles():
-    return len(enumerateJITFiles())
-
-def cleanJITFiles():
-    for j in enumerateJITFiles():
-        os.remove(j)
-    return
-
->>>>>>> d3aa92af
 class SaveJITObjectsTestCase(TestBase):
     mydir = TestBase.compute_mydir(__file__)
 
