"""
Test top-level expressions.
"""

from __future__ import print_function



import unittest2

import os, time
import lldb
from lldbsuite.test.decorators import *
from lldbsuite.test.lldbtest import *
from lldbsuite.test import lldbutil

class TopLevelExpressionsTestCase(TestBase):

    mydir = TestBase.compute_mydir(__file__)

    def setUp(self):
        # Call super's setUp().
        TestBase.setUp(self)
        # Find the line number to break for main.c.
        self.line = line_number('main.cpp',
                                '// Set breakpoint here')
        self.dummy_line = line_number('dummy.cpp',
                                      '// Set breakpoint here')

        # Disable confirmation prompt to avoid infinite wait
        self.runCmd("settings set auto-confirm true")
        self.addTearDownHook(lambda: self.runCmd("settings clear auto-confirm"))


    def build_and_run(self):
        """Test top-level expressions."""
        self.build()

        self.runCmd("file a.out", CURRENT_EXECUTABLE_SET)

        lldbutil.run_break_set_by_file_and_line (self, "main.cpp", self.line, num_expected_locations=1, loc_exact=False)

        self.runCmd("run", RUN_SUCCEEDED)

    def run_dummy(self):
        self.runCmd("file dummy", CURRENT_EXECUTABLE_SET)

        lldbutil.run_break_set_by_file_and_line (self, "dummy.cpp", self.dummy_line, num_expected_locations=1, loc_exact=False)

        self.runCmd("run", RUN_SUCCEEDED)

    @add_test_categories(['pyapi'])
    @expectedFailureAndroid(api_levels=[21, 22], bugnumber="llvm.org/pr27787")
    @expectedFailureAll(oslist=["linux"], archs=["arm", "aarch64"], bugnumber="llvm.org/pr27787")
<<<<<<< HEAD
    @expectedFailureAll(oslist=["macosx", "linux"], bugnumber="rdar://26404265")
=======
    @expectedFailureAll(oslist=["macosx"], debug_info="gmodules", bugnumber="llvm.org/pr27864")
    @skipIf(oslist=["windows"]) # Error in record layout on Windows
>>>>>>> 08e1f559
    def test_top_level_expressions(self):
        self.build_and_run()

        resultFromCode = self.frame().EvaluateExpression("doTest()").GetValueAsUnsigned()

        self.runCmd("kill")

        self.run_dummy()

        codeFile = open('test.cpp', 'r')

        expressions = []
        current_expression = ""

        for line in codeFile:
            if line.startswith("// --"):
                expressions.append(current_expression)
                current_expression = ""
            else:
                current_expression += line

        options = lldb.SBExpressionOptions()
        options.SetLanguage(lldb.eLanguageTypeC_plus_plus)
        options.SetTopLevel(True)

        for expression in expressions:
            self.frame().EvaluateExpression(expression, options)

        resultFromTopLevel = self.frame().EvaluateExpression("doTest()")

        self.assertTrue(resultFromTopLevel.IsValid())
        self.assertEqual(resultFromCode, resultFromTopLevel.GetValueAsUnsigned())<|MERGE_RESOLUTION|>--- conflicted
+++ resolved
@@ -52,12 +52,8 @@
     @add_test_categories(['pyapi'])
     @expectedFailureAndroid(api_levels=[21, 22], bugnumber="llvm.org/pr27787")
     @expectedFailureAll(oslist=["linux"], archs=["arm", "aarch64"], bugnumber="llvm.org/pr27787")
-<<<<<<< HEAD
-    @expectedFailureAll(oslist=["macosx", "linux"], bugnumber="rdar://26404265")
-=======
     @expectedFailureAll(oslist=["macosx"], debug_info="gmodules", bugnumber="llvm.org/pr27864")
     @skipIf(oslist=["windows"]) # Error in record layout on Windows
->>>>>>> 08e1f559
     def test_top_level_expressions(self):
         self.build_and_run()
 
