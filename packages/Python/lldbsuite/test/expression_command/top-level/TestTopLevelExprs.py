--- conflicted
+++ resolved
@@ -52,11 +52,8 @@
     @add_test_categories(['pyapi'])
     @expectedFailureAndroid(api_levels=[21, 22], bugnumber="llvm.org/pr27787")
     @expectedFailureAll(oslist=["linux"], archs=["arm", "aarch64"], bugnumber="llvm.org/pr27787")
-<<<<<<< HEAD
-=======
     @expectedFailureAll(bugnumber="llvm.org/pr28353", oslist=["linux"], archs=["i386", "x86_64"], compiler="gcc", compiler_version=["<", "4.9"])
     @skipIf(debug_info="gmodules") # not relevant
->>>>>>> 70389419
     @skipIf(oslist=["windows"]) # Error in record layout on Windows
     def test_top_level_expressions(self):
         self.build_and_run()
