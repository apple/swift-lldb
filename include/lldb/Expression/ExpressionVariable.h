//===-- ExpressionVariable.h ------------------------------------*- C++ -*-===//
//
//                     The LLVM Compiler Infrastructure
//
// This file is distributed under the University of Illinois Open Source
// License. See LICENSE.TXT for details.
//
//===----------------------------------------------------------------------===//

#ifndef liblldb_ExpressionVariable_h_
#define liblldb_ExpressionVariable_h_

// C Includes
// C++ Includes
#include <memory>
#include <vector>

// Other libraries and framework includes
#include "llvm/ADT/DenseMap.h"

// Project includes
#include "lldb/Core/ValueObject.h"
#include "lldb/Utility/ConstString.h"
#include "lldb/lldb-public.h"

namespace lldb_private {

class ClangExpressionVariable;

class ExpressionVariable
    : public std::enable_shared_from_this<ExpressionVariable> {
public:
  //----------------------------------------------------------------------
  // See TypeSystem.h for how to add subclasses to this.
  //----------------------------------------------------------------------
  enum LLVMCastKind { eKindClang, eKindSwift, eKindGo, kNumKinds };

  LLVMCastKind getKind() const { return m_kind; }

  ExpressionVariable(LLVMCastKind kind) : m_flags(0), m_kind(kind) {}

  virtual ~ExpressionVariable();

  size_t GetByteSize() { return m_frozen_sp->GetByteSize(); }

  const ConstString &GetName() { return m_frozen_sp->GetName(); }

  lldb::ValueObjectSP GetValueObject() { return m_frozen_sp; }

  uint8_t *GetValueBytes();

  void ValueUpdated() { m_frozen_sp->ValueUpdated(); }

  RegisterInfo *GetRegisterInfo() {
    return m_frozen_sp->GetValue().GetRegisterInfo();
  }

  void SetRegisterInfo(const RegisterInfo *reg_info) {
    return m_frozen_sp->GetValue().SetContext(
        Value::eContextTypeRegisterInfo, const_cast<RegisterInfo *>(reg_info));
  }

  CompilerType GetCompilerType() { return m_frozen_sp->GetCompilerType(); }

  void SetCompilerType(const CompilerType &compiler_type) {
    m_frozen_sp->GetValue().SetCompilerType(compiler_type);
  }

  void SetName(const ConstString &name) { m_frozen_sp->SetName(name); }

  // this function is used to copy the address-of m_live_sp into m_frozen_sp
  // this is necessary because the results of certain cast and pointer-
  // arithmetic operations (such as those described in bugzilla issues 11588
  // and 11618) generate frozen objects that do not have a valid address-of,
  // which can be troublesome when using synthetic children providers.
  // Transferring the address-of the live object solves these issues and
  // provides the expected user-level behavior
  void TransferAddress(bool force = false) {
    if (m_live_sp.get() == nullptr)
      return;

    if (m_frozen_sp.get() == nullptr)
      return;

    if (force || (m_frozen_sp->GetLiveAddress() == LLDB_INVALID_ADDRESS))
      m_frozen_sp->SetLiveAddress(m_live_sp->GetLiveAddress());
  }

  enum Flags {
    EVNone = 0,
    EVIsLLDBAllocated = 1 << 0, ///< This variable is resident in a location
                                ///specifically allocated for it by LLDB in the
                                ///target process
    EVIsProgramReference = 1 << 1, ///< This variable is a reference to a
                                   ///(possibly invalid) area managed by the
                                   ///target program
    EVNeedsAllocation = 1 << 2,    ///< Space for this variable has yet to be
                                   ///allocated in the target process
    EVIsFreezeDried = 1 << 3, ///< This variable's authoritative version is in
                              ///m_frozen_sp (for example, for
                              ///statically-computed results)
    EVNeedsFreezeDry =
        1 << 4, ///< Copy from m_live_sp to m_frozen_sp during dematerialization
    EVKeepInTarget = 1 << 5, ///< Keep the allocation after the expression is
                             ///complete rather than freeze drying its contents
                             ///and freeing it
    EVTypeIsReference = 1 << 6, ///< The original type of this variable is a
                                ///reference, so materialize the value rather
                                ///than the location
    EVUnknownType = 1 << 7, ///< This is a symbol of unknown type, and the type
                            ///must be resolved after parsing is complete
    EVBareRegister = 1 << 8 ///< This variable is a direct reference to $pc or
                            ///some other entity.
  };

  typedef uint16_t FlagType;

  FlagType m_flags; // takes elements of Flags

  // these should be private
  lldb::ValueObjectSP m_frozen_sp;
  lldb::ValueObjectSP m_live_sp;
  LLVMCastKind m_kind;
};

//----------------------------------------------------------------------
/// @class ExpressionVariableList ExpressionVariable.h
/// "lldb/Expression/ExpressionVariable.h"
/// @brief A list of variable references.
///
/// This class stores variables internally, acting as the permanent store.
//----------------------------------------------------------------------
class ExpressionVariableList {
public:
  //----------------------------------------------------------------------
  /// Implementation of methods in ExpressionVariableListBase
  //----------------------------------------------------------------------
  size_t GetSize() { return m_variables.size(); }

  lldb::ExpressionVariableSP GetVariableAtIndex(size_t index) {
    lldb::ExpressionVariableSP var_sp;
    if (index < m_variables.size())
      var_sp = m_variables[index];
    return var_sp;
  }

  size_t AddVariable(const lldb::ExpressionVariableSP &var_sp) {
    m_variables.push_back(var_sp);
    return m_variables.size() - 1;
  }

  lldb::ExpressionVariableSP
  AddNewlyConstructedVariable(ExpressionVariable *var) {
    lldb::ExpressionVariableSP var_sp(var);
    m_variables.push_back(var_sp);
    return m_variables.back();
  }

  bool ContainsVariable(const lldb::ExpressionVariableSP &var_sp) {
    const size_t size = m_variables.size();
    for (size_t index = 0; index < size; ++index) {
      if (m_variables[index].get() == var_sp.get())
        return true;
    }
    return false;
  }

  //----------------------------------------------------------------------
  /// Finds a variable by name in the list.
  ///
  /// @param[in] name
  ///     The name of the requested variable.
  ///
  /// @return
  ///     The variable requested, or nullptr if that variable is not in the
  ///     list.
  //----------------------------------------------------------------------
  lldb::ExpressionVariableSP GetVariable(const ConstString &name) {
    lldb::ExpressionVariableSP var_sp;
    for (size_t index = 0, size = GetSize(); index < size; ++index) {
      var_sp = GetVariableAtIndex(index);
      if (var_sp->GetName() == name)
        return var_sp;
    }
    var_sp.reset();
    return var_sp;
  }

  lldb::ExpressionVariableSP GetVariable(llvm::StringRef name) {
    if (name.empty())
      return nullptr;

    for (size_t index = 0, size = GetSize(); index < size; ++index) {
      auto var_sp = GetVariableAtIndex(index);
      llvm::StringRef var_name_str = var_sp->GetName().GetStringRef();
      if (var_name_str == name)
        return var_sp;
    }
    return nullptr;
  }

  void RemoveVariable(lldb::ExpressionVariableSP var_sp) {
    for (std::vector<lldb::ExpressionVariableSP>::iterator
             vi = m_variables.begin(),
             ve = m_variables.end();
         vi != ve; ++vi) {
      if (vi->get() == var_sp.get()) {
        m_variables.erase(vi);
        return;
      }
    }
  }

  void Clear() { m_variables.clear(); }

private:
  std::vector<lldb::ExpressionVariableSP> m_variables;
};

class PersistentExpressionState : public ExpressionVariableList {
public:
  //----------------------------------------------------------------------
  // See TypeSystem.h for how to add subclasses to this.
  //----------------------------------------------------------------------
  enum LLVMCastKind { eKindClang, eKindSwift, eKindGo, kNumKinds };

  LLVMCastKind getKind() const { return m_kind; }

  PersistentExpressionState(LLVMCastKind kind) : m_kind(kind) {}

  virtual ~PersistentExpressionState();

  virtual lldb::ExpressionVariableSP
  CreatePersistentVariable(const lldb::ValueObjectSP &valobj_sp) = 0;

  virtual lldb::ExpressionVariableSP
  CreatePersistentVariable(ExecutionContextScope *exe_scope,
                           const ConstString &name, const CompilerType &type,
                           lldb::ByteOrder byte_order,
                           uint32_t addr_byte_size) = 0;

<<<<<<< HEAD
  virtual ConstString GetNextPersistentVariableName(bool is_error = false) = 0;
=======
  /// Return a new persistent variable name with the specified prefix.
  ConstString GetNextPersistentVariableName(Target &target,
                                            llvm::StringRef prefix);

  virtual llvm::StringRef
  GetPersistentVariablePrefix(bool is_error = false) const = 0;
>>>>>>> e6276dab

  virtual void
  RemovePersistentVariable(lldb::ExpressionVariableSP variable) = 0;

  virtual lldb::addr_t LookupSymbol(const ConstString &name);

  void RegisterExecutionUnit(lldb::IRExecutionUnitSP &execution_unit_sp);

  void RegisterSymbol(const ConstString &name, lldb::addr_t address);

private:
  LLVMCastKind m_kind;

  typedef std::set<lldb::IRExecutionUnitSP> ExecutionUnitSet;
  ExecutionUnitSet
      m_execution_units; ///< The execution units that contain valuable symbols.

  typedef llvm::DenseMap<const char *, lldb::addr_t> SymbolMap;
  SymbolMap
      m_symbol_map; ///< The addresses of the symbols in m_execution_units.
};

} // namespace lldb_private

#endif // liblldb_ExpressionVariable_h_<|MERGE_RESOLUTION|>--- conflicted
+++ resolved
@@ -239,16 +239,12 @@
                            lldb::ByteOrder byte_order,
                            uint32_t addr_byte_size) = 0;
 
-<<<<<<< HEAD
-  virtual ConstString GetNextPersistentVariableName(bool is_error = false) = 0;
-=======
   /// Return a new persistent variable name with the specified prefix.
   ConstString GetNextPersistentVariableName(Target &target,
                                             llvm::StringRef prefix);
 
   virtual llvm::StringRef
   GetPersistentVariablePrefix(bool is_error = false) const = 0;
->>>>>>> e6276dab
 
   virtual void
   RemovePersistentVariable(lldb::ExpressionVariableSP variable) = 0;
