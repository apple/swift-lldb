--- conflicted
+++ resolved
@@ -85,14 +85,10 @@
   /// \return
   ///     The number of errors encountered during parsing.  0 means
   ///     success.
-<<<<<<< HEAD
   //------------------------------------------------------------------
   virtual unsigned Parse(DiagnosticManager &diagnostic_manager,
                          uint32_t first_line = 0,
                          uint32_t last_line = UINT32_MAX) = 0;
-=======
-  virtual unsigned Parse(DiagnosticManager &diagnostic_manager) = 0;
->>>>>>> 1f36bde5
 
   /// Try to use the FixIts in the diagnostic_manager to rewrite the
   /// expression.  If successful, the rewritten expression is stored in the
