--- conflicted
+++ resolved
@@ -142,7 +142,6 @@
     //------------------------------------------------------------------
     lldb::ModuleSP
     GetJITModule ();
-<<<<<<< HEAD
     
     lldb::ModuleSP
     CreateJITModule (const char *name,
@@ -223,12 +222,9 @@
     static Mutex &
     GetLLVMGlobalContextMutex ();
     
-=======
-        
     lldb::addr_t
     FindSymbol(const ConstString &name);
 
->>>>>>> 270bb4d4
 private:
     //------------------------------------------------------------------
     /// Look up the object in m_address_map that contains a given address,
@@ -297,8 +293,6 @@
     Error
     DisassembleFunction (Stream &stream,
                          lldb::ProcessSP &process_sp);
-<<<<<<< HEAD
-=======
 
     struct SearchSpec;
     
@@ -318,7 +312,6 @@
     lldb::addr_t
     FindInRuntimes(const std::vector<SearchSpec> &specs,
                    const lldb_private::SymbolContext &sc);
->>>>>>> 270bb4d4
     
     void
     ReportSymbolLookupError(const ConstString &name);
