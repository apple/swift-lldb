//===-- Expression.h --------------------------------------------*- C++ -*-===//
//
// Part of the LLVM Project, under the Apache License v2.0 with LLVM Exceptions.
// See https://llvm.org/LICENSE.txt for license information.
// SPDX-License-Identifier: Apache-2.0 WITH LLVM-exception
//
//===----------------------------------------------------------------------===//

#ifndef liblldb_Expression_h_
#define liblldb_Expression_h_

#include <map>
#include <string>
#include <vector>


#include "lldb/Expression/ExpressionTypeSystemHelper.h"
#include "lldb/Symbol/CompilerType.h"
#include "lldb/lldb-forward.h"
#include "lldb/lldb-private.h"

#include "llvm/ADT/SmallVector.h"

namespace lldb_private {

class RecordingMemoryManager;

/// \class Expression Expression.h "lldb/Expression/Expression.h" Encapsulates
/// a single expression for use in lldb
///
/// LLDB uses expressions for various purposes, notably to call functions
/// and as a backend for the expr command.  Expression encapsulates the
/// objects needed to parse and interpret or JIT an expression.  It uses the
/// expression parser appropriate to the language of the expression to produce
/// LLVM IR from the expression.
class Expression {
public:
  /// Discriminator for LLVM-style RTTI (dyn_cast<> et al.)
  enum ExpressionKind {
    eKindFunctionCaller,
    eKindClangFunctionCaller,
    eKindUserExpression,
    eKindLLVMUserExpression,
    eKindClangUserExpression,
    eKindSwiftUserExpression,
    eKindUtilityFunction,
    eKindClangUtilityFunction,
  };

  enum ResultType { eResultTypeAny, eResultTypeId };

  Expression(Target &target, ExpressionKind kind);

  Expression(ExecutionContextScope &exe_scope, ExpressionKind kind);

  /// Destructor
  virtual ~Expression() {}

  /// Return the string that the parser should parse.  Must be a full
  /// translation unit.
  virtual const char *Text() = 0;

  /// Return the function name that should be used for executing the
  /// expression.  Text() should contain the definition of this function.
  virtual const char *FunctionName() = 0;

  /// Return the language that should be used when parsing.  To use the
  /// default, return eLanguageTypeUnknown.
  virtual lldb::LanguageType Language() { return lldb::eLanguageTypeUnknown; }

<<<<<<< HEAD
  //------------------------------------------------------------------
  /// Return the object that the parser should use when registering external
  /// values (assuming it doesn't use a ClangExpressionDeclMap).  May be
  /// NULL if there is a ClangExpressionDeclMap or everything should be
  /// self-contained.
  //------------------------------------------------------------------
  virtual Materializer *GetMaterializer() { return NULL; }

  //------------------------------------------------------------------
=======
>>>>>>> 1f36bde5
  /// Return the desired result type of the function, or eResultTypeAny if
  /// indifferent.
  virtual ResultType DesiredResultType() { return eResultTypeAny; }

  /// Flags

  /// Return true if validation code should be inserted into the expression.
  virtual bool NeedsValidation() = 0;

  /// Return true if external variables in the expression should be resolved.
  virtual bool NeedsVariableResolution() = 0;

  virtual EvaluateExpressionOptions *GetOptions() { return nullptr; };

  /// Return the address of the function's JIT-compiled code, or
  /// LLDB_INVALID_ADDRESS if the function is not JIT compiled
  lldb::addr_t StartAddress() { return m_jit_start_addr; }

  /// Called to notify the expression that it is about to be executed.
  virtual void WillStartExecuting() {}

  /// Called to notify the expression that its execution has finished.
  virtual void DidFinishExecuting() {}

  virtual ExpressionTypeSystemHelper *GetTypeSystemHelper() { return nullptr; }

  /// LLVM-style RTTI support.
  ExpressionKind getKind() const { return m_kind; }
  
private:
  /// LLVM-style RTTI support.
  const ExpressionKind m_kind;
protected:
  lldb::TargetWP m_target_wp; /// Expression's always have to have a target...
  lldb::ProcessWP m_jit_process_wp; /// An expression might have a process, but
                                    /// it doesn't need to (e.g. calculator
                                    /// mode.)
  lldb::addr_t m_jit_start_addr; ///< The address of the JITted function within
                                 ///the JIT allocation.  LLDB_INVALID_ADDRESS if
                                 ///invalid.
  lldb::addr_t m_jit_end_addr;   ///< The address of the JITted function within
                                 ///the JIT allocation.  LLDB_INVALID_ADDRESS if
                                 ///invalid.
};

} // namespace lldb_private

#endif // liblldb_Expression_h_<|MERGE_RESOLUTION|>--- conflicted
+++ resolved
@@ -68,7 +68,6 @@
   /// default, return eLanguageTypeUnknown.
   virtual lldb::LanguageType Language() { return lldb::eLanguageTypeUnknown; }
 
-<<<<<<< HEAD
   //------------------------------------------------------------------
   /// Return the object that the parser should use when registering external
   /// values (assuming it doesn't use a ClangExpressionDeclMap).  May be
@@ -78,8 +77,6 @@
   virtual Materializer *GetMaterializer() { return NULL; }
 
   //------------------------------------------------------------------
-=======
->>>>>>> 1f36bde5
   /// Return the desired result type of the function, or eResultTypeAny if
   /// indifferent.
   virtual ResultType DesiredResultType() { return eResultTypeAny; }
