//===-- lldb-private-enumerations.h -----------------------------*- C++ -*-===//
//
// Part of the LLVM Project, under the Apache License v2.0 with LLVM Exceptions.
// See https://llvm.org/LICENSE.txt for license information.
// SPDX-License-Identifier: Apache-2.0 WITH LLVM-exception
//
//===----------------------------------------------------------------------===//

#ifndef LLDB_lldb_private_enumerations_h_
#define LLDB_lldb_private_enumerations_h_

#include "llvm/ADT/StringRef.h"
#include "llvm/Support/FormatProviders.h"
#include "llvm/Support/raw_ostream.h"

namespace lldb_private {

// Thread Step Types
typedef enum StepType {
  eStepTypeNone,
  eStepTypeTrace,     ///< Single step one instruction.
  eStepTypeTraceOver, ///< Single step one instruction, stepping over.
  eStepTypeInto,      ///< Single step into a specified context.
  eStepTypeOver,      ///< Single step over a specified context.
  eStepTypeOut,       ///< Single step out a specified context.
  eStepTypeScripted   ///< A step type implemented by the script interpreter.
} StepType;

// Address Types
typedef enum AddressType {
  eAddressTypeInvalid = 0,
  eAddressTypeFile, ///< Address is an address as found in an object or symbol
                    ///file
  eAddressTypeLoad, ///< Address is an address as in the current target inferior
                    ///process
  eAddressTypeHost  ///< Address is an address in the process that is running
                    ///this code
} AddressType;

// Address Class
//
// A way of classifying an address used for disassembling and setting
// breakpoints. Many object files can track exactly what parts of their object
// files are code, data and other information. This is of course above and
// beyond just looking at the section types. For example, code might contain PC
// relative data and the object file might be able to tell us that an address
// in code is data.
enum class AddressClass {
  eInvalid,
  eUnknown,
  eCode,
  eCodeAlternateISA,
  eData,
  eDebug,
  eRuntime
};

// Votes - Need a tri-state, yes, no, no opinion...
typedef enum Vote { eVoteNo = -1, eVoteNoOpinion = 0, eVoteYes = 1 } Vote;

typedef enum ArchitectureType {
  eArchTypeInvalid,
  eArchTypeMachO,
  eArchTypeELF,
  eArchTypeCOFF,
  kNumArchTypes
} ArchitectureType;

/// Settable state variable types.
///

// typedef enum SettableVariableType
//{
//    eSetVarTypeInt,
//    eSetVarTypeBoolean,
//    eSetVarTypeString,
//    eSetVarTypeArray,
//    eSetVarTypeDictionary,
//    eSetVarTypeEnum,
//    eSetVarTypeNone
//} SettableVariableType;

typedef enum VarSetOperationType {
  eVarSetOperationReplace,
  eVarSetOperationInsertBefore,
  eVarSetOperationInsertAfter,
  eVarSetOperationRemove,
  eVarSetOperationAppend,
  eVarSetOperationClear,
  eVarSetOperationAssign,
  eVarSetOperationInvalid
} VarSetOperationType;

typedef enum ArgumentRepetitionType {
  eArgRepeatPlain,        // Exactly one occurrence
  eArgRepeatOptional,     // At most one occurrence, but it's optional
  eArgRepeatPlus,         // One or more occurrences
  eArgRepeatStar,         // Zero or more occurrences
  eArgRepeatRange,        // Repetition of same argument, from 1 to n
  eArgRepeatPairPlain,    // A pair of arguments that must always go together
                          // ([arg-type arg-value]), occurs exactly once
  eArgRepeatPairOptional, // A pair that occurs at most once (optional)
  eArgRepeatPairPlus,     // One or more occurrences of a pair
  eArgRepeatPairStar,     // Zero or more occurrences of a pair
  eArgRepeatPairRange,    // A pair that repeats from 1 to n
  eArgRepeatPairRangeOptional // A pair that repeats from 1 to n, but is
                              // optional
} ArgumentRepetitionType;

typedef enum SortOrder {
  eSortOrderNone,
  eSortOrderByAddress,
  eSortOrderByName
} SortOrder;

// LazyBool is for boolean values that need to be calculated lazily. Values
// start off set to eLazyBoolCalculate, and then they can be calculated once
// and set to eLazyBoolNo or eLazyBoolYes.
typedef enum LazyBool {
  eLazyBoolCalculate = -1,
  eLazyBoolNo = 0,
  eLazyBoolYes = 1
} LazyBool;

/// Instruction types
typedef enum InstructionType {
  eInstructionTypeAny, // Support for any instructions at all (at least one)
  eInstructionTypePrologueEpilogue, // All prologue and epilogue instructions
                                    // that push and pop register values and
                                    // modify sp/fp
  eInstructionTypePCModifying,      // Any instruction that modifies the program
                                    // counter/instruction pointer
  eInstructionTypeAll               // All instructions of any kind

} InstructionType;

/// Format category entry types
typedef enum FormatCategoryItem {
  eFormatCategoryItemSummary = 0x0001,
  eFormatCategoryItemRegexSummary = 0x0002,
  eFormatCategoryItemFilter = 0x0004,
  eFormatCategoryItemRegexFilter = 0x0008,
  eFormatCategoryItemSynth = 0x0010,
  eFormatCategoryItemRegexSynth = 0x0020,
  eFormatCategoryItemValue = 0x0040,
  eFormatCategoryItemRegexValue = 0x0080,
  eFormatCategoryItemValidator = 0x0100,
  eFormatCategoryItemRegexValidator = 0x0200
} FormatCategoryItem;

/// Expression execution policies
typedef enum {
  eExecutionPolicyOnlyWhenNeeded,
  eExecutionPolicyNever,
  eExecutionPolicyAlways,
  eExecutionPolicyTopLevel // used for top-level code
} ExecutionPolicy;

// Ways that the FormatManager picks a particular format for a type
typedef enum FormatterChoiceCriterion {
  eFormatterChoiceCriterionDirectChoice = 0x00000000,
  eFormatterChoiceCriterionStrippedPointerReference = 0x00000001,
  eFormatterChoiceCriterionNavigatedTypedefs = 0x00000002,
  eFormatterChoiceCriterionRegularExpressionSummary = 0x00000004,
  eFormatterChoiceCriterionRegularExpressionFilter = 0x00000004,
  eFormatterChoiceCriterionLanguagePlugin = 0x00000008,
  eFormatterChoiceCriterionStrippedBitField = 0x00000010,
  eFormatterChoiceCriterionWentToStaticValue = 0x00000020
} FormatterChoiceCriterion;

// Synchronicity behavior of scripted commands
typedef enum ScriptedCommandSynchronicity {
  eScriptedCommandSynchronicitySynchronous,
  eScriptedCommandSynchronicityAsynchronous,
  eScriptedCommandSynchronicityCurrentValue // use whatever the current
                                            // synchronicity is
} ScriptedCommandSynchronicity;

// Verbosity mode of "po" output
typedef enum LanguageRuntimeDescriptionDisplayVerbosity {
  eLanguageRuntimeDescriptionDisplayVerbosityCompact, // only print the
                                                      // description string, if
                                                      // any
  eLanguageRuntimeDescriptionDisplayVerbosityFull,    // print the full-blown
                                                      // output
} LanguageRuntimeDescriptionDisplayVerbosity;

<<<<<<< HEAD
//----------------------------------------------------------------------
// Loading mode for Swift module files
//----------------------------------------------------------------------
typedef enum SwiftModuleLoadingMode {
  eSwiftModuleLoadingModePreferSerialized, // Prefer loading via .swiftmodule,
                                           // falling back to .swiftinterface
  eSwiftModuleLoadingModePreferParseable,  // Prefer Loading via
                                           // .swiftinterface, falling back to
                                           // .swiftmodule
  eSwiftModuleLoadingModeOnlySerialized,   // Load via .swiftmodule only
  eSwiftModuleLoadingModeOnlyParseable,    // Load via .swiftinterface only
} SwiftModuleLoadingMode;

//----------------------------------------------------------------------
=======
>>>>>>> 1f36bde5
// Loading modules from memory
typedef enum MemoryModuleLoadLevel {
  eMemoryModuleLoadLevelMinimal,  // Load sections only
  eMemoryModuleLoadLevelPartial,  // Load function bounds but no symbols
  eMemoryModuleLoadLevelComplete, // Load sections and all symbols
} MemoryModuleLoadLevel;

// Result enums for when reading multiple lines from IOHandlers
enum class LineStatus {
  Success, // The line that was just edited if good and should be added to the
           // lines
  Status,  // There is an error with the current line and it needs to be
           // re-edited
           // before it can be accepted
  Done     // Lines are complete
};

// Boolean result of running a Type Validator
enum class TypeValidatorResult : bool { Success = true, Failure = false };

// Enumerations that can be used to specify scopes types when looking up types.
enum class CompilerContextKind {
  Invalid = 0,
  TranslationUnit,
  Module,
  Namespace,
  Class,
  Structure,
  Union,
  Function,
  Variable,
  Enumeration,
  Typedef
};

// Enumerations that can be used to specify the kind of metric we're looking at
// when collecting stats.
enum StatisticKind {
  ExpressionSuccessful = 0,
  ExpressionFailure = 1,
  FrameVarSuccess = 2,
  FrameVarFailure = 3,
  StatisticMax = 4
};


inline std::string GetStatDescription(lldb_private::StatisticKind K) {
   switch (K) {
   case StatisticKind::ExpressionSuccessful:
     return "Number of expr evaluation successes";
   case StatisticKind::ExpressionFailure:
     return "Number of expr evaluation failures";
   case StatisticKind::FrameVarSuccess:
     return "Number of frame var successes";
   case StatisticKind::FrameVarFailure:
     return "Number of frame var failures";
   case StatisticKind::StatisticMax:
     return "";
   }
   llvm_unreachable("Statistic not registered!");
}

} // namespace lldb_private

namespace llvm {
template <> struct format_provider<lldb_private::Vote> {
  static void format(const lldb_private::Vote &V, llvm::raw_ostream &Stream,
                     StringRef Style) {
    switch (V) {
    case lldb_private::eVoteNo:
      Stream << "no";
      return;
    case lldb_private::eVoteNoOpinion:
      Stream << "no opinion";
      return;
    case lldb_private::eVoteYes:
      Stream << "yes";
      return;
    }
    Stream << "invalid";
  }
};
}

#endif // LLDB_lldb_private_enumerations_h_<|MERGE_RESOLUTION|>--- conflicted
+++ resolved
@@ -185,7 +185,6 @@
                                                       // output
 } LanguageRuntimeDescriptionDisplayVerbosity;
 
-<<<<<<< HEAD
 //----------------------------------------------------------------------
 // Loading mode for Swift module files
 //----------------------------------------------------------------------
@@ -200,8 +199,6 @@
 } SwiftModuleLoadingMode;
 
 //----------------------------------------------------------------------
-=======
->>>>>>> 1f36bde5
 // Loading modules from memory
 typedef enum MemoryModuleLoadLevel {
   eMemoryModuleLoadLevelMinimal,  // Load sections only
