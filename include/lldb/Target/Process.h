--- conflicted
+++ resolved
@@ -2343,16 +2343,12 @@
   ///     the process
   ///     needs to have its process IOHandler popped.
   ///
-<<<<<<< HEAD
-  /// @param[out] pop_command_interpreter
+  /// \param[out] pop_command_interpreter
   ///     This variable will be set to \b true or \b false ot indicate if the
   ///     process needs
   ///     to have its command interpreter popped.
   ///
-  /// @return
-=======
-  /// \return
->>>>>>> 9c76f684
+  /// \return
   ///     \b true if the event describes a process state changed event, \b false
   ///     otherwise.
   //--------------------------------------------------------------------------------------
