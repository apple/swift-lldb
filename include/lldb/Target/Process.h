//===-- Process.h -----------------------------------------------*- C++ -*-===//
//
// Part of the LLVM Project, under the Apache License v2.0 with LLVM Exceptions.
// See https://llvm.org/LICENSE.txt for license information.
// SPDX-License-Identifier: Apache-2.0 WITH LLVM-exception
//
//===----------------------------------------------------------------------===//

#ifndef liblldb_Process_h_
#define liblldb_Process_h_

#include "lldb/Host/Config.h"

#include <limits.h>

#include <chrono>
#include <list>
#include <memory>
#include <mutex>
#include <string>
#include <unordered_set>
#include <vector>

#include "lldb/Breakpoint/BreakpointSiteList.h"
#include "lldb/Core/Communication.h"
#include "lldb/Core/LoadedModuleInfoList.h"
#include "lldb/Core/PluginInterface.h"
#include "lldb/Core/ThreadSafeValue.h"
#include "lldb/Core/UserSettingsController.h"
#include "lldb/Host/HostThread.h"
#include "lldb/Host/ProcessRunLock.h"
#include "lldb/Interpreter/Options.h"
#include "lldb/Symbol/ObjectFile.h"
#include "lldb/Target/ExecutionContextScope.h"
#include "lldb/Target/InstrumentationRuntime.h"
#include "lldb/Target/Memory.h"
#include "lldb/Target/ProcessInfo.h"
#include "lldb/Target/ProcessLaunchInfo.h"
#include "lldb/Target/QueueList.h"
#include "lldb/Target/ThreadList.h"
#include "lldb/Utility/ArchSpec.h"
#include "lldb/Utility/Broadcaster.h"
#include "lldb/Utility/Event.h"
#include "lldb/Utility/Listener.h"
#include "lldb/Utility/NameMatches.h"
#include "lldb/Utility/Status.h"
#include "lldb/Utility/StructuredData.h"
#include "lldb/Utility/TraceOptions.h"
#include "lldb/lldb-private.h"

#include "llvm/ADT/ArrayRef.h"
#include "llvm/Support/VersionTuple.h"

namespace lldb_private {

template <typename B, typename S> struct Range;

//----------------------------------------------------------------------
// ProcessProperties
//----------------------------------------------------------------------
class ProcessProperties : public Properties {
public:
  // Pass nullptr for "process" if the ProcessProperties are to be the global
  // copy
  ProcessProperties(lldb_private::Process *process);

  ~ProcessProperties() override;

  bool GetDisableMemoryCache() const;
  uint64_t GetMemoryCacheLineSize() const;
  Args GetExtraStartupCommands() const;
  void SetExtraStartupCommands(const Args &args);
  FileSpec GetPythonOSPluginPath() const;
  void SetPythonOSPluginPath(const FileSpec &file);
  bool GetIgnoreBreakpointsInExpressions() const;
  void SetIgnoreBreakpointsInExpressions(bool ignore);
  bool GetUnwindOnErrorInExpressions() const;
  void SetUnwindOnErrorInExpressions(bool ignore);
  bool GetStopOnSharedLibraryEvents() const;
  void SetStopOnSharedLibraryEvents(bool stop);
  bool GetDetachKeepsStopped() const;
  void SetDetachKeepsStopped(bool keep_stopped);
  bool GetWarningsOptimization() const;
  bool GetStopOnExec() const;
  std::chrono::seconds GetUtilityExpressionTimeout() const;

protected:
  static void OptionValueChangedCallback(void *baton,
                                         OptionValue *option_value);

  Process *m_process; // Can be nullptr for global ProcessProperties
};

typedef std::shared_ptr<ProcessProperties> ProcessPropertiesSP;

//----------------------------------------------------------------------
// ProcessInstanceInfo
//
// Describes an existing process and any discoverable information that pertains
// to that process.
//----------------------------------------------------------------------
class ProcessInstanceInfo : public ProcessInfo {
public:
  ProcessInstanceInfo()
      : ProcessInfo(), m_euid(UINT32_MAX), m_egid(UINT32_MAX),
        m_parent_pid(LLDB_INVALID_PROCESS_ID) {}

  ProcessInstanceInfo(const char *name, const ArchSpec &arch, lldb::pid_t pid)
      : ProcessInfo(name, arch, pid), m_euid(UINT32_MAX), m_egid(UINT32_MAX),
        m_parent_pid(LLDB_INVALID_PROCESS_ID) {}

  void Clear() {
    ProcessInfo::Clear();
    m_euid = UINT32_MAX;
    m_egid = UINT32_MAX;
    m_parent_pid = LLDB_INVALID_PROCESS_ID;
  }

  uint32_t GetEffectiveUserID() const { return m_euid; }

  uint32_t GetEffectiveGroupID() const { return m_egid; }

  bool EffectiveUserIDIsValid() const { return m_euid != UINT32_MAX; }

  bool EffectiveGroupIDIsValid() const { return m_egid != UINT32_MAX; }

  void SetEffectiveUserID(uint32_t uid) { m_euid = uid; }

  void SetEffectiveGroupID(uint32_t gid) { m_egid = gid; }

  lldb::pid_t GetParentProcessID() const { return m_parent_pid; }

  void SetParentProcessID(lldb::pid_t pid) { m_parent_pid = pid; }

  bool ParentProcessIDIsValid() const {
    return m_parent_pid != LLDB_INVALID_PROCESS_ID;
  }

  void Dump(Stream &s, Platform *platform) const;

  static void DumpTableHeader(Stream &s, Platform *platform, bool show_args,
                              bool verbose);

  void DumpAsTableRow(Stream &s, Platform *platform, bool show_args,
                      bool verbose) const;

protected:
  uint32_t m_euid;
  uint32_t m_egid;
  lldb::pid_t m_parent_pid;
};

//----------------------------------------------------------------------
// ProcessAttachInfo
//
// Describes any information that is required to attach to a process.
//----------------------------------------------------------------------

class ProcessAttachInfo : public ProcessInstanceInfo {
public:
  ProcessAttachInfo()
      : ProcessInstanceInfo(), m_listener_sp(), m_hijack_listener_sp(),
        m_plugin_name(), m_resume_count(0), m_wait_for_launch(false),
        m_ignore_existing(true), m_continue_once_attached(false),
        m_detach_on_error(true), m_async(false) {}

  ProcessAttachInfo(const ProcessLaunchInfo &launch_info)
      : ProcessInstanceInfo(), m_listener_sp(), m_hijack_listener_sp(),
        m_plugin_name(), m_resume_count(0), m_wait_for_launch(false),
        m_ignore_existing(true), m_continue_once_attached(false),
        m_detach_on_error(true), m_async(false) {
    ProcessInfo::operator=(launch_info);
    SetProcessPluginName(launch_info.GetProcessPluginName());
    SetResumeCount(launch_info.GetResumeCount());
    SetListener(launch_info.GetListener());
    SetHijackListener(launch_info.GetHijackListener());
    m_detach_on_error = launch_info.GetDetachOnError();
  }

  bool GetWaitForLaunch() const { return m_wait_for_launch; }

  void SetWaitForLaunch(bool b) { m_wait_for_launch = b; }

  bool GetAsync() const { return m_async; }

  void SetAsync(bool b) { m_async = b; }

  bool GetIgnoreExisting() const { return m_ignore_existing; }

  void SetIgnoreExisting(bool b) { m_ignore_existing = b; }

  bool GetContinueOnceAttached() const { return m_continue_once_attached; }

  void SetContinueOnceAttached(bool b) { m_continue_once_attached = b; }

  uint32_t GetResumeCount() const { return m_resume_count; }

  void SetResumeCount(uint32_t c) { m_resume_count = c; }

  const char *GetProcessPluginName() const {
    return (m_plugin_name.empty() ? nullptr : m_plugin_name.c_str());
  }

  void SetProcessPluginName(llvm::StringRef plugin) { m_plugin_name = plugin; }

  void Clear() {
    ProcessInstanceInfo::Clear();
    m_plugin_name.clear();
    m_resume_count = 0;
    m_wait_for_launch = false;
    m_ignore_existing = true;
    m_continue_once_attached = false;
  }

  bool ProcessInfoSpecified() const {
    if (GetExecutableFile())
      return true;
    if (GetProcessID() != LLDB_INVALID_PROCESS_ID)
      return true;
    if (GetParentProcessID() != LLDB_INVALID_PROCESS_ID)
      return true;
    return false;
  }

  lldb::ListenerSP GetHijackListener() const { return m_hijack_listener_sp; }

  void SetHijackListener(const lldb::ListenerSP &listener_sp) {
    m_hijack_listener_sp = listener_sp;
  }

  bool GetDetachOnError() const { return m_detach_on_error; }

  void SetDetachOnError(bool enable) { m_detach_on_error = enable; }

  // Get and set the actual listener that will be used for the process events
  lldb::ListenerSP GetListener() const { return m_listener_sp; }

  void SetListener(const lldb::ListenerSP &listener_sp) {
    m_listener_sp = listener_sp;
  }

  lldb::ListenerSP GetListenerForProcess(Debugger &debugger);

protected:
  lldb::ListenerSP m_listener_sp;
  lldb::ListenerSP m_hijack_listener_sp;
  std::string m_plugin_name;
  uint32_t m_resume_count; // How many times do we resume after launching
  bool m_wait_for_launch;
  bool m_ignore_existing;
  bool m_continue_once_attached; // Supports the use-case scenario of
                                 // immediately continuing the process once
                                 // attached.
  bool m_detach_on_error; // If we are debugging remotely, instruct the stub to
                          // detach rather than killing the target on error.
  bool m_async; // Use an async attach where we start the attach and return
                // immediately (used by GUI programs with --waitfor so they can
                // call SBProcess::Stop() to cancel attach)
};

class ProcessLaunchCommandOptions : public Options {
public:
  ProcessLaunchCommandOptions() : Options() {
    // Keep default values of all options in one place: OptionParsingStarting
    // ()
    OptionParsingStarting(nullptr);
  }

  ~ProcessLaunchCommandOptions() override = default;

  Status SetOptionValue(uint32_t option_idx, llvm::StringRef option_arg,
                        ExecutionContext *execution_context) override;

  void OptionParsingStarting(ExecutionContext *execution_context) override {
    launch_info.Clear();
    disable_aslr = eLazyBoolCalculate;
  }

  llvm::ArrayRef<OptionDefinition> GetDefinitions() override;

  // Instance variables to hold the values for command options.

  ProcessLaunchInfo launch_info;
  lldb_private::LazyBool disable_aslr;
};

//----------------------------------------------------------------------
// ProcessInstanceInfoMatch
//
// A class to help matching one ProcessInstanceInfo to another.
//----------------------------------------------------------------------

class ProcessInstanceInfoMatch {
public:
  ProcessInstanceInfoMatch()
      : m_match_info(), m_name_match_type(NameMatch::Ignore),
        m_match_all_users(false) {}

  ProcessInstanceInfoMatch(const char *process_name,
                           NameMatch process_name_match_type)
      : m_match_info(), m_name_match_type(process_name_match_type),
        m_match_all_users(false) {
    m_match_info.GetExecutableFile().SetFile(process_name,
                                             FileSpec::Style::native);
  }

  ProcessInstanceInfo &GetProcessInfo() { return m_match_info; }

  const ProcessInstanceInfo &GetProcessInfo() const { return m_match_info; }

  bool GetMatchAllUsers() const { return m_match_all_users; }

  void SetMatchAllUsers(bool b) { m_match_all_users = b; }

  NameMatch GetNameMatchType() const { return m_name_match_type; }

  void SetNameMatchType(NameMatch name_match_type) {
    m_name_match_type = name_match_type;
  }

  bool NameMatches(const char *process_name) const;

  bool Matches(const ProcessInstanceInfo &proc_info) const;

  bool MatchAllProcesses() const;
  void Clear();

protected:
  ProcessInstanceInfo m_match_info;
  NameMatch m_name_match_type;
  bool m_match_all_users;
};

class ProcessInstanceInfoList {
public:
  ProcessInstanceInfoList() = default;

  void Clear() { m_infos.clear(); }

  size_t GetSize() { return m_infos.size(); }

  void Append(const ProcessInstanceInfo &info) { m_infos.push_back(info); }

  const char *GetProcessNameAtIndex(size_t idx) {
    return ((idx < m_infos.size()) ? m_infos[idx].GetName() : nullptr);
  }

  size_t GetProcessNameLengthAtIndex(size_t idx) {
    return ((idx < m_infos.size()) ? m_infos[idx].GetNameLength() : 0);
  }

  lldb::pid_t GetProcessIDAtIndex(size_t idx) {
    return ((idx < m_infos.size()) ? m_infos[idx].GetProcessID() : 0);
  }

  bool GetInfoAtIndex(size_t idx, ProcessInstanceInfo &info) {
    if (idx < m_infos.size()) {
      info = m_infos[idx];
      return true;
    }
    return false;
  }

  // You must ensure "idx" is valid before calling this function
  const ProcessInstanceInfo &GetProcessInfoAtIndex(size_t idx) const {
    assert(idx < m_infos.size());
    return m_infos[idx];
  }

protected:
  typedef std::vector<ProcessInstanceInfo> collection;
  collection m_infos;
};

// This class tracks the Modification state of the process.  Things that can
// currently modify the program are running the program (which will up the
// StopID) and writing memory (which will up the MemoryID.)
// FIXME: Should we also include modification of register states?

class ProcessModID {
  friend bool operator==(const ProcessModID &lhs, const ProcessModID &rhs);

public:
  ProcessModID()
      : m_stop_id(0), m_last_natural_stop_id(0), m_resume_id(0), m_memory_id(0),
        m_last_user_expression_resume(0), m_running_user_expression(false),
        m_running_utility_function(0) {}

  ProcessModID(const ProcessModID &rhs)
      : m_stop_id(rhs.m_stop_id), m_memory_id(rhs.m_memory_id) {}

  const ProcessModID &operator=(const ProcessModID &rhs) {
    if (this != &rhs) {
      m_stop_id = rhs.m_stop_id;
      m_memory_id = rhs.m_memory_id;
    }
    return *this;
  }

  ~ProcessModID() = default;

  void BumpStopID() {
    m_stop_id++;
    if (!IsLastResumeForUserExpression())
      m_last_natural_stop_id++;
  }

  void BumpMemoryID() { m_memory_id++; }

  void BumpResumeID() {
    m_resume_id++;
    if (m_running_user_expression > 0)
      m_last_user_expression_resume = m_resume_id;
  }

  bool IsRunningUtilityFunction() const {
    return m_running_utility_function > 0;
  }

  uint32_t GetStopID() const { return m_stop_id; }
  uint32_t GetLastNaturalStopID() const { return m_last_natural_stop_id; }
  uint32_t GetMemoryID() const { return m_memory_id; }
  uint32_t GetResumeID() const { return m_resume_id; }
  uint32_t GetLastUserExpressionResumeID() const {
    return m_last_user_expression_resume;
  }

  bool MemoryIDEqual(const ProcessModID &compare) const {
    return m_memory_id == compare.m_memory_id;
  }

  bool StopIDEqual(const ProcessModID &compare) const {
    return m_stop_id == compare.m_stop_id;
  }

  void SetInvalid() { m_stop_id = UINT32_MAX; }

  bool IsValid() const { return m_stop_id != UINT32_MAX; }

  bool IsLastResumeForUserExpression() const {
    // If we haven't yet resumed the target, then it can't be for a user
    // expression...
    if (m_resume_id == 0)
      return false;

    return m_resume_id == m_last_user_expression_resume;
  }

  void SetRunningUserExpression(bool on) {
    if (on)
      m_running_user_expression++;
    else
      m_running_user_expression--;
  }

  void SetRunningUtilityFunction(bool on) {
    if (on)
      m_running_utility_function++;
    else {
      assert(m_running_utility_function > 0 &&
             "Called SetRunningUtilityFunction(false) without calling "
             "SetRunningUtilityFunction(true) before?");
      m_running_utility_function--;
    }
  }

  void SetStopEventForLastNaturalStopID(lldb::EventSP event_sp) {
    m_last_natural_stop_event = event_sp;
  }

  lldb::EventSP GetStopEventForStopID(uint32_t stop_id) const {
    if (stop_id == m_last_natural_stop_id)
      return m_last_natural_stop_event;
    return lldb::EventSP();
  }

private:
  uint32_t m_stop_id;
  uint32_t m_last_natural_stop_id;
  uint32_t m_resume_id;
  uint32_t m_memory_id;
  uint32_t m_last_user_expression_resume;
  uint32_t m_running_user_expression;
  uint32_t m_running_utility_function;
  lldb::EventSP m_last_natural_stop_event;
};

inline bool operator==(const ProcessModID &lhs, const ProcessModID &rhs) {
  if (lhs.StopIDEqual(rhs) && lhs.MemoryIDEqual(rhs))
    return true;
  else
    return false;
}

inline bool operator!=(const ProcessModID &lhs, const ProcessModID &rhs) {
  return (!lhs.StopIDEqual(rhs) || !lhs.MemoryIDEqual(rhs));
}

//----------------------------------------------------------------------
/// @class Process Process.h "lldb/Target/Process.h"
/// A plug-in interface definition class for debugging a process.
//----------------------------------------------------------------------
class Process : public std::enable_shared_from_this<Process>,
                public ProcessProperties,
                public UserID,
                public Broadcaster,
                public ExecutionContextScope,
                public PluginInterface {
  friend class FunctionCaller; // For WaitForStateChangeEventsPrivate
  friend class Debugger; // For PopProcessIOHandler and ProcessIOHandlerIsActive
  friend class DynamicLoader; // For LoadOperatingSystemPlugin
  friend class ProcessEventData;
  friend class StopInfo;
  friend class Target;
  friend class ThreadList;

public:
  //------------------------------------------------------------------
  /// Broadcaster event bits definitions.
  //------------------------------------------------------------------
  enum {
    eBroadcastBitStateChanged = (1 << 0),
    eBroadcastBitInterrupt = (1 << 1),
    eBroadcastBitSTDOUT = (1 << 2),
    eBroadcastBitSTDERR = (1 << 3),
    eBroadcastBitProfileData = (1 << 4),
    eBroadcastBitStructuredData = (1 << 5),
  };

  enum {
    eBroadcastInternalStateControlStop = (1 << 0),
    eBroadcastInternalStateControlPause = (1 << 1),
    eBroadcastInternalStateControlResume = (1 << 2)
  };

  //------------------------------------------------------------------
  /// Process warning types.
  //------------------------------------------------------------------
<<<<<<< HEAD
  enum Warnings { eWarningsOptimization = 1 };
=======
  enum Warnings { eWarningsOptimization = 1, eWarningsSwiftImport };
>>>>>>> 4f1d03f1

  typedef Range<lldb::addr_t, lldb::addr_t> LoadRange;
  // We use a read/write lock to allow on or more clients to access the process
  // state while the process is stopped (reader). We lock the write lock to
  // control access to the process while it is running (readers, or clients
  // that want the process stopped can block waiting for the process to stop,
  // or just try to lock it to see if they can immediately access the stopped
  // process. If the try read lock fails, then the process is running.
  typedef ProcessRunLock::ProcessRunLocker StopLocker;

  // These two functions fill out the Broadcaster interface:

  static ConstString &GetStaticBroadcasterClass();

  ConstString &GetBroadcasterClass() const override {
    return GetStaticBroadcasterClass();
  }

//------------------------------------------------------------------
/// A notification structure that can be used by clients to listen
/// for changes in a process's lifetime.
///
/// @see RegisterNotificationCallbacks (const Notifications&) @see
/// UnregisterNotificationCallbacks (const Notifications&)
//------------------------------------------------------------------
#ifndef SWIG
  typedef struct {
    void *baton;
    void (*initialize)(void *baton, Process *process);
    void (*process_state_changed)(void *baton, Process *process,
                                  lldb::StateType state);
  } Notifications;

  class ProcessEventData : public EventData {
    friend class Process;

  public:
    ProcessEventData();
    ProcessEventData(const lldb::ProcessSP &process, lldb::StateType state);

    ~ProcessEventData() override;

    static ConstString GetFlavorString();

    ConstString GetFlavor() const override;

    lldb::ProcessSP GetProcessSP() const { return m_process_wp.lock(); }

    lldb::StateType GetState() const { return m_state; }
    bool GetRestarted() const { return m_restarted; }

    size_t GetNumRestartedReasons() { return m_restarted_reasons.size(); }

    const char *GetRestartedReasonAtIndex(size_t idx) {
      return ((idx < m_restarted_reasons.size())
                  ? m_restarted_reasons[idx].c_str()
                  : nullptr);
    }

    bool GetInterrupted() const { return m_interrupted; }

    void Dump(Stream *s) const override;

    void DoOnRemoval(Event *event_ptr) override;

    static const Process::ProcessEventData *
    GetEventDataFromEvent(const Event *event_ptr);

    static lldb::ProcessSP GetProcessFromEvent(const Event *event_ptr);

    static lldb::StateType GetStateFromEvent(const Event *event_ptr);

    static bool GetRestartedFromEvent(const Event *event_ptr);

    static size_t GetNumRestartedReasons(const Event *event_ptr);

    static const char *GetRestartedReasonAtIndex(const Event *event_ptr,
                                                 size_t idx);

    static void AddRestartedReason(Event *event_ptr, const char *reason);

    static void SetRestartedInEvent(Event *event_ptr, bool new_value);

    static bool GetInterruptedFromEvent(const Event *event_ptr);

    static void SetInterruptedInEvent(Event *event_ptr, bool new_value);

    static bool SetUpdateStateOnRemoval(Event *event_ptr);

  private:
    void SetUpdateStateOnRemoval() { m_update_state++; }

    void SetRestarted(bool new_value) { m_restarted = new_value; }

    void SetInterrupted(bool new_value) { m_interrupted = new_value; }

    void AddRestartedReason(const char *reason) {
      m_restarted_reasons.push_back(reason);
    }

    lldb::ProcessWP m_process_wp;
    lldb::StateType m_state;
    std::vector<std::string> m_restarted_reasons;
    bool m_restarted; // For "eStateStopped" events, this is true if the target
                      // was automatically restarted.
    int m_update_state;
    bool m_interrupted;

    DISALLOW_COPY_AND_ASSIGN(ProcessEventData);
  };
#endif // SWIG

  //------------------------------------------------------------------
  /// Construct with a shared pointer to a target, and the Process listener.
  /// Uses the Host UnixSignalsSP by default.
  //------------------------------------------------------------------
  Process(lldb::TargetSP target_sp, lldb::ListenerSP listener_sp);

  //------------------------------------------------------------------
  /// Construct with a shared pointer to a target, the Process listener, and
  /// the appropriate UnixSignalsSP for the process.
  //------------------------------------------------------------------
  Process(lldb::TargetSP target_sp, lldb::ListenerSP listener_sp,
          const lldb::UnixSignalsSP &unix_signals_sp);

  //------------------------------------------------------------------
  /// Destructor.
  ///
  /// The destructor is virtual since this class is designed to be inherited
  /// from by the plug-in instance.
  //------------------------------------------------------------------
  ~Process() override;

  static void SettingsInitialize();

  static void SettingsTerminate();

  static const ProcessPropertiesSP &GetGlobalProperties();

  //------------------------------------------------------------------
  /// Find a Process plug-in that can debug \a module using the currently
  /// selected architecture.
  ///
  /// Scans all loaded plug-in interfaces that implement versions of the
  /// Process plug-in interface and returns the first instance that can debug
  /// the file.
  ///
  /// @param[in] module_sp
  ///     The module shared pointer that this process will debug.
  ///
  /// @param[in] plugin_name
  ///     If nullptr, select the best plug-in for the binary. If non-nullptr
  ///     then look for a plugin whose PluginInfo's name matches
  ///     this string.
  ///
  /// @see Process::CanDebug ()
  //------------------------------------------------------------------
  static lldb::ProcessSP FindPlugin(lldb::TargetSP target_sp,
                                    llvm::StringRef plugin_name,
                                    lldb::ListenerSP listener_sp,
                                    const FileSpec *crash_file_path);

  //------------------------------------------------------------------
  /// Static function that can be used with the \b host function
  /// Host::StartMonitoringChildProcess ().
  ///
  /// This function can be used by lldb_private::Process subclasses when they
  /// want to watch for a local process and have its exit status automatically
  /// set when the host child process exits. Subclasses should call
  /// Host::StartMonitoringChildProcess () with:
  ///     callback = Process::SetHostProcessExitStatus
  ///     pid = Process::GetID()
  ///     monitor_signals = false
  //------------------------------------------------------------------
  static bool
  SetProcessExitStatus(lldb::pid_t pid, // The process ID we want to monitor
                       bool exited,
                       int signo,   // Zero for no signal
                       int status); // Exit value of process if signal is zero

  lldb::ByteOrder GetByteOrder() const;

  uint32_t GetAddressByteSize() const;

  uint32_t GetUniqueID() const { return m_process_unique_id; }

  //------------------------------------------------------------------
  /// Check if a plug-in instance can debug the file in \a module.
  ///
  /// Each plug-in is given a chance to say whether it can debug the file in
  /// \a module. If the Process plug-in instance can debug a file on the
  /// current system, it should return \b true.
  ///
  /// @return
  ///     Returns \b true if this Process plug-in instance can
  ///     debug the executable, \b false otherwise.
  //------------------------------------------------------------------
  virtual bool CanDebug(lldb::TargetSP target,
                        bool plugin_specified_by_name) = 0;

  //------------------------------------------------------------------
  /// This object is about to be destroyed, do any necessary cleanup.
  ///
  /// Subclasses that override this method should always call this superclass
  /// method.
  //------------------------------------------------------------------
  virtual void Finalize();

  //------------------------------------------------------------------
  /// Return whether this object is valid (i.e. has not been finalized.)
  ///
  /// @return
  ///     Returns \b true if this Process has not been finalized
  ///     and \b false otherwise.
  //------------------------------------------------------------------
  bool IsValid() const { return !m_finalize_called; }

  //------------------------------------------------------------------
  /// Return a multi-word command object that can be used to expose plug-in
  /// specific commands.
  ///
  /// This object will be used to resolve plug-in commands and can be
  /// triggered by a call to:
  ///
  ///     (lldb) process command <args>
  ///
  /// @return
  ///     A CommandObject which can be one of the concrete subclasses
  ///     of CommandObject like CommandObjectRaw, CommandObjectParsed,
  ///     or CommandObjectMultiword.
  //------------------------------------------------------------------
  virtual CommandObject *GetPluginCommandObject() { return nullptr; }

  //------------------------------------------------------------------
  /// Launch a new process.
  ///
  /// Launch a new process by spawning a new process using the target object's
  /// executable module's file as the file to launch.
  ///
  /// This function is not meant to be overridden by Process subclasses. It
  /// will first call Process::WillLaunch (Module *) and if that returns \b
  /// true, Process::DoLaunch (Module*, char const *[],char const *[],const
  /// char *,const char *, const char *) will be called to actually do the
  /// launching. If DoLaunch returns \b true, then Process::DidLaunch() will
  /// be called.
  ///
  /// @param[in] launch_info
  ///     Details regarding the environment, STDIN/STDOUT/STDERR
  ///     redirection, working path, etc. related to the requested launch.
  ///
  /// @return
  ///     An error object. Call GetID() to get the process ID if
  ///     the error object is success.
  //------------------------------------------------------------------
  virtual Status Launch(ProcessLaunchInfo &launch_info);

  virtual Status LoadCore();

  virtual Status DoLoadCore() {
    Status error;
    error.SetErrorStringWithFormat(
        "error: %s does not support loading core files.",
        GetPluginName().GetCString());
    return error;
  }

  //------------------------------------------------------------------
  // FUTURE WORK: GetLoadImageUtilityFunction are the first use we've
  // had of having other plugins cache data in the Process.  This is handy for
  // long-living plugins - like the Platform - which manage interactions whose
  // lifetime is governed by the Process lifetime.  If we find we need to do
  // this more often, we should construct a general solution to the problem.
  // The consensus suggestion was that we have a token based registry in the
  // Process. Some undecided questions are  (1) who manages the tokens.  It's
  // probably best that you add the element  and get back a token that
  // represents it.  That will avoid collisions.  But there may be some utility
  // in the registerer controlling the token? (2) whether the thing added
  // should be simply owned by Process, and just go away when it does (3)
  // whether the registree should be notified of the Process' demise.
  //
  // We are postponing designing this till we have at least a second use case.
  //------------------------------------------------------------------
  //------------------------------------------------------------------
  /// Get the cached UtilityFunction that assists in loading binary images
  /// into the process.
  ///
  /// @param[in] platform
  ///     The platform fetching the UtilityFunction.
  /// @param[in] factory
  ///     A function that will be called only once per-process in a
  ///     thread-safe way to create the UtilityFunction if it has not
  ///     been initialized yet.
  ///
  /// @return
  ///     The cached utility function or null if the platform is not the
  ///     same as the target's platform.
  //------------------------------------------------------------------
  UtilityFunction *GetLoadImageUtilityFunction(
      Platform *platform,
      llvm::function_ref<std::unique_ptr<UtilityFunction>()> factory);

  //------------------------------------------------------------------
  /// Get the dynamic loader plug-in for this process.
  ///
  /// The default action is to let the DynamicLoader plug-ins check the main
  /// executable and the DynamicLoader will select itself automatically.
  /// Subclasses can override this if inspecting the executable is not
  /// desired, or if Process subclasses can only use a specific DynamicLoader
  /// plug-in.
  //------------------------------------------------------------------
  virtual DynamicLoader *GetDynamicLoader();

  //------------------------------------------------------------------
  // Returns AUXV structure found in many ELF-based environments.
  //
  // The default action is to return an empty data buffer.
  //
  // @return
  //    A data buffer containing the contents of the AUXV data.
  //------------------------------------------------------------------
  virtual const lldb::DataBufferSP GetAuxvData();

  //------------------------------------------------------------------
  /// Sometimes processes know how to retrieve and load shared libraries. This
  /// is normally done by DynamicLoader plug-ins, but sometimes the connection
  /// to the process allows retrieving this information. The dynamic loader
  /// plug-ins can use this function if they can't determine the current
  /// shared library load state.
  ///
  /// @return
  ///    The number of shared libraries that were loaded
  //------------------------------------------------------------------
  virtual size_t LoadModules() { return 0; }

  virtual size_t LoadModules(LoadedModuleInfoList &) { return 0; }

protected:
  virtual JITLoaderList &GetJITLoaders();

public:
  //------------------------------------------------------------------
  /// Get the system runtime plug-in for this process.
  ///
  /// @return
  ///   Returns a pointer to the SystemRuntime plugin for this Process
  ///   if one is available.  Else returns nullptr.
  //------------------------------------------------------------------
  virtual SystemRuntime *GetSystemRuntime();

  //------------------------------------------------------------------
  /// Attach to an existing process using the process attach info.
  ///
  /// This function is not meant to be overridden by Process subclasses. It
  /// will first call WillAttach (lldb::pid_t) or WillAttach (const char *),
  /// and if that returns \b true, DoAttach (lldb::pid_t) or DoAttach (const
  /// char *) will be called to actually do the attach. If DoAttach returns \b
  /// true, then Process::DidAttach() will be called.
  ///
  /// @param[in] pid
  ///     The process ID that we should attempt to attach to.
  ///
  /// @return
  ///     Returns \a pid if attaching was successful, or
  ///     LLDB_INVALID_PROCESS_ID if attaching fails.
  //------------------------------------------------------------------
  virtual Status Attach(ProcessAttachInfo &attach_info);

  //------------------------------------------------------------------
  /// Attach to a remote system via a URL
  ///
  /// @param[in] strm
  ///     A stream where output intended for the user
  ///     (if the driver has a way to display that) generated during
  ///     the connection.  This may be nullptr if no output is needed.A
  ///
  /// @param[in] remote_url
  ///     The URL format that we are connecting to.
  ///
  /// @return
  ///     Returns an error object.
  //------------------------------------------------------------------
  virtual Status ConnectRemote(Stream *strm, llvm::StringRef remote_url);

  bool GetShouldDetach() const { return m_should_detach; }

  void SetShouldDetach(bool b) { m_should_detach = b; }

  //------------------------------------------------------------------
  /// Get the image information address for the current process.
  ///
  /// Some runtimes have system functions that can help dynamic loaders locate
  /// the dynamic loader information needed to observe shared libraries being
  /// loaded or unloaded. This function is in the Process interface (as
  /// opposed to the DynamicLoader interface) to ensure that remote debugging
  /// can take advantage of this functionality.
  ///
  /// @return
  ///     The address of the dynamic loader information, or
  ///     LLDB_INVALID_ADDRESS if this is not supported by this
  ///     interface.
  //------------------------------------------------------------------
  virtual lldb::addr_t GetImageInfoAddress();

  //------------------------------------------------------------------
  /// Called when the process is about to broadcast a public stop.
  ///
  /// There are public and private stops. Private stops are when the process
  /// is doing things like stepping and the client doesn't need to know about
  /// starts and stop that implement a thread plan. Single stepping over a
  /// source line in code might end up being implemented by one or more
  /// process starts and stops. Public stops are when clients will be notified
  /// that the process is stopped. These events typically trigger UI updates
  /// (thread stack frames to be displayed, variables to be displayed, and
  /// more). This function can be overriden and allows process subclasses to
  /// do something before the eBroadcastBitStateChanged event is sent to
  /// public clients.
  //------------------------------------------------------------------
  virtual void WillPublicStop() {}

//------------------------------------------------------------------
/// Register for process and thread notifications.
///
/// Clients can register notification callbacks by filling out a
/// Process::Notifications structure and calling this function.
///
/// @param[in] callbacks
///     A structure that contains the notification baton and
///     callback functions.
///
/// @see Process::Notifications
//------------------------------------------------------------------
#ifndef SWIG
  void RegisterNotificationCallbacks(const Process::Notifications &callbacks);
#endif

//------------------------------------------------------------------
/// Unregister for process and thread notifications.
///
/// Clients can unregister notification callbacks by passing a copy of the
/// original baton and callbacks in \a callbacks.
///
/// @param[in] callbacks
///     A structure that contains the notification baton and
///     callback functions.
///
/// @return
///     Returns \b true if the notification callbacks were
///     successfully removed from the process, \b false otherwise.
///
/// @see Process::Notifications
//------------------------------------------------------------------
#ifndef SWIG
  bool UnregisterNotificationCallbacks(const Process::Notifications &callbacks);
#endif

  //==================================================================
  // Built in Process Control functions
  //==================================================================
  //------------------------------------------------------------------
  /// Resumes all of a process's threads as configured using the Thread run
  /// control functions.
  ///
  /// Threads for a process should be updated with one of the run control
  /// actions (resume, step, or suspend) that they should take when the
  /// process is resumed. If no run control action is given to a thread it
  /// will be resumed by default.
  ///
  /// This function is not meant to be overridden by Process subclasses. This
  /// function will take care of disabling any breakpoints that threads may be
  /// stopped at, single stepping, and re-enabling breakpoints, and enabling
  /// the basic flow control that the plug-in instances need not worry about.
  ///
  /// N.B. This function also sets the Write side of the Run Lock, which is
  /// unset when the corresponding stop event is pulled off the Public Event
  /// Queue.  If you need to resume the process without setting the Run Lock,
  /// use PrivateResume (though you should only do that from inside the
  /// Process class.
  ///
  /// @return
  ///     Returns an error object.
  ///
  /// @see Thread:Resume()
  /// @see Thread:Step()
  /// @see Thread:Suspend()
  //------------------------------------------------------------------
  Status Resume();

  Status ResumeSynchronous(Stream *stream);

  //------------------------------------------------------------------
  /// Halts a running process.
  ///
  /// This function is not meant to be overridden by Process subclasses. If
  /// the process is successfully halted, a eStateStopped process event with
  /// GetInterrupted will be broadcast.  If false, we will halt the process
  /// with no events generated by the halt.
  ///
  /// @param[in] clear_thread_plans
  ///     If true, when the process stops, clear all thread plans.
  ///
  /// @param[in] use_run_lock
  ///     Whether to release the run lock after the stop.
  ///
  /// @return
  ///     Returns an error object.  If the error is empty, the process is
  ///     halted.
  ///     otherwise the halt has failed.
  //------------------------------------------------------------------
  Status Halt(bool clear_thread_plans = false, bool use_run_lock = true);

  //------------------------------------------------------------------
  /// Detaches from a running or stopped process.
  ///
  /// This function is not meant to be overridden by Process subclasses.
  ///
  /// @param[in] keep_stopped
  ///     If true, don't resume the process on detach.
  ///
  /// @return
  ///     Returns an error object.
  //------------------------------------------------------------------
  Status Detach(bool keep_stopped);

  //------------------------------------------------------------------
  /// Kills the process and shuts down all threads that were spawned to track
  /// and monitor the process.
  ///
  /// This function is not meant to be overridden by Process subclasses.
  ///
  /// @param[in] force_kill
  ///     Whether lldb should force a kill (instead of a detach) from
  ///     the inferior process.  Normally if lldb launched a binary and
  ///     Destory is called, lldb kills it.  If lldb attached to a
  ///     running process and Destory is called, lldb detaches.  If
  ///     this behavior needs to be over-ridden, this is the bool that
  ///     can be used.
  ///
  /// @return
  ///     Returns an error object.
  //------------------------------------------------------------------
  Status Destroy(bool force_kill);

  //------------------------------------------------------------------
  /// Sends a process a UNIX signal \a signal.
  ///
  /// This function is not meant to be overridden by Process subclasses.
  ///
  /// @return
  ///     Returns an error object.
  //------------------------------------------------------------------
  Status Signal(int signal);

  void SetUnixSignals(lldb::UnixSignalsSP &&signals_sp);

  const lldb::UnixSignalsSP &GetUnixSignals();

  //==================================================================
  // Plug-in Process Control Overrides
  //==================================================================

  //------------------------------------------------------------------
  /// Called before attaching to a process.
  ///
  /// Allow Process plug-ins to execute some code before attaching a process.
  ///
  /// @return
  ///     Returns an error object.
  //------------------------------------------------------------------
  virtual Status WillAttachToProcessWithID(lldb::pid_t pid) { return Status(); }

  //------------------------------------------------------------------
  /// Called before attaching to a process.
  ///
  /// Allow Process plug-ins to execute some code before attaching a process.
  ///
  /// @return
  ///     Returns an error object.
  //------------------------------------------------------------------
  virtual Status WillAttachToProcessWithName(const char *process_name,
                                             bool wait_for_launch) {
    return Status();
  }

  //------------------------------------------------------------------
  /// Attach to a remote system via a URL
  ///
  /// @param[in] strm
  ///     A stream where output intended for the user
  ///     (if the driver has a way to display that) generated during
  ///     the connection.  This may be nullptr if no output is needed.A
  ///
  /// @param[in] remote_url
  ///     The URL format that we are connecting to.
  ///
  /// @return
  ///     Returns an error object.
  //------------------------------------------------------------------
  virtual Status DoConnectRemote(Stream *strm, llvm::StringRef remote_url) {
    Status error;
    error.SetErrorString("remote connections are not supported");
    return error;
  }

  //------------------------------------------------------------------
  /// Attach to an existing process using a process ID.
  ///
  /// @param[in] pid
  ///     The process ID that we should attempt to attach to.
  ///
  /// @param[in] attach_info
  ///     Information on how to do the attach. For example, GetUserID()
  ///     will return the uid to attach as.
  ///
  /// @return
  ///     Returns a successful Status attaching was successful, or
  ///     an appropriate (possibly platform-specific) error code if
  ///     attaching fails.
  /// hanming : need flag
  //------------------------------------------------------------------
  virtual Status DoAttachToProcessWithID(lldb::pid_t pid,
                                         const ProcessAttachInfo &attach_info) {
    Status error;
    error.SetErrorStringWithFormat(
        "error: %s does not support attaching to a process by pid",
        GetPluginName().GetCString());
    return error;
  }

  //------------------------------------------------------------------
  /// Attach to an existing process using a partial process name.
  ///
  /// @param[in] process_name
  ///     The name of the process to attach to.
  ///
  /// @param[in] attach_info
  ///     Information on how to do the attach. For example, GetUserID()
  ///     will return the uid to attach as.
  ///
  /// @return
  ///     Returns a successful Status attaching was successful, or
  ///     an appropriate (possibly platform-specific) error code if
  ///     attaching fails.
  //------------------------------------------------------------------
  virtual Status
  DoAttachToProcessWithName(const char *process_name,
                            const ProcessAttachInfo &attach_info) {
    Status error;
    error.SetErrorString("attach by name is not supported");
    return error;
  }

  //------------------------------------------------------------------
  /// Called after attaching a process.
  ///
  /// @param[in] process_arch
  ///     If you can figure out the process architecture after attach, fill it
  ///     in here.
  ///
  /// Allow Process plug-ins to execute some code after attaching to a
  /// process.
  //------------------------------------------------------------------
  virtual void DidAttach(ArchSpec &process_arch) { process_arch.Clear(); }

  //------------------------------------------------------------------
  /// Called after a process re-execs itself.
  ///
  /// Allow Process plug-ins to execute some code after a process has exec'ed
  /// itself. Subclasses typically should override DoDidExec() as the
  /// lldb_private::Process class needs to remove its dynamic loader, runtime,
  /// ABI and other plug-ins, as well as unload all shared libraries.
  //------------------------------------------------------------------
  virtual void DidExec();

  //------------------------------------------------------------------
  /// Subclasses of Process should implement this function if they need to do
  /// anything after a process exec's itself.
  //------------------------------------------------------------------
  virtual void DoDidExec() {}

  //------------------------------------------------------------------
  /// Called before launching to a process.
  ///
  /// Allow Process plug-ins to execute some code before launching a process.
  ///
  /// @return
  ///     Returns an error object.
  //------------------------------------------------------------------
  virtual Status WillLaunch(Module *module) { return Status(); }

  //------------------------------------------------------------------
  /// Launch a new process.
  ///
  /// Launch a new process by spawning a new process using \a exe_module's
  /// file as the file to launch. Launch details are provided in \a
  /// launch_info.
  ///
  /// @param[in] exe_module
  ///     The module from which to extract the file specification and
  ///     launch.
  ///
  /// @param[in] launch_info
  ///     Details (e.g. arguments, stdio redirection, etc.) for the
  ///     requested launch.
  ///
  /// @return
  ///     An Status instance indicating success or failure of the
  ///     operation.
  //------------------------------------------------------------------
  virtual Status DoLaunch(Module *exe_module, ProcessLaunchInfo &launch_info) {
    Status error;
    error.SetErrorStringWithFormat(
        "error: %s does not support launching processes",
        GetPluginName().GetCString());
    return error;
  }

  //------------------------------------------------------------------
  /// Called after launching a process.
  ///
  /// Allow Process plug-ins to execute some code after launching a process.
  //------------------------------------------------------------------
  virtual void DidLaunch() {}

  //------------------------------------------------------------------
  /// Called before resuming to a process.
  ///
  /// Allow Process plug-ins to execute some code before resuming a process.
  ///
  /// @return
  ///     Returns an error object.
  //------------------------------------------------------------------
  virtual Status WillResume() { return Status(); }

  //------------------------------------------------------------------
  /// Resumes all of a process's threads as configured using the Thread run
  /// control functions.
  ///
  /// Threads for a process should be updated with one of the run control
  /// actions (resume, step, or suspend) that they should take when the
  /// process is resumed. If no run control action is given to a thread it
  /// will be resumed by default.
  ///
  /// @return
  ///     Returns \b true if the process successfully resumes using
  ///     the thread run control actions, \b false otherwise.
  ///
  /// @see Thread:Resume()
  /// @see Thread:Step()
  /// @see Thread:Suspend()
  //------------------------------------------------------------------
  virtual Status DoResume() {
    Status error;
    error.SetErrorStringWithFormat(
        "error: %s does not support resuming processes",
        GetPluginName().GetCString());
    return error;
  }

  //------------------------------------------------------------------
  /// Called after resuming a process.
  ///
  /// Allow Process plug-ins to execute some code after resuming a process.
  //------------------------------------------------------------------
  virtual void DidResume() {}

  //------------------------------------------------------------------
  /// Called before halting to a process.
  ///
  /// Allow Process plug-ins to execute some code before halting a process.
  ///
  /// @return
  ///     Returns an error object.
  //------------------------------------------------------------------
  virtual Status WillHalt() { return Status(); }

  //------------------------------------------------------------------
  /// Halts a running process.
  ///
  /// DoHalt must produce one and only one stop StateChanged event if it
  /// actually stops the process.  If the stop happens through some natural
  /// event (for instance a SIGSTOP), then forwarding that event will do.
  /// Otherwise, you must generate the event manually. This function is called
  /// from the context of the private state thread.
  ///
  /// @param[out] caused_stop
  ///     If true, then this Halt caused the stop, otherwise, the
  ///     process was already stopped.
  ///
  /// @return
  ///     Returns \b true if the process successfully halts, \b false
  ///     otherwise.
  //------------------------------------------------------------------
  virtual Status DoHalt(bool &caused_stop) {
    Status error;
    error.SetErrorStringWithFormat(
        "error: %s does not support halting processes",
        GetPluginName().GetCString());
    return error;
  }

  //------------------------------------------------------------------
  /// Called after halting a process.
  ///
  /// Allow Process plug-ins to execute some code after halting a process.
  //------------------------------------------------------------------
  virtual void DidHalt() {}

  //------------------------------------------------------------------
  /// Called before detaching from a process.
  ///
  /// Allow Process plug-ins to execute some code before detaching from a
  /// process.
  ///
  /// @return
  ///     Returns an error object.
  //------------------------------------------------------------------
  virtual Status WillDetach() { return Status(); }

  //------------------------------------------------------------------
  /// Detaches from a running or stopped process.
  ///
  /// @return
  ///     Returns \b true if the process successfully detaches, \b
  ///     false otherwise.
  //------------------------------------------------------------------
  virtual Status DoDetach(bool keep_stopped) {
    Status error;
    error.SetErrorStringWithFormat(
        "error: %s does not support detaching from processes",
        GetPluginName().GetCString());
    return error;
  }

  //------------------------------------------------------------------
  /// Called after detaching from a process.
  ///
  /// Allow Process plug-ins to execute some code after detaching from a
  /// process.
  //------------------------------------------------------------------
  virtual void DidDetach() {}

  virtual bool DetachRequiresHalt() { return false; }

  //------------------------------------------------------------------
  /// Called before sending a signal to a process.
  ///
  /// Allow Process plug-ins to execute some code before sending a signal to a
  /// process.
  ///
  /// @return
  ///     Returns no error if it is safe to proceed with a call to
  ///     Process::DoSignal(int), otherwise an error describing what
  ///     prevents the signal from being sent.
  //------------------------------------------------------------------
  virtual Status WillSignal() { return Status(); }

  //------------------------------------------------------------------
  /// Sends a process a UNIX signal \a signal.
  ///
  /// @return
  ///     Returns an error object.
  //------------------------------------------------------------------
  virtual Status DoSignal(int signal) {
    Status error;
    error.SetErrorStringWithFormat(
        "error: %s does not support sending signals to processes",
        GetPluginName().GetCString());
    return error;
  }

  virtual Status WillDestroy() { return Status(); }

  virtual Status DoDestroy() = 0;

  virtual void DidDestroy() {}

  virtual bool DestroyRequiresHalt() { return true; }

  //------------------------------------------------------------------
  /// Called after sending a signal to a process.
  ///
  /// Allow Process plug-ins to execute some code after sending a signal to a
  /// process.
  //------------------------------------------------------------------
  virtual void DidSignal() {}

  //------------------------------------------------------------------
  /// Currently called as part of ShouldStop.
  /// FIXME: Should really happen when the target stops before the
  /// event is taken from the queue...
  ///
  /// This callback is called as the event
  /// is about to be queued up to allow Process plug-ins to execute some code
  /// prior to clients being notified that a process was stopped. Common
  /// operations include updating the thread list, invalidating any thread
  /// state (registers, stack, etc) prior to letting the notification go out.
  ///
  //------------------------------------------------------------------
  virtual void RefreshStateAfterStop() = 0;

  //------------------------------------------------------------------
  /// Sometimes the connection to a process can detect the host OS version
  /// that the process is running on. The current platform should be checked
  /// first in case the platform is connected, but clients can fall back onto
  /// this function if the platform fails to identify the host OS version. The
  /// platform should be checked first in case you are running a simulator
  /// platform that might itself be running natively, but have different
  /// heuristics for figuring out which OS is is emulating.
  ///
  /// @return
  ///     Returns the version tuple of the host OS. In case of failure an empty
  ///     VersionTuple is returner.
  //------------------------------------------------------------------
  virtual llvm::VersionTuple GetHostOSVersion() { return llvm::VersionTuple(); }

  //------------------------------------------------------------------
  /// Get the target object pointer for this module.
  ///
  /// @return
  ///     A Target object pointer to the target that owns this
  ///     module.
  //------------------------------------------------------------------
  Target &GetTarget() { return *m_target_wp.lock(); }

  //------------------------------------------------------------------
  /// Get the const target object pointer for this module.
  ///
  /// @return
  ///     A const Target object pointer to the target that owns this
  ///     module.
  //------------------------------------------------------------------
  const Target &GetTarget() const { return *m_target_wp.lock(); }

  //------------------------------------------------------------------
  /// Flush all data in the process.
  ///
  /// Flush the memory caches, all threads, and any other cached data in the
  /// process.
  ///
  /// This function can be called after a world changing event like adding a
  /// new symbol file, or after the process makes a large context switch (from
  /// boot ROM to booted into an OS).
  //------------------------------------------------------------------
  void Flush();

  //------------------------------------------------------------------
  /// Get accessor for the current process state.
  ///
  /// @return
  ///     The current state of the process.
  ///
  /// @see lldb::StateType
  //------------------------------------------------------------------
  lldb::StateType GetState();

  lldb::ExpressionResults
  RunThreadPlan(ExecutionContext &exe_ctx, lldb::ThreadPlanSP &thread_plan_sp,
                const EvaluateExpressionOptions &options,
                DiagnosticManager &diagnostic_manager);

  static const char *ExecutionResultAsCString(lldb::ExpressionResults result);

  void GetStatus(Stream &ostrm);

  size_t GetThreadStatus(Stream &ostrm, bool only_threads_with_stop_reason,
                         uint32_t start_frame, uint32_t num_frames,
                         uint32_t num_frames_with_source,
                         bool stop_format);

  void SendAsyncInterrupt();

  //------------------------------------------------------------------
  // Notify this process class that modules got loaded.
  //
  // If subclasses override this method, they must call this version before
  // doing anything in the subclass version of the function.
  //------------------------------------------------------------------
  virtual void ModulesDidLoad(ModuleList &module_list);

  //------------------------------------------------------------------
  /// Retrieve the list of shared libraries that are loaded for this process
  /// This method is used on pre-macOS 10.12, pre-iOS 10, pre-tvOS 10, pre-
  /// watchOS 3 systems.  The following two methods are for newer versions of
  /// those OSes.
  ///
  /// For certain platforms, the time it takes for the DynamicLoader plugin to
  /// read all of the shared libraries out of memory over a slow communication
  /// channel may be too long.  In that instance, the gdb-remote stub may be
  /// able to retrieve the necessary information about the solibs out of
  /// memory and return a concise summary sufficient for the DynamicLoader
  /// plugin.
  ///
  /// @param [in] image_list_address
  ///     The address where the table of shared libraries is stored in memory,
  ///     if that is appropriate for this platform.  Else this may be
  ///     passed as LLDB_INVALID_ADDRESS.
  ///
  /// @param [in] image_count
  ///     The number of shared libraries that are present in this process, if
  ///     that is appropriate for this platofrm  Else this may be passed as
  ///     LLDB_INVALID_ADDRESS.
  ///
  /// @return
  ///     A StructureDataSP object which, if non-empty, will contain the
  ///     information the DynamicLoader needs to get the initial scan of
  ///     solibs resolved.
  //------------------------------------------------------------------
  virtual lldb_private::StructuredData::ObjectSP
  GetLoadedDynamicLibrariesInfos(lldb::addr_t image_list_address,
                                 lldb::addr_t image_count) {
    return StructuredData::ObjectSP();
  }

  // On macOS 10.12, tvOS 10, iOS 10, watchOS 3 and newer, debugserver can
  // return the full list of loaded shared libraries without needing any input.
  virtual lldb_private::StructuredData::ObjectSP
  GetLoadedDynamicLibrariesInfos() {
    return StructuredData::ObjectSP();
  }

  // On macOS 10.12, tvOS 10, iOS 10, watchOS 3 and newer, debugserver can
  // return information about binaries given their load addresses.
  virtual lldb_private::StructuredData::ObjectSP GetLoadedDynamicLibrariesInfos(
      const std::vector<lldb::addr_t> &load_addresses) {
    return StructuredData::ObjectSP();
  }

  //------------------------------------------------------------------
  // Get information about the library shared cache, if that exists
  //
  // On macOS 10.12, tvOS 10, iOS 10, watchOS 3 and newer, debugserver can
  // return information about the library shared cache (a set of standard
  // libraries that are loaded at the same location for all processes on a
  // system) in use.
  //------------------------------------------------------------------
  virtual lldb_private::StructuredData::ObjectSP GetSharedCacheInfo() {
    return StructuredData::ObjectSP();
  }

  //------------------------------------------------------------------
  /// Print a user-visible warning about a module being built with
  /// optimization
  ///
  /// Prints a async warning message to the user one time per Module where a
  /// function is found that was compiled with optimization, per Process.
  ///
  /// @param [in] sc
  ///     A SymbolContext with eSymbolContextFunction and eSymbolContextModule
  ///     pre-computed.
  //------------------------------------------------------------------
  void PrintWarningOptimization(const SymbolContext &sc);

<<<<<<< HEAD
=======
  //------------------------------------------------------------------
  /// Prints a async warning message to the user one time per Process
  /// for a Module whose Swift AST sections couldn't be loaded because
  /// they aren't buildable on the current machine.
  ///
  /// @param [in] module
  ///     The affected Module.
  //------------------------------------------------------------------
  void PrintWarningCantLoadSwiftModule(const Module &module,
                                       std::string details);

>>>>>>> 4f1d03f1
  virtual bool GetProcessInfo(ProcessInstanceInfo &info);

public:
  //------------------------------------------------------------------
  /// Get the exit status for a process.
  ///
  /// @return
  ///     The process's return code, or -1 if the current process
  ///     state is not eStateExited.
  //------------------------------------------------------------------
  int GetExitStatus();

  //------------------------------------------------------------------
  /// Get a textual description of what the process exited.
  ///
  /// @return
  ///     The textual description of why the process exited, or nullptr
  ///     if there is no description available.
  //------------------------------------------------------------------
  const char *GetExitDescription();

  virtual void DidExit() {}

  //------------------------------------------------------------------
  /// Get the Modification ID of the process.
  ///
  /// @return
  ///     The modification ID of the process.
  //------------------------------------------------------------------
  ProcessModID GetModID() const { return m_mod_id; }

  const ProcessModID &GetModIDRef() const { return m_mod_id; }

  uint32_t GetStopID() const { return m_mod_id.GetStopID(); }

  uint32_t GetResumeID() const { return m_mod_id.GetResumeID(); }

  uint32_t GetLastUserExpressionResumeID() const {
    return m_mod_id.GetLastUserExpressionResumeID();
  }

  uint32_t GetLastNaturalStopID() const {
    return m_mod_id.GetLastNaturalStopID();
  }

  lldb::EventSP GetStopEventForStopID(uint32_t stop_id) const {
    return m_mod_id.GetStopEventForStopID(stop_id);
  }

  //------------------------------------------------------------------
  /// Set accessor for the process exit status (return code).
  ///
  /// Sometimes a child exits and the exit can be detected by global functions
  /// (signal handler for SIGCHLD for example). This accessor allows the exit
  /// status to be set from an external source.
  ///
  /// Setting this will cause a eStateExited event to be posted to the process
  /// event queue.
  ///
  /// @param[in] exit_status
  ///     The value for the process's return code.
  ///
  /// @see lldb::StateType
  //------------------------------------------------------------------
  virtual bool SetExitStatus(int exit_status, const char *cstr);

  //------------------------------------------------------------------
  /// Check if a process is still alive.
  ///
  /// @return
  ///     Returns \b true if the process is still valid, \b false
  ///     otherwise.
  //------------------------------------------------------------------
  virtual bool IsAlive();

  //------------------------------------------------------------------
  /// Before lldb detaches from a process, it warns the user that they are
  /// about to lose their debug session. In some cases, this warning doesn't
  /// need to be emitted -- for instance, with core file debugging where the
  /// user can reconstruct the "state" by simply re-running the debugger on
  /// the core file.
  ///
  /// @return
  //      true if the user should be warned about detaching from this process.
  //------------------------------------------------------------------
  virtual bool WarnBeforeDetach() const { return true; }

  //------------------------------------------------------------------
  /// Actually do the reading of memory from a process.
  ///
  /// Subclasses must override this function and can return fewer bytes than
  /// requested when memory requests are too large. This class will break up
  /// the memory requests and keep advancing the arguments along as needed.
  ///
  /// @param[in] vm_addr
  ///     A virtual load address that indicates where to start reading
  ///     memory from.
  ///
  /// @param[in] size
  ///     The number of bytes to read.
  ///
  /// @param[out] buf
  ///     A byte buffer that is at least \a size bytes long that
  ///     will receive the memory bytes.
  ///
  /// @param[out] error
  ///     An error that indicates the success or failure of this
  ///     operation. If error indicates success (error.Success()),
  ///     then the value returned can be trusted, otherwise zero
  ///     will be returned.
  ///
  /// @return
  ///     The number of bytes that were actually read into \a buf.
  ///     Zero is returned in the case of an error.
  //------------------------------------------------------------------
  virtual size_t DoReadMemory(lldb::addr_t vm_addr, void *buf, size_t size,
                              Status &error) = 0;

  //------------------------------------------------------------------
  /// Read of memory from a process.
  ///
  /// This function will read memory from the current process's address space
  /// and remove any traps that may have been inserted into the memory.
  ///
  /// This function is not meant to be overridden by Process subclasses, the
  /// subclasses should implement Process::DoReadMemory (lldb::addr_t, size_t,
  /// void *).
  ///
  /// @param[in] vm_addr
  ///     A virtual load address that indicates where to start reading
  ///     memory from.
  ///
  /// @param[out] buf
  ///     A byte buffer that is at least \a size bytes long that
  ///     will receive the memory bytes.
  ///
  /// @param[in] size
  ///     The number of bytes to read.
  ///
  /// @param[out] error
  ///     An error that indicates the success or failure of this
  ///     operation. If error indicates success (error.Success()),
  ///     then the value returned can be trusted, otherwise zero
  ///     will be returned.
  ///
  /// @return
  ///     The number of bytes that were actually read into \a buf. If
  ///     the returned number is greater than zero, yet less than \a
  ///     size, then this function will get called again with \a
  ///     vm_addr, \a buf, and \a size updated appropriately. Zero is
  ///     returned in the case of an error.
  //------------------------------------------------------------------
  virtual size_t ReadMemory(lldb::addr_t vm_addr, void *buf, size_t size,
                            Status &error);

  //------------------------------------------------------------------
  /// Read a NULL terminated string from memory
  ///
  /// This function will read a cache page at a time until a NULL string
  /// terminator is found. It will stop reading if an aligned sequence of NULL
  /// termination \a type_width bytes is not found before reading \a
  /// cstr_max_len bytes.  The results are always guaranteed to be NULL
  /// terminated, and that no more than (max_bytes - type_width) bytes will be
  /// read.
  ///
  /// @param[in] vm_addr
  ///     The virtual load address to start the memory read.
  ///
  /// @param[in] str
  ///     A character buffer containing at least max_bytes.
  ///
  /// @param[in] max_bytes
  ///     The maximum number of bytes to read.
  ///
  /// @param[in] error
  ///     The error status of the read operation.
  ///
  /// @param[in] type_width
  ///     The size of the null terminator (1 to 4 bytes per
  ///     character).  Defaults to 1.
  ///
  /// @return
  ///     The error status or the number of bytes prior to the null terminator.
  //------------------------------------------------------------------
  size_t ReadStringFromMemory(lldb::addr_t vm_addr, char *str, size_t max_bytes,
                              Status &error, size_t type_width = 1);

  //------------------------------------------------------------------
  /// Read a NULL terminated C string from memory
  ///
  /// This function will read a cache page at a time until the NULL
  /// C string terminator is found. It will stop reading if the NULL
  /// termination byte isn't found before reading \a cstr_max_len bytes, and
  /// the results are always guaranteed to be NULL terminated (at most
  /// cstr_max_len - 1 bytes will be read).
  //------------------------------------------------------------------
  size_t ReadCStringFromMemory(lldb::addr_t vm_addr, char *cstr,
                               size_t cstr_max_len, Status &error);

  size_t ReadCStringFromMemory(lldb::addr_t vm_addr, std::string &out_str,
                               Status &error);

  size_t ReadMemoryFromInferior(lldb::addr_t vm_addr, void *buf, size_t size,
                                Status &error);

  //------------------------------------------------------------------
  /// Reads an unsigned integer of the specified byte size from process
  /// memory.
  ///
  /// @param[in] load_addr
  ///     A load address of the integer to read.
  ///
  /// @param[in] byte_size
  ///     The size in byte of the integer to read.
  ///
  /// @param[in] fail_value
  ///     The value to return if we fail to read an integer.
  ///
  /// @param[out] error
  ///     An error that indicates the success or failure of this
  ///     operation. If error indicates success (error.Success()),
  ///     then the value returned can be trusted, otherwise zero
  ///     will be returned.
  ///
  /// @return
  ///     The unsigned integer that was read from the process memory
  ///     space. If the integer was smaller than a uint64_t, any
  ///     unused upper bytes will be zero filled. If the process
  ///     byte order differs from the host byte order, the integer
  ///     value will be appropriately byte swapped into host byte
  ///     order.
  //------------------------------------------------------------------
  uint64_t ReadUnsignedIntegerFromMemory(lldb::addr_t load_addr,
                                         size_t byte_size, uint64_t fail_value,
                                         Status &error);

  int64_t ReadSignedIntegerFromMemory(lldb::addr_t load_addr, size_t byte_size,
                                      int64_t fail_value, Status &error);

  lldb::addr_t ReadPointerFromMemory(lldb::addr_t vm_addr, Status &error);

  bool WritePointerToMemory(lldb::addr_t vm_addr, lldb::addr_t ptr_value,
                            Status &error);

  //------------------------------------------------------------------
  /// Actually do the writing of memory to a process.
  ///
  /// @param[in] vm_addr
  ///     A virtual load address that indicates where to start writing
  ///     memory to.
  ///
  /// @param[in] buf
  ///     A byte buffer that is at least \a size bytes long that
  ///     contains the data to write.
  ///
  /// @param[in] size
  ///     The number of bytes to write.
  ///
  /// @param[out] error
  ///     An error value in case the memory write fails.
  ///
  /// @return
  ///     The number of bytes that were actually written.
  //------------------------------------------------------------------
  virtual size_t DoWriteMemory(lldb::addr_t vm_addr, const void *buf,
                               size_t size, Status &error) {
    error.SetErrorStringWithFormat(
        "error: %s does not support writing to processes",
        GetPluginName().GetCString());
    return 0;
  }

  //------------------------------------------------------------------
  /// Write all or part of a scalar value to memory.
  ///
  /// The value contained in \a scalar will be swapped to match the byte order
  /// of the process that is being debugged. If \a size is less than the size
  /// of scalar, the least significant \a size bytes from scalar will be
  /// written. If \a size is larger than the byte size of scalar, then the
  /// extra space will be padded with zeros and the scalar value will be
  /// placed in the least significant bytes in memory.
  ///
  /// @param[in] vm_addr
  ///     A virtual load address that indicates where to start writing
  ///     memory to.
  ///
  /// @param[in] scalar
  ///     The scalar to write to the debugged process.
  ///
  /// @param[in] size
  ///     This value can be smaller or larger than the scalar value
  ///     itself. If \a size is smaller than the size of \a scalar,
  ///     the least significant bytes in \a scalar will be used. If
  ///     \a size is larger than the byte size of \a scalar, then
  ///     the extra space will be padded with zeros. If \a size is
  ///     set to UINT32_MAX, then the size of \a scalar will be used.
  ///
  /// @param[out] error
  ///     An error value in case the memory write fails.
  ///
  /// @return
  ///     The number of bytes that were actually written.
  //------------------------------------------------------------------
  size_t WriteScalarToMemory(lldb::addr_t vm_addr, const Scalar &scalar,
                             size_t size, Status &error);

  size_t ReadScalarIntegerFromMemory(lldb::addr_t addr, uint32_t byte_size,
                                     bool is_signed, Scalar &scalar,
                                     Status &error);

  //------------------------------------------------------------------
  /// Write memory to a process.
  ///
  /// This function will write memory to the current process's address space
  /// and maintain any traps that might be present due to software
  /// breakpoints.
  ///
  /// This function is not meant to be overridden by Process subclasses, the
  /// subclasses should implement Process::DoWriteMemory (lldb::addr_t,
  /// size_t, void *).
  ///
  /// @param[in] vm_addr
  ///     A virtual load address that indicates where to start writing
  ///     memory to.
  ///
  /// @param[in] buf
  ///     A byte buffer that is at least \a size bytes long that
  ///     contains the data to write.
  ///
  /// @param[in] size
  ///     The number of bytes to write.
  ///
  /// @return
  ///     The number of bytes that were actually written.
  //------------------------------------------------------------------
  // TODO: change this to take an ArrayRef<uint8_t>
  size_t WriteMemory(lldb::addr_t vm_addr, const void *buf, size_t size,
                     Status &error);

  //------------------------------------------------------------------
  /// Actually allocate memory in the process.
  ///
  /// This function will allocate memory in the process's address space.  This
  /// can't rely on the generic function calling mechanism, since that
  /// requires this function.
  ///
  /// @param[in] size
  ///     The size of the allocation requested.
  ///
  /// @return
  ///     The address of the allocated buffer in the process, or
  ///     LLDB_INVALID_ADDRESS if the allocation failed.
  //------------------------------------------------------------------

  virtual lldb::addr_t DoAllocateMemory(size_t size, uint32_t permissions,
                                        Status &error) {
    error.SetErrorStringWithFormat(
        "error: %s does not support allocating in the debug process",
        GetPluginName().GetCString());
    return LLDB_INVALID_ADDRESS;
  }

  virtual Status WriteObjectFile(std::vector<ObjectFile::LoadableData> entries);

  //------------------------------------------------------------------
  /// The public interface to allocating memory in the process.
  ///
  /// This function will allocate memory in the process's address space.  This
  /// can't rely on the generic function calling mechanism, since that
  /// requires this function.
  ///
  /// @param[in] size
  ///     The size of the allocation requested.
  ///
  /// @param[in] permissions
  ///     Or together any of the lldb::Permissions bits.  The permissions on
  ///     a given memory allocation can't be changed after allocation.  Note
  ///     that a block that isn't set writable can still be written on from
  ///     lldb,
  ///     just not by the process itself.
  ///
  /// @param[in,out] error
  ///     An error object to fill in if things go wrong.
  /// @return
  ///     The address of the allocated buffer in the process, or
  ///     LLDB_INVALID_ADDRESS if the allocation failed.
  //------------------------------------------------------------------
  lldb::addr_t AllocateMemory(size_t size, uint32_t permissions, Status &error);

  //------------------------------------------------------------------
  /// The public interface to allocating memory in the process, this also
  /// clears the allocated memory.
  ///
  /// This function will allocate memory in the process's address space.  This
  /// can't rely on the generic function calling mechanism, since that
  /// requires this function.
  ///
  /// @param[in] size
  ///     The size of the allocation requested.
  ///
  /// @param[in] permissions
  ///     Or together any of the lldb::Permissions bits.  The permissions on
  ///     a given memory allocation can't be changed after allocation.  Note
  ///     that a block that isn't set writable can still be written on from
  ///     lldb,
  ///     just not by the process itself.
  ///
  /// @param[in/out] error
  ///     An error object to fill in if things go wrong.
  /// @return
  ///     The address of the allocated buffer in the process, or
  ///     LLDB_INVALID_ADDRESS if the allocation failed.
  //------------------------------------------------------------------

  lldb::addr_t CallocateMemory(size_t size, uint32_t permissions,
                               Status &error);

  //------------------------------------------------------------------
  /// Resolve dynamically loaded indirect functions.
  ///
  /// @param[in] address
  ///     The load address of the indirect function to resolve.
  ///
  /// @param[out] error
  ///     An error value in case the resolve fails.
  ///
  /// @return
  ///     The address of the resolved function.
  ///     LLDB_INVALID_ADDRESS if the resolution failed.
  //------------------------------------------------------------------
  virtual lldb::addr_t ResolveIndirectFunction(const Address *address,
                                               Status &error);

  //------------------------------------------------------------------
  /// Locate the memory region that contains load_addr.
  ///
  /// If load_addr is within the address space the process has mapped
  /// range_info will be filled in with the start and end of that range as
  /// well as the permissions for that range and range_info.GetMapped will
  /// return true.
  ///
  /// If load_addr is outside any mapped region then range_info will have its
  /// start address set to load_addr and the end of the range will indicate
  /// the start of the next mapped range or be set to LLDB_INVALID_ADDRESS if
  /// there are no valid mapped ranges between load_addr and the end of the
  /// process address space.
  ///
  /// GetMemoryRegionInfo will only return an error if it is unimplemented for
  /// the current process.
  ///
  /// @param[in] load_addr
  ///     The load address to query the range_info for.
  ///
  /// @param[out] range_info
  ///     An range_info value containing the details of the range.
  ///
  /// @return
  ///     An error value.
  //------------------------------------------------------------------
  virtual Status GetMemoryRegionInfo(lldb::addr_t load_addr,
                                     MemoryRegionInfo &range_info) {
    Status error;
    error.SetErrorString("Process::GetMemoryRegionInfo() not supported");
    return error;
  }

  //------------------------------------------------------------------
  /// Obtain all the mapped memory regions within this process.
  ///
  /// @param[out] region_list
  ///     A vector to contain MemoryRegionInfo objects for all mapped
  ///     ranges.
  ///
  /// @return
  ///     An error value.
  //------------------------------------------------------------------
  virtual Status
  GetMemoryRegions(lldb_private::MemoryRegionInfos &region_list);

  virtual Status GetWatchpointSupportInfo(uint32_t &num) {
    Status error;
    num = 0;
    error.SetErrorString("Process::GetWatchpointSupportInfo() not supported");
    return error;
  }

  virtual Status GetWatchpointSupportInfo(uint32_t &num, bool &after) {
    Status error;
    num = 0;
    after = true;
    error.SetErrorString("Process::GetWatchpointSupportInfo() not supported");
    return error;
  }

  lldb::ModuleSP ReadModuleFromMemory(const FileSpec &file_spec,
                                      lldb::addr_t header_addr,
                                      size_t size_to_read = 512);

  //------------------------------------------------------------------
  /// Attempt to get the attributes for a region of memory in the process.
  ///
  /// It may be possible for the remote debug server to inspect attributes for
  /// a region of memory in the process, such as whether there is a valid page
  /// of memory at a given address or whether that page is
  /// readable/writable/executable by the process.
  ///
  /// @param[in] load_addr
  ///     The address of interest in the process.
  ///
  /// @param[out] permissions
  ///     If this call returns successfully, this bitmask will have
  ///     its Permissions bits set to indicate whether the region is
  ///     readable/writable/executable.  If this call fails, the
  ///     bitmask values are undefined.
  ///
  /// @return
  ///     Returns true if it was able to determine the attributes of the
  ///     memory region.  False if not.
  //------------------------------------------------------------------
  virtual bool GetLoadAddressPermissions(lldb::addr_t load_addr,
                                         uint32_t &permissions);

  //------------------------------------------------------------------
  /// Determines whether executing JIT-compiled code in this process is
  /// possible.
  ///
  /// @return
  ///     True if execution of JIT code is possible; false otherwise.
  //------------------------------------------------------------------
  bool CanJIT();

  //------------------------------------------------------------------
  /// Sets whether executing JIT-compiled code in this process is possible.
  ///
  /// @param[in] can_jit
  ///     True if execution of JIT code is possible; false otherwise.
  //------------------------------------------------------------------
  void SetCanJIT(bool can_jit);

  //------------------------------------------------------------------
  /// Determines whether executing function calls using the interpreter is
  /// possible for this process.
  ///
  /// @return
  ///     True if possible; false otherwise.
  //------------------------------------------------------------------
  bool CanInterpretFunctionCalls() { return m_can_interpret_function_calls; }

  //------------------------------------------------------------------
  /// Sets whether executing function calls using the interpreter is possible
  /// for this process.
  ///
  /// @param[in] can_interpret_function_calls
  ///     True if possible; false otherwise.
  //------------------------------------------------------------------
  void SetCanInterpretFunctionCalls(bool can_interpret_function_calls) {
    m_can_interpret_function_calls = can_interpret_function_calls;
  }

  //------------------------------------------------------------------
  /// Sets whether executing code in this process is possible. This could be
  /// either through JIT or interpreting.
  ///
  /// @param[in] can_run_code
  ///     True if execution of code is possible; false otherwise.
  //------------------------------------------------------------------
  void SetCanRunCode(bool can_run_code);

  //------------------------------------------------------------------
  /// Actually deallocate memory in the process.
  ///
  /// This function will deallocate memory in the process's address space that
  /// was allocated with AllocateMemory.
  ///
  /// @param[in] ptr
  ///     A return value from AllocateMemory, pointing to the memory you
  ///     want to deallocate.
  ///
  /// @return
  ///     \btrue if the memory was deallocated, \bfalse otherwise.
  //------------------------------------------------------------------
  virtual Status DoDeallocateMemory(lldb::addr_t ptr) {
    Status error;
    error.SetErrorStringWithFormat(
        "error: %s does not support deallocating in the debug process",
        GetPluginName().GetCString());
    return error;
  }

  //------------------------------------------------------------------
  /// The public interface to deallocating memory in the process.
  ///
  /// This function will deallocate memory in the process's address space that
  /// was allocated with AllocateMemory.
  ///
  /// @param[in] ptr
  ///     A return value from AllocateMemory, pointing to the memory you
  ///     want to deallocate.
  ///
  /// @return
  ///     \btrue if the memory was deallocated, \bfalse otherwise.
  //------------------------------------------------------------------
  Status DeallocateMemory(lldb::addr_t ptr);

  //------------------------------------------------------------------
  /// Get any available STDOUT.
  ///
  /// Calling this method is a valid operation only if all of the following
  /// conditions are true: 1) The process was launched, and not attached to.
  /// 2) The process was not launched with eLaunchFlagDisableSTDIO. 3) The
  /// process was launched without supplying a valid file path
  ///    for STDOUT.
  ///
  /// Note that the implementation will probably need to start a read thread
  /// in the background to make sure that the pipe is drained and the STDOUT
  /// buffered appropriately, to prevent the process from deadlocking trying
  /// to write to a full buffer.
  ///
  /// Events will be queued indicating that there is STDOUT available that can
  /// be retrieved using this function.
  ///
  /// @param[out] buf
  ///     A buffer that will receive any STDOUT bytes that are
  ///     currently available.
  ///
  /// @param[in] buf_size
  ///     The size in bytes for the buffer \a buf.
  ///
  /// @return
  ///     The number of bytes written into \a buf. If this value is
  ///     equal to \a buf_size, another call to this function should
  ///     be made to retrieve more STDOUT data.
  //------------------------------------------------------------------
  virtual size_t GetSTDOUT(char *buf, size_t buf_size, Status &error);

  //------------------------------------------------------------------
  /// Get any available STDERR.
  ///
  /// Calling this method is a valid operation only if all of the following
  /// conditions are true: 1) The process was launched, and not attached to.
  /// 2) The process was not launched with eLaunchFlagDisableSTDIO. 3) The
  /// process was launched without supplying a valid file path
  ///    for STDERR.
  ///
  /// Note that the implementation will probably need to start a read thread
  /// in the background to make sure that the pipe is drained and the STDERR
  /// buffered appropriately, to prevent the process from deadlocking trying
  /// to write to a full buffer.
  ///
  /// Events will be queued indicating that there is STDERR available that can
  /// be retrieved using this function.
  ///
  /// @param[in] buf
  ///     A buffer that will receive any STDERR bytes that are
  ///     currently available.
  ///
  /// @param[out] buf_size
  ///     The size in bytes for the buffer \a buf.
  ///
  /// @return
  ///     The number of bytes written into \a buf. If this value is
  ///     equal to \a buf_size, another call to this function should
  ///     be made to retrieve more STDERR data.
  //------------------------------------------------------------------
  virtual size_t GetSTDERR(char *buf, size_t buf_size, Status &error);

  //------------------------------------------------------------------
  /// Puts data into this process's STDIN.
  ///
  /// Calling this method is a valid operation only if all of the following
  /// conditions are true: 1) The process was launched, and not attached to.
  /// 2) The process was not launched with eLaunchFlagDisableSTDIO. 3) The
  /// process was launched without supplying a valid file path
  ///    for STDIN.
  ///
  /// @param[in] buf
  ///     A buffer that contains the data to write to the process's STDIN.
  ///
  /// @param[in] buf_size
  ///     The size in bytes for the buffer \a buf.
  ///
  /// @return
  ///     The number of bytes written into \a buf. If this value is
  ///     less than \a buf_size, another call to this function should
  ///     be made to write the rest of the data.
  //------------------------------------------------------------------
  virtual size_t PutSTDIN(const char *buf, size_t buf_size, Status &error) {
    error.SetErrorString("stdin unsupported");
    return 0;
  }

  //------------------------------------------------------------------
  /// Get any available profile data.
  ///
  /// @param[out] buf
  ///     A buffer that will receive any profile data bytes that are
  ///     currently available.
  ///
  /// @param[out] buf_size
  ///     The size in bytes for the buffer \a buf.
  ///
  /// @return
  ///     The number of bytes written into \a buf. If this value is
  ///     equal to \a buf_size, another call to this function should
  ///     be made to retrieve more profile data.
  //------------------------------------------------------------------
  virtual size_t GetAsyncProfileData(char *buf, size_t buf_size, Status &error);

  //----------------------------------------------------------------------
  // Process Breakpoints
  //----------------------------------------------------------------------
  size_t GetSoftwareBreakpointTrapOpcode(BreakpointSite *bp_site);

  virtual Status EnableBreakpointSite(BreakpointSite *bp_site) {
    Status error;
    error.SetErrorStringWithFormat(
        "error: %s does not support enabling breakpoints",
        GetPluginName().GetCString());
    return error;
  }

  virtual Status DisableBreakpointSite(BreakpointSite *bp_site) {
    Status error;
    error.SetErrorStringWithFormat(
        "error: %s does not support disabling breakpoints",
        GetPluginName().GetCString());
    return error;
  }

  // This is implemented completely using the lldb::Process API. Subclasses
  // don't need to implement this function unless the standard flow of read
  // existing opcode, write breakpoint opcode, verify breakpoint opcode doesn't
  // work for a specific process plug-in.
  virtual Status EnableSoftwareBreakpoint(BreakpointSite *bp_site);

  // This is implemented completely using the lldb::Process API. Subclasses
  // don't need to implement this function unless the standard flow of
  // restoring original opcode in memory and verifying the restored opcode
  // doesn't work for a specific process plug-in.
  virtual Status DisableSoftwareBreakpoint(BreakpointSite *bp_site);

  BreakpointSiteList &GetBreakpointSiteList();

  const BreakpointSiteList &GetBreakpointSiteList() const;

  void DisableAllBreakpointSites();

  Status ClearBreakpointSiteByID(lldb::user_id_t break_id);

  lldb::break_id_t CreateBreakpointSite(const lldb::BreakpointLocationSP &owner,
                                        bool use_hardware);

  Status DisableBreakpointSiteByID(lldb::user_id_t break_id);

  Status EnableBreakpointSiteByID(lldb::user_id_t break_id);

  // BreakpointLocations use RemoveOwnerFromBreakpointSite to remove themselves
  // from the owner's list of this breakpoint sites.
  void RemoveOwnerFromBreakpointSite(lldb::user_id_t owner_id,
                                     lldb::user_id_t owner_loc_id,
                                     lldb::BreakpointSiteSP &bp_site_sp);

  //----------------------------------------------------------------------
  // Process Watchpoints (optional)
  //----------------------------------------------------------------------
  virtual Status EnableWatchpoint(Watchpoint *wp, bool notify = true);

  virtual Status DisableWatchpoint(Watchpoint *wp, bool notify = true);

  //------------------------------------------------------------------
  // Thread Queries
  //------------------------------------------------------------------
  virtual bool UpdateThreadList(ThreadList &old_thread_list,
                                ThreadList &new_thread_list) = 0;

  void UpdateThreadListIfNeeded();

  ThreadList &GetThreadList() { return m_thread_list; }

  // When ExtendedBacktraces are requested, the HistoryThreads that are created
  // need an owner -- they're saved here in the Process.  The threads in this
  // list are not iterated over - driver programs need to request the extended
  // backtrace calls starting from a root concrete thread one by one.
  ThreadList &GetExtendedThreadList() { return m_extended_thread_list; }

  ThreadList::ThreadIterable Threads() { return m_thread_list.Threads(); }

  uint32_t GetNextThreadIndexID(uint64_t thread_id);

  lldb::ThreadSP CreateOSPluginThread(lldb::tid_t tid, lldb::addr_t context);

  // Returns true if an index id has been assigned to a thread.
  bool HasAssignedIndexIDToThread(uint64_t sb_thread_id);

  // Given a thread_id, it will assign a more reasonable index id for display
  // to the user. If the thread_id has previously been assigned, the same index
  // id will be used.
  uint32_t AssignIndexIDToThread(uint64_t thread_id);

  //------------------------------------------------------------------
  // Queue Queries
  //------------------------------------------------------------------

  void UpdateQueueListIfNeeded();

  QueueList &GetQueueList() {
    UpdateQueueListIfNeeded();
    return m_queue_list;
  }

  QueueList::QueueIterable Queues() {
    UpdateQueueListIfNeeded();
    return m_queue_list.Queues();
  }

  //------------------------------------------------------------------
  // Event Handling
  //------------------------------------------------------------------
  lldb::StateType GetNextEvent(lldb::EventSP &event_sp);

  // Returns the process state when it is stopped. If specified, event_sp_ptr
  // is set to the event which triggered the stop. If wait_always = false, and
  // the process is already stopped, this function returns immediately. If the
  // process is hijacked and use_run_lock is true (the default), then this
  // function releases the run lock after the stop. Setting use_run_lock to
  // false will avoid this behavior.
  lldb::StateType
  WaitForProcessToStop(const Timeout<std::micro> &timeout,
                       lldb::EventSP *event_sp_ptr = nullptr,
                       bool wait_always = true,
                       lldb::ListenerSP hijack_listener = lldb::ListenerSP(),
                       Stream *stream = nullptr, bool use_run_lock = true);

  uint32_t GetIOHandlerID() const { return m_iohandler_sync.GetValue(); }

  //--------------------------------------------------------------------------------------
  /// Waits for the process state to be running within a given msec timeout.
  ///
  /// The main purpose of this is to implement an interlock waiting for
  /// HandlePrivateEvent to push an IOHandler.
  ///
  /// @param[in] timeout
  ///     The maximum time length to wait for the process to transition to the
  ///     eStateRunning state.
  //--------------------------------------------------------------------------------------
  void SyncIOHandler(uint32_t iohandler_id, const Timeout<std::micro> &timeout);

  lldb::StateType GetStateChangedEvents(
      lldb::EventSP &event_sp, const Timeout<std::micro> &timeout,
      lldb::ListenerSP
          hijack_listener); // Pass an empty ListenerSP to use builtin listener

  //--------------------------------------------------------------------------------------
  /// Centralize the code that handles and prints descriptions for process
  /// state changes.
  ///
  /// @param[in] event_sp
  ///     The process state changed event
  ///
  /// @param[in] stream
  ///     The output stream to get the state change description
  ///
  /// @param[in,out] pop_process_io_handler
  ///     If this value comes in set to \b true, then pop the Process IOHandler
  ///     if needed.
  ///     Else this variable will be set to \b true or \b false to indicate if
  ///     the process
  ///     needs to have its process IOHandler popped.
  ///
  /// @param[out] pop_command_interpreter
  ///     This variable will be set to \b true or \b false ot indicate if the
  ///     process needs
  ///     to have its command interpreter popped.
  ///
  /// @return
  ///     \b true if the event describes a process state changed event, \b false
  ///     otherwise.
  //--------------------------------------------------------------------------------------
  static bool HandleProcessStateChangedEvent(const lldb::EventSP &event_sp,
                                             Stream *stream,
                                             bool &pop_process_io_handler,
                                             bool &pop_command_interpreter);

  Event *PeekAtStateChangedEvents();

  class ProcessEventHijacker {
  public:
    ProcessEventHijacker(Process &process, lldb::ListenerSP listener_sp)
        : m_process(process) {
      m_process.HijackProcessEvents(listener_sp);
    }

    ~ProcessEventHijacker() { m_process.RestoreProcessEvents(); }

  private:
    Process &m_process;
  };

  friend class ProcessEventHijacker;
  friend class ProcessProperties;
  //------------------------------------------------------------------
  /// If you need to ensure that you and only you will hear about some public
  /// event, then make a new listener, set to listen to process events, and
  /// then call this with that listener.  Then you will have to wait on that
  /// listener explicitly for events (rather than using the GetNextEvent &
  /// WaitFor* calls above.  Be sure to call RestoreProcessEvents when you are
  /// done.
  ///
  /// @param[in] listener
  ///     This is the new listener to whom all process events will be delivered.
  ///
  /// @return
  ///     Returns \b true if the new listener could be installed,
  ///     \b false otherwise.
  //------------------------------------------------------------------
  bool HijackProcessEvents(lldb::ListenerSP listener_sp);

  //------------------------------------------------------------------
  /// Restores the process event broadcasting to its normal state.
  ///
  //------------------------------------------------------------------
  void RestoreProcessEvents();

  const lldb::ABISP &GetABI();

  OperatingSystem *GetOperatingSystem() { return m_os_up.get(); }

  std::vector<LanguageRuntime *>
  GetLanguageRuntimes(bool retry_if_null = true);

  LanguageRuntime *GetLanguageRuntime(lldb::LanguageType language,
                                      bool retry_if_null = true);

  bool IsPossibleDynamicValue(ValueObject &in_value);

  bool IsRunning() const;

  DynamicCheckerFunctions *GetDynamicCheckers() {
    return m_dynamic_checkers_up.get();
  }

  void SetDynamicCheckers(DynamicCheckerFunctions *dynamic_checkers);

  //------------------------------------------------------------------
  /// Call this to set the lldb in the mode where it breaks on new thread
  /// creations, and then auto-restarts.  This is useful when you are trying
  /// to run only one thread, but either that thread or the kernel is creating
  /// new threads in the process.  If you stop when the thread is created, you
  /// can immediately suspend it, and keep executing only the one thread you
  /// intend.
  ///
  /// @return
  ///     Returns \b true if we were able to start up the notification
  ///     \b false otherwise.
  //------------------------------------------------------------------
  virtual bool StartNoticingNewThreads() { return true; }

  //------------------------------------------------------------------
  /// Call this to turn off the stop & notice new threads mode.
  ///
  /// @return
  ///     Returns \b true if we were able to start up the notification
  ///     \b false otherwise.
  //------------------------------------------------------------------
  virtual bool StopNoticingNewThreads() { return true; }

  void SetRunningUserExpression(bool on);
  void SetRunningUtilityFunction(bool on);

  //------------------------------------------------------------------
  // lldb::ExecutionContextScope pure virtual functions
  //------------------------------------------------------------------
  lldb::TargetSP CalculateTarget() override;

  lldb::ProcessSP CalculateProcess() override { return shared_from_this(); }

  lldb::ThreadSP CalculateThread() override { return lldb::ThreadSP(); }

  lldb::StackFrameSP CalculateStackFrame() override {
    return lldb::StackFrameSP();
  }

  void CalculateExecutionContext(ExecutionContext &exe_ctx) override;

  void SetSTDIOFileDescriptor(int file_descriptor);

  //------------------------------------------------------------------
  // Add a permanent region of memory that should never be read or written to.
  // This can be used to ensure that memory reads or writes to certain areas of
  // memory never end up being sent to the DoReadMemory or DoWriteMemory
  // functions which can improve performance.
  //------------------------------------------------------------------
  void AddInvalidMemoryRegion(const LoadRange &region);

  //------------------------------------------------------------------
  // Remove a permanent region of memory that should never be read or written
  // to that was previously added with AddInvalidMemoryRegion.
  //------------------------------------------------------------------
  bool RemoveInvalidMemoryRange(const LoadRange &region);

  //------------------------------------------------------------------
  // If the setup code of a thread plan needs to do work that might involve
  // calling a function in the target, it should not do that work directly in
  // one of the thread plan functions (DidPush/WillResume) because such work
  // needs to be handled carefully.  Instead, put that work in a
  // PreResumeAction callback, and register it with the process.  It will get
  // done before the actual "DoResume" gets called.
  //------------------------------------------------------------------

  typedef bool(PreResumeActionCallback)(void *);

  void AddPreResumeAction(PreResumeActionCallback callback, void *baton);

  bool RunPreResumeActions();

  void ClearPreResumeActions();

  void ClearPreResumeAction(PreResumeActionCallback callback, void *baton);

  ProcessRunLock &GetRunLock();

  virtual Status SendEventData(const char *data) {
    Status return_error("Sending an event is not supported for this process.");
    return return_error;
  }

  lldb::ThreadCollectionSP GetHistoryThreads(lldb::addr_t addr);

  lldb::InstrumentationRuntimeSP
  GetInstrumentationRuntime(lldb::InstrumentationRuntimeType type);

  //------------------------------------------------------------------
  /// Try to fetch the module specification for a module with the given file
  /// name and architecture. Process sub-classes have to override this method
  /// if they support platforms where the Platform object can't get the module
  /// spec for all module.
  ///
  /// @param[in] module_file_spec
  ///     The file name of the module to get specification for.
  ///
  /// @param[in] arch
  ///     The architecture of the module to get specification for.
  ///
  /// @param[out] module_spec
  ///     The fetched module specification if the return value is
  ///     \b true, unchanged otherwise.
  ///
  /// @return
  ///     Returns \b true if the module spec fetched successfully,
  ///     \b false otherwise.
  //------------------------------------------------------------------
  virtual bool GetModuleSpec(const FileSpec &module_file_spec,
                             const ArchSpec &arch, ModuleSpec &module_spec);

  virtual void PrefetchModuleSpecs(llvm::ArrayRef<FileSpec> module_file_specs,
                                   const llvm::Triple &triple) {}

  //------------------------------------------------------------------
  /// Try to find the load address of a file.
  /// The load address is defined as the address of the first memory region
  /// what contains data mapped from the specified file.
  ///
  /// @param[in] file
  ///     The name of the file whose load address we are looking for
  ///
  /// @param[out] is_loaded
  ///     \b True if the file is loaded into the memory and false
  ///     otherwise.
  ///
  /// @param[out] load_addr
  ///     The load address of the file if it is loaded into the
  ///     processes address space, LLDB_INVALID_ADDRESS otherwise.
  //------------------------------------------------------------------
  virtual Status GetFileLoadAddress(const FileSpec &file, bool &is_loaded,
                                    lldb::addr_t &load_addr) {
    return Status("Not supported");
  }

  size_t AddImageToken(lldb::addr_t image_ptr);

  lldb::addr_t GetImagePtrFromToken(size_t token) const;

  void ResetImageToken(size_t token);

  //------------------------------------------------------------------
  /// Find the next branch instruction to set a breakpoint on
  ///
  /// When instruction stepping through a source line, instead of stepping
  /// through each instruction, we can put a breakpoint on the next branch
  /// instruction (within the range of instructions we are stepping through)
  /// and continue the process to there, yielding significant performance
  /// benefits over instruction stepping.
  ///
  /// @param[in] default_stop_addr
  ///     The address of the instruction where lldb would put a
  ///     breakpoint normally.
  ///
  /// @param[in] range_bounds
  ///     The range which the breakpoint must be contained within.
  ///     Typically a source line.
  ///
  /// @return
  ///     The address of the next branch instruction, or the end of
  ///     the range provided in range_bounds.  If there are any
  ///     problems with the disassembly or getting the instructions,
  ///     the original default_stop_addr will be returned.
  //------------------------------------------------------------------
  Address AdvanceAddressToNextBranchInstruction(Address default_stop_addr,
                                                AddressRange range_bounds);

  //------------------------------------------------------------------
  /// Configure asynchronous structured data feature.
  ///
  /// Each Process type that supports using an asynchronous StructuredData
  /// feature should implement this to enable/disable/configure the feature.
  /// The default implementation here will always return an error indiciating
  /// the feature is unsupported.
  ///
  /// StructuredDataPlugin implementations will call this to configure a
  /// feature that has been reported as being supported.
  ///
  /// @param[in] type_name
  ///     The StructuredData type name as previously discovered by
  ///     the Process-derived instance.
  ///
  /// @param[in] config
  ///     Configuration data for the feature being enabled.  This config
  ///     data, which may be null, will be passed along to the feature
  ///     to process.  The feature will dictate whether this is a dictionary,
  ///     an array or some other object.  If the feature needs to be
  ///     set up properly before it can be enabled, then the config should
  ///     also take an enable/disable flag.
  ///
  /// @return
  ///     Returns the result of attempting to configure the feature.
  //------------------------------------------------------------------
  virtual Status
  ConfigureStructuredData(ConstString type_name,
                          const StructuredData::ObjectSP &config_sp);

  //------------------------------------------------------------------
  /// Broadcasts the given structured data object from the given plugin.
  ///
  /// StructuredDataPlugin instances can use this to optionally broadcast any
  /// of their data if they want to make it available for clients.  The data
  /// will come in on the structured data event bit
  /// (eBroadcastBitStructuredData).
  ///
  /// @param[in] object_sp
  ///     The structured data object to broadcast.
  ///
  /// @param[in] plugin_sp
  ///     The plugin that will be reported in the event's plugin
  ///     parameter.
  //------------------------------------------------------------------
  void BroadcastStructuredData(const StructuredData::ObjectSP &object_sp,
                               const lldb::StructuredDataPluginSP &plugin_sp);

  //------------------------------------------------------------------
  /// Returns the StructuredDataPlugin associated with a given type name, if
  /// there is one.
  ///
  /// There will only be a plugin for a given StructuredDataType if the
  /// debugged process monitor claims that the feature is supported. This is
  /// one way to tell whether a feature is available.
  ///
  /// @return
  ///     The plugin if one is available for the specified feature;
  ///     otherwise, returns an empty shared pointer.
  //------------------------------------------------------------------
  lldb::StructuredDataPluginSP
  GetStructuredDataPlugin(ConstString type_name) const;

  //------------------------------------------------------------------
  /// Starts tracing with the configuration provided in options. To enable
  /// tracing on the complete process the thread_id in the options should be
  /// set to LLDB_INVALID_THREAD_ID. The API returns a user_id which is needed
  /// by other API's that manipulate the trace instance. The handling of
  /// erroneous or unsupported configuration is left to the trace technology
  /// implementations in the server, as they could be returned as an error, or
  /// rounded to a valid configuration to start tracing. In the later case the
  /// GetTraceConfig should supply the actual used trace configuration.
  //------------------------------------------------------------------
  virtual lldb::user_id_t StartTrace(const TraceOptions &options,
                                     Status &error) {
    error.SetErrorString("Not implemented");
    return LLDB_INVALID_UID;
  }

  //------------------------------------------------------------------
  /// Stops the tracing instance leading to deletion of the trace data. The
  /// tracing instance is identified by the user_id which is obtained when
  /// tracing was started from the StartTrace. In case tracing of the complete
  /// process needs to be stopped the thread_id should be set to
  /// LLDB_INVALID_THREAD_ID. In the other case that tracing on an individual
  /// thread needs to be stopped a thread_id can be supplied.
  //------------------------------------------------------------------
  virtual Status StopTrace(lldb::user_id_t uid, lldb::tid_t thread_id) {
    return Status("Not implemented");
  }

  //------------------------------------------------------------------
  /// Provides the trace data as raw bytes. A buffer needs to be supplied to
  /// copy the trace data. The exact behavior of this API may vary across
  /// trace technology, as some may support partial reading of the trace data
  /// from a specified offset while some may not. The thread_id should be used
  /// to select a particular thread for trace extraction.
  //------------------------------------------------------------------
  virtual Status GetData(lldb::user_id_t uid, lldb::tid_t thread_id,
                         llvm::MutableArrayRef<uint8_t> &buffer,
                         size_t offset = 0) {
    return Status("Not implemented");
  }

  //------------------------------------------------------------------
  /// Similar API as above except for obtaining meta data
  //------------------------------------------------------------------
  virtual Status GetMetaData(lldb::user_id_t uid, lldb::tid_t thread_id,
                             llvm::MutableArrayRef<uint8_t> &buffer,
                             size_t offset = 0) {
    return Status("Not implemented");
  }

  //------------------------------------------------------------------
  /// API to obtain the trace configuration used by a trace instance.
  /// Configurations that may be specific to some trace technology should be
  /// stored in the custom parameters. The options are transported to the
  /// server, which shall interpret accordingly. The thread_id can be
  /// specified in the options to obtain the configuration used by a specific
  /// thread. The thread_id specified should also match the uid otherwise an
  /// error will be returned.
  //------------------------------------------------------------------
  virtual Status GetTraceConfig(lldb::user_id_t uid, TraceOptions &options) {
    return Status("Not implemented");
  }

protected:
  void SetState(lldb::EventSP &event_sp);

  lldb::StateType GetPrivateState();

  //------------------------------------------------------------------
  /// The "private" side of resuming a process.  This doesn't alter the state
  /// of m_run_lock, but just causes the process to resume.
  ///
  /// @return
  ///     An Status object describing the success or failure of the resume.
  //------------------------------------------------------------------
  Status PrivateResume();

  //------------------------------------------------------------------
  // Called internally
  //------------------------------------------------------------------
  void CompleteAttach();

  //------------------------------------------------------------------
  /// Print a user-visible warning one time per Process
  ///
  /// A facility for printing a warning to the user once per repeat_key.
  ///
  /// warning_type is from the Process::Warnings enums. repeat_key is a
  /// pointer value that will be used to ensure that the warning message is
  /// not printed multiple times.  For instance, with a warning about a
  /// function being optimized, you can pass the CompileUnit pointer to have
  /// the warning issued for only the first function in a CU, or the Function
  /// pointer to have it issued once for every function, or a Module pointer
  /// to have it issued once per Module.
  ///
  /// Classes outside Process should call a specific PrintWarning method so
  /// that the warning strings are all centralized in Process, instead of
  /// calling PrintWarning() directly.
  ///
  /// @param [in] warning_type
  ///     One of the types defined in Process::Warnings.
  ///
  /// @param [in] repeat_key
  ///     A pointer value used to ensure that the warning is only printed once.
  ///     May be nullptr, indicating that the warning is printed unconditionally
  ///     every time.
  ///
  /// @param [in] fmt
  ///     printf style format string
  //------------------------------------------------------------------
  void PrintWarning(uint64_t warning_type, const void *repeat_key,
                    const char *fmt, ...) __attribute__((format(printf, 4, 5)));

  //------------------------------------------------------------------
  // NextEventAction provides a way to register an action on the next event
  // that is delivered to this process.  There is currently only one next event
  // action allowed in the process at one time.  If a new "NextEventAction" is
  // added while one is already present, the old action will be discarded (with
  // HandleBeingUnshipped called after it is discarded.)
  //
  // If you want to resume the process as a result of a resume action, call
  // RequestResume, don't call Resume directly.
  //------------------------------------------------------------------
  class NextEventAction {
  public:
    typedef enum EventActionResult {
      eEventActionSuccess,
      eEventActionRetry,
      eEventActionExit
    } EventActionResult;

    NextEventAction(Process *process) : m_process(process) {}

    virtual ~NextEventAction() = default;

    virtual EventActionResult PerformAction(lldb::EventSP &event_sp) = 0;
    virtual void HandleBeingUnshipped() {}
    virtual EventActionResult HandleBeingInterrupted() = 0;
    virtual const char *GetExitString() = 0;
    void RequestResume() { m_process->m_resume_requested = true; }

  protected:
    Process *m_process;
  };

  void SetNextEventAction(Process::NextEventAction *next_event_action) {
    if (m_next_event_action_up.get())
      m_next_event_action_up->HandleBeingUnshipped();

    m_next_event_action_up.reset(next_event_action);
  }

  // This is the completer for Attaching:
  class AttachCompletionHandler : public NextEventAction {
  public:
    AttachCompletionHandler(Process *process, uint32_t exec_count);

    ~AttachCompletionHandler() override = default;

    EventActionResult PerformAction(lldb::EventSP &event_sp) override;
    EventActionResult HandleBeingInterrupted() override;
    const char *GetExitString() override;

  private:
    uint32_t m_exec_count;
    std::string m_exit_string;
  };

  bool PrivateStateThreadIsValid() const {
    lldb::StateType state = m_private_state.GetValue();
    return state != lldb::eStateInvalid && state != lldb::eStateDetached &&
           state != lldb::eStateExited && m_private_state_thread.IsJoinable();
  }

  void ForceNextEventDelivery() { m_force_next_event_delivery = true; }

  //------------------------------------------------------------------
  /// Loads any plugins associated with asynchronous structured data and maps
  /// the relevant supported type name to the plugin.
  ///
  /// Processes can receive asynchronous structured data from the process
  /// monitor.  This method will load and map any structured data plugins that
  /// support the given set of supported type names. Later, if any of these
  /// features are enabled, the process monitor is free to generate
  /// asynchronous structured data.  The data must come in as a single \b
  /// StructuredData::Dictionary.  That dictionary must have a string field
  /// named 'type', with a value that equals the relevant type name string
  /// (one of the values in \b supported_type_names).
  ///
  /// @param[in] supported_type_names
  ///     An array of zero or more type names.  Each must be unique.
  ///     For each entry in the list, a StructuredDataPlugin will be
  ///     searched for that supports the structured data type name.
  //------------------------------------------------------------------
  void MapSupportedStructuredDataPlugins(
      const StructuredData::Array &supported_type_names);

  //------------------------------------------------------------------
  /// Route the incoming structured data dictionary to the right plugin.
  ///
  /// The incoming structured data must be a dictionary, and it must have a
  /// key named 'type' that stores a string value.  The string value must be
  /// the name of the structured data feature that knows how to handle it.
  ///
  /// @param[in] object_sp
  ///     When non-null and pointing to a dictionary, the 'type'
  ///     key's string value is used to look up the plugin that
  ///     was registered for that structured data type.  It then
  ///     calls the following method on the StructuredDataPlugin
  ///     instance:
  ///
  ///     virtual void
  ///     HandleArrivalOfStructuredData(Process &process,
  ///                                   ConstString type_name,
  ///                                   const StructuredData::ObjectSP
  ///                                   &object_sp)
  ///
  /// @return
  ///     True if the structured data was routed to a plugin; otherwise,
  ///     false.
  //------------------------------------------------------------------
  bool RouteAsyncStructuredData(const StructuredData::ObjectSP object_sp);

  //------------------------------------------------------------------
  // Type definitions
  //------------------------------------------------------------------
  typedef std::map<lldb::LanguageType, lldb::LanguageRuntimeSP>
      LanguageRuntimeCollection;
  typedef std::unordered_set<const void *> WarningsPointerSet;
  typedef std::map<uint64_t, WarningsPointerSet> WarningsCollection;

  struct PreResumeCallbackAndBaton {
    bool (*callback)(void *);
    void *baton;
    PreResumeCallbackAndBaton(PreResumeActionCallback in_callback,
                              void *in_baton)
        : callback(in_callback), baton(in_baton) {}
    bool operator== (const PreResumeCallbackAndBaton &rhs) {
      return callback == rhs.callback && baton == rhs.baton;
    }
  };

  using StructuredDataPluginMap =
      std::map<ConstString, lldb::StructuredDataPluginSP>;

  //------------------------------------------------------------------
  // Member variables
  //------------------------------------------------------------------
  std::weak_ptr<Target> m_target_wp; ///< The target that owns this process.
  ThreadSafeValue<lldb::StateType> m_public_state;
  ThreadSafeValue<lldb::StateType>
      m_private_state;                     // The actual state of our process
  Broadcaster m_private_state_broadcaster; // This broadcaster feeds state
                                           // changed events into the private
                                           // state thread's listener.
  Broadcaster m_private_state_control_broadcaster; // This is the control
                                                   // broadcaster, used to
                                                   // pause, resume & stop the
                                                   // private state thread.
  lldb::ListenerSP m_private_state_listener_sp; // This is the listener for the
                                                // private state thread.
  HostThread m_private_state_thread; ///< Thread ID for the thread that watches
                                     ///internal state events
  ProcessModID m_mod_id; ///< Tracks the state of the process over stops and
                         ///other alterations.
  uint32_t m_process_unique_id; ///< Each lldb_private::Process class that is
                                ///created gets a unique integer ID that
                                ///increments with each new instance
  uint32_t m_thread_index_id;   ///< Each thread is created with a 1 based index
                                ///that won't get re-used.
  std::map<uint64_t, uint32_t> m_thread_id_to_index_id_map;
  int m_exit_status; ///< The exit status of the process, or -1 if not set.
  std::string m_exit_string; ///< A textual description of why a process exited.
  std::mutex m_exit_status_mutex; ///< Mutex so m_exit_status m_exit_string can
                                  ///be safely accessed from multiple threads
  std::recursive_mutex m_thread_mutex;
  ThreadList m_thread_list_real; ///< The threads for this process as are known
                                 ///to the protocol we are debugging with
  ThreadList m_thread_list; ///< The threads for this process as the user will
                            ///see them. This is usually the same as
  ///< m_thread_list_real, but might be different if there is an OS plug-in
  ///creating memory threads
  ThreadList m_extended_thread_list; ///< Owner for extended threads that may be
                                     ///generated, cleared on natural stops
  uint32_t m_extended_thread_stop_id; ///< The natural stop id when
                                      ///extended_thread_list was last updated
  QueueList
      m_queue_list; ///< The list of libdispatch queues at a given stop point
  uint32_t m_queue_list_stop_id; ///< The natural stop id when queue list was
                                 ///last fetched
  std::vector<Notifications> m_notifications; ///< The list of notifications
                                              ///that this process can deliver.
  std::vector<lldb::addr_t> m_image_tokens;
  lldb::ListenerSP m_listener_sp; ///< Shared pointer to the listener used for
                                  ///public events.  Can not be empty.
  BreakpointSiteList m_breakpoint_site_list; ///< This is the list of breakpoint
                                             ///locations we intend to insert in
                                             ///the target.
  lldb::DynamicLoaderUP m_dyld_up;
  lldb::JITLoaderListUP m_jit_loaders_up;
  lldb::DynamicCheckerFunctionsUP m_dynamic_checkers_up; ///< The functions used
                                                         /// by the expression
                                                         /// parser to validate
                                                         /// data that
                                                         /// expressions use.
  lldb::OperatingSystemUP m_os_up;
  lldb::SystemRuntimeUP m_system_runtime_up;
  lldb::UnixSignalsSP
      m_unix_signals_sp; /// This is the current signal set for this process.
  lldb::ABISP m_abi_sp;
  lldb::IOHandlerSP m_process_input_reader;
  Communication m_stdio_communication;
  std::recursive_mutex m_stdio_communication_mutex;
  bool m_stdin_forward; /// Remember if stdin must be forwarded to remote debug
                        /// server
  std::string m_stdout_data;
  std::string m_stderr_data;
  std::recursive_mutex m_profile_data_comm_mutex;
  std::vector<std::string> m_profile_data;
  Predicate<uint32_t> m_iohandler_sync;
  MemoryCache m_memory_cache;
  AllocatedMemoryCache m_allocated_memory_cache;
  bool m_should_detach; /// Should we detach if the process object goes away
                        /// with an explicit call to Kill or Detach?
  LanguageRuntimeCollection m_language_runtimes;
  std::recursive_mutex m_language_runtimes_mutex;
  InstrumentationRuntimeCollection m_instrumentation_runtimes;
  std::unique_ptr<NextEventAction> m_next_event_action_up;
  std::vector<PreResumeCallbackAndBaton> m_pre_resume_actions;
  ProcessRunLock m_public_run_lock;
  ProcessRunLock m_private_run_lock;
  bool m_currently_handling_do_on_removals;
  bool m_resume_requested; // If m_currently_handling_event or
                           // m_currently_handling_do_on_removals are true,
                           // Resume will only request a resume, using this
                           // flag to check.
  bool m_finalizing; // This is set at the beginning of Process::Finalize() to
                     // stop functions from looking up or creating things
                     // during a finalize call
  bool m_finalize_called; // This is set at the end of Process::Finalize()
  bool m_clear_thread_plans_on_stop;
  bool m_force_next_event_delivery;
  bool m_destroy_in_process;
  bool m_destroy_complete;
  lldb::StateType m_last_broadcast_state; /// This helps with the Public event
                                          /// coalescing in
                                          /// ShouldBroadcastEvent.
  std::map<lldb::addr_t, lldb::addr_t> m_resolved_indirect_addresses;
  bool m_can_interpret_function_calls;  // Some targets, e.g the OSX kernel,
                                        // don't support the ability to modify
                                        // the stack.
  WarningsCollection m_warnings_issued; // A set of object pointers which have
                                        // already had warnings printed
  std::mutex m_run_thread_plan_lock;
  StructuredDataPluginMap m_structured_data_plugin_map;

  enum { eCanJITDontKnow = 0, eCanJITYes, eCanJITNo } m_can_jit;
  
  std::unique_ptr<UtilityFunction> m_dlopen_utility_func_up;
  std::once_flag m_dlopen_utility_func_flag_once;

  size_t RemoveBreakpointOpcodesFromBuffer(lldb::addr_t addr, size_t size,
                                           uint8_t *buf) const;

  void SynchronouslyNotifyStateChanged(lldb::StateType state);

  void SetPublicState(lldb::StateType new_state, bool restarted);

  void SetPrivateState(lldb::StateType state);

  bool StartPrivateStateThread(bool is_secondary_thread = false);

  void StopPrivateStateThread();

  void PausePrivateStateThread();

  void ResumePrivateStateThread();

private:
  struct PrivateStateThreadArgs {
    PrivateStateThreadArgs(Process *p, bool s)
        : process(p), is_secondary_thread(s){};
    Process *process;
    bool is_secondary_thread;
  };

  // arg is a pointer to a new'ed PrivateStateThreadArgs structure.
  // PrivateStateThread will free it for you.
  static lldb::thread_result_t PrivateStateThread(void *arg);

  // The starts up the private state thread that will watch for events from the
  // debugee. Pass true for is_secondary_thread in the case where you have to
  // temporarily spin up a secondary state thread to handle events from a hand-
  // called function on the primary private state thread.

  lldb::thread_result_t RunPrivateStateThread(bool is_secondary_thread);

protected:
  void HandlePrivateEvent(lldb::EventSP &event_sp);

  Status HaltPrivate();

  lldb::StateType WaitForProcessStopPrivate(lldb::EventSP &event_sp,
                                            const Timeout<std::micro> &timeout);

  // This waits for both the state change broadcaster, and the control
  // broadcaster. If control_only, it only waits for the control broadcaster.

  bool GetEventsPrivate(lldb::EventSP &event_sp,
                        const Timeout<std::micro> &timeout, bool control_only);

  lldb::StateType
  GetStateChangedEventsPrivate(lldb::EventSP &event_sp,
                               const Timeout<std::micro> &timeout);

  size_t WriteMemoryPrivate(lldb::addr_t addr, const void *buf, size_t size,
                            Status &error);

  void AppendSTDOUT(const char *s, size_t len);

  void AppendSTDERR(const char *s, size_t len);

  void BroadcastAsyncProfileData(const std::string &one_profile_data);

  static void STDIOReadThreadBytesReceived(void *baton, const void *src,
                                           size_t src_len);

  bool PushProcessIOHandler();

  bool PopProcessIOHandler(bool pop_command_interpreter);

  bool ProcessIOHandlerIsActive();

  bool ProcessIOHandlerExists() const {
    return static_cast<bool>(m_process_input_reader);
  }

  Status StopForDestroyOrDetach(lldb::EventSP &exit_event_sp);

  virtual Status UpdateAutomaticSignalFiltering();

  bool StateChangedIsExternallyHijacked();

  void LoadOperatingSystemPlugin(bool flush);

private:
  //------------------------------------------------------------------
  /// This is the part of the event handling that for a process event. It
  /// decides what to do with the event and returns true if the event needs to
  /// be propagated to the user, and false otherwise. If the event is not
  /// propagated, this call will most likely set the target to executing
  /// again. There is only one place where this call should be called,
  /// HandlePrivateEvent. Don't call it from anywhere else...
  ///
  /// @param[in] event_ptr
  ///     This is the event we are handling.
  ///
  /// @return
  ///     Returns \b true if the event should be reported to the
  ///     user, \b false otherwise.
  //------------------------------------------------------------------
  bool ShouldBroadcastEvent(Event *event_ptr);

  void ControlPrivateStateThread(uint32_t signal);

  DISALLOW_COPY_AND_ASSIGN(Process);
};

//------------------------------------------------------------------
/// RAII guard that should be aquired when an utility function is called within
/// a given process.
//------------------------------------------------------------------
class UtilityFunctionScope {
  Process *m_process;

public:
  UtilityFunctionScope(Process *p) : m_process(p) {
    if (m_process)
      m_process->SetRunningUtilityFunction(true);
  }
  ~UtilityFunctionScope() {
    if (m_process)
      m_process->SetRunningUtilityFunction(false);
  }
};

} // namespace lldb_private

#endif // liblldb_Process_h_<|MERGE_RESOLUTION|>--- conflicted
+++ resolved
@@ -536,11 +536,7 @@
   //------------------------------------------------------------------
   /// Process warning types.
   //------------------------------------------------------------------
-<<<<<<< HEAD
-  enum Warnings { eWarningsOptimization = 1 };
-=======
   enum Warnings { eWarningsOptimization = 1, eWarningsSwiftImport };
->>>>>>> 4f1d03f1
 
   typedef Range<lldb::addr_t, lldb::addr_t> LoadRange;
   // We use a read/write lock to allow on or more clients to access the process
@@ -1593,8 +1589,6 @@
   //------------------------------------------------------------------
   void PrintWarningOptimization(const SymbolContext &sc);
 
-<<<<<<< HEAD
-=======
   //------------------------------------------------------------------
   /// Prints a async warning message to the user one time per Process
   /// for a Module whose Swift AST sections couldn't be loaded because
@@ -1606,7 +1600,6 @@
   void PrintWarningCantLoadSwiftModule(const Module &module,
                                        std::string details);
 
->>>>>>> 4f1d03f1
   virtual bool GetProcessInfo(ProcessInstanceInfo &info);
 
 public:
