--- conflicted
+++ resolved
@@ -382,12 +382,8 @@
   };
 
   /// Process warning types.
-<<<<<<< HEAD
   //------------------------------------------------------------------
   enum Warnings { eWarningsOptimization = 1, eWarningsCantLoadSwift };
-=======
-  enum Warnings { eWarningsOptimization = 1 };
->>>>>>> 1f36bde5
 
   typedef Range<lldb::addr_t, lldb::addr_t> LoadRange;
   // We use a read/write lock to allow on or more clients to access the process
