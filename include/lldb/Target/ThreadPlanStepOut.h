--- conflicted
+++ resolved
@@ -52,7 +52,6 @@
     {
         return m_return_valobj_sp;
     }
-<<<<<<< HEAD
 
     bool
     IsReturnValueSwiftErrorValue() override
@@ -60,9 +59,6 @@
         return m_is_swift_error_value;
     }
 
-=======
-    
->>>>>>> 92ff0890
 protected:
     void
     SetFlagsToDefault() override
@@ -77,34 +73,21 @@
 private:
     static uint32_t s_default_flag_values;  // These are the default flag values for the ThreadPlanStepThrough.
     
-<<<<<<< HEAD
-    lldb::addr_t m_step_from_insn;
-    StackID  m_step_out_to_id;
-    StackID  m_immediate_step_from_id;
-    lldb::break_id_t m_return_bp_id;
-    lldb::addr_t m_return_addr;
-    lldb::addr_t m_swift_error_return_addr;
-    bool m_stop_others;
-    lldb::ThreadPlanSP m_step_out_to_inline_plan_sp;    // This plan implements step out to the real function containing
-=======
     lldb::addr_t        m_step_from_insn;
     StackID             m_step_out_to_id;
     StackID             m_immediate_step_from_id;
     lldb::break_id_t    m_return_bp_id;
     lldb::addr_t        m_return_addr;
+    lldb::addr_t        m_swift_error_return_addr;
     bool                m_stop_others;
     lldb::ThreadPlanSP  m_step_out_to_inline_plan_sp;    // This plan implements step out to the real function containing
->>>>>>> 92ff0890
-                                                        // an inlined frame so we can then step out of that.
+                                                         // an inlined frame so we can then step out of that.
     lldb::ThreadPlanSP  m_step_through_inline_plan_sp;   // This plan then steps past the inlined frame(s).
     lldb::ThreadPlanSP  m_step_out_further_plan_sp;      // This plan keeps stepping out if ShouldStopHere told us to.
     Function           *m_immediate_step_from_function;
     lldb::ValueObjectSP m_return_valobj_sp;
-<<<<<<< HEAD
     bool                m_is_swift_error_value;
-=======
     bool                m_calculate_return_value;
->>>>>>> 92ff0890
 
     friend lldb::ThreadPlanSP
     Thread::QueueThreadPlanForStepOut (bool abort_other_plans,
