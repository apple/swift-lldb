//===-- SwiftLanguageRuntime.h ----------------------------------*- C++ -*-===//
//
// This source file is part of the Swift.org open source project
//
// Copyright (c) 2014 - 2016 Apple Inc. and the Swift project authors
// Licensed under Apache License v2.0 with Runtime Library Exception
//
// See https://swift.org/LICENSE.txt for license information
// See https://swift.org/CONTRIBUTORS.txt for the list of Swift project authors
//
//===----------------------------------------------------------------------===//

#ifndef liblldb_SwiftLanguageRuntime_h_
#define liblldb_SwiftLanguageRuntime_h_

// C Includes
// C++ Includes
#include <mutex>
#include <tuple>
#include <vector>
// Other libraries and framework includes
// Project includes
#include "Plugins/LanguageRuntime/ObjC/AppleObjCRuntime/AppleObjCRuntimeV2.h"
#include "lldb/Breakpoint/BreakpointPrecondition.h"
#include "lldb/Core/PluginInterface.h"
#include "lldb/Target/LanguageRuntime.h"
#include "lldb/lldb-private.h"

#include "llvm/ADT/Optional.h"
#include "llvm/ADT/StringSet.h"
#include "llvm/Support/Casting.h"

namespace swift {
namespace remote {
class MemoryReader;
class RemoteAddress;
}

template <typename T> struct External;
template <unsigned PointerSize> struct RuntimeTarget;

namespace reflection {
template <typename T> class ReflectionContext;
class TypeInfo;
}

namespace remoteAST {
class RemoteASTContext;
}
enum class MetadataKind : uint32_t;
class TypeBase;
}

namespace lldb_private {

/// Statically cast an opaque type to a Swift type.
swift::Type GetSwiftType(void *opaque_ptr);
/// Statically cast an opaque type to a Swift type and get its canonical form.
swift::CanType GetCanonicalSwiftType(void *opaque_ptr);
/// Statically cast a CompilerType to a Swift type.
swift::Type GetSwiftType(const CompilerType &type);
/// Statically cast a CompilerType to a Swift type and get its canonical form.
swift::CanType GetCanonicalSwiftType(const CompilerType &type);

class SwiftLanguageRuntime : public LanguageRuntime {
public:
  class MetadataPromise;
  typedef std::shared_ptr<MetadataPromise> MetadataPromiseSP;

  static char ID;

  bool isA(const void *ClassID) const override {
    return ClassID == &ID || LanguageRuntime::isA(ClassID);
  }

  //------------------------------------------------------------------
  // Static Functions
  //------------------------------------------------------------------
  static void Initialize();

  static void Terminate();

  static lldb_private::LanguageRuntime *
  CreateInstance(Process *process, lldb::LanguageType language);

  static lldb_private::ConstString GetPluginNameStatic();

  static bool classof(const LanguageRuntime *runtime) {
    return runtime->isA(&ID);
  }

  static SwiftLanguageRuntime *Get(Process &process) {
    return llvm::cast_or_null<SwiftLanguageRuntime>(
        process.GetLanguageRuntime(lldb::eLanguageTypeSwift));
  }

  static lldb::BreakpointPreconditionSP
  GetBreakpointExceptionPrecondition(lldb::LanguageType language, bool throw_bp);

  //------------------------------------------------------------------
  // PluginInterface protocol
  //------------------------------------------------------------------
  lldb_private::ConstString GetPluginName() override;

  uint32_t GetPluginVersion() override;

  class MethodName {
  public:
    enum Type {
      eTypeInvalid,
      eTypeUnknownMethod,
      eTypeClassMethod,
      eTypeInstanceMethod,
      eTypeOperator,
      eTypeConstructor,
      eTypeDestructor,
      eTypeAllocator,
      eTypeDeallocator
    };

    MethodName()
        : m_full(), m_basename(), m_context(), m_arguments(), m_qualifiers(),
          m_type(eTypeInvalid), m_parsed(false), m_parse_error(false) {}

    MethodName(ConstString s, bool do_parse = false)
        : m_full(s), m_basename(), m_context(), m_arguments(), m_qualifiers(),
          m_type(eTypeInvalid), m_parsed(false), m_parse_error(false) {
      if (do_parse)
        Parse();
    }

    void Clear();

    bool IsValid() const {
      if (m_parse_error)
        return false;
      if (m_type == eTypeInvalid)
        return false;
      return (bool)m_full;
    }

    Type GetType() const { return m_type; }

    ConstString GetFullName() const { return m_full; }

    llvm::StringRef GetBasename();

    static bool ExtractFunctionBasenameFromMangled(ConstString mangled,
                                                   ConstString &basename,
                                                   bool &is_method);

  protected:
    void Parse();

    ConstString m_full;         // Full name:    "foo.bar.baz : <A : AProtocol>
                                // (foo.bar.metatype)(x : Swift.Int64) -> A"
    llvm::StringRef m_basename; // Basename:     "baz"
    llvm::StringRef m_context;  // Decl context: "foo.bar"
    llvm::StringRef m_metatype_ref;  // Meta type:    "(foo.bar.metatype)"
    llvm::StringRef m_template_args; // Generic args: "<A: AProtocol>
    llvm::StringRef m_arguments;     // Arguments:    "(x : Swift.Int64)"
    llvm::StringRef m_qualifiers;    // Qualifiers:   "const"
    llvm::StringRef m_return_type;   // Return type:  "A"
    Type m_type;
    bool m_parsed;
    bool m_parse_error;
  };

  /// A proxy object to support lazy binding of Archetypes.
  class MetadataPromise {
    friend class SwiftLanguageRuntime;

    MetadataPromise(ValueObject &, SwiftLanguageRuntime &, lldb::addr_t);

    lldb::ValueObjectSP m_for_object_sp;
    SwiftLanguageRuntime &m_swift_runtime;
    lldb::addr_t m_metadata_location;
    llvm::Optional<swift::MetadataKind> m_metadata_kind;
    llvm::Optional<CompilerType> m_compiler_type;

  public:
    CompilerType FulfillTypePromise(Status *error = nullptr);

    llvm::Optional<swift::MetadataKind>
    FulfillKindPromise(Status *error = nullptr);

    bool IsStaticallyDetermined();
  };

  class SwiftExceptionPrecondition : public BreakpointPrecondition {
  public:
    SwiftExceptionPrecondition();

    virtual ~SwiftExceptionPrecondition() {}

    bool EvaluatePrecondition(StoppointCallbackContext &context) override;
    void GetDescription(Stream &stream, lldb::DescriptionLevel level) override;
    Status ConfigurePrecondition(Args &args) override;

  protected:
    void AddTypeName(const char *type_name);
    void AddEnumSpec(const char *enum_name, const char *element_name);

  private:
    std::unordered_set<std::string> m_type_names;
    std::unordered_map<std::string, std::vector<std::string>> m_enum_spec;
  };

  virtual ~SwiftLanguageRuntime();

  virtual lldb::LanguageType GetLanguageType() const override {
    return lldb::eLanguageTypeSwift;
  }

  void ModulesDidLoad(const ModuleList &module_list) override;

  virtual bool GetObjectDescription(Stream &str, ValueObject &object) override;

  virtual bool GetObjectDescription(Stream &str, Value &value,
                                    ExecutionContextScope *exe_scope) override;

  /// A pair of depth and index.
  using ArchetypePath = std::pair<uint64_t, uint64_t>;
  /// Populate a map with the names of all archetypes in a function's generic
  /// context.
  static void GetGenericParameterNamesForFunction(
      const SymbolContext &sc,
      llvm::DenseMap<ArchetypePath, llvm::StringRef> &dict);

  static std::string
  DemangleSymbolAsString(llvm::StringRef symbol, bool simplified = false,
                         const SymbolContext *sc = nullptr);

  // Use these passthrough functions rather than calling into Swift directly,
  // since some day we may want to support more than one swift variant.
  static bool IsSwiftMangledName(const char *name);
  
  static bool IsSwiftClassName(const char *name);

  bool IsSymbolARuntimeThunk(const Symbol &symbol) override;

  static const std::string GetCurrentMangledName(const char *mangled_name);

  // provide a quick and yet somewhat reasonable guess as to whether
  // this ValueObject represents something that validly conforms
  // to the magic ErrorType protocol
  virtual bool IsValidErrorValue(ValueObject &in_value);

  virtual lldb::BreakpointResolverSP
  CreateExceptionResolver(Breakpoint *bkpt, bool catch_bp,
                          bool throw_bp) override;

  SwiftExceptionPrecondition *GetExceptionPrecondition();

  static lldb::ValueObjectSP CalculateErrorValue(lldb::StackFrameSP frame_sp,
                                                 ConstString name);

  lldb::ValueObjectSP CalculateErrorValueObjectFromValue(Value &value,
                                                         ConstString name,
                                                         bool persistent);

  llvm::Optional<Value> GetErrorReturnLocationAfterReturn(lldb::StackFrameSP frame_sp);
  
  llvm::Optional<Value> GetErrorReturnLocationBeforeReturn(lldb::StackFrameSP frame_sp,
                                              bool &need_to_check_after_return);

  static void RegisterGlobalError(Target &target, ConstString name,
                                  lldb::addr_t addr);

  // If you are at the initial instruction of the frame passed in, then this
  // will examine the call
  // arguments, and if any of them is a function pointer, this will push the
  // address of the function
  // into addresses.  If debug_only is true, then it will only push function
  // pointers that are in user
  // code.

  void FindFunctionPointersInCall(StackFrame &frame,
                                  std::vector<Address> &addresses,
                                  bool debug_only = true,
                                  bool resolve_thunks = true) override;

  lldb::ThreadPlanSP GetStepThroughTrampolinePlan(Thread &thread,
                                                  bool stop_others) override;

  // this call should return true if it could set the name and/or the type
  virtual bool GetDynamicTypeAndAddress(ValueObject &in_value,
                                        lldb::DynamicValueType use_dynamic,
                                        TypeAndOrName &class_type_or_name,
                                        Address &address,
                                        Value::ValueType &value_type) override;

  virtual TypeAndOrName FixUpDynamicType(const TypeAndOrName &type_and_or_name,
                                         ValueObject &static_value) override;

  /// \return true if this is a Swift tagged pointer (as opposed to an
  /// Objective-C tagged pointer).
  bool IsTaggedPointer(lldb::addr_t addr, CompilerType type);
  virtual std::pair<lldb::addr_t, bool>
  FixupPointerValue(lldb::addr_t addr, CompilerType type) override;
  virtual lldb::addr_t FixupAddress(lldb::addr_t addr, CompilerType type,
                                    Status &error) override;

  /// Ask Remote Mirrors for the type info about a Swift type.
  const swift::reflection::TypeInfo *GetTypeInfo(CompilerType type);
  virtual bool IsStoredInlineInBuffer(CompilerType type) override;

  /// Ask Remote Mirrors for the size of a Swift type.
  llvm::Optional<uint64_t> GetBitSize(CompilerType type);

  /// Ask Remote mirrors for the stride of a Swift type.
  llvm::Optional<uint64_t> GetByteStride(CompilerType type);

  bool IsWhitelistedRuntimeValue(ConstString name) override;

  virtual CompilerType DoArchetypeBindingForType(StackFrame &stack_frame,
                                                 CompilerType base_type);
  
  virtual CompilerType GetConcreteType(ExecutionContextScope *exe_scope,
                                       ConstString abstract_type_name) override;

  virtual bool CouldHaveDynamicValue(ValueObject &in_value) override;

  virtual MetadataPromiseSP GetMetadataPromise(lldb::addr_t addr,
                                               ValueObject &for_object);

  /// Build the artificial type metadata variable name for \p swift_type.
  static bool GetAbstractTypeName(StreamString &name, swift::Type swift_type);
  
  /// Retrieve the remote AST context for the given Swift AST context.
  swift::remoteAST::RemoteASTContext &
  GetRemoteASTContext(SwiftASTContext &swift_ast_ctx);

  /// Release the RemoteASTContext associated with the given swift::ASTContext.
  /// Note that a RemoteASTContext must be destroyed before its associated
  /// swift::ASTContext is destroyed.
  void ReleaseAssociatedRemoteASTContext(swift::ASTContext *ctx);

  /// Retrieve the offset of the named member variable within an instance
  /// of the given type.
  ///
  /// \param instance_type
  llvm::Optional<uint64_t>
  GetMemberVariableOffset(CompilerType instance_type,
                          ValueObject *instance,
                          ConstString member_name,
                          Status *error = nullptr);

  /// Determines wether \c variable is the "self" object.
  static bool IsSelf(Variable &variable);

  void AddToLibraryNegativeCache(llvm::StringRef library_name);

  bool IsInLibraryNegativeCache(llvm::StringRef library_name);

  // Swift uses a few known-unused bits in ObjC pointers
  // to record useful-for-bridging information
  // This API's task is to return such pointer+info aggregates
  // back to a pure pointer
  lldb::addr_t MaskMaybeBridgedPointer(lldb::addr_t, lldb::addr_t * = nullptr);

  // Swift uses a few known-unused bits in weak,unowned,unmanaged references
  // to record useful runtime information
  // This API's task is to strip those bits if necessary and return
  // a pure pointer (or a tagged pointer)
  lldb::addr_t MaybeMaskNonTrivialReferencePointer(
      lldb::addr_t, 
      SwiftASTContext::NonTriviallyManagedReferenceStrategy strategy);

  ConstString GetErrorBackstopName();

  ConstString GetStandardLibraryName();

  ConstString GetStandardLibraryBaseName();

  lldb::SyntheticChildrenSP
  GetBridgedSyntheticChildProvider(ValueObject &valobj);

  void WillStartExecutingUserExpression(bool);
  void DidFinishExecutingUserExpression(bool);

  bool IsABIStable();

protected:
  //------------------------------------------------------------------
  // Classes that inherit from SwiftLanguageRuntime can see and modify these
  //------------------------------------------------------------------
  SwiftLanguageRuntime(Process *process);

  Value::ValueType GetValueType(Value::ValueType static_value_type,
                                const CompilerType &static_type,
                                const CompilerType &dynamic_type,
                                bool is_indirect_enum_case);

  bool GetDynamicTypeAndAddress_Class(ValueObject &in_value,
                                      SwiftASTContext &scratch_ctx,
                                      lldb::DynamicValueType use_dynamic,
                                      TypeAndOrName &class_type_or_name,
                                      Address &address);

  bool GetDynamicTypeAndAddress_Protocol(ValueObject &in_value,
                                         CompilerType protocol_type,
                                         SwiftASTContext &scratch_ctx,
                                         lldb::DynamicValueType use_dynamic,
                                         TypeAndOrName &class_type_or_name,
                                         Address &address);

  bool GetDynamicTypeAndAddress_Value(ValueObject &in_value,
                                       CompilerType &bound_type,
                                       lldb::DynamicValueType use_dynamic,
                                       TypeAndOrName &class_type_or_name,
                                       Address &address);

  bool GetDynamicTypeAndAddress_IndirectEnumCase(
      ValueObject &in_value, lldb::DynamicValueType use_dynamic,
      TypeAndOrName &class_type_or_name, Address &address);

  MetadataPromiseSP GetPromiseForTypeNameAndFrame(const char *type_name,
                                                  StackFrame *frame);

  bool GetTargetOfPartialApply(SymbolContext &curr_sc, ConstString &apply_name,
                               SymbolContext &sc);

  AppleObjCRuntimeV2 *GetObjCRuntime();

  void SetupSwiftError();
  void SetupExclusivity();
  void SetupReflection();
  void SetupABIBit();

  const CompilerType &GetBoxMetadataType();

  std::shared_ptr<swift::remote::MemoryReader> GetMemoryReader();

  void PushLocalBuffer(uint64_t local_buffer, uint64_t local_buffer_size);

  void PopLocalBuffer();

  /// We have to load swift dependent libraries by hand, but if they
  /// are missing, we shouldn't keep trying.
  llvm::StringSet<> m_library_negative_cache;
  std::mutex m_negative_cache_mutex;

  llvm::Optional<lldb::addr_t> m_SwiftNativeNSErrorISA;

  std::shared_ptr<swift::remote::MemoryReader> m_memory_reader_sp;

  llvm::DenseMap<std::pair<swift::ASTContext *, lldb::addr_t>,
                 MetadataPromiseSP>
      m_promises_map;

  llvm::DenseMap<swift::ASTContext *,
                 std::unique_ptr<swift::remoteAST::RemoteASTContext>>
      m_remote_ast_contexts;

// [BEGIN GOOGLE] Change const char * -> std::string
  /// Uses ConstStrings as keys to avoid storing the strings twice.
  std::map<std::string, lldb::SyntheticChildrenSP> m_bridged_synthetics_map;

  /// Cached member variable offsets.
<<<<<<< HEAD
  typename KeyHasher<const swift::TypeBase *, std::string, uint64_t>::MapType
    m_member_offsets;
// [END GOOGLE]
=======
  using MemberID = std::pair<const swift::TypeBase *, const char *>;
  llvm::DenseMap<MemberID, uint64_t> m_member_offsets;
>>>>>>> 7338b2e9

  CompilerType m_box_metadata_type;

  /// These members are used to track and toggle the state of the "dynamic
  /// exclusivity enforcement flag" in the swift runtime. This flag is set to
  /// true when an LLDB expression starts running, and reset to its original
  /// state after that expression (and any other concurrently running
  /// expressions) terminates.
  /// \{
  std::mutex m_active_user_expr_mutex;
  uint32_t m_active_user_expr_count = 0;
  llvm::Optional<lldb::addr_t> m_dynamic_exclusivity_flag_addr =
    llvm::Optional<lldb::addr_t>();
  bool m_original_dynamic_exclusivity_flag_state = false;
  /// \}

private:
  using NativeReflectionContext = swift::reflection::ReflectionContext<
      swift::External<swift::RuntimeTarget<sizeof(uintptr_t)>>>;
  std::unique_ptr<NativeReflectionContext> reflection_ctx;

  DISALLOW_COPY_AND_ASSIGN(SwiftLanguageRuntime);
};

} // namespace lldb_private

#endif // liblldb_SwiftLanguageRuntime_h_<|MERGE_RESOLUTION|>--- conflicted
+++ resolved
@@ -458,14 +458,9 @@
   std::map<std::string, lldb::SyntheticChildrenSP> m_bridged_synthetics_map;
 
   /// Cached member variable offsets.
-<<<<<<< HEAD
-  typename KeyHasher<const swift::TypeBase *, std::string, uint64_t>::MapType
-    m_member_offsets;
+  using MemberID = std::pair<const swift::TypeBase *, std::string>;
+  llvm::DenseMap<MemberID, uint64_t> m_member_offsets;
 // [END GOOGLE]
-=======
-  using MemberID = std::pair<const swift::TypeBase *, const char *>;
-  llvm::DenseMap<MemberID, uint64_t> m_member_offsets;
->>>>>>> 7338b2e9
 
   CompilerType m_box_metadata_type;
 
