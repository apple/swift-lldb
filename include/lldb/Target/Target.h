//===-- Target.h ------------------------------------------------*- C++ -*-===//
//
// Part of the LLVM Project, under the Apache License v2.0 with LLVM Exceptions.
// See https://llvm.org/LICENSE.txt for license information.
// SPDX-License-Identifier: Apache-2.0 WITH LLVM-exception
//
//===----------------------------------------------------------------------===//

#ifndef liblldb_Target_h_
#define liblldb_Target_h_

#include <list>
#include <map>
#include <memory>
#include <string>
#include <unordered_set>
#include <vector>

#include "Plugins/ExpressionParser/Clang/ClangModulesDeclVendor.h"
#include "Plugins/ExpressionParser/Clang/ClangPersistentVariables.h"
#include "lldb/Breakpoint/BreakpointList.h"
#include "lldb/Breakpoint/BreakpointName.h"
#include "lldb/Breakpoint/WatchpointList.h"
#include "lldb/Core/Architecture.h"
#include "lldb/Core/Disassembler.h"
#include "lldb/Core/ModuleList.h"
#include "lldb/Core/UserSettingsController.h"
#include "lldb/Expression/Expression.h"
#include "lldb/Host/ProcessLaunchInfo.h"
#include "lldb/Interpreter/OptionValueBoolean.h"
#include "lldb/Interpreter/OptionValueEnumeration.h"
#include "lldb/Interpreter/OptionValueFileSpec.h"
#include "lldb/Symbol/SwiftASTContext.h"
#include "lldb/Symbol/SymbolContext.h"
#include "lldb/Symbol/TypeSystem.h"
#include "lldb/Target/ABI.h"
#include "lldb/Target/ExecutionContextScope.h"
#include "lldb/Target/PathMappingList.h"
#include "lldb/Target/SectionLoadHistory.h"
#include "lldb/Utility/ArchSpec.h"
#include "lldb/Utility/Args.h"
#include "lldb/Utility/Broadcaster.h"
#include "lldb/Utility/LLDBAssert.h"
#include "lldb/Utility/Timeout.h"
#include "lldb/lldb-public.h"

namespace lldb_private {

OptionEnumValues GetDynamicValueTypes();

typedef enum InlineStrategy {
  eInlineBreakpointsNever = 0,
  eInlineBreakpointsHeaders,
  eInlineBreakpointsAlways
} InlineStrategy;

typedef enum LoadScriptFromSymFile {
  eLoadScriptFromSymFileTrue,
  eLoadScriptFromSymFileFalse,
  eLoadScriptFromSymFileWarn
} LoadScriptFromSymFile;

typedef enum LoadCWDlldbinitFile {
  eLoadCWDlldbinitTrue,
  eLoadCWDlldbinitFalse,
  eLoadCWDlldbinitWarn
} LoadCWDlldbinitFile;

typedef enum LoadDependentFiles {
  eLoadDependentsDefault,
  eLoadDependentsYes,
  eLoadDependentsNo,
} LoadDependentFiles;

// TargetProperties
class TargetExperimentalProperties : public Properties {
public:
  TargetExperimentalProperties();
};

class TargetProperties : public Properties {
public:
  TargetProperties(Target *target);

  ~TargetProperties() override;

  ArchSpec GetDefaultArchitecture() const;

  void SetDefaultArchitecture(const ArchSpec &arch);

  bool GetMoveToNearestCode() const;

  lldb::DynamicValueType GetPreferDynamicValue() const;

  bool SetPreferDynamicValue(lldb::DynamicValueType d);

  bool GetPreloadSymbols() const;

  void SetPreloadSymbols(bool b);

  bool GetDisableASLR() const;

  void SetDisableASLR(bool b);

  bool GetDetachOnError() const;

  void SetDetachOnError(bool b);

  bool GetDisableSTDIO() const;

  void SetDisableSTDIO(bool b);

  const char *GetDisassemblyFlavor() const;

  InlineStrategy GetInlineStrategy() const;

  llvm::StringRef GetArg0() const;

  void SetArg0(llvm::StringRef arg);

  bool GetRunArguments(Args &args) const;

  void SetRunArguments(const Args &args);

  Environment GetEnvironment() const;
  void SetEnvironment(Environment env);

  bool GetSkipPrologue() const;

  PathMappingList &GetSourcePathMap() const;

  FileSpecList GetExecutableSearchPaths();

  void AppendExecutableSearchPaths(const FileSpec&);

<<<<<<< HEAD
  FileSpec &GetSDKPath();

  FileSpecList &GetClangModuleSearchPaths();
=======
  FileSpecList GetDebugFileSearchPaths();

  FileSpecList GetClangModuleSearchPaths();
>>>>>>> 4cf4c548

  FileSpecList &GetSwiftFrameworkSearchPaths();

  FileSpecList &GetSwiftModuleSearchPaths();

  bool GetSwiftCreateModuleContextsInParallel() const;

  bool GetEnableAutoImportClangModules() const;

  bool GetUseAllCompilerFlags() const;

  bool GetEnableImportStdModule() const;

  bool GetEnableAutoApplyFixIts() const;

  bool GetEnableNotifyAboutFixIts() const;

  bool GetEnableSaveObjects() const;

  bool GetEnableSyntheticValue() const;

  uint32_t GetMaximumNumberOfChildrenToDisplay() const;

  uint32_t GetMaximumSizeOfStringSummary() const;

  uint32_t GetMaximumMemReadSize() const;

  FileSpec GetStandardInputPath() const;
  FileSpec GetStandardErrorPath() const;
  FileSpec GetStandardOutputPath() const;

  void SetStandardInputPath(llvm::StringRef path);
  void SetStandardOutputPath(llvm::StringRef path);
  void SetStandardErrorPath(llvm::StringRef path);

  void SetStandardInputPath(const char *path) = delete;
  void SetStandardOutputPath(const char *path) = delete;
  void SetStandardErrorPath(const char *path) = delete;

  bool GetBreakpointsConsultPlatformAvoidList();

  lldb::LanguageType GetLanguage() const;

  llvm::StringRef GetExpressionPrefixContents();

  bool GetUseHexImmediates() const;

  bool GetUseFastStepping() const;

  bool GetDisplayExpressionsInCrashlogs() const;

  LoadScriptFromSymFile GetLoadScriptFromSymbolFile() const;

  LoadCWDlldbinitFile GetLoadCWDlldbinitFile() const;

  Disassembler::HexImmediateStyle GetHexImmediateStyle() const;

  MemoryModuleLoadLevel GetMemoryModuleLoadLevel() const;

  bool GetUserSpecifiedTrapHandlerNames(Args &args) const;

  void SetUserSpecifiedTrapHandlerNames(const Args &args);

  bool GetNonStopModeEnabled() const;

  void SetNonStopModeEnabled(bool b);

  bool GetDisplayRuntimeSupportValues() const;

  void SetDisplayRuntimeSupportValues(bool b);

  bool GetDisplayRecognizedArguments() const;

  void SetDisplayRecognizedArguments(bool b);

  const ProcessLaunchInfo &GetProcessLaunchInfo();

  void SetProcessLaunchInfo(const ProcessLaunchInfo &launch_info);

  bool GetInjectLocalVariables(ExecutionContext *exe_ctx) const;

  void SetInjectLocalVariables(ExecutionContext *exe_ctx, bool b);

  bool GetUseModernTypeLookup() const;

  void SetRequireHardwareBreakpoints(bool b);

  bool GetRequireHardwareBreakpoints() const;

private:
  // Callbacks for m_launch_info.
  static void Arg0ValueChangedCallback(void *target_property_ptr,
                                       OptionValue *);
  static void RunArgsValueChangedCallback(void *target_property_ptr,
                                          OptionValue *);
  static void EnvVarsValueChangedCallback(void *target_property_ptr,
                                          OptionValue *);
  static void InheritEnvValueChangedCallback(void *target_property_ptr,
                                             OptionValue *);
  static void InputPathValueChangedCallback(void *target_property_ptr,
                                            OptionValue *);
  static void OutputPathValueChangedCallback(void *target_property_ptr,
                                             OptionValue *);
  static void ErrorPathValueChangedCallback(void *target_property_ptr,
                                            OptionValue *);
  static void DetachOnErrorValueChangedCallback(void *target_property_ptr,
                                                OptionValue *);
  static void DisableASLRValueChangedCallback(void *target_property_ptr,
                                              OptionValue *);
  static void DisableSTDIOValueChangedCallback(void *target_property_ptr,
                                               OptionValue *);

  // Member variables.
  ProcessLaunchInfo m_launch_info;
  std::unique_ptr<TargetExperimentalProperties> m_experimental_properties_up;
};

class EvaluateExpressionOptions {
public:
// MSVC has a bug here that reports C4268: 'const' static/global data
// initialized with compiler generated default constructor fills the object
// with zeros. Confirmed that MSVC is *not* zero-initializing, it's just a
// bogus warning.
#if defined(_MSC_VER)
#pragma warning(push)
#pragma warning(disable : 4268)
#endif
  static constexpr std::chrono::milliseconds default_timeout{500};
#if defined(_MSC_VER)
#pragma warning(pop)
#endif

  static constexpr ExecutionPolicy default_execution_policy =
      eExecutionPolicyOnlyWhenNeeded;

  EvaluateExpressionOptions() = default;

  ExecutionPolicy GetExecutionPolicy() const { return m_execution_policy; }

  void SetExecutionPolicy(ExecutionPolicy policy = eExecutionPolicyAlways) {
    m_execution_policy = policy;
  }

  lldb::LanguageType GetLanguage() const { return m_language; }

  void SetLanguage(lldb::LanguageType language) { m_language = language; }

  bool DoesCoerceToId() const { return m_coerce_to_id; }

  const char *GetPrefix() const {
    return (m_prefix.empty() ? nullptr : m_prefix.c_str());
  }

  void SetPrefix(const char *prefix) {
    if (prefix && prefix[0])
      m_prefix = prefix;
    else
      m_prefix.clear();
  }

  void SetCoerceToId(bool coerce = true) { m_coerce_to_id = coerce; }

  bool DoesUnwindOnError() const { return m_unwind_on_error; }

  void SetUnwindOnError(bool unwind = false) { m_unwind_on_error = unwind; }

  bool DoesIgnoreBreakpoints() const { return m_ignore_breakpoints; }

  void SetIgnoreBreakpoints(bool ignore = false) {
    m_ignore_breakpoints = ignore;
  }

  bool DoesKeepInMemory() const { return m_keep_in_memory; }

  void SetKeepInMemory(bool keep = true) { m_keep_in_memory = keep; }

  lldb::DynamicValueType GetUseDynamic() const { return m_use_dynamic; }

  void
  SetUseDynamic(lldb::DynamicValueType dynamic = lldb::eDynamicCanRunTarget) {
    m_use_dynamic = dynamic;
  }

  const Timeout<std::micro> &GetTimeout() const { return m_timeout; }

  void SetTimeout(const Timeout<std::micro> &timeout) { m_timeout = timeout; }

  const Timeout<std::micro> &GetOneThreadTimeout() const {
    return m_one_thread_timeout;
  }

  void SetOneThreadTimeout(const Timeout<std::micro> &timeout) {
    m_one_thread_timeout = timeout;
  }

  bool GetTryAllThreads() const { return m_try_others; }

  void SetTryAllThreads(bool try_others = true) { m_try_others = try_others; }

  bool GetStopOthers() const { return m_stop_others; }

  void SetStopOthers(bool stop_others = true) { m_stop_others = stop_others; }

  bool GetDebug() const { return m_debug; }

  void SetDebug(bool b) {
    m_debug = b;
    if (m_debug)
      m_generate_debug_info = true;
  }

  bool GetGenerateDebugInfo() const { return m_generate_debug_info; }

  void SetGenerateDebugInfo(bool b) { m_generate_debug_info = b; }

  bool GetColorizeErrors() const { return m_ansi_color_errors; }

  void SetColorizeErrors(bool b) { m_ansi_color_errors = b; }

  bool GetTrapExceptions() const { return m_trap_exceptions; }

  void SetTrapExceptions(bool b) { m_trap_exceptions = b; }

  bool GetREPLEnabled() const { return m_repl; }

  void SetREPLEnabled(bool b) { m_repl = b; }

  bool GetPlaygroundTransformEnabled() const { return m_playground; }

  void SetPlaygroundTransformEnabled(bool b) {
    m_playground = b;
    if (b)
      m_language = lldb::eLanguageTypeSwift;
  }

  void SetCancelCallback(lldb::ExpressionCancelCallback callback, void *baton) {
    m_cancel_callback_baton = baton;
    m_cancel_callback = callback;
  }

  bool InvokeCancelCallback(lldb::ExpressionEvaluationPhase phase) const {
    return ((m_cancel_callback != nullptr)
                ? m_cancel_callback(phase, m_cancel_callback_baton)
                : false);
  }

  // Allows the expression contents to be remapped to point to the specified
  // file and line using #line directives.
  void SetPoundLine(const char *path, uint32_t line) const {
    if (path && path[0]) {
      m_pound_line_file = path;
      m_pound_line_line = line;
    } else {
      m_pound_line_file.clear();
      m_pound_line_line = 0;
    }
  }

  const char *GetPoundLineFilePath() const {
    return (m_pound_line_file.empty() ? nullptr : m_pound_line_file.c_str());
  }

  uint32_t GetPoundLineLine() const { return m_pound_line_line; }

  uint32_t GetExpressionNumber() const;

  void SetResultIsInternal(bool b) { m_result_is_internal = b; }

  bool GetResultIsInternal() const { return m_result_is_internal; }

  void SetAutoApplyFixIts(bool b) { m_auto_apply_fixits = b; }

  bool GetAutoApplyFixIts() const { return m_auto_apply_fixits; }

  bool IsForUtilityExpr() const { return m_running_utility_expression; }

  void SetIsForUtilityExpr(bool b) { m_running_utility_expression = b; }

  void SetPreparePlaygroundStubFunctions(bool b) { m_prepare_playground_stub_functions = b; }

  bool GetPreparePlaygroundStubFunctions() const { return m_prepare_playground_stub_functions; }

private:
  ExecutionPolicy m_execution_policy = default_execution_policy;
  lldb::LanguageType m_language = lldb::eLanguageTypeUnknown;
  std::string m_prefix;
  bool m_coerce_to_id = false;
  bool m_unwind_on_error = true;
  bool m_ignore_breakpoints = false;
  bool m_keep_in_memory = false;
  bool m_try_others = true;
  bool m_stop_others = true;
  bool m_debug = false;
  bool m_trap_exceptions = true;
  bool m_repl = false;
  bool m_playground = false;
  bool m_generate_debug_info = false;
  bool m_ansi_color_errors = false;
  bool m_result_is_internal = false;
  bool m_auto_apply_fixits = true;
  /// True if the executed code should be treated as utility code that is only
  /// used by LLDB internally.
  bool m_running_utility_expression = false;

  lldb::DynamicValueType m_use_dynamic = lldb::eNoDynamicValues;
  Timeout<std::micro> m_timeout = default_timeout;
  Timeout<std::micro> m_one_thread_timeout = llvm::None;
  lldb::ExpressionCancelCallback m_cancel_callback = nullptr;
  mutable uint32_t m_expr_number = 0; // A 1 based integer that increases with
                                      // each expression type (normal, expr,
                                      // function, etc)
  void *m_cancel_callback_baton = nullptr;
  // If m_pound_line_file is not empty and m_pound_line_line is non-zero, use
  // #line %u "%s" before the expression content to remap where the source
  // originates
  mutable std::string m_pound_line_file;
  mutable uint32_t m_pound_line_line;
  bool m_prepare_playground_stub_functions = true;
};

// Target
class Target : public std::enable_shared_from_this<Target>,
               public TargetProperties,
               public Broadcaster,
               public ExecutionContextScope,
               public ModuleList::Notifier {
public:
  friend class TargetList;

  /// Broadcaster event bits definitions.
  enum {
    eBroadcastBitBreakpointChanged = (1 << 0),
    eBroadcastBitModulesLoaded = (1 << 1),
    eBroadcastBitModulesUnloaded = (1 << 2),
    eBroadcastBitWatchpointChanged = (1 << 3),
    eBroadcastBitSymbolsLoaded = (1 << 4)
  };

  // These two functions fill out the Broadcaster interface:

  static ConstString &GetStaticBroadcasterClass();

  ConstString &GetBroadcasterClass() const override {
    return GetStaticBroadcasterClass();
  }

  // This event data class is for use by the TargetList to broadcast new target
  // notifications.
  class TargetEventData : public EventData {
  public:
    TargetEventData(const lldb::TargetSP &target_sp);

    TargetEventData(const lldb::TargetSP &target_sp,
                    const ModuleList &module_list);

    ~TargetEventData() override;

    static ConstString GetFlavorString();

    ConstString GetFlavor() const override {
      return TargetEventData::GetFlavorString();
    }

    void Dump(Stream *s) const override;

    static const TargetEventData *GetEventDataFromEvent(const Event *event_ptr);

    static lldb::TargetSP GetTargetFromEvent(const Event *event_ptr);

    static ModuleList GetModuleListFromEvent(const Event *event_ptr);

    const lldb::TargetSP &GetTarget() const { return m_target_sp; }

    const ModuleList &GetModuleList() const { return m_module_list; }

  private:
    lldb::TargetSP m_target_sp;
    ModuleList m_module_list;

    DISALLOW_COPY_AND_ASSIGN(TargetEventData);
  };

  ~Target() override;

  static void SettingsInitialize();

  static void SettingsTerminate();

  static FileSpecList GetDefaultExecutableSearchPaths();

  static FileSpecList GetDefaultDebugFileSearchPaths();

  static FileSpecList GetDefaultClangModuleSearchPaths();

  static ArchSpec GetDefaultArchitecture();

  static void SetDefaultArchitecture(const ArchSpec &arch);

  /// Find a binary on the system and return its Module, 
  /// or return an existing Module that is already in the Target.
  ///
  /// Given a ModuleSpec, find a binary satisifying that specification,
  /// or identify a matching Module already present in the Target,
  /// and return a shared pointer to it.
  ///
  /// \param[in] module_spec
  ///     The criteria that must be matched for the binary being loaded.
  ///     e.g. UUID, architecture, file path.
  ///
  /// \param[in] notify
  ///     If notify is true, and the Module is new to this Target, 
  ///     Target::ModulesDidLoad will be called.  
  ///     If notify is false, it is assumed that the caller is adding 
  ///     multiple Modules and will call ModulesDidLoad with the 
  ///     full list at the end.
  ///     ModulesDidLoad must be called when a Module/Modules have
  ///     been added to the target, one way or the other.
  ///
  /// \param[out] error_ptr
  ///     Optional argument, pointing to a Status object to fill in 
  ///     with any results / messages while attempting to find/load
  ///     this binary.  Many callers will be internal functions that
  ///     will handle / summarize the failures in a custom way and
  ///     don't use these messages.
  ///
  /// \return 
  ///     An empty ModuleSP will be returned if no matching file
  ///     was found.  If error_ptr was non-nullptr, an error message
  ///     will likely be provided.
  lldb::ModuleSP GetOrCreateModule(const ModuleSpec &module_spec,
                                   bool notify,
                                   Status *error_ptr = nullptr);

  // Settings accessors

  static const lldb::TargetPropertiesSP &GetGlobalProperties();

  std::recursive_mutex &GetAPIMutex() { return m_mutex; }

  void DeleteCurrentProcess();

  void CleanupProcess();

  /// Dump a description of this object to a Stream.
  ///
  /// Dump a description of the contents of this object to the
  /// supplied stream \a s. The dumped content will be only what has
  /// been loaded or parsed up to this point at which this function
  /// is called, so this is a good way to see what has been parsed
  /// in a target.
  ///
  /// \param[in] s
  ///     The stream to which to dump the object description.
  void Dump(Stream *s, lldb::DescriptionLevel description_level);

  // If listener_sp is null, the listener of the owning Debugger object will be
  // used.
  const lldb::ProcessSP &CreateProcess(lldb::ListenerSP listener_sp,
                                       llvm::StringRef plugin_name,
                                       const FileSpec *crash_file);

  const lldb::ProcessSP &GetProcessSP() const;

  bool IsValid() { return m_valid; }

  void Destroy();

  Status Launch(ProcessLaunchInfo &launch_info,
                Stream *stream); // Optional stream to receive first stop info

  Status Attach(ProcessAttachInfo &attach_info,
                Stream *stream); // Optional stream to receive first stop info

  // This part handles the breakpoints.

  BreakpointList &GetBreakpointList(bool internal = false);

  const BreakpointList &GetBreakpointList(bool internal = false) const;

  lldb::BreakpointSP GetLastCreatedBreakpoint() {
    return m_last_created_breakpoint;
  }

  lldb::BreakpointSP GetBreakpointByID(lldb::break_id_t break_id);

  // Use this to create a file and line breakpoint to a given module or all
  // module it is nullptr
  lldb::BreakpointSP CreateBreakpoint(const FileSpecList *containingModules,
                                      const FileSpec &file, uint32_t line_no,
                                      uint32_t column, lldb::addr_t offset,
                                      LazyBool check_inlines,
                                      LazyBool skip_prologue, bool internal,
                                      bool request_hardware,
                                      LazyBool move_to_nearest_code);

  // Use this to create breakpoint that matches regex against the source lines
  // in files given in source_file_list: If function_names is non-empty, also
  // filter by function after the matches are made.
  lldb::BreakpointSP CreateSourceRegexBreakpoint(
      const FileSpecList *containingModules,
      const FileSpecList *source_file_list,
      const std::unordered_set<std::string> &function_names,
      RegularExpression &source_regex, bool internal, bool request_hardware,
      LazyBool move_to_nearest_code);

  // Use this to create a breakpoint from a load address
  lldb::BreakpointSP CreateBreakpoint(lldb::addr_t load_addr, bool internal,
                                      bool request_hardware);

  // Use this to create a breakpoint from a load address and a module file spec
  lldb::BreakpointSP CreateAddressInModuleBreakpoint(lldb::addr_t file_addr,
                                                     bool internal,
                                                     const FileSpec *file_spec,
                                                     bool request_hardware);

  // Use this to create Address breakpoints:
  lldb::BreakpointSP CreateBreakpoint(const Address &addr, bool internal,
                                      bool request_hardware);

  // Use this to create a function breakpoint by regexp in
  // containingModule/containingSourceFiles, or all modules if it is nullptr
  // When "skip_prologue is set to eLazyBoolCalculate, we use the current
  // target setting, else we use the values passed in
  lldb::BreakpointSP CreateFuncRegexBreakpoint(
      const FileSpecList *containingModules,
      const FileSpecList *containingSourceFiles, RegularExpression &func_regexp,
      lldb::LanguageType requested_language, LazyBool skip_prologue,
      bool internal, bool request_hardware);

  // Use this to create a function breakpoint by name in containingModule, or
  // all modules if it is nullptr When "skip_prologue is set to
  // eLazyBoolCalculate, we use the current target setting, else we use the
  // values passed in. func_name_type_mask is or'ed values from the
  // FunctionNameType enum.
  lldb::BreakpointSP CreateBreakpoint(
      const FileSpecList *containingModules,
      const FileSpecList *containingSourceFiles, const char *func_name,
      lldb::FunctionNameType func_name_type_mask, lldb::LanguageType language,
      lldb::addr_t offset, LazyBool skip_prologue, bool internal,
      bool request_hardware);

  lldb::BreakpointSP
  CreateExceptionBreakpoint(enum lldb::LanguageType language, bool catch_bp,
                            bool throw_bp, bool internal,
                            Args *additional_args = nullptr,
                            Status *additional_args_error = nullptr);

  lldb::BreakpointSP
  CreateScriptedBreakpoint(const llvm::StringRef class_name,
                           const FileSpecList *containingModules,
                           const FileSpecList *containingSourceFiles,
                           bool internal,
                           bool request_hardware,
                           StructuredData::ObjectSP extra_args_sp,
                           Status *creation_error = nullptr);

  // This is the same as the func_name breakpoint except that you can specify a
  // vector of names.  This is cheaper than a regular expression breakpoint in
  // the case where you just want to set a breakpoint on a set of names you
  // already know. func_name_type_mask is or'ed values from the
  // FunctionNameType enum.
  lldb::BreakpointSP CreateBreakpoint(
      const FileSpecList *containingModules,
      const FileSpecList *containingSourceFiles, const char *func_names[],
      size_t num_names, lldb::FunctionNameType func_name_type_mask,
      lldb::LanguageType language, lldb::addr_t offset, LazyBool skip_prologue,
      bool internal, bool request_hardware);

  lldb::BreakpointSP
  CreateBreakpoint(const FileSpecList *containingModules,
                   const FileSpecList *containingSourceFiles,
                   const std::vector<std::string> &func_names,
                   lldb::FunctionNameType func_name_type_mask,
                   lldb::LanguageType language, lldb::addr_t m_offset,
                   LazyBool skip_prologue, bool internal,
                   bool request_hardware);

  // Use this to create a general breakpoint:
  lldb::BreakpointSP CreateBreakpoint(lldb::SearchFilterSP &filter_sp,
                                      lldb::BreakpointResolverSP &resolver_sp,
                                      bool internal, bool request_hardware,
                                      bool resolve_indirect_symbols);

  // Use this to create a watchpoint:
  lldb::WatchpointSP CreateWatchpoint(lldb::addr_t addr, size_t size,
                                      const CompilerType *type, uint32_t kind,
                                      Status &error);

  lldb::WatchpointSP GetLastCreatedWatchpoint() {
    return m_last_created_watchpoint;
  }

  WatchpointList &GetWatchpointList() { return m_watchpoint_list; }
  
  // Manages breakpoint names:
  void AddNameToBreakpoint(BreakpointID &id, const char *name, Status &error);
  
  void AddNameToBreakpoint(lldb::BreakpointSP &bp_sp, const char *name, 
                           Status &error);
  
  void RemoveNameFromBreakpoint(lldb::BreakpointSP &bp_sp, 
                                ConstString name);
  
  BreakpointName *FindBreakpointName(ConstString name, bool can_create, 
                                     Status &error);
                                     
  void DeleteBreakpointName(ConstString name);
  
  void ConfigureBreakpointName(BreakpointName &bp_name,
                               const BreakpointOptions &options,
                               const BreakpointName::Permissions &permissions);
 void ApplyNameToBreakpoints(BreakpointName &bp_name);
  
  // This takes ownership of the name obj passed in.
  void AddBreakpointName(BreakpointName *bp_name);
  
  void GetBreakpointNames(std::vector<std::string> &names);
                               
  //This call removes ALL breakpoints regardless of permission.
  void RemoveAllBreakpoints(bool internal_also = false);
  
  // This removes all the breakpoints, but obeys the ePermDelete on them.
  void RemoveAllowedBreakpoints();

  void DisableAllBreakpoints(bool internal_also = false);
  
  void DisableAllowedBreakpoints();

  void EnableAllBreakpoints(bool internal_also = false);
  
  void EnableAllowedBreakpoints();

  bool DisableBreakpointByID(lldb::break_id_t break_id);

  bool EnableBreakpointByID(lldb::break_id_t break_id);

  bool RemoveBreakpointByID(lldb::break_id_t break_id);

  // The flag 'end_to_end', default to true, signifies that the operation is
  // performed end to end, for both the debugger and the debuggee.

  bool RemoveAllWatchpoints(bool end_to_end = true);

  bool DisableAllWatchpoints(bool end_to_end = true);

  bool EnableAllWatchpoints(bool end_to_end = true);

  bool ClearAllWatchpointHitCounts();

  bool ClearAllWatchpointHistoricValues();

  bool IgnoreAllWatchpoints(uint32_t ignore_count);

  bool DisableWatchpointByID(lldb::watch_id_t watch_id);

  bool EnableWatchpointByID(lldb::watch_id_t watch_id);

  bool RemoveWatchpointByID(lldb::watch_id_t watch_id);

  bool IgnoreWatchpointByID(lldb::watch_id_t watch_id, uint32_t ignore_count);

  Status SerializeBreakpointsToFile(const FileSpec &file,
                                    const BreakpointIDList &bp_ids,
                                    bool append);

  Status CreateBreakpointsFromFile(const FileSpec &file,
                                   BreakpointIDList &new_bps);

  Status CreateBreakpointsFromFile(const FileSpec &file,
                                   std::vector<std::string> &names,
                                   BreakpointIDList &new_bps);

  /// Get \a load_addr as a callable code load address for this target
  ///
  /// Take \a load_addr and potentially add any address bits that are
  /// needed to make the address callable. For ARM this can set bit
  /// zero (if it already isn't) if \a load_addr is a thumb function.
  /// If \a addr_class is set to AddressClass::eInvalid, then the address
  /// adjustment will always happen. If it is set to an address class
  /// that doesn't have code in it, LLDB_INVALID_ADDRESS will be
  /// returned.
  lldb::addr_t GetCallableLoadAddress(
      lldb::addr_t load_addr,
      AddressClass addr_class = AddressClass::eInvalid) const;

  /// Get \a load_addr as an opcode for this target.
  ///
  /// Take \a load_addr and potentially strip any address bits that are
  /// needed to make the address point to an opcode. For ARM this can
  /// clear bit zero (if it already isn't) if \a load_addr is a
  /// thumb function and load_addr is in code.
  /// If \a addr_class is set to AddressClass::eInvalid, then the address
  /// adjustment will always happen. If it is set to an address class
  /// that doesn't have code in it, LLDB_INVALID_ADDRESS will be
  /// returned.
  lldb::addr_t
  GetOpcodeLoadAddress(lldb::addr_t load_addr,
                       AddressClass addr_class = AddressClass::eInvalid) const;

  // Get load_addr as breakable load address for this target. Take a addr and
  // check if for any reason there is a better address than this to put a
  // breakpoint on. If there is then return that address. For MIPS, if
  // instruction at addr is a delay slot instruction then this method will find
  // the address of its previous instruction and return that address.
  lldb::addr_t GetBreakableLoadAddress(lldb::addr_t addr);

  void ModulesDidLoad(ModuleList &module_list);

  void ModulesDidUnload(ModuleList &module_list, bool delete_locations);

  void SymbolsDidLoad(ModuleList &module_list);

  void ClearModules(bool delete_locations);

  /// Called as the last function in Process::DidExec().
  ///
  /// Process::DidExec() will clear a lot of state in the process,
  /// then try to reload a dynamic loader plugin to discover what
  /// binaries are currently available and then this function should
  /// be called to allow the target to do any cleanup after everything
  /// has been figured out. It can remove breakpoints that no longer
  /// make sense as the exec might have changed the target
  /// architecture, and unloaded some modules that might get deleted.
  void DidExec();

  /// Gets the module for the main executable.
  ///
  /// Each process has a notion of a main executable that is the file
  /// that will be executed or attached to. Executable files can have
  /// dependent modules that are discovered from the object files, or
  /// discovered at runtime as things are dynamically loaded.
  ///
  /// \return
  ///     The shared pointer to the executable module which can
  ///     contains a nullptr Module object if no executable has been
  ///     set.
  ///
  /// \see DynamicLoader
  /// \see ObjectFile::GetDependentModules (FileSpecList&)
  /// \see Process::SetExecutableModule(lldb::ModuleSP&)
  lldb::ModuleSP GetExecutableModule();

  Module *GetExecutableModulePointer();

  /// Set the main executable module.
  ///
  /// Each process has a notion of a main executable that is the file
  /// that will be executed or attached to. Executable files can have
  /// dependent modules that are discovered from the object files, or
  /// discovered at runtime as things are dynamically loaded.
  ///
  /// Setting the executable causes any of the current dependent
  /// image information to be cleared and replaced with the static
  /// dependent image information found by calling
  /// ObjectFile::GetDependentModules (FileSpecList&) on the main
  /// executable and any modules on which it depends. Calling
  /// Process::GetImages() will return the newly found images that
  /// were obtained from all of the object files.
  ///
  /// \param[in] module_sp
  ///     A shared pointer reference to the module that will become
  ///     the main executable for this process.
  ///
  /// \param[in] load_dependent_files
  ///     If \b true then ask the object files to track down any
  ///     known dependent files.
  ///
  /// \see ObjectFile::GetDependentModules (FileSpecList&)
  /// \see Process::GetImages()
  void SetExecutableModule(
      lldb::ModuleSP &module_sp,
      LoadDependentFiles load_dependent_files = eLoadDependentsDefault);

  bool LoadScriptingResources(std::list<Status> &errors,
                              Stream *feedback_stream = nullptr,
                              bool continue_on_error = true) {
    return m_images.LoadScriptingResourcesInTarget(
        this, errors, feedback_stream, continue_on_error);
  }

  /// Get accessor for the images for this process.
  ///
  /// Each process has a notion of a main executable that is the file
  /// that will be executed or attached to. Executable files can have
  /// dependent modules that are discovered from the object files, or
  /// discovered at runtime as things are dynamically loaded. After
  /// a main executable has been set, the images will contain a list
  /// of all the files that the executable depends upon as far as the
  /// object files know. These images will usually contain valid file
  /// virtual addresses only. When the process is launched or attached
  /// to, the DynamicLoader plug-in will discover where these images
  /// were loaded in memory and will resolve the load virtual
  /// addresses is each image, and also in images that are loaded by
  /// code.
  ///
  /// \return
  ///     A list of Module objects in a module list.
  const ModuleList &GetImages() const { return m_images; }

  ModuleList &GetImages() { return m_images; }

  /// Return whether this FileSpec corresponds to a module that should be
  /// considered for general searches.
  ///
  /// This API will be consulted by the SearchFilterForUnconstrainedSearches
  /// and any module that returns \b true will not be searched.  Note the
  /// SearchFilterForUnconstrainedSearches is the search filter that
  /// gets used in the CreateBreakpoint calls when no modules is provided.
  ///
  /// The target call at present just consults the Platform's call of the
  /// same name.
  ///
  /// \param[in] module_sp
  ///     A shared pointer reference to the module that checked.
  ///
  /// \return \b true if the module should be excluded, \b false otherwise.
  bool ModuleIsExcludedForUnconstrainedSearches(const FileSpec &module_spec);

  /// Return whether this module should be considered for general searches.
  ///
  /// This API will be consulted by the SearchFilterForUnconstrainedSearches
  /// and any module that returns \b true will not be searched.  Note the
  /// SearchFilterForUnconstrainedSearches is the search filter that
  /// gets used in the CreateBreakpoint calls when no modules is provided.
  ///
  /// The target call at present just consults the Platform's call of the
  /// same name.
  ///
  /// FIXME: When we get time we should add a way for the user to set modules
  /// that they
  /// don't want searched, in addition to or instead of the platform ones.
  ///
  /// \param[in] module_sp
  ///     A shared pointer reference to the module that checked.
  ///
  /// \return \b true if the module should be excluded, \b false otherwise.
  bool
  ModuleIsExcludedForUnconstrainedSearches(const lldb::ModuleSP &module_sp);

  const ArchSpec &GetArchitecture() const { return m_arch.GetSpec(); }

  /// Set the architecture for this target.
  ///
  /// If the current target has no Images read in, then this just sets the
  /// architecture, which will be used to select the architecture of the
  /// ExecutableModule when that is set. If the current target has an
  /// ExecutableModule, then calling SetArchitecture with a different
  /// architecture from the currently selected one will reset the
  /// ExecutableModule to that slice of the file backing the ExecutableModule.
  /// If the file backing the ExecutableModule does not contain a fork of this
  /// architecture, then this code will return false, and the architecture
  /// won't be changed. If the input arch_spec is the same as the already set
  /// architecture, this is a no-op.
  ///
  /// \param[in] arch_spec
  ///     The new architecture.
  ///
  /// \param[in] set_platform
  ///     If \b true, then the platform will be adjusted if the currently
  ///     selected platform is not compatible with the archicture being set.
  ///     If \b false, then just the architecture will be set even if the
  ///     currently selected platform isn't compatible (in case it might be
  ///     manually set following this function call).
  ///
  /// \return
  ///     \b true if the architecture was successfully set, \bfalse otherwise.
  bool SetArchitecture(const ArchSpec &arch_spec, bool set_platform = false);

  bool MergeArchitecture(const ArchSpec &arch_spec);

  Architecture *GetArchitecturePlugin() const { return m_arch.GetPlugin(); }

  Debugger &GetDebugger() { return m_debugger; }

  size_t ReadMemoryFromFileCache(const Address &addr, void *dst, size_t dst_len,
                                 Status &error);

  // Reading memory through the target allows us to skip going to the process
  // for reading memory if possible and it allows us to try and read from any
  // constant sections in our object files on disk. If you always want live
  // program memory, read straight from the process. If you possibly want to
  // read from const sections in object files, read from the target. This
  // version of ReadMemory will try and read memory from the process if the
  // process is alive. The order is:
  // 1 - if (prefer_file_cache == true) then read from object file cache
  // 2 - if there is a valid process, try and read from its memory
  // 3 - if (prefer_file_cache == false) then read from object file cache
  size_t ReadMemory(const Address &addr, bool prefer_file_cache, void *dst,
                    size_t dst_len, Status &error,
                    lldb::addr_t *load_addr_ptr = nullptr);

  size_t ReadCStringFromMemory(const Address &addr, std::string &out_str,
                               Status &error);

  size_t ReadCStringFromMemory(const Address &addr, char *dst,
                               size_t dst_max_len, Status &result_error);

  size_t ReadScalarIntegerFromMemory(const Address &addr,
                                     bool prefer_file_cache, uint32_t byte_size,
                                     bool is_signed, Scalar &scalar,
                                     Status &error);

  uint64_t ReadUnsignedIntegerFromMemory(const Address &addr,
                                         bool prefer_file_cache,
                                         size_t integer_byte_size,
                                         uint64_t fail_value, Status &error);

  bool ReadPointerFromMemory(const Address &addr, bool prefer_file_cache,
                             Status &error, Address &pointer_addr);

  SectionLoadList &GetSectionLoadList() {
    return m_section_load_history.GetCurrentSectionLoadList();
  }

  static Target *GetTargetFromContexts(const ExecutionContext *exe_ctx_ptr,
                                       const SymbolContext *sc_ptr);

  // lldb::ExecutionContextScope pure virtual functions
  lldb::TargetSP CalculateTarget() override;

  lldb::ProcessSP CalculateProcess() override;

  lldb::ThreadSP CalculateThread() override;

  lldb::StackFrameSP CalculateStackFrame() override;

  void CalculateExecutionContext(ExecutionContext &exe_ctx) override;

  PathMappingList &GetImageSearchPathList();

#ifdef __clang_analyzer__
  // This enables an analyzer warning for unchecked use of the TypeSystem *
  // returned by this call.
  // It tells the analyzer that the return value is something that has been
  // null-checked once.
  // The analyzer will then assume that it must be null-checked at every use,
  // which is what we want.
  TypeSystem *GetScratchTypeSystemForLanguage(
      Status *error, lldb::LanguageType language, bool create_on_demand = true,
      const char *compiler_options = nullptr) __attribute__((always_inline)) {
    TypeSystem *ret =
        GetScratchTypeSystemForLanguageImpl(error, language, create_on_demand);
    return ret ? ret : nullptr;
  }

  TypeSystem *GetScratchTypeSystemForLanguageImpl(
      Status *error, lldb::LanguageType language, bool create_on_demand = true,
      const char *compiler_options = nullptr);
#else
  TypeSystem *
  GetScratchTypeSystemForLanguage(Status *error, lldb::LanguageType language,
                                  bool create_on_demand = true,
                                  const char *compiler_options = nullptr);
#endif

#ifdef __clang_analyzer__
  // See GetScratchTypeSystemForLanguage
  PersistentExpressionState *
  GetPersistentExpressionStateForLanguage(lldb::LanguageType language)
      __attribute__((always_inline)) {
    PersistentExpressionState *ret =
        GetPersistentExpressionStateForLanguageImpl(language);
    return ret ? ret : nullptr;
  }

  PersistentExpressionState *
  GetPersistentExpressionStateForLanguageImpl(lldb::LanguageType language);
#else
  PersistentExpressionState *
  GetPersistentExpressionStateForLanguage(lldb::LanguageType language);
#endif

  SwiftPersistentExpressionState *
  GetSwiftPersistentExpressionState(ExecutionContextScope &exe_scope);

  const TypeSystemMap &GetTypeSystemMap();

  // Creates a UserExpression for the given language, the rest of the
  // parameters have the same meaning as for the UserExpression constructor.
  // Returns a new-ed object which the caller owns.

  UserExpression *GetUserExpressionForLanguage(
      ExecutionContext &exe_ctx,
      llvm::StringRef expr, llvm::StringRef prefix, lldb::LanguageType language,
      Expression::ResultType desired_type,
      const EvaluateExpressionOptions &options,
      ValueObject *ctx_obj, Status &error);

  // Creates a FunctionCaller for the given language, the rest of the
  // parameters have the same meaning as for the FunctionCaller constructor.
  // Since a FunctionCaller can't be
  // IR Interpreted, it makes no sense to call this with an
  // ExecutionContextScope that lacks
  // a Process.
  // Returns a new-ed object which the caller owns.

  FunctionCaller *GetFunctionCallerForLanguage(lldb::LanguageType language,
                                               const CompilerType &return_type,
                                               const Address &function_address,
                                               const ValueList &arg_value_list,
                                               const char *name, Status &error);

  // Creates a UtilityFunction for the given language, the rest of the
  // parameters have the same meaning as for the UtilityFunction constructor.
  // Returns a new-ed object which the caller owns.

  UtilityFunction *GetUtilityFunctionForLanguage(const char *expr,
                                                 lldb::LanguageType language,
                                                 const char *name,
                                                 Status &error);

#ifdef __clang_analyzer__
  // See GetScratchTypeSystemForLanguage()
  ClangASTContext *GetScratchClangASTContext(bool create_on_demand = true)
      __attribute__((always_inline)) {
    ClangASTContext *ret = GetScratchClangASTContextImpl(create_on_demand);

    return ret ? ret : nullptr;
  }

  ClangASTContext *GetScratchClangASTContextImpl(bool create_on_demand = true);
#else
  ClangASTContext *GetScratchClangASTContext(bool create_on_demand = true);
#endif

  lldb::ClangASTImporterSP GetClangASTImporter();

  /// Get the lock guarding the scratch typesystem from being re-initialized.
  SharedMutex &GetSwiftScratchContextLock() {
    return m_scratch_typesystem_lock;
  }

  SwiftASTContextReader
  GetScratchSwiftASTContext(Status &error, ExecutionContextScope &exe_scope,
                            bool create_on_demand = true);

private:
  void DisplayFallbackSwiftContextErrors(SwiftASTContext *swift_ast_ctx);
public:
  
  //----------------------------------------------------------------------
  // Install any files through the platform that need be to installed prior to
  // launching or attaching.
  Status Install(ProcessLaunchInfo *launch_info);

  bool ResolveFileAddress(lldb::addr_t load_addr, Address &so_addr);

  bool ResolveLoadAddress(lldb::addr_t load_addr, Address &so_addr,
                          uint32_t stop_id = SectionLoadHistory::eStopIDNow);

  bool SetSectionLoadAddress(const lldb::SectionSP &section,
                             lldb::addr_t load_addr,
                             bool warn_multiple = false);

  size_t UnloadModuleSections(const lldb::ModuleSP &module_sp);

  size_t UnloadModuleSections(const ModuleList &module_list);

  bool SetSectionUnloaded(const lldb::SectionSP &section_sp);

  bool SetSectionUnloaded(const lldb::SectionSP &section_sp,
                          lldb::addr_t load_addr);

  void ClearAllLoadedSections();

  // Since expressions results can persist beyond the lifetime of a process,
  // and the const expression results are available after a process is gone, we
  // provide a way for expressions to be evaluated from the Target itself. If
  // an expression is going to be run, then it should have a frame filled in in
  // the execution context.
  lldb::ExpressionResults EvaluateExpression(
      llvm::StringRef expression, ExecutionContextScope *exe_scope,
      lldb::ValueObjectSP &result_valobj_sp,
      const EvaluateExpressionOptions &options = EvaluateExpressionOptions(),
      std::string *fixed_expression = nullptr,
      ValueObject *ctx_obj = nullptr);

  // Look up a symbol by name and type in both the target's symbols and the
  // persistent symbols from the
  // expression parser.  The symbol_type is ignored in that case, for now we
  // don't have symbol types for the
  // persistent variables.
  lldb::addr_t FindLoadAddrForNameInSymbolsAndPersistentVariables(
      ConstString name_const_str, lldb::SymbolType symbol_type);

  lldb::ExpressionVariableSP GetPersistentVariable(ConstString name);

  /// Return the next available number for numbered persistent variables.
  unsigned GetNextPersistentVariableIndex() {
    return m_next_persistent_variable_index++;
  }

  lldb::addr_t GetPersistentSymbol(ConstString name);

  // Target Stop Hooks
  class StopHook : public UserID {
  public:
    StopHook(const StopHook &rhs);

    ~StopHook();

    StringList *GetCommandPointer() { return &m_commands; }

    const StringList &GetCommands() { return m_commands; }

    lldb::TargetSP &GetTarget() { return m_target_sp; }

    void SetCommands(StringList &in_commands) { m_commands = in_commands; }

    // Set the specifier.  The stop hook will own the specifier, and is
    // responsible for deleting it when we're done.
    void SetSpecifier(SymbolContextSpecifier *specifier);

    SymbolContextSpecifier *GetSpecifier() { return m_specifier_sp.get(); }

    // Set the Thread Specifier.  The stop hook will own the thread specifier,
    // and is responsible for deleting it when we're done.
    void SetThreadSpecifier(ThreadSpec *specifier);

    ThreadSpec *GetThreadSpecifier() { return m_thread_spec_up.get(); }

    bool IsActive() { return m_active; }

    void SetIsActive(bool is_active) { m_active = is_active; }

    void SetAutoContinue(bool auto_continue) {m_auto_continue = auto_continue;}

    bool GetAutoContinue() const { return m_auto_continue; }

    void GetDescription(Stream *s, lldb::DescriptionLevel level) const;

  private:
    lldb::TargetSP m_target_sp;
    StringList m_commands;
    lldb::SymbolContextSpecifierSP m_specifier_sp;
    std::unique_ptr<ThreadSpec> m_thread_spec_up;
    bool m_active = true;
    bool m_auto_continue = false;

    // Use CreateStopHook to make a new empty stop hook. The GetCommandPointer
    // and fill it with commands, and SetSpecifier to set the specifier shared
    // pointer (can be null, that will match anything.)
    StopHook(lldb::TargetSP target_sp, lldb::user_id_t uid);
    friend class Target;
  };
  typedef std::shared_ptr<StopHook> StopHookSP;

  // Add an empty stop hook to the Target's stop hook list, and returns a
  // shared pointer to it in new_hook. Returns the id of the new hook.
  StopHookSP CreateStopHook();

  void RunStopHooks();

  size_t GetStopHookSize();

  bool SetSuppresStopHooks(bool suppress) {
    bool old_value = m_suppress_stop_hooks;
    m_suppress_stop_hooks = suppress;
    return old_value;
  }

  bool GetSuppressStopHooks() { return m_suppress_stop_hooks; }

  bool RemoveStopHookByID(lldb::user_id_t uid);

  void RemoveAllStopHooks();

  StopHookSP GetStopHookByID(lldb::user_id_t uid);

  bool SetStopHookActiveStateByID(lldb::user_id_t uid, bool active_state);

  void SetAllStopHooksActiveState(bool active_state);

  size_t GetNumStopHooks() const { return m_stop_hooks.size(); }

  StopHookSP GetStopHookAtIndex(size_t index) {
    if (index >= GetNumStopHooks())
      return StopHookSP();
    StopHookCollection::iterator pos = m_stop_hooks.begin();

    while (index > 0) {
      pos++;
      index--;
    }
    return (*pos).second;
  }

  lldb::PlatformSP GetPlatform() { return m_platform_sp; }

  void SetPlatform(const lldb::PlatformSP &platform_sp) {
    m_platform_sp = platform_sp;
  }

  SourceManager &GetSourceManager();

  ClangModulesDeclVendor *GetClangModulesDeclVendor();

  // Methods.
  lldb::SearchFilterSP
  GetSearchFilterForModule(const FileSpec *containingModule);

  lldb::SearchFilterSP
  GetSearchFilterForModuleList(const FileSpecList *containingModuleList);

  lldb::SearchFilterSP
  GetSearchFilterForModuleAndCUList(const FileSpecList *containingModules,
                                    const FileSpecList *containingSourceFiles);

  lldb::REPLSP GetREPL(Status &err, lldb::LanguageType language,
                       const char *repl_options, bool can_create);

  void SetREPL(lldb::LanguageType language, lldb::REPLSP repl_sp);

  /// Enable the use of a separate sscratch type system per lldb::Module.
  void SetUseScratchTypesystemPerModule(bool value) {
    m_use_scratch_typesystem_per_module = value;
  }
  bool UseScratchTypesystemPerModule() const {
    return m_use_scratch_typesystem_per_module;
  }

private:
  std::mutex m_swift_messages_mutex;
  std::unordered_set<std::string> m_swift_messages_issued;

public:
  /// Register that a message (uniquely identified by \p Key) about a Swift
  /// context is about to be displayed to the user. Returns true iff the message
  /// has not already been displayed.
  bool RegisterSwiftContextMessageKey(std::string Key);

protected:
  /// Implementing of ModuleList::Notifier.

  void NotifyModuleAdded(const ModuleList &module_list,
                         const lldb::ModuleSP &module_sp) override;

  void NotifyModuleRemoved(const ModuleList &module_list,
                         const lldb::ModuleSP &module_sp) override;

  void NotifyModuleUpdated(const ModuleList &module_list,
                           const lldb::ModuleSP &old_module_sp,
                           const lldb::ModuleSP &new_module_sp) override;

  void NotifyWillClearList(const ModuleList &module_list) override;

  void NotifyModulesRemoved(lldb_private::ModuleList &module_list) override;

  class Arch {
  public:
    explicit Arch(const ArchSpec &spec);
    const Arch &operator=(const ArchSpec &spec);

    const ArchSpec &GetSpec() const { return m_spec; }
    Architecture *GetPlugin() const { return m_plugin_up.get(); }

  private:
    ArchSpec m_spec;
    std::unique_ptr<Architecture> m_plugin_up;
  };
  // Member variables.
  Debugger &m_debugger;
  lldb::PlatformSP m_platform_sp; ///< The platform for this target.
  std::recursive_mutex m_mutex; ///< An API mutex that is used by the lldb::SB*
                                /// classes make the SB interface thread safe
  Arch m_arch;
  ModuleList m_images; ///< The list of images for this process (shared
                       /// libraries and anything dynamically loaded).
  SectionLoadHistory m_section_load_history;
  BreakpointList m_breakpoint_list;
  BreakpointList m_internal_breakpoint_list;
  using BreakpointNameList = std::map<ConstString, BreakpointName *>;
  BreakpointNameList m_breakpoint_names;
  
  lldb::BreakpointSP m_last_created_breakpoint;
  WatchpointList m_watchpoint_list;
  lldb::WatchpointSP m_last_created_watchpoint;
  // We want to tightly control the process destruction process so we can
  // correctly tear down everything that we need to, so the only class that
  // knows about the process lifespan is this target class.
  lldb::ProcessSP m_process_sp;
  lldb::SearchFilterSP m_search_filter_sp;
  PathMappingList m_image_search_paths;
  TypeSystemMap m_scratch_type_system_map;
  std::map<lldb::LanguageType, bool> m_cant_make_scratch_type_system;

  typedef std::map<lldb::LanguageType, lldb::REPLSP> REPLMap;
  REPLMap m_repl_map;

  lldb::ClangASTImporterSP m_ast_importer_sp;
  lldb::ClangModulesDeclVendorUP m_clang_modules_decl_vendor_up;

  lldb::SourceManagerUP m_source_manager_up;

  typedef std::map<lldb::user_id_t, StopHookSP> StopHookCollection;
  StopHookCollection m_stop_hooks;
  lldb::user_id_t m_stop_hook_next_id;
  bool m_valid;
  bool m_suppress_stop_hooks;
  bool m_is_dummy_target;
  unsigned m_next_persistent_variable_index = 0;

  bool m_use_scratch_typesystem_per_module = false;
  bool m_did_display_scratch_fallback_warning = false;
  typedef std::pair<lldb_private::Module *, char> ModuleLanguage;
  llvm::DenseMap<ModuleLanguage, lldb::TypeSystemSP>
      m_scratch_typesystem_for_module;

  /// Guards the scratch typesystem from being re-initialized.
  SharedMutex m_scratch_typesystem_lock;

  static void ImageSearchPathsChanged(const PathMappingList &path_list,
                                      void *baton);

  // Utilities for `statistics` command.
private:
  std::vector<uint32_t> m_stats_storage;
  bool m_collecting_stats = false;

public:
  void SetCollectingStats(bool v) { m_collecting_stats = v; }

  bool GetCollectingStats() { return m_collecting_stats; }

  void IncrementStats(lldb_private::StatisticKind key) {
    if (!GetCollectingStats())
      return;
    lldbassert(key < lldb_private::StatisticKind::StatisticMax &&
               "invalid statistics!");
    m_stats_storage[key] += 1;
  }

  std::vector<uint32_t> GetStatistics() { return m_stats_storage; }

private:
  /// Construct with optional file and arch.
  ///
  /// This member is private. Clients must use
  /// TargetList::CreateTarget(const FileSpec*, const ArchSpec*)
  /// so all targets can be tracked from the central target list.
  ///
  /// \see TargetList::CreateTarget(const FileSpec*, const ArchSpec*)
  Target(Debugger &debugger, const ArchSpec &target_arch,
         const lldb::PlatformSP &platform_sp, bool is_dummy_target);

  // Helper function.
  bool ProcessIsValid();

  // Copy breakpoints, stop hooks and so forth from the dummy target:
  void PrimeFromDummyTarget(Target *dummy_target);

  void AddBreakpoint(lldb::BreakpointSP breakpoint_sp, bool internal);

  void FinalizeFileActions(ProcessLaunchInfo &info);

  DISALLOW_COPY_AND_ASSIGN(Target);
};

} // namespace lldb_private

#endif // liblldb_Target_h_<|MERGE_RESOLUTION|>--- conflicted
+++ resolved
@@ -133,19 +133,15 @@
 
   void AppendExecutableSearchPaths(const FileSpec&);
 
-<<<<<<< HEAD
   FileSpec &GetSDKPath();
 
-  FileSpecList &GetClangModuleSearchPaths();
-=======
   FileSpecList GetDebugFileSearchPaths();
 
   FileSpecList GetClangModuleSearchPaths();
->>>>>>> 4cf4c548
-
-  FileSpecList &GetSwiftFrameworkSearchPaths();
-
-  FileSpecList &GetSwiftModuleSearchPaths();
+
+  FileSpecList GetSwiftFrameworkSearchPaths();
+
+  FileSpecList GetSwiftModuleSearchPaths();
 
   bool GetSwiftCreateModuleContextsInParallel() const;
 
