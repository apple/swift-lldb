--- conflicted
+++ resolved
@@ -811,11 +811,7 @@
   //------------------------------------------------------------------
   lldb::addr_t
   GetOpcodeLoadAddress(lldb::addr_t load_addr,
-<<<<<<< HEAD
-      AddressClass addr_class = AddressClass::eInvalid) const;
-=======
                        AddressClass addr_class = AddressClass::eInvalid) const;
->>>>>>> e508ace2
 
   // Get load_addr as breakable load address for this target. Take a addr and
   // check if for any reason there is a better address than this to put a
