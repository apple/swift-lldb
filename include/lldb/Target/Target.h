//===-- Target.h ------------------------------------------------*- C++ -*-===//
//
// Part of the LLVM Project, under the Apache License v2.0 with LLVM Exceptions.
// See https://llvm.org/LICENSE.txt for license information.
// SPDX-License-Identifier: Apache-2.0 WITH LLVM-exception
//
//===----------------------------------------------------------------------===//

#ifndef liblldb_Target_h_
#define liblldb_Target_h_

#include <list>
#include <map>
#include <memory>
#include <string>
#include <unordered_set>
#include <vector>

#include "Plugins/ExpressionParser/Clang/ClangModulesDeclVendor.h"
#include "Plugins/ExpressionParser/Clang/ClangPersistentVariables.h"
#include "lldb/Breakpoint/BreakpointList.h"
#include "lldb/Breakpoint/BreakpointName.h"
#include "lldb/Breakpoint/WatchpointList.h"
#include "lldb/Core/Architecture.h"
#include "lldb/Core/Disassembler.h"
#include "lldb/Core/ModuleList.h"
#include "lldb/Core/UserSettingsController.h"
#include "lldb/Expression/Expression.h"
#include "lldb/Host/ProcessLaunchInfo.h"
#include "lldb/Interpreter/OptionValueBoolean.h"
#include "lldb/Interpreter/OptionValueEnumeration.h"
#include "lldb/Interpreter/OptionValueFileSpec.h"
#include "lldb/Symbol/SwiftASTContext.h"
#include "lldb/Symbol/SymbolContext.h"
#include "lldb/Symbol/TypeSystem.h"
#include "lldb/Target/ABI.h"
#include "lldb/Target/ExecutionContextScope.h"
#include "lldb/Target/PathMappingList.h"
#include "lldb/Target/SectionLoadHistory.h"
#include "lldb/Utility/ArchSpec.h"
#include "lldb/Utility/Args.h"
#include "lldb/Utility/Broadcaster.h"
#include "lldb/Utility/LLDBAssert.h"
#include "lldb/Utility/Timeout.h"
#include "lldb/lldb-public.h"

namespace lldb_private {

OptionEnumValues GetDynamicValueTypes();

enum InlineStrategy {
  eInlineBreakpointsNever = 0,
  eInlineBreakpointsHeaders,
  eInlineBreakpointsAlways
};

enum LoadScriptFromSymFile {
  eLoadScriptFromSymFileTrue,
  eLoadScriptFromSymFileFalse,
  eLoadScriptFromSymFileWarn
};

enum LoadCWDlldbinitFile {
  eLoadCWDlldbinitTrue,
  eLoadCWDlldbinitFalse,
  eLoadCWDlldbinitWarn
};

enum LoadDependentFiles {
  eLoadDependentsDefault,
  eLoadDependentsYes,
  eLoadDependentsNo,
};

// TargetProperties
class TargetExperimentalProperties : public Properties {
public:
  TargetExperimentalProperties();
};

class TargetProperties : public Properties {
public:
  TargetProperties(Target *target);

  ~TargetProperties() override;

  ArchSpec GetDefaultArchitecture() const;

  void SetDefaultArchitecture(const ArchSpec &arch);

  bool GetMoveToNearestCode() const;

  lldb::DynamicValueType GetPreferDynamicValue() const;

  bool SetPreferDynamicValue(lldb::DynamicValueType d);

  bool GetPreloadSymbols() const;

  void SetPreloadSymbols(bool b);

  bool GetDisableASLR() const;

  void SetDisableASLR(bool b);

  bool GetDetachOnError() const;

  void SetDetachOnError(bool b);

  bool GetDisableSTDIO() const;

  void SetDisableSTDIO(bool b);

  const char *GetDisassemblyFlavor() const;

  InlineStrategy GetInlineStrategy() const;

  llvm::StringRef GetArg0() const;

  void SetArg0(llvm::StringRef arg);

  bool GetRunArguments(Args &args) const;

  void SetRunArguments(const Args &args);

  Environment GetEnvironment() const;
  void SetEnvironment(Environment env);

  bool GetSkipPrologue() const;

  PathMappingList &GetSourcePathMap() const;

  FileSpecList GetExecutableSearchPaths();

  void AppendExecutableSearchPaths(const FileSpec &);

  FileSpec &GetSDKPath();

  FileSpecList GetDebugFileSearchPaths();

  FileSpecList GetClangModuleSearchPaths();

  FileSpecList GetSwiftFrameworkSearchPaths();

  FileSpecList GetSwiftModuleSearchPaths();

  llvm::StringRef GetSwiftExtraClangFlags() const;

  bool GetSwiftCreateModuleContextsInParallel() const;

  bool GetEnableAutoImportClangModules() const;

  bool GetUseAllCompilerFlags() const;

  bool GetEnableImportStdModule() const;

  bool GetEnableAutoApplyFixIts() const;

  bool GetEnableNotifyAboutFixIts() const;

  bool GetEnableSaveObjects() const;

  bool GetEnableSyntheticValue() const;

  uint32_t GetMaximumNumberOfChildrenToDisplay() const;

  uint32_t GetMaximumSizeOfStringSummary() const;

  uint32_t GetMaximumMemReadSize() const;

  FileSpec GetStandardInputPath() const;
  FileSpec GetStandardErrorPath() const;
  FileSpec GetStandardOutputPath() const;

  void SetStandardInputPath(llvm::StringRef path);
  void SetStandardOutputPath(llvm::StringRef path);
  void SetStandardErrorPath(llvm::StringRef path);

  void SetStandardInputPath(const char *path) = delete;
  void SetStandardOutputPath(const char *path) = delete;
  void SetStandardErrorPath(const char *path) = delete;

  bool GetBreakpointsConsultPlatformAvoidList();

  lldb::LanguageType GetLanguage() const;

  llvm::StringRef GetExpressionPrefixContents();

  bool GetUseHexImmediates() const;

  bool GetUseFastStepping() const;

  bool GetDisplayExpressionsInCrashlogs() const;

  LoadScriptFromSymFile GetLoadScriptFromSymbolFile() const;

  LoadCWDlldbinitFile GetLoadCWDlldbinitFile() const;

  Disassembler::HexImmediateStyle GetHexImmediateStyle() const;

  MemoryModuleLoadLevel GetMemoryModuleLoadLevel() const;

  bool GetUserSpecifiedTrapHandlerNames(Args &args) const;

  void SetUserSpecifiedTrapHandlerNames(const Args &args);

  bool GetNonStopModeEnabled() const;

  void SetNonStopModeEnabled(bool b);

  bool GetDisplayRuntimeSupportValues() const;

  void SetDisplayRuntimeSupportValues(bool b);

  bool GetDisplayRecognizedArguments() const;

  void SetDisplayRecognizedArguments(bool b);

  const ProcessLaunchInfo &GetProcessLaunchInfo();

  void SetProcessLaunchInfo(const ProcessLaunchInfo &launch_info);

  bool GetInjectLocalVariables(ExecutionContext *exe_ctx) const;

  void SetInjectLocalVariables(ExecutionContext *exe_ctx, bool b);

  bool GetUseModernTypeLookup() const;

  void SetRequireHardwareBreakpoints(bool b);

  bool GetRequireHardwareBreakpoints() const;

private:
  // Callbacks for m_launch_info.
  static void Arg0ValueChangedCallback(void *target_property_ptr,
                                       OptionValue *);
  static void RunArgsValueChangedCallback(void *target_property_ptr,
                                          OptionValue *);
  static void EnvVarsValueChangedCallback(void *target_property_ptr,
                                          OptionValue *);
  static void InheritEnvValueChangedCallback(void *target_property_ptr,
                                             OptionValue *);
  static void InputPathValueChangedCallback(void *target_property_ptr,
                                            OptionValue *);
  static void OutputPathValueChangedCallback(void *target_property_ptr,
                                             OptionValue *);
  static void ErrorPathValueChangedCallback(void *target_property_ptr,
                                            OptionValue *);
  static void DetachOnErrorValueChangedCallback(void *target_property_ptr,
                                                OptionValue *);
  static void DisableASLRValueChangedCallback(void *target_property_ptr,
                                              OptionValue *);
  static void DisableSTDIOValueChangedCallback(void *target_property_ptr,
                                               OptionValue *);

  // Member variables.
  ProcessLaunchInfo m_launch_info;
  std::unique_ptr<TargetExperimentalProperties> m_experimental_properties_up;
};

class EvaluateExpressionOptions {
public:
// MSVC has a bug here that reports C4268: 'const' static/global data
// initialized with compiler generated default constructor fills the object
// with zeros. Confirmed that MSVC is *not* zero-initializing, it's just a
// bogus warning.
#if defined(_MSC_VER)
#pragma warning(push)
#pragma warning(disable : 4268)
#endif
  static constexpr std::chrono::milliseconds default_timeout{500};
#if defined(_MSC_VER)
#pragma warning(pop)
#endif

  static constexpr ExecutionPolicy default_execution_policy =
      eExecutionPolicyOnlyWhenNeeded;

  EvaluateExpressionOptions() = default;

  ExecutionPolicy GetExecutionPolicy() const { return m_execution_policy; }

  void SetExecutionPolicy(ExecutionPolicy policy = eExecutionPolicyAlways) {
    m_execution_policy = policy;
  }

  lldb::LanguageType GetLanguage() const { return m_language; }

  void SetLanguage(lldb::LanguageType language) { m_language = language; }

  bool DoesCoerceToId() const { return m_coerce_to_id; }

  const char *GetPrefix() const {
    return (m_prefix.empty() ? nullptr : m_prefix.c_str());
  }

  void SetPrefix(const char *prefix) {
    if (prefix && prefix[0])
      m_prefix = prefix;
    else
      m_prefix.clear();
  }

  void SetCoerceToId(bool coerce = true) { m_coerce_to_id = coerce; }

  bool DoesUnwindOnError() const { return m_unwind_on_error; }

  void SetUnwindOnError(bool unwind = false) { m_unwind_on_error = unwind; }

  bool DoesIgnoreBreakpoints() const { return m_ignore_breakpoints; }

  void SetIgnoreBreakpoints(bool ignore = false) {
    m_ignore_breakpoints = ignore;
  }

  bool DoesKeepInMemory() const { return m_keep_in_memory; }

  void SetKeepInMemory(bool keep = true) { m_keep_in_memory = keep; }

  lldb::DynamicValueType GetUseDynamic() const { return m_use_dynamic; }

  void
  SetUseDynamic(lldb::DynamicValueType dynamic = lldb::eDynamicCanRunTarget) {
    m_use_dynamic = dynamic;
  }

  const Timeout<std::micro> &GetTimeout() const { return m_timeout; }

  void SetTimeout(const Timeout<std::micro> &timeout) { m_timeout = timeout; }

  const Timeout<std::micro> &GetOneThreadTimeout() const {
    return m_one_thread_timeout;
  }

  void SetOneThreadTimeout(const Timeout<std::micro> &timeout) {
    m_one_thread_timeout = timeout;
  }

  bool GetTryAllThreads() const { return m_try_others; }

  void SetTryAllThreads(bool try_others = true) { m_try_others = try_others; }

  bool GetStopOthers() const { return m_stop_others; }

  void SetStopOthers(bool stop_others = true) { m_stop_others = stop_others; }

  bool GetDebug() const { return m_debug; }

  void SetDebug(bool b) {
    m_debug = b;
    if (m_debug)
      m_generate_debug_info = true;
  }

  bool GetGenerateDebugInfo() const { return m_generate_debug_info; }

  void SetGenerateDebugInfo(bool b) { m_generate_debug_info = b; }

  bool GetColorizeErrors() const { return m_ansi_color_errors; }

  void SetColorizeErrors(bool b) { m_ansi_color_errors = b; }

  bool GetTrapExceptions() const { return m_trap_exceptions; }

  void SetTrapExceptions(bool b) { m_trap_exceptions = b; }

  bool GetREPLEnabled() const { return m_repl; }

  void SetREPLEnabled(bool b) { m_repl = b; }

  bool GetPlaygroundTransformEnabled() const { return m_playground; }

  void SetPlaygroundTransformEnabled(bool b) {
    m_playground = b;
    if (b)
      m_language = lldb::eLanguageTypeSwift;
  }

  void SetCancelCallback(lldb::ExpressionCancelCallback callback, void *baton) {
    m_cancel_callback_baton = baton;
    m_cancel_callback = callback;
  }

  bool InvokeCancelCallback(lldb::ExpressionEvaluationPhase phase) const {
    return ((m_cancel_callback != nullptr)
                ? m_cancel_callback(phase, m_cancel_callback_baton)
                : false);
  }

  // Allows the expression contents to be remapped to point to the specified
  // file and line using #line directives.
  void SetPoundLine(const char *path, uint32_t line) const {
    if (path && path[0]) {
      m_pound_line_file = path;
      m_pound_line_line = line;
    } else {
      m_pound_line_file.clear();
      m_pound_line_line = 0;
    }
  }

  const char *GetPoundLineFilePath() const {
    return (m_pound_line_file.empty() ? nullptr : m_pound_line_file.c_str());
  }

  uint32_t GetPoundLineLine() const { return m_pound_line_line; }

  uint32_t GetExpressionNumber() const;

  void SetResultIsInternal(bool b) { m_result_is_internal = b; }

  bool GetResultIsInternal() const { return m_result_is_internal; }

  void SetAutoApplyFixIts(bool b) { m_auto_apply_fixits = b; }

  bool GetAutoApplyFixIts() const { return m_auto_apply_fixits; }

  bool IsForUtilityExpr() const { return m_running_utility_expression; }

  void SetIsForUtilityExpr(bool b) { m_running_utility_expression = b; }

  void SetPreparePlaygroundStubFunctions(bool b) { m_prepare_playground_stub_functions = b; }

  bool GetPreparePlaygroundStubFunctions() const { return m_prepare_playground_stub_functions; }

private:
  ExecutionPolicy m_execution_policy = default_execution_policy;
  lldb::LanguageType m_language = lldb::eLanguageTypeUnknown;
  std::string m_prefix;
  bool m_coerce_to_id = false;
  bool m_unwind_on_error = true;
  bool m_ignore_breakpoints = false;
  bool m_keep_in_memory = false;
  bool m_try_others = true;
  bool m_stop_others = true;
  bool m_debug = false;
  bool m_trap_exceptions = true;
  bool m_repl = false;
  bool m_playground = false;
  bool m_generate_debug_info = false;
  bool m_ansi_color_errors = false;
  bool m_result_is_internal = false;
  bool m_auto_apply_fixits = true;
  /// True if the executed code should be treated as utility code that is only
  /// used by LLDB internally.
  bool m_running_utility_expression = false;

  lldb::DynamicValueType m_use_dynamic = lldb::eNoDynamicValues;
  Timeout<std::micro> m_timeout = default_timeout;
  Timeout<std::micro> m_one_thread_timeout = llvm::None;
  lldb::ExpressionCancelCallback m_cancel_callback = nullptr;
  mutable uint32_t m_expr_number = 0; // A 1 based integer that increases with
                                      // each expression type (normal, expr,
                                      // function, etc)
  void *m_cancel_callback_baton = nullptr;
  // If m_pound_line_file is not empty and m_pound_line_line is non-zero, use
  // #line %u "%s" before the expression content to remap where the source
  // originates
  mutable std::string m_pound_line_file;
  mutable uint32_t m_pound_line_line;
  bool m_prepare_playground_stub_functions = true;
};

// Target
class Target : public std::enable_shared_from_this<Target>,
               public TargetProperties,
               public Broadcaster,
               public ExecutionContextScope,
               public ModuleList::Notifier {
public:
  friend class TargetList;

  /// Broadcaster event bits definitions.
  enum {
    eBroadcastBitBreakpointChanged = (1 << 0),
    eBroadcastBitModulesLoaded = (1 << 1),
    eBroadcastBitModulesUnloaded = (1 << 2),
    eBroadcastBitWatchpointChanged = (1 << 3),
    eBroadcastBitSymbolsLoaded = (1 << 4)
  };

  // These two functions fill out the Broadcaster interface:

  static ConstString &GetStaticBroadcasterClass();

  ConstString &GetBroadcasterClass() const override {
    return GetStaticBroadcasterClass();
  }

  // This event data class is for use by the TargetList to broadcast new target
  // notifications.
  class TargetEventData : public EventData {
  public:
    TargetEventData(const lldb::TargetSP &target_sp);

    TargetEventData(const lldb::TargetSP &target_sp,
                    const ModuleList &module_list);

    ~TargetEventData() override;

    static ConstString GetFlavorString();

    ConstString GetFlavor() const override {
      return TargetEventData::GetFlavorString();
    }

    void Dump(Stream *s) const override;

    static const TargetEventData *GetEventDataFromEvent(const Event *event_ptr);

    static lldb::TargetSP GetTargetFromEvent(const Event *event_ptr);

    static ModuleList GetModuleListFromEvent(const Event *event_ptr);

    const lldb::TargetSP &GetTarget() const { return m_target_sp; }

    const ModuleList &GetModuleList() const { return m_module_list; }

  private:
    lldb::TargetSP m_target_sp;
    ModuleList m_module_list;

    DISALLOW_COPY_AND_ASSIGN(TargetEventData);
  };

  ~Target() override;

  static void SettingsInitialize();

  static void SettingsTerminate();

  static FileSpecList GetDefaultExecutableSearchPaths();

  static FileSpecList GetDefaultDebugFileSearchPaths();

  static ArchSpec GetDefaultArchitecture();

  static void SetDefaultArchitecture(const ArchSpec &arch);

  /// Find a binary on the system and return its Module,
  /// or return an existing Module that is already in the Target.
  ///
  /// Given a ModuleSpec, find a binary satisifying that specification,
  /// or identify a matching Module already present in the Target,
  /// and return a shared pointer to it.
  ///
  /// \param[in] module_spec
  ///     The criteria that must be matched for the binary being loaded.
  ///     e.g. UUID, architecture, file path.
  ///
  /// \param[in] notify
  ///     If notify is true, and the Module is new to this Target,
  ///     Target::ModulesDidLoad will be called.
  ///     If notify is false, it is assumed that the caller is adding
  ///     multiple Modules and will call ModulesDidLoad with the
  ///     full list at the end.
  ///     ModulesDidLoad must be called when a Module/Modules have
  ///     been added to the target, one way or the other.
  ///
  /// \param[out] error_ptr
  ///     Optional argument, pointing to a Status object to fill in
  ///     with any results / messages while attempting to find/load
  ///     this binary.  Many callers will be internal functions that
  ///     will handle / summarize the failures in a custom way and
  ///     don't use these messages.
  ///
  /// \return
  ///     An empty ModuleSP will be returned if no matching file
  ///     was found.  If error_ptr was non-nullptr, an error message
  ///     will likely be provided.
  lldb::ModuleSP GetOrCreateModule(const ModuleSpec &module_spec, bool notify,
                                   Status *error_ptr = nullptr);

  // Settings accessors

  static const lldb::TargetPropertiesSP &GetGlobalProperties();

  std::recursive_mutex &GetAPIMutex() { return m_mutex; }

  void DeleteCurrentProcess();

  void CleanupProcess();

  /// Dump a description of this object to a Stream.
  ///
  /// Dump a description of the contents of this object to the
  /// supplied stream \a s. The dumped content will be only what has
  /// been loaded or parsed up to this point at which this function
  /// is called, so this is a good way to see what has been parsed
  /// in a target.
  ///
  /// \param[in] s
  ///     The stream to which to dump the object description.
  void Dump(Stream *s, lldb::DescriptionLevel description_level);

  // If listener_sp is null, the listener of the owning Debugger object will be
  // used.
  const lldb::ProcessSP &CreateProcess(lldb::ListenerSP listener_sp,
                                       llvm::StringRef plugin_name,
                                       const FileSpec *crash_file);

  const lldb::ProcessSP &GetProcessSP() const;

  bool IsValid() { return m_valid; }

  void Destroy();

  Status Launch(ProcessLaunchInfo &launch_info,
                Stream *stream); // Optional stream to receive first stop info

  Status Attach(ProcessAttachInfo &attach_info,
                Stream *stream); // Optional stream to receive first stop info

  // This part handles the breakpoints.

  BreakpointList &GetBreakpointList(bool internal = false);

  const BreakpointList &GetBreakpointList(bool internal = false) const;

  lldb::BreakpointSP GetLastCreatedBreakpoint() {
    return m_last_created_breakpoint;
  }

  lldb::BreakpointSP GetBreakpointByID(lldb::break_id_t break_id);

  // Use this to create a file and line breakpoint to a given module or all
  // module it is nullptr
  lldb::BreakpointSP CreateBreakpoint(const FileSpecList *containingModules,
                                      const FileSpec &file, uint32_t line_no,
                                      uint32_t column, lldb::addr_t offset,
                                      LazyBool check_inlines,
                                      LazyBool skip_prologue, bool internal,
                                      bool request_hardware,
                                      LazyBool move_to_nearest_code);

  // Use this to create breakpoint that matches regex against the source lines
  // in files given in source_file_list: If function_names is non-empty, also
  // filter by function after the matches are made.
  lldb::BreakpointSP CreateSourceRegexBreakpoint(
      const FileSpecList *containingModules,
      const FileSpecList *source_file_list,
      const std::unordered_set<std::string> &function_names,
      RegularExpression &source_regex, bool internal, bool request_hardware,
      LazyBool move_to_nearest_code);

  // Use this to create a breakpoint from a load address
  lldb::BreakpointSP CreateBreakpoint(lldb::addr_t load_addr, bool internal,
                                      bool request_hardware);

  // Use this to create a breakpoint from a load address and a module file spec
  lldb::BreakpointSP CreateAddressInModuleBreakpoint(lldb::addr_t file_addr,
                                                     bool internal,
                                                     const FileSpec *file_spec,
                                                     bool request_hardware);

  // Use this to create Address breakpoints:
  lldb::BreakpointSP CreateBreakpoint(const Address &addr, bool internal,
                                      bool request_hardware);

  // Use this to create a function breakpoint by regexp in
  // containingModule/containingSourceFiles, or all modules if it is nullptr
  // When "skip_prologue is set to eLazyBoolCalculate, we use the current
  // target setting, else we use the values passed in
  lldb::BreakpointSP CreateFuncRegexBreakpoint(
      const FileSpecList *containingModules,
      const FileSpecList *containingSourceFiles, RegularExpression &func_regexp,
      lldb::LanguageType requested_language, LazyBool skip_prologue,
      bool internal, bool request_hardware);

  // Use this to create a function breakpoint by name in containingModule, or
  // all modules if it is nullptr When "skip_prologue is set to
  // eLazyBoolCalculate, we use the current target setting, else we use the
  // values passed in. func_name_type_mask is or'ed values from the
  // FunctionNameType enum.
  lldb::BreakpointSP CreateBreakpoint(
      const FileSpecList *containingModules,
      const FileSpecList *containingSourceFiles, const char *func_name,
      lldb::FunctionNameType func_name_type_mask, lldb::LanguageType language,
      lldb::addr_t offset, LazyBool skip_prologue, bool internal,
      bool request_hardware);

  lldb::BreakpointSP
  CreateExceptionBreakpoint(enum lldb::LanguageType language, bool catch_bp,
                            bool throw_bp, bool internal,
                            Args *additional_args = nullptr,
                            Status *additional_args_error = nullptr);

  lldb::BreakpointSP CreateScriptedBreakpoint(
      const llvm::StringRef class_name, const FileSpecList *containingModules,
      const FileSpecList *containingSourceFiles, bool internal,
      bool request_hardware, StructuredData::ObjectSP extra_args_sp,
      Status *creation_error = nullptr);

  // This is the same as the func_name breakpoint except that you can specify a
  // vector of names.  This is cheaper than a regular expression breakpoint in
  // the case where you just want to set a breakpoint on a set of names you
  // already know. func_name_type_mask is or'ed values from the
  // FunctionNameType enum.
  lldb::BreakpointSP CreateBreakpoint(
      const FileSpecList *containingModules,
      const FileSpecList *containingSourceFiles, const char *func_names[],
      size_t num_names, lldb::FunctionNameType func_name_type_mask,
      lldb::LanguageType language, lldb::addr_t offset, LazyBool skip_prologue,
      bool internal, bool request_hardware);

  lldb::BreakpointSP
  CreateBreakpoint(const FileSpecList *containingModules,
                   const FileSpecList *containingSourceFiles,
                   const std::vector<std::string> &func_names,
                   lldb::FunctionNameType func_name_type_mask,
                   lldb::LanguageType language, lldb::addr_t m_offset,
                   LazyBool skip_prologue, bool internal,
                   bool request_hardware);

  // Use this to create a general breakpoint:
  lldb::BreakpointSP CreateBreakpoint(lldb::SearchFilterSP &filter_sp,
                                      lldb::BreakpointResolverSP &resolver_sp,
                                      bool internal, bool request_hardware,
                                      bool resolve_indirect_symbols);

  // Use this to create a watchpoint:
  lldb::WatchpointSP CreateWatchpoint(lldb::addr_t addr, size_t size,
                                      const CompilerType *type, uint32_t kind,
                                      Status &error);

  lldb::WatchpointSP GetLastCreatedWatchpoint() {
    return m_last_created_watchpoint;
  }

  WatchpointList &GetWatchpointList() { return m_watchpoint_list; }

  // Manages breakpoint names:
  void AddNameToBreakpoint(BreakpointID &id, const char *name, Status &error);

  void AddNameToBreakpoint(lldb::BreakpointSP &bp_sp, const char *name,
                           Status &error);

  void RemoveNameFromBreakpoint(lldb::BreakpointSP &bp_sp, ConstString name);

  BreakpointName *FindBreakpointName(ConstString name, bool can_create,
                                     Status &error);

  void DeleteBreakpointName(ConstString name);

  void ConfigureBreakpointName(BreakpointName &bp_name,
                               const BreakpointOptions &options,
                               const BreakpointName::Permissions &permissions);
  void ApplyNameToBreakpoints(BreakpointName &bp_name);

  // This takes ownership of the name obj passed in.
  void AddBreakpointName(BreakpointName *bp_name);

  void GetBreakpointNames(std::vector<std::string> &names);

  // This call removes ALL breakpoints regardless of permission.
  void RemoveAllBreakpoints(bool internal_also = false);

  // This removes all the breakpoints, but obeys the ePermDelete on them.
  void RemoveAllowedBreakpoints();

  void DisableAllBreakpoints(bool internal_also = false);

  void DisableAllowedBreakpoints();

  void EnableAllBreakpoints(bool internal_also = false);

  void EnableAllowedBreakpoints();

  bool DisableBreakpointByID(lldb::break_id_t break_id);

  bool EnableBreakpointByID(lldb::break_id_t break_id);

  bool RemoveBreakpointByID(lldb::break_id_t break_id);

  // The flag 'end_to_end', default to true, signifies that the operation is
  // performed end to end, for both the debugger and the debuggee.

  bool RemoveAllWatchpoints(bool end_to_end = true);

  bool DisableAllWatchpoints(bool end_to_end = true);

  bool EnableAllWatchpoints(bool end_to_end = true);

  bool ClearAllWatchpointHitCounts();

  bool ClearAllWatchpointHistoricValues();

  bool IgnoreAllWatchpoints(uint32_t ignore_count);

  bool DisableWatchpointByID(lldb::watch_id_t watch_id);

  bool EnableWatchpointByID(lldb::watch_id_t watch_id);

  bool RemoveWatchpointByID(lldb::watch_id_t watch_id);

  bool IgnoreWatchpointByID(lldb::watch_id_t watch_id, uint32_t ignore_count);

  Status SerializeBreakpointsToFile(const FileSpec &file,
                                    const BreakpointIDList &bp_ids,
                                    bool append);

  Status CreateBreakpointsFromFile(const FileSpec &file,
                                   BreakpointIDList &new_bps);

  Status CreateBreakpointsFromFile(const FileSpec &file,
                                   std::vector<std::string> &names,
                                   BreakpointIDList &new_bps);

  /// Get \a load_addr as a callable code load address for this target
  ///
  /// Take \a load_addr and potentially add any address bits that are
  /// needed to make the address callable. For ARM this can set bit
  /// zero (if it already isn't) if \a load_addr is a thumb function.
  /// If \a addr_class is set to AddressClass::eInvalid, then the address
  /// adjustment will always happen. If it is set to an address class
  /// that doesn't have code in it, LLDB_INVALID_ADDRESS will be
  /// returned.
  lldb::addr_t GetCallableLoadAddress(
      lldb::addr_t load_addr,
      AddressClass addr_class = AddressClass::eInvalid) const;

  /// Get \a load_addr as an opcode for this target.
  ///
  /// Take \a load_addr and potentially strip any address bits that are
  /// needed to make the address point to an opcode. For ARM this can
  /// clear bit zero (if it already isn't) if \a load_addr is a
  /// thumb function and load_addr is in code.
  /// If \a addr_class is set to AddressClass::eInvalid, then the address
  /// adjustment will always happen. If it is set to an address class
  /// that doesn't have code in it, LLDB_INVALID_ADDRESS will be
  /// returned.
  lldb::addr_t
  GetOpcodeLoadAddress(lldb::addr_t load_addr,
                       AddressClass addr_class = AddressClass::eInvalid) const;

  // Get load_addr as breakable load address for this target. Take a addr and
  // check if for any reason there is a better address than this to put a
  // breakpoint on. If there is then return that address. For MIPS, if
  // instruction at addr is a delay slot instruction then this method will find
  // the address of its previous instruction and return that address.
  lldb::addr_t GetBreakableLoadAddress(lldb::addr_t addr);

  void ModulesDidLoad(ModuleList &module_list);

  void ModulesDidUnload(ModuleList &module_list, bool delete_locations);

  void SymbolsDidLoad(ModuleList &module_list);

  void ClearModules(bool delete_locations);

  /// Called as the last function in Process::DidExec().
  ///
  /// Process::DidExec() will clear a lot of state in the process,
  /// then try to reload a dynamic loader plugin to discover what
  /// binaries are currently available and then this function should
  /// be called to allow the target to do any cleanup after everything
  /// has been figured out. It can remove breakpoints that no longer
  /// make sense as the exec might have changed the target
  /// architecture, and unloaded some modules that might get deleted.
  void DidExec();

  /// Gets the module for the main executable.
  ///
  /// Each process has a notion of a main executable that is the file
  /// that will be executed or attached to. Executable files can have
  /// dependent modules that are discovered from the object files, or
  /// discovered at runtime as things are dynamically loaded.
  ///
  /// \return
  ///     The shared pointer to the executable module which can
  ///     contains a nullptr Module object if no executable has been
  ///     set.
  ///
  /// \see DynamicLoader
  /// \see ObjectFile::GetDependentModules (FileSpecList&)
  /// \see Process::SetExecutableModule(lldb::ModuleSP&)
  lldb::ModuleSP GetExecutableModule();

  Module *GetExecutableModulePointer();

  /// Set the main executable module.
  ///
  /// Each process has a notion of a main executable that is the file
  /// that will be executed or attached to. Executable files can have
  /// dependent modules that are discovered from the object files, or
  /// discovered at runtime as things are dynamically loaded.
  ///
  /// Setting the executable causes any of the current dependent
  /// image information to be cleared and replaced with the static
  /// dependent image information found by calling
  /// ObjectFile::GetDependentModules (FileSpecList&) on the main
  /// executable and any modules on which it depends. Calling
  /// Process::GetImages() will return the newly found images that
  /// were obtained from all of the object files.
  ///
  /// \param[in] module_sp
  ///     A shared pointer reference to the module that will become
  ///     the main executable for this process.
  ///
  /// \param[in] load_dependent_files
  ///     If \b true then ask the object files to track down any
  ///     known dependent files.
  ///
  /// \see ObjectFile::GetDependentModules (FileSpecList&)
  /// \see Process::GetImages()
  void SetExecutableModule(
      lldb::ModuleSP &module_sp,
      LoadDependentFiles load_dependent_files = eLoadDependentsDefault);

  bool LoadScriptingResources(std::list<Status> &errors,
                              Stream *feedback_stream = nullptr,
                              bool continue_on_error = true) {
    return m_images.LoadScriptingResourcesInTarget(
        this, errors, feedback_stream, continue_on_error);
  }

  /// Get accessor for the images for this process.
  ///
  /// Each process has a notion of a main executable that is the file
  /// that will be executed or attached to. Executable files can have
  /// dependent modules that are discovered from the object files, or
  /// discovered at runtime as things are dynamically loaded. After
  /// a main executable has been set, the images will contain a list
  /// of all the files that the executable depends upon as far as the
  /// object files know. These images will usually contain valid file
  /// virtual addresses only. When the process is launched or attached
  /// to, the DynamicLoader plug-in will discover where these images
  /// were loaded in memory and will resolve the load virtual
  /// addresses is each image, and also in images that are loaded by
  /// code.
  ///
  /// \return
  ///     A list of Module objects in a module list.
  const ModuleList &GetImages() const { return m_images; }

  ModuleList &GetImages() { return m_images; }

  /// Return whether this FileSpec corresponds to a module that should be
  /// considered for general searches.
  ///
  /// This API will be consulted by the SearchFilterForUnconstrainedSearches
  /// and any module that returns \b true will not be searched.  Note the
  /// SearchFilterForUnconstrainedSearches is the search filter that
  /// gets used in the CreateBreakpoint calls when no modules is provided.
  ///
  /// The target call at present just consults the Platform's call of the
  /// same name.
  ///
  /// \param[in] module_sp
  ///     A shared pointer reference to the module that checked.
  ///
  /// \return \b true if the module should be excluded, \b false otherwise.
  bool ModuleIsExcludedForUnconstrainedSearches(const FileSpec &module_spec);

  /// Return whether this module should be considered for general searches.
  ///
  /// This API will be consulted by the SearchFilterForUnconstrainedSearches
  /// and any module that returns \b true will not be searched.  Note the
  /// SearchFilterForUnconstrainedSearches is the search filter that
  /// gets used in the CreateBreakpoint calls when no modules is provided.
  ///
  /// The target call at present just consults the Platform's call of the
  /// same name.
  ///
  /// FIXME: When we get time we should add a way for the user to set modules
  /// that they
  /// don't want searched, in addition to or instead of the platform ones.
  ///
  /// \param[in] module_sp
  ///     A shared pointer reference to the module that checked.
  ///
  /// \return \b true if the module should be excluded, \b false otherwise.
  bool
  ModuleIsExcludedForUnconstrainedSearches(const lldb::ModuleSP &module_sp);

  const ArchSpec &GetArchitecture() const { return m_arch.GetSpec(); }

  /// Set the architecture for this target.
  ///
  /// If the current target has no Images read in, then this just sets the
  /// architecture, which will be used to select the architecture of the
  /// ExecutableModule when that is set. If the current target has an
  /// ExecutableModule, then calling SetArchitecture with a different
  /// architecture from the currently selected one will reset the
  /// ExecutableModule to that slice of the file backing the ExecutableModule.
  /// If the file backing the ExecutableModule does not contain a fork of this
  /// architecture, then this code will return false, and the architecture
  /// won't be changed. If the input arch_spec is the same as the already set
  /// architecture, this is a no-op.
  ///
  /// \param[in] arch_spec
  ///     The new architecture.
  ///
  /// \param[in] set_platform
  ///     If \b true, then the platform will be adjusted if the currently
  ///     selected platform is not compatible with the archicture being set.
  ///     If \b false, then just the architecture will be set even if the
  ///     currently selected platform isn't compatible (in case it might be
  ///     manually set following this function call).
  ///
  /// \return
  ///     \b true if the architecture was successfully set, \bfalse otherwise.
  bool SetArchitecture(const ArchSpec &arch_spec, bool set_platform = false);

  bool MergeArchitecture(const ArchSpec &arch_spec);

  Architecture *GetArchitecturePlugin() const { return m_arch.GetPlugin(); }

  Debugger &GetDebugger() { return m_debugger; }

  size_t ReadMemoryFromFileCache(const Address &addr, void *dst, size_t dst_len,
                                 Status &error);

  // Reading memory through the target allows us to skip going to the process
  // for reading memory if possible and it allows us to try and read from any
  // constant sections in our object files on disk. If you always want live
  // program memory, read straight from the process. If you possibly want to
  // read from const sections in object files, read from the target. This
  // version of ReadMemory will try and read memory from the process if the
  // process is alive. The order is:
  // 1 - if (prefer_file_cache == true) then read from object file cache
  // 2 - if there is a valid process, try and read from its memory
  // 3 - if (prefer_file_cache == false) then read from object file cache
  size_t ReadMemory(const Address &addr, bool prefer_file_cache, void *dst,
                    size_t dst_len, Status &error,
                    lldb::addr_t *load_addr_ptr = nullptr);

  size_t ReadCStringFromMemory(const Address &addr, std::string &out_str,
                               Status &error);

  size_t ReadCStringFromMemory(const Address &addr, char *dst,
                               size_t dst_max_len, Status &result_error);

  size_t ReadScalarIntegerFromMemory(const Address &addr,
                                     bool prefer_file_cache, uint32_t byte_size,
                                     bool is_signed, Scalar &scalar,
                                     Status &error);

  uint64_t ReadUnsignedIntegerFromMemory(const Address &addr,
                                         bool prefer_file_cache,
                                         size_t integer_byte_size,
                                         uint64_t fail_value, Status &error);

  bool ReadPointerFromMemory(const Address &addr, bool prefer_file_cache,
                             Status &error, Address &pointer_addr);

  SectionLoadList &GetSectionLoadList() {
    return m_section_load_history.GetCurrentSectionLoadList();
  }

  static Target *GetTargetFromContexts(const ExecutionContext *exe_ctx_ptr,
                                       const SymbolContext *sc_ptr);

  // lldb::ExecutionContextScope pure virtual functions
  lldb::TargetSP CalculateTarget() override;

  lldb::ProcessSP CalculateProcess() override;

  lldb::ThreadSP CalculateThread() override;

  lldb::StackFrameSP CalculateStackFrame() override;

  void CalculateExecutionContext(ExecutionContext &exe_ctx) override;

  PathMappingList &GetImageSearchPathList();

  llvm::Expected<TypeSystem &>
  GetScratchTypeSystemForLanguage(lldb::LanguageType language,
<<<<<<< HEAD
                                  bool create_on_demand = true,
                                  const char *compiler_options = nullptr);
=======
                                  bool create_on_demand = true);

  std::vector<TypeSystem *> GetScratchTypeSystems(bool create_on_demand = true);
>>>>>>> 6ec2fcb5

  PersistentExpressionState *
  GetPersistentExpressionStateForLanguage(lldb::LanguageType language);

  SwiftPersistentExpressionState *
  GetSwiftPersistentExpressionState(ExecutionContextScope &exe_scope);

  const TypeSystemMap &GetTypeSystemMap();

  // Creates a UserExpression for the given language, the rest of the
  // parameters have the same meaning as for the UserExpression constructor.
  // Returns a new-ed object which the caller owns.

  UserExpression *
  GetUserExpressionForLanguage(ExecutionContext &exe_ctx,
                               llvm::StringRef expr, llvm::StringRef prefix,
                               lldb::LanguageType language,
                               Expression::ResultType desired_type,
                               const EvaluateExpressionOptions &options,
                               ValueObject *ctx_obj, Status &error);

  // Creates a FunctionCaller for the given language, the rest of the
  // parameters have the same meaning as for the FunctionCaller constructor.
  // Since a FunctionCaller can't be
  // IR Interpreted, it makes no sense to call this with an
  // ExecutionContextScope that lacks
  // a Process.
  // Returns a new-ed object which the caller owns.

  FunctionCaller *GetFunctionCallerForLanguage(lldb::LanguageType language,
                                               const CompilerType &return_type,
                                               const Address &function_address,
                                               const ValueList &arg_value_list,
                                               const char *name, Status &error);

  // Creates a UtilityFunction for the given language, the rest of the
  // parameters have the same meaning as for the UtilityFunction constructor.
  // Returns a new-ed object which the caller owns.

  UtilityFunction *GetUtilityFunctionForLanguage(const char *expr,
                                                 lldb::LanguageType language,
                                                 const char *name,
                                                 Status &error);

#ifdef __clang_analyzer__
  // See GetScratchTypeSystemForLanguage()
  ClangASTContext *GetScratchClangASTContext(bool create_on_demand = true)
      __attribute__((always_inline)) {
    ClangASTContext *ret = GetScratchClangASTContextImpl(create_on_demand);

    return ret ? ret : nullptr;
  }

  ClangASTContext *GetScratchClangASTContextImpl(bool create_on_demand = true);
#else
  ClangASTContext *GetScratchClangASTContext(bool create_on_demand = true);
#endif

  lldb::ClangASTImporterSP GetClangASTImporter();

  /// Get the lock guarding the scratch typesystem from being re-initialized.
  SharedMutex &GetSwiftScratchContextLock() {
    return m_scratch_typesystem_lock;
  }

  SwiftASTContextReader
  GetScratchSwiftASTContext(Status &error, ExecutionContextScope &exe_scope,
                            bool create_on_demand = true);

private:
  void DisplayFallbackSwiftContextErrors(SwiftASTContext *swift_ast_ctx);
public:
  
  //----------------------------------------------------------------------
  // Install any files through the platform that need be to installed prior to
  // launching or attaching.
  Status Install(ProcessLaunchInfo *launch_info);

  bool ResolveFileAddress(lldb::addr_t load_addr, Address &so_addr);

  bool ResolveLoadAddress(lldb::addr_t load_addr, Address &so_addr,
                          uint32_t stop_id = SectionLoadHistory::eStopIDNow);

  bool SetSectionLoadAddress(const lldb::SectionSP &section,
                             lldb::addr_t load_addr,
                             bool warn_multiple = false);

  size_t UnloadModuleSections(const lldb::ModuleSP &module_sp);

  size_t UnloadModuleSections(const ModuleList &module_list);

  bool SetSectionUnloaded(const lldb::SectionSP &section_sp);

  bool SetSectionUnloaded(const lldb::SectionSP &section_sp,
                          lldb::addr_t load_addr);

  void ClearAllLoadedSections();

  // Since expressions results can persist beyond the lifetime of a process,
  // and the const expression results are available after a process is gone, we
  // provide a way for expressions to be evaluated from the Target itself. If
  // an expression is going to be run, then it should have a frame filled in in
  // the execution context.
  lldb::ExpressionResults EvaluateExpression(
      llvm::StringRef expression, ExecutionContextScope *exe_scope,
      lldb::ValueObjectSP &result_valobj_sp,
      const EvaluateExpressionOptions &options = EvaluateExpressionOptions(),
      std::string *fixed_expression = nullptr, ValueObject *ctx_obj = nullptr);

  // Look up a symbol by name and type in both the target's symbols and the
  // persistent symbols from the
  // expression parser.  The symbol_type is ignored in that case, for now we
  // don't have symbol types for the
  // persistent variables.
  lldb::addr_t FindLoadAddrForNameInSymbolsAndPersistentVariables(
      ConstString name_const_str, lldb::SymbolType symbol_type);

  lldb::ExpressionVariableSP GetPersistentVariable(ConstString name);

  /// Return the next available number for numbered persistent variables.
  unsigned GetNextPersistentVariableIndex() {
    return m_next_persistent_variable_index++;
  }

  lldb::addr_t GetPersistentSymbol(ConstString name);

  /// This method will return the address of the starting function for
  /// this binary, e.g. main() or its equivalent.  This can be used as
  /// an address of a function that is not called once a binary has
  /// started running - e.g. as a return address for inferior function
  /// calls that are unambiguous completion of the function call, not
  /// called during the course of the inferior function code running.
  ///
  /// If no entry point can be found, an invalid address is returned.
  ///
  /// \param [out] err
  ///     This object will be set to failure if no entry address could
  ///     be found, and may contain a helpful error message.
  //
  /// \return
  ///     Returns the entry address for this program, or an error
  ///     if none can be found.
  llvm::Expected<lldb_private::Address> GetEntryPointAddress();

  // Target Stop Hooks
  class StopHook : public UserID {
  public:
    StopHook(const StopHook &rhs);

    ~StopHook();

    StringList *GetCommandPointer() { return &m_commands; }

    const StringList &GetCommands() { return m_commands; }

    lldb::TargetSP &GetTarget() { return m_target_sp; }

    void SetCommands(StringList &in_commands) { m_commands = in_commands; }

    // Set the specifier.  The stop hook will own the specifier, and is
    // responsible for deleting it when we're done.
    void SetSpecifier(SymbolContextSpecifier *specifier);

    SymbolContextSpecifier *GetSpecifier() { return m_specifier_sp.get(); }

    // Set the Thread Specifier.  The stop hook will own the thread specifier,
    // and is responsible for deleting it when we're done.
    void SetThreadSpecifier(ThreadSpec *specifier);

    ThreadSpec *GetThreadSpecifier() { return m_thread_spec_up.get(); }

    bool IsActive() { return m_active; }

    void SetIsActive(bool is_active) { m_active = is_active; }

    void SetAutoContinue(bool auto_continue) {
      m_auto_continue = auto_continue;
    }

    bool GetAutoContinue() const { return m_auto_continue; }

    void GetDescription(Stream *s, lldb::DescriptionLevel level) const;

  private:
    lldb::TargetSP m_target_sp;
    StringList m_commands;
    lldb::SymbolContextSpecifierSP m_specifier_sp;
    std::unique_ptr<ThreadSpec> m_thread_spec_up;
    bool m_active = true;
    bool m_auto_continue = false;

    // Use CreateStopHook to make a new empty stop hook. The GetCommandPointer
    // and fill it with commands, and SetSpecifier to set the specifier shared
    // pointer (can be null, that will match anything.)
    StopHook(lldb::TargetSP target_sp, lldb::user_id_t uid);
    friend class Target;
  };
  typedef std::shared_ptr<StopHook> StopHookSP;

  // Add an empty stop hook to the Target's stop hook list, and returns a
  // shared pointer to it in new_hook. Returns the id of the new hook.
  StopHookSP CreateStopHook();

  void RunStopHooks();

  size_t GetStopHookSize();

  bool SetSuppresStopHooks(bool suppress) {
    bool old_value = m_suppress_stop_hooks;
    m_suppress_stop_hooks = suppress;
    return old_value;
  }

  bool GetSuppressStopHooks() { return m_suppress_stop_hooks; }

  bool RemoveStopHookByID(lldb::user_id_t uid);

  void RemoveAllStopHooks();

  StopHookSP GetStopHookByID(lldb::user_id_t uid);

  bool SetStopHookActiveStateByID(lldb::user_id_t uid, bool active_state);

  void SetAllStopHooksActiveState(bool active_state);

  size_t GetNumStopHooks() const { return m_stop_hooks.size(); }

  StopHookSP GetStopHookAtIndex(size_t index) {
    if (index >= GetNumStopHooks())
      return StopHookSP();
    StopHookCollection::iterator pos = m_stop_hooks.begin();

    while (index > 0) {
      pos++;
      index--;
    }
    return (*pos).second;
  }

  lldb::PlatformSP GetPlatform() { return m_platform_sp; }

  void SetPlatform(const lldb::PlatformSP &platform_sp) {
    m_platform_sp = platform_sp;
  }

  SourceManager &GetSourceManager();

  ClangModulesDeclVendor *GetClangModulesDeclVendor();

  // Methods.
  lldb::SearchFilterSP
  GetSearchFilterForModule(const FileSpec *containingModule);

  lldb::SearchFilterSP
  GetSearchFilterForModuleList(const FileSpecList *containingModuleList);

  lldb::SearchFilterSP
  GetSearchFilterForModuleAndCUList(const FileSpecList *containingModules,
                                    const FileSpecList *containingSourceFiles);

  lldb::REPLSP GetREPL(Status &err, lldb::LanguageType language,
                       const char *repl_options, bool can_create);

  void SetREPL(lldb::LanguageType language, lldb::REPLSP repl_sp);

  /// Enable the use of a separate sscratch type system per lldb::Module.
  void SetUseScratchTypesystemPerModule(bool value) {
    m_use_scratch_typesystem_per_module = value;
  }
  bool UseScratchTypesystemPerModule() const {
    return m_use_scratch_typesystem_per_module;
  }

private:
  std::mutex m_swift_messages_mutex;
  std::unordered_set<std::string> m_swift_messages_issued;

public:
  /// Register that a message (uniquely identified by \p Key) about a Swift
  /// context is about to be displayed to the user. Returns true iff the message
  /// has not already been displayed.
  bool RegisterSwiftContextMessageKey(std::string Key);

protected:
  /// Implementing of ModuleList::Notifier.

  void NotifyModuleAdded(const ModuleList &module_list,
                         const lldb::ModuleSP &module_sp) override;

  void NotifyModuleRemoved(const ModuleList &module_list,
                           const lldb::ModuleSP &module_sp) override;

  void NotifyModuleUpdated(const ModuleList &module_list,
                           const lldb::ModuleSP &old_module_sp,
                           const lldb::ModuleSP &new_module_sp) override;

  void NotifyWillClearList(const ModuleList &module_list) override;

  void NotifyModulesRemoved(lldb_private::ModuleList &module_list) override;

  class Arch {
  public:
    explicit Arch(const ArchSpec &spec);
    const Arch &operator=(const ArchSpec &spec);

    const ArchSpec &GetSpec() const { return m_spec; }
    Architecture *GetPlugin() const { return m_plugin_up.get(); }

  private:
    ArchSpec m_spec;
    std::unique_ptr<Architecture> m_plugin_up;
  };
  // Member variables.
  Debugger &m_debugger;
  lldb::PlatformSP m_platform_sp; ///< The platform for this target.
  std::recursive_mutex m_mutex; ///< An API mutex that is used by the lldb::SB*
                                /// classes make the SB interface thread safe
  Arch m_arch;
  ModuleList m_images; ///< The list of images for this process (shared
                       /// libraries and anything dynamically loaded).
  SectionLoadHistory m_section_load_history;
  BreakpointList m_breakpoint_list;
  BreakpointList m_internal_breakpoint_list;
  using BreakpointNameList = std::map<ConstString, BreakpointName *>;
  BreakpointNameList m_breakpoint_names;

  lldb::BreakpointSP m_last_created_breakpoint;
  WatchpointList m_watchpoint_list;
  lldb::WatchpointSP m_last_created_watchpoint;
  // We want to tightly control the process destruction process so we can
  // correctly tear down everything that we need to, so the only class that
  // knows about the process lifespan is this target class.
  lldb::ProcessSP m_process_sp;
  lldb::SearchFilterSP m_search_filter_sp;
  PathMappingList m_image_search_paths;
  TypeSystemMap m_scratch_type_system_map;
  std::map<lldb::LanguageType, bool> m_cant_make_scratch_type_system;

  typedef std::map<lldb::LanguageType, lldb::REPLSP> REPLMap;
  REPLMap m_repl_map;

  lldb::ClangASTImporterSP m_ast_importer_sp;
  lldb::ClangModulesDeclVendorUP m_clang_modules_decl_vendor_up;

  lldb::SourceManagerUP m_source_manager_up;

  typedef std::map<lldb::user_id_t, StopHookSP> StopHookCollection;
  StopHookCollection m_stop_hooks;
  lldb::user_id_t m_stop_hook_next_id;
  bool m_valid;
  bool m_suppress_stop_hooks;
  bool m_is_dummy_target;
  unsigned m_next_persistent_variable_index = 0;

  bool m_use_scratch_typesystem_per_module = false;
  bool m_did_display_scratch_fallback_warning = false;
  typedef std::pair<lldb_private::Module *, char> ModuleLanguage;
  llvm::DenseMap<ModuleLanguage, lldb::TypeSystemSP>
      m_scratch_typesystem_for_module;

  /// Guards the scratch typesystem from being re-initialized.
  SharedMutex m_scratch_typesystem_lock;

  static void ImageSearchPathsChanged(const PathMappingList &path_list,
                                      void *baton);

  // Utilities for `statistics` command.
private:
  std::vector<uint32_t> m_stats_storage;
  bool m_collecting_stats = false;

public:
  void SetCollectingStats(bool v) { m_collecting_stats = v; }

  bool GetCollectingStats() { return m_collecting_stats; }

  void IncrementStats(lldb_private::StatisticKind key) {
    if (!GetCollectingStats())
      return;
    lldbassert(key < lldb_private::StatisticKind::StatisticMax &&
               "invalid statistics!");
    m_stats_storage[key] += 1;
  }

  std::vector<uint32_t> GetStatistics() { return m_stats_storage; }

private:
  /// Construct with optional file and arch.
  ///
  /// This member is private. Clients must use
  /// TargetList::CreateTarget(const FileSpec*, const ArchSpec*)
  /// so all targets can be tracked from the central target list.
  ///
  /// \see TargetList::CreateTarget(const FileSpec*, const ArchSpec*)
  Target(Debugger &debugger, const ArchSpec &target_arch,
         const lldb::PlatformSP &platform_sp, bool is_dummy_target);

  // Helper function.
  bool ProcessIsValid();

  // Copy breakpoints, stop hooks and so forth from the dummy target:
  void PrimeFromDummyTarget(Target *dummy_target);

  void AddBreakpoint(lldb::BreakpointSP breakpoint_sp, bool internal);

  void FinalizeFileActions(ProcessLaunchInfo &info);

  DISALLOW_COPY_AND_ASSIGN(Target);
};

} // namespace lldb_private

#endif // liblldb_Target_h_<|MERGE_RESOLUTION|>--- conflicted
+++ resolved
@@ -1065,14 +1065,10 @@
 
   llvm::Expected<TypeSystem &>
   GetScratchTypeSystemForLanguage(lldb::LanguageType language,
-<<<<<<< HEAD
                                   bool create_on_demand = true,
                                   const char *compiler_options = nullptr);
-=======
-                                  bool create_on_demand = true);
 
   std::vector<TypeSystem *> GetScratchTypeSystems(bool create_on_demand = true);
->>>>>>> 6ec2fcb5
 
   PersistentExpressionState *
   GetPersistentExpressionStateForLanguage(lldb::LanguageType language);
