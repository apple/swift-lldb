//===-- Target.h ------------------------------------------------*- C++ -*-===//
//
// Part of the LLVM Project, under the Apache License v2.0 with LLVM Exceptions.
// See https://llvm.org/LICENSE.txt for license information.
// SPDX-License-Identifier: Apache-2.0 WITH LLVM-exception
//
//===----------------------------------------------------------------------===//

#ifndef liblldb_Target_h_
#define liblldb_Target_h_

#include <list>
#include <map>
#include <memory>
#include <string>
#include <unordered_set>
#include <vector>

#include "Plugins/ExpressionParser/Clang/ClangModulesDeclVendor.h"
#include "Plugins/ExpressionParser/Clang/ClangPersistentVariables.h"
#include "lldb/Breakpoint/BreakpointList.h"
#include "lldb/Breakpoint/BreakpointName.h"
#include "lldb/Breakpoint/WatchpointList.h"
#include "lldb/Core/Architecture.h"
#include "lldb/Core/Disassembler.h"
#include "lldb/Core/ModuleList.h"
#include "lldb/Core/UserSettingsController.h"
#include "lldb/Expression/Expression.h"
#include "lldb/Host/ProcessLaunchInfo.h"
#include "lldb/Interpreter/OptionValueBoolean.h"
#include "lldb/Interpreter/OptionValueEnumeration.h"
#include "lldb/Interpreter/OptionValueFileSpec.h"
#include "lldb/Symbol/SwiftASTContext.h"
#include "lldb/Symbol/SymbolContext.h"
#include "lldb/Symbol/TypeSystem.h"
#include "lldb/Target/ABI.h"
#include "lldb/Target/ExecutionContextScope.h"
#include "lldb/Target/PathMappingList.h"
#include "lldb/Target/SectionLoadHistory.h"
#include "lldb/Utility/ArchSpec.h"
#include "lldb/Utility/Args.h"
#include "lldb/Utility/Broadcaster.h"
#include "lldb/Utility/LLDBAssert.h"
#include "lldb/Utility/Timeout.h"
#include "lldb/lldb-public.h"

namespace lldb_private {

OptionEnumValues GetDynamicValueTypes();

typedef enum InlineStrategy {
  eInlineBreakpointsNever = 0,
  eInlineBreakpointsHeaders,
  eInlineBreakpointsAlways
} InlineStrategy;

typedef enum LoadScriptFromSymFile {
  eLoadScriptFromSymFileTrue,
  eLoadScriptFromSymFileFalse,
  eLoadScriptFromSymFileWarn
} LoadScriptFromSymFile;

typedef enum LoadCWDlldbinitFile {
  eLoadCWDlldbinitTrue,
  eLoadCWDlldbinitFalse,
  eLoadCWDlldbinitWarn
} LoadCWDlldbinitFile;

typedef enum LoadDependentFiles {
  eLoadDependentsDefault,
  eLoadDependentsYes,
  eLoadDependentsNo,
} LoadDependentFiles;

//----------------------------------------------------------------------
// TargetProperties
//----------------------------------------------------------------------
class TargetExperimentalProperties : public Properties {
public:
  TargetExperimentalProperties();
};

class TargetProperties : public Properties {
public:
  TargetProperties(Target *target);

  ~TargetProperties() override;

  ArchSpec GetDefaultArchitecture() const;

  void SetDefaultArchitecture(const ArchSpec &arch);

  bool GetMoveToNearestCode() const;

  lldb::DynamicValueType GetPreferDynamicValue() const;

  bool SetPreferDynamicValue(lldb::DynamicValueType d);

  bool GetPreloadSymbols() const;

  void SetPreloadSymbols(bool b);

  bool GetDisableASLR() const;

  void SetDisableASLR(bool b);

  bool GetDetachOnError() const;

  void SetDetachOnError(bool b);

  bool GetDisableSTDIO() const;

  void SetDisableSTDIO(bool b);

  const char *GetDisassemblyFlavor() const;

  InlineStrategy GetInlineStrategy() const;

  llvm::StringRef GetArg0() const;

  void SetArg0(llvm::StringRef arg);

  bool GetRunArguments(Args &args) const;

  void SetRunArguments(const Args &args);

  Environment GetEnvironment() const;
  void SetEnvironment(Environment env);

  bool GetSkipPrologue() const;

  PathMappingList &GetSourcePathMap() const;

  FileSpecList &GetExecutableSearchPaths();

  FileSpecList &GetDebugFileSearchPaths();

  FileSpec &GetSDKPath();

  FileSpecList &GetClangModuleSearchPaths();

  FileSpecList &GetSwiftFrameworkSearchPaths();

  FileSpecList &GetSwiftModuleSearchPaths();

  bool GetSwiftCreateModuleContextsInParallel() const;

  bool GetEnableAutoImportClangModules() const;

<<<<<<< HEAD
  bool GetUseAllCompilerFlags() const;
=======
  bool GetEnableImportStdModule() const;
>>>>>>> 9c76f684

  bool GetEnableAutoApplyFixIts() const;

  bool GetEnableNotifyAboutFixIts() const;

  bool GetEnableSaveObjects() const;

  bool GetEnableSyntheticValue() const;

  uint32_t GetMaximumNumberOfChildrenToDisplay() const;

  uint32_t GetMaximumSizeOfStringSummary() const;

  uint32_t GetMaximumMemReadSize() const;

  FileSpec GetStandardInputPath() const;
  FileSpec GetStandardErrorPath() const;
  FileSpec GetStandardOutputPath() const;

  void SetStandardInputPath(llvm::StringRef path);
  void SetStandardOutputPath(llvm::StringRef path);
  void SetStandardErrorPath(llvm::StringRef path);

  void SetStandardInputPath(const char *path) = delete;
  void SetStandardOutputPath(const char *path) = delete;
  void SetStandardErrorPath(const char *path) = delete;

  bool GetBreakpointsConsultPlatformAvoidList();

  lldb::LanguageType GetLanguage() const;

  llvm::StringRef GetExpressionPrefixContents();

  bool GetUseHexImmediates() const;

  bool GetUseFastStepping() const;

  bool GetDisplayExpressionsInCrashlogs() const;

  LoadScriptFromSymFile GetLoadScriptFromSymbolFile() const;

  LoadCWDlldbinitFile GetLoadCWDlldbinitFile() const;

  Disassembler::HexImmediateStyle GetHexImmediateStyle() const;

  MemoryModuleLoadLevel GetMemoryModuleLoadLevel() const;

  bool GetUserSpecifiedTrapHandlerNames(Args &args) const;

  void SetUserSpecifiedTrapHandlerNames(const Args &args);

  bool GetNonStopModeEnabled() const;

  void SetNonStopModeEnabled(bool b);

  bool GetDisplayRuntimeSupportValues() const;

  void SetDisplayRuntimeSupportValues(bool b);

  bool GetDisplayRecognizedArguments() const;

  void SetDisplayRecognizedArguments(bool b);

  const ProcessLaunchInfo &GetProcessLaunchInfo();

  void SetProcessLaunchInfo(const ProcessLaunchInfo &launch_info);

  bool GetInjectLocalVariables(ExecutionContext *exe_ctx) const;

  void SetInjectLocalVariables(ExecutionContext *exe_ctx, bool b);

  bool GetUseModernTypeLookup() const;

  void SetRequireHardwareBreakpoints(bool b);

  bool GetRequireHardwareBreakpoints() const;

private:
  //------------------------------------------------------------------
  // Callbacks for m_launch_info.
  //------------------------------------------------------------------
  static void Arg0ValueChangedCallback(void *target_property_ptr,
                                       OptionValue *);
  static void RunArgsValueChangedCallback(void *target_property_ptr,
                                          OptionValue *);
  static void EnvVarsValueChangedCallback(void *target_property_ptr,
                                          OptionValue *);
  static void InheritEnvValueChangedCallback(void *target_property_ptr,
                                             OptionValue *);
  static void InputPathValueChangedCallback(void *target_property_ptr,
                                            OptionValue *);
  static void OutputPathValueChangedCallback(void *target_property_ptr,
                                             OptionValue *);
  static void ErrorPathValueChangedCallback(void *target_property_ptr,
                                            OptionValue *);
  static void DetachOnErrorValueChangedCallback(void *target_property_ptr,
                                                OptionValue *);
  static void DisableASLRValueChangedCallback(void *target_property_ptr,
                                              OptionValue *);
  static void DisableSTDIOValueChangedCallback(void *target_property_ptr,
                                               OptionValue *);

  //------------------------------------------------------------------
  // Member variables.
  //------------------------------------------------------------------
  ProcessLaunchInfo m_launch_info;
  std::unique_ptr<TargetExperimentalProperties> m_experimental_properties_up;
};

class EvaluateExpressionOptions {
public:
// MSVC has a bug here that reports C4268: 'const' static/global data
// initialized with compiler generated default constructor fills the object
// with zeros. Confirmed that MSVC is *not* zero-initializing, it's just a
// bogus warning.
#if defined(_MSC_VER)
#pragma warning(push)
#pragma warning(disable : 4268)
#endif
  static constexpr std::chrono::milliseconds default_timeout{500};
#if defined(_MSC_VER)
#pragma warning(pop)
#endif

  static constexpr ExecutionPolicy default_execution_policy =
      eExecutionPolicyOnlyWhenNeeded;

  EvaluateExpressionOptions() = default;

  ExecutionPolicy GetExecutionPolicy() const { return m_execution_policy; }

  void SetExecutionPolicy(ExecutionPolicy policy = eExecutionPolicyAlways) {
    m_execution_policy = policy;
  }

  lldb::LanguageType GetLanguage() const { return m_language; }

  void SetLanguage(lldb::LanguageType language) { m_language = language; }

  bool DoesCoerceToId() const { return m_coerce_to_id; }

  const char *GetPrefix() const {
    return (m_prefix.empty() ? nullptr : m_prefix.c_str());
  }

  void SetPrefix(const char *prefix) {
    if (prefix && prefix[0])
      m_prefix = prefix;
    else
      m_prefix.clear();
  }

  void SetCoerceToId(bool coerce = true) { m_coerce_to_id = coerce; }

  bool DoesUnwindOnError() const { return m_unwind_on_error; }

  void SetUnwindOnError(bool unwind = false) { m_unwind_on_error = unwind; }

  bool DoesIgnoreBreakpoints() const { return m_ignore_breakpoints; }

  void SetIgnoreBreakpoints(bool ignore = false) {
    m_ignore_breakpoints = ignore;
  }

  bool DoesKeepInMemory() const { return m_keep_in_memory; }

  void SetKeepInMemory(bool keep = true) { m_keep_in_memory = keep; }

  lldb::DynamicValueType GetUseDynamic() const { return m_use_dynamic; }

  void
  SetUseDynamic(lldb::DynamicValueType dynamic = lldb::eDynamicCanRunTarget) {
    m_use_dynamic = dynamic;
  }

  const Timeout<std::micro> &GetTimeout() const { return m_timeout; }

  void SetTimeout(const Timeout<std::micro> &timeout) { m_timeout = timeout; }

  const Timeout<std::micro> &GetOneThreadTimeout() const {
    return m_one_thread_timeout;
  }

  void SetOneThreadTimeout(const Timeout<std::micro> &timeout) {
    m_one_thread_timeout = timeout;
  }

  bool GetTryAllThreads() const { return m_try_others; }

  void SetTryAllThreads(bool try_others = true) { m_try_others = try_others; }

  bool GetStopOthers() const { return m_stop_others; }

  void SetStopOthers(bool stop_others = true) { m_stop_others = stop_others; }

  bool GetDebug() const { return m_debug; }

  void SetDebug(bool b) {
    m_debug = b;
    if (m_debug)
      m_generate_debug_info = true;
  }

  bool GetGenerateDebugInfo() const { return m_generate_debug_info; }

  void SetGenerateDebugInfo(bool b) { m_generate_debug_info = b; }

  bool GetColorizeErrors() const { return m_ansi_color_errors; }

  void SetColorizeErrors(bool b) { m_ansi_color_errors = b; }

  bool GetTrapExceptions() const { return m_trap_exceptions; }

  void SetTrapExceptions(bool b) { m_trap_exceptions = b; }

  bool GetREPLEnabled() const { return m_repl; }

  void SetREPLEnabled(bool b) { m_repl = b; }

  bool GetPlaygroundTransformEnabled() const { return m_playground; }

  void SetPlaygroundTransformEnabled(bool b) {
    m_playground = b;
    if (b)
      m_language = lldb::eLanguageTypeSwift;
  }

  void SetCancelCallback(lldb::ExpressionCancelCallback callback, void *baton) {
    m_cancel_callback_baton = baton;
    m_cancel_callback = callback;
  }

  bool InvokeCancelCallback(lldb::ExpressionEvaluationPhase phase) const {
    return ((m_cancel_callback != nullptr)
                ? m_cancel_callback(phase, m_cancel_callback_baton)
                : false);
  }

  // Allows the expression contents to be remapped to point to the specified
  // file and line using #line directives.
  void SetPoundLine(const char *path, uint32_t line) const {
    if (path && path[0]) {
      m_pound_line_file = path;
      m_pound_line_line = line;
    } else {
      m_pound_line_file.clear();
      m_pound_line_line = 0;
    }
  }

  const char *GetPoundLineFilePath() const {
    return (m_pound_line_file.empty() ? nullptr : m_pound_line_file.c_str());
  }

  uint32_t GetPoundLineLine() const { return m_pound_line_line; }

  uint32_t GetExpressionNumber() const;

  void SetResultIsInternal(bool b) { m_result_is_internal = b; }

  bool GetResultIsInternal() const { return m_result_is_internal; }

  void SetAutoApplyFixIts(bool b) { m_auto_apply_fixits = b; }

  bool GetAutoApplyFixIts() const { return m_auto_apply_fixits; }

  bool IsForUtilityExpr() const { return m_running_utility_expression; }

  void SetIsForUtilityExpr(bool b) { m_running_utility_expression = b; }

  void SetPreparePlaygroundStubFunctions(bool b) { m_prepare_playground_stub_functions = b; }

  bool GetPreparePlaygroundStubFunctions() const { return m_prepare_playground_stub_functions; }

private:
  ExecutionPolicy m_execution_policy = default_execution_policy;
  lldb::LanguageType m_language = lldb::eLanguageTypeUnknown;
  std::string m_prefix;
  bool m_coerce_to_id = false;
  bool m_unwind_on_error = true;
  bool m_ignore_breakpoints = false;
  bool m_keep_in_memory = false;
  bool m_try_others = true;
  bool m_stop_others = true;
  bool m_debug = false;
  bool m_trap_exceptions = true;
  bool m_repl = false;
  bool m_playground = false;
  bool m_generate_debug_info = false;
  bool m_ansi_color_errors = false;
  bool m_result_is_internal = false;
  bool m_auto_apply_fixits = true;
  /// True if the executed code should be treated as utility code that is only
  /// used by LLDB internally.
  bool m_running_utility_expression = false;

  lldb::DynamicValueType m_use_dynamic = lldb::eNoDynamicValues;
  Timeout<std::micro> m_timeout = default_timeout;
  Timeout<std::micro> m_one_thread_timeout = llvm::None;
  lldb::ExpressionCancelCallback m_cancel_callback = nullptr;
  mutable uint32_t m_expr_number = 0; // A 1 based integer that increases with
                                      // each expression type (normal, expr,
                                      // function, etc)
  void *m_cancel_callback_baton = nullptr;
  // If m_pound_line_file is not empty and m_pound_line_line is non-zero, use
  // #line %u "%s" before the expression content to remap where the source
  // originates
  mutable std::string m_pound_line_file;
  mutable uint32_t m_pound_line_line;
  bool m_prepare_playground_stub_functions = true;
};

//----------------------------------------------------------------------
// Target
//----------------------------------------------------------------------
class Target : public std::enable_shared_from_this<Target>,
               public TargetProperties,
               public Broadcaster,
               public ExecutionContextScope,
               public ModuleList::Notifier {
public:
  friend class TargetList;

  //------------------------------------------------------------------
  /// Broadcaster event bits definitions.
  //------------------------------------------------------------------
  enum {
    eBroadcastBitBreakpointChanged = (1 << 0),
    eBroadcastBitModulesLoaded = (1 << 1),
    eBroadcastBitModulesUnloaded = (1 << 2),
    eBroadcastBitWatchpointChanged = (1 << 3),
    eBroadcastBitSymbolsLoaded = (1 << 4)
  };

  // These two functions fill out the Broadcaster interface:

  static ConstString &GetStaticBroadcasterClass();

  ConstString &GetBroadcasterClass() const override {
    return GetStaticBroadcasterClass();
  }

  // This event data class is for use by the TargetList to broadcast new target
  // notifications.
  class TargetEventData : public EventData {
  public:
    TargetEventData(const lldb::TargetSP &target_sp);

    TargetEventData(const lldb::TargetSP &target_sp,
                    const ModuleList &module_list);

    ~TargetEventData() override;

    static ConstString GetFlavorString();

    ConstString GetFlavor() const override {
      return TargetEventData::GetFlavorString();
    }

    void Dump(Stream *s) const override;

    static const TargetEventData *GetEventDataFromEvent(const Event *event_ptr);

    static lldb::TargetSP GetTargetFromEvent(const Event *event_ptr);

    static ModuleList GetModuleListFromEvent(const Event *event_ptr);

    const lldb::TargetSP &GetTarget() const { return m_target_sp; }

    const ModuleList &GetModuleList() const { return m_module_list; }

  private:
    lldb::TargetSP m_target_sp;
    ModuleList m_module_list;

    DISALLOW_COPY_AND_ASSIGN(TargetEventData);
  };

  ~Target() override;

  static void SettingsInitialize();

  static void SettingsTerminate();

  static FileSpecList GetDefaultExecutableSearchPaths();

  static FileSpecList GetDefaultDebugFileSearchPaths();

  static FileSpecList GetDefaultClangModuleSearchPaths();

  static ArchSpec GetDefaultArchitecture();

  static void SetDefaultArchitecture(const ArchSpec &arch);

  lldb::ModuleSP GetSharedModule(const ModuleSpec &module_spec,
                                 Status *error_ptr = nullptr);

  //----------------------------------------------------------------------
  // Settings accessors
  //----------------------------------------------------------------------

  static const lldb::TargetPropertiesSP &GetGlobalProperties();

  std::recursive_mutex &GetAPIMutex() { return m_mutex; }

  void DeleteCurrentProcess();

  void CleanupProcess();

  //------------------------------------------------------------------
  /// Dump a description of this object to a Stream.
  ///
  /// Dump a description of the contents of this object to the
  /// supplied stream \a s. The dumped content will be only what has
  /// been loaded or parsed up to this point at which this function
  /// is called, so this is a good way to see what has been parsed
  /// in a target.
  ///
  /// \param[in] s
  ///     The stream to which to dump the object description.
  //------------------------------------------------------------------
  void Dump(Stream *s, lldb::DescriptionLevel description_level);

  // If listener_sp is null, the listener of the owning Debugger object will be
  // used.
  const lldb::ProcessSP &CreateProcess(lldb::ListenerSP listener_sp,
                                       llvm::StringRef plugin_name,
                                       const FileSpec *crash_file);

  const lldb::ProcessSP &GetProcessSP() const;

  bool IsValid() { return m_valid; }

  void Destroy();

  Status Launch(ProcessLaunchInfo &launch_info,
                Stream *stream); // Optional stream to receive first stop info

  Status Attach(ProcessAttachInfo &attach_info,
                Stream *stream); // Optional stream to receive first stop info

  //------------------------------------------------------------------
  // This part handles the breakpoints.
  //------------------------------------------------------------------

  BreakpointList &GetBreakpointList(bool internal = false);

  const BreakpointList &GetBreakpointList(bool internal = false) const;

  lldb::BreakpointSP GetLastCreatedBreakpoint() {
    return m_last_created_breakpoint;
  }

  lldb::BreakpointSP GetBreakpointByID(lldb::break_id_t break_id);

  // Use this to create a file and line breakpoint to a given module or all
  // module it is nullptr
  lldb::BreakpointSP CreateBreakpoint(const FileSpecList *containingModules,
                                      const FileSpec &file, uint32_t line_no,
                                      uint32_t column, lldb::addr_t offset,
                                      LazyBool check_inlines,
                                      LazyBool skip_prologue, bool internal,
                                      bool request_hardware,
                                      LazyBool move_to_nearest_code);

  // Use this to create breakpoint that matches regex against the source lines
  // in files given in source_file_list: If function_names is non-empty, also
  // filter by function after the matches are made.
  lldb::BreakpointSP CreateSourceRegexBreakpoint(
      const FileSpecList *containingModules,
      const FileSpecList *source_file_list,
      const std::unordered_set<std::string> &function_names,
      RegularExpression &source_regex, bool internal, bool request_hardware,
      LazyBool move_to_nearest_code);

  // Use this to create a breakpoint from a load address
  lldb::BreakpointSP CreateBreakpoint(lldb::addr_t load_addr, bool internal,
                                      bool request_hardware);

  // Use this to create a breakpoint from a load address and a module file spec
  lldb::BreakpointSP CreateAddressInModuleBreakpoint(lldb::addr_t file_addr,
                                                     bool internal,
                                                     const FileSpec *file_spec,
                                                     bool request_hardware);

  // Use this to create Address breakpoints:
  lldb::BreakpointSP CreateBreakpoint(const Address &addr, bool internal,
                                      bool request_hardware);

  // Use this to create a function breakpoint by regexp in
  // containingModule/containingSourceFiles, or all modules if it is nullptr
  // When "skip_prologue is set to eLazyBoolCalculate, we use the current
  // target setting, else we use the values passed in
  lldb::BreakpointSP CreateFuncRegexBreakpoint(
      const FileSpecList *containingModules,
      const FileSpecList *containingSourceFiles, RegularExpression &func_regexp,
      lldb::LanguageType requested_language, LazyBool skip_prologue,
      bool internal, bool request_hardware);

  // Use this to create a function breakpoint by name in containingModule, or
  // all modules if it is nullptr When "skip_prologue is set to
  // eLazyBoolCalculate, we use the current target setting, else we use the
  // values passed in. func_name_type_mask is or'ed values from the
  // FunctionNameType enum.
  lldb::BreakpointSP CreateBreakpoint(
      const FileSpecList *containingModules,
      const FileSpecList *containingSourceFiles, const char *func_name,
      lldb::FunctionNameType func_name_type_mask, lldb::LanguageType language,
      lldb::addr_t offset, LazyBool skip_prologue, bool internal,
      bool request_hardware);

  lldb::BreakpointSP
  CreateExceptionBreakpoint(enum lldb::LanguageType language, bool catch_bp,
                            bool throw_bp, bool internal,
                            Args *additional_args = nullptr,
                            Status *additional_args_error = nullptr);

  lldb::BreakpointSP
  CreateScriptedBreakpoint(const llvm::StringRef class_name,
                           const FileSpecList *containingModules,
                           const FileSpecList *containingSourceFiles,
                           bool internal,
                           bool request_hardware,
                           StructuredData::ObjectSP extra_args_sp,
                           Status *creation_error = nullptr);

  // This is the same as the func_name breakpoint except that you can specify a
  // vector of names.  This is cheaper than a regular expression breakpoint in
  // the case where you just want to set a breakpoint on a set of names you
  // already know. func_name_type_mask is or'ed values from the
  // FunctionNameType enum.
  lldb::BreakpointSP CreateBreakpoint(
      const FileSpecList *containingModules,
      const FileSpecList *containingSourceFiles, const char *func_names[],
      size_t num_names, lldb::FunctionNameType func_name_type_mask,
      lldb::LanguageType language, lldb::addr_t offset, LazyBool skip_prologue,
      bool internal, bool request_hardware);

  lldb::BreakpointSP
  CreateBreakpoint(const FileSpecList *containingModules,
                   const FileSpecList *containingSourceFiles,
                   const std::vector<std::string> &func_names,
                   lldb::FunctionNameType func_name_type_mask,
                   lldb::LanguageType language, lldb::addr_t m_offset,
                   LazyBool skip_prologue, bool internal,
                   bool request_hardware);

  // Use this to create a general breakpoint:
  lldb::BreakpointSP CreateBreakpoint(lldb::SearchFilterSP &filter_sp,
                                      lldb::BreakpointResolverSP &resolver_sp,
                                      bool internal, bool request_hardware,
                                      bool resolve_indirect_symbols);

  // Use this to create a watchpoint:
  lldb::WatchpointSP CreateWatchpoint(lldb::addr_t addr, size_t size,
                                      const CompilerType *type, uint32_t kind,
                                      Status &error);

  lldb::WatchpointSP GetLastCreatedWatchpoint() {
    return m_last_created_watchpoint;
  }

  WatchpointList &GetWatchpointList() { return m_watchpoint_list; }
  
  // Manages breakpoint names:
  void AddNameToBreakpoint(BreakpointID &id, const char *name, Status &error);
  
  void AddNameToBreakpoint(lldb::BreakpointSP &bp_sp, const char *name, 
                           Status &error);
  
  void RemoveNameFromBreakpoint(lldb::BreakpointSP &bp_sp, 
                                ConstString name);
  
  BreakpointName *FindBreakpointName(ConstString name, bool can_create, 
                                     Status &error);
                                     
  void DeleteBreakpointName(ConstString name);
  
  void ConfigureBreakpointName(BreakpointName &bp_name,
                               const BreakpointOptions &options,
                               const BreakpointName::Permissions &permissions);
 void ApplyNameToBreakpoints(BreakpointName &bp_name);
  
  // This takes ownership of the name obj passed in.
  void AddBreakpointName(BreakpointName *bp_name);
  
  void GetBreakpointNames(std::vector<std::string> &names);
                               
  //This call removes ALL breakpoints regardless of permission.
  void RemoveAllBreakpoints(bool internal_also = false);
  
  // This removes all the breakpoints, but obeys the ePermDelete on them.
  void RemoveAllowedBreakpoints();

  void DisableAllBreakpoints(bool internal_also = false);
  
  void DisableAllowedBreakpoints();

  void EnableAllBreakpoints(bool internal_also = false);
  
  void EnableAllowedBreakpoints();

  bool DisableBreakpointByID(lldb::break_id_t break_id);

  bool EnableBreakpointByID(lldb::break_id_t break_id);

  bool RemoveBreakpointByID(lldb::break_id_t break_id);

  // The flag 'end_to_end', default to true, signifies that the operation is
  // performed end to end, for both the debugger and the debuggee.

  bool RemoveAllWatchpoints(bool end_to_end = true);

  bool DisableAllWatchpoints(bool end_to_end = true);

  bool EnableAllWatchpoints(bool end_to_end = true);

  bool ClearAllWatchpointHitCounts();

  bool ClearAllWatchpointHistoricValues();

  bool IgnoreAllWatchpoints(uint32_t ignore_count);

  bool DisableWatchpointByID(lldb::watch_id_t watch_id);

  bool EnableWatchpointByID(lldb::watch_id_t watch_id);

  bool RemoveWatchpointByID(lldb::watch_id_t watch_id);

  bool IgnoreWatchpointByID(lldb::watch_id_t watch_id, uint32_t ignore_count);

  Status SerializeBreakpointsToFile(const FileSpec &file,
                                    const BreakpointIDList &bp_ids,
                                    bool append);

  Status CreateBreakpointsFromFile(const FileSpec &file,
                                   BreakpointIDList &new_bps);

  Status CreateBreakpointsFromFile(const FileSpec &file,
                                   std::vector<std::string> &names,
                                   BreakpointIDList &new_bps);

  //------------------------------------------------------------------
  /// Get \a load_addr as a callable code load address for this target
  ///
  /// Take \a load_addr and potentially add any address bits that are
  /// needed to make the address callable. For ARM this can set bit
  /// zero (if it already isn't) if \a load_addr is a thumb function.
  /// If \a addr_class is set to AddressClass::eInvalid, then the address
  /// adjustment will always happen. If it is set to an address class
  /// that doesn't have code in it, LLDB_INVALID_ADDRESS will be
  /// returned.
  //------------------------------------------------------------------
  lldb::addr_t GetCallableLoadAddress(
      lldb::addr_t load_addr,
      AddressClass addr_class = AddressClass::eInvalid) const;

  //------------------------------------------------------------------
  /// Get \a load_addr as an opcode for this target.
  ///
  /// Take \a load_addr and potentially strip any address bits that are
  /// needed to make the address point to an opcode. For ARM this can
  /// clear bit zero (if it already isn't) if \a load_addr is a
  /// thumb function and load_addr is in code.
  /// If \a addr_class is set to AddressClass::eInvalid, then the address
  /// adjustment will always happen. If it is set to an address class
  /// that doesn't have code in it, LLDB_INVALID_ADDRESS will be
  /// returned.
  //------------------------------------------------------------------
  lldb::addr_t
  GetOpcodeLoadAddress(lldb::addr_t load_addr,
                       AddressClass addr_class = AddressClass::eInvalid) const;

  // Get load_addr as breakable load address for this target. Take a addr and
  // check if for any reason there is a better address than this to put a
  // breakpoint on. If there is then return that address. For MIPS, if
  // instruction at addr is a delay slot instruction then this method will find
  // the address of its previous instruction and return that address.
  lldb::addr_t GetBreakableLoadAddress(lldb::addr_t addr);

  void ModulesDidLoad(ModuleList &module_list);

  void ModulesDidUnload(ModuleList &module_list, bool delete_locations);

  void SymbolsDidLoad(ModuleList &module_list);

  void ClearModules(bool delete_locations);

  //------------------------------------------------------------------
  /// Called as the last function in Process::DidExec().
  ///
  /// Process::DidExec() will clear a lot of state in the process,
  /// then try to reload a dynamic loader plugin to discover what
  /// binaries are currently available and then this function should
  /// be called to allow the target to do any cleanup after everything
  /// has been figured out. It can remove breakpoints that no longer
  /// make sense as the exec might have changed the target
  /// architecture, and unloaded some modules that might get deleted.
  //------------------------------------------------------------------
  void DidExec();

  //------------------------------------------------------------------
  /// Gets the module for the main executable.
  ///
  /// Each process has a notion of a main executable that is the file
  /// that will be executed or attached to. Executable files can have
  /// dependent modules that are discovered from the object files, or
  /// discovered at runtime as things are dynamically loaded.
  ///
  /// \return
  ///     The shared pointer to the executable module which can
  ///     contains a nullptr Module object if no executable has been
  ///     set.
  ///
  /// \see DynamicLoader
  /// \see ObjectFile::GetDependentModules (FileSpecList&)
  /// \see Process::SetExecutableModule(lldb::ModuleSP&)
  //------------------------------------------------------------------
  lldb::ModuleSP GetExecutableModule();

  Module *GetExecutableModulePointer();

  //------------------------------------------------------------------
  /// Set the main executable module.
  ///
  /// Each process has a notion of a main executable that is the file
  /// that will be executed or attached to. Executable files can have
  /// dependent modules that are discovered from the object files, or
  /// discovered at runtime as things are dynamically loaded.
  ///
  /// Setting the executable causes any of the current dependent
  /// image information to be cleared and replaced with the static
  /// dependent image information found by calling
  /// ObjectFile::GetDependentModules (FileSpecList&) on the main
  /// executable and any modules on which it depends. Calling
  /// Process::GetImages() will return the newly found images that
  /// were obtained from all of the object files.
  ///
  /// \param[in] module_sp
  ///     A shared pointer reference to the module that will become
  ///     the main executable for this process.
  ///
  /// \param[in] load_dependent_files
  ///     If \b true then ask the object files to track down any
  ///     known dependent files.
  ///
  /// \see ObjectFile::GetDependentModules (FileSpecList&)
  /// \see Process::GetImages()
  //------------------------------------------------------------------
  void SetExecutableModule(
      lldb::ModuleSP &module_sp,
      LoadDependentFiles load_dependent_files = eLoadDependentsDefault);

  bool LoadScriptingResources(std::list<Status> &errors,
                              Stream *feedback_stream = nullptr,
                              bool continue_on_error = true) {
    return m_images.LoadScriptingResourcesInTarget(
        this, errors, feedback_stream, continue_on_error);
  }

  //------------------------------------------------------------------
  /// Get accessor for the images for this process.
  ///
  /// Each process has a notion of a main executable that is the file
  /// that will be executed or attached to. Executable files can have
  /// dependent modules that are discovered from the object files, or
  /// discovered at runtime as things are dynamically loaded. After
  /// a main executable has been set, the images will contain a list
  /// of all the files that the executable depends upon as far as the
  /// object files know. These images will usually contain valid file
  /// virtual addresses only. When the process is launched or attached
  /// to, the DynamicLoader plug-in will discover where these images
  /// were loaded in memory and will resolve the load virtual
  /// addresses is each image, and also in images that are loaded by
  /// code.
  ///
  /// \return
  ///     A list of Module objects in a module list.
  //------------------------------------------------------------------
  const ModuleList &GetImages() const { return m_images; }

  ModuleList &GetImages() { return m_images; }

  //------------------------------------------------------------------
  /// Return whether this FileSpec corresponds to a module that should be
  /// considered for general searches.
  ///
  /// This API will be consulted by the SearchFilterForUnconstrainedSearches
  /// and any module that returns \b true will not be searched.  Note the
  /// SearchFilterForUnconstrainedSearches is the search filter that
  /// gets used in the CreateBreakpoint calls when no modules is provided.
  ///
  /// The target call at present just consults the Platform's call of the
  /// same name.
  ///
  /// \param[in] module_sp
  ///     A shared pointer reference to the module that checked.
  ///
  /// \return \b true if the module should be excluded, \b false otherwise.
  //------------------------------------------------------------------
  bool ModuleIsExcludedForUnconstrainedSearches(const FileSpec &module_spec);

  //------------------------------------------------------------------
  /// Return whether this module should be considered for general searches.
  ///
  /// This API will be consulted by the SearchFilterForUnconstrainedSearches
  /// and any module that returns \b true will not be searched.  Note the
  /// SearchFilterForUnconstrainedSearches is the search filter that
  /// gets used in the CreateBreakpoint calls when no modules is provided.
  ///
  /// The target call at present just consults the Platform's call of the
  /// same name.
  ///
  /// FIXME: When we get time we should add a way for the user to set modules
  /// that they
  /// don't want searched, in addition to or instead of the platform ones.
  ///
  /// \param[in] module_sp
  ///     A shared pointer reference to the module that checked.
  ///
  /// \return \b true if the module should be excluded, \b false otherwise.
  //------------------------------------------------------------------
  bool
  ModuleIsExcludedForUnconstrainedSearches(const lldb::ModuleSP &module_sp);

  const ArchSpec &GetArchitecture() const { return m_arch.GetSpec(); }

  //------------------------------------------------------------------
  /// Set the architecture for this target.
  ///
  /// If the current target has no Images read in, then this just sets the
  /// architecture, which will be used to select the architecture of the
  /// ExecutableModule when that is set. If the current target has an
  /// ExecutableModule, then calling SetArchitecture with a different
  /// architecture from the currently selected one will reset the
  /// ExecutableModule to that slice of the file backing the ExecutableModule.
  /// If the file backing the ExecutableModule does not contain a fork of this
  /// architecture, then this code will return false, and the architecture
  /// won't be changed. If the input arch_spec is the same as the already set
  /// architecture, this is a no-op.
  ///
  /// \param[in] arch_spec
  ///     The new architecture.
  ///
  /// \param[in] set_platform
  ///     If \b true, then the platform will be adjusted if the currently
  ///     selected platform is not compatible with the archicture being set.
  ///     If \b false, then just the architecture will be set even if the
  ///     currently selected platform isn't compatible (in case it might be
  ///     manually set following this function call).
  ///
  /// \return
  ///     \b true if the architecture was successfully set, \bfalse otherwise.
  //------------------------------------------------------------------
  bool SetArchitecture(const ArchSpec &arch_spec, bool set_platform = false);

  bool MergeArchitecture(const ArchSpec &arch_spec);

  Architecture *GetArchitecturePlugin() const { return m_arch.GetPlugin(); }

  Debugger &GetDebugger() { return m_debugger; }

  size_t ReadMemoryFromFileCache(const Address &addr, void *dst, size_t dst_len,
                                 Status &error);

  // Reading memory through the target allows us to skip going to the process
  // for reading memory if possible and it allows us to try and read from any
  // constant sections in our object files on disk. If you always want live
  // program memory, read straight from the process. If you possibly want to
  // read from const sections in object files, read from the target. This
  // version of ReadMemory will try and read memory from the process if the
  // process is alive. The order is:
  // 1 - if (prefer_file_cache == true) then read from object file cache
  // 2 - if there is a valid process, try and read from its memory
  // 3 - if (prefer_file_cache == false) then read from object file cache
  size_t ReadMemory(const Address &addr, bool prefer_file_cache, void *dst,
                    size_t dst_len, Status &error,
                    lldb::addr_t *load_addr_ptr = nullptr);

  size_t ReadCStringFromMemory(const Address &addr, std::string &out_str,
                               Status &error);

  size_t ReadCStringFromMemory(const Address &addr, char *dst,
                               size_t dst_max_len, Status &result_error);

  size_t ReadScalarIntegerFromMemory(const Address &addr,
                                     bool prefer_file_cache, uint32_t byte_size,
                                     bool is_signed, Scalar &scalar,
                                     Status &error);

  uint64_t ReadUnsignedIntegerFromMemory(const Address &addr,
                                         bool prefer_file_cache,
                                         size_t integer_byte_size,
                                         uint64_t fail_value, Status &error);

  bool ReadPointerFromMemory(const Address &addr, bool prefer_file_cache,
                             Status &error, Address &pointer_addr);

  SectionLoadList &GetSectionLoadList() {
    return m_section_load_history.GetCurrentSectionLoadList();
  }

  static Target *GetTargetFromContexts(const ExecutionContext *exe_ctx_ptr,
                                       const SymbolContext *sc_ptr);

  //------------------------------------------------------------------
  // lldb::ExecutionContextScope pure virtual functions
  //------------------------------------------------------------------
  lldb::TargetSP CalculateTarget() override;

  lldb::ProcessSP CalculateProcess() override;

  lldb::ThreadSP CalculateThread() override;

  lldb::StackFrameSP CalculateStackFrame() override;

  void CalculateExecutionContext(ExecutionContext &exe_ctx) override;

  PathMappingList &GetImageSearchPathList();

#ifdef __clang_analyzer__
  // This enables an analyzer warning for unchecked use of the TypeSystem *
  // returned by this call.
  // It tells the analyzer that the return value is something that has been
  // null-checked once.
  // The analyzer will then assume that it must be null-checked at every use,
  // which is what we want.
  TypeSystem *GetScratchTypeSystemForLanguage(
      Status *error, lldb::LanguageType language, bool create_on_demand = true,
      const char *compiler_options = nullptr) __attribute__((always_inline)) {
    TypeSystem *ret =
        GetScratchTypeSystemForLanguageImpl(error, language, create_on_demand);
    return ret ? ret : nullptr;
  }

  TypeSystem *GetScratchTypeSystemForLanguageImpl(
      Status *error, lldb::LanguageType language, bool create_on_demand = true,
      const char *compiler_options = nullptr);
#else
  TypeSystem *
  GetScratchTypeSystemForLanguage(Status *error, lldb::LanguageType language,
                                  bool create_on_demand = true,
                                  const char *compiler_options = nullptr);
#endif

#ifdef __clang_analyzer__
  // See GetScratchTypeSystemForLanguage
  PersistentExpressionState *
  GetPersistentExpressionStateForLanguage(lldb::LanguageType language)
      __attribute__((always_inline)) {
    PersistentExpressionState *ret =
        GetPersistentExpressionStateForLanguageImpl(language);
    return ret ? ret : nullptr;
  }

  PersistentExpressionState *
  GetPersistentExpressionStateForLanguageImpl(lldb::LanguageType language);
#else
  PersistentExpressionState *
  GetPersistentExpressionStateForLanguage(lldb::LanguageType language);
#endif

  SwiftPersistentExpressionState *
  GetSwiftPersistentExpressionState(ExecutionContextScope &exe_scope);

  const TypeSystemMap &GetTypeSystemMap();

  // Creates a UserExpression for the given language, the rest of the
  // parameters have the same meaning as for the UserExpression constructor.
  // Returns a new-ed object which the caller owns.

  UserExpression *GetUserExpressionForLanguage(
      ExecutionContext &exe_ctx,
      llvm::StringRef expr, llvm::StringRef prefix, lldb::LanguageType language,
      Expression::ResultType desired_type,
      const EvaluateExpressionOptions &options,
      ValueObject *ctx_obj, Status &error);

  // Creates a FunctionCaller for the given language, the rest of the
  // parameters have the same meaning as for the FunctionCaller constructor.
  // Since a FunctionCaller can't be
  // IR Interpreted, it makes no sense to call this with an
  // ExecutionContextScope that lacks
  // a Process.
  // Returns a new-ed object which the caller owns.

  FunctionCaller *GetFunctionCallerForLanguage(lldb::LanguageType language,
                                               const CompilerType &return_type,
                                               const Address &function_address,
                                               const ValueList &arg_value_list,
                                               const char *name, Status &error);

  // Creates a UtilityFunction for the given language, the rest of the
  // parameters have the same meaning as for the UtilityFunction constructor.
  // Returns a new-ed object which the caller owns.

  UtilityFunction *GetUtilityFunctionForLanguage(const char *expr,
                                                 lldb::LanguageType language,
                                                 const char *name,
                                                 Status &error);

#ifdef __clang_analyzer__
  // See GetScratchTypeSystemForLanguage()
  ClangASTContext *GetScratchClangASTContext(bool create_on_demand = true)
      __attribute__((always_inline)) {
    ClangASTContext *ret = GetScratchClangASTContextImpl(create_on_demand);

    return ret ? ret : nullptr;
  }

  ClangASTContext *GetScratchClangASTContextImpl(bool create_on_demand = true);
#else
  ClangASTContext *GetScratchClangASTContext(bool create_on_demand = true);
#endif

  lldb::ClangASTImporterSP GetClangASTImporter();

  /// Get the lock guarding the scratch typesystem from being re-initialized.
  SharedMutex &GetSwiftScratchContextLock() {
    return m_scratch_typesystem_lock;
  }

  SwiftASTContextReader
  GetScratchSwiftASTContext(Status &error, ExecutionContextScope &exe_scope,
                            bool create_on_demand = true);

private:
  void DisplayFallbackSwiftContextErrors(SwiftASTContext *swift_ast_ctx);
public:
  
  //----------------------------------------------------------------------
  // Install any files through the platform that need be to installed prior to
  // launching or attaching.
  //----------------------------------------------------------------------
  Status Install(ProcessLaunchInfo *launch_info);

  bool ResolveFileAddress(lldb::addr_t load_addr, Address &so_addr);

  bool ResolveLoadAddress(lldb::addr_t load_addr, Address &so_addr,
                          uint32_t stop_id = SectionLoadHistory::eStopIDNow);

  bool SetSectionLoadAddress(const lldb::SectionSP &section,
                             lldb::addr_t load_addr,
                             bool warn_multiple = false);

  size_t UnloadModuleSections(const lldb::ModuleSP &module_sp);

  size_t UnloadModuleSections(const ModuleList &module_list);

  bool SetSectionUnloaded(const lldb::SectionSP &section_sp);

  bool SetSectionUnloaded(const lldb::SectionSP &section_sp,
                          lldb::addr_t load_addr);

  void ClearAllLoadedSections();

  // Since expressions results can persist beyond the lifetime of a process,
  // and the const expression results are available after a process is gone, we
  // provide a way for expressions to be evaluated from the Target itself. If
  // an expression is going to be run, then it should have a frame filled in in
  // the execution context.
  lldb::ExpressionResults EvaluateExpression(
      llvm::StringRef expression, ExecutionContextScope *exe_scope,
      lldb::ValueObjectSP &result_valobj_sp,
      const EvaluateExpressionOptions &options = EvaluateExpressionOptions(),
      std::string *fixed_expression = nullptr,
      ValueObject *ctx_obj = nullptr);

  // Look up a symbol by name and type in both the target's symbols and the
  // persistent symbols from the
  // expression parser.  The symbol_type is ignored in that case, for now we
  // don't have symbol types for the
  // persistent variables.
  lldb::addr_t FindLoadAddrForNameInSymbolsAndPersistentVariables(
      ConstString name_const_str, lldb::SymbolType symbol_type);

  lldb::ExpressionVariableSP GetPersistentVariable(ConstString name);

  /// Return the next available number for numbered persistent variables.
  unsigned GetNextPersistentVariableIndex() {
    return m_next_persistent_variable_index++;
  }

  lldb::addr_t GetPersistentSymbol(ConstString name);

  //------------------------------------------------------------------
  // Target Stop Hooks
  //------------------------------------------------------------------
  class StopHook : public UserID {
  public:
    StopHook(const StopHook &rhs);

    ~StopHook();

    StringList *GetCommandPointer() { return &m_commands; }

    const StringList &GetCommands() { return m_commands; }

    lldb::TargetSP &GetTarget() { return m_target_sp; }

    void SetCommands(StringList &in_commands) { m_commands = in_commands; }

    // Set the specifier.  The stop hook will own the specifier, and is
    // responsible for deleting it when we're done.
    void SetSpecifier(SymbolContextSpecifier *specifier);

    SymbolContextSpecifier *GetSpecifier() { return m_specifier_sp.get(); }

    // Set the Thread Specifier.  The stop hook will own the thread specifier,
    // and is responsible for deleting it when we're done.
    void SetThreadSpecifier(ThreadSpec *specifier);

    ThreadSpec *GetThreadSpecifier() { return m_thread_spec_up.get(); }

    bool IsActive() { return m_active; }

    void SetIsActive(bool is_active) { m_active = is_active; }

    void SetAutoContinue(bool auto_continue) {m_auto_continue = auto_continue;}

    bool GetAutoContinue() const { return m_auto_continue; }

    void GetDescription(Stream *s, lldb::DescriptionLevel level) const;

  private:
    lldb::TargetSP m_target_sp;
    StringList m_commands;
    lldb::SymbolContextSpecifierSP m_specifier_sp;
    std::unique_ptr<ThreadSpec> m_thread_spec_up;
    bool m_active = true;
    bool m_auto_continue = false;

    // Use CreateStopHook to make a new empty stop hook. The GetCommandPointer
    // and fill it with commands, and SetSpecifier to set the specifier shared
    // pointer (can be null, that will match anything.)
    StopHook(lldb::TargetSP target_sp, lldb::user_id_t uid);
    friend class Target;
  };
  typedef std::shared_ptr<StopHook> StopHookSP;

  // Add an empty stop hook to the Target's stop hook list, and returns a
  // shared pointer to it in new_hook. Returns the id of the new hook.
  StopHookSP CreateStopHook();

  void RunStopHooks();

  size_t GetStopHookSize();

  bool SetSuppresStopHooks(bool suppress) {
    bool old_value = m_suppress_stop_hooks;
    m_suppress_stop_hooks = suppress;
    return old_value;
  }

  bool GetSuppressStopHooks() { return m_suppress_stop_hooks; }

  bool RemoveStopHookByID(lldb::user_id_t uid);

  void RemoveAllStopHooks();

  StopHookSP GetStopHookByID(lldb::user_id_t uid);

  bool SetStopHookActiveStateByID(lldb::user_id_t uid, bool active_state);

  void SetAllStopHooksActiveState(bool active_state);

  size_t GetNumStopHooks() const { return m_stop_hooks.size(); }

  StopHookSP GetStopHookAtIndex(size_t index) {
    if (index >= GetNumStopHooks())
      return StopHookSP();
    StopHookCollection::iterator pos = m_stop_hooks.begin();

    while (index > 0) {
      pos++;
      index--;
    }
    return (*pos).second;
  }

  lldb::PlatformSP GetPlatform() { return m_platform_sp; }

  void SetPlatform(const lldb::PlatformSP &platform_sp) {
    m_platform_sp = platform_sp;
  }

  SourceManager &GetSourceManager();

  ClangModulesDeclVendor *GetClangModulesDeclVendor();

  //------------------------------------------------------------------
  // Methods.
  //------------------------------------------------------------------
  lldb::SearchFilterSP
  GetSearchFilterForModule(const FileSpec *containingModule);

  lldb::SearchFilterSP
  GetSearchFilterForModuleList(const FileSpecList *containingModuleList);

  lldb::SearchFilterSP
  GetSearchFilterForModuleAndCUList(const FileSpecList *containingModules,
                                    const FileSpecList *containingSourceFiles);

  lldb::REPLSP GetREPL(Status &err, lldb::LanguageType language,
                       const char *repl_options, bool can_create);

  void SetREPL(lldb::LanguageType language, lldb::REPLSP repl_sp);

  /// Enable the use of a separate sscratch type system per lldb::Module.
  void SetUseScratchTypesystemPerModule(bool value) {
    m_use_scratch_typesystem_per_module = value;
  }
  bool UseScratchTypesystemPerModule() const {
    return m_use_scratch_typesystem_per_module;
  }

private:
  std::mutex m_swift_messages_mutex;
  std::unordered_set<std::string> m_swift_messages_issued;

public:
  /// Register that a message (uniquely identified by \p Key) about a Swift
  /// context is about to be displayed to the user. Returns true iff the message
  /// has not already been displayed.
  bool RegisterSwiftContextMessageKey(std::string Key);

protected:
  //------------------------------------------------------------------
  /// Implementing of ModuleList::Notifier.
  //------------------------------------------------------------------

  void ModuleAdded(const ModuleList &module_list,
                   const lldb::ModuleSP &module_sp) override;

  void ModuleRemoved(const ModuleList &module_list,
                     const lldb::ModuleSP &module_sp) override;

  void ModuleUpdated(const ModuleList &module_list,
                     const lldb::ModuleSP &old_module_sp,
                     const lldb::ModuleSP &new_module_sp) override;
  void WillClearList(const ModuleList &module_list) override;

  class Arch {
  public:
    explicit Arch(const ArchSpec &spec);
    const Arch &operator=(const ArchSpec &spec);

    const ArchSpec &GetSpec() const { return m_spec; }
    Architecture *GetPlugin() const { return m_plugin_up.get(); }

  private:
    ArchSpec m_spec;
    std::unique_ptr<Architecture> m_plugin_up;
  };
  //------------------------------------------------------------------
  // Member variables.
  //------------------------------------------------------------------
  Debugger &m_debugger;
  lldb::PlatformSP m_platform_sp; ///< The platform for this target.
  std::recursive_mutex m_mutex; ///< An API mutex that is used by the lldb::SB*
                                /// classes make the SB interface thread safe
  Arch m_arch;
  ModuleList m_images; ///< The list of images for this process (shared
                       /// libraries and anything dynamically loaded).
  SectionLoadHistory m_section_load_history;
  BreakpointList m_breakpoint_list;
  BreakpointList m_internal_breakpoint_list;
  using BreakpointNameList = std::map<ConstString, BreakpointName *>;
  BreakpointNameList m_breakpoint_names;
  
  lldb::BreakpointSP m_last_created_breakpoint;
  WatchpointList m_watchpoint_list;
  lldb::WatchpointSP m_last_created_watchpoint;
  // We want to tightly control the process destruction process so we can
  // correctly tear down everything that we need to, so the only class that
  // knows about the process lifespan is this target class.
  lldb::ProcessSP m_process_sp;
  lldb::SearchFilterSP m_search_filter_sp;
  PathMappingList m_image_search_paths;
  TypeSystemMap m_scratch_type_system_map;
  std::map<lldb::LanguageType, bool> m_cant_make_scratch_type_system;

  typedef std::map<lldb::LanguageType, lldb::REPLSP> REPLMap;
  REPLMap m_repl_map;

  lldb::ClangASTImporterSP m_ast_importer_sp;
  lldb::ClangModulesDeclVendorUP m_clang_modules_decl_vendor_up;

  lldb::SourceManagerUP m_source_manager_up;

  typedef std::map<lldb::user_id_t, StopHookSP> StopHookCollection;
  StopHookCollection m_stop_hooks;
  lldb::user_id_t m_stop_hook_next_id;
  bool m_valid;
  bool m_suppress_stop_hooks;
  bool m_is_dummy_target;
  unsigned m_next_persistent_variable_index = 0;

  bool m_use_scratch_typesystem_per_module = false;
  bool m_did_display_scratch_fallback_warning = false;
  typedef std::pair<lldb_private::Module *, char> ModuleLanguage;
  llvm::DenseMap<ModuleLanguage, lldb::TypeSystemSP>
      m_scratch_typesystem_for_module;

  /// Guards the scratch typesystem from being re-initialized.
  SharedMutex m_scratch_typesystem_lock;

  static void ImageSearchPathsChanged(const PathMappingList &path_list,
                                      void *baton);

  //------------------------------------------------------------------
  // Utilities for `statistics` command.
  //------------------------------------------------------------------
private:
  std::vector<uint32_t> m_stats_storage;
  bool m_collecting_stats = false;

public:
  void SetCollectingStats(bool v) { m_collecting_stats = v; }

  bool GetCollectingStats() { return m_collecting_stats; }

  void IncrementStats(lldb_private::StatisticKind key) {
    if (!GetCollectingStats())
      return;
    lldbassert(key < lldb_private::StatisticKind::StatisticMax &&
               "invalid statistics!");
    m_stats_storage[key] += 1;
  }

  std::vector<uint32_t> GetStatistics() { return m_stats_storage; }

private:
  //------------------------------------------------------------------
  /// Construct with optional file and arch.
  ///
  /// This member is private. Clients must use
  /// TargetList::CreateTarget(const FileSpec*, const ArchSpec*)
  /// so all targets can be tracked from the central target list.
  ///
  /// \see TargetList::CreateTarget(const FileSpec*, const ArchSpec*)
  //------------------------------------------------------------------
  Target(Debugger &debugger, const ArchSpec &target_arch,
         const lldb::PlatformSP &platform_sp, bool is_dummy_target);

  // Helper function.
  bool ProcessIsValid();

  // Copy breakpoints, stop hooks and so forth from the dummy target:
  void PrimeFromDummyTarget(Target *dummy_target);

  void AddBreakpoint(lldb::BreakpointSP breakpoint_sp, bool internal);

  void FinalizeFileActions(ProcessLaunchInfo &info);

  DISALLOW_COPY_AND_ASSIGN(Target);
};

} // namespace lldb_private

#endif // liblldb_Target_h_<|MERGE_RESOLUTION|>--- conflicted
+++ resolved
@@ -147,11 +147,9 @@
 
   bool GetEnableAutoImportClangModules() const;
 
-<<<<<<< HEAD
   bool GetUseAllCompilerFlags() const;
-=======
+
   bool GetEnableImportStdModule() const;
->>>>>>> 9c76f684
 
   bool GetEnableAutoApplyFixIts() const;
 
