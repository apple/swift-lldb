//===-- Target.h ------------------------------------------------*- C++ -*-===//
//
// Part of the LLVM Project, under the Apache License v2.0 with LLVM Exceptions.
// See https://llvm.org/LICENSE.txt for license information.
// SPDX-License-Identifier: Apache-2.0 WITH LLVM-exception
//
//===----------------------------------------------------------------------===//

#ifndef liblldb_Target_h_
#define liblldb_Target_h_

#include <list>
#include <map>
#include <memory>
#include <string>
#include <unordered_set>
#include <vector>

#include "Plugins/ExpressionParser/Clang/ClangModulesDeclVendor.h"
#include "Plugins/ExpressionParser/Clang/ClangPersistentVariables.h"
#include "lldb/Breakpoint/BreakpointList.h"
#include "lldb/Breakpoint/BreakpointName.h"
#include "lldb/Breakpoint/WatchpointList.h"
#include "lldb/Core/Architecture.h"
#include "lldb/Core/Disassembler.h"
#include "lldb/Core/ModuleList.h"
#include "lldb/Core/UserSettingsController.h"
#include "lldb/Expression/Expression.h"
#include "lldb/Host/ProcessLaunchInfo.h"
#include "lldb/Interpreter/OptionValueBoolean.h"
#include "lldb/Interpreter/OptionValueEnumeration.h"
#include "lldb/Interpreter/OptionValueFileSpec.h"
#include "lldb/Symbol/SwiftASTContext.h"
#include "lldb/Symbol/SymbolContext.h"
#include "lldb/Symbol/TypeSystem.h"
#include "lldb/Target/ABI.h"
#include "lldb/Target/ExecutionContextScope.h"
#include "lldb/Target/PathMappingList.h"
#include "lldb/Target/SectionLoadHistory.h"
#include "lldb/Utility/ArchSpec.h"
#include "lldb/Utility/Args.h"
#include "lldb/Utility/Broadcaster.h"
#include "lldb/Utility/LLDBAssert.h"
#include "lldb/Utility/Timeout.h"
#include "lldb/lldb-public.h"

namespace lldb_private {

OptionEnumValues GetDynamicValueTypes();

typedef enum InlineStrategy {
  eInlineBreakpointsNever = 0,
  eInlineBreakpointsHeaders,
  eInlineBreakpointsAlways
} InlineStrategy;

typedef enum LoadScriptFromSymFile {
  eLoadScriptFromSymFileTrue,
  eLoadScriptFromSymFileFalse,
  eLoadScriptFromSymFileWarn
} LoadScriptFromSymFile;

typedef enum LoadCWDlldbinitFile {
  eLoadCWDlldbinitTrue,
  eLoadCWDlldbinitFalse,
  eLoadCWDlldbinitWarn
} LoadCWDlldbinitFile;

typedef enum LoadDependentFiles {
  eLoadDependentsDefault,
  eLoadDependentsYes,
  eLoadDependentsNo,
} LoadDependentFiles;

// TargetProperties
class TargetExperimentalProperties : public Properties {
public:
  TargetExperimentalProperties();
};

class TargetProperties : public Properties {
public:
  TargetProperties(Target *target);

  ~TargetProperties() override;

  ArchSpec GetDefaultArchitecture() const;

  void SetDefaultArchitecture(const ArchSpec &arch);

  bool GetMoveToNearestCode() const;

  lldb::DynamicValueType GetPreferDynamicValue() const;

  bool SetPreferDynamicValue(lldb::DynamicValueType d);

  bool GetPreloadSymbols() const;

  void SetPreloadSymbols(bool b);

  bool GetDisableASLR() const;

  void SetDisableASLR(bool b);

  bool GetDetachOnError() const;

  void SetDetachOnError(bool b);

  bool GetDisableSTDIO() const;

  void SetDisableSTDIO(bool b);

  const char *GetDisassemblyFlavor() const;

  InlineStrategy GetInlineStrategy() const;

  llvm::StringRef GetArg0() const;

  void SetArg0(llvm::StringRef arg);

  bool GetRunArguments(Args &args) const;

  void SetRunArguments(const Args &args);

  Environment GetEnvironment() const;
  void SetEnvironment(Environment env);

  bool GetSkipPrologue() const;

  PathMappingList &GetSourcePathMap() const;

  FileSpecList &GetExecutableSearchPaths();

  FileSpecList &GetDebugFileSearchPaths();

  FileSpec &GetSDKPath();

  FileSpecList &GetClangModuleSearchPaths();

  FileSpecList &GetSwiftFrameworkSearchPaths();

  FileSpecList &GetSwiftModuleSearchPaths();

  bool GetSwiftCreateModuleContextsInParallel() const;

  bool GetEnableAutoImportClangModules() const;

  bool GetUseAllCompilerFlags() const;

  bool GetEnableImportStdModule() const;

  bool GetEnableAutoApplyFixIts() const;

  bool GetEnableNotifyAboutFixIts() const;

  bool GetEnableSaveObjects() const;

  bool GetEnableSyntheticValue() const;

  uint32_t GetMaximumNumberOfChildrenToDisplay() const;

  uint32_t GetMaximumSizeOfStringSummary() const;

  uint32_t GetMaximumMemReadSize() const;

  FileSpec GetStandardInputPath() const;
  FileSpec GetStandardErrorPath() const;
  FileSpec GetStandardOutputPath() const;

  void SetStandardInputPath(llvm::StringRef path);
  void SetStandardOutputPath(llvm::StringRef path);
  void SetStandardErrorPath(llvm::StringRef path);

  void SetStandardInputPath(const char *path) = delete;
  void SetStandardOutputPath(const char *path) = delete;
  void SetStandardErrorPath(const char *path) = delete;

  bool GetBreakpointsConsultPlatformAvoidList();

  lldb::LanguageType GetLanguage() const;

  llvm::StringRef GetExpressionPrefixContents();

  bool GetUseHexImmediates() const;

  bool GetUseFastStepping() const;

  bool GetDisplayExpressionsInCrashlogs() const;

  LoadScriptFromSymFile GetLoadScriptFromSymbolFile() const;

  LoadCWDlldbinitFile GetLoadCWDlldbinitFile() const;

  Disassembler::HexImmediateStyle GetHexImmediateStyle() const;

  MemoryModuleLoadLevel GetMemoryModuleLoadLevel() const;

  bool GetUserSpecifiedTrapHandlerNames(Args &args) const;

  void SetUserSpecifiedTrapHandlerNames(const Args &args);

  bool GetNonStopModeEnabled() const;

  void SetNonStopModeEnabled(bool b);

  bool GetDisplayRuntimeSupportValues() const;

  void SetDisplayRuntimeSupportValues(bool b);

  bool GetDisplayRecognizedArguments() const;

  void SetDisplayRecognizedArguments(bool b);

  const ProcessLaunchInfo &GetProcessLaunchInfo();

  void SetProcessLaunchInfo(const ProcessLaunchInfo &launch_info);

  bool GetInjectLocalVariables(ExecutionContext *exe_ctx) const;

  void SetInjectLocalVariables(ExecutionContext *exe_ctx, bool b);

  bool GetUseModernTypeLookup() const;

  void SetRequireHardwareBreakpoints(bool b);

  bool GetRequireHardwareBreakpoints() const;

private:
  // Callbacks for m_launch_info.
  static void Arg0ValueChangedCallback(void *target_property_ptr,
                                       OptionValue *);
  static void RunArgsValueChangedCallback(void *target_property_ptr,
                                          OptionValue *);
  static void EnvVarsValueChangedCallback(void *target_property_ptr,
                                          OptionValue *);
  static void InheritEnvValueChangedCallback(void *target_property_ptr,
                                             OptionValue *);
  static void InputPathValueChangedCallback(void *target_property_ptr,
                                            OptionValue *);
  static void OutputPathValueChangedCallback(void *target_property_ptr,
                                             OptionValue *);
  static void ErrorPathValueChangedCallback(void *target_property_ptr,
                                            OptionValue *);
  static void DetachOnErrorValueChangedCallback(void *target_property_ptr,
                                                OptionValue *);
  static void DisableASLRValueChangedCallback(void *target_property_ptr,
                                              OptionValue *);
  static void DisableSTDIOValueChangedCallback(void *target_property_ptr,
                                               OptionValue *);

  // Member variables.
  ProcessLaunchInfo m_launch_info;
  std::unique_ptr<TargetExperimentalProperties> m_experimental_properties_up;
};

class EvaluateExpressionOptions {
public:
// MSVC has a bug here that reports C4268: 'const' static/global data
// initialized with compiler generated default constructor fills the object
// with zeros. Confirmed that MSVC is *not* zero-initializing, it's just a
// bogus warning.
#if defined(_MSC_VER)
#pragma warning(push)
#pragma warning(disable : 4268)
#endif
  static constexpr std::chrono::milliseconds default_timeout{500};
#if defined(_MSC_VER)
#pragma warning(pop)
#endif

  static constexpr ExecutionPolicy default_execution_policy =
      eExecutionPolicyOnlyWhenNeeded;

  EvaluateExpressionOptions() = default;

  ExecutionPolicy GetExecutionPolicy() const { return m_execution_policy; }

  void SetExecutionPolicy(ExecutionPolicy policy = eExecutionPolicyAlways) {
    m_execution_policy = policy;
  }

  lldb::LanguageType GetLanguage() const { return m_language; }

  void SetLanguage(lldb::LanguageType language) { m_language = language; }

  bool DoesCoerceToId() const { return m_coerce_to_id; }

  const char *GetPrefix() const {
    return (m_prefix.empty() ? nullptr : m_prefix.c_str());
  }

  void SetPrefix(const char *prefix) {
    if (prefix && prefix[0])
      m_prefix = prefix;
    else
      m_prefix.clear();
  }

  void SetCoerceToId(bool coerce = true) { m_coerce_to_id = coerce; }

  bool DoesUnwindOnError() const { return m_unwind_on_error; }

  void SetUnwindOnError(bool unwind = false) { m_unwind_on_error = unwind; }

  bool DoesIgnoreBreakpoints() const { return m_ignore_breakpoints; }

  void SetIgnoreBreakpoints(bool ignore = false) {
    m_ignore_breakpoints = ignore;
  }

  bool DoesKeepInMemory() const { return m_keep_in_memory; }

  void SetKeepInMemory(bool keep = true) { m_keep_in_memory = keep; }

  lldb::DynamicValueType GetUseDynamic() const { return m_use_dynamic; }

  void
  SetUseDynamic(lldb::DynamicValueType dynamic = lldb::eDynamicCanRunTarget) {
    m_use_dynamic = dynamic;
  }

  const Timeout<std::micro> &GetTimeout() const { return m_timeout; }

  void SetTimeout(const Timeout<std::micro> &timeout) { m_timeout = timeout; }

  const Timeout<std::micro> &GetOneThreadTimeout() const {
    return m_one_thread_timeout;
  }

  void SetOneThreadTimeout(const Timeout<std::micro> &timeout) {
    m_one_thread_timeout = timeout;
  }

  bool GetTryAllThreads() const { return m_try_others; }

  void SetTryAllThreads(bool try_others = true) { m_try_others = try_others; }

  bool GetStopOthers() const { return m_stop_others; }

  void SetStopOthers(bool stop_others = true) { m_stop_others = stop_others; }

  bool GetDebug() const { return m_debug; }

  void SetDebug(bool b) {
    m_debug = b;
    if (m_debug)
      m_generate_debug_info = true;
  }

  bool GetGenerateDebugInfo() const { return m_generate_debug_info; }

  void SetGenerateDebugInfo(bool b) { m_generate_debug_info = b; }

  bool GetColorizeErrors() const { return m_ansi_color_errors; }

  void SetColorizeErrors(bool b) { m_ansi_color_errors = b; }

  bool GetTrapExceptions() const { return m_trap_exceptions; }

  void SetTrapExceptions(bool b) { m_trap_exceptions = b; }

  bool GetREPLEnabled() const { return m_repl; }

  void SetREPLEnabled(bool b) { m_repl = b; }

  bool GetPlaygroundTransformEnabled() const { return m_playground; }

  void SetPlaygroundTransformEnabled(bool b) {
    m_playground = b;
    if (b)
      m_language = lldb::eLanguageTypeSwift;
  }

  void SetCancelCallback(lldb::ExpressionCancelCallback callback, void *baton) {
    m_cancel_callback_baton = baton;
    m_cancel_callback = callback;
  }

  bool InvokeCancelCallback(lldb::ExpressionEvaluationPhase phase) const {
    return ((m_cancel_callback != nullptr)
                ? m_cancel_callback(phase, m_cancel_callback_baton)
                : false);
  }

  // Allows the expression contents to be remapped to point to the specified
  // file and line using #line directives.
  void SetPoundLine(const char *path, uint32_t line) const {
    if (path && path[0]) {
      m_pound_line_file = path;
      m_pound_line_line = line;
    } else {
      m_pound_line_file.clear();
      m_pound_line_line = 0;
    }
  }

  const char *GetPoundLineFilePath() const {
    return (m_pound_line_file.empty() ? nullptr : m_pound_line_file.c_str());
  }

  uint32_t GetPoundLineLine() const { return m_pound_line_line; }

  uint32_t GetExpressionNumber() const;

  void SetResultIsInternal(bool b) { m_result_is_internal = b; }

  bool GetResultIsInternal() const { return m_result_is_internal; }

  void SetAutoApplyFixIts(bool b) { m_auto_apply_fixits = b; }

  bool GetAutoApplyFixIts() const { return m_auto_apply_fixits; }

  bool IsForUtilityExpr() const { return m_running_utility_expression; }

  void SetIsForUtilityExpr(bool b) { m_running_utility_expression = b; }

  void SetPreparePlaygroundStubFunctions(bool b) { m_prepare_playground_stub_functions = b; }

  bool GetPreparePlaygroundStubFunctions() const { return m_prepare_playground_stub_functions; }

private:
  ExecutionPolicy m_execution_policy = default_execution_policy;
  lldb::LanguageType m_language = lldb::eLanguageTypeUnknown;
  std::string m_prefix;
  bool m_coerce_to_id = false;
  bool m_unwind_on_error = true;
  bool m_ignore_breakpoints = false;
  bool m_keep_in_memory = false;
  bool m_try_others = true;
  bool m_stop_others = true;
  bool m_debug = false;
  bool m_trap_exceptions = true;
  bool m_repl = false;
  bool m_playground = false;
  bool m_generate_debug_info = false;
  bool m_ansi_color_errors = false;
  bool m_result_is_internal = false;
  bool m_auto_apply_fixits = true;
  /// True if the executed code should be treated as utility code that is only
  /// used by LLDB internally.
  bool m_running_utility_expression = false;

  lldb::DynamicValueType m_use_dynamic = lldb::eNoDynamicValues;
  Timeout<std::micro> m_timeout = default_timeout;
  Timeout<std::micro> m_one_thread_timeout = llvm::None;
  lldb::ExpressionCancelCallback m_cancel_callback = nullptr;
  mutable uint32_t m_expr_number = 0; // A 1 based integer that increases with
                                      // each expression type (normal, expr,
                                      // function, etc)
  void *m_cancel_callback_baton = nullptr;
  // If m_pound_line_file is not empty and m_pound_line_line is non-zero, use
  // #line %u "%s" before the expression content to remap where the source
  // originates
  mutable std::string m_pound_line_file;
  mutable uint32_t m_pound_line_line;
  bool m_prepare_playground_stub_functions = true;
};

// Target
class Target : public std::enable_shared_from_this<Target>,
               public TargetProperties,
               public Broadcaster,
               public ExecutionContextScope,
               public ModuleList::Notifier {
public:
  friend class TargetList;

  /// Broadcaster event bits definitions.
  enum {
    eBroadcastBitBreakpointChanged = (1 << 0),
    eBroadcastBitModulesLoaded = (1 << 1),
    eBroadcastBitModulesUnloaded = (1 << 2),
    eBroadcastBitWatchpointChanged = (1 << 3),
    eBroadcastBitSymbolsLoaded = (1 << 4)
  };

  // These two functions fill out the Broadcaster interface:

  static ConstString &GetStaticBroadcasterClass();

  ConstString &GetBroadcasterClass() const override {
    return GetStaticBroadcasterClass();
  }

  // This event data class is for use by the TargetList to broadcast new target
  // notifications.
  class TargetEventData : public EventData {
  public:
    TargetEventData(const lldb::TargetSP &target_sp);

    TargetEventData(const lldb::TargetSP &target_sp,
                    const ModuleList &module_list);

    ~TargetEventData() override;

    static ConstString GetFlavorString();

    ConstString GetFlavor() const override {
      return TargetEventData::GetFlavorString();
    }

    void Dump(Stream *s) const override;

    static const TargetEventData *GetEventDataFromEvent(const Event *event_ptr);

    static lldb::TargetSP GetTargetFromEvent(const Event *event_ptr);

    static ModuleList GetModuleListFromEvent(const Event *event_ptr);

    const lldb::TargetSP &GetTarget() const { return m_target_sp; }

    const ModuleList &GetModuleList() const { return m_module_list; }

  private:
    lldb::TargetSP m_target_sp;
    ModuleList m_module_list;

    DISALLOW_COPY_AND_ASSIGN(TargetEventData);
  };

  ~Target() override;

  static void SettingsInitialize();

  static void SettingsTerminate();

  static FileSpecList GetDefaultExecutableSearchPaths();

  static FileSpecList GetDefaultDebugFileSearchPaths();

  static FileSpecList GetDefaultClangModuleSearchPaths();

  static ArchSpec GetDefaultArchitecture();

  static void SetDefaultArchitecture(const ArchSpec &arch);

  /// Find a binary on the system and return its Module, 
  /// or return an existing Module that is already in the Target.
  ///
  /// Given a ModuleSpec, find a binary satisifying that specification,
  /// or identify a matching Module already present in the Target,
  /// and return a shared pointer to it.
  ///
  /// \param[in] module_spec
  ///     The criteria that must be matched for the binary being loaded.
  ///     e.g. UUID, architecture, file path.
  ///
  /// \param[in] notify
  ///     If notify is true, and the Module is new to this Target, 
  ///     Target::ModulesDidLoad will be called.  
  ///     If notify is false, it is assumed that the caller is adding 
  ///     multiple Modules and will call ModulesDidLoad with the 
  ///     full list at the end.
  ///     ModulesDidLoad must be called when a Module/Modules have
  ///     been added to the target, one way or the other.
  ///
  /// \param[out] error_ptr
  ///     Optional argument, pointing to a Status object to fill in 
  ///     with any results / messages while attempting to find/load
  ///     this binary.  Many callers will be internal functions that
  ///     will handle / summarize the failures in a custom way and
  ///     don't use these messages.
  ///
  /// \return 
  ///     An empty ModuleSP will be returned if no matching file
  ///     was found.  If error_ptr was non-nullptr, an error message
  ///     will likely be provided.
  lldb::ModuleSP GetOrCreateModule(const ModuleSpec &module_spec,
                                   bool notify,
                                   Status *error_ptr = nullptr);

  // Settings accessors

  static const lldb::TargetPropertiesSP &GetGlobalProperties();

  std::recursive_mutex &GetAPIMutex() { return m_mutex; }

  void DeleteCurrentProcess();

  void CleanupProcess();

  /// Dump a description of this object to a Stream.
  ///
  /// Dump a description of the contents of this object to the
  /// supplied stream \a s. The dumped content will be only what has
  /// been loaded or parsed up to this point at which this function
  /// is called, so this is a good way to see what has been parsed
  /// in a target.
  ///
  /// \param[in] s
  ///     The stream to which to dump the object description.
  void Dump(Stream *s, lldb::DescriptionLevel description_level);

  // If listener_sp is null, the listener of the owning Debugger object will be
  // used.
  const lldb::ProcessSP &CreateProcess(lldb::ListenerSP listener_sp,
                                       llvm::StringRef plugin_name,
                                       const FileSpec *crash_file);

  const lldb::ProcessSP &GetProcessSP() const;

  bool IsValid() { return m_valid; }

  void Destroy();

  Status Launch(ProcessLaunchInfo &launch_info,
                Stream *stream); // Optional stream to receive first stop info

  Status Attach(ProcessAttachInfo &attach_info,
                Stream *stream); // Optional stream to receive first stop info

  // This part handles the breakpoints.

  BreakpointList &GetBreakpointList(bool internal = false);

  const BreakpointList &GetBreakpointList(bool internal = false) const;

  lldb::BreakpointSP GetLastCreatedBreakpoint() {
    return m_last_created_breakpoint;
  }

  lldb::BreakpointSP GetBreakpointByID(lldb::break_id_t break_id);

  // Use this to create a file and line breakpoint to a given module or all
  // module it is nullptr
  lldb::BreakpointSP CreateBreakpoint(const FileSpecList *containingModules,
                                      const FileSpec &file, uint32_t line_no,
                                      uint32_t column, lldb::addr_t offset,
                                      LazyBool check_inlines,
                                      LazyBool skip_prologue, bool internal,
                                      bool request_hardware,
                                      LazyBool move_to_nearest_code);

  // Use this to create breakpoint that matches regex against the source lines
  // in files given in source_file_list: If function_names is non-empty, also
  // filter by function after the matches are made.
  lldb::BreakpointSP CreateSourceRegexBreakpoint(
      const FileSpecList *containingModules,
      const FileSpecList *source_file_list,
      const std::unordered_set<std::string> &function_names,
      RegularExpression &source_regex, bool internal, bool request_hardware,
      LazyBool move_to_nearest_code);

  // Use this to create a breakpoint from a load address
  lldb::BreakpointSP CreateBreakpoint(lldb::addr_t load_addr, bool internal,
                                      bool request_hardware);

  // Use this to create a breakpoint from a load address and a module file spec
  lldb::BreakpointSP CreateAddressInModuleBreakpoint(lldb::addr_t file_addr,
                                                     bool internal,
                                                     const FileSpec *file_spec,
                                                     bool request_hardware);

  // Use this to create Address breakpoints:
  lldb::BreakpointSP CreateBreakpoint(const Address &addr, bool internal,
                                      bool request_hardware);

  // Use this to create a function breakpoint by regexp in
  // containingModule/containingSourceFiles, or all modules if it is nullptr
  // When "skip_prologue is set to eLazyBoolCalculate, we use the current
  // target setting, else we use the values passed in
  lldb::BreakpointSP CreateFuncRegexBreakpoint(
      const FileSpecList *containingModules,
      const FileSpecList *containingSourceFiles, RegularExpression &func_regexp,
      lldb::LanguageType requested_language, LazyBool skip_prologue,
      bool internal, bool request_hardware);

  // Use this to create a function breakpoint by name in containingModule, or
  // all modules if it is nullptr When "skip_prologue is set to
  // eLazyBoolCalculate, we use the current target setting, else we use the
  // values passed in. func_name_type_mask is or'ed values from the
  // FunctionNameType enum.
  lldb::BreakpointSP CreateBreakpoint(
      const FileSpecList *containingModules,
      const FileSpecList *containingSourceFiles, const char *func_name,
      lldb::FunctionNameType func_name_type_mask, lldb::LanguageType language,
      lldb::addr_t offset, LazyBool skip_prologue, bool internal,
      bool request_hardware);

  lldb::BreakpointSP
  CreateExceptionBreakpoint(enum lldb::LanguageType language, bool catch_bp,
                            bool throw_bp, bool internal,
                            Args *additional_args = nullptr,
                            Status *additional_args_error = nullptr);

  lldb::BreakpointSP
  CreateScriptedBreakpoint(const llvm::StringRef class_name,
                           const FileSpecList *containingModules,
                           const FileSpecList *containingSourceFiles,
                           bool internal,
                           bool request_hardware,
                           StructuredData::ObjectSP extra_args_sp,
                           Status *creation_error = nullptr);

  // This is the same as the func_name breakpoint except that you can specify a
  // vector of names.  This is cheaper than a regular expression breakpoint in
  // the case where you just want to set a breakpoint on a set of names you
  // already know. func_name_type_mask is or'ed values from the
  // FunctionNameType enum.
  lldb::BreakpointSP CreateBreakpoint(
      const FileSpecList *containingModules,
      const FileSpecList *containingSourceFiles, const char *func_names[],
      size_t num_names, lldb::FunctionNameType func_name_type_mask,
      lldb::LanguageType language, lldb::addr_t offset, LazyBool skip_prologue,
      bool internal, bool request_hardware);

  lldb::BreakpointSP
  CreateBreakpoint(const FileSpecList *containingModules,
                   const FileSpecList *containingSourceFiles,
                   const std::vector<std::string> &func_names,
                   lldb::FunctionNameType func_name_type_mask,
                   lldb::LanguageType language, lldb::addr_t m_offset,
                   LazyBool skip_prologue, bool internal,
                   bool request_hardware);

  // Use this to create a general breakpoint:
  lldb::BreakpointSP CreateBreakpoint(lldb::SearchFilterSP &filter_sp,
                                      lldb::BreakpointResolverSP &resolver_sp,
                                      bool internal, bool request_hardware,
                                      bool resolve_indirect_symbols);

  // Use this to create a watchpoint:
  lldb::WatchpointSP CreateWatchpoint(lldb::addr_t addr, size_t size,
                                      const CompilerType *type, uint32_t kind,
                                      Status &error);

  lldb::WatchpointSP GetLastCreatedWatchpoint() {
    return m_last_created_watchpoint;
  }

  WatchpointList &GetWatchpointList() { return m_watchpoint_list; }
  
  // Manages breakpoint names:
  void AddNameToBreakpoint(BreakpointID &id, const char *name, Status &error);
  
  void AddNameToBreakpoint(lldb::BreakpointSP &bp_sp, const char *name, 
                           Status &error);
  
  void RemoveNameFromBreakpoint(lldb::BreakpointSP &bp_sp, 
                                ConstString name);
  
  BreakpointName *FindBreakpointName(ConstString name, bool can_create, 
                                     Status &error);
                                     
  void DeleteBreakpointName(ConstString name);
  
  void ConfigureBreakpointName(BreakpointName &bp_name,
                               const BreakpointOptions &options,
                               const BreakpointName::Permissions &permissions);
 void ApplyNameToBreakpoints(BreakpointName &bp_name);
  
  // This takes ownership of the name obj passed in.
  void AddBreakpointName(BreakpointName *bp_name);
  
  void GetBreakpointNames(std::vector<std::string> &names);
                               
  //This call removes ALL breakpoints regardless of permission.
  void RemoveAllBreakpoints(bool internal_also = false);
  
  // This removes all the breakpoints, but obeys the ePermDelete on them.
  void RemoveAllowedBreakpoints();

  void DisableAllBreakpoints(bool internal_also = false);
  
  void DisableAllowedBreakpoints();

  void EnableAllBreakpoints(bool internal_also = false);
  
  void EnableAllowedBreakpoints();

  bool DisableBreakpointByID(lldb::break_id_t break_id);

  bool EnableBreakpointByID(lldb::break_id_t break_id);

  bool RemoveBreakpointByID(lldb::break_id_t break_id);

  // The flag 'end_to_end', default to true, signifies that the operation is
  // performed end to end, for both the debugger and the debuggee.

  bool RemoveAllWatchpoints(bool end_to_end = true);

  bool DisableAllWatchpoints(bool end_to_end = true);

  bool EnableAllWatchpoints(bool end_to_end = true);

  bool ClearAllWatchpointHitCounts();

  bool ClearAllWatchpointHistoricValues();

  bool IgnoreAllWatchpoints(uint32_t ignore_count);

  bool DisableWatchpointByID(lldb::watch_id_t watch_id);

  bool EnableWatchpointByID(lldb::watch_id_t watch_id);

  bool RemoveWatchpointByID(lldb::watch_id_t watch_id);

  bool IgnoreWatchpointByID(lldb::watch_id_t watch_id, uint32_t ignore_count);

  Status SerializeBreakpointsToFile(const FileSpec &file,
                                    const BreakpointIDList &bp_ids,
                                    bool append);

  Status CreateBreakpointsFromFile(const FileSpec &file,
                                   BreakpointIDList &new_bps);

  Status CreateBreakpointsFromFile(const FileSpec &file,
                                   std::vector<std::string> &names,
                                   BreakpointIDList &new_bps);

  /// Get \a load_addr as a callable code load address for this target
  ///
  /// Take \a load_addr and potentially add any address bits that are
  /// needed to make the address callable. For ARM this can set bit
  /// zero (if it already isn't) if \a load_addr is a thumb function.
  /// If \a addr_class is set to AddressClass::eInvalid, then the address
  /// adjustment will always happen. If it is set to an address class
  /// that doesn't have code in it, LLDB_INVALID_ADDRESS will be
  /// returned.
  lldb::addr_t GetCallableLoadAddress(
      lldb::addr_t load_addr,
      AddressClass addr_class = AddressClass::eInvalid) const;

  /// Get \a load_addr as an opcode for this target.
  ///
  /// Take \a load_addr and potentially strip any address bits that are
  /// needed to make the address point to an opcode. For ARM this can
  /// clear bit zero (if it already isn't) if \a load_addr is a
  /// thumb function and load_addr is in code.
  /// If \a addr_class is set to AddressClass::eInvalid, then the address
  /// adjustment will always happen. If it is set to an address class
  /// that doesn't have code in it, LLDB_INVALID_ADDRESS will be
  /// returned.
  lldb::addr_t
  GetOpcodeLoadAddress(lldb::addr_t load_addr,
                       AddressClass addr_class = AddressClass::eInvalid) const;

  // Get load_addr as breakable load address for this target. Take a addr and
  // check if for any reason there is a better address than this to put a
  // breakpoint on. If there is then return that address. For MIPS, if
  // instruction at addr is a delay slot instruction then this method will find
  // the address of its previous instruction and return that address.
  lldb::addr_t GetBreakableLoadAddress(lldb::addr_t addr);

  void ModulesDidLoad(ModuleList &module_list);

  void ModulesDidUnload(ModuleList &module_list, bool delete_locations);

  void SymbolsDidLoad(ModuleList &module_list);

  void ClearModules(bool delete_locations);

  /// Called as the last function in Process::DidExec().
  ///
  /// Process::DidExec() will clear a lot of state in the process,
  /// then try to reload a dynamic loader plugin to discover what
  /// binaries are currently available and then this function should
  /// be called to allow the target to do any cleanup after everything
  /// has been figured out. It can remove breakpoints that no longer
  /// make sense as the exec might have changed the target
  /// architecture, and unloaded some modules that might get deleted.
  void DidExec();

  /// Gets the module for the main executable.
  ///
  /// Each process has a notion of a main executable that is the file
  /// that will be executed or attached to. Executable files can have
  /// dependent modules that are discovered from the object files, or
  /// discovered at runtime as things are dynamically loaded.
  ///
  /// \return
  ///     The shared pointer to the executable module which can
  ///     contains a nullptr Module object if no executable has been
  ///     set.
  ///
  /// \see DynamicLoader
  /// \see ObjectFile::GetDependentModules (FileSpecList&)
  /// \see Process::SetExecutableModule(lldb::ModuleSP&)
  lldb::ModuleSP GetExecutableModule();

  Module *GetExecutableModulePointer();

  /// Set the main executable module.
  ///
  /// Each process has a notion of a main executable that is the file
  /// that will be executed or attached to. Executable files can have
  /// dependent modules that are discovered from the object files, or
  /// discovered at runtime as things are dynamically loaded.
  ///
  /// Setting the executable causes any of the current dependent
  /// image information to be cleared and replaced with the static
  /// dependent image information found by calling
  /// ObjectFile::GetDependentModules (FileSpecList&) on the main
  /// executable and any modules on which it depends. Calling
  /// Process::GetImages() will return the newly found images that
  /// were obtained from all of the object files.
  ///
  /// \param[in] module_sp
  ///     A shared pointer reference to the module that will become
  ///     the main executable for this process.
  ///
  /// \param[in] load_dependent_files
  ///     If \b true then ask the object files to track down any
  ///     known dependent files.
  ///
  /// \see ObjectFile::GetDependentModules (FileSpecList&)
  /// \see Process::GetImages()
  void SetExecutableModule(
      lldb::ModuleSP &module_sp,
      LoadDependentFiles load_dependent_files = eLoadDependentsDefault);

  bool LoadScriptingResources(std::list<Status> &errors,
                              Stream *feedback_stream = nullptr,
                              bool continue_on_error = true) {
    return m_images.LoadScriptingResourcesInTarget(
        this, errors, feedback_stream, continue_on_error);
  }

  /// Get accessor for the images for this process.
  ///
  /// Each process has a notion of a main executable that is the file
  /// that will be executed or attached to. Executable files can have
  /// dependent modules that are discovered from the object files, or
  /// discovered at runtime as things are dynamically loaded. After
  /// a main executable has been set, the images will contain a list
  /// of all the files that the executable depends upon as far as the
  /// object files know. These images will usually contain valid file
  /// virtual addresses only. When the process is launched or attached
  /// to, the DynamicLoader plug-in will discover where these images
  /// were loaded in memory and will resolve the load virtual
  /// addresses is each image, and also in images that are loaded by
  /// code.
  ///
  /// \return
  ///     A list of Module objects in a module list.
  const ModuleList &GetImages() const { return m_images; }

  ModuleList &GetImages() { return m_images; }

  /// Return whether this FileSpec corresponds to a module that should be
  /// considered for general searches.
  ///
  /// This API will be consulted by the SearchFilterForUnconstrainedSearches
  /// and any module that returns \b true will not be searched.  Note the
  /// SearchFilterForUnconstrainedSearches is the search filter that
  /// gets used in the CreateBreakpoint calls when no modules is provided.
  ///
  /// The target call at present just consults the Platform's call of the
  /// same name.
  ///
  /// \param[in] module_sp
  ///     A shared pointer reference to the module that checked.
  ///
  /// \return \b true if the module should be excluded, \b false otherwise.
  bool ModuleIsExcludedForUnconstrainedSearches(const FileSpec &module_spec);

  /// Return whether this module should be considered for general searches.
  ///
  /// This API will be consulted by the SearchFilterForUnconstrainedSearches
  /// and any module that returns \b true will not be searched.  Note the
  /// SearchFilterForUnconstrainedSearches is the search filter that
  /// gets used in the CreateBreakpoint calls when no modules is provided.
  ///
  /// The target call at present just consults the Platform's call of the
  /// same name.
  ///
  /// FIXME: When we get time we should add a way for the user to set modules
  /// that they
  /// don't want searched, in addition to or instead of the platform ones.
  ///
  /// \param[in] module_sp
  ///     A shared pointer reference to the module that checked.
  ///
  /// \return \b true if the module should be excluded, \b false otherwise.
  bool
  ModuleIsExcludedForUnconstrainedSearches(const lldb::ModuleSP &module_sp);

  const ArchSpec &GetArchitecture() const { return m_arch.GetSpec(); }

  /// Set the architecture for this target.
  ///
  /// If the current target has no Images read in, then this just sets the
  /// architecture, which will be used to select the architecture of the
  /// ExecutableModule when that is set. If the current target has an
  /// ExecutableModule, then calling SetArchitecture with a different
  /// architecture from the currently selected one will reset the
  /// ExecutableModule to that slice of the file backing the ExecutableModule.
  /// If the file backing the ExecutableModule does not contain a fork of this
  /// architecture, then this code will return false, and the architecture
  /// won't be changed. If the input arch_spec is the same as the already set
  /// architecture, this is a no-op.
  ///
  /// \param[in] arch_spec
  ///     The new architecture.
  ///
  /// \param[in] set_platform
  ///     If \b true, then the platform will be adjusted if the currently
  ///     selected platform is not compatible with the archicture being set.
  ///     If \b false, then just the architecture will be set even if the
  ///     currently selected platform isn't compatible (in case it might be
  ///     manually set following this function call).
  ///
  /// \return
  ///     \b true if the architecture was successfully set, \bfalse otherwise.
  bool SetArchitecture(const ArchSpec &arch_spec, bool set_platform = false);

  bool MergeArchitecture(const ArchSpec &arch_spec);

  Architecture *GetArchitecturePlugin() const { return m_arch.GetPlugin(); }

  Debugger &GetDebugger() { return m_debugger; }

  size_t ReadMemoryFromFileCache(const Address &addr, void *dst, size_t dst_len,
                                 Status &error);

  // Reading memory through the target allows us to skip going to the process
  // for reading memory if possible and it allows us to try and read from any
  // constant sections in our object files on disk. If you always want live
  // program memory, read straight from the process. If you possibly want to
  // read from const sections in object files, read from the target. This
  // version of ReadMemory will try and read memory from the process if the
  // process is alive. The order is:
  // 1 - if (prefer_file_cache == true) then read from object file cache
  // 2 - if there is a valid process, try and read from its memory
  // 3 - if (prefer_file_cache == false) then read from object file cache
  size_t ReadMemory(const Address &addr, bool prefer_file_cache, void *dst,
                    size_t dst_len, Status &error,
                    lldb::addr_t *load_addr_ptr = nullptr);

  size_t ReadCStringFromMemory(const Address &addr, std::string &out_str,
                               Status &error);

  size_t ReadCStringFromMemory(const Address &addr, char *dst,
                               size_t dst_max_len, Status &result_error);

  size_t ReadScalarIntegerFromMemory(const Address &addr,
                                     bool prefer_file_cache, uint32_t byte_size,
                                     bool is_signed, Scalar &scalar,
                                     Status &error);

  uint64_t ReadUnsignedIntegerFromMemory(const Address &addr,
                                         bool prefer_file_cache,
                                         size_t integer_byte_size,
                                         uint64_t fail_value, Status &error);

  bool ReadPointerFromMemory(const Address &addr, bool prefer_file_cache,
                             Status &error, Address &pointer_addr);

  SectionLoadList &GetSectionLoadList() {
    return m_section_load_history.GetCurrentSectionLoadList();
  }

  static Target *GetTargetFromContexts(const ExecutionContext *exe_ctx_ptr,
                                       const SymbolContext *sc_ptr);

  // lldb::ExecutionContextScope pure virtual functions
  lldb::TargetSP CalculateTarget() override;

  lldb::ProcessSP CalculateProcess() override;

  lldb::ThreadSP CalculateThread() override;

  lldb::StackFrameSP CalculateStackFrame() override;

  void CalculateExecutionContext(ExecutionContext &exe_ctx) override;

  PathMappingList &GetImageSearchPathList();

#ifdef __clang_analyzer__
  // This enables an analyzer warning for unchecked use of the TypeSystem *
  // returned by this call.
  // It tells the analyzer that the return value is something that has been
  // null-checked once.
  // The analyzer will then assume that it must be null-checked at every use,
  // which is what we want.
  TypeSystem *GetScratchTypeSystemForLanguage(
      Status *error, lldb::LanguageType language, bool create_on_demand = true,
      const char *compiler_options = nullptr) __attribute__((always_inline)) {
    TypeSystem *ret =
        GetScratchTypeSystemForLanguageImpl(error, language, create_on_demand);
    return ret ? ret : nullptr;
  }

  TypeSystem *GetScratchTypeSystemForLanguageImpl(
      Status *error, lldb::LanguageType language, bool create_on_demand = true,
      const char *compiler_options = nullptr);
#else
  TypeSystem *
  GetScratchTypeSystemForLanguage(Status *error, lldb::LanguageType language,
                                  bool create_on_demand = true,
                                  const char *compiler_options = nullptr);
#endif

#ifdef __clang_analyzer__
  // See GetScratchTypeSystemForLanguage
  PersistentExpressionState *
  GetPersistentExpressionStateForLanguage(lldb::LanguageType language)
      __attribute__((always_inline)) {
    PersistentExpressionState *ret =
        GetPersistentExpressionStateForLanguageImpl(language);
    return ret ? ret : nullptr;
  }

  PersistentExpressionState *
  GetPersistentExpressionStateForLanguageImpl(lldb::LanguageType language);
#else
  PersistentExpressionState *
  GetPersistentExpressionStateForLanguage(lldb::LanguageType language);
#endif

  SwiftPersistentExpressionState *
  GetSwiftPersistentExpressionState(ExecutionContextScope &exe_scope);

  const TypeSystemMap &GetTypeSystemMap();

  // Creates a UserExpression for the given language, the rest of the
  // parameters have the same meaning as for the UserExpression constructor.
  // Returns a new-ed object which the caller owns.

  UserExpression *GetUserExpressionForLanguage(
      ExecutionContext &exe_ctx,
      llvm::StringRef expr, llvm::StringRef prefix, lldb::LanguageType language,
      Expression::ResultType desired_type,
      const EvaluateExpressionOptions &options,
      ValueObject *ctx_obj, Status &error);

  // Creates a FunctionCaller for the given language, the rest of the
  // parameters have the same meaning as for the FunctionCaller constructor.
  // Since a FunctionCaller can't be
  // IR Interpreted, it makes no sense to call this with an
  // ExecutionContextScope that lacks
  // a Process.
  // Returns a new-ed object which the caller owns.

  FunctionCaller *GetFunctionCallerForLanguage(lldb::LanguageType language,
                                               const CompilerType &return_type,
                                               const Address &function_address,
                                               const ValueList &arg_value_list,
                                               const char *name, Status &error);

  // Creates a UtilityFunction for the given language, the rest of the
  // parameters have the same meaning as for the UtilityFunction constructor.
  // Returns a new-ed object which the caller owns.

  UtilityFunction *GetUtilityFunctionForLanguage(const char *expr,
                                                 lldb::LanguageType language,
                                                 const char *name,
                                                 Status &error);

#ifdef __clang_analyzer__
  // See GetScratchTypeSystemForLanguage()
  ClangASTContext *GetScratchClangASTContext(bool create_on_demand = true)
      __attribute__((always_inline)) {
    ClangASTContext *ret = GetScratchClangASTContextImpl(create_on_demand);

    return ret ? ret : nullptr;
  }

  ClangASTContext *GetScratchClangASTContextImpl(bool create_on_demand = true);
#else
  ClangASTContext *GetScratchClangASTContext(bool create_on_demand = true);
#endif

  lldb::ClangASTImporterSP GetClangASTImporter();

<<<<<<< HEAD
  /// Get the lock guarding the scratch typesystem from being re-initialized.
  SharedMutex &GetSwiftScratchContextLock() {
    return m_scratch_typesystem_lock;
  }

  SwiftASTContextReader
  GetScratchSwiftASTContext(Status &error, ExecutionContextScope &exe_scope,
                            bool create_on_demand = true);

private:
  void DisplayFallbackSwiftContextErrors(SwiftASTContext *swift_ast_ctx);
public:
  
  //----------------------------------------------------------------------
=======
>>>>>>> 1f36bde5
  // Install any files through the platform that need be to installed prior to
  // launching or attaching.
  Status Install(ProcessLaunchInfo *launch_info);

  bool ResolveFileAddress(lldb::addr_t load_addr, Address &so_addr);

  bool ResolveLoadAddress(lldb::addr_t load_addr, Address &so_addr,
                          uint32_t stop_id = SectionLoadHistory::eStopIDNow);

  bool SetSectionLoadAddress(const lldb::SectionSP &section,
                             lldb::addr_t load_addr,
                             bool warn_multiple = false);

  size_t UnloadModuleSections(const lldb::ModuleSP &module_sp);

  size_t UnloadModuleSections(const ModuleList &module_list);

  bool SetSectionUnloaded(const lldb::SectionSP &section_sp);

  bool SetSectionUnloaded(const lldb::SectionSP &section_sp,
                          lldb::addr_t load_addr);

  void ClearAllLoadedSections();

  // Since expressions results can persist beyond the lifetime of a process,
  // and the const expression results are available after a process is gone, we
  // provide a way for expressions to be evaluated from the Target itself. If
  // an expression is going to be run, then it should have a frame filled in in
  // the execution context.
  lldb::ExpressionResults EvaluateExpression(
      llvm::StringRef expression, ExecutionContextScope *exe_scope,
      lldb::ValueObjectSP &result_valobj_sp,
      const EvaluateExpressionOptions &options = EvaluateExpressionOptions(),
      std::string *fixed_expression = nullptr,
      ValueObject *ctx_obj = nullptr);

  // Look up a symbol by name and type in both the target's symbols and the
  // persistent symbols from the
  // expression parser.  The symbol_type is ignored in that case, for now we
  // don't have symbol types for the
  // persistent variables.
  lldb::addr_t FindLoadAddrForNameInSymbolsAndPersistentVariables(
      ConstString name_const_str, lldb::SymbolType symbol_type);

  lldb::ExpressionVariableSP GetPersistentVariable(ConstString name);

  /// Return the next available number for numbered persistent variables.
  unsigned GetNextPersistentVariableIndex() {
    return m_next_persistent_variable_index++;
  }

  lldb::addr_t GetPersistentSymbol(ConstString name);

  // Target Stop Hooks
  class StopHook : public UserID {
  public:
    StopHook(const StopHook &rhs);

    ~StopHook();

    StringList *GetCommandPointer() { return &m_commands; }

    const StringList &GetCommands() { return m_commands; }

    lldb::TargetSP &GetTarget() { return m_target_sp; }

    void SetCommands(StringList &in_commands) { m_commands = in_commands; }

    // Set the specifier.  The stop hook will own the specifier, and is
    // responsible for deleting it when we're done.
    void SetSpecifier(SymbolContextSpecifier *specifier);

    SymbolContextSpecifier *GetSpecifier() { return m_specifier_sp.get(); }

    // Set the Thread Specifier.  The stop hook will own the thread specifier,
    // and is responsible for deleting it when we're done.
    void SetThreadSpecifier(ThreadSpec *specifier);

    ThreadSpec *GetThreadSpecifier() { return m_thread_spec_up.get(); }

    bool IsActive() { return m_active; }

    void SetIsActive(bool is_active) { m_active = is_active; }

    void SetAutoContinue(bool auto_continue) {m_auto_continue = auto_continue;}

    bool GetAutoContinue() const { return m_auto_continue; }

    void GetDescription(Stream *s, lldb::DescriptionLevel level) const;

  private:
    lldb::TargetSP m_target_sp;
    StringList m_commands;
    lldb::SymbolContextSpecifierSP m_specifier_sp;
    std::unique_ptr<ThreadSpec> m_thread_spec_up;
    bool m_active = true;
    bool m_auto_continue = false;

    // Use CreateStopHook to make a new empty stop hook. The GetCommandPointer
    // and fill it with commands, and SetSpecifier to set the specifier shared
    // pointer (can be null, that will match anything.)
    StopHook(lldb::TargetSP target_sp, lldb::user_id_t uid);
    friend class Target;
  };
  typedef std::shared_ptr<StopHook> StopHookSP;

  // Add an empty stop hook to the Target's stop hook list, and returns a
  // shared pointer to it in new_hook. Returns the id of the new hook.
  StopHookSP CreateStopHook();

  void RunStopHooks();

  size_t GetStopHookSize();

  bool SetSuppresStopHooks(bool suppress) {
    bool old_value = m_suppress_stop_hooks;
    m_suppress_stop_hooks = suppress;
    return old_value;
  }

  bool GetSuppressStopHooks() { return m_suppress_stop_hooks; }

  bool RemoveStopHookByID(lldb::user_id_t uid);

  void RemoveAllStopHooks();

  StopHookSP GetStopHookByID(lldb::user_id_t uid);

  bool SetStopHookActiveStateByID(lldb::user_id_t uid, bool active_state);

  void SetAllStopHooksActiveState(bool active_state);

  size_t GetNumStopHooks() const { return m_stop_hooks.size(); }

  StopHookSP GetStopHookAtIndex(size_t index) {
    if (index >= GetNumStopHooks())
      return StopHookSP();
    StopHookCollection::iterator pos = m_stop_hooks.begin();

    while (index > 0) {
      pos++;
      index--;
    }
    return (*pos).second;
  }

  lldb::PlatformSP GetPlatform() { return m_platform_sp; }

  void SetPlatform(const lldb::PlatformSP &platform_sp) {
    m_platform_sp = platform_sp;
  }

  SourceManager &GetSourceManager();

  ClangModulesDeclVendor *GetClangModulesDeclVendor();

  // Methods.
  lldb::SearchFilterSP
  GetSearchFilterForModule(const FileSpec *containingModule);

  lldb::SearchFilterSP
  GetSearchFilterForModuleList(const FileSpecList *containingModuleList);

  lldb::SearchFilterSP
  GetSearchFilterForModuleAndCUList(const FileSpecList *containingModules,
                                    const FileSpecList *containingSourceFiles);

  lldb::REPLSP GetREPL(Status &err, lldb::LanguageType language,
                       const char *repl_options, bool can_create);

  void SetREPL(lldb::LanguageType language, lldb::REPLSP repl_sp);

  /// Enable the use of a separate sscratch type system per lldb::Module.
  void SetUseScratchTypesystemPerModule(bool value) {
    m_use_scratch_typesystem_per_module = value;
  }
  bool UseScratchTypesystemPerModule() const {
    return m_use_scratch_typesystem_per_module;
  }

private:
  std::mutex m_swift_messages_mutex;
  std::unordered_set<std::string> m_swift_messages_issued;

public:
  /// Register that a message (uniquely identified by \p Key) about a Swift
  /// context is about to be displayed to the user. Returns true iff the message
  /// has not already been displayed.
  bool RegisterSwiftContextMessageKey(std::string Key);

protected:
  /// Implementing of ModuleList::Notifier.

  void NotifyModuleAdded(const ModuleList &module_list,
                         const lldb::ModuleSP &module_sp) override;

  void NotifyModuleRemoved(const ModuleList &module_list,
                         const lldb::ModuleSP &module_sp) override;

  void NotifyModuleUpdated(const ModuleList &module_list,
                           const lldb::ModuleSP &old_module_sp,
                           const lldb::ModuleSP &new_module_sp) override;

  void NotifyWillClearList(const ModuleList &module_list) override;

  void NotifyModulesRemoved(lldb_private::ModuleList &module_list) override;

  class Arch {
  public:
    explicit Arch(const ArchSpec &spec);
    const Arch &operator=(const ArchSpec &spec);

    const ArchSpec &GetSpec() const { return m_spec; }
    Architecture *GetPlugin() const { return m_plugin_up.get(); }

  private:
    ArchSpec m_spec;
    std::unique_ptr<Architecture> m_plugin_up;
  };
  // Member variables.
  Debugger &m_debugger;
  lldb::PlatformSP m_platform_sp; ///< The platform for this target.
  std::recursive_mutex m_mutex; ///< An API mutex that is used by the lldb::SB*
                                /// classes make the SB interface thread safe
  Arch m_arch;
  ModuleList m_images; ///< The list of images for this process (shared
                       /// libraries and anything dynamically loaded).
  SectionLoadHistory m_section_load_history;
  BreakpointList m_breakpoint_list;
  BreakpointList m_internal_breakpoint_list;
  using BreakpointNameList = std::map<ConstString, BreakpointName *>;
  BreakpointNameList m_breakpoint_names;
  
  lldb::BreakpointSP m_last_created_breakpoint;
  WatchpointList m_watchpoint_list;
  lldb::WatchpointSP m_last_created_watchpoint;
  // We want to tightly control the process destruction process so we can
  // correctly tear down everything that we need to, so the only class that
  // knows about the process lifespan is this target class.
  lldb::ProcessSP m_process_sp;
  lldb::SearchFilterSP m_search_filter_sp;
  PathMappingList m_image_search_paths;
  TypeSystemMap m_scratch_type_system_map;
  std::map<lldb::LanguageType, bool> m_cant_make_scratch_type_system;

  typedef std::map<lldb::LanguageType, lldb::REPLSP> REPLMap;
  REPLMap m_repl_map;

  lldb::ClangASTImporterSP m_ast_importer_sp;
  lldb::ClangModulesDeclVendorUP m_clang_modules_decl_vendor_up;

  lldb::SourceManagerUP m_source_manager_up;

  typedef std::map<lldb::user_id_t, StopHookSP> StopHookCollection;
  StopHookCollection m_stop_hooks;
  lldb::user_id_t m_stop_hook_next_id;
  bool m_valid;
  bool m_suppress_stop_hooks;
  bool m_is_dummy_target;
  unsigned m_next_persistent_variable_index = 0;

  bool m_use_scratch_typesystem_per_module = false;
  bool m_did_display_scratch_fallback_warning = false;
  typedef std::pair<lldb_private::Module *, char> ModuleLanguage;
  llvm::DenseMap<ModuleLanguage, lldb::TypeSystemSP>
      m_scratch_typesystem_for_module;

  /// Guards the scratch typesystem from being re-initialized.
  SharedMutex m_scratch_typesystem_lock;

  static void ImageSearchPathsChanged(const PathMappingList &path_list,
                                      void *baton);

  // Utilities for `statistics` command.
private:
  std::vector<uint32_t> m_stats_storage;
  bool m_collecting_stats = false;

public:
  void SetCollectingStats(bool v) { m_collecting_stats = v; }

  bool GetCollectingStats() { return m_collecting_stats; }

  void IncrementStats(lldb_private::StatisticKind key) {
    if (!GetCollectingStats())
      return;
    lldbassert(key < lldb_private::StatisticKind::StatisticMax &&
               "invalid statistics!");
    m_stats_storage[key] += 1;
  }

  std::vector<uint32_t> GetStatistics() { return m_stats_storage; }

private:
  /// Construct with optional file and arch.
  ///
  /// This member is private. Clients must use
  /// TargetList::CreateTarget(const FileSpec*, const ArchSpec*)
  /// so all targets can be tracked from the central target list.
  ///
  /// \see TargetList::CreateTarget(const FileSpec*, const ArchSpec*)
  Target(Debugger &debugger, const ArchSpec &target_arch,
         const lldb::PlatformSP &platform_sp, bool is_dummy_target);

  // Helper function.
  bool ProcessIsValid();

  // Copy breakpoints, stop hooks and so forth from the dummy target:
  void PrimeFromDummyTarget(Target *dummy_target);

  void AddBreakpoint(lldb::BreakpointSP breakpoint_sp, bool internal);

  void FinalizeFileActions(ProcessLaunchInfo &info);

  DISALLOW_COPY_AND_ASSIGN(Target);
};

} // namespace lldb_private

#endif // liblldb_Target_h_<|MERGE_RESOLUTION|>--- conflicted
+++ resolved
@@ -1163,7 +1163,6 @@
 
   lldb::ClangASTImporterSP GetClangASTImporter();
 
-<<<<<<< HEAD
   /// Get the lock guarding the scratch typesystem from being re-initialized.
   SharedMutex &GetSwiftScratchContextLock() {
     return m_scratch_typesystem_lock;
@@ -1178,8 +1177,6 @@
 public:
   
   //----------------------------------------------------------------------
-=======
->>>>>>> 1f36bde5
   // Install any files through the platform that need be to installed prior to
   // launching or attaching.
   Status Install(ProcessLaunchInfo *launch_info);
