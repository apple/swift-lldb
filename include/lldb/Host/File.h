//===-- File.h --------------------------------------------------*- C++ -*-===//
//
// Part of the LLVM Project, under the Apache License v2.0 with LLVM Exceptions.
// See https://llvm.org/LICENSE.txt for license information.
// SPDX-License-Identifier: Apache-2.0 WITH LLVM-exception
//
//===----------------------------------------------------------------------===//

#ifndef liblldb_File_h_
#define liblldb_File_h_

#include "lldb/Host/PosixApi.h"
#include "lldb/Utility/IOObject.h"
#include "lldb/Utility/Status.h"
#include "lldb/lldb-private.h"

#include <mutex>
#include <stdarg.h>
#include <stdio.h>
#include <sys/types.h>

namespace lldb_private {

/// \class File File.h "lldb/Host/File.h"
/// An abstract base class for files.
///
/// Files will often be NativeFiles, which provides a wrapper
/// around host OS file functionality.   But it
/// is also possible to subclass file to provide objects that have file
/// or stream functionality but are not backed by any host OS file.
class File : public IOObject {
public:
  static int kInvalidDescriptor;
  static FILE *kInvalidStream;

  // NB this enum is used in the lldb platform gdb-remote packet
  // vFile:open: and existing values cannot be modified.
  enum OpenOptions {
    eOpenOptionRead = (1u << 0),  // Open file for reading
    eOpenOptionWrite = (1u << 1), // Open file for writing
    eOpenOptionAppend =
        (1u << 2), // Don't truncate file when opening, append to end of file
    eOpenOptionTruncate = (1u << 3),    // Truncate file when opening
    eOpenOptionNonBlocking = (1u << 4), // File reads
    eOpenOptionCanCreate = (1u << 5),   // Create file if doesn't already exist
    eOpenOptionCanCreateNewOnly =
        (1u << 6), // Can create file only if it doesn't already exist
    eOpenOptionDontFollowSymlinks = (1u << 7),
    eOpenOptionCloseOnExec =
        (1u << 8) // Close the file when executing a new process
  };

  static mode_t ConvertOpenOptionsForPOSIXOpen(uint32_t open_options);
  static uint32_t GetOptionsFromMode(llvm::StringRef mode);
  static bool DescriptorIsValid(int descriptor) { return descriptor >= 0; };

  File()
      : IOObject(eFDTypeFile), m_is_interactive(eLazyBoolCalculate),
        m_is_real_terminal(eLazyBoolCalculate),
<<<<<<< HEAD
        m_supports_colors(eLazyBoolCalculate) {}

  File(FILE *fh, bool transfer_ownership)
      : IOObject(eFDTypeFile), m_descriptor(kInvalidDescriptor),
        m_own_descriptor(false), m_stream(fh), m_options(0),
        m_own_stream(transfer_ownership), m_is_interactive(eLazyBoolCalculate),
        m_is_real_terminal(eLazyBoolCalculate),
        m_supports_colors(eLazyBoolCalculate) {}

  File(int fd, uint32_t options, bool transfer_ownership)
      : IOObject(eFDTypeFile), m_descriptor(fd),
        m_own_descriptor(transfer_ownership), m_stream(kInvalidStream),
        m_options(options), m_own_stream(false),
        m_is_interactive(eLazyBoolCalculate),
        m_is_real_terminal(eLazyBoolCalculate),
        m_supports_colors(eLazyBoolCalculate) {}
=======
        m_supports_colors(eLazyBoolCalculate){};
>>>>>>> b1fbe68b

  /// Read bytes from a file from the current file position into buf.
  ///
  /// NOTE: This function is NOT thread safe. Use the read function
  /// that takes an "off_t &offset" to ensure correct operation in multi-
  /// threaded environments.
  ///
  /// \param[out] buf
  ///
  /// \param[in,out] num_bytes.
  ///    Pass in the size of buf.  Read will pass out the number
  ///    of bytes read.   Zero bytes read with no error indicates
  ///    EOF.
  ///
  /// \return
  ///    success, ENOTSUP, or another error.
  Status Read(void *buf, size_t &num_bytes) override;

  /// Write bytes from buf to a file at the current file position.
  ///
  /// NOTE: This function is NOT thread safe. Use the write function
  /// that takes an "off_t &offset" to ensure correct operation in multi-
  /// threaded environments.
  ///
  /// \param[in] buf
  ///
  /// \param[in,out] num_bytes
  ///    Pass in the size of buf.  Write will pass out the number
  ///    of bytes written.   Write will attempt write the full number
  ///    of bytes and will not return early except on error.
  ///
  /// \return
  ///    success, ENOTSUP, or another error.
  Status Write(const void *buf, size_t &num_bytes) override;

  /// IsValid
  ///
  /// \return
  ///    true iff the file is valid.
  bool IsValid() const override;

  /// Flush any buffers and release any resources owned by the file.
  /// After Close() the file will be invalid.
  ///
  /// \return
  ///     success or an error.
  Status Close() override;

  /// Get a handle that can be used for OS polling interfaces, such
  /// as WaitForMultipleObjects, select, or epoll.   This may return
  /// IOObject::kInvalidHandleValue if none is available.   This will
  /// generally be the same as the file descriptor, this function
  /// is not interchangeable with GetDescriptor().   A WaitableHandle
  /// must only be used for polling, not actual I/O.
  ///
  /// \return
  ///     a valid handle or IOObject::kInvalidHandleValue
  WaitableHandle GetWaitableHandle() override;

  /// Get the file specification for this file, if possible.
  ///
  /// \param[out] file_spec
  ///     the file specification.
  /// \return
  ///     ENOTSUP, success, or another error.
  virtual Status GetFileSpec(FileSpec &file_spec) const;

  /// DEPRECATED! Extract the underlying FILE* and reset this File without closing it.
  ///
  /// This is only here to support legacy SB interfaces that need to convert scripting
  /// language objects into FILE* streams.   That conversion is inherently sketchy and
  /// doing so may cause the stream to be leaked.
  ///
  /// After calling this the File will be reset to its original state.  It will be
  /// invalid and it will not hold on to any resources.
  ///
  /// \return
  ///     The underlying FILE* stream from this File, if one exists and can be extracted,
  ///     nullptr otherwise.
  virtual FILE *TakeStreamAndClear();

  /// Get underlying OS file descriptor for this file, or kInvalidDescriptor.
  /// If the descriptor is valid, then it may be used directly for I/O
  /// However, the File may also perform it's own buffering, so avoid using
  /// this if it is not necessary, or use Flush() appropriately.
  ///
  /// \return
  ///    a valid file descriptor for this file or kInvalidDescriptor
  virtual int GetDescriptor() const;

  /// Get the underlying libc stream for this file, or NULL.
  ///
  /// Not all valid files will have a FILE* stream.   This should only be
  /// used if absolutely necessary, such as to interact with 3rd party
  /// libraries that need FILE* streams.
  ///
  /// \return
  ///    a valid stream or NULL;
  virtual FILE *GetStream();

  /// Seek to an offset relative to the beginning of the file.
  ///
  /// NOTE: This function is NOT thread safe, other threads that
  /// access this object might also change the current file position. For
  /// thread safe reads and writes see the following functions: @see
  /// File::Read (void *, size_t, off_t &) \see File::Write (const void *,
  /// size_t, off_t &)
  ///
  /// \param[in] offset
  ///     The offset to seek to within the file relative to the
  ///     beginning of the file.
  ///
  /// \param[in] error_ptr
  ///     A pointer to a lldb_private::Status object that will be
  ///     filled in if non-nullptr.
  ///
  /// \return
  ///     The resulting seek offset, or -1 on error.
  virtual off_t SeekFromStart(off_t offset, Status *error_ptr = nullptr);

  /// Seek to an offset relative to the current file position.
  ///
  /// NOTE: This function is NOT thread safe, other threads that
  /// access this object might also change the current file position. For
  /// thread safe reads and writes see the following functions: @see
  /// File::Read (void *, size_t, off_t &) \see File::Write (const void *,
  /// size_t, off_t &)
  ///
  /// \param[in] offset
  ///     The offset to seek to within the file relative to the
  ///     current file position.
  ///
  /// \param[in] error_ptr
  ///     A pointer to a lldb_private::Status object that will be
  ///     filled in if non-nullptr.
  ///
  /// \return
  ///     The resulting seek offset, or -1 on error.
  virtual off_t SeekFromCurrent(off_t offset, Status *error_ptr = nullptr);

  /// Seek to an offset relative to the end of the file.
  ///
  /// NOTE: This function is NOT thread safe, other threads that
  /// access this object might also change the current file position. For
  /// thread safe reads and writes see the following functions: @see
  /// File::Read (void *, size_t, off_t &) \see File::Write (const void *,
  /// size_t, off_t &)
  ///
  /// \param[in,out] offset
  ///     The offset to seek to within the file relative to the
  ///     end of the file which gets filled in with the resulting
  ///     absolute file offset.
  ///
  /// \param[in] error_ptr
  ///     A pointer to a lldb_private::Status object that will be
  ///     filled in if non-nullptr.
  ///
  /// \return
  ///     The resulting seek offset, or -1 on error.
  virtual off_t SeekFromEnd(off_t offset, Status *error_ptr = nullptr);

  /// Read bytes from a file from the specified file offset.
  ///
  /// NOTE: This function is thread safe in that clients manager their
  /// own file position markers and reads on other threads won't mess up the
  /// current read.
  ///
  /// \param[in] dst
  ///     A buffer where to put the bytes that are read.
  ///
  /// \param[in,out] num_bytes
  ///     The number of bytes to read form the current file position
  ///     which gets modified with the number of bytes that were read.
  ///
  /// \param[in,out] offset
  ///     The offset within the file from which to read \a num_bytes
  ///     bytes. This offset gets incremented by the number of bytes
  ///     that were read.
  ///
  /// \return
  ///     An error object that indicates success or the reason for
  ///     failure.
  virtual Status Read(void *dst, size_t &num_bytes, off_t &offset);

  /// Write bytes to a file at the specified file offset.
  ///
  /// NOTE: This function is thread safe in that clients manager their
  /// own file position markers, though clients will need to implement their
  /// own locking externally to avoid multiple people writing to the file at
  /// the same time.
  ///
  /// \param[in] src
  ///     A buffer containing the bytes to write.
  ///
  /// \param[in,out] num_bytes
  ///     The number of bytes to write to the file at offset \a offset.
  ///     \a num_bytes gets modified with the number of bytes that
  ///     were read.
  ///
  /// \param[in,out] offset
  ///     The offset within the file at which to write \a num_bytes
  ///     bytes. This offset gets incremented by the number of bytes
  ///     that were written.
  ///
  /// \return
  ///     An error object that indicates success or the reason for
  ///     failure.
  virtual Status Write(const void *src, size_t &num_bytes, off_t &offset);

  /// Flush the current stream
  ///
  /// \return
  ///     An error object that indicates success or the reason for
  ///     failure.
  virtual Status Flush();

  /// Sync to disk.
  ///
  /// \return
  ///     An error object that indicates success or the reason for
  ///     failure.
  virtual Status Sync();

  /// Output printf formatted output to the stream.
  ///
  /// NOTE: this is not virtual, because it just calls the va_list
  /// version of the function.
  ///
  /// Print some formatted output to the stream.
  ///
  /// \param[in] format
  ///     A printf style format string.
  ///
  /// \param[in] ...
  ///     Variable arguments that are needed for the printf style
  ///     format string \a format.
  size_t Printf(const char *format, ...) __attribute__((format(printf, 2, 3)));

  /// Output printf formatted output to the stream.
  ///
  /// Print some formatted output to the stream.
  ///
  /// \param[in] format
  ///     A printf style format string.
  ///
  /// \param[in] args
  ///     Variable arguments that are needed for the printf style
  ///     format string \a format.
  virtual size_t PrintfVarArg(const char *format, va_list args);

  /// Get the permissions for a this file.
  ///
  /// \return
  ///     Bits logical OR'ed together from the permission bits defined
  ///     in lldb_private::File::Permissions.
  uint32_t GetPermissions(Status &error) const;

  /// Return true if this file is interactive.
  ///
  /// \return
  ///     True if this file is a terminal (tty or pty), false
  ///     otherwise.
  bool GetIsInteractive();

  /// Return true if this file from a real terminal.
  ///
  /// Just knowing a file is a interactive isn't enough, we also need to know
  /// if the terminal has a width and height so we can do cursor movement and
  /// other terminal manipulations by sending escape sequences.
  ///
  /// \return
  ///     True if this file is a terminal (tty, not a pty) that has
  ///     a non-zero width and height, false otherwise.
  bool GetIsRealTerminal();

  /// Return true if this file is a terminal which supports colors.
  ///
  /// \return
  ///    True iff this is a terminal and it supports colors.
  bool GetIsTerminalWithColors();

  operator bool() const { return IsValid(); };

  bool operator!() const { return !IsValid(); };

protected:
  LazyBool m_is_interactive;
  LazyBool m_is_real_terminal;
  LazyBool m_supports_colors;

  void CalculateInteractiveAndTerminal();

private:
  DISALLOW_COPY_AND_ASSIGN(File);
};

class NativeFile : public File {
public:
  NativeFile()
      : m_descriptor(kInvalidDescriptor), m_own_descriptor(false),
        m_stream(kInvalidStream), m_options(0), m_own_stream(false) {}

  NativeFile(FILE *fh, bool transfer_ownership)
      : m_descriptor(kInvalidDescriptor), m_own_descriptor(false), m_stream(fh),
        m_options(0), m_own_stream(transfer_ownership) {}

  NativeFile(int fd, uint32_t options, bool transfer_ownership)
      : m_descriptor(fd), m_own_descriptor(transfer_ownership),
        m_stream(kInvalidStream), m_options(options), m_own_stream(false) {}

  ~NativeFile() override { Close(); }

  bool IsValid() const override {
    return DescriptorIsValid() || StreamIsValid();
  }

  Status Read(void *buf, size_t &num_bytes) override;
  Status Write(const void *buf, size_t &num_bytes) override;
  Status Close() override;
  WaitableHandle GetWaitableHandle() override;
  Status GetFileSpec(FileSpec &file_spec) const override;
  FILE *TakeStreamAndClear() override;
  int GetDescriptor() const override;
  FILE *GetStream() override;
  off_t SeekFromStart(off_t offset, Status *error_ptr = nullptr) override;
  off_t SeekFromCurrent(off_t offset, Status *error_ptr = nullptr) override;
  off_t SeekFromEnd(off_t offset, Status *error_ptr = nullptr) override;
  Status Read(void *dst, size_t &num_bytes, off_t &offset) override;
  Status Write(const void *src, size_t &num_bytes, off_t &offset) override;
  Status Flush() override;
  Status Sync() override;
  size_t PrintfVarArg(const char *format, va_list args) override;

protected:
  bool DescriptorIsValid() const {
    return File::DescriptorIsValid(m_descriptor);
  }
  bool StreamIsValid() const { return m_stream != kInvalidStream; }

  // Member variables
  int m_descriptor;
  bool m_own_descriptor;
  FILE *m_stream;
  uint32_t m_options;
  bool m_own_stream;
<<<<<<< HEAD
  bool m_own_descriptor;
  LazyBool m_is_interactive;
  LazyBool m_is_real_terminal;
  LazyBool m_supports_colors;
=======
>>>>>>> b1fbe68b
  std::mutex offset_access_mutex;

private:
  DISALLOW_COPY_AND_ASSIGN(NativeFile);
};

} // namespace lldb_private

#endif // liblldb_File_h_<|MERGE_RESOLUTION|>--- conflicted
+++ resolved
@@ -57,26 +57,7 @@
   File()
       : IOObject(eFDTypeFile), m_is_interactive(eLazyBoolCalculate),
         m_is_real_terminal(eLazyBoolCalculate),
-<<<<<<< HEAD
-        m_supports_colors(eLazyBoolCalculate) {}
-
-  File(FILE *fh, bool transfer_ownership)
-      : IOObject(eFDTypeFile), m_descriptor(kInvalidDescriptor),
-        m_own_descriptor(false), m_stream(fh), m_options(0),
-        m_own_stream(transfer_ownership), m_is_interactive(eLazyBoolCalculate),
-        m_is_real_terminal(eLazyBoolCalculate),
-        m_supports_colors(eLazyBoolCalculate) {}
-
-  File(int fd, uint32_t options, bool transfer_ownership)
-      : IOObject(eFDTypeFile), m_descriptor(fd),
-        m_own_descriptor(transfer_ownership), m_stream(kInvalidStream),
-        m_options(options), m_own_stream(false),
-        m_is_interactive(eLazyBoolCalculate),
-        m_is_real_terminal(eLazyBoolCalculate),
-        m_supports_colors(eLazyBoolCalculate) {}
-=======
         m_supports_colors(eLazyBoolCalculate){};
->>>>>>> b1fbe68b
 
   /// Read bytes from a file from the current file position into buf.
   ///
@@ -422,13 +403,6 @@
   FILE *m_stream;
   uint32_t m_options;
   bool m_own_stream;
-<<<<<<< HEAD
-  bool m_own_descriptor;
-  LazyBool m_is_interactive;
-  LazyBool m_is_real_terminal;
-  LazyBool m_supports_colors;
-=======
->>>>>>> b1fbe68b
   std::mutex offset_access_mutex;
 
 private:
