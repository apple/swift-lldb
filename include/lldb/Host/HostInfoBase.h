--- conflicted
+++ resolved
@@ -93,15 +93,13 @@
   /// FileSpec is filled in.
   static FileSpec GetGlobalTempDir();
 
-<<<<<<< HEAD
-  static FileSpec GetSwiftDir();
-=======
   /// Returns the reproducer temporary directory. This directory will **not**
   /// be automatically cleaned up when this process exits, but might be removed
   /// by the reproducer generator. Only the directory member of the FileSpec is
   /// filled in.
   static FileSpec GetReproducerTempDir();
->>>>>>> f27f8443
+
+  static FileSpec GetSwiftDir();
 
   //---------------------------------------------------------------------------
   /// If the triple does not specify the vendor, os, and environment parts, we
