--- conflicted
+++ resolved
@@ -88,12 +88,9 @@
   /// FileSpec is filled in.
   static FileSpec GetGlobalTempDir();
 
-<<<<<<< HEAD
   static FileSpec GetSwiftDir();
 
   //---------------------------------------------------------------------------
-=======
->>>>>>> 1f36bde5
   /// If the triple does not specify the vendor, os, and environment parts, we
   /// "augment" these using information from the host and return the resulting
   /// ArchSpec object.
