//===-- HostInfoPosix.h -----------------------------------------*- C++ -*-===//
//
//                     The LLVM Compiler Infrastructure
//
// This file is distributed under the University of Illinois Open Source
// License. See LICENSE.TXT for details.
//
//===----------------------------------------------------------------------===//

#ifndef lldb_Host_posix_HostInfoPosix_h_
#define lldb_Host_posix_HostInfoPosix_h_

#include "lldb/Host/HostInfoBase.h"
#include "lldb/Utility/FileSpec.h"

namespace lldb_private {

class HostInfoPosix : public HostInfoBase {
  friend class HostInfoBase;

public:
  static size_t GetPageSize();
  static bool GetHostname(std::string &s);
  static const char *LookupUserName(uint32_t uid, std::string &user_name);
  static const char *LookupGroupName(uint32_t gid, std::string &group_name);

  static uint32_t GetUserID();
  static uint32_t GetGroupID();
  static uint32_t GetEffectiveUserID();
  static uint32_t GetEffectiveGroupID();

  static FileSpec GetDefaultShell();

  static bool GetEnvironmentVar(const std::string &var_name, std::string &var);

  static bool ComputePathRelativeToLibrary(FileSpec &file_spec,
                                           llvm::StringRef dir);

protected:
  static bool ComputeSupportExeDirectory(FileSpec &file_spec);
  static bool ComputeSupportFileDirectory(FileSpec &file_spec);
  static bool ComputeHeaderDirectory(FileSpec &file_spec);
<<<<<<< HEAD
  static bool ComputePythonDirectory(FileSpec &file_spec);
  static bool ComputeSwiftDirectory(FileSpec &file_spec);
=======
>>>>>>> 299476ce
};
}

#endif<|MERGE_RESOLUTION|>--- conflicted
+++ resolved
@@ -40,11 +40,7 @@
   static bool ComputeSupportExeDirectory(FileSpec &file_spec);
   static bool ComputeSupportFileDirectory(FileSpec &file_spec);
   static bool ComputeHeaderDirectory(FileSpec &file_spec);
-<<<<<<< HEAD
-  static bool ComputePythonDirectory(FileSpec &file_spec);
   static bool ComputeSwiftDirectory(FileSpec &file_spec);
-=======
->>>>>>> 299476ce
 };
 }
 
