//===-- Variable.h -----------------------------------------------*- C++-*-===//
//
// Part of the LLVM Project, under the Apache License v2.0 with LLVM Exceptions.
// See https://llvm.org/LICENSE.txt for license information.
// SPDX-License-Identifier: Apache-2.0 WITH LLVM-exception
//
//===----------------------------------------------------------------------===//

#ifndef liblldb_Variable_h_
#define liblldb_Variable_h_

#include "lldb/Core/Mangled.h"
#include "lldb/Expression/DWARFExpression.h"
#include "lldb/Symbol/Declaration.h"
#include "lldb/Utility/CompletionRequest.h"
#include "lldb/Utility/RangeMap.h"
#include "lldb/Utility/UserID.h"
#include "lldb/lldb-enumerations.h"
#include "lldb/lldb-private.h"
#include <memory>
#include <vector>

namespace lldb_private {

class Variable : public UserID, public std::enable_shared_from_this<Variable> {
public:
  typedef RangeVector<lldb::addr_t, lldb::addr_t> RangeList;

<<<<<<< HEAD
  /// Constructors and Destructors.
  ///
  /// \param mangled The mangled or fully qualified name of the variable.
  Variable(lldb::user_id_t uid, const char *name, const char *mangled,
           const lldb::SymbolFileTypeSP &symfile_type_sp, lldb::ValueType scope,
           SymbolContextScope *owner_scope, const RangeList &scope_range,
           Declaration *decl, const DWARFExpression &location, bool external,
           bool artificial, bool static_member = false);
=======
  // Constructors and Destructors
  Variable(lldb::user_id_t uid, const char *name,
           const char
               *mangled, // The mangled or fully qualified name of the variable.
           const lldb::SymbolFileTypeSP &symfile_type_sp, lldb::ValueType scope,
           SymbolContextScope *owner_scope, const RangeList &scope_range,
           Declaration *decl, const DWARFExpression &location, bool external,
           bool artificial, bool static_member, bool constant);
>>>>>>> f208e83b

  virtual ~Variable();

  void Dump(Stream *s, bool show_context) const;

  bool DumpDeclaration(Stream *s, bool show_fullpaths, bool show_module);

  const Declaration &GetDeclaration() const { return m_declaration; }

  ConstString GetName() const;

  ConstString GetUnqualifiedName() const;

  SymbolContextScope *GetSymbolContextScope() const { return m_owner_scope; }

  /// Since a variable can have a basename "i" and also a mangled named
  /// "_ZN12_GLOBAL__N_11iE" and a demangled mangled name "(anonymous
  /// namespace)::i", this function will allow a generic match function that can
  /// be called by commands and expression parsers to make sure we match
  /// anything we come across.
  bool NameMatches(ConstString name) const;

  bool NameMatches(const RegularExpression &regex) const;

  Type *GetType();

  lldb::LanguageType GetLanguage() const;

  lldb::ValueType GetScope() const { return m_scope; }

  bool IsExternal() const { return m_external; }

  bool IsArtificial() const { return m_artificial; }

  bool IsStaticMember() const { return m_static_member; }

  bool IsConstant() const { return m_constant; }

  DWARFExpression &LocationExpression() { return m_location; }

  const DWARFExpression &LocationExpression() const { return m_location; }

  bool DumpLocationForAddress(Stream *s, const Address &address);

  size_t MemorySize() const;

  void CalculateSymbolContext(SymbolContext *sc);

  bool IsInScope(StackFrame *frame);

  bool LocationIsValidForFrame(StackFrame *frame);

  bool LocationIsValidForAddress(const Address &address);

  bool GetLocationIsConstantValueData() const { return m_loc_is_const_data; }

  void SetLocationIsConstantValueData(bool b) { m_loc_is_const_data = b; }

  typedef size_t (*GetVariableCallback)(void *baton, const char *name,
                                        VariableList &var_list);

  static Status GetValuesForVariableExpressionPath(
      llvm::StringRef variable_expr_path, ExecutionContextScope *scope,
      GetVariableCallback callback, void *baton, VariableList &variable_list,
      ValueObjectList &valobj_list);

  static void AutoComplete(const ExecutionContext &exe_ctx,
                           CompletionRequest &request);

  CompilerDeclContext GetDeclContext();

  CompilerDecl GetDecl();

protected:
<<<<<<< HEAD
  /// The basename of the variable (no namespaces).
  ConstString m_name;
  /// The mangled name of the variable.
  Mangled m_mangled;
  /// The type pointer of the variable (int, struct, class, etc)
  /// global, parameter, local.
  lldb::SymbolFileTypeSP m_symfile_type_sp;
  lldb::ValueType m_scope;
  /// The symbol file scope that this variable was defined in
  SymbolContextScope *m_owner_scope;
  /// The list of ranges inside the owner's scope where this variable
  /// is valid.
  RangeList m_scope_range;
  /// Declaration location for this item.
  Declaration m_declaration;
  /// The location of this variable that can be fed to
  /// DWARFExpression::Evaluate().
  DWARFExpression m_location;
  /// Visible outside the containing compile unit?
  unsigned m_external : 1;
  /// Non-zero if the variable is not explicitly declared in source.
  unsigned m_artificial : 1;
  /// The m_location expression contains the constant variable value
  /// data, not a DWARF location.
  unsigned m_loc_is_const_data : 1;
  /// Non-zero if variable is static member of a class or struct.
  unsigned m_static_member : 1;
=======
  ConstString m_name; // The basename of the variable (no namespaces)
  Mangled m_mangled;  // The mangled name of the variable
  lldb::SymbolFileTypeSP m_symfile_type_sp; // The type pointer of the variable
                                            // (int, struct, class, etc)
  lldb::ValueType m_scope;                  // global, parameter, local
  SymbolContextScope
      *m_owner_scope; // The symbol file scope that this variable was defined in
  RangeList m_scope_range; // The list of ranges inside the owner's scope where
                           // this variable is valid
  Declaration m_declaration;  // Declaration location for this item.
  DWARFExpression m_location; // The location of this variable that can be fed
                              // to DWARFExpression::Evaluate()
  uint8_t m_external : 1,     // Visible outside the containing compile unit?
      m_artificial : 1, // Non-zero if the variable is not explicitly declared
                        // in source
      m_loc_is_const_data : 1, // The m_location expression contains the
                               // constant variable value data, not a DWARF
                               // location
      m_static_member : 1; // Non-zero if variable is static member of a class
                           // or struct.
  /// Indicates whether the variable is a constant, for example, Swift \c let
  /// binding.
  uint8_t m_constant : 1;
>>>>>>> f208e83b

private:
  Variable(const Variable &rhs) = delete;
  Variable &operator=(const Variable &rhs) = delete;
};

} // namespace lldb_private

#endif // liblldb_Variable_h_<|MERGE_RESOLUTION|>--- conflicted
+++ resolved
@@ -26,7 +26,6 @@
 public:
   typedef RangeVector<lldb::addr_t, lldb::addr_t> RangeList;
 
-<<<<<<< HEAD
   /// Constructors and Destructors.
   ///
   /// \param mangled The mangled or fully qualified name of the variable.
@@ -34,17 +33,7 @@
            const lldb::SymbolFileTypeSP &symfile_type_sp, lldb::ValueType scope,
            SymbolContextScope *owner_scope, const RangeList &scope_range,
            Declaration *decl, const DWARFExpression &location, bool external,
-           bool artificial, bool static_member = false);
-=======
-  // Constructors and Destructors
-  Variable(lldb::user_id_t uid, const char *name,
-           const char
-               *mangled, // The mangled or fully qualified name of the variable.
-           const lldb::SymbolFileTypeSP &symfile_type_sp, lldb::ValueType scope,
-           SymbolContextScope *owner_scope, const RangeList &scope_range,
-           Declaration *decl, const DWARFExpression &location, bool external,
            bool artificial, bool static_member, bool constant);
->>>>>>> f208e83b
 
   virtual ~Variable();
 
@@ -119,7 +108,6 @@
   CompilerDecl GetDecl();
 
 protected:
-<<<<<<< HEAD
   /// The basename of the variable (no namespaces).
   ConstString m_name;
   /// The mangled name of the variable.
@@ -147,31 +135,9 @@
   unsigned m_loc_is_const_data : 1;
   /// Non-zero if variable is static member of a class or struct.
   unsigned m_static_member : 1;
-=======
-  ConstString m_name; // The basename of the variable (no namespaces)
-  Mangled m_mangled;  // The mangled name of the variable
-  lldb::SymbolFileTypeSP m_symfile_type_sp; // The type pointer of the variable
-                                            // (int, struct, class, etc)
-  lldb::ValueType m_scope;                  // global, parameter, local
-  SymbolContextScope
-      *m_owner_scope; // The symbol file scope that this variable was defined in
-  RangeList m_scope_range; // The list of ranges inside the owner's scope where
-                           // this variable is valid
-  Declaration m_declaration;  // Declaration location for this item.
-  DWARFExpression m_location; // The location of this variable that can be fed
-                              // to DWARFExpression::Evaluate()
-  uint8_t m_external : 1,     // Visible outside the containing compile unit?
-      m_artificial : 1, // Non-zero if the variable is not explicitly declared
-                        // in source
-      m_loc_is_const_data : 1, // The m_location expression contains the
-                               // constant variable value data, not a DWARF
-                               // location
-      m_static_member : 1; // Non-zero if variable is static member of a class
-                           // or struct.
   /// Indicates whether the variable is a constant, for example, Swift \c let
   /// binding.
   uint8_t m_constant : 1;
->>>>>>> f208e83b
 
 private:
   Variable(const Variable &rhs) = delete;
