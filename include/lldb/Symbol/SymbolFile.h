--- conflicted
+++ resolved
@@ -279,7 +279,6 @@
   virtual void Dump(Stream &s) {}
 
 protected:
-<<<<<<< HEAD
   class SourceRange {
   public:
     SourceRange(const FileSpec &f, uint32_t first, uint32_t last)
@@ -288,9 +287,8 @@
     uint32_t first_line;
     uint32_t last_line;
   };
-=======
+
   void AssertModuleLock();
->>>>>>> 60dabb62
 
   ObjectFile *m_obj_file; // The object file that symbols can be extracted from.
   uint32_t m_abilities;
