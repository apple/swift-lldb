//===-- SymbolFile.h --------------------------------------------*- C++ -*-===//
//
// Part of the LLVM Project, under the Apache License v2.0 with LLVM Exceptions.
// See https://llvm.org/LICENSE.txt for license information.
// SPDX-License-Identifier: Apache-2.0 WITH LLVM-exception
//
//===----------------------------------------------------------------------===//

#ifndef liblldb_SymbolFile_h_
#define liblldb_SymbolFile_h_

#include <vector>

#include "lldb/Core/PluginInterface.h"
#include "lldb/Symbol/CompilerDecl.h"
#include "lldb/Symbol/CompilerDeclContext.h"
#include "lldb/Symbol/CompilerType.h"
#include "lldb/Symbol/Function.h"
#include "lldb/Symbol/SourceModule.h"
#include "lldb/Symbol/Type.h"
#include "lldb/lldb-private.h"

#include "llvm/ADT/DenseSet.h"

#include <mutex>

#if defined(LLDB_CONFIGURATION_DEBUG)
#define ASSERT_MODULE_LOCK(expr) (expr->AssertModuleLock())
#else
#define ASSERT_MODULE_LOCK(expr) ((void)0)
#endif

namespace lldb_private {

class SymbolFile : public PluginInterface {
public:
  //------------------------------------------------------------------
  // Symbol file ability bits.
  //
  // Each symbol file can claim to support one or more symbol file abilities.
  // These get returned from SymbolFile::GetAbilities(). These help us to
  // determine which plug-in will be best to load the debug information found
  // in files.
  //------------------------------------------------------------------
  enum Abilities {
    CompileUnits = (1u << 0),
    LineTables = (1u << 1),
    Functions = (1u << 2),
    Blocks = (1u << 3),
    GlobalVariables = (1u << 4),
    LocalVariables = (1u << 5),
    VariableTypes = (1u << 6),
    kAllAbilities = ((1u << 7) - 1u)
  };

  static SymbolFile *FindPlugin(ObjectFile *obj_file);

  //------------------------------------------------------------------
  // Constructors and Destructors
  //------------------------------------------------------------------
  SymbolFile(ObjectFile *obj_file)
      : m_obj_file(obj_file), m_abilities(0), m_calculated_abilities(false) {}

  ~SymbolFile() override {}

  //------------------------------------------------------------------
  /// Get a mask of what this symbol file supports for the object file
  /// that it was constructed with.
  ///
  /// Each symbol file gets to respond with a mask of abilities that
  /// it supports for each object file. This happens when we are
  /// trying to figure out which symbol file plug-in will get used
  /// for a given object file. The plug-in that responds with the
  /// best mix of "SymbolFile::Abilities" bits set, will get chosen to
  /// be the symbol file parser. This allows each plug-in to check for
  /// sections that contain data a symbol file plug-in would need. For
  /// example the DWARF plug-in requires DWARF sections in a file that
  /// contain debug information. If the DWARF plug-in doesn't find
  /// these sections, it won't respond with many ability bits set, and
  /// we will probably fall back to the symbol table SymbolFile plug-in
  /// which uses any information in the symbol table. Also, plug-ins
  /// might check for some specific symbols in a symbol table in the
  /// case where the symbol table contains debug information (STABS
  /// and COFF). Not a lot of work should happen in these functions
  /// as the plug-in might not get selected due to another plug-in
  /// having more abilities. Any initialization work should be saved
  /// for "void SymbolFile::InitializeObject()" which will get called
  /// on the SymbolFile object with the best set of abilities.
  ///
  /// @return
  ///     A uint32_t mask containing bits from the SymbolFile::Abilities
  ///     enumeration. Any bits that are set represent an ability that
  ///     this symbol plug-in can parse from the object file.
  ///------------------------------------------------------------------
  uint32_t GetAbilities() {
    if (!m_calculated_abilities) {
      m_abilities = CalculateAbilities();
      m_calculated_abilities = true;
    }

    return m_abilities;
  }

  virtual uint32_t CalculateAbilities() = 0;

  //------------------------------------------------------------------
  /// Symbols file subclasses should override this to return the Module that
  /// owns the TypeSystem that this symbol file modifies type information in.
  //------------------------------------------------------------------
  virtual std::recursive_mutex &GetModuleMutex() const;

  //------------------------------------------------------------------
  /// Initialize the SymbolFile object.
  ///
  /// The SymbolFile object with the best set of abilities (detected
  /// in "uint32_t SymbolFile::GetAbilities()) will have this function
  /// called if it is chosen to parse an object file. More complete
  /// initialization can happen in this function which will get called
  /// prior to any other functions in the SymbolFile protocol.
  //------------------------------------------------------------------
  virtual void InitializeObject() {}

  //------------------------------------------------------------------
  // Compile Unit function calls
  //------------------------------------------------------------------
  // Approach 1 - iterator
  virtual uint32_t GetNumCompileUnits() = 0;
  virtual lldb::CompUnitSP ParseCompileUnitAtIndex(uint32_t index) = 0;

  virtual lldb::LanguageType ParseLanguage(CompileUnit &comp_unit) = 0;
  virtual size_t ParseFunctions(CompileUnit &comp_unit) = 0;
  virtual bool ParseLineTable(CompileUnit &comp_unit) = 0;
  virtual bool ParseDebugMacros(CompileUnit &comp_unit) = 0;
  virtual bool ParseSupportFiles(CompileUnit &comp_unit,
                                 FileSpecList &support_files) = 0;
  virtual size_t ParseTypes(CompileUnit &comp_unit) = 0;
  virtual bool ParseIsOptimized(CompileUnit &comp_unit) { return false; }

  virtual bool
  ParseImportedModules(const SymbolContext &sc,
<<<<<<< HEAD
                       std::vector<ConstString> &imported_modules) = 0;
  virtual size_t ParseBlocksRecursive(Function &func) = 0;
=======
                       std::vector<SourceModule> &imported_modules) = 0;
  virtual size_t ParseFunctionBlocks(const SymbolContext &sc) = 0;
  virtual size_t ParseTypes(const SymbolContext &sc) = 0;
>>>>>>> 50d12742
  virtual size_t ParseVariablesForContext(const SymbolContext &sc) = 0;
  virtual Type *ResolveTypeUID(lldb::user_id_t type_uid) = 0;


  /// The characteristics of an array type.
  struct ArrayInfo {
    int64_t first_index;
    llvm::SmallVector<uint64_t, 1> element_orders;
    uint32_t byte_stride;
    uint32_t bit_stride;
  };
  /// If \c type_uid points to an array type, return its characteristics.
  /// To support variable-length array types, this function takes an
  /// optional \p ExtecutionContext. If \c exe_ctx is non-null, the
  /// dynamic characteristics for that context are returned.
  virtual llvm::Optional<ArrayInfo>
  GetDynamicArrayInfoForUID(lldb::user_id_t type_uid,
                            const lldb_private::ExecutionContext *exe_ctx) = 0;

  virtual bool CompleteType(CompilerType &compiler_type) = 0;
  virtual void ParseDeclsForContext(CompilerDeclContext decl_ctx) {}
  virtual CompilerDecl GetDeclForUID(lldb::user_id_t uid) {
    return CompilerDecl();
  }
  virtual CompilerDeclContext GetDeclContextForUID(lldb::user_id_t uid) {
    return CompilerDeclContext();
  }
  virtual CompilerDeclContext GetDeclContextContainingUID(lldb::user_id_t uid) {
    return CompilerDeclContext();
  }
  virtual uint32_t ResolveSymbolContext(const Address &so_addr,
                                        lldb::SymbolContextItem resolve_scope,
                                        SymbolContext &sc) = 0;
  virtual uint32_t ResolveSymbolContext(const FileSpec &file_spec,
                                        uint32_t line, bool check_inlines,
                                        lldb::SymbolContextItem resolve_scope,
                                        SymbolContextList &sc_list);

  virtual void DumpClangAST(Stream &s) {}
  virtual uint32_t
  FindGlobalVariables(const ConstString &name,
                      const CompilerDeclContext *parent_decl_ctx,
                      uint32_t max_matches, VariableList &variables);
  virtual uint32_t FindGlobalVariables(const RegularExpression &regex,
                                       uint32_t max_matches,
                                       VariableList &variables);
  virtual uint32_t FindFunctions(const ConstString &name,
                                 const CompilerDeclContext *parent_decl_ctx,
                                 lldb::FunctionNameType name_type_mask,
                                 bool include_inlines, bool append,
                                 SymbolContextList &sc_list);
  virtual uint32_t FindFunctions(const RegularExpression &regex,
                                 bool include_inlines, bool append,
                                 SymbolContextList &sc_list);
  virtual uint32_t
  FindTypes(const ConstString &name, const CompilerDeclContext *parent_decl_ctx,
            bool append, uint32_t max_matches,
            llvm::DenseSet<lldb_private::SymbolFile *> &searched_symbol_files,
            TypeMap &types);
  virtual size_t FindTypes(const std::vector<CompilerContext> &context,
                           bool append, TypeMap &types);

  virtual void
  GetMangledNamesForFunction(const std::string &scope_qualified_name,
                             std::vector<ConstString> &mangled_names);
  //  virtual uint32_t        FindTypes (const SymbolContext& sc, const
  //  RegularExpression& regex, bool append, uint32_t max_matches, TypeList&
  //  types) = 0;
  virtual TypeList *GetTypeList();
  virtual size_t GetTypes(lldb_private::SymbolContextScope *sc_scope,
                          lldb::TypeClass type_mask,
                          lldb_private::TypeList &type_list) = 0;

  virtual void PreloadSymbols();

  virtual lldb_private::TypeSystem *
  GetTypeSystemForLanguage(lldb::LanguageType language);

  virtual CompilerDeclContext
  FindNamespace(const ConstString &name,
                const CompilerDeclContext *parent_decl_ctx) {
    return CompilerDeclContext();
  }

  ObjectFile *GetObjectFile() { return m_obj_file; }
  const ObjectFile *GetObjectFile() const { return m_obj_file; }

  virtual std::vector<CallEdge> ParseCallEdgesInFunction(UserID func_id) {
    return {};
  }

  virtual void AddSymbols(Symtab &symtab) {}

  //------------------------------------------------------------------
  /// Notify the SymbolFile that the file addresses in the Sections
  /// for this module have been changed.
  //------------------------------------------------------------------
  virtual void SectionFileAddressesChanged() {}

  virtual bool GetCompileOption(const char *option, std::string &value,
                                CompileUnit *cu = nullptr) {
    value.clear();
    return false;
  }

  virtual int GetCompileOptions(const char *option,
                                std::vector<std::string> &values,
                                CompileUnit *cu = nullptr) {
    values.clear();
    return false;
  }

  virtual void GetLoadedModules(lldb::LanguageType language,
                                FileSpecList &modules) {}

  //------------------------------------------------------------------
  // Some symbol files might know if we should always check for inline
  // source file and line entries. This virtual function lets
  // SymbolFile subclasses control that, but a default implementation
  // is supplied.
  //------------------------------------------------------------------
  virtual bool ForceInlineSourceFileCheck();

  //------------------------------------------------------------------
  /// Retrieve all the AST data blobs from the SymbolFile.
  ///
  /// Symbol files can store AST data for any language that wants to
  /// store the native AST format supported by the current compiler.
  /// This information is often only usable by a compiler that is in
  /// sync with the compiler sources that were used to build LLDB so
  /// any data should be versioned appropriately so the compiler can
  /// try to load the data and know if the data will be able to be
  /// used.
  ///
  /// @param[in] language
  ///   The language for which AST data is being requested.
  ///   A given file can contain ASTs for more than one language.
  ///
  /// @return
  ///   Zero or more buffers, each of which contain the raw data
  ///   of an AST in the requested language.
  //------------------------------------------------------------------
  virtual std::vector<lldb::DataBufferSP>
  GetASTData(lldb::LanguageType language);

  // Used for the REPL to limit source file ranges that are valid within "file".
  // Since
  // breakpoint setting call fall through, we need to stop the fall through from
  // happening
  virtual bool SetLimitSourceFileRange(const FileSpec &file,
                                       uint32_t first_line, uint32_t last_line);

  virtual bool SymbolContextShouldBeExcluded(const SymbolContext &sc,
                                             uint32_t actual_line);
  virtual void Dump(Stream &s) {}

protected:
  class SourceRange {
  public:
    SourceRange(const FileSpec &f, uint32_t first, uint32_t last)
        : file(f), first_line(first), last_line(last) {}
    FileSpec file;
    uint32_t first_line;
    uint32_t last_line;
  };

  void AssertModuleLock();

  ObjectFile *m_obj_file; // The object file that symbols can be extracted from.
  uint32_t m_abilities;
  bool m_calculated_abilities;
  std::vector<SourceRange> m_limit_source_ranges;

private:
  DISALLOW_COPY_AND_ASSIGN(SymbolFile);
};

} // namespace lldb_private

#endif // liblldb_SymbolFile_h_<|MERGE_RESOLUTION|>--- conflicted
+++ resolved
@@ -138,14 +138,8 @@
 
   virtual bool
   ParseImportedModules(const SymbolContext &sc,
-<<<<<<< HEAD
-                       std::vector<ConstString> &imported_modules) = 0;
+                       std::vector<SourceModule> &imported_modules) = 0;
   virtual size_t ParseBlocksRecursive(Function &func) = 0;
-=======
-                       std::vector<SourceModule> &imported_modules) = 0;
-  virtual size_t ParseFunctionBlocks(const SymbolContext &sc) = 0;
-  virtual size_t ParseTypes(const SymbolContext &sc) = 0;
->>>>>>> 50d12742
   virtual size_t ParseVariablesForContext(const SymbolContext &sc) = 0;
   virtual Type *ResolveTypeUID(lldb::user_id_t type_uid) = 0;
 
