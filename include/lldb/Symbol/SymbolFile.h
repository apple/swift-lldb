//===-- SymbolFile.h --------------------------------------------*- C++ -*-===//
//
//                     The LLVM Compiler Infrastructure
//
// This file is distributed under the University of Illinois Open Source
// License. See LICENSE.TXT for details.
//
//===----------------------------------------------------------------------===//

#ifndef liblldb_SymbolFile_h_
#define liblldb_SymbolFile_h_

#include <vector>

#include "lldb/Core/PluginInterface.h"
#include "lldb/Symbol/CompilerDecl.h"
#include "lldb/Symbol/CompilerDeclContext.h"
#include "lldb/Symbol/CompilerType.h"
#include "lldb/Symbol/Type.h"
#include "lldb/lldb-private.h"

#include "llvm/ADT/DenseSet.h"

namespace lldb_private {

class SymbolFile : public PluginInterface {
public:
  //------------------------------------------------------------------
  // Symbol file ability bits.
  //
  // Each symbol file can claim to support one or more symbol file abilities.
  // These get returned from SymbolFile::GetAbilities(). These help us to
  // determine which plug-in will be best to load the debug information found
  // in files.
  //------------------------------------------------------------------
  enum Abilities {
    CompileUnits = (1u << 0),
    LineTables = (1u << 1),
    Functions = (1u << 2),
    Blocks = (1u << 3),
    GlobalVariables = (1u << 4),
    LocalVariables = (1u << 5),
    VariableTypes = (1u << 6),
    kAllAbilities = ((1u << 7) - 1u)
  };

  static SymbolFile *FindPlugin(ObjectFile *obj_file);

  //------------------------------------------------------------------
  // Constructors and Destructors
  //------------------------------------------------------------------
  SymbolFile(ObjectFile *obj_file)
      : m_obj_file(obj_file), m_abilities(0), m_calculated_abilities(false) {}

  ~SymbolFile() override {}

  //------------------------------------------------------------------
  /// Get a mask of what this symbol file supports for the object file
  /// that it was constructed with.
  ///
  /// Each symbol file gets to respond with a mask of abilities that
  /// it supports for each object file. This happens when we are
  /// trying to figure out which symbol file plug-in will get used
  /// for a given object file. The plug-in that responds with the
  /// best mix of "SymbolFile::Abilities" bits set, will get chosen to
  /// be the symbol file parser. This allows each plug-in to check for
  /// sections that contain data a symbol file plug-in would need. For
  /// example the DWARF plug-in requires DWARF sections in a file that
  /// contain debug information. If the DWARF plug-in doesn't find
  /// these sections, it won't respond with many ability bits set, and
  /// we will probably fall back to the symbol table SymbolFile plug-in
  /// which uses any information in the symbol table. Also, plug-ins
  /// might check for some specific symbols in a symbol table in the
  /// case where the symbol table contains debug information (STABS
  /// and COFF). Not a lot of work should happen in these functions
  /// as the plug-in might not get selected due to another plug-in
  /// having more abilities. Any initialization work should be saved
  /// for "void SymbolFile::InitializeObject()" which will get called
  /// on the SymbolFile object with the best set of abilities.
  ///
  /// @return
  ///     A uint32_t mask containing bits from the SymbolFile::Abilities
  ///     enumeration. Any bits that are set represent an ability that
  ///     this symbol plug-in can parse from the object file.
  ///------------------------------------------------------------------
  uint32_t GetAbilities() {
    if (!m_calculated_abilities) {
      m_abilities = CalculateAbilities();
      m_calculated_abilities = true;
    }

    return m_abilities;
  }

  virtual uint32_t CalculateAbilities() = 0;

  //------------------------------------------------------------------
  /// Initialize the SymbolFile object.
  ///
  /// The SymbolFile object with the best set of abilities (detected
  /// in "uint32_t SymbolFile::GetAbilities()) will have this function
  /// called if it is chosen to parse an object file. More complete
  /// initialization can happen in this function which will get called
  /// prior to any other functions in the SymbolFile protocol.
  //------------------------------------------------------------------
  virtual void InitializeObject() {}

  //------------------------------------------------------------------
  // Compile Unit function calls
  //------------------------------------------------------------------
  // Approach 1 - iterator
  virtual uint32_t GetNumCompileUnits() = 0;
  virtual lldb::CompUnitSP ParseCompileUnitAtIndex(uint32_t index) = 0;

  virtual lldb::LanguageType
  ParseCompileUnitLanguage(const SymbolContext &sc) = 0;
  virtual size_t ParseCompileUnitFunctions(const SymbolContext &sc) = 0;
  virtual bool ParseCompileUnitLineTable(const SymbolContext &sc) = 0;
  virtual bool ParseCompileUnitDebugMacros(const SymbolContext &sc) = 0;
  virtual bool ParseCompileUnitSupportFiles(const SymbolContext &sc,
                                            FileSpecList &support_files) = 0;
  virtual bool
  ParseCompileUnitIsOptimized(const lldb_private::SymbolContext &sc) {
    return false;
  }
  virtual bool
  ParseImportedModules(const SymbolContext &sc,
                       std::vector<ConstString> &imported_modules) = 0;
  virtual size_t ParseFunctionBlocks(const SymbolContext &sc) = 0;
  virtual size_t ParseTypes(const SymbolContext &sc) = 0;
  virtual size_t ParseVariablesForContext(const SymbolContext &sc) = 0;
  virtual Type *ResolveTypeUID(lldb::user_id_t type_uid) = 0;
  virtual bool CompleteType(CompilerType &compiler_type) = 0;
  virtual void ParseDeclsForContext(CompilerDeclContext decl_ctx) {}
  virtual CompilerDecl GetDeclForUID(lldb::user_id_t uid) {
    return CompilerDecl();
  }
  virtual CompilerDeclContext GetDeclContextForUID(lldb::user_id_t uid) {
    return CompilerDeclContext();
  }
  virtual CompilerDeclContext GetDeclContextContainingUID(lldb::user_id_t uid) {
    return CompilerDeclContext();
  }
  virtual uint32_t ResolveSymbolContext(const Address &so_addr,
                                        uint32_t resolve_scope,
                                        SymbolContext &sc) = 0;
  virtual uint32_t ResolveSymbolContext(const FileSpec &file_spec,
                                        uint32_t line, bool check_inlines,
                                        uint32_t resolve_scope,
                                        SymbolContextList &sc_list);
  virtual uint32_t
  FindGlobalVariables(const ConstString &name,
                      const CompilerDeclContext *parent_decl_ctx,
                      uint32_t max_matches, VariableList &variables);
  virtual uint32_t FindGlobalVariables(const RegularExpression &regex,
                                       uint32_t max_matches,
                                       VariableList &variables);
  virtual uint32_t FindFunctions(const ConstString &name,
                                 const CompilerDeclContext *parent_decl_ctx,
                                 uint32_t name_type_mask, bool include_inlines,
                                 bool append, SymbolContextList &sc_list);
  virtual uint32_t FindFunctions(const RegularExpression &regex,
                                 bool include_inlines, bool append,
                                 SymbolContextList &sc_list);
  virtual uint32_t
  FindTypes(const SymbolContext &sc, const ConstString &name,
            const CompilerDeclContext *parent_decl_ctx, bool append,
            uint32_t max_matches,
            llvm::DenseSet<lldb_private::SymbolFile *> &searched_symbol_files,
            TypeMap &types);
  virtual size_t FindTypes(const std::vector<CompilerContext> &context,
                           bool append, TypeMap &types);

  virtual void
  GetMangledNamesForFunction(const std::string &scope_qualified_name,
                             std::vector<ConstString> &mangled_names);
  //  virtual uint32_t        FindTypes (const SymbolContext& sc, const
  //  RegularExpression& regex, bool append, uint32_t max_matches, TypeList&
  //  types) = 0;
  virtual TypeList *GetTypeList();
  virtual size_t GetTypes(lldb_private::SymbolContextScope *sc_scope,
                          uint32_t type_mask,
                          lldb_private::TypeList &type_list) = 0;

  virtual void PreloadSymbols();

  virtual lldb_private::TypeSystem *
  GetTypeSystemForLanguage(lldb::LanguageType language);

  virtual CompilerDeclContext
  FindNamespace(const SymbolContext &sc, const ConstString &name,
                const CompilerDeclContext *parent_decl_ctx) {
    return CompilerDeclContext();
  }

  ObjectFile *GetObjectFile() { return m_obj_file; }
  const ObjectFile *GetObjectFile() const { return m_obj_file; }

  //------------------------------------------------------------------
  /// Notify the SymbolFile that the file addresses in the Sections
  /// for this module have been changed.
  //------------------------------------------------------------------
  virtual void SectionFileAddressesChanged() {}

<<<<<<< HEAD
  virtual bool GetCompileOption(const char *option, std::string &value,
                                CompileUnit *cu = nullptr) {
    value.clear();
    return false;
  }

  virtual int GetCompileOptions(const char *option,
                                std::vector<std::string> &values,
                                CompileUnit *cu = nullptr) {
    values.clear();
    return false;
  }

  virtual void GetLoadedModules(lldb::LanguageType language,
                                FileSpecList &modules) {}

  //------------------------------------------------------------------
  // Some symbol files might know if we should always check for inline
  // source file and line entries. This virtual function lets
  // SymbolFile subclasses control that, but a default implementation
  // is supplied.
  //------------------------------------------------------------------
  virtual bool ForceInlineSourceFileCheck();

  //------------------------------------------------------------------
  /// Retrieve all the AST data blobs from the SymbolFile.
  ///
  /// Symbol files can store AST data for any language that wants to
  /// store the native AST format supported by the current compiler.
  /// This information is often only usable by a compiler that is in
  /// sync with the compiler sources that were used to build LLDB so
  /// any data should be versioned appropriately so the compiler can
  /// try to load the data and know if the data will be able to be
  /// used.
  ///
  /// @param[in] language
  ///   The language for which AST data is being requested.
  ///   A given file can contain ASTs for more than one language.
  ///
  /// @return
  ///   Zero or more buffers, each of which contain the raw data
  ///   of an AST in the requested language.
  //------------------------------------------------------------------
  virtual std::vector<lldb::DataBufferSP>
  GetASTData(lldb::LanguageType language);

  // Used for the REPL to limit source file ranges that are valid within "file".
  // Since
  // breakpoint setting call fall through, we need to stop the fall through from
  // happening
  virtual bool SetLimitSourceFileRange(const FileSpec &file,
                                       uint32_t first_line, uint32_t last_line);

  virtual bool SymbolContextShouldBeExcluded(const SymbolContext &sc,
                                             uint32_t actual_line);
=======
  virtual void Dump(Stream &s) {}
>>>>>>> 390e7e37

protected:
  class SourceRange {
  public:
    SourceRange(const FileSpec &f, uint32_t first, uint32_t last)
        : file(f), first_line(first), last_line(last) {}
    FileSpec file;
    uint32_t first_line;
    uint32_t last_line;
  };

  ObjectFile *m_obj_file; // The object file that symbols can be extracted from.
  uint32_t m_abilities;
  bool m_calculated_abilities;
  std::vector<SourceRange> m_limit_source_ranges;

private:
  DISALLOW_COPY_AND_ASSIGN(SymbolFile);
};

} // namespace lldb_private

#endif // liblldb_SymbolFile_h_<|MERGE_RESOLUTION|>--- conflicted
+++ resolved
@@ -202,7 +202,6 @@
   //------------------------------------------------------------------
   virtual void SectionFileAddressesChanged() {}
 
-<<<<<<< HEAD
   virtual bool GetCompileOption(const char *option, std::string &value,
                                 CompileUnit *cu = nullptr) {
     value.clear();
@@ -258,9 +257,7 @@
 
   virtual bool SymbolContextShouldBeExcluded(const SymbolContext &sc,
                                              uint32_t actual_line);
-=======
   virtual void Dump(Stream &s) {}
->>>>>>> 390e7e37
 
 protected:
   class SourceRange {
