--- conflicted
+++ resolved
@@ -27,6 +27,8 @@
 
 #include "llvm/ADT/Optional.h"
 #include "llvm/Support/Threading.h"
+
+#include "swift/AST/Module.h"
 
 #include <map>
 #include <set>
@@ -767,8 +769,6 @@
 
   void SetCachedType(const ConstString &mangled, const lldb::TypeSP &type_sp);
 
-<<<<<<< HEAD
-=======
   static bool
   LoadOneModule(const SourceModule &module, SwiftASTContext &swift_ast_context,
                 lldb::StackFrameWP &stack_frame_wp,
@@ -776,7 +776,6 @@
                     &additional_imports,
                 Status &error);
 
->>>>>>> 50d12742
   static bool PerformUserImport(SwiftASTContext &swift_ast_context,
                                 SymbolContext &sc,
                                 ExecutionContextScope &exe_scope,
