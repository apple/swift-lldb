//===-- SwiftASTContext.h ---------------------------------------*- C++ -*-===//
//
// This source file is part of the Swift.org open source project
//
// Copyright (c) 2014 - 2016 Apple Inc. and the Swift project authors
// Licensed under Apache License v2.0 with Runtime Library Exception
//
// See https://swift.org/LICENSE.txt for license information
// See https://swift.org/CONTRIBUTORS.txt for the list of Swift project authors
//
//===----------------------------------------------------------------------===//

#ifndef liblldb_SwiftASTContext_h_
#define liblldb_SwiftASTContext_h_

#include "Plugins/ExpressionParser/Swift/SwiftPersistentExpressionState.h"
#include "lldb/Core/ClangForward.h"
#include "lldb/Core/ThreadSafeDenseMap.h"
#include "lldb/Core/ThreadSafeDenseSet.h"
#include "lldb/Symbol/CompilerType.h"
#include "lldb/Symbol/TypeSystem.h"
#include "lldb/Utility/ConstString.h"
#include "lldb/lldb-private.h"

#include "lldb/Utility/Either.h"
#include "lldb/Utility/Status.h"

#include "llvm/ADT/Optional.h"
#include "llvm/Support/Threading.h"

#include <map>
#include <set>

namespace swift {
enum class IRGenDebugInfoLevel : unsigned;
class CanType;
class DependencyTracker;
class DWARFImporter;
class IRGenOptions;
class NominalTypeDecl;
class SearchPathOptions;
class SILModule;
class VarDecl;
class ModuleDecl;
struct PrintOptions;
class MemoryBufferSerializedModuleLoader;
namespace irgen {
class FixedTypeInfo;
class TypeInfo;
}
namespace serialization {
struct ValidationInfo;
class ExtendedValidationInfo;
}
}

class DWARFASTParser;
class SwiftEnumDescriptor;

namespace lldb_private {

struct SourceModule;

class SwiftASTContext : public TypeSystem {
public:
  typedef lldb_utility::Either<CompilerType, swift::Decl *> TypeOrDecl;

private:
  struct EitherComparator {
    bool operator()(const TypeOrDecl &r1, const TypeOrDecl &r2) const {
      auto r1_as1 = r1.GetAs<CompilerType>();
      auto r1_as2 = r1.GetAs<swift::Decl *>();

      auto r2_as1 = r2.GetAs<CompilerType>();
      auto r2_as2 = r2.GetAs<swift::Decl *>();

      if (r1_as1.hasValue() && r2_as1.hasValue())
        return r1_as1.getValue() < r2_as1.getValue();

      if (r1_as2.hasValue() && r2_as2.hasValue())
        return r1_as2.getValue() < r2_as2.getValue();

      if (r1_as1.hasValue() && r2_as2.hasValue())
        return (void *)r1_as1->GetOpaqueQualType() < (void *)r2_as2.getValue();

      if (r1_as2.hasValue() && r2_as1.hasValue())
        return (void *)r1_as2.getValue() < (void *)r2_as1->GetOpaqueQualType();

      return false;
    }
  };

public:
  typedef std::set<TypeOrDecl, EitherComparator> TypesOrDecls;

  class LanguageFlags {
  public:
    enum : uint64_t {
      eIsIndirectEnumCase = 0x1ULL,
      eIgnoreInstancePointerness = 0x2ULL
    };

  private:
    LanguageFlags() = delete;
  };

  // llvm casting support
  static bool classof(const TypeSystem *ts) {
    return ts->getKind() == TypeSystem::eKindSwift;
  }

  /// Provide the global LLVMContext.
  static llvm::LLVMContext &GetGlobalLLVMContext();

  // Constructors and destructors
  SwiftASTContext(std::string description, llvm::Triple triple,
                  Target *target = nullptr);

  SwiftASTContext(const SwiftASTContext &rhs);

  ~SwiftASTContext();

  // PluginInterface functions
  ConstString GetPluginName() override;

  uint32_t GetPluginVersion() override;

  static ConstString GetPluginNameStatic();

  /// Create a SwiftASTContext from a Module.  This context is used
  /// for frame variable and uses ClangImporter options specific to
  /// this lldb::Module.  The optional target is necessary when
  /// creating a module-specific scratch context.  If \p fallback is
  /// true, then a SwiftASTContextForExpressions is created.
  static lldb::TypeSystemSP CreateInstance(lldb::LanguageType language,
                                           Module &module,
                                           Target *target = nullptr,
                                           bool fallback = false);
  /// Create a SwiftASTContext from a Target.  This context is global
  /// and used for the expression evaluator.
  static lldb::TypeSystemSP CreateInstance(lldb::LanguageType language,
                                           Target &target,
                                           const char *extra_options);

  static void EnumerateSupportedLanguages(
      std::set<lldb::LanguageType> &languages_for_types,
      std::set<lldb::LanguageType> &languages_for_expressions);

  static void Initialize();

  static void Terminate();

  bool SupportsLanguage(lldb::LanguageType language) override;

  Status IsCompatible() override;

  swift::SourceManager &GetSourceManager();

  swift::LangOptions &GetLanguageOptions();

  swift::DiagnosticEngine &GetDiagnosticEngine();

  swift::SearchPathOptions &GetSearchPathOptions();

  void InitializeSearchPathOptions(
      llvm::ArrayRef<std::string> module_search_paths,
      llvm::ArrayRef<std::pair<std::string, bool>> framework_search_paths);

  swift::ClangImporterOptions &GetClangImporterOptions();

  swift::CompilerInvocation &GetCompilerInvocation();

  swift::SILOptions &GetSILOptions();

  swift::ASTContext *GetASTContext();

  swift::IRGenDebugInfoLevel GetGenerateDebugInfo();

  static swift::PrintOptions
  GetUserVisibleTypePrintingOptions(bool print_help_if_available);

  void SetGenerateDebugInfo(swift::IRGenDebugInfoLevel b);

  bool AddModuleSearchPath(llvm::StringRef path);

  bool AddClangArgument(std::string arg, bool unique = true);

  bool AddClangArgumentPair(llvm::StringRef arg1, llvm::StringRef arg2);

  /// Add a list of Clang arguments to the ClangImporter options and
  /// apply the working directory to any relative paths.
  void AddExtraClangArgs(std::vector<std::string> ExtraArgs);

  /// Add the target's swift-extra-clang-flags to the ClangImporter options.
  void AddUserClangArgs(TargetProperties &props);

  llvm::StringRef GetPlatformSDKPath() const {
    return m_platform_sdk_path;
  }

  void SetPlatformSDKPath(std::string &&sdk_path) {
    m_platform_sdk_path = sdk_path;
  }

  void SetPlatformSDKPath(llvm::StringRef path) {
    m_platform_sdk_path = path;
  }

  const swift::SearchPathOptions *GetSearchPathOptions() const;

  /// \return the ExtraArgs of the ClangImporterOptions.
  const std::vector<std::string> &GetClangArguments();

  swift::ModuleDecl *CreateModule(const SourceModule &module, Status &error);

  // This function should only be called when all search paths
  // for all items in a swift::ASTContext have been setup to
  // allow for imports to happen correctly. Use with caution,
  // or use the GetModule() call that takes a FileSpec.
  swift::ModuleDecl *GetModule(const SourceModule &module, Status &error);

  swift::ModuleDecl *GetModule(const FileSpec &module_spec, Status &error);

  void CacheModule(swift::ModuleDecl *module);

  Module *GetModule() const { return m_module; }

  // Call this after the search paths are set up, it will find the module given
  // by module, load the module into the AST context, and also load any
  // "LinkLibraries" that the module requires.

  swift::ModuleDecl *FindAndLoadModule(const SourceModule &module,
                                       Process &process, Status &error);

  swift::ModuleDecl *FindAndLoadModule(const FileSpec &module_spec,
                                       Process &process, Status &error);

  void LoadModule(swift::ModuleDecl *swift_module, Process &process,
                  Status &error);

  bool RegisterSectionModules(Module &module,
                              std::vector<std::string> &module_names);

  void ValidateSectionModules(Module &module, // this is used to print errors
                              const std::vector<std::string> &module_names);

  // Swift modules that are backed by dylibs (libFoo.dylib) rather than
  // frameworks don't actually record the library dependencies in the module.
  // This will hand load any libraries that are on the IRGen LinkLibraries list
  // using the compiler's search paths.
  // It doesn't do frameworks since frameworks don't need it and this is kind of
  // a hack anyway.

  void LoadExtraDylibs(Process &process, Status &error);

  swift::Identifier GetIdentifier(const char *name);

  swift::Identifier GetIdentifier(const llvm::StringRef &name);

  // Find a type by a fully qualified name that includes the module name
  // (the format being "<module_name>.<type_name>").
  CompilerType FindQualifiedType(const char *qualified_name);

  CompilerType FindType(const char *name, swift::ModuleDecl *swift_module);

  llvm::Optional<SwiftASTContext::TypeOrDecl>
  FindTypeOrDecl(const char *name, swift::ModuleDecl *swift_module);

  size_t FindTypes(const char *name, swift::ModuleDecl *swift_module,
                   std::set<CompilerType> &results, bool append = true);

  size_t FindTypesOrDecls(const char *name, swift::ModuleDecl *swift_module,
                          TypesOrDecls &results, bool append = true);

  size_t FindContainedTypeOrDecl(llvm::StringRef name,
                                 TypeOrDecl container_type_or_decl,
                                 TypesOrDecls &results, bool append = true);

  size_t FindType(const char *name, std::set<CompilerType> &results,
                  bool append = true);

  CompilerType GetTypeFromMangledTypename(ConstString mangled_typename,
                                          Status &error);

  // Retrieve the Swift.AnyObject type.
  CompilerType GetAnyObjectType();

  // Get a function type that returns nothing and take no parameters
  CompilerType GetVoidFunctionType();

  static SwiftASTContext *GetSwiftASTContext(swift::ASTContext *ast);

  swift::irgen::IRGenerator &GetIRGenerator(swift::IRGenOptions &opts,
                                            swift::SILModule &module);

  swift::irgen::IRGenModule &GetIRGenModule();

  llvm::Triple GetTriple() const;

  bool SetTriple(const llvm::Triple triple,
                 lldb_private::Module *module = nullptr);

  // Imports the type from the passed in type into this SwiftASTContext. The
  // type must be a Swift type. If the type can be imported, returns the
  // CompilerType for the imported type.
  // If it cannot be, returns an invalid CompilerType, and sets the error to
  // indicate what went wrong.
  CompilerType ImportType(CompilerType &type, Status &error);

  swift::ClangImporter *GetClangImporter();
  swift::DWARFImporter *GetDWARFImporter();

  struct TupleElement {
    ConstString element_name;
    CompilerType element_type;
  };

  CompilerType CreateTupleType(const std::vector<TupleElement> &elements);

  CompilerType GetErrorType();

  bool HasErrors();

  // NEVER call this without checking HasFatalErrors() first.
  // This clears the fatal-error state which is terrible.
  // We will assert if you clear an actual fatal error.
  void ClearDiagnostics();

  bool SetColorizeDiagnostics(bool b);

  void PrintDiagnostics(DiagnosticManager &diagnostic_manager,
                        uint32_t bufferID = UINT32_MAX, uint32_t first_line = 0,
                        uint32_t last_line = UINT32_MAX);

  ConstString GetMangledTypeName(swift::TypeBase *);

  swift::IRGenOptions &GetIRGenOptions();

  void ModulesDidLoad(ModuleList &module_list);

  void ClearModuleDependentCaches();

  void LogConfiguration();

  bool HasTarget() const;

  bool CheckProcessChanged();

  // FIXME: this should be removed once we figure out who should really own the
  // DebuggerClient's that we are sticking into the Swift Modules.
  void AddDebuggerClient(swift::DebuggerClient *debugger_client);

  typedef llvm::StringMap<swift::ModuleDecl *> SwiftModuleMap;

  const SwiftModuleMap &GetModuleCache() { return m_swift_module_cache; }

  static bool HasFatalErrors(swift::ASTContext *ast_context);

  bool HasFatalErrors() const {
    return m_fatal_errors.Fail() || HasFatalErrors(m_ast_context_ap.get());
  }

  Status GetFatalErrors();
  void DiagnoseWarnings(Process &process, Module &module) const override;

  const swift::irgen::TypeInfo *GetSwiftTypeInfo(void *type);

  const swift::irgen::FixedTypeInfo *GetSwiftFixedTypeInfo(void *type);

  bool IsFixedSize(CompilerType compiler_type);

  DWARFASTParser *GetDWARFParser() override;

  // CompilerDecl functions
  ConstString DeclGetName(void *opaque_decl) override {
    return ConstString("");
  }

  // CompilerDeclContext functions

  std::vector<CompilerDecl>
  DeclContextFindDeclByName(void *opaque_decl_ctx, ConstString name,
                            const bool ignore_imported_decls) override {
    return {};
  }

  bool DeclContextIsStructUnionOrClass(void *opaque_decl_ctx) override;

  ConstString DeclContextGetName(void *opaque_decl_ctx) override;

  ConstString DeclContextGetScopeQualifiedName(void *opaque_decl_ctx) override;

  bool DeclContextIsClassMethod(void *opaque_decl_ctx,
                                lldb::LanguageType *language_ptr,
                                bool *is_instance_method_ptr,
                                ConstString *language_object_name_ptr) override;
                                
  bool DeclContextIsContainedInLookup(void *opaque_decl_ctx,
                                      void *other_opaque_decl_ctx) override {
    if (opaque_decl_ctx == other_opaque_decl_ctx)
      return true;
    return false;
  }

  // Tests

  bool IsArrayType(void *type, CompilerType *element_type, uint64_t *size,
                   bool *is_incomplete) override;

  bool IsAggregateType(void *type) override;

  bool IsCharType(void *type) override;

  bool IsCompleteType(void *type) override;

  bool IsDefined(void *type) override;

  bool IsFloatingPointType(void *type, uint32_t &count,
                           bool &is_complex) override;

  bool IsFunctionType(void *type, bool *is_variadic_ptr) override;

  size_t GetNumberOfFunctionArguments(void *type) override;

  CompilerType GetFunctionArgumentAtIndex(void *type,
                                          const size_t index) override;

  bool IsFunctionPointerType(void *type) override;

  bool IsBlockPointerType(void *type,
                          CompilerType *function_pointer_type_ptr) override;

  bool IsIntegerType(void *type, bool &is_signed) override;

  bool IsPossibleDynamicType(void *type,
                             CompilerType *target_type, // Can pass NULL
                             bool check_cplusplus, bool check_objc,
                             bool check_swift) override;

  bool IsPointerType(void *type, CompilerType *pointee_type) override;

  bool IsScalarType(void *type) override;

  bool IsVoidType(void *type) override;

  bool CanPassInRegisters(const CompilerType &type) override;

  static bool IsGenericType(const CompilerType &compiler_type);

  bool IsErrorType(const CompilerType &compiler_type);

  static bool IsFullyRealized(const CompilerType &compiler_type);

  struct ProtocolInfo {
    uint32_t m_num_protocols;
    uint32_t m_num_payload_words;
    uint32_t m_num_storage_words;
    bool m_is_class_only;
    bool m_is_objc;
    bool m_is_anyobject;
    bool m_is_errortype;

    /// The superclass bound, which can only be non-null when this is
    /// a class-bound existential.
    CompilerType m_superclass;

    /// The member index for the error value within an error
    /// existential.
    static constexpr uint32_t error_instance_index = 0;

    /// Retrieve the index at which the instance type occurs.
    uint32_t GetInstanceTypeIndex() const { return m_num_payload_words; }
  };

  static bool GetProtocolTypeInfo(const CompilerType &type,
                                  ProtocolInfo &protocol_info);

  enum class TypeAllocationStrategy { eInline, ePointer, eDynamic, eUnknown };

  static TypeAllocationStrategy GetAllocationStrategy(const CompilerType &type);

  enum class NonTriviallyManagedReferenceStrategy {
    eWeak,
    eUnowned,
    eUnmanaged
  };

  static bool IsNonTriviallyManagedReferenceType(
      const CompilerType &type, NonTriviallyManagedReferenceStrategy &strategy,
      CompilerType *underlying_type = nullptr);

<<<<<<< HEAD
  bool IsObjCObjectPointerType(const CompilerType &type,
                               CompilerType *class_type_ptr);

=======
  //----------------------------------------------------------------------
>>>>>>> 94e4c03b
  // Type Completion

  bool GetCompleteType(void *type) override;

  // AST related queries

  uint32_t GetPointerByteSize() override;

  // Accessors

  ConstString GetTypeName(void *type) override;

  ConstString GetDisplayTypeName(void *type, const SymbolContext *sc) override;

  ConstString GetMangledTypeName(void *type) override;

  uint32_t GetTypeInfo(void *type,
                       CompilerType *pointee_or_element_clang_type) override;

  lldb::LanguageType GetMinimumLanguage(void *type) override;

  lldb::TypeClass GetTypeClass(void *type) override;

  // Creating related types

  CompilerType GetArrayElementType(void *type, uint64_t *stride) override;

  CompilerType GetCanonicalType(void *type) override;

  CompilerType GetInstanceType(void *type) override;

  // Returns -1 if this isn't a function of if the function doesn't have a
  // prototype. Returns a value >override if there is a prototype.
  int GetFunctionArgumentCount(void *type) override;

  CompilerType GetFunctionArgumentTypeAtIndex(void *type, size_t idx) override;

  CompilerType GetFunctionReturnType(void *type) override;

  size_t GetNumMemberFunctions(void *type) override;

  TypeMemberFunctionImpl GetMemberFunctionAtIndex(void *type,
                                                  size_t idx) override;

  CompilerType GetPointeeType(void *type) override;

  CompilerType GetPointerType(void *type) override;

  // Exploring the type

  llvm::Optional<uint64_t>
  GetBitSize(lldb::opaque_compiler_type_t type,
             ExecutionContextScope *exe_scope) override;

  llvm::Optional<uint64_t>
  GetByteStride(lldb::opaque_compiler_type_t type,
                ExecutionContextScope *exe_scope) override;

  lldb::Encoding GetEncoding(void *type, uint64_t &count) override;

  lldb::Format GetFormat(void *type) override;

  uint32_t GetNumChildren(void *type, bool omit_empty_base_classes,
                          const ExecutionContext *exe_ctx) override;

  lldb::BasicType GetBasicTypeEnumeration(void *type) override;

  uint32_t GetNumFields(void *type) override;

  CompilerType GetFieldAtIndex(void *type, size_t idx, std::string &name,
                               uint64_t *bit_offset_ptr,
                               uint32_t *bitfield_bit_size_ptr,
                               bool *is_bitfield_ptr) override;

  CompilerType GetChildCompilerTypeAtIndex(
      void *type, ExecutionContext *exe_ctx, size_t idx,
      bool transparent_pointers, bool omit_empty_base_classes,
      bool ignore_array_bounds, std::string &child_name,
      uint32_t &child_byte_size, int32_t &child_byte_offset,
      uint32_t &child_bitfield_bit_size, uint32_t &child_bitfield_bit_offset,
      bool &child_is_base_class, bool &child_is_deref_of_parent,
      ValueObject *valobj, uint64_t &language_flags) override;

  // Lookup a child given a name. This function will match base class names
  // and member names in "clang_type" only, not descendants.
  uint32_t GetIndexOfChildWithName(void *type, const char *name,
                                   bool omit_empty_base_classes) override;

  // Lookup a child member given a name. This function will match member names
  // only and will descend into "clang_type" children in search for the first
  // member in this class, or any base class that matches "name".
  // TODO: Return all matches for a given name by returning a
  // vector<vector<uint32_t>> so we catch all names that match a given child
  // name, not just the first.
  size_t
  GetIndexOfChildMemberWithName(void *type, const char *name,
                                bool omit_empty_base_classes,
                                std::vector<uint32_t> &child_indexes) override;

  size_t GetNumTemplateArguments(void *type) override;

  lldb::GenericKind GetGenericArgumentKind(void *type, size_t idx) override;
  CompilerType GetUnboundGenericType(void *type, size_t idx);
  CompilerType GetBoundGenericType(void *type, size_t idx);
  CompilerType GetGenericArgumentType(void *type, size_t idx) override;

  CompilerType GetTypeForFormatters(void *type) override;

  LazyBool ShouldPrintAsOneLiner(void *type, ValueObject *valobj) override;

  bool IsMeaninglessWithoutDynamicResolution(void *type) override;

  static bool GetSelectedEnumCase(const CompilerType &type,
                                  const DataExtractor &data, ConstString *name,
                                  bool *has_payload, CompilerType *payload,
                                  bool *is_indirect);

  // Dumping types
#ifndef NDEBUG
  /// Convenience LLVM-style dump method for use in the debugger only.
  LLVM_DUMP_METHOD virtual void
  dump(lldb::opaque_compiler_type_t type) const override;
#endif

  void DumpValue(void *type, ExecutionContext *exe_ctx, Stream *s,
                 lldb::Format format, const DataExtractor &data,
                 lldb::offset_t data_offset, size_t data_byte_size,
                 uint32_t bitfield_bit_size, uint32_t bitfield_bit_offset,
                 bool show_types, bool show_summary, bool verbose,
                 uint32_t depth) override;

  bool DumpTypeValue(void *type, Stream *s, lldb::Format format,
                     const DataExtractor &data, lldb::offset_t data_offset,
                     size_t data_byte_size, uint32_t bitfield_bit_size,
                     uint32_t bitfield_bit_offset,
                     ExecutionContextScope *exe_scope,
                     bool is_base_class) override;

  void DumpTypeDescription(void *type) override; // Dump to stdout

  void DumpTypeDescription(void *type, Stream *s) override;

  void DumpTypeDescription(void *type, bool print_help_if_available,
                           bool print_extensions_if_available);

  void DumpTypeDescription(void *type, Stream *s, bool print_help_if_available,
                           bool print_extensions_if_available);

  // TODO: These methods appear unused. Should they be removed?

  bool IsRuntimeGeneratedType(void *type) override;

  void DumpSummary(void *type, ExecutionContext *exe_ctx, Stream *s,
                   const DataExtractor &data, lldb::offset_t data_offset,
                   size_t data_byte_size) override;

  // TODO: Determine if these methods should move to ClangASTContext.

  bool IsPointerOrReferenceType(void *type,
                                CompilerType *pointee_type) override;

  unsigned GetTypeQualifiers(void *type) override;

  bool IsCStringType(void *type, uint32_t &length) override;

  size_t GetTypeBitAlign(void *type) override;

  CompilerType GetBasicTypeFromAST(lldb::BasicType basic_type) override;

  CompilerType GetBuiltinTypeForEncodingAndBitSize(lldb::Encoding encoding,
                                                   size_t bit_size) override {
    return CompilerType();
  }

  bool IsBeingDefined(void *type) override;

  bool IsConst(void *type) override;

  uint32_t IsHomogeneousAggregate(void *type,
                                  CompilerType *base_type_ptr) override;

  bool IsPolymorphicClass(void *type) override;

  bool IsTypedefType(void *type) override;

  // If the current object represents a typedef type, get the underlying type
  CompilerType GetTypedefedType(void *type) override;

  CompilerType GetUnboundType(lldb::opaque_compiler_type_t type) override;

  bool IsVectorType(void *type, CompilerType *element_type,
                    uint64_t *size) override;

  CompilerType GetFullyUnqualifiedType(void *type) override;

  CompilerType GetNonReferenceType(void *type) override;

  CompilerType GetLValueReferenceType(void *type) override;

  CompilerType GetRValueReferenceType(void *opaque_type) override;

  uint32_t GetNumDirectBaseClasses(void *opaque_type) override;

  uint32_t GetNumVirtualBaseClasses(void *opaque_type) override;

  CompilerType GetDirectBaseClassAtIndex(void *opaque_type, size_t idx,
                                         uint32_t *bit_offset_ptr) override;

  CompilerType GetVirtualBaseClassAtIndex(void *opaque_type, size_t idx,
                                          uint32_t *bit_offset_ptr) override;

  bool IsReferenceType(void *type, CompilerType *pointee_type,
                       bool *is_rvalue) override;

  bool
  ShouldTreatScalarValueAsAddress(lldb::opaque_compiler_type_t type) override;

  uint32_t GetNumPointeeChildren(void *type);

  static bool IsImportedType(const CompilerType &type,
                             CompilerType *original_type);

  static bool IsImportedObjectiveCType(const CompilerType &type,
                                       CompilerType *original_type);

  CompilerType GetReferentType(const CompilerType &compiler_type);

  lldb::TypeSP GetCachedType(ConstString mangled);

  void SetCachedType(ConstString mangled, const lldb::TypeSP &type_sp);

  static bool PerformUserImport(SwiftASTContext &swift_ast_context,
                                SymbolContext &sc,
                                ExecutionContextScope &exe_scope,
                                lldb::StackFrameWP &stack_frame_wp,
                                swift::SourceFile &source_file, Status &error);

  static bool PerformAutoImport(SwiftASTContext &swift_ast_context,
                                SymbolContext &sc,
                                lldb::StackFrameWP &stack_frame_wp,
                                swift::SourceFile *source_file, Status &error);

  /// Import a Clang declaration into Swift.
  swift::ValueDecl *importDecl(clang::Decl *clangDecl);
  
protected:
  /// This map uses the string value of ConstStrings as the key, and the TypeBase
  /// * as the value. Since the ConstString strings are uniqued, we can use
  /// pointer equality for string value equality.
  typedef llvm::DenseMap<const char *, swift::TypeBase *>
      SwiftTypeFromMangledNameMap;
  /// Similar logic applies to this "reverse" map
  typedef llvm::DenseMap<swift::TypeBase *, const char *>
      SwiftMangledNameFromTypeMap;

  llvm::TargetOptions *getTargetOptions();

  swift::ModuleDecl *GetScratchModule();

  swift::SILModule *GetSILModule();

  swift::MemoryBufferSerializedModuleLoader *GetMemoryBufferModuleLoader();

  swift::ModuleDecl *GetCachedModule(const SourceModule &module);

  void CacheDemangledType(ConstString mangled_name, swift::TypeBase *found_type);

  void CacheDemangledTypeFailure(ConstString mangled_name);

  bool LoadOneImage(Process &process, FileSpec &link_lib_spec, Status &error);

  bool LoadLibraryUsingPaths(Process &process, llvm::StringRef library_name,
                             std::vector<std::string> &search_paths,
                             bool check_rpath, StreamString &all_dlopen_errors);

  bool TargetHasNoSDK();

  std::vector<lldb::DataBufferSP> &GetASTVectorForModule(const Module *module);

  /// Data members.
  /// @{
  std::unique_ptr<swift::CompilerInvocation> m_compiler_invocation_ap;
  std::unique_ptr<swift::SourceManager> m_source_manager_up;
  std::unique_ptr<swift::DiagnosticEngine> m_diagnostic_engine_ap;
  // CompilerInvocation, SourceMgr, and DiagEngine must come
  // before the ASTContext, so they get deallocated *after* the
  // ASTContext.
  std::unique_ptr<swift::ASTContext> m_ast_context_ap;
  std::unique_ptr<llvm::TargetOptions> m_target_options_ap;
  std::unique_ptr<swift::irgen::IRGenerator> m_ir_generator_ap;
  std::unique_ptr<swift::irgen::IRGenModule> m_ir_gen_module_ap;
  llvm::once_flag m_ir_gen_module_once;
  std::unique_ptr<swift::DiagnosticConsumer> m_diagnostic_consumer_ap;
  std::unique_ptr<swift::DependencyTracker> m_dependency_tracker;
  std::unique_ptr<DWARFASTParser> m_dwarf_ast_parser_ap;
  /// A collection of (not necessarily fatal) error messages that
  /// should be printed by Process::PrintWarningCantLoadSwift().
  std::vector<std::string> m_module_import_warnings;
  swift::ModuleDecl *m_scratch_module = nullptr;
  std::unique_ptr<swift::SILModule> m_sil_module_ap;
  /// Owned by the AST.
  swift::MemoryBufferSerializedModuleLoader *m_memory_buffer_module_loader =
      nullptr;
  swift::ClangImporter *m_clang_importer = nullptr;
  swift::DWARFImporter *m_dwarf_importer = nullptr;
  SwiftModuleMap m_swift_module_cache;
  SwiftTypeFromMangledNameMap m_mangled_name_to_type_map;
  SwiftMangledNameFromTypeMap m_type_to_mangled_name_map;
  uint32_t m_pointer_byte_size = 0;
  uint32_t m_pointer_bit_align = 0;
  CompilerType m_void_function_type;
  /// Only if this AST belongs to a target will this contain a valid
  /// target weak pointer.
  lldb::TargetWP m_target_wp;
  /// Only if this AST belongs to a target, and an expression has been
  /// evaluated will the target's process pointer be filled in
  lldb_private::Process *m_process = nullptr;
  Module *m_module = nullptr;
  std::string m_platform_sdk_path;

  typedef std::map<Module *, std::vector<lldb::DataBufferSP>> ASTFileDataMap;
  ASTFileDataMap m_ast_file_data_map;
  // FIXME: this vector is needed because the LLDBNameLookup debugger clients
  // are being put into the Module for the SourceFile that we compile the
  // expression into, and so have to live as long as the Module. But it's too
  // late to change swift to get it to take ownership of these DebuggerClients.
  // Since we use the same Target SwiftASTContext for all our compilations,
  // holding them here will keep them alive as long as we need.
  std::vector<std::unique_ptr<swift::DebuggerClient>> m_debugger_clients;
  bool m_initialized_language_options = false;
  bool m_initialized_search_path_options = false;
  bool m_initialized_clang_importer_options = false;
  bool m_reported_fatal_error = false;

  // Whether this is a scratch or a module AST context.
  bool m_is_scratch_context = false;

  Status m_fatal_errors;

  typedef ThreadSafeDenseSet<const char *> SwiftMangledNameSet;
  SwiftMangledNameSet m_negative_type_cache;

  typedef ThreadSafeDenseMap<const char *, lldb::TypeSP> SwiftTypeMap;
  SwiftTypeMap m_swift_type_map;

  /// Used in the logs.
  std::string m_description;
  /// @}

  /// Record the set of stored properties for each nominal type declaration
  /// for which we've asked this question.
  ///
  /// All of the information in this DenseMap is easily re-constructed
  /// with NominalTypeDecl::getStoredProperties(), but we cache the
  /// result to provide constant-time indexed access.
  llvm::DenseMap<swift::NominalTypeDecl *, std::vector<swift::VarDecl *>>
    m_stored_properties;

  /// Retrieve the stored properties for the given nominal type declaration.
  llvm::ArrayRef<swift::VarDecl *> GetStoredProperties(
                                               swift::NominalTypeDecl *nominal);

  SwiftEnumDescriptor *GetCachedEnumInfo(void *type);

  friend class CompilerType;

  /// Apply a PathMappingList dictionary on all search paths in the
  /// ClangImporterOptions.
  void RemapClangImporterOptions(const PathMappingList &path_map);

  /// Infer the appropriate Swift resource directory for a target triple.
  llvm::StringRef GetResourceDir(const llvm::Triple &target);

  /// Implementation of \c GetResourceDir.
  static std::string GetResourceDir(llvm::StringRef platform_sdk_path,
                                    llvm::StringRef swift_stdlib_os_dir,
                                    std::string swift_dir,
                                    std::string xcode_contents_path,
                                    std::string toolchain_path,
                                    std::string cl_tools_path);

  /// Return the name of the OS-specific subdirectory containing the
  /// Swift stdlib needed for \p target.
  static llvm::StringRef GetSwiftStdlibOSDir(const llvm::Triple &target,
                                             const llvm::Triple &host);
};

class SwiftASTContextForExpressions : public SwiftASTContext {
public:
  SwiftASTContextForExpressions(std::string description, Target &target);

  virtual ~SwiftASTContextForExpressions() {}

  UserExpression *
  GetUserExpression(llvm::StringRef expr, llvm::StringRef prefix,
                    lldb::LanguageType language,
                    Expression::ResultType desired_type,
                    const EvaluateExpressionOptions &options,
                    ValueObject *ctx_obj) override;

  PersistentExpressionState *GetPersistentExpressionState() override;

private:
  std::unique_ptr<SwiftPersistentExpressionState> m_persistent_state_up;
};

} // namespace lldb_private
#endif // #ifndef liblldb_SwiftASTContext_h_<|MERGE_RESOLUTION|>--- conflicted
+++ resolved
@@ -489,13 +489,6 @@
       const CompilerType &type, NonTriviallyManagedReferenceStrategy &strategy,
       CompilerType *underlying_type = nullptr);
 
-<<<<<<< HEAD
-  bool IsObjCObjectPointerType(const CompilerType &type,
-                               CompilerType *class_type_ptr);
-
-=======
-  //----------------------------------------------------------------------
->>>>>>> 94e4c03b
   // Type Completion
 
   bool GetCompleteType(void *type) override;
