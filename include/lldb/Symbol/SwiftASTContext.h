--- conflicted
+++ resolved
@@ -209,7 +209,6 @@
     m_platform_sdk_path = path;
   }
 
-<<<<<<< HEAD
   const char *GetResourceDir() const {
     if (m_resource_dir.empty())
       return NULL;
@@ -223,16 +222,7 @@
       m_resource_dir.clear();
   }
 
-  size_t GetNumModuleSearchPaths() const;
-
-  const char *GetModuleSearchPathAtIndex(size_t idx) const;
-
-  size_t GetNumFrameworkSearchPaths() const;
-
-  const char *GetFrameworkSearchPathAtIndex(size_t idx) const;
-=======
   const swift::SearchPathOptions *GetSearchPathOptions() const;
->>>>>>> d362458a
 
   /// \return the ExtraArgs of the ClangImporterOptions.
   const std::vector<std::string> &GetClangArguments();
