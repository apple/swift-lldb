--- conflicted
+++ resolved
@@ -118,10 +118,6 @@
 
   FileSpec GetMainFileSpec() const;
 
-<<<<<<< HEAD
-  // Get module unified section list symbol table.
-  virtual Symtab *GetSymtab();
-
   bool GetCompileOption(const char *option, std::string &value,
                         CompileUnit *cu = nullptr);
 
@@ -130,8 +126,6 @@
 
   void GetLoadedModules(lldb::LanguageType language, FileSpecList &modules);
 
-=======
->>>>>>> 4595509e
   /// Notify the SymbolVendor that the file addresses in the Sections
   /// for this module have been changed.
   virtual void SectionFileAddressesChanged();
