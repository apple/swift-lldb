--- conflicted
+++ resolved
@@ -41,9 +41,6 @@
 
   SymbolFile *GetSymbolFile() { return m_sym_file_up.get(); }
 
-<<<<<<< HEAD
-  FileSpec GetMainFileSpec() const;
-
   bool GetCompileOption(const char *option, std::string &value,
                         CompileUnit *cu = nullptr);
 
@@ -56,8 +53,6 @@
   /// for this module have been changed.
   virtual void SectionFileAddressesChanged();
 
-=======
->>>>>>> f6010b95
   // PluginInterface protocol
   ConstString GetPluginName() override;
 
