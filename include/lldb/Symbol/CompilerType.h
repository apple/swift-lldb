//===-- CompilerType.h ------------------------------------------*- C++ -*-===//
//
// Part of the LLVM Project, under the Apache License v2.0 with LLVM Exceptions.
// See https://llvm.org/LICENSE.txt for license information.
// SPDX-License-Identifier: Apache-2.0 WITH LLVM-exception
//
//===----------------------------------------------------------------------===//

#ifndef liblldb_CompilerType_h_
#define liblldb_CompilerType_h_

#include <functional>
#include <string>
#include <vector>

<<<<<<< HEAD
#include "lldb/Core/ClangForward.h"
#include "lldb/Core/SwiftForward.h"
=======
>>>>>>> 45acedc1
#include "lldb/lldb-private.h"
#include "llvm/ADT/APSInt.h"

namespace lldb_private {

class DataExtractor;

// A class that can carry around a clang ASTContext and a opaque clang
// QualType. A clang::QualType can be easily reconstructed from an opaque clang
// type and often the ASTContext is needed when doing various type related
// tasks, so this class allows both items to travel in a single very
// lightweight class that can be used. There are many static equivalents of the
// member functions that allow the ASTContext and the opaque clang QualType to
// be specified for ease of use and to avoid code duplication.
class CompilerType {
public:
  // Constructors and Destructors
  CompilerType(TypeSystem *type_system, lldb::opaque_compiler_type_t type);
<<<<<<< HEAD
  CompilerType(clang::ASTContext *ast_context, clang::QualType qual_type);
  CompilerType(swift::Type qual_type);
=======
>>>>>>> 45acedc1

  CompilerType(const CompilerType &rhs)
      : m_type(rhs.m_type), m_type_system(rhs.m_type_system) {}

  CompilerType() : m_type(nullptr), m_type_system(nullptr) {}

  ~CompilerType();

  // Operators

  const CompilerType &operator=(const CompilerType &rhs) {
    m_type = rhs.m_type;
    m_type_system = rhs.m_type_system;
    return *this;
  }

  // Tests

  explicit operator bool() const {
    return m_type != nullptr && m_type_system != nullptr;
  }

  bool operator<(const CompilerType &rhs) const {
    if (m_type_system == rhs.m_type_system)
      return m_type < rhs.m_type;
    return m_type_system < rhs.m_type_system;
  }

  bool IsValid() const { return m_type != nullptr && m_type_system != nullptr; }

  bool IsArrayType(CompilerType *element_type, uint64_t *size,
                   bool *is_incomplete) const;

  bool IsVectorType(CompilerType *element_type, uint64_t *size) const;

  bool IsArrayOfScalarType() const;

  bool IsAggregateType() const;

  bool IsAnonymousType() const;

  bool IsBeingDefined() const;

  bool IsCharType() const;

  bool IsCompleteType() const;

  bool IsConst() const;

  bool IsCStringType(uint32_t &length) const;

  bool IsDefined() const;

  bool IsFloatingPointType(uint32_t &count, bool &is_complex) const;

  bool IsFunctionType(bool *is_variadic_ptr = nullptr) const;

  uint32_t IsHomogeneousAggregate(CompilerType *base_type_ptr) const;

  size_t GetNumberOfFunctionArguments() const;

  CompilerType GetFunctionArgumentAtIndex(const size_t index) const;

  bool IsVariadicFunctionType() const;

  bool IsFunctionPointerType() const;

  bool IsBlockPointerType(CompilerType *function_pointer_type_ptr) const;

  bool IsIntegerType(bool &is_signed) const;

  bool IsEnumerationType(bool &is_signed) const;

  bool IsIntegerOrEnumerationType(bool &is_signed) const;

  bool IsPolymorphicClass() const;

  bool
  IsPossibleCPlusPlusDynamicType(CompilerType *target_type = nullptr) const {
    return IsPossibleDynamicType(target_type, true, false, false);
  }

  bool IsPossibleDynamicType(CompilerType *target_type, // Can pass nullptr
                             bool check_cplusplus, bool check_objc,
                             bool check_swift) const;

  bool IsPointerToScalarType() const;

  bool IsRuntimeGeneratedType() const;

  bool IsPointerType(CompilerType *pointee_type = nullptr) const;

  bool IsPointerOrReferenceType(CompilerType *pointee_type = nullptr) const;

  bool IsReferenceType(CompilerType *pointee_type = nullptr,
                       bool *is_rvalue = nullptr) const;

  bool ShouldTreatScalarValueAsAddress() const;

  bool IsScalarType() const;

  bool IsTypedefType() const;

  bool IsVoidType() const;

  // Type Completion

  bool GetCompleteType() const;

  // AST related queries

  size_t GetPointerByteSize() const;

  // Accessors

  TypeSystem *GetTypeSystem() const { return m_type_system; }

  ConstString GetConstQualifiedTypeName() const;

  ConstString GetConstTypeName() const;

  ConstString GetTypeName() const;

  ConstString GetDisplayTypeName(const SymbolContext *sc = nullptr) const;

  ConstString GetMangledTypeName() const;

  uint32_t
  GetTypeInfo(CompilerType *pointee_or_element_compiler_type = nullptr) const;

  lldb::LanguageType GetMinimumLanguage();

  lldb::opaque_compiler_type_t GetOpaqueQualType() const { return m_type; }

  lldb::TypeClass GetTypeClass() const;

  void SetCompilerType(TypeSystem *type_system,
                       lldb::opaque_compiler_type_t type);

  unsigned GetTypeQualifiers() const;

  // Creating related types

  CompilerType GetArrayElementType(uint64_t *stride = nullptr) const;

  CompilerType GetArrayType(uint64_t size) const;

  CompilerType GetCanonicalType() const;

  CompilerType GetInstanceType() const;

  CompilerType GetFullyUnqualifiedType() const;

  // Returns -1 if this isn't a function of if the function doesn't have a
  // prototype Returns a value >= 0 if there is a prototype.
  int GetFunctionArgumentCount() const;

  CompilerType GetFunctionArgumentTypeAtIndex(size_t idx) const;

  CompilerType GetFunctionReturnType() const;

  size_t GetNumMemberFunctions() const;

  TypeMemberFunctionImpl GetMemberFunctionAtIndex(size_t idx);

  // If this type is a reference to a type (L value or R value reference),
  // return a new type with the reference removed, else return the current type
  // itself.
  CompilerType GetNonReferenceType() const;

  // If this type is a pointer type, return the type that the pointer points
  // to, else return an invalid type.
  CompilerType GetPointeeType() const;

  // Return a new CompilerType that is a pointer to this type
  CompilerType GetPointerType() const;

  // Return a new CompilerType that is a L value reference to this type if this
  // type is valid and the type system supports L value references, else return
  // an invalid type.
  CompilerType GetLValueReferenceType() const;

  // Return a new CompilerType that is a R value reference to this type if this
  // type is valid and the type system supports R value references, else return
  // an invalid type.
  CompilerType GetRValueReferenceType() const;

  // Return a new CompilerType adds a const modifier to this type if this type
  // is valid and the type system supports const modifiers, else return an
  // invalid type.
  CompilerType AddConstModifier() const;

  // Return a new CompilerType adds a volatile modifier to this type if this
  // type is valid and the type system supports volatile modifiers, else return
  // an invalid type.
  CompilerType AddVolatileModifier() const;

  // Return a new CompilerType adds a restrict modifier to this type if this
  // type is valid and the type system supports restrict modifiers, else return
  // an invalid type.
  CompilerType AddRestrictModifier() const;

  // Create a typedef to this type using "name" as the name of the typedef this
  // type is valid and the type system supports typedefs, else return an
  // invalid type.
  CompilerType CreateTypedef(const char *name,
                             const CompilerDeclContext &decl_ctx) const;

  // If the current object represents a typedef type, get the underlying type
  CompilerType GetTypedefedType() const;

  CompilerType GetUnboundType() const;

  // Create related types using the current type's AST
  CompilerType GetBasicTypeFromAST(lldb::BasicType basic_type) const;

  // Exploring the type

  struct IntegralTemplateArgument;

  /// Return the size of the type in bytes.
  llvm::Optional<uint64_t> GetByteSize(ExecutionContextScope *exe_scope) const;
  /// Return the size of the type in bits.
  llvm::Optional<uint64_t> GetBitSize(ExecutionContextScope *exe_scope) const;
  /// Return the stride of the type in bits.
  llvm::Optional<uint64_t>
  GetByteStride(ExecutionContextScope *exe_scope) const;

  lldb::Encoding GetEncoding(uint64_t &count) const;

  lldb::Format GetFormat() const;

  llvm::Optional<size_t> GetTypeBitAlign(ExecutionContextScope *exe_scope) const;

  uint32_t GetNumChildren(bool omit_empty_base_classes,
                          const ExecutionContext *exe_ctx) const;

  lldb::BasicType GetBasicTypeEnumeration() const;

  static lldb::BasicType GetBasicTypeEnumeration(ConstString name);

  // If this type is an enumeration, iterate through all of its enumerators
  // using a callback. If the callback returns true, keep iterating, else abort
  // the iteration.
  void ForEachEnumerator(
      std::function<bool(const CompilerType &integer_type,
                         ConstString name,
                         const llvm::APSInt &value)> const &callback) const;

  uint32_t GetNumFields() const;

  CompilerType GetFieldAtIndex(size_t idx, std::string &name,
                               uint64_t *bit_offset_ptr,
                               uint32_t *bitfield_bit_size_ptr,
                               bool *is_bitfield_ptr) const;

  uint32_t GetNumDirectBaseClasses() const;

  uint32_t GetNumVirtualBaseClasses() const;

  CompilerType GetDirectBaseClassAtIndex(size_t idx,
                                         uint32_t *bit_offset_ptr) const;

  CompilerType GetVirtualBaseClassAtIndex(size_t idx,
                                          uint32_t *bit_offset_ptr) const;

  uint32_t GetIndexOfFieldWithName(const char *name,
                                   CompilerType *field_compiler_type = nullptr,
                                   uint64_t *bit_offset_ptr = nullptr,
                                   uint32_t *bitfield_bit_size_ptr = nullptr,
                                   bool *is_bitfield_ptr = nullptr) const;

  CompilerType GetChildCompilerTypeAtIndex(
      ExecutionContext *exe_ctx, size_t idx, bool transparent_pointers,
      bool omit_empty_base_classes, bool ignore_array_bounds,
      std::string &child_name, uint32_t &child_byte_size,
      int32_t &child_byte_offset, uint32_t &child_bitfield_bit_size,
      uint32_t &child_bitfield_bit_offset, bool &child_is_base_class,
      bool &child_is_deref_of_parent, ValueObject *valobj,
      uint64_t &language_flags) const;

  // Lookup a child given a name. This function will match base class names and
  // member member names in "clang_type" only, not descendants.
  uint32_t GetIndexOfChildWithName(const char *name,
                                   bool omit_empty_base_classes) const;

  // Lookup a child member given a name. This function will match member names
  // only and will descend into "clang_type" children in search for the first
  // member in this class, or any base class that matches "name".
  // TODO: Return all matches for a given name by returning a
  // vector<vector<uint32_t>>
  // so we catch all names that match a given child name, not just the first.
  size_t
  GetIndexOfChildMemberWithName(const char *name, bool omit_empty_base_classes,
                                std::vector<uint32_t> &child_indexes) const;

  size_t GetNumTemplateArguments() const;

  lldb::TemplateArgumentKind GetTemplateArgumentKind(size_t idx) const;
  CompilerType GetTypeTemplateArgument(size_t idx) const;

  lldb::GenericKind GetGenericArgumentKind(size_t idx) const;
  CompilerType GetGenericArgumentType(size_t idx) const;

  // Returns the value of the template argument and its type.
  llvm::Optional<IntegralTemplateArgument>
  GetIntegralTemplateArgument(size_t idx) const;

  CompilerType GetTypeForFormatters() const;

  LazyBool ShouldPrintAsOneLiner(ValueObject *valobj) const;

  bool IsMeaninglessWithoutDynamicResolution() const;

  // Dumping types

#ifndef NDEBUG
  /// Convenience LLVM-style dump method for use in the debugger only.
  /// Don't call this function from actual code.
  LLVM_DUMP_METHOD void dump() const;
#endif

  void DumpValue(ExecutionContext *exe_ctx, Stream *s, lldb::Format format,
                 const DataExtractor &data, lldb::offset_t data_offset,
                 size_t data_byte_size, uint32_t bitfield_bit_size,
                 uint32_t bitfield_bit_offset, bool show_types,
                 bool show_summary, bool verbose, uint32_t depth);

  bool DumpTypeValue(Stream *s, lldb::Format format, const DataExtractor &data,
                     lldb::offset_t data_offset, size_t data_byte_size,
                     uint32_t bitfield_bit_size, uint32_t bitfield_bit_offset,
                     ExecutionContextScope *exe_scope, bool is_base_class);

  void DumpSummary(ExecutionContext *exe_ctx, Stream *s,
                   const DataExtractor &data, lldb::offset_t data_offset,
                   size_t data_byte_size);

  void DumpTypeDescription() const; // Dump to stdout

  void DumpTypeDescription(Stream *s) const;

  bool GetValueAsScalar(const DataExtractor &data, lldb::offset_t data_offset,
                        size_t data_byte_size, Scalar &value) const;

  bool SetValueFromScalar(const Scalar &value, Stream &strm);

  bool ReadFromMemory(ExecutionContext *exe_ctx, lldb::addr_t addr,
                      AddressType address_type, DataExtractor &data);

  bool WriteToMemory(ExecutionContext *exe_ctx, lldb::addr_t addr,
                     AddressType address_type, StreamString &new_value);

  void Clear() {
    m_type = nullptr;
    m_type_system = nullptr;
  }

private:
  lldb::opaque_compiler_type_t m_type;
  TypeSystem *m_type_system;
};

bool operator==(const CompilerType &lhs, const CompilerType &rhs);
bool operator!=(const CompilerType &lhs, const CompilerType &rhs);

struct CompilerType::IntegralTemplateArgument {
  llvm::APSInt value;
  CompilerType type;
};

} // namespace lldb_private

#endif // liblldb_CompilerType_h_<|MERGE_RESOLUTION|>--- conflicted
+++ resolved
@@ -13,11 +13,7 @@
 #include <string>
 #include <vector>
 
-<<<<<<< HEAD
-#include "lldb/Core/ClangForward.h"
 #include "lldb/Core/SwiftForward.h"
-=======
->>>>>>> 45acedc1
 #include "lldb/lldb-private.h"
 #include "llvm/ADT/APSInt.h"
 
@@ -36,11 +32,7 @@
 public:
   // Constructors and Destructors
   CompilerType(TypeSystem *type_system, lldb::opaque_compiler_type_t type);
-<<<<<<< HEAD
-  CompilerType(clang::ASTContext *ast_context, clang::QualType qual_type);
   CompilerType(swift::Type qual_type);
-=======
->>>>>>> 45acedc1
 
   CompilerType(const CompilerType &rhs)
       : m_type(rhs.m_type), m_type_system(rhs.m_type_system) {}
