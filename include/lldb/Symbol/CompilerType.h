//===-- CompilerType.h ------------------------------------------*- C++ -*-===//
//
// Part of the LLVM Project, under the Apache License v2.0 with LLVM Exceptions.
// See https://llvm.org/LICENSE.txt for license information.
// SPDX-License-Identifier: Apache-2.0 WITH LLVM-exception
//
//===----------------------------------------------------------------------===//

#ifndef liblldb_CompilerType_h_
#define liblldb_CompilerType_h_

#include <functional>
#include <string>
#include <vector>

#include "lldb/Core/ClangForward.h"
#include "lldb/Core/SwiftForward.h"
#include "lldb/lldb-private.h"
#include "llvm/ADT/APSInt.h"

namespace lldb_private {

class DataExtractor;

// A class that can carry around a clang ASTContext and a opaque clang
// QualType. A clang::QualType can be easily reconstructed from an opaque clang
// type and often the ASTContext is needed when doing various type related
// tasks, so this class allows both items to travel in a single very
// lightweight class that can be used. There are many static equivalents of the
// member functions that allow the ASTContext and the opaque clang QualType to
// be specified for ease of use and to avoid code duplication.
class CompilerType {
public:
  // Constructors and Destructors
  CompilerType(TypeSystem *type_system, lldb::opaque_compiler_type_t type);
  CompilerType(clang::ASTContext *ast_context, clang::QualType qual_type);
  CompilerType(swift::Type qual_type);

  CompilerType(const CompilerType &rhs)
      : m_type(rhs.m_type), m_type_system(rhs.m_type_system) {}

  CompilerType() : m_type(nullptr), m_type_system(nullptr) {}

  ~CompilerType();

  // Operators

  const CompilerType &operator=(const CompilerType &rhs) {
    m_type = rhs.m_type;
    m_type_system = rhs.m_type_system;
    return *this;
  }

  // Tests

  explicit operator bool() const {
    return m_type != nullptr && m_type_system != nullptr;
  }

  bool operator<(const CompilerType &rhs) const {
    if (m_type_system == rhs.m_type_system)
      return m_type < rhs.m_type;
    return m_type_system < rhs.m_type_system;
  }

  bool IsValid() const { return m_type != nullptr && m_type_system != nullptr; }

  bool IsArrayType(CompilerType *element_type, uint64_t *size,
                   bool *is_incomplete) const;

  bool IsVectorType(CompilerType *element_type, uint64_t *size) const;

  bool IsArrayOfScalarType() const;

  bool IsAggregateType() const;

  bool IsAnonymousType() const;

  bool IsBeingDefined() const;

  bool IsCharType() const;

  bool IsCompleteType() const;

  bool IsConst() const;

  bool IsCStringType(uint32_t &length) const;

  bool IsDefined() const;

  bool IsFloatingPointType(uint32_t &count, bool &is_complex) const;

  bool IsFunctionType(bool *is_variadic_ptr = nullptr) const;

  uint32_t IsHomogeneousAggregate(CompilerType *base_type_ptr) const;

  size_t GetNumberOfFunctionArguments() const;

  CompilerType GetFunctionArgumentAtIndex(const size_t index) const;

  bool IsVariadicFunctionType() const;

  bool IsFunctionPointerType() const;

  bool IsBlockPointerType(CompilerType *function_pointer_type_ptr) const;

  bool IsIntegerType(bool &is_signed) const;

  bool IsEnumerationType(bool &is_signed) const;

  bool IsIntegerOrEnumerationType(bool &is_signed) const;

  bool IsPolymorphicClass() const;

  bool
  IsPossibleCPlusPlusDynamicType(CompilerType *target_type = nullptr) const {
    return IsPossibleDynamicType(target_type, true, false, false);
  }

  bool IsPossibleDynamicType(CompilerType *target_type, // Can pass nullptr
                             bool check_cplusplus, bool check_objc,
                             bool check_swift) const;

  bool IsPointerToScalarType() const;

  bool IsRuntimeGeneratedType() const;

  bool IsPointerType(CompilerType *pointee_type = nullptr) const;

  bool IsPointerOrReferenceType(CompilerType *pointee_type = nullptr) const;

  bool IsReferenceType(CompilerType *pointee_type = nullptr,
                       bool *is_rvalue = nullptr) const;

  bool ShouldTreatScalarValueAsAddress() const;

  bool IsScalarType() const;

  bool IsTypedefType() const;

  bool IsVoidType() const;

  // Type Completion

  bool GetCompleteType() const;

  // AST related queries

  size_t GetPointerByteSize() const;

  // Accessors

  TypeSystem *GetTypeSystem() const { return m_type_system; }

  ConstString GetConstQualifiedTypeName() const;

  ConstString GetConstTypeName() const;

  ConstString GetTypeName() const;

  ConstString GetDisplayTypeName(const SymbolContext *sc = nullptr) const;

  ConstString GetTypeSymbolName() const;

  ConstString GetMangledTypeName() const;

  uint32_t
  GetTypeInfo(CompilerType *pointee_or_element_compiler_type = nullptr) const;

  lldb::LanguageType GetMinimumLanguage();

  lldb::opaque_compiler_type_t GetOpaqueQualType() const { return m_type; }

  lldb::TypeClass GetTypeClass() const;

  void SetCompilerType(TypeSystem *type_system,
                       lldb::opaque_compiler_type_t type);

  void SetCompilerType(clang::ASTContext *ast, clang::QualType qual_type);

  unsigned GetTypeQualifiers() const;

  // Creating related types

  CompilerType GetArrayElementType(uint64_t *stride = nullptr) const;

  CompilerType GetArrayType(uint64_t size) const;

  CompilerType GetCanonicalType() const;

  CompilerType GetInstanceType() const;

  CompilerType GetFullyUnqualifiedType() const;

  // Returns -1 if this isn't a function of if the function doesn't have a
  // prototype Returns a value >= 0 if there is a prototype.
  int GetFunctionArgumentCount() const;

  CompilerType GetFunctionArgumentTypeAtIndex(size_t idx) const;

  CompilerType GetFunctionReturnType() const;

  size_t GetNumMemberFunctions() const;

  TypeMemberFunctionImpl GetMemberFunctionAtIndex(size_t idx);

  // If this type is a reference to a type (L value or R value reference),
  // return a new type with the reference removed, else return the current type
  // itself.
  CompilerType GetNonReferenceType() const;

  // If this type is a pointer type, return the type that the pointer points
  // to, else return an invalid type.
  CompilerType GetPointeeType() const;

  // Return a new CompilerType that is a pointer to this type
  CompilerType GetPointerType() const;

  // Return a new CompilerType that is a L value reference to this type if this
  // type is valid and the type system supports L value references, else return
  // an invalid type.
  CompilerType GetLValueReferenceType() const;

  // Return a new CompilerType that is a R value reference to this type if this
  // type is valid and the type system supports R value references, else return
  // an invalid type.
  CompilerType GetRValueReferenceType() const;

  // Return a new CompilerType adds a const modifier to this type if this type
  // is valid and the type system supports const modifiers, else return an
  // invalid type.
  CompilerType AddConstModifier() const;

  // Return a new CompilerType adds a volatile modifier to this type if this
  // type is valid and the type system supports volatile modifiers, else return
  // an invalid type.
  CompilerType AddVolatileModifier() const;

  // Return a new CompilerType adds a restrict modifier to this type if this
  // type is valid and the type system supports restrict modifiers, else return
  // an invalid type.
  CompilerType AddRestrictModifier() const;

  // Create a typedef to this type using "name" as the name of the typedef this
  // type is valid and the type system supports typedefs, else return an
  // invalid type.
  CompilerType CreateTypedef(const char *name,
                             const CompilerDeclContext &decl_ctx) const;

  // If the current object represents a typedef type, get the underlying type
  CompilerType GetTypedefedType() const;

<<<<<<< HEAD
  CompilerType GetUnboundType() const;

  //----------------------------------------------------------------------
=======
>>>>>>> 1f36bde5
  // Create related types using the current type's AST
  CompilerType GetBasicTypeFromAST(lldb::BasicType basic_type) const;

  // Exploring the type

  struct IntegralTemplateArgument;

  /// Return the size of the type in bytes.
  llvm::Optional<uint64_t> GetByteSize(ExecutionContextScope *exe_scope) const;
  /// Return the size of the type in bits.
  llvm::Optional<uint64_t> GetBitSize(ExecutionContextScope *exe_scope) const;

  uint64_t GetByteStride() const;

  uint64_t GetAlignedBitSize() const;

  lldb::Encoding GetEncoding(uint64_t &count) const;

  lldb::Format GetFormat() const;

  size_t GetTypeBitAlign() const;

  uint32_t GetNumChildren(bool omit_empty_base_classes,
                          const ExecutionContext *exe_ctx) const;

  lldb::BasicType GetBasicTypeEnumeration() const;

  static lldb::BasicType GetBasicTypeEnumeration(ConstString name);

  // If this type is an enumeration, iterate through all of its enumerators
  // using a callback. If the callback returns true, keep iterating, else abort
  // the iteration.
  void ForEachEnumerator(
      std::function<bool(const CompilerType &integer_type,
                         ConstString name,
                         const llvm::APSInt &value)> const &callback) const;

  uint32_t GetNumFields() const;

  CompilerType GetFieldAtIndex(size_t idx, std::string &name,
                               uint64_t *bit_offset_ptr,
                               uint32_t *bitfield_bit_size_ptr,
                               bool *is_bitfield_ptr) const;

  uint32_t GetNumDirectBaseClasses() const;

  uint32_t GetNumVirtualBaseClasses() const;

  CompilerType GetDirectBaseClassAtIndex(size_t idx,
                                         uint32_t *bit_offset_ptr) const;

  CompilerType GetVirtualBaseClassAtIndex(size_t idx,
                                          uint32_t *bit_offset_ptr) const;

  uint32_t GetIndexOfFieldWithName(const char *name,
                                   CompilerType *field_compiler_type = nullptr,
                                   uint64_t *bit_offset_ptr = nullptr,
                                   uint32_t *bitfield_bit_size_ptr = nullptr,
                                   bool *is_bitfield_ptr = nullptr) const;

  CompilerType GetChildCompilerTypeAtIndex(
      ExecutionContext *exe_ctx, size_t idx, bool transparent_pointers,
      bool omit_empty_base_classes, bool ignore_array_bounds,
      std::string &child_name, uint32_t &child_byte_size,
      int32_t &child_byte_offset, uint32_t &child_bitfield_bit_size,
      uint32_t &child_bitfield_bit_offset, bool &child_is_base_class,
      bool &child_is_deref_of_parent, ValueObject *valobj,
      uint64_t &language_flags) const;

  // Lookup a child given a name. This function will match base class names and
  // member member names in "clang_type" only, not descendants.
  uint32_t GetIndexOfChildWithName(const char *name,
                                   bool omit_empty_base_classes) const;

  // Lookup a child member given a name. This function will match member names
  // only and will descend into "clang_type" children in search for the first
  // member in this class, or any base class that matches "name".
  // TODO: Return all matches for a given name by returning a
  // vector<vector<uint32_t>>
  // so we catch all names that match a given child name, not just the first.
  size_t
  GetIndexOfChildMemberWithName(const char *name, bool omit_empty_base_classes,
                                std::vector<uint32_t> &child_indexes) const;

  size_t GetNumTemplateArguments() const;

  lldb::TemplateArgumentKind GetTemplateArgumentKind(size_t idx) const;
  CompilerType GetTypeTemplateArgument(size_t idx) const;

  lldb::GenericKind GetGenericArgumentKind(size_t idx) const;
  CompilerType GetGenericArgumentType(size_t idx) const;

  // Returns the value of the template argument and its type.
  llvm::Optional<IntegralTemplateArgument>
  GetIntegralTemplateArgument(size_t idx) const;

  CompilerType GetTypeForFormatters() const;

  LazyBool ShouldPrintAsOneLiner(ValueObject *valobj) const;

  bool IsMeaninglessWithoutDynamicResolution() const;

  // Pointers & References

  // Converts "s" to a floating point value and place resulting floating point
  // bytes in the "dst" buffer.
  size_t ConvertStringToFloatValue(const char *s, uint8_t *dst,
                                   size_t dst_size) const;

  // Dumping types

#ifndef NDEBUG
  /// Convenience LLVM-style dump method for use in the debugger only.
  /// Don't call this function from actual code.
  LLVM_DUMP_METHOD void dump() const;
#endif

  void DumpValue(ExecutionContext *exe_ctx, Stream *s, lldb::Format format,
                 const DataExtractor &data, lldb::offset_t data_offset,
                 size_t data_byte_size, uint32_t bitfield_bit_size,
                 uint32_t bitfield_bit_offset, bool show_types,
                 bool show_summary, bool verbose, uint32_t depth);

  bool DumpTypeValue(Stream *s, lldb::Format format, const DataExtractor &data,
                     lldb::offset_t data_offset, size_t data_byte_size,
                     uint32_t bitfield_bit_size, uint32_t bitfield_bit_offset,
                     ExecutionContextScope *exe_scope, bool is_base_class);

  void DumpSummary(ExecutionContext *exe_ctx, Stream *s,
                   const DataExtractor &data, lldb::offset_t data_offset,
                   size_t data_byte_size);

  void DumpTypeDescription() const; // Dump to stdout

  void DumpTypeDescription(Stream *s) const;

  bool GetValueAsScalar(const DataExtractor &data, lldb::offset_t data_offset,
                        size_t data_byte_size, Scalar &value) const;

  bool SetValueFromScalar(const Scalar &value, Stream &strm);

  bool ReadFromMemory(ExecutionContext *exe_ctx, lldb::addr_t addr,
                      AddressType address_type, DataExtractor &data);

  bool WriteToMemory(ExecutionContext *exe_ctx, lldb::addr_t addr,
                     AddressType address_type, StreamString &new_value);

  void Clear() {
    m_type = nullptr;
    m_type_system = nullptr;
  }

private:
  lldb::opaque_compiler_type_t m_type;
  TypeSystem *m_type_system;
};

bool operator==(const CompilerType &lhs, const CompilerType &rhs);
bool operator!=(const CompilerType &lhs, const CompilerType &rhs);

struct CompilerType::IntegralTemplateArgument {
  llvm::APSInt value;
  CompilerType type;
};

} // namespace lldb_private

#endif // liblldb_CompilerType_h_<|MERGE_RESOLUTION|>--- conflicted
+++ resolved
@@ -250,12 +250,9 @@
   // If the current object represents a typedef type, get the underlying type
   CompilerType GetTypedefedType() const;
 
-<<<<<<< HEAD
   CompilerType GetUnboundType() const;
 
   //----------------------------------------------------------------------
-=======
->>>>>>> 1f36bde5
   // Create related types using the current type's AST
   CompilerType GetBasicTypeFromAST(lldb::BasicType basic_type) const;
 
