//===-- Function.h ----------------------------------------------*- C++ -*-===//
//
// Part of the LLVM Project, under the Apache License v2.0 with LLVM Exceptions.
// See https://llvm.org/LICENSE.txt for license information.
// SPDX-License-Identifier: Apache-2.0 WITH LLVM-exception
//
//===----------------------------------------------------------------------===//

#ifndef liblldb_Function_h_
#define liblldb_Function_h_

#include "lldb/Core/AddressRange.h"
#include "lldb/Core/Mangled.h"
#include "lldb/Expression/DWARFExpression.h"
#include "lldb/Symbol/Block.h"
#include "lldb/Symbol/Declaration.h"
#include "lldb/Utility/UserID.h"
#include "llvm/ADT/ArrayRef.h"

namespace lldb_private {

/// \class FunctionInfo Function.h "lldb/Symbol/Function.h"
/// A class that contains generic function information.
///
/// This provides generic function information that gets reused between inline
/// functions and function types.
class FunctionInfo {
public:
  /// Construct with the function method name and optional declaration
  /// information.
  ///
  /// \param[in] name
  ///     A C string name for the method name for this function. This
  ///     value should not be the mangled named, but the simple method
  ///     name.
  ///
  /// \param[in] decl_ptr
  ///     Optional declaration information that describes where the
  ///     function was declared. This can be NULL.
  FunctionInfo(const char *name, const Declaration *decl_ptr);

  /// Construct with the function method name and optional declaration
  /// information.
  ///
  /// \param[in] name
  ///     A name for the method name for this function. This value
  ///     should not be the mangled named, but the simple method name.
  ///
  /// \param[in] decl_ptr
  ///     Optional declaration information that describes where the
  ///     function was declared. This can be NULL.
  FunctionInfo(ConstString name, const Declaration *decl_ptr);

  /// Destructor.
  ///
  /// The destructor is virtual since classes inherit from this class.
  virtual ~FunctionInfo();

  /// Compare two function information objects.
  ///
  /// First compares the method names, and if equal, then compares the
  /// declaration information.
  ///
  /// \param[in] lhs
  ///     The Left Hand Side const FunctionInfo object reference.
  ///
  /// \param[in] rhs
  ///     The Right Hand Side const FunctionInfo object reference.
  ///
  /// \return
  ///     \li -1 if lhs < rhs
  ///     \li 0 if lhs == rhs
  ///     \li 1 if lhs > rhs
  static int Compare(const FunctionInfo &lhs, const FunctionInfo &rhs);

  /// Dump a description of this object to a Stream.
  ///
  /// Dump a description of the contents of this object to the supplied stream
  /// \a s.
  ///
  /// \param[in] s
  ///     The stream to which to dump the object description.
  void Dump(Stream *s, bool show_fullpaths) const;

  /// Get accessor for the declaration information.
  ///
  /// \return
  ///     A reference to the declaration object.
  Declaration &GetDeclaration();

  /// Get const accessor for the declaration information.
  ///
  /// \return
  ///     A const reference to the declaration object.
  const Declaration &GetDeclaration() const;

  /// Get accessor for the method name.
  ///
  /// \return
  ///     A const reference to the method name object.
  ConstString GetName() const;

  /// Get the memory cost of this object.
  ///
  /// \return
  ///     The number of bytes that this object occupies in memory.
  ///     The returned value does not include the bytes for any
  ///     shared string values.
  ///
  /// \see ConstString::StaticMemorySize ()
  virtual size_t MemorySize() const;

protected:
  // Member variables.
  ConstString m_name;        ///< Function method name (not a mangled name).
  Declaration m_declaration; ///< Information describing where this function
                             ///information was defined.
};

/// \class InlineFunctionInfo Function.h "lldb/Symbol/Function.h"
/// A class that describes information for an inlined function.
class InlineFunctionInfo : public FunctionInfo {
public:
  /// Construct with the function method name, mangled name, and optional
  /// declaration information.
  ///
  /// \param[in] name
  ///     A C string name for the method name for this function. This
  ///     value should not be the mangled named, but the simple method
  ///     name.
  ///
  /// \param[in] mangled
  ///     A C string name for the mangled name for this function. This
  ///     value can be NULL if there is no mangled information.
  ///
  /// \param[in] decl_ptr
  ///     Optional declaration information that describes where the
  ///     function was declared. This can be NULL.
  ///
  /// \param[in] call_decl_ptr
  ///     Optional calling location declaration information that
  ///     describes from where this inlined function was called.
  InlineFunctionInfo(const char *name, const char *mangled,
                     const Declaration *decl_ptr,
                     const Declaration *call_decl_ptr);

  /// Construct with the function method name, mangled name, and optional
  /// declaration information.
  ///
  /// \param[in] name
  ///     A name for the method name for this function. This value
  ///     should not be the mangled named, but the simple method name.
  ///
  /// \param[in] mangled
  ///     A name for the mangled name for this function. This value
  ///     can be empty if there is no mangled information.
  ///
  /// \param[in] decl_ptr
  ///     Optional declaration information that describes where the
  ///     function was declared. This can be NULL.
  ///
  /// \param[in] call_decl_ptr
  ///     Optional calling location declaration information that
  ///     describes from where this inlined function was called.
  InlineFunctionInfo(ConstString name, const Mangled &mangled,
                     const Declaration *decl_ptr,
                     const Declaration *call_decl_ptr);

  /// Destructor.
  ~InlineFunctionInfo() override;

  /// Compare two inlined function information objects.
  ///
  /// First compares the FunctionInfo objects, and if equal, compares the
  /// mangled names.
  ///
  /// \param[in] lhs
  ///     The Left Hand Side const InlineFunctionInfo object
  ///     reference.
  ///
  /// \param[in] rhs
  ///     The Right Hand Side const InlineFunctionInfo object
  ///     reference.
  ///
  /// \return
  ///     \li -1 if lhs < rhs
  ///     \li 0 if lhs == rhs
  ///     \li 1 if lhs > rhs
  int Compare(const InlineFunctionInfo &lhs, const InlineFunctionInfo &rhs);

  /// Dump a description of this object to a Stream.
  ///
  /// Dump a description of the contents of this object to the supplied stream
  /// \a s.
  ///
  /// \param[in] s
  ///     The stream to which to dump the object description.
  void Dump(Stream *s, bool show_fullpaths) const;

  void DumpStopContext(Stream *s, lldb::LanguageType language) const;

  ConstString GetName(lldb::LanguageType language) const;

  ConstString GetDisplayName(lldb::LanguageType language) const;

  /// Get accessor for the call site declaration information.
  ///
  /// \return
  ///     A reference to the declaration object.
  Declaration &GetCallSite();

  /// Get const accessor for the call site declaration information.
  ///
  /// \return
  ///     A const reference to the declaration object.
  const Declaration &GetCallSite() const;

  /// Get accessor for the mangled name object.
  ///
  /// \return
  ///     A reference to the mangled name object.
  Mangled &GetMangled();

  /// Get const accessor for the mangled name object.
  ///
  /// \return
  ///     A const reference to the mangled name object.
  const Mangled &GetMangled() const;

  /// Get the memory cost of this object.
  ///
  /// \return
  ///     The number of bytes that this object occupies in memory.
  ///     The returned value does not include the bytes for any
  ///     shared string values.
  ///
  /// \see ConstString::StaticMemorySize ()
  size_t MemorySize() const override;

private:
  // Member variables.
  Mangled m_mangled; ///< Mangled inlined function name (can be empty if there
                     ///is no mangled information).
  Declaration m_call_decl;
};

class Function;

/// \class CallEdge Function.h "lldb/Symbol/Function.h"
///
/// Represent a call made within a Function. This can be used to find a path
/// in the call graph between two functions.
class CallEdge {
public:
  /// Construct a call edge using a symbol name to identify the calling
  /// function, and a return PC within the calling function to identify a
  /// specific call site.
  ///
  /// TODO: A symbol name may not be globally unique. To disambiguate ODR
  /// conflicts, it's necessary to determine the \c Target a call edge is
  /// associated with before resolving it.
  CallEdge(const char *symbol_name, lldb::addr_t return_pc);

  CallEdge(CallEdge &&) = default;
  CallEdge &operator=(CallEdge &&) = default;

  /// Get the callee's definition.
  ///
  /// Note that this might lazily invoke the DWARF parser.
  Function *GetCallee(ModuleList &images);

  /// Get the load PC address of the instruction which executes after the call
  /// returns. Returns LLDB_INVALID_ADDRESS iff this is a tail call. \p caller
  /// is the Function containing this call, and \p target is the Target which
  /// made the call.
  lldb::addr_t GetReturnPCAddress(Function &caller, Target &target) const;

  /// Like \ref GetReturnPCAddress, but returns an unslid function-local PC
  /// offset.
  lldb::addr_t GetUnresolvedReturnPCAddress() const { return return_pc; }

private:
  void ParseSymbolFileAndResolve(ModuleList &images);

  /// Either the callee's mangled name or its definition, discriminated by
  /// \ref resolved.
  union {
    const char *symbol_name;
    Function *def;
  } lazy_callee;

  /// An invalid address if this is a tail call. Otherwise, the function-local
  /// PC offset. Adding this PC offset to the function's base load address
  /// gives the return PC for the call.
  lldb::addr_t return_pc;

  /// Whether or not an attempt was made to find the callee's definition.
  bool resolved;

  DISALLOW_COPY_AND_ASSIGN(CallEdge);
};

/// \class Function Function.h "lldb/Symbol/Function.h"
/// A class that describes a function.
///
/// Functions belong to CompileUnit objects (Function::m_comp_unit), have
/// unique user IDs (Function::UserID), know how to reconstruct their symbol
/// context (Function::SymbolContextScope), have a specific function type
/// (Function::m_type_uid), have a simple method name (FunctionInfo::m_name),
/// be declared at a specific location (FunctionInfo::m_declaration), possibly
/// have mangled names (Function::m_mangled), an optional return type
/// (Function::m_type), and contains lexical blocks (Function::m_blocks).
///
/// The function information is split into a few pieces:
///     \li The concrete instance information
///     \li The abstract information
///
/// The abstract information is found in the function type (Type) that
/// describes a function information, return type and parameter types.
///
/// The concrete information is the address range information and specific
/// locations for an instance of this function.
class Function : public UserID, public SymbolContextScope {
public:
  /// Construct with a compile unit, function UID, function type UID, optional
  /// mangled name, function type, and a section offset based address range.
  ///
  /// \param[in] comp_unit
  ///     The compile unit to which this function belongs.
  ///
  /// \param[in] func_uid
  ///     The UID for this function. This value is provided by the
  ///     SymbolFile plug-in and can be any value that allows
  ///     the plug-in to quickly find and parse more detailed
  ///     information when and if more information is needed.
  ///
  /// \param[in] func_type_uid
  ///     The type UID for the function Type to allow for lazy type
  ///     parsing from the debug information.
  ///
  /// \param[in] mangled
  ///     The optional mangled name for this function. If empty, there
  ///     is no mangled information.
  ///
  /// \param[in] func_type
  ///     The optional function type. If NULL, the function type will
  ///     be parsed on demand when accessed using the
  ///     Function::GetType() function by asking the SymbolFile
  ///     plug-in to get the type for \a func_type_uid.
  ///
  /// \param[in] range
  ///     The section offset based address for this function.
<<<<<<< HEAD
  ///
  /// @param[in] can_throw
  ///     Pass in true if this is a function know to throw
  //------------------------------------------------------------------
=======
>>>>>>> 1f36bde5
  Function(CompileUnit *comp_unit, lldb::user_id_t func_uid,
           lldb::user_id_t func_type_uid, const Mangled &mangled,
           Type *func_type, const AddressRange &range,
           bool can_throw = false);

  /// Destructor.
  ~Function() override;

  /// \copydoc SymbolContextScope::CalculateSymbolContext(SymbolContext*)
  ///
  /// \see SymbolContextScope
  void CalculateSymbolContext(SymbolContext *sc) override;

  lldb::ModuleSP CalculateSymbolContextModule() override;

  CompileUnit *CalculateSymbolContextCompileUnit() override;

  Function *CalculateSymbolContextFunction() override;

  const AddressRange &GetAddressRange() { return m_range; }

  lldb::LanguageType GetLanguage() const;
  /// Find the file and line number of the source location of the start of the
  /// function.  This will use the declaration if present and fall back on the
  /// line table if that fails.  So there may NOT be a line table entry for
  /// this source file/line combo.
  ///
  /// \param[out] source_file
  ///     The source file.
  ///
  /// \param[out] line_no
  ///     The line number.
  void GetStartLineSourceInfo(FileSpec &source_file, uint32_t &line_no);

  /// Find the file and line number of the source location of the end of the
  /// function.
  ///
  ///
  /// \param[out] source_file
  ///     The source file.
  ///
  /// \param[out] line_no
  ///     The line number.
  void GetEndLineSourceInfo(FileSpec &source_file, uint32_t &line_no);

  /// Get the outgoing call edges from this function, sorted by their return
  /// PC addresses (in increasing order).
  llvm::MutableArrayRef<CallEdge> GetCallEdges();

  /// Get the outgoing tail-calling edges from this function. If none exist,
  /// return None.
  llvm::MutableArrayRef<CallEdge> GetTailCallingEdges();

  /// Get accessor for the block list.
  ///
  /// \return
  ///     The block list object that describes all lexical blocks
  ///     in the function.
  ///
  /// \see BlockList
  Block &GetBlock(bool can_create);

  /// Get accessor for the compile unit that owns this function.
  ///
  /// \return
  ///     A compile unit object pointer.
  CompileUnit *GetCompileUnit();

  /// Get const accessor for the compile unit that owns this function.
  ///
  /// \return
  ///     A const compile unit object pointer.
  const CompileUnit *GetCompileUnit() const;

  void GetDescription(Stream *s, lldb::DescriptionLevel level, Target *target);

  /// Get accessor for the frame base location.
  ///
  /// \return
  ///     A location expression that describes the function frame
  ///     base.
  DWARFExpression &GetFrameBaseExpression() { return m_frame_base; }

  /// Get const accessor for the frame base location.
  ///
  /// \return
  ///     A const compile unit object pointer.
  const DWARFExpression &GetFrameBaseExpression() const { return m_frame_base; }

  ConstString GetName(const SymbolContext *sc = nullptr) const;

  ConstString GetNameNoArguments(const SymbolContext *sc = nullptr) const;

  ConstString GetDisplayName(const SymbolContext *sc = nullptr) const;

  const Mangled &GetMangled() const { return m_mangled; }

  /// Get the DeclContext for this function, if available.
  ///
  /// \return
  ///     The DeclContext, or NULL if none exists.
  CompilerDeclContext GetDeclContext();

  /// Get accessor for the type that describes the function return value type,
  /// and parameter types.
  ///
  /// \return
  ///     A type object pointer.
  Type *GetType();

  /// Get const accessor for the type that describes the function return value
  /// type, and parameter types.
  ///
  /// \return
  ///     A const type object pointer.
  const Type *GetType() const;

  CompilerType GetCompilerType();

  /// Get the size of the prologue instructions for this function.  The
  /// "prologue" instructions include any instructions given line number 0
  /// immediately following the prologue end.
  ///
  /// \return
  ///     The size of the prologue.
  uint32_t GetPrologueByteSize();

  /// Dump a description of this object to a Stream.
  ///
  /// Dump a description of the contents of this object to the supplied stream
  /// \a s.
  ///
  /// \param[in] s
  ///     The stream to which to dump the object description.
  ///
  /// \param[in] show_context
  ///     If \b true, variables will dump their symbol context
  ///     information.
  void Dump(Stream *s, bool show_context) const;

  /// \copydoc SymbolContextScope::DumpSymbolContext(Stream*)
  ///
  /// \see SymbolContextScope
  void DumpSymbolContext(Stream *s) override;

  /// Get the memory cost of this object.
  ///
  /// \return
  ///     The number of bytes that this object occupies in memory.
  ///     The returned value does not include the bytes for any
  ///     shared string values.
  ///
  /// \see ConstString::StaticMemorySize ()
  size_t MemorySize() const;

  /// Get whether compiler optimizations were enabled for this function
  ///
  /// The debug information may provide information about whether this
  /// function was compiled with optimization or not.  In this case,
  /// "optimized" means that the debug experience may be difficult for the
  /// user to understand.  Variables may not be available when the developer
  /// would expect them, stepping through the source lines in the function may
  /// appear strange, etc.
  ///
  /// \return
  ///     Returns 'true' if this function was compiled with
  ///     optimization.  'false' indicates that either the optimization
  ///     is unknown, or this function was built without optimization.
  bool GetIsOptimized();

  /// Get whether this function represents a 'top-level' function
  ///
  /// The concept of a top-level function is language-specific, mostly meant
  /// to represent the notion of scripting-style code that has global
  /// visibility of the variables/symbols/functions/... defined within the
  /// containing file/module
  ///
  /// If stopped in a top-level function, LLDB will expose global variables
  /// as-if locals in the 'frame variable' command
  ///
  /// \return
  ///     Returns 'true' if this function is a top-level function,
  ///     'false' otherwise.
  bool IsTopLevelFunction();
  
  bool CanThrow() const { return m_flags.Test(flagsFunctionCanThrow); }

  lldb::DisassemblerSP GetInstructions(const ExecutionContext &exe_ctx,
                                       const char *flavor,
                                       bool prefer_file_cache);

  bool GetDisassembly(const ExecutionContext &exe_ctx, const char *flavor,
                      bool prefer_file_cache, Stream &strm);

protected:
  enum {
    flagsCalculatedPrologueSize =
        (1 << 0), ///< Have we already tried to calculate the prologue size?
    flagsFunctionCanThrow =
        (1 << 1) ///< Do we know whether this function throws?
  };

  // Member variables.
  CompileUnit *m_comp_unit; ///< The compile unit that owns this function.
  lldb::user_id_t
      m_type_uid; ///< The user ID of for the prototype Type for this function.
  Type *m_type; ///< The function prototype type for this function that include
                ///the function info (FunctionInfo), return type and parameters.
  Mangled m_mangled; ///< The mangled function name if any, if empty, there is
                     ///no mangled information.
  Block m_block;     ///< All lexical blocks contained in this function.
  AddressRange m_range; ///< The function address range that covers the widest
                        ///range needed to contain all blocks
  DWARFExpression m_frame_base; ///< The frame base expression for variables
                                ///that are relative to the frame pointer.
  Flags m_flags;
  uint32_t
      m_prologue_byte_size; ///< Compute the prologue size once and cache it

  bool m_call_edges_resolved = false; ///< Whether call site info has been
                                      ///  parsed.
  std::vector<CallEdge> m_call_edges; ///< Outgoing call edges.
private:
  DISALLOW_COPY_AND_ASSIGN(Function);
};

} // namespace lldb_private

#endif // liblldb_Function_h_<|MERGE_RESOLUTION|>--- conflicted
+++ resolved
@@ -350,13 +350,10 @@
   ///
   /// \param[in] range
   ///     The section offset based address for this function.
-<<<<<<< HEAD
-  ///
-  /// @param[in] can_throw
+  ///
+  /// \param[in] can_throw
   ///     Pass in true if this is a function know to throw
   //------------------------------------------------------------------
-=======
->>>>>>> 1f36bde5
   Function(CompileUnit *comp_unit, lldb::user_id_t func_uid,
            lldb::user_id_t func_type_uid, const Mangled &mangled,
            Type *func_type, const AddressRange &range,
