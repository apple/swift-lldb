//===-- Type.h --------------------------------------------------*- C++ -*-===//
//
//                     The LLVM Compiler Infrastructure
//
// This file is distributed under the University of Illinois Open Source
// License. See LICENSE.TXT for details.
//
//===----------------------------------------------------------------------===//

#ifndef liblldb_Type_h_
#define liblldb_Type_h_

#include "lldb/lldb-private.h"
#include "lldb/Core/ClangForward.h"
#include "lldb/Core/ConstString.h"
#include "lldb/Core/UserID.h"
#include "lldb/Symbol/CompilerDecl.h"
#include "lldb/Symbol/CompilerType.h"
#include "lldb/Symbol/Declaration.h"

#include "llvm/ADT/APSInt.h"

#include <set>

namespace lldb_private {

//----------------------------------------------------------------------
// CompilerContext allows an array of these items to be passed to
// perform detailed lookups in SymbolVendor and SymbolFile functions.
//----------------------------------------------------------------------
struct CompilerContext
{
    CompilerContext (CompilerContextKind t, const ConstString &n) :
        type(t),
        name(n)
    {
    }

    bool
    operator == (const CompilerContext &rhs) const
    {
        return type == rhs.type && name == rhs.name;
    }

    void
    Dump () const;

    CompilerContextKind type;
    ConstString name;
};

class SymbolFileType :
    public std::enable_shared_from_this<SymbolFileType>,
    public UserID
    {
    public:
        SymbolFileType (SymbolFile &symbol_file, lldb::user_id_t uid) :
            UserID (uid),
            m_symbol_file (symbol_file)
        {
        }

<<<<<<< HEAD
        SymbolFileType (SymbolFile &symbol_file, lldb::TypeSP type_sp);
=======
        SymbolFileType (SymbolFile &symbol_file, const lldb::TypeSP &type_sp);

>>>>>>> d9db0bf5

        ~SymbolFileType ()
        {
        }

        Type *
        operator->()
        {
            return GetType ();
        }

        Type *
        GetType ();

    protected:
        SymbolFile &m_symbol_file;
        lldb::TypeSP m_type_sp;
    };
    
class Type :
    public std::enable_shared_from_this<Type>,
    public UserID
{
public:
    typedef enum EncodingDataTypeTag
    {
        eEncodingInvalid,
        eEncodingIsUID,                 ///< This type is the type whose UID is m_encoding_uid
        eEncodingIsConstUID,            ///< This type is the type whose UID is m_encoding_uid with the const qualifier added
        eEncodingIsRestrictUID,         ///< This type is the type whose UID is m_encoding_uid with the restrict qualifier added
        eEncodingIsVolatileUID,         ///< This type is the type whose UID is m_encoding_uid with the volatile qualifier added
        eEncodingIsTypedefUID,          ///< This type is pointer to a type whose UID is m_encoding_uid
        eEncodingIsPointerUID,          ///< This type is pointer to a type whose UID is m_encoding_uid
        eEncodingIsLValueReferenceUID,  ///< This type is L value reference to a type whose UID is m_encoding_uid
        eEncodingIsRValueReferenceUID,  ///< This type is R value reference to a type whose UID is m_encoding_uid
        eEncodingIsSyntheticUID
    } EncodingDataType;

    // We must force the underlying type of the enum to be unsigned here.  Not all compilers
    // behave the same with regards to the default underlying type of an enum, but because
    // this enum is used in an enum bitfield and integer comparisons are done with the value
    // we need to guarantee that it's always unsigned so that, for example, eResolveStateFull
    // doesn't compare less than eResolveStateUnresolved when used in a 2-bit bitfield.
    typedef enum ResolveStateTag : unsigned
    {
        eResolveStateUnresolved = 0,
        eResolveStateForward    = 1,
        eResolveStateLayout     = 2,
        eResolveStateFull       = 3
    } ResolveState;

    Type (lldb::user_id_t uid,
          SymbolFile* symbol_file,
          const ConstString &name,
          uint64_t byte_size,
          SymbolContextScope *context,
          lldb::user_id_t encoding_uid,
          EncodingDataType encoding_uid_type,
          const Declaration& decl,
          const CompilerType &compiler_qual_type,
          ResolveState compiler_type_resolve_state);
    
    // This makes an invalid type.  Used for functions that return a Type when they
    // get an error.
    Type();
    
    Type (const Type &rhs);

    const Type&
    operator= (const Type& rhs);

    void
    Dump(Stream *s, bool show_context);

    void
    DumpTypeName(Stream *s);

    // Since Type instances only keep a "SymbolFile *" internally, other classes
    // like TypeImpl need make sure the module is still around before playing with
    // Type instances. They can store a weak pointer to the Module;
    lldb::ModuleSP
    GetModule();

    void
    GetDescription (Stream *s, lldb::DescriptionLevel level, bool show_name);

    SymbolFile *
    GetSymbolFile()
    {
        return m_symbol_file;
    }
    const SymbolFile *
    GetSymbolFile() const
    {
        return m_symbol_file;
    }

    TypeList*
    GetTypeList();

    const ConstString&
    GetName();

    uint64_t
    GetByteSize();

    uint32_t
    GetNumChildren (bool omit_empty_base_classes);

    bool
    IsAggregateType ();

    bool
    IsValidType ()
    {
        return m_encoding_uid_type != eEncodingInvalid;
    }

    bool
    IsTypedef ()
    {
        return m_encoding_uid_type == eEncodingIsTypedefUID;
    }
    
    lldb::TypeSP
    GetTypedefType();

    const ConstString &
    GetName () const
    {
        return m_name;
    }

    ConstString
    GetQualifiedName ();

    void
    DumpValue(ExecutionContext *exe_ctx,
              Stream *s,
              const DataExtractor &data,
              uint32_t data_offset,
              bool show_type,
              bool show_summary,
              bool verbose,
              lldb::Format format = lldb::eFormatDefault);

    bool
    DumpValueInMemory(ExecutionContext *exe_ctx,
                      Stream *s,
                      lldb::addr_t address,
                      AddressType address_type,
                      bool show_types,
                      bool show_summary,
                      bool verbose);

    bool
    ReadFromMemory (ExecutionContext *exe_ctx,
                    lldb::addr_t address,
                    AddressType address_type,
                    DataExtractor &data);

    bool
    WriteToMemory (ExecutionContext *exe_ctx,
                   lldb::addr_t address,
                   AddressType address_type,
                   DataExtractor &data);

    bool
    GetIsDeclaration() const;

    void
    SetIsDeclaration(bool b);

    bool
    GetIsExternal() const;

    void
    SetIsExternal(bool b);

    lldb::Format
    GetFormat ();

    lldb::Encoding
    GetEncoding (uint64_t &count);

    SymbolContextScope *
    GetSymbolContextScope()
    {
        return m_context;
    }
    const SymbolContextScope *
    GetSymbolContextScope() const
    {
        return m_context;
    }
    void
    SetSymbolContextScope(SymbolContextScope *context)
    {
        m_context = context;
    }

    const lldb_private::Declaration &
    GetDeclaration () const;

    // Get the clang type, and resolve definitions for any 
    // class/struct/union/enum types completely.
    CompilerType
    GetFullCompilerType ();

    // Get the clang type, and resolve definitions enough so that the type could
    // have layout performed. This allows ptrs and refs to class/struct/union/enum 
    // types remain forward declarations.
    CompilerType
    GetLayoutCompilerType ();

    // Get the clang type and leave class/struct/union/enum types as forward
    // declarations if they haven't already been fully defined.
    CompilerType 
    GetForwardCompilerType ();

    static int
    Compare(const Type &a, const Type &b);

    // From a fully qualified typename, split the type into the type basename
    // and the remaining type scope (namespaces/classes).
    static bool
    GetTypeScopeAndBasename (const char* &name_cstr,
                             std::string &scope,
                             std::string &basename,
                             lldb::TypeClass &type_class);
    void
    SetEncodingType (Type *encoding_type)
    {
        m_encoding_type = encoding_type;
    }

    uint32_t
    GetEncodingMask ();
    
    bool
    IsCompleteObjCClass()
    {
        return m_flags.is_complete_objc_class;
    }
    
    void
    SetIsCompleteObjCClass(bool is_complete_objc_class)
    {
        m_flags.is_complete_objc_class = is_complete_objc_class;
    }

protected:
    ConstString m_name;
    SymbolFile *m_symbol_file;
    SymbolContextScope *m_context; // The symbol context in which this type is defined
    Type *m_encoding_type;
    lldb::user_id_t m_encoding_uid;
    EncodingDataType m_encoding_uid_type;
    uint64_t m_byte_size;
    Declaration m_decl;
    CompilerType m_compiler_type;
    
    struct Flags {
#ifdef __GNUC__
        // using unsigned type here to work around a very noisy gcc warning
        unsigned        compiler_type_resolve_state : 2;
#else
        ResolveState    compiler_type_resolve_state : 2;
#endif
        bool            is_complete_objc_class   : 1;
    } m_flags;

    Type *
    GetEncodingType ();
    
    bool 
    ResolveClangType (ResolveState compiler_type_resolve_state);
};

// these classes are used to back the SBType* objects

class TypePair
{
public:
    TypePair () :
        compiler_type(),
        type_sp()
    {
    }

    TypePair (CompilerType type) :
        compiler_type(type),
        type_sp()
    {
    }
    
    TypePair (lldb::TypeSP type) :
        compiler_type(),
        type_sp(type)
    {
        compiler_type = type_sp->GetForwardCompilerType ();
    }
    
    bool
    IsValid () const
    {
        return compiler_type.IsValid() || (type_sp.get() != nullptr);
    }
    
    explicit operator bool () const
    {
        return IsValid();
    }
    
    bool
    operator == (const TypePair& rhs) const
    {
        return compiler_type == rhs.compiler_type &&
        type_sp.get() == rhs.type_sp.get();
    }
    
    bool
    operator != (const TypePair& rhs) const
    {
        return compiler_type != rhs.compiler_type ||
        type_sp.get() != rhs.type_sp.get();
    }
    
    void
    Clear ()
    {
        compiler_type.Clear();
        type_sp.reset();
    }
    
    ConstString
    GetName () const
    {
        if (type_sp)
            return type_sp->GetName();
        if (compiler_type)
            return compiler_type.GetTypeName();
        return ConstString ();
    }
    
    ConstString
    GetDisplayTypeName () const
    {
        if (type_sp)
            return type_sp->GetForwardCompilerType ().GetDisplayTypeName();
        if (compiler_type)
            return compiler_type.GetDisplayTypeName();
        return ConstString();
    }
    
    void
    SetType (CompilerType type)
    {
        type_sp.reset();
        compiler_type = type;
    }
    
    void
    SetType (lldb::TypeSP type)
    {
        type_sp = type;
        compiler_type = type_sp->GetForwardCompilerType ();
    }
    
    lldb::TypeSP
    GetTypeSP () const
    {
        return type_sp;
    }
    
    CompilerType
    GetCompilerType () const
    {
        return compiler_type;
    }
    
    CompilerType
    GetPointerType () const
    {
        if (type_sp)
            return type_sp->GetForwardCompilerType().GetPointerType();
        return compiler_type.GetPointerType();
    }
    
    CompilerType
    GetPointeeType () const
    {
        if (type_sp)
            return type_sp->GetForwardCompilerType ().GetPointeeType();
        return compiler_type.GetPointeeType();
    }
    
    CompilerType
    GetReferenceType () const
    {
        if (type_sp)
            return type_sp->GetForwardCompilerType ().GetLValueReferenceType();
        else
            return compiler_type.GetLValueReferenceType();
    }

    CompilerType
    GetTypedefedType () const
    {
        if (type_sp)
            return type_sp->GetForwardCompilerType ().GetTypedefedType();
        else
            return compiler_type.GetTypedefedType();
    }

    CompilerType
    GetDereferencedType () const
    {
        if (type_sp)
            return type_sp->GetForwardCompilerType ().GetNonReferenceType();
        else
            return compiler_type.GetNonReferenceType();
    }
    
    CompilerType
    GetUnqualifiedType () const
    {
        if (type_sp)
            return type_sp->GetForwardCompilerType ().GetFullyUnqualifiedType();
        else
            return compiler_type.GetFullyUnqualifiedType();
    }
    
    CompilerType
    GetCanonicalType () const
    {
        if (type_sp)
            return type_sp->GetForwardCompilerType ().GetCanonicalType();
        return compiler_type.GetCanonicalType();
    }
    
    TypeSystem *
    GetTypeSystem () const
    {
        return compiler_type.GetTypeSystem();
    }
    
    lldb::ModuleSP
    GetModule () const
    {
        if (type_sp)
            return type_sp->GetModule();
        return lldb::ModuleSP();
    }
protected:
    CompilerType compiler_type;
    lldb::TypeSP type_sp;
};

// the two classes here are used by the public API as a backend to
// the SBType and SBTypeList classes
    
// the two classes here are used by the public API as a backend to
// the SBType and SBTypeList classes
    
class TypeImpl
{
public:
    
    TypeImpl();
    
    ~TypeImpl () {}
    
    TypeImpl(const TypeImpl& rhs);
    
    TypeImpl (const lldb::TypeSP &type_sp);
    
    TypeImpl (const CompilerType &compiler_type);
    
    TypeImpl (const lldb::TypeSP &type_sp, const CompilerType &dynamic);
    
    TypeImpl (const CompilerType &compiler_type, const CompilerType &dynamic);
    
    TypeImpl (const TypePair &pair, const CompilerType &dynamic);

    void
    SetType (const lldb::TypeSP &type_sp);
    
    void
    SetType (const CompilerType &compiler_type);
    
    void
    SetType (const lldb::TypeSP &type_sp, const CompilerType &dynamic);
    
    void
    SetType (const CompilerType &compiler_type, const CompilerType &dynamic);
    
    void
    SetType (const TypePair &pair, const CompilerType &dynamic);
    
    TypeImpl&
    operator = (const TypeImpl& rhs);
    
    bool
    operator == (const TypeImpl& rhs) const;
    
    bool
    operator != (const TypeImpl& rhs) const;
    
    bool
    IsValid() const;
    
    explicit operator bool () const;
    
    void Clear();
    
    ConstString
    GetName ()  const;
    
    ConstString
    GetDisplayTypeName ()  const;
    
    TypeImpl
    GetPointerType () const;
    
    TypeImpl
    GetPointeeType () const;
    
    TypeImpl
    GetReferenceType () const;
    
    TypeImpl
    GetTypedefedType () const;

    TypeImpl
    GetDereferencedType () const;
    
    TypeImpl
    GetUnqualifiedType() const;
    
    TypeImpl
    GetCanonicalType() const;
    
    CompilerType
    GetCompilerType (bool prefer_dynamic);
    
    TypeSystem *
    GetTypeSystem (bool prefer_dynamic);
    
    bool
    GetDescription (lldb_private::Stream &strm, 
                    lldb::DescriptionLevel description_level);
    
private:
    
    bool
    CheckModule (lldb::ModuleSP &module_sp) const;

    lldb::ModuleWP m_module_wp;
    TypePair m_static_type;
    CompilerType m_dynamic_type;
};

class TypeListImpl
{
public:
    TypeListImpl() :
        m_content() 
    {
    }
    
    void
    Append (const lldb::TypeImplSP& type)
    {
        m_content.push_back(type);
    }
    
    class AppendVisitor
    {
    public:
        AppendVisitor(TypeListImpl &type_list) :
            m_type_list(type_list)
        {
        }
        
        void
        operator() (const lldb::TypeImplSP& type)
        {
            m_type_list.Append(type);
        }
        
    private:
        TypeListImpl &m_type_list;
    };
    
    void
    Append (const lldb_private::TypeList &type_list);

    lldb::TypeImplSP
    GetTypeAtIndex(size_t idx)
    {
        lldb::TypeImplSP type_sp;
        if (idx < GetSize())
            type_sp = m_content[idx];
        return type_sp;
    }
    
    size_t
    GetSize()
    {
        return m_content.size();
    }
    
private:
    std::vector<lldb::TypeImplSP> m_content;
};
    
class TypeMemberImpl
{
public:
    TypeMemberImpl () :
        m_type_impl_sp (),
        m_bit_offset (0),
        m_name (),
        m_bitfield_bit_size (0),
        m_is_bitfield (false)

    {
    }

    TypeMemberImpl (const lldb::TypeImplSP &type_impl_sp, 
                    uint64_t bit_offset,
                    const ConstString &name,
                    uint32_t bitfield_bit_size = 0,
                    bool is_bitfield = false) :
        m_type_impl_sp (type_impl_sp),
        m_bit_offset (bit_offset),
        m_name (name),
        m_bitfield_bit_size (bitfield_bit_size),
        m_is_bitfield (is_bitfield)
    {
    }
    
    TypeMemberImpl (const lldb::TypeImplSP &type_impl_sp, 
                    uint64_t bit_offset):
        m_type_impl_sp (type_impl_sp),
        m_bit_offset (bit_offset),
        m_name (),
        m_bitfield_bit_size (0),
        m_is_bitfield (false)
    {
        if (m_type_impl_sp)
            m_name = m_type_impl_sp->GetName();
    }

    const lldb::TypeImplSP &
    GetTypeImpl ()
    {
        return m_type_impl_sp;
    }

    const ConstString &
    GetName () const
    {
        return m_name;
    }
    
    uint64_t
    GetBitOffset () const
    {
        return m_bit_offset;
    }

    uint32_t
    GetBitfieldBitSize () const
    {
        return m_bitfield_bit_size;
    }

    void
    SetBitfieldBitSize (uint32_t bitfield_bit_size)
    {
        m_bitfield_bit_size = bitfield_bit_size;
    }

    bool
    GetIsBitfield () const
    {
        return m_is_bitfield;
    }
    
    void
    SetIsBitfield (bool is_bitfield)
    {
        m_is_bitfield = is_bitfield;
    }

protected:
    lldb::TypeImplSP m_type_impl_sp;
    uint64_t m_bit_offset;
    ConstString m_name;
    uint32_t m_bitfield_bit_size; // Bit size for bitfield members only
    bool m_is_bitfield;
};


///
/// Sometimes you can find the name of the type corresponding to an object, but we don't have debug
/// information for it.  If that is the case, you can return one of these objects, and then if it
/// has a full type, you can use that, but if not at least you can print the name for informational
/// purposes.
///

class TypeAndOrName
{
public:
    TypeAndOrName ();
    TypeAndOrName (lldb::TypeSP &type_sp);
    TypeAndOrName (const CompilerType &compiler_type);
    TypeAndOrName (const char *type_str);
    TypeAndOrName (const TypeAndOrName &rhs);
    TypeAndOrName (ConstString &type_const_string);
    
    TypeAndOrName &
    operator= (const TypeAndOrName &rhs);
    
    bool
    operator==(const TypeAndOrName &other) const;
    
    bool
    operator!=(const TypeAndOrName &other) const;
    
    ConstString GetName () const;
    
    lldb::TypeSP
    GetTypeSP () const
    {
        return m_type_pair.GetTypeSP();
    }
    
    CompilerType
    GetCompilerType () const
    {
        return m_type_pair.GetCompilerType();
    }
    
    void
    SetName (const ConstString &type_name);
    
    void
    SetName (const char *type_name_cstr);
    
    void
    SetTypeSP (lldb::TypeSP type_sp);
    
    void
    SetCompilerType (CompilerType compiler_type);
    
    bool
    IsEmpty () const;
    
    bool
    HasName () const;
    
    bool
    HasTypeSP () const;
    
    bool
    HasCompilerType () const;
    
    bool
    HasType () const
    {
        return HasTypeSP() || HasCompilerType();
    }
    
    void
    Clear ();
    
    explicit operator bool ()
    {
        return !IsEmpty();
    }
    
private:
    TypePair m_type_pair;
    ConstString m_type_name;
};
    
class TypeMemberFunctionImpl
{
public:
    TypeMemberFunctionImpl() :
        m_type (),
        m_decl (),
        m_name(),
        m_kind (lldb::eMemberFunctionKindUnknown)
    {
    }
    
    TypeMemberFunctionImpl (const CompilerType& type,
                            const CompilerDecl& decl,
                            const std::string& name,
                            const lldb::MemberFunctionKind& kind) :
        m_type (type),
        m_decl (decl),
        m_name(name),
        m_kind (kind)
    {
    }
    
    bool
    IsValid ();
    
    ConstString
    GetName () const;

    ConstString
    GetMangledName () const;

    CompilerType
    GetType () const;
    
    CompilerType
    GetReturnType () const;
    
    size_t
    GetNumArguments () const;
    
    CompilerType
    GetArgumentAtIndex (size_t idx) const;
    
    lldb::MemberFunctionKind
    GetKind () const;
    
    bool
    GetDescription (Stream& stream);
    
protected:
    std::string
    GetPrintableTypeName ();

private:
    CompilerType m_type;
    CompilerDecl m_decl;
    ConstString m_name;
    lldb::MemberFunctionKind m_kind;
};

class TypeEnumMemberImpl
{
public:
    TypeEnumMemberImpl () :
        m_integer_type_sp(),
        m_name("<invalid>"),
        m_value(),
        m_valid(false)
    {
    }

    TypeEnumMemberImpl (const lldb::TypeImplSP &integer_type_sp,
                        const ConstString &name,
                        const llvm::APSInt &value);

    TypeEnumMemberImpl (const TypeEnumMemberImpl& rhs) :
        m_integer_type_sp(rhs.m_integer_type_sp),
        m_name(rhs.m_name),
        m_value(rhs.m_value),
        m_valid(rhs.m_valid)
    {
    }

    TypeEnumMemberImpl&
    operator = (const TypeEnumMemberImpl& rhs);

    bool
    IsValid ()
    {
        return m_valid;
    }

    const ConstString &
    GetName () const
    {
        return m_name;
    }

    const lldb::TypeImplSP &
    GetIntegerType () const
    {
        return m_integer_type_sp;
    }

    uint64_t
    GetValueAsUnsigned () const
    {
        return *m_value.getRawData();
    }

    int64_t
    GetValueAsSigned () const
    {
        return (int64_t) *m_value.getRawData();
    }

protected:
    lldb::TypeImplSP m_integer_type_sp;
    ConstString m_name;
    llvm::APSInt m_value;
    bool m_valid;
};

class TypeEnumMemberListImpl
{
public:
    TypeEnumMemberListImpl() :
        m_content()
    {
    }

    void
    Append (const lldb::TypeEnumMemberImplSP& type)
    {
        m_content.push_back(type);
    }

    void
    Append (const lldb_private::TypeEnumMemberListImpl& type_list);

    lldb::TypeEnumMemberImplSP
    GetTypeEnumMemberAtIndex(size_t idx)
    {
        lldb::TypeEnumMemberImplSP enum_member;
        if (idx < GetSize())
            enum_member = m_content[idx];
        return enum_member;
    }

    size_t
    GetSize()
    {
        return m_content.size();
    }

private:
    std::vector<lldb::TypeEnumMemberImplSP> m_content;
};

} // namespace lldb_private

#endif  // liblldb_Type_h_
<|MERGE_RESOLUTION|>--- conflicted
+++ resolved
@@ -60,12 +60,7 @@
         {
         }
 
-<<<<<<< HEAD
-        SymbolFileType (SymbolFile &symbol_file, lldb::TypeSP type_sp);
-=======
         SymbolFileType (SymbolFile &symbol_file, const lldb::TypeSP &type_sp);
-
->>>>>>> d9db0bf5
 
         ~SymbolFileType ()
         {
