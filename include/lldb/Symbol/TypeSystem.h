--- conflicted
+++ resolved
@@ -189,7 +189,6 @@
   // TypeSystems can support more than one language
   virtual bool SupportsLanguage(lldb::LanguageType language) = 0;
 
-<<<<<<< HEAD
   //----------------------------------------------------------------------
   // Check if the current module or target that was used to create this
   // type system is compatible with the TypeSystem plug-in.
@@ -202,8 +201,6 @@
   virtual Status IsCompatible();
 
   //----------------------------------------------------------------------
-=======
->>>>>>> 1f36bde5
   // Type Completion
 
   virtual bool GetCompleteType(lldb::opaque_compiler_type_t type) = 0;
@@ -372,13 +369,10 @@
   virtual llvm::Optional<CompilerType::IntegralTemplateArgument>
   GetIntegralTemplateArgument(lldb::opaque_compiler_type_t type, size_t idx);
 
-<<<<<<< HEAD
   virtual lldb::GenericKind GetGenericArgumentKind(void *type, size_t idx);
   virtual CompilerType GetGenericArgumentType(void *type, size_t idx);
 
   //----------------------------------------------------------------------
-=======
->>>>>>> 1f36bde5
   // Dumping types
 
 #ifndef NDEBUG
