//===-- TypeSystem.h ------------------------------------------*- C++ -*-===//
//
//                     The LLVM Compiler Infrastructure
//
// This file is distributed under the University of Illinois Open Source
// License. See LICENSE.TXT for details.
//
//===----------------------------------------------------------------------===//

#ifndef liblldb_TypeSystem_h_
#define liblldb_TypeSystem_h_

// C Includes
// C++ Includes
#include <functional>
#include <map>
#include <string>

// Other libraries and framework includes
#include "llvm/ADT/APSInt.h"
#include "llvm/Support/Casting.h"

// Project includes
#include "lldb/lldb-private.h"
#include "lldb/Core/PluginInterface.h"
#include "lldb/Expression/Expression.h"
#include "lldb/Host/Mutex.h"
#include "lldb/Symbol/CompilerDecl.h"
#include "lldb/Symbol/CompilerDeclContext.h"

class DWARFDIE;
class DWARFASTParser;

namespace lldb_private {
    
//----------------------------------------------------------------------
// Interface for representing the Type Systems in different languages.
//----------------------------------------------------------------------
class TypeSystem : public PluginInterface
{
public:
    //----------------------------------------------------------------------
    // Intrusive type system that allows us to use llvm casting.
    //
    // To add a new type system:
    //
    // 1 - Add a new enumeration for llvm casting below for your TypeSystem
    //     subclass, here we will use eKindFoo
    //
    // 2 - Your TypeSystem subclass will inherit from TypeSystem and needs
    //     to implement a static classof() function that returns your
    //     enumeration:
    //
    //    class Foo : public lldb_private::TypeSystem
    //    {
    //        static bool classof(const TypeSystem *ts)
    //        {
    //            return ts->getKind() == TypeSystem::eKindFoo;
    //        }
    //    };
    //
    // 3 - Contruct your TypeSystem subclass with the enumeration from below
    //
    //    Foo() :
    //        TypeSystem(TypeSystem::eKindFoo),
    //        ...
    //    {
    //    }
    //
    // Then you can use the llvm casting on any "TypeSystem *" to get an
    // instance of your subclass.
    //----------------------------------------------------------------------
    enum LLVMCastKind {
        eKindClang,
        eKindSwift,
        eKindGo,
        kNumKinds
    };

    //----------------------------------------------------------------------
    // Constructors and Destructors
    //----------------------------------------------------------------------
    TypeSystem(LLVMCastKind kind);
    
    ~TypeSystem() override;

    LLVMCastKind getKind() const { return m_kind; }

    static lldb::TypeSystemSP
    CreateInstance (lldb::LanguageType language, Module *module);

    static lldb::TypeSystemSP
    CreateInstance (lldb::LanguageType language, Target *target, const char *compiler_options);
    
    // Free up any resources associated with this TypeSystem.  Done before removing
    // all the TypeSystems from the TypeSystemMap.
    virtual void
    Finalize() {}

     
    // Free up any resources associated with this TypeSystem.  Done before removing
    // all the TypeSystems from the TypeSystemMap.
    virtual void
    Finalize() {}

    virtual DWARFASTParser *
    GetDWARFParser ()
    {
        return nullptr;
    }

    virtual SymbolFile *
    GetSymbolFile () const
    {
        return m_sym_file;
    }

    // Returns true if the symbol file changed during the set accessor.
    virtual void
    SetSymbolFile (SymbolFile *sym_file)
    {
        m_sym_file = sym_file;
    }

    //----------------------------------------------------------------------
    // CompilerDecl functions
    //----------------------------------------------------------------------
    virtual ConstString
    DeclGetName (void *opaque_decl) = 0;

    virtual ConstString
    DeclGetMangledName (void *opaque_decl);

    virtual lldb::VariableSP
    DeclGetVariable (void *opaque_decl) = 0;

    virtual void
    DeclLinkToObject (void *opaque_decl, std::shared_ptr<void> object) = 0;

    virtual CompilerDeclContext
    DeclGetDeclContext (void *opaque_decl);

    virtual CompilerType
    DeclGetFunctionReturnType(void *opaque_decl);

    virtual size_t
    DeclGetFunctionNumArguments(void *opaque_decl);

    virtual CompilerType
    DeclGetFunctionArgumentType (void *opaque_decl, size_t arg_idx);

    //----------------------------------------------------------------------
    // CompilerDeclContext functions
    //----------------------------------------------------------------------
    
    virtual std::vector<CompilerDecl>
    DeclContextFindDeclByName (void *opaque_decl_ctx,
                               ConstString name,
                               const bool ignore_imported_decls);

    virtual bool
    DeclContextIsStructUnionOrClass (void *opaque_decl_ctx) = 0;

    virtual ConstString
    DeclContextGetName (void *opaque_decl_ctx) = 0;

    virtual ConstString
    DeclContextGetScopeQualifiedName (void *opaque_decl_ctx) = 0;

    virtual bool
    DeclContextIsClassMethod (void *opaque_decl_ctx,
                              lldb::LanguageType *language_ptr,
                              bool *is_instance_method_ptr,
                              ConstString *language_object_name_ptr) = 0;

    //----------------------------------------------------------------------
    // Tests
    //----------------------------------------------------------------------
    
    virtual bool
    IsArrayType (lldb::opaque_compiler_type_t type,
                 CompilerType *element_type,
                 uint64_t *size,
                 bool *is_incomplete) = 0;
    
    virtual bool
    IsAggregateType (lldb::opaque_compiler_type_t type) = 0;

    virtual bool
    IsAnonymousType (lldb::opaque_compiler_type_t type);
    
    virtual bool
    IsCharType (lldb::opaque_compiler_type_t type) = 0;
    
    virtual bool
    IsCompleteType (lldb::opaque_compiler_type_t type) = 0;
    
    virtual bool
    IsDefined(lldb::opaque_compiler_type_t type) = 0;
    
    virtual bool
    IsFloatingPointType (lldb::opaque_compiler_type_t type, uint32_t &count, bool &is_complex) = 0;
    
    virtual bool
    IsFunctionType (lldb::opaque_compiler_type_t type, bool *is_variadic_ptr) = 0;

    virtual size_t
    GetNumberOfFunctionArguments (lldb::opaque_compiler_type_t type) = 0;
    
    virtual CompilerType
    GetFunctionArgumentAtIndex (lldb::opaque_compiler_type_t type, const size_t index) = 0;
    
    virtual bool
    IsFunctionPointerType (lldb::opaque_compiler_type_t type) = 0;
    
    virtual bool
    IsIntegerType (lldb::opaque_compiler_type_t type, bool &is_signed) = 0;
    
    virtual bool
    IsPossibleDynamicType (lldb::opaque_compiler_type_t type,
                           CompilerType *target_type, // Can pass NULL
                           bool check_cplusplus,
                           bool check_objc,
                           bool check_swift) = 0;
    
    virtual bool
    IsPointerType (lldb::opaque_compiler_type_t type, CompilerType *pointee_type) = 0;
    
    virtual bool
    IsScalarType (lldb::opaque_compiler_type_t type) = 0;
    
    virtual bool
    IsVoidType (lldb::opaque_compiler_type_t type) = 0;

    // TypeSystems can support more than one language
    virtual bool
    SupportsLanguage (lldb::LanguageType language) = 0;

    //----------------------------------------------------------------------
    // Check if the current module or target that was used to create this
    // type system is compatible with the TypeSystem plug-in.
    //
    // Sometimes as languages are being developed the language can change
    // and the version of the runtime information in a module is out of date
    // with this type system. For such cases, languages can check and return
    // an error.
    //----------------------------------------------------------------------
    virtual Error
    IsCompatible ();

    //----------------------------------------------------------------------
    // Type Completion
    //----------------------------------------------------------------------
    
    virtual bool
    GetCompleteType (lldb::opaque_compiler_type_t type) = 0;
    
    //----------------------------------------------------------------------
    // AST related queries
    //----------------------------------------------------------------------
    
    virtual uint32_t
    GetPointerByteSize () = 0;
    
    //----------------------------------------------------------------------
    // Accessors
    //----------------------------------------------------------------------
    
    virtual ConstString
    GetTypeName (lldb::opaque_compiler_type_t type) = 0;

    // Defaults to GetTypeName(type).  Override if your language desires
    // specialized behavior.
    virtual ConstString
    GetDisplayTypeName (lldb::opaque_compiler_type_t type);

    // Defaults to GetTypeName(type).  Override if your language desires
    // specialized behavior.
    virtual ConstString
    GetTypeSymbolName (lldb::opaque_compiler_type_t type);

    // Defaults to GetTypeName(type).  Override if your language desires
    // specialized behavior.
    virtual ConstString
    GetMangledTypeName (lldb::opaque_compiler_type_t type);
    
    virtual uint32_t
    GetTypeInfo (lldb::opaque_compiler_type_t type, CompilerType *pointee_or_element_compiler_type) = 0;
    
    virtual lldb::LanguageType
    GetMinimumLanguage (lldb::opaque_compiler_type_t type) = 0;
    
    virtual lldb::TypeClass
    GetTypeClass (lldb::opaque_compiler_type_t type) = 0;
    
    //----------------------------------------------------------------------
    // Creating related types
    //----------------------------------------------------------------------
    
    virtual CompilerType
    GetArrayElementType (lldb::opaque_compiler_type_t type, uint64_t *stride) = 0;
    
    virtual CompilerType
    GetCanonicalType (lldb::opaque_compiler_type_t type) = 0;

    virtual CompilerType
    GetInstanceType (lldb::opaque_compiler_type_t type) = 0;
    
    // Returns -1 if this isn't a function of if the function doesn't have a prototype
    // Returns a value >= 0 if there is a prototype.
    virtual int
    GetFunctionArgumentCount (lldb::opaque_compiler_type_t type) = 0;
    
    virtual CompilerType
    GetFunctionArgumentTypeAtIndex (lldb::opaque_compiler_type_t type, size_t idx) = 0;
    
    virtual CompilerType
    GetFunctionReturnType (lldb::opaque_compiler_type_t type) = 0;
    
    virtual size_t
    GetNumMemberFunctions (lldb::opaque_compiler_type_t type) = 0;
    
    virtual TypeMemberFunctionImpl
    GetMemberFunctionAtIndex (lldb::opaque_compiler_type_t type, size_t idx) = 0;
    
    virtual CompilerType
    GetPointeeType (lldb::opaque_compiler_type_t type) = 0;
    
    virtual CompilerType
    GetPointerType (lldb::opaque_compiler_type_t type) = 0;

    virtual CompilerType
    GetLValueReferenceType (lldb::opaque_compiler_type_t type);

    virtual CompilerType
    GetRValueReferenceType (lldb::opaque_compiler_type_t type);

    virtual CompilerType
    AddConstModifier (lldb::opaque_compiler_type_t type);

    virtual CompilerType
    AddVolatileModifier (lldb::opaque_compiler_type_t type);

    virtual CompilerType
    AddRestrictModifier (lldb::opaque_compiler_type_t type);

    virtual CompilerType
    CreateTypedef (lldb::opaque_compiler_type_t type, const char *name, const CompilerDeclContext &decl_ctx);

    //----------------------------------------------------------------------
    // Exploring the type
    //----------------------------------------------------------------------
    
    virtual uint64_t
    GetBitSize (lldb::opaque_compiler_type_t type, ExecutionContextScope *exe_scope) = 0;
    
    virtual uint64_t
    GetByteStride (void* type) = 0;
    
    virtual lldb::Encoding
    GetEncoding (lldb::opaque_compiler_type_t type, uint64_t &count) = 0;
    
    virtual lldb::Format
    GetFormat (lldb::opaque_compiler_type_t type) = 0;
    
    virtual uint32_t
    GetNumChildren (lldb::opaque_compiler_type_t type, bool omit_empty_base_classes) = 0;

    virtual CompilerType
    GetBuiltinTypeByName (const ConstString &name);

    virtual lldb::BasicType
    GetBasicTypeEnumeration (lldb::opaque_compiler_type_t type) = 0;

    virtual void
    ForEachEnumerator (lldb::opaque_compiler_type_t type, std::function <bool (const CompilerType &integer_type, const ConstString &name, const llvm::APSInt &value)> const &callback)
    {
    }

    virtual uint32_t
    GetNumFields (lldb::opaque_compiler_type_t type) = 0;
    
    virtual CompilerType
    GetFieldAtIndex (lldb::opaque_compiler_type_t type,
                     size_t idx,
                     std::string& name,
                     uint64_t *bit_offset_ptr,
                     uint32_t *bitfield_bit_size_ptr,
                     bool *is_bitfield_ptr) = 0;

    virtual uint32_t
    GetNumDirectBaseClasses (lldb::opaque_compiler_type_t type) = 0;

    virtual uint32_t
    GetNumVirtualBaseClasses (lldb::opaque_compiler_type_t type) = 0;

    virtual CompilerType
    GetDirectBaseClassAtIndex (lldb::opaque_compiler_type_t type,
                               size_t idx,
                               uint32_t *bit_offset_ptr) = 0;

    virtual CompilerType
    GetVirtualBaseClassAtIndex (lldb::opaque_compiler_type_t type,
                                size_t idx,
                                uint32_t *bit_offset_ptr) = 0;

    virtual CompilerType
    GetChildCompilerTypeAtIndex (lldb::opaque_compiler_type_t type,
                                 ExecutionContext *exe_ctx,
                                 size_t idx,
                                 bool transparent_pointers,
                                 bool omit_empty_base_classes,
                                 bool ignore_array_bounds,
                                 std::string& child_name,
                                 uint32_t &child_byte_size,
                                 int32_t &child_byte_offset,
                                 uint32_t &child_bitfield_bit_size,
                                 uint32_t &child_bitfield_bit_offset,
                                 bool &child_is_base_class,
                                 bool &child_is_deref_of_parent,
                                 ValueObject *valobj,
                                 uint64_t &language_flags) = 0;
    
    // Lookup a child given a name. This function will match base class names
    // and member member names in "clang_type" only, not descendants.
    virtual uint32_t
    GetIndexOfChildWithName (lldb::opaque_compiler_type_t type,
                             const char *name,
                             bool omit_empty_base_classes) = 0;
    
    // Lookup a child member given a name. This function will match member names
    // only and will descend into "clang_type" children in search for the first
    // member in this class, or any base class that matches "name".
    // TODO: Return all matches for a given name by returning a vector<vector<uint32_t>>
    // so we catch all names that match a given child name, not just the first.
    virtual size_t
    GetIndexOfChildMemberWithName (lldb::opaque_compiler_type_t type,
                                   const char *name,
                                   bool omit_empty_base_classes,
                                   std::vector<uint32_t>& child_indexes) = 0;
    
    virtual size_t
    GetNumTemplateArguments (lldb::opaque_compiler_type_t type) = 0;
    
    virtual CompilerType
    GetTemplateArgument (lldb::opaque_compiler_type_t type,
                         size_t idx,
                         lldb::TemplateArgumentKind &kind) = 0;
    
    //----------------------------------------------------------------------
    // Dumping types
    //----------------------------------------------------------------------

    virtual void
    DumpValue (lldb::opaque_compiler_type_t type,
               ExecutionContext *exe_ctx,
               Stream *s,
               lldb::Format format,
               const DataExtractor &data,
               lldb::offset_t data_offset,
               size_t data_byte_size,
               uint32_t bitfield_bit_size,
               uint32_t bitfield_bit_offset,
               bool show_types,
               bool show_summary,
               bool verbose,
               uint32_t depth) = 0;
    
    virtual bool
    DumpTypeValue (lldb::opaque_compiler_type_t type,
                   Stream *s,
                   lldb::Format format,
                   const DataExtractor &data,
                   lldb::offset_t data_offset,
                   size_t data_byte_size,
                   uint32_t bitfield_bit_size,
                   uint32_t bitfield_bit_offset,
                   ExecutionContextScope *exe_scope,
                   bool is_base_class) = 0;
    
    virtual void
    DumpTypeDescription (lldb::opaque_compiler_type_t type) = 0; // Dump to stdout
    
    virtual void
    DumpTypeDescription (lldb::opaque_compiler_type_t type, Stream *s) = 0;
    
    //----------------------------------------------------------------------
    // TODO: These methods appear unused. Should they be removed?
    //----------------------------------------------------------------------

    virtual bool
    IsRuntimeGeneratedType (lldb::opaque_compiler_type_t type) = 0;
    
    virtual void
    DumpSummary (lldb::opaque_compiler_type_t type,
                 ExecutionContext *exe_ctx,
                 Stream *s,
                 const DataExtractor &data,
                 lldb::offset_t data_offset,
                 size_t data_byte_size) = 0;

    // Converts "s" to a floating point value and place resulting floating
    // point bytes in the "dst" buffer.
    virtual size_t
    ConvertStringToFloatValue (lldb::opaque_compiler_type_t type,
                               const char *s,
                               uint8_t *dst,
                               size_t dst_size) = 0;
    
    //----------------------------------------------------------------------
    // TODO: Determine if these methods should move to ClangASTContext.
    //----------------------------------------------------------------------

    virtual bool
    IsPointerOrReferenceType (lldb::opaque_compiler_type_t type, CompilerType *pointee_type) = 0;

    virtual unsigned
    GetTypeQualifiers(lldb::opaque_compiler_type_t type) = 0;
    
    virtual bool
    IsCStringType (lldb::opaque_compiler_type_t type, uint32_t &length) = 0;
    
    virtual size_t
    GetTypeBitAlign (lldb::opaque_compiler_type_t type) = 0;
    
    virtual CompilerType
    GetBasicTypeFromAST (lldb::BasicType basic_type) = 0;
    
    virtual CompilerType
    GetBuiltinTypeForEncodingAndBitSize(lldb::Encoding encoding,
                                        size_t bit_size) = 0;

    virtual bool
    IsBeingDefined (lldb::opaque_compiler_type_t type) = 0;
    
    virtual bool
    IsConst(lldb::opaque_compiler_type_t type) = 0;
    
    virtual uint32_t
    IsHomogeneousAggregate (lldb::opaque_compiler_type_t type, CompilerType* base_type_ptr) = 0;
    
    virtual bool
    IsPolymorphicClass (lldb::opaque_compiler_type_t type) = 0;
    
    virtual bool
    IsTypedefType (lldb::opaque_compiler_type_t type) = 0;
    
    // If the current object represents a typedef type, get the underlying type
    virtual CompilerType
    GetTypedefedType (lldb::opaque_compiler_type_t type) = 0;

    virtual CompilerType
    GetUnboundType (void* type) = 0;
    
    virtual bool
    IsVectorType (lldb::opaque_compiler_type_t type,
                  CompilerType *element_type,
                  uint64_t *size) = 0;
    
    virtual CompilerType
    GetFullyUnqualifiedType (lldb::opaque_compiler_type_t type) = 0;
    
    virtual CompilerType
    GetNonReferenceType (lldb::opaque_compiler_type_t type) = 0;
    
    virtual bool
    IsReferenceType (lldb::opaque_compiler_type_t type, CompilerType *pointee_type, bool* is_rvalue) = 0;
    
    virtual bool
    ShouldTreatScalarValueAsAddress (lldb::opaque_compiler_type_t type)
    {
        return IsPointerOrReferenceType(type, nullptr);
    }
    
    virtual UserExpression *
    GetUserExpression (const char *expr,
                       const char *expr_prefix,
                       lldb::LanguageType language,
                       Expression::ResultType desired_type,
                       const EvaluateExpressionOptions &options)
    {
        return nullptr;
    }
    
    virtual FunctionCaller *
    GetFunctionCaller (const CompilerType &return_type,
                       const Address& function_address,
                       const ValueList &arg_value_list,
                       const char *name)
    {
        return nullptr;
    }
    
    virtual UtilityFunction *
    GetUtilityFunction(const char *text, const char *name)
    {
        return nullptr;
    }
    
    virtual PersistentExpressionState *
    GetPersistentExpressionState()
    {
        return nullptr;
    }
    
    virtual CompilerType
    GetTypeForFormatters (void* type);
    
    virtual LazyBool
    ShouldPrintAsOneLiner (void* type, ValueObject* valobj);
    
    // Type systems can have types that are placeholder types, which are meant to indicate
    // the presence of a type, but offer no actual information about said types, and leave
    // the burden of actually figuring type information out to dynamic type resolution. For instance
    // a language with a generics system, can use placeholder types to indicate "type argument goes here",
    // without promising uniqueness of the placeholder, nor attaching any actually idenfiable information
    // to said placeholder. This API allows type systems to tell LLDB when such a type has been encountered
    // In response, the debugger can react by not using this type as a cache entry in any type-specific way
    // For instance, LLDB will currently not cache any formatters that are discovered on such a type as
    // attributable to the meaningless type itself, instead preferring to use the dynamic type
    virtual bool
    IsMeaninglessWithoutDynamicResolution (void* type);
    
protected:
    const LLVMCastKind m_kind; // Support for llvm casting
    SymbolFile *m_sym_file;

};

    class TypeSystemMap
    {
    public:
        TypeSystemMap ();
        TypeSystemMap(const TypeSystemMap &rhs);
        ~TypeSystemMap();

        // Clear calls Finalize on all the TypeSystems managed by this map, and then
        // empties the map.
<<<<<<< HEAD
        void
        operator =(const TypeSystemMap &rhs);

        // Clear calls Finalize on all the TypeSystems managed by this map, and then
        // empties the map.
=======
>>>>>>> 270bb4d4
        void
        Clear ();

        // Iterate through all of the type systems that are created. Return true
        // from callback to keep iterating, false to stop iterating.
        void
        ForEach (std::function <bool(TypeSystem *)> const &callback);

        TypeSystem *
        GetTypeSystemForLanguage (lldb::LanguageType language, Module *module, bool can_create);

        TypeSystem *
        GetTypeSystemForLanguage (lldb::LanguageType language, Target *target, bool can_create, const char *compiler_options);

        void
        RemoveTypeSystemsForLanguage (lldb::LanguageType language);

    protected:
        void
        AddToMap (lldb::LanguageType language, lldb::TypeSystemSP const &type_system_sp);

        typedef std::map<lldb::LanguageType, lldb::TypeSystemSP> collection;
        mutable Mutex m_mutex; ///< A mutex to keep this object happy in multi-threaded environments.
        collection m_map;
        bool m_clear_in_progress;
    };

} // namespace lldb_private

#endif // liblldb_TypeSystem_h_<|MERGE_RESOLUTION|>--- conflicted
+++ resolved
@@ -92,12 +92,6 @@
     static lldb::TypeSystemSP
     CreateInstance (lldb::LanguageType language, Target *target, const char *compiler_options);
     
-    // Free up any resources associated with this TypeSystem.  Done before removing
-    // all the TypeSystems from the TypeSystemMap.
-    virtual void
-    Finalize() {}
-
-     
     // Free up any resources associated with this TypeSystem.  Done before removing
     // all the TypeSystems from the TypeSystemMap.
     virtual void
@@ -636,14 +630,11 @@
 
         // Clear calls Finalize on all the TypeSystems managed by this map, and then
         // empties the map.
-<<<<<<< HEAD
         void
         operator =(const TypeSystemMap &rhs);
 
         // Clear calls Finalize on all the TypeSystems managed by this map, and then
         // empties the map.
-=======
->>>>>>> 270bb4d4
         void
         Clear ();
 
