//===-- Mangled.h -----------------------------------------------*- C++ -*-===//
//
// Part of the LLVM Project, under the Apache License v2.0 with LLVM Exceptions.
// See https://llvm.org/LICENSE.txt for license information.
// SPDX-License-Identifier: Apache-2.0 WITH LLVM-exception
//
//===----------------------------------------------------------------------===//

#ifndef liblldb_Mangled_h_
#define liblldb_Mangled_h_
#if defined(__cplusplus)

#include "lldb/lldb-enumerations.h"
#include "lldb/lldb-forward.h"

#include "lldb/Utility/ConstString.h"

#include "llvm/ADT/StringRef.h"

#include <memory>
#include <stddef.h>

namespace lldb_private {

/// \class Mangled Mangled.h "lldb/Core/Mangled.h"
/// A class that handles mangled names.
///
/// Designed to handle mangled names. The demangled version of any names will
/// be computed when the demangled name is accessed through the Demangled()
/// acccessor. This class can also tokenize the demangled version of the name
/// for powerful searches. Functions and symbols could make instances of this
/// class for their mangled names. Uniqued string pools are used for the
/// mangled, demangled, and token string values to allow for faster
/// comparisons and for efficient memory use.
class Mangled {
public:
  enum NamePreference {
    ePreferMangled,
    ePreferDemangled,
    ePreferDemangledWithoutArguments
  };

  enum ManglingScheme {
    eManglingSchemeNone = 0,
    eManglingSchemeMSVC,
    eManglingSchemeItanium
  };

  /// Default constructor.
  ///
  /// Initialize with both mangled and demangled names empty.
  Mangled();

  /// Construct with name.
  ///
  /// Constructor with an optional string and a boolean indicating if it is
  /// the mangled version.
  ///
  /// \param[in] name
  ///     The already const name to copy into this object.
  ///
  /// \param[in] is_mangled
  ///     If \b true then \a name is a mangled name, if \b false then
  ///     \a name is demangled.
  Mangled(ConstString name, bool is_mangled);
  Mangled(llvm::StringRef name, bool is_mangled);

  /// Construct with name.
  ///
  /// Constructor with an optional string and auto-detect if \a name is
  /// mangled or not.
  ///
  /// \param[in] name
  ///     The already const name to copy into this object.
  explicit Mangled(ConstString name);

  explicit Mangled(llvm::StringRef name);

  /// Destructor
  ///
  /// Releases its ref counts on the mangled and demangled strings that live
  /// in the global string pool.
  ~Mangled();

  /// Convert to pointer operator.
  ///
  /// This allows code to check a Mangled object to see if it contains a valid
  /// mangled name using code such as:
  ///
  /// \code
  /// Mangled mangled(...);
  /// if (mangled)
  /// { ...
  /// \endcode
  ///
  /// \return
  ///     A pointer to this object if either the mangled or unmangled
  ///     name is set, NULL otherwise.
  operator void *() const;

  /// Logical NOT operator.
  ///
  /// This allows code to check a Mangled object to see if it contains an
  /// empty mangled name using code such as:
  ///
  /// \code
  /// Mangled mangled(...);
  /// if (!mangled)
  /// { ...
  /// \endcode
  ///
  /// \return
  ///     Returns \b true if the object has an empty mangled and
  ///     unmangled name, \b false otherwise.
  bool operator!() const;

  /// Clear the mangled and demangled values.
  void Clear();

  /// Compare the mangled string values
  ///
  /// Compares the Mangled::GetName() string in \a lhs and \a rhs.
  ///
  /// \param[in] lhs
  ///     A const reference to the Left Hand Side object to compare.
  ///
  /// \param[in] rhs
  ///     A const reference to the Right Hand Side object to compare.
  ///
  /// \return
  ///     \li -1 if \a lhs is less than \a rhs
  ///     \li 0 if \a lhs is equal to \a rhs
  ///     \li 1 if \a lhs is greater than \a rhs
  static int Compare(const Mangled &lhs, const Mangled &rhs);

  /// Dump a description of this object to a Stream \a s.
  ///
  /// Dump a Mangled object to stream \a s. We don't force our demangled name
  /// to be computed currently (we don't use the accessor).
  ///
  /// \param[in] s
  ///     The stream to which to dump the object description.
  void Dump(Stream *s) const;

  /// Dump a debug description of this object to a Stream \a s.
  ///
  /// \param[in] s
  ///     The stream to which to dump the object description.
  void DumpDebug(Stream *s) const;

  /// Demangled name get accessor.
  ///
  /// \return
  ///     A const reference to the demangled name string object.
<<<<<<< HEAD
  //----------------------------------------------------------------------
  ConstString GetDemangledName(lldb::LanguageType language,
                               const SymbolContext *sc = nullptr) const;
=======
  ConstString GetDemangledName(lldb::LanguageType language) const;
>>>>>>> 1f36bde5

  /// Display demangled name get accessor.
  ///
  /// \return
  ///     A const reference to the display demangled name string object.
<<<<<<< HEAD
  //----------------------------------------------------------------------
  ConstString GetDisplayDemangledName(lldb::LanguageType language,
                                      const SymbolContext *sc = nullptr) const;
=======
  ConstString GetDisplayDemangledName(lldb::LanguageType language) const;
>>>>>>> 1f36bde5

  void SetDemangledName(ConstString name) { m_demangled = name; }

  void SetMangledName(ConstString name) { m_mangled = name; }

  /// Mangled name get accessor.
  ///
  /// \return
  ///     A reference to the mangled name string object.
  ConstString &GetMangledName() { return m_mangled; }

  /// Mangled name get accessor.
  ///
  /// \return
  ///     A const reference to the mangled name string object.
  ConstString GetMangledName() const { return m_mangled; }

  /// Best name get accessor.
  ///
  /// \param[in] preference
  ///     Which name would you prefer to get?
  ///
  /// \return
  ///     A const reference to the preferred name string object if this
  ///     object has a valid name of that kind, else a const reference to the
  ///     other name is returned.
  ConstString GetName(lldb::LanguageType language,
                      NamePreference preference = ePreferDemangled,
                      const SymbolContext *sc = nullptr) const;

  /// Check if "name" matches either the mangled or demangled name.
  ///
  /// \param[in] name
  ///     A name to match against both strings.
  ///
  /// \return
  ///     \b True if \a name matches either name, \b false otherwise.
  bool NameMatches(ConstString name, lldb::LanguageType language) const {
    if (m_mangled == name)
      return true;
    return GetDemangledName(language) == name;
  }
  bool NameMatches(const RegularExpression &regex,
                   lldb::LanguageType language) const;

  /// Get the memory cost of this object.
  ///
  /// Return the size in bytes that this object takes in memory. This returns
  /// the size in bytes of this object, not any shared string values it may
  /// refer to.
  ///
  /// \return
  ///     The number of bytes that this object occupies in memory.
  ///
  /// \see ConstString::StaticMemorySize ()
  size_t MemorySize() const;

  /// Set the string value in this object.
  ///
  /// If \a is_mangled is \b true, then the mangled named is set to \a name,
  /// else the demangled name is set to \a name.
  ///
  /// \param[in] name
  ///     The already const version of the name for this object.
  ///
  /// \param[in] is_mangled
  ///     If \b true then \a name is a mangled name, if \b false then
  ///     \a name is demangled.
  void SetValue(ConstString name, bool is_mangled);

  /// Set the string value in this object.
  ///
  /// This version auto detects if the string is mangled by inspecting the
  /// string value and looking for common mangling prefixes.
  ///
  /// \param[in] name
  ///     The already const version of the name for this object.
  void SetValue(ConstString name);

  /// Try to guess the language from the mangling.
  ///
  /// For a mangled name to have a language it must have both a mangled and a
  /// demangled name and it can be guessed from the mangling what the language
  /// is.  Note: this will return C++ for any language that uses Itanium ABI
  /// mangling.
  ///
  /// Standard C function names will return eLanguageTypeUnknown because they
  /// aren't mangled and it isn't clear what language the name represents
  /// (there will be no mangled name).
  ///
  /// \return
  ///     The language for the mangled/demangled name, eLanguageTypeUnknown
  ///     if there is no mangled or demangled counterpart.
  lldb::LanguageType GuessLanguage() const;

  /// Function signature for filtering mangled names.
  using SkipMangledNameFn = bool(llvm::StringRef, ManglingScheme);

  /// Trigger explicit demangling to obtain rich mangling information. This is
  /// optimized for batch processing while populating a name index. To get the
  /// pure demangled name string for a single entity, use GetDemangledName()
  /// instead.
  ///
  /// For names that match the Itanium mangling scheme, this uses LLVM's
  /// ItaniumPartialDemangler. All other names fall back to LLDB's builtin
  /// parser currently.
  ///
  /// This function is thread-safe when used with different \a context
  /// instances in different threads.
  ///
  /// \param[in] context
  ///     The context for this function. A single instance can be stack-
  ///     allocated in the caller's frame and used for multiple calls.
  ///
  /// \param[in] skip_mangled_name
  ///     A filtering function for skipping entities based on name and mangling
  ///     scheme. This can be null if unused.
  ///
  /// \return
  ///     True on success, false otherwise.
  bool DemangleWithRichManglingInfo(RichManglingContext &context,
                                    SkipMangledNameFn *skip_mangled_name);

private:
  /// Mangled member variables.
  ConstString m_mangled;           ///< The mangled version of the name
  mutable ConstString m_demangled; ///< Mutable so we can get it on demand with
                                   ///a const version of this object
};

Stream &operator<<(Stream &s, const Mangled &obj);

} // namespace lldb_private

#endif // #if defined(__cplusplus)
#endif // liblldb_Mangled_h_<|MERGE_RESOLUTION|>--- conflicted
+++ resolved
@@ -152,25 +152,17 @@
   ///
   /// \return
   ///     A const reference to the demangled name string object.
-<<<<<<< HEAD
   //----------------------------------------------------------------------
   ConstString GetDemangledName(lldb::LanguageType language,
                                const SymbolContext *sc = nullptr) const;
-=======
-  ConstString GetDemangledName(lldb::LanguageType language) const;
->>>>>>> 1f36bde5
 
   /// Display demangled name get accessor.
   ///
   /// \return
   ///     A const reference to the display demangled name string object.
-<<<<<<< HEAD
   //----------------------------------------------------------------------
   ConstString GetDisplayDemangledName(lldb::LanguageType language,
                                       const SymbolContext *sc = nullptr) const;
-=======
-  ConstString GetDisplayDemangledName(lldb::LanguageType language) const;
->>>>>>> 1f36bde5
 
   void SetDemangledName(ConstString name) { m_demangled = name; }
 
