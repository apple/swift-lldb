--- conflicted
+++ resolved
@@ -981,7 +981,6 @@
   bool RemapSourceFile(llvm::StringRef path, std::string &new_path) const;
   bool RemapSourceFile(const char *, std::string &) const = delete;
 
-<<<<<<< HEAD
   //------------------------------------------------------------------
   /// Loads this module to memory.
   ///
@@ -995,13 +994,12 @@
   /// @return
   //------------------------------------------------------------------
   Error LoadInMemory(Target &target, bool set_pc);
-=======
+
   void ClearModuleDependentCaches();
 
   void SetTypeSystemMap(const TypeSystemMap &type_system_map) {
     m_type_system_map = type_system_map;
   }
->>>>>>> d9061b05
 
   //----------------------------------------------------------------------
   /// @class LookupInfo Module.h "lldb/Core/Module.h"
