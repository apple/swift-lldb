--- conflicted
+++ resolved
@@ -454,14 +454,11 @@
             llvm::DenseSet<lldb_private::SymbolFile *> &searched_symbol_files,
             TypeList &types);
 
-<<<<<<< HEAD
-=======
   /// Find types by name.
   ///
   /// This behaves like the other FindTypes method but allows to
   /// specify a DeclContext and a language for the type being searched
   /// for.
->>>>>>> 92900e57
   size_t FindTypes(llvm::ArrayRef<CompilerContext> pattern,
                    LanguageSet languages, bool append, TypeMap &types);
 
