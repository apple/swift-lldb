--- conflicted
+++ resolved
@@ -709,20 +709,15 @@
     class IOHandlerStack
     {
     public:
-<<<<<<< HEAD
         IOHandlerStack () :
             m_stack(),
-            m_mutex(Mutex::eMutexTypeRecursive),
+            m_mutex(),
             m_top (nullptr),
             m_repl_active (false),
             m_repl_enabled (false)
         {
         }
         
-=======
-        IOHandlerStack() : m_stack(), m_mutex(), m_top(nullptr) {}
-
->>>>>>> 7e5854f7
         ~IOHandlerStack() = default;
 
         size_t
@@ -894,13 +889,9 @@
         collection m_stack;
         mutable std::recursive_mutex m_mutex;
         IOHandler *m_top;
-<<<<<<< HEAD
         bool m_repl_active;  // REPL is the active IOHandler or right underneath the process IO handler
         bool m_repl_enabled; // REPL is on IOHandler stack somewhere
-        
-=======
-
->>>>>>> 7e5854f7
+
     private:
         DISALLOW_COPY_AND_ASSIGN (IOHandlerStack);
     };
