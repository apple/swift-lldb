--- conflicted
+++ resolved
@@ -76,15 +76,11 @@
         {
             std::lock_guard<std::mutex> guard(m_mutex);
             m_external_ref++;
-<<<<<<< HEAD
-            assert(m_objects.count(desired_object));
-=======
             if (0 == m_objects.count(desired_object))
             {
                 lldbassert(false && "object not found in shared cluster when expected");
                 desired_object = nullptr;
             }
->>>>>>> 969e9c06
         }
         return typename lldb_private::SharingPtr<T>(desired_object, new imp::shared_ptr_refcount<ClusterManager>(this));
     }
