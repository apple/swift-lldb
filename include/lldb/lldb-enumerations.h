--- conflicted
+++ resolved
@@ -970,13 +970,10 @@
 /// related to LLDB on the current host machine. Most files are
 /// relative to LLDB or are in known locations.
 enum PathType {
-<<<<<<< HEAD
   ePathTypeLLDBShlibDir, ///< The directory where the lldb.so (unix) or LLDB
                          ///< mach-o file in LLDB.framework (MacOSX) exists
   ePathTypeSupportExecutableDir, ///< Find LLDB support executable directory
                                  ///< (debugserver, etc)
-  ePathTypeSupportFileDir,       ///< Find LLDB support file directory
-                                 ///< (non-executable files)
   ePathTypeHeaderDir,            ///< Find LLDB header file directory
   ePathTypePythonDir,            ///< Find Python modules (PYTHONPATH) directory
   ePathTypeLLDBSystemPlugins,    ///< System plug-ins directory
@@ -987,22 +984,6 @@
                                     ///< NOT cleaned up on a process exit.
   ePathTypeClangDir,                ///< Find path to Clang builtin headers
   ePathTypeSwiftDir                 ///< Find path to Swift libraries
-=======
-  ePathTypeLLDBShlibDir, // The directory where the lldb.so (unix) or LLDB
-                         // mach-o file in LLDB.framework (MacOSX) exists
-  ePathTypeSupportExecutableDir, // Find LLDB support executable directory
-                                 // (debugserver, etc)
-  ePathTypeHeaderDir,            // Find LLDB header file directory
-  ePathTypePythonDir,            // Find Python modules (PYTHONPATH) directory
-  ePathTypeLLDBSystemPlugins,    // System plug-ins directory
-  ePathTypeLLDBUserPlugins,      // User plug-ins directory
-  ePathTypeLLDBTempSystemDir,    // The LLDB temp directory for this system that
-                                 // will be cleaned up on exit
-  ePathTypeGlobalLLDBTempSystemDir, // The LLDB temp directory for this system,
-                                    // NOT cleaned up on a process exit.
-  ePathTypeClangDir,                // Find path to Clang builtin headers
-  ePathTypeSwiftDir                 // Find path to Swift libraries
->>>>>>> 807be824
 };
 
 /// Kind of member function.
