//===-- StringPrinter.h -----------------------------------------*- C++ -*-===//
//
// Part of the LLVM Project, under the Apache License v2.0 with LLVM Exceptions.
// See https://llvm.org/LICENSE.txt for license information.
// SPDX-License-Identifier: Apache-2.0 WITH LLVM-exception
//
//===----------------------------------------------------------------------===//

#ifndef liblldb_StringPrinter_h_
#define liblldb_StringPrinter_h_

#include <functional>
#include <string>

#include "lldb/lldb-forward.h"

#include "lldb/Utility/DataExtractor.h"

namespace lldb_private {
namespace formatters {
class StringPrinter {
public:
  enum class StringElementType { ASCII, UTF8, UTF16, UTF32 };

  enum class GetPrintableElementType { ASCII, UTF8 };

  class DumpToStreamOptions {
  public:
    DumpToStreamOptions() = default;

    void SetStream(Stream *s) { m_stream = s; }

    Stream *GetStream() const { return m_stream; }

    void SetPrefixToken(const std::string &p) { m_prefix_token = p; }

    void SetPrefixToken(std::nullptr_t) { m_prefix_token.clear(); }

    const char *GetPrefixToken() const { return m_prefix_token.c_str(); }

    void SetSuffixToken(const std::string &p) { m_suffix_token = p; }

    void SetSuffixToken(std::nullptr_t) { m_suffix_token.clear(); }

    const char *GetSuffixToken() const { return m_suffix_token.c_str(); }

    void SetQuote(char q) { m_quote = q; }

    char GetQuote() const { return m_quote; }

    void SetSourceSize(uint32_t s) { m_source_size = s; }

    uint32_t GetSourceSize() const { return m_source_size; }

    void SetNeedsZeroTermination(bool z) { m_needs_zero_termination = z; }

    bool GetNeedsZeroTermination() const { return m_needs_zero_termination; }

    void SetBinaryZeroIsTerminator(bool e) { m_zero_is_terminator = e; }

    bool GetBinaryZeroIsTerminator() const { return m_zero_is_terminator; }

    void SetEscapeNonPrintables(bool e) { m_escape_non_printables = e; }

    bool GetEscapeNonPrintables() const { return m_escape_non_printables; }

    void SetIgnoreMaxLength(bool e) { m_ignore_max_length = e; }

    bool GetIgnoreMaxLength() const { return m_ignore_max_length; }

    void SetLanguage(lldb::LanguageType l) { m_language_type = l; }

    lldb::LanguageType GetLanguage() const { return m_language_type; }

    void SetHasSourceSize(bool e) { m_has_source_size = e; }

    bool HasSourceSize() const { return m_has_source_size; }
  private:
    /// The used output stream.
    Stream *m_stream = nullptr;
    /// String that should be printed before the heading quote character.
    std::string m_prefix_token;
    /// String that should be printed after the trailing quote character.
    std::string m_suffix_token;
<<<<<<< HEAD
    /// The quote character that should surround the string.
    char m_quote = '"';
    /// The length of the memory region that should be dumped in bytes.
    uint32_t m_source_size = 0;
    bool m_needs_zero_termination = true;
    /// True iff non-printable characters should be escaped when dumping
    /// them to the stream.
    bool m_escape_non_printables = true;
    /// True iff the max-string-summary-length setting of the target should
    /// be ignored.
    bool m_ignore_max_length = false;
    /// True iff a zero bytes ('\0') should terminate the memory region that
    /// is being dumped.
    bool m_zero_is_terminator = true;
    /// The language that the generated string literal is supposed to be valid
    /// for. This changes for example what and how certain characters are
    /// escaped.
    /// For example, printing the a string containing only a quote (") char
    /// with eLanguageTypeC would escape the quote character.
    lldb::LanguageType m_language_type = lldb::eLanguageTypeUnknown;
=======
    char m_quote;
    uint32_t m_source_size;
    bool m_needs_zero_termination;
    bool m_escape_non_printables;
    bool m_ignore_max_length;
    bool m_zero_is_terminator;
    lldb::LanguageType m_language_type;
    bool m_has_source_size = false;
>>>>>>> 79fe5265
  };

  class ReadStringAndDumpToStreamOptions : public DumpToStreamOptions {
  public:
    ReadStringAndDumpToStreamOptions() = default;

    ReadStringAndDumpToStreamOptions(ValueObject &valobj);

    void SetLocation(uint64_t l) { m_location = l; }

    uint64_t GetLocation() const { return m_location; }

    void SetProcessSP(lldb::ProcessSP p) { m_process_sp = p; }

    lldb::ProcessSP GetProcessSP() const { return m_process_sp; }

  private:
    uint64_t m_location = 0;
    lldb::ProcessSP m_process_sp;
  };

  class ReadBufferAndDumpToStreamOptions : public DumpToStreamOptions {
  public:
    ReadBufferAndDumpToStreamOptions() = default;

    ReadBufferAndDumpToStreamOptions(ValueObject &valobj);

    ReadBufferAndDumpToStreamOptions(
        const ReadStringAndDumpToStreamOptions &options);

    void SetData(DataExtractor d) { m_data = d; }

    lldb_private::DataExtractor GetData() const { return m_data; }

    void SetIsTruncated(bool t) { m_is_truncated = t; }

    bool GetIsTruncated() const { return m_is_truncated; }
<<<<<<< HEAD
  private:
    DataExtractor m_data;
    bool m_is_truncated = false;
=======

    ReadBufferAndDumpToStreamOptions &SetLanguage(lldb::LanguageType l) {
      m_language_type = l;
      return *this;
    }

    lldb::LanguageType GetLanguage() const

    {
      return m_language_type;
    }

    void SetHasSourceSize(bool e) { m_has_source_size = e; }

    bool HasSourceSize() const { return m_has_source_size; }

  private:
    DataExtractor m_data;
    Stream *m_stream;
    std::string m_prefix_token;
    std::string m_suffix_token;
    char m_quote;
    uint32_t m_source_size;
    bool m_escape_non_printables;
    bool m_zero_is_terminator;
    bool m_is_truncated;
    lldb::LanguageType m_language_type;
    bool m_has_source_size = false;
>>>>>>> 79fe5265
  };

  // I can't use a std::unique_ptr for this because the Deleter is a template
  // argument there
  // and I want the same type to represent both pointers I want to free and
  // pointers I don't need to free - which is what this class essentially is
  // It's very specialized to the needs of this file, and not suggested for
  // general use
  template <typename T = uint8_t, typename U = char, typename S = size_t>
  struct StringPrinterBufferPointer {
  public:
    typedef std::function<void(const T *)> Deleter;

    StringPrinterBufferPointer(std::nullptr_t ptr)
        : m_data(nullptr), m_size(0), m_deleter() {}

    StringPrinterBufferPointer(const T *bytes, S size,
                               Deleter deleter = nullptr)
        : m_data(bytes), m_size(size), m_deleter(deleter) {}

    StringPrinterBufferPointer(const U *bytes, S size,
                               Deleter deleter = nullptr)
        : m_data(reinterpret_cast<const T *>(bytes)), m_size(size),
          m_deleter(deleter) {}

    StringPrinterBufferPointer(StringPrinterBufferPointer &&rhs)
        : m_data(rhs.m_data), m_size(rhs.m_size), m_deleter(rhs.m_deleter) {
      rhs.m_data = nullptr;
    }

    StringPrinterBufferPointer(const StringPrinterBufferPointer &rhs)
        : m_data(rhs.m_data), m_size(rhs.m_size), m_deleter(rhs.m_deleter) {
      rhs.m_data = nullptr; // this is why m_data has to be mutable
    }

    ~StringPrinterBufferPointer() {
      if (m_data && m_deleter)
        m_deleter(m_data);
      m_data = nullptr;
    }

    const T *GetBytes() const { return m_data; }

    const S GetSize() const { return m_size; }

    StringPrinterBufferPointer &
    operator=(const StringPrinterBufferPointer &rhs) {
      if (m_data && m_deleter)
        m_deleter(m_data);
      m_data = rhs.m_data;
      m_size = rhs.m_size;
      m_deleter = rhs.m_deleter;
      rhs.m_data = nullptr;
      return *this;
    }

  private:
    mutable const T *m_data;
    size_t m_size;
    Deleter m_deleter;
  };

  typedef std::function<StringPrinter::StringPrinterBufferPointer<
      uint8_t, char, size_t>(uint8_t *, uint8_t *, uint8_t *&)>
      EscapingHelper;
  typedef std::function<EscapingHelper(GetPrintableElementType)>
      EscapingHelperGenerator;

  static EscapingHelper
  GetDefaultEscapingHelper(GetPrintableElementType elem_type);

  template <StringElementType element_type>
  static bool
  ReadStringAndDumpToStream(const ReadStringAndDumpToStreamOptions &options);

  template <StringElementType element_type>
  static bool
  ReadBufferAndDumpToStream(const ReadBufferAndDumpToStreamOptions &options);
};

} // namespace formatters
} // namespace lldb_private

#endif // liblldb_StringPrinter_h_<|MERGE_RESOLUTION|>--- conflicted
+++ resolved
@@ -82,7 +82,6 @@
     std::string m_prefix_token;
     /// String that should be printed after the trailing quote character.
     std::string m_suffix_token;
-<<<<<<< HEAD
     /// The quote character that should surround the string.
     char m_quote = '"';
     /// The length of the memory region that should be dumped in bytes.
@@ -103,16 +102,7 @@
     /// For example, printing the a string containing only a quote (") char
     /// with eLanguageTypeC would escape the quote character.
     lldb::LanguageType m_language_type = lldb::eLanguageTypeUnknown;
-=======
-    char m_quote;
-    uint32_t m_source_size;
-    bool m_needs_zero_termination;
-    bool m_escape_non_printables;
-    bool m_ignore_max_length;
-    bool m_zero_is_terminator;
-    lldb::LanguageType m_language_type;
     bool m_has_source_size = false;
->>>>>>> 79fe5265
   };
 
   class ReadStringAndDumpToStreamOptions : public DumpToStreamOptions {
@@ -150,40 +140,16 @@
     void SetIsTruncated(bool t) { m_is_truncated = t; }
 
     bool GetIsTruncated() const { return m_is_truncated; }
-<<<<<<< HEAD
+
+    void SetHasSourceSize(bool e) { m_has_source_size = e; }
+
+    bool HasSourceSize() const { return m_has_source_size; }
+
+   
   private:
     DataExtractor m_data;
     bool m_is_truncated = false;
-=======
-
-    ReadBufferAndDumpToStreamOptions &SetLanguage(lldb::LanguageType l) {
-      m_language_type = l;
-      return *this;
-    }
-
-    lldb::LanguageType GetLanguage() const
-
-    {
-      return m_language_type;
-    }
-
-    void SetHasSourceSize(bool e) { m_has_source_size = e; }
-
-    bool HasSourceSize() const { return m_has_source_size; }
-
-  private:
-    DataExtractor m_data;
-    Stream *m_stream;
-    std::string m_prefix_token;
-    std::string m_suffix_token;
-    char m_quote;
-    uint32_t m_source_size;
-    bool m_escape_non_printables;
-    bool m_zero_is_terminator;
-    bool m_is_truncated;
-    lldb::LanguageType m_language_type;
     bool m_has_source_size = false;
->>>>>>> 79fe5265
   };
 
   // I can't use a std::unique_ptr for this because the Deleter is a template
