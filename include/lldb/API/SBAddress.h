--- conflicted
+++ resolved
@@ -31,13 +31,8 @@
 
   explicit operator bool() const;
 
-<<<<<<< HEAD
-  // operator== is a free function
-
   bool operator!=(const SBAddress &rhs) const;
 
-=======
->>>>>>> 9abe433e
   bool IsValid() const;
 
   void Clear();
