--- conflicted
+++ resolved
@@ -30,20 +30,12 @@
     ${LLDB_FRAMEWORK_INSTALL_DIR}/${LLDB_FRAMEWORK_RESOURCE_DIR})
 endif()
 
-set(PREPARE_BINDINGS_ARGS
-  "--src-root=${LLDB_SOURCE_DIR}"
-  "--target-dir=${LLDB_PYTHON_TARGET_DIR}"
-  "--config-build-dir=${CMAKE_CURRENT_BINARY_DIR}"
-  "--prefix=${CMAKE_BINARY_DIR}")
-
 find_package(SWIG)
 if( ${SWIG_FOUND} )
   set(PREPARE_BINDINGS_ARGS
-    ${PREPARE_BINDINGS_ARGS}
     "--swig-executable=${SWIG_EXECUTABLE}")
 elseif( ${LLDB_ALLOW_STATIC_BINDINGS} )
   set(PREPARE_BINDINGS_ARGS
-    ${PREPARE_BINDINGS_ARGS}
     --find-swig
     --allow-static-binding)
 else()
@@ -58,18 +50,14 @@
   DEPENDS ${SWIG_HEADERS}
   DEPENDS ${CMAKE_CURRENT_SOURCE_DIR}/Python/prepare_binding_Python.py
   DEPENDS ${CMAKE_CURRENT_SOURCE_DIR}/Python/modify-python-lldb.py
-<<<<<<< HEAD
   COMMAND ${PYTHON_EXECUTABLE} ${CMAKE_CURRENT_SOURCE_DIR}/prepare_bindings.py
       ${framework_arg}
       --srcRoot=${LLDB_SOURCE_DIR}
       --targetDir=${LLDB_PYTHON_TARGET_DIR}
       --cfgBldDir=${CMAKE_CURRENT_BINARY_DIR}
       --prefix=${CMAKE_BINARY_DIR}
-      --swigExecutable=${SWIG_EXECUTABLE}
+      ${PREPARE_BINDINGS_ARGS}
   VERBATIM
-=======
-  COMMAND ${PYTHON_EXECUTABLE} ${CMAKE_CURRENT_SOURCE_DIR}/prepare_bindings.py ${PREPARE_BINDINGS_ARGS}
->>>>>>> 24f4965f
   COMMENT "Python script building LLDB Python wrapper")
 set_source_files_properties(${LLDB_WRAP_PYTHON} PROPERTIES GENERATED 1)
 set_source_files_properties(${CMAKE_CURRENT_BINARY_DIR}/lldb.py PROPERTIES GENERATED 1)
