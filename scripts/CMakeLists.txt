file(GLOB SWIG_INTERFACES interface/*.i)
file(GLOB_RECURSE SWIG_SOURCES *.swig)
set(SWIG_HEADERS
  ${LLDB_SOURCE_DIR}/include/lldb/API/SBDefines.h
  ${LLDB_SOURCE_DIR}/include/lldb/lldb-defines.h
  ${LLDB_SOURCE_DIR}/include/lldb/lldb-enumerations.h
  ${LLDB_SOURCE_DIR}/include/lldb/lldb-forward.h
  ${LLDB_SOURCE_DIR}/include/lldb/lldb-types.h
  ${LLDB_SOURCE_DIR}/include/lldb/lldb-versioning.h
)

include(FindPythonInterp)

if (NOT CMAKE_SYSTEM_NAME MATCHES "Windows")
  set(SWIG_PYTHON_DIR
    ${CMAKE_BINARY_DIR}/lib${LLVM_LIBDIR_SUFFIX}/python${PYTHON_VERSION_MAJOR}.${PYTHON_VERSION_MINOR})
else()
  set(SWIG_PYTHON_DIR ${CMAKE_BINARY_DIR}/lib${LLVM_LIBDIR_SUFFIX}/site-packages)
endif()

set(SWIG_INSTALL_DIR lib${LLVM_LIBDIR_SUFFIX})

# Generating the LLDB framework correctly is a bit complicated because the
# framework depends on the swig output.
if(LLDB_BUILD_FRAMEWORK)
  set(framework_arg --framework --target-platform Darwin)
  set(SWIG_PYTHON_DIR
    ${LLDB_PYTHON_TARGET_DIR}/${LLDB_FRAMEWORK_RESOURCE_DIR}/Python)
  set(SWIG_INSTALL_DIR
    ${LLDB_FRAMEWORK_INSTALL_DIR}/${LLDB_FRAMEWORK_RESOURCE_DIR})
endif()

<<<<<<< HEAD
find_package(SWIG)
if( ${SWIG_FOUND} )
  set(PREPARE_BINDINGS_ARGS
    "--swig-executable=${SWIG_EXECUTABLE}")
elseif( ${LLDB_ALLOW_STATIC_BINDINGS} )
  set(PREPARE_BINDINGS_ARGS
    --find-swig
    --allow-static-binding)
else()
    message( FATAL_ERROR "swig not found and static bindings not permitted - install swig or specify -DLLDB_ALLOW_STATIC_BINDINGS=1")
endif()

=======
get_filename_component(CFGBLDDIR ${LLDB_WRAP_PYTHON} DIRECTORY)

find_package(SWIG REQUIRED)
>>>>>>> a73a84fe
add_custom_command(
  OUTPUT ${LLDB_WRAP_PYTHON}
  OUTPUT ${CMAKE_CURRENT_BINARY_DIR}/lldb.py
  DEPENDS ${SWIG_SOURCES}
  DEPENDS ${SWIG_INTERFACES}
  DEPENDS ${SWIG_HEADERS}
  DEPENDS ${CMAKE_CURRENT_SOURCE_DIR}/Python/prepare_binding_Python.py
  DEPENDS ${CMAKE_CURRENT_SOURCE_DIR}/Python/modify-python-lldb.py
  COMMAND ${PYTHON_EXECUTABLE} ${CMAKE_CURRENT_SOURCE_DIR}/prepare_bindings.py
      ${framework_arg}
      --srcRoot=${LLDB_SOURCE_DIR}
      --targetDir=${LLDB_PYTHON_TARGET_DIR}
      --cfgBldDir=${CFGBLDDIR}
      --prefix=${CMAKE_BINARY_DIR}
      ${PREPARE_BINDINGS_ARGS}
  VERBATIM
  COMMENT "Python script building LLDB Python wrapper")
add_custom_target(swig_wrapper ALL DEPENDS ${LLDB_WRAP_PYTHON})

set_source_files_properties(${CMAKE_CURRENT_BINARY_DIR}/lldb.py PROPERTIES GENERATED 1)


# Install the LLDB python module
install(DIRECTORY ${SWIG_PYTHON_DIR} DESTINATION ${SWIG_INSTALL_DIR})

# build Python modules
add_subdirectory(Python/modules)<|MERGE_RESOLUTION|>--- conflicted
+++ resolved
@@ -30,7 +30,8 @@
     ${LLDB_FRAMEWORK_INSTALL_DIR}/${LLDB_FRAMEWORK_RESOURCE_DIR})
 endif()
 
-<<<<<<< HEAD
+get_filename_component(CFGBLDDIR ${LLDB_WRAP_PYTHON} DIRECTORY)
+
 find_package(SWIG)
 if( ${SWIG_FOUND} )
   set(PREPARE_BINDINGS_ARGS
@@ -43,11 +44,6 @@
     message( FATAL_ERROR "swig not found and static bindings not permitted - install swig or specify -DLLDB_ALLOW_STATIC_BINDINGS=1")
 endif()
 
-=======
-get_filename_component(CFGBLDDIR ${LLDB_WRAP_PYTHON} DIRECTORY)
-
-find_package(SWIG REQUIRED)
->>>>>>> a73a84fe
 add_custom_command(
   OUTPUT ${LLDB_WRAP_PYTHON}
   OUTPUT ${CMAKE_CURRENT_BINARY_DIR}/lldb.py
