file(GLOB SWIG_INTERFACES interface/*.i)
file(GLOB_RECURSE SWIG_SOURCES *.swig)
file(GLOB SWIG_HEADERS
  ${LLDB_SOURCE_DIR}/include/lldb/API/*.h
  ${LLDB_SOURCE_DIR}/include/lldb/*.h
)
file(GLOB SWIG_PRIVATE_HEADERS
  ${LLDB_SOURCE_DIR}/include/lldb/lldb-private*.h
)
foreach(private_header ${SWIG_PRIVATE_HEADERS})
  list(REMOVE_ITEM SWIG_HEADERS ${private_header})
endforeach()

if(LLDB_BUILD_FRAMEWORK)
  set(framework_arg --framework --target-platform Darwin)
endif()

find_package(SWIG)
if(${SWIG_FOUND})
  set(SWIG_MIN_VERSION "2.0.0")
  if (${SWIG_VERSION} VERSION_LESS ${SWIG_MIN_VERSION})
    message(FATAL_ERROR "LLDB requires swig ${SWIG_MIN_VERSION}, your version is ${SWIG_VERSION}.")
  endif()
  set(PREPARE_BINDINGS_ARGS
    "--swig-executable=${SWIG_EXECUTABLE}")
elseif(${LLDB_ALLOW_STATIC_BINDINGS})
  set(PREPARE_BINDINGS_ARGS
    --use-static-binding)
else()
  message(FATAL_ERROR "swig not found and static bindings not permitted - install swig or specify -DLLDB_ALLOW_STATIC_BINDINGS=1")
endif()

if(APPLE)
  set(DARWIN_EXTRAS "-D__APPLE__")
else()
  set(DARWIN_EXTRAS "")
endif()

add_custom_command(
  OUTPUT ${CMAKE_CURRENT_BINARY_DIR}/LLDBWrapPython.cpp
  OUTPUT ${CMAKE_CURRENT_BINARY_DIR}/lldb.py
  DEPENDS ${SWIG_SOURCES}
  DEPENDS ${SWIG_INTERFACES}
  DEPENDS ${SWIG_HEADERS}
<<<<<<< HEAD
  DEPENDS ${CMAKE_CURRENT_SOURCE_DIR}/Python/prepare_binding_Python.py
  COMMAND ${PYTHON_EXECUTABLE} ${CMAKE_CURRENT_SOURCE_DIR}/prepare_bindings.py
      ${framework_arg}
      --srcRoot=${LLDB_SOURCE_DIR}
      --targetDir=${CMAKE_CURRENT_BINARY_DIR}
      --cfgBldDir=${CMAKE_CURRENT_BINARY_DIR}
      --prefix=${CMAKE_BINARY_DIR}
      ${PREPARE_BINDINGS_ARGS}
=======
  COMMAND ${SWIG_EXECUTABLE} 
      -c++
      -shadow
      -python
      -features autodoc
      -threads
      -I${LLDB_SOURCE_DIR}/include
      -I${CMAKE_CURRENT_SOURCE_DIR}
      -D__STDC_LIMIT_MACROS
      -D__STDC_CONSTANT_MACROS
      ${DARWIN_EXTRAS}
      -outdir ${CMAKE_CURRENT_BINARY_DIR}
      -o ${CMAKE_CURRENT_BINARY_DIR}/LLDBWrapPython.cpp
      ${LLDB_SOURCE_DIR}/scripts/lldb.swig
>>>>>>> e1d1a07d
  VERBATIM
  COMMENT "Builds LLDB Python wrapper")

add_custom_target(swig_wrapper ALL DEPENDS
  ${CMAKE_CURRENT_BINARY_DIR}/LLDBWrapPython.cpp
  ${CMAKE_CURRENT_BINARY_DIR}/lldb.py
)

if(NOT LLDB_BUILD_FRAMEWORK)
  execute_process(
    COMMAND ${PYTHON_EXECUTABLE}
        -c "import distutils.sysconfig, sys; print(distutils.sysconfig.get_python_lib(True, False, sys.argv[1]))"
        ${CMAKE_BINARY_DIR}
    OUTPUT_VARIABLE SWIG_PYTHON_DIR
    OUTPUT_STRIP_TRAILING_WHITESPACE)
  execute_process(
    COMMAND ${PYTHON_EXECUTABLE}
        -c "import distutils.sysconfig; print(distutils.sysconfig.get_python_lib(True, False, ''))"
    OUTPUT_VARIABLE SWIG_INSTALL_DIR
    OUTPUT_STRIP_TRAILING_WHITESPACE)

  # Install the LLDB python module
  install(DIRECTORY ${SWIG_PYTHON_DIR}/ DESTINATION ${SWIG_INSTALL_DIR})
endif()<|MERGE_RESOLUTION|>--- conflicted
+++ resolved
@@ -42,7 +42,6 @@
   DEPENDS ${SWIG_SOURCES}
   DEPENDS ${SWIG_INTERFACES}
   DEPENDS ${SWIG_HEADERS}
-<<<<<<< HEAD
   DEPENDS ${CMAKE_CURRENT_SOURCE_DIR}/Python/prepare_binding_Python.py
   COMMAND ${PYTHON_EXECUTABLE} ${CMAKE_CURRENT_SOURCE_DIR}/prepare_bindings.py
       ${framework_arg}
@@ -51,22 +50,6 @@
       --cfgBldDir=${CMAKE_CURRENT_BINARY_DIR}
       --prefix=${CMAKE_BINARY_DIR}
       ${PREPARE_BINDINGS_ARGS}
-=======
-  COMMAND ${SWIG_EXECUTABLE} 
-      -c++
-      -shadow
-      -python
-      -features autodoc
-      -threads
-      -I${LLDB_SOURCE_DIR}/include
-      -I${CMAKE_CURRENT_SOURCE_DIR}
-      -D__STDC_LIMIT_MACROS
-      -D__STDC_CONSTANT_MACROS
-      ${DARWIN_EXTRAS}
-      -outdir ${CMAKE_CURRENT_BINARY_DIR}
-      -o ${CMAKE_CURRENT_BINARY_DIR}/LLDBWrapPython.cpp
-      ${LLDB_SOURCE_DIR}/scripts/lldb.swig
->>>>>>> e1d1a07d
   VERBATIM
   COMMENT "Builds LLDB Python wrapper")
 
