
%extend lldb::SBAddress {
        %nothreadallow;
        PyObject *lldb::SBAddress::__str__ (){
                lldb::SBStream description;
                $self->GetDescription (description);
                const char *desc = description.GetData();
                size_t desc_len = description.GetSize();
                if (desc_len > 0 && (desc[desc_len-1] == '\n' || desc[desc_len-1] == '\r'))
                    --desc_len;
                if (desc_len > 0)
                    return lldb_private::PythonString(llvm::StringRef(desc, desc_len)).release();
                else
                    return lldb_private::PythonString("").release();
        }
        %clearnothreadallow;
}
%extend lldb::SBBlock {
        %nothreadallow;
        PyObject *lldb::SBBlock::__str__ (){
                lldb::SBStream description;
                $self->GetDescription (description);
                const char *desc = description.GetData();
                size_t desc_len = description.GetSize();
                if (desc_len > 0 && (desc[desc_len-1] == '\n' || desc[desc_len-1] == '\r'))
                    --desc_len;
                if (desc_len > 0)
                    return lldb_private::PythonString(llvm::StringRef(desc, desc_len)).release();
                else
                    return lldb_private::PythonString("").release();
        }
        %clearnothreadallow;
}
%extend lldb::SBBreakpoint {
        %nothreadallow;
        PyObject *lldb::SBBreakpoint::__str__ (){
                lldb::SBStream description;
                $self->GetDescription (description);
                const char *desc = description.GetData();
                size_t desc_len = description.GetSize();
                if (desc_len > 0 && (desc[desc_len-1] == '\n' || desc[desc_len-1] == '\r'))
                    --desc_len;
                if (desc_len > 0)
                    return lldb_private::PythonString(llvm::StringRef(desc, desc_len)).release();
                else
                    return lldb_private::PythonString("").release();
        }
        %clearnothreadallow;

    %pythoncode %{
        def __eq__(self, rhs):
            if not isinstance(rhs, type(self)):
                return False

            return getattr(_lldb,self.__class__.__name__+"___eq__")(self, rhs)

        def __ne__(self, rhs):
            if not isinstance(rhs, type(self)):
                return True

            return getattr(_lldb,self.__class__.__name__+"___ne__")(self, rhs)
    %}

}
%extend lldb::SBBreakpointLocation {
        %nothreadallow;
        PyObject *lldb::SBBreakpointLocation::__str__ (){
                lldb::SBStream description;
                $self->GetDescription (description, lldb::eDescriptionLevelFull);
                const char *desc = description.GetData();
                size_t desc_len = description.GetSize();
                if (desc_len > 0 && (desc[desc_len-1] == '\n' || desc[desc_len-1] == '\r'))
                    --desc_len;
                if (desc_len > 0)
                    return lldb_private::PythonString(llvm::StringRef(desc, desc_len)).release();
                else
                    return lldb_private::PythonString("").release();
        }
        %clearnothreadallow;
}

%extend lldb::SBBreakpointName {
        %nothreadallow;
        PyObject *lldb::SBBreakpointName::__str__ (){
                lldb::SBStream description;
                $self->GetDescription (description);
                const char *desc = description.GetData();
                size_t desc_len = description.GetSize();
                if (desc_len > 0 && (desc[desc_len-1] == '\n' || desc[desc_len-1] == '\r'))
                    --desc_len;
                if (desc_len > 0)
                    return lldb_private::PythonString(llvm::StringRef(desc, desc_len)).release();
                else
                    return lldb_private::PythonString("").release();
        }
        %clearnothreadallow;
}

%extend lldb::SBBroadcaster {
    %pythoncode %{
        def __eq__(self, rhs):
            if not isinstance(rhs, type(self)):
                return False

            return getattr(_lldb,self.__class__.__name__+"___eq__")(self, rhs)

        def __ne__(self, rhs):
            if not isinstance(rhs, type(self)):
                return True

            return getattr(_lldb,self.__class__.__name__+"___ne__")(self, rhs)
    %}
}

%extend lldb::SBCommandReturnObject {
        %nothreadallow;
        PyObject *lldb::SBCommandReturnObject::__str__ (){
                lldb::SBStream description;
                $self->GetDescription (description);
                const char *desc = description.GetData();
                size_t desc_len = description.GetSize();
                if (desc_len > 0 && (desc[desc_len-1] == '\n' || desc[desc_len-1] == '\r'))
                    --desc_len;
                if (desc_len > 0)
                    return lldb_private::PythonString(llvm::StringRef(desc, desc_len)).release();
                else
                    return lldb_private::PythonString("").release();
        }
        %clearnothreadallow;

        /* the write() and flush() calls are not part of the SB API proper, and are solely for Python usage
        they are meant to make an SBCommandReturnObject into a file-like object so that instructions of the sort
        print >>sb_command_return_object, "something"
        will work correctly */

        void lldb::SBCommandReturnObject::write (const char* str)
        {
            if (str)
                $self->Printf("%s",str);
        }
        void lldb::SBCommandReturnObject::flush ()
        {}
}
%extend lldb::SBCompileUnit {
        %nothreadallow;
        PyObject *lldb::SBCompileUnit::__str__ (){
                lldb::SBStream description;
                $self->GetDescription (description);
                const char *desc = description.GetData();
                size_t desc_len = description.GetSize();
                if (desc_len > 0 && (desc[desc_len-1] == '\n' || desc[desc_len-1] == '\r'))
                    --desc_len;
                if (desc_len > 0)
                    return lldb_private::PythonString(llvm::StringRef(desc, desc_len)).release();
                else
                    return lldb_private::PythonString("").release();
        }
        %clearnothreadallow;
    %pythoncode %{
        def __eq__(self, rhs):
            if not isinstance(rhs, type(self)):
                return False

            return getattr(_lldb,self.__class__.__name__+"___eq__")(self, rhs)

        def __ne__(self, rhs):
            if not isinstance(rhs, type(self)):
                return True

            return getattr(_lldb,self.__class__.__name__+"___ne__")(self, rhs)
    %}
}
%extend lldb::SBData {
        %nothreadallow;
        PyObject *lldb::SBData::__str__ (){
                lldb::SBStream description;
                $self->GetDescription (description);
                const char *desc = description.GetData();
                size_t desc_len = description.GetSize();
                if (desc_len > 0 && (desc[desc_len-1] == '\n' || desc[desc_len-1] == '\r'))
                    --desc_len;
                if (desc_len > 0)
                    return lldb_private::PythonString(llvm::StringRef(desc, desc_len)).release();
                else
                    return lldb_private::PythonString("").release();
        }
        %clearnothreadallow;
}
%extend lldb::SBDebugger {
        %nothreadallow;
        PyObject *lldb::SBDebugger::__str__ (){
                lldb::SBStream description;
                $self->GetDescription (description);
                const char *desc = description.GetData();
                size_t desc_len = description.GetSize();
                if (desc_len > 0 && (desc[desc_len-1] == '\n' || desc[desc_len-1] == '\r'))
                    --desc_len;
                if (desc_len > 0)
                    return lldb_private::PythonString(llvm::StringRef(desc, desc_len)).release();
                else
                    return lldb_private::PythonString("").release();
        }
        %clearnothreadallow;
}
%extend lldb::SBDeclaration {
        %nothreadallow;
        PyObject *lldb::SBDeclaration::__str__ (){
                lldb::SBStream description;
                $self->GetDescription (description);
                const char *desc = description.GetData();
                size_t desc_len = description.GetSize();
                if (desc_len > 0 && (desc[desc_len-1] == '\n' || desc[desc_len-1] == '\r'))
                    --desc_len;
                if (desc_len > 0)
                    return lldb_private::PythonString(llvm::StringRef(desc, desc_len)).release();
                else
                    return lldb_private::PythonString("").release();
        }
        %clearnothreadallow;

    %pythoncode %{
        def __eq__(self, rhs):
            if not isinstance(rhs, type(self)):
                return False

            return getattr(_lldb,self.__class__.__name__+"___eq__")(self, rhs)

        def __ne__(self, rhs):
            if not isinstance(rhs, type(self)):
                return True

            return getattr(_lldb,self.__class__.__name__+"___ne__")(self, rhs)
    %}

}
%extend lldb::SBError {
        %nothreadallow;
        PyObject *lldb::SBError::__str__ (){
                lldb::SBStream description;
                $self->GetDescription (description);
                const char *desc = description.GetData();
                size_t desc_len = description.GetSize();
                if (desc_len > 0 && (desc[desc_len-1] == '\n' || desc[desc_len-1] == '\r'))
                    --desc_len;
                if (desc_len > 0)
                    return lldb_private::PythonString(llvm::StringRef(desc, desc_len)).release();
                else
                    return lldb_private::PythonString("").release();
        }
        %clearnothreadallow;
}
%extend lldb::SBFileSpec {
        %nothreadallow;
        PyObject *lldb::SBFileSpec::__str__ (){
                lldb::SBStream description;
                $self->GetDescription (description);
                const char *desc = description.GetData();
                size_t desc_len = description.GetSize();
                if (desc_len > 0 && (desc[desc_len-1] == '\n' || desc[desc_len-1] == '\r'))
                    --desc_len;
                if (desc_len > 0)
                    return lldb_private::PythonString(llvm::StringRef(desc, desc_len)).release();
                else
                    return lldb_private::PythonString("").release();
        }
        %clearnothreadallow;
}
%extend lldb::SBFrame {
        %nothreadallow;
        PyObject *lldb::SBFrame::__str__ (){
                lldb::SBStream description;
                $self->GetDescription (description);
                const char *desc = description.GetData();
                size_t desc_len = description.GetSize();
                if (desc_len > 0 && (desc[desc_len-1] == '\n' || desc[desc_len-1] == '\r'))
                    --desc_len;
                if (desc_len > 0)
                    return lldb_private::PythonString(llvm::StringRef(desc, desc_len)).release();
                else
                    return lldb_private::PythonString("").release();
        }
        %clearnothreadallow;
}
%extend lldb::SBFunction {
        %nothreadallow;
        PyObject *lldb::SBFunction::__str__ (){
                lldb::SBStream description;
                $self->GetDescription (description);
                const char *desc = description.GetData();
                size_t desc_len = description.GetSize();
                if (desc_len > 0 && (desc[desc_len-1] == '\n' || desc[desc_len-1] == '\r'))
                    --desc_len;
                if (desc_len > 0)
                    return lldb_private::PythonString(llvm::StringRef(desc, desc_len)).release();
                else
                    return lldb_private::PythonString("").release();
        }
        %clearnothreadallow;

    %pythoncode %{
        def __eq__(self, rhs):
            if not isinstance(rhs, type(self)):
                return False

            return getattr(_lldb,self.__class__.__name__+"___eq__")(self, rhs)

        def __ne__(self, rhs):
            if not isinstance(rhs, type(self)):
                return True

            return getattr(_lldb,self.__class__.__name__+"___ne__")(self, rhs)
    %}

}
%extend lldb::SBInstruction {
        %nothreadallow;
        PyObject *lldb::SBInstruction::__str__ (){
                lldb::SBStream description;
                $self->GetDescription (description);
                const char *desc = description.GetData();
                size_t desc_len = description.GetSize();
                if (desc_len > 0 && (desc[desc_len-1] == '\n' || desc[desc_len-1] == '\r'))
                    --desc_len;
                if (desc_len > 0)
                    return lldb_private::PythonString(llvm::StringRef(desc, desc_len)).release();
                else
                    return lldb_private::PythonString("").release();
        }
        %clearnothreadallow;
}
%extend lldb::SBInstructionList {
        %nothreadallow;
        PyObject *lldb::SBInstructionList::__str__ (){
                lldb::SBStream description;
                $self->GetDescription (description);
                const char *desc = description.GetData();
                size_t desc_len = description.GetSize();
                if (desc_len > 0 && (desc[desc_len-1] == '\n' || desc[desc_len-1] == '\r'))
                    --desc_len;
                if (desc_len > 0)
                    return lldb_private::PythonString(llvm::StringRef(desc, desc_len)).release();
                else
                    return lldb_private::PythonString("").release();
        }
        %clearnothreadallow;
}
%extend lldb::SBLineEntry {
        %nothreadallow;
        PyObject *lldb::SBLineEntry::__str__ (){
                lldb::SBStream description;
                $self->GetDescription (description);
                const char *desc = description.GetData();
                size_t desc_len = description.GetSize();
                if (desc_len > 0 && (desc[desc_len-1] == '\n' || desc[desc_len-1] == '\r'))
                    --desc_len;
                if (desc_len > 0)
                    return lldb_private::PythonString(llvm::StringRef(desc, desc_len)).release();
                else
                    return lldb_private::PythonString("").release();
        }
        %clearnothreadallow;

    %pythoncode %{
        def __eq__(self, rhs):
            if not isinstance(rhs, type(self)):
                return False

            return getattr(_lldb,self.__class__.__name__+"___eq__")(self, rhs)

        def __ne__(self, rhs):
            if not isinstance(rhs, type(self)):
                return True

            return getattr(_lldb,self.__class__.__name__+"___ne__")(self, rhs)
    %}
}

%extend lldb::SBMemoryRegionInfo {
        %nothreadallow;
        PyObject *lldb::SBMemoryRegionInfo::__str__ (){
                lldb::SBStream description;
                $self->GetDescription (description);
                const char *desc = description.GetData();
                size_t desc_len = description.GetSize();
                if (desc_len > 0 && (desc[desc_len-1] == '\n' || desc[desc_len-1] == '\r'))
                    --desc_len;
                if (desc_len > 0)
                    return lldb_private::PythonString(llvm::StringRef(desc, desc_len)).release();
                else
                    return lldb_private::PythonString("").release();
        }
        %clearnothreadallow;
}

%extend lldb::SBModule {
        %nothreadallow;
        PyObject *lldb::SBModule::__str__ (){
                lldb::SBStream description;
                $self->GetDescription (description);
                const char *desc = description.GetData();
                size_t desc_len = description.GetSize();
                if (desc_len > 0 && (desc[desc_len-1] == '\n' || desc[desc_len-1] == '\r'))
                    --desc_len;
                if (desc_len > 0)
                    return lldb_private::PythonString(llvm::StringRef(desc, desc_len)).release();
                else
                    return lldb_private::PythonString("").release();
        }
        %clearnothreadallow;

    %pythoncode %{
        def __eq__(self, rhs):
            if not isinstance(rhs, type(self)):
                return False

            return getattr(_lldb,self.__class__.__name__+"___eq__")(self, rhs)

        def __ne__(self, rhs):
            if not isinstance(rhs, type(self)):
                return True

            return getattr(_lldb,self.__class__.__name__+"___ne__")(self, rhs)
    %}
}

%extend lldb::SBModuleSpec {
        %nothreadallow;
        PyObject *lldb::SBModuleSpec::__str__ (){
                lldb::SBStream description;
                $self->GetDescription (description);
                const char *desc = description.GetData();
                size_t desc_len = description.GetSize();
                if (desc_len > 0 && (desc[desc_len-1] == '\n' || desc[desc_len-1] == '\r'))
                    --desc_len;
                if (desc_len > 0)
                    return lldb_private::PythonString(llvm::StringRef(desc, desc_len)).release();
                else
                    return lldb_private::PythonString("").release();
        }
        %clearnothreadallow;
}

%extend lldb::SBModuleSpecList {
        %nothreadallow;
        PyObject *lldb::SBModuleSpecList::__str__ (){
                lldb::SBStream description;
                $self->GetDescription (description);
                const char *desc = description.GetData();
                size_t desc_len = description.GetSize();
                if (desc_len > 0 && (desc[desc_len-1] == '\n' || desc[desc_len-1] == '\r'))
                    --desc_len;
                if (desc_len > 0)
                    return lldb_private::PythonString(llvm::StringRef(desc, desc_len)).release();
                else
                    return lldb_private::PythonString("").release();
        }
        %clearnothreadallow;
}

%extend lldb::SBProcess {
        %nothreadallow;
        PyObject *lldb::SBProcess::__str__ (){
                lldb::SBStream description;
                $self->GetDescription (description);
                const char *desc = description.GetData();
                size_t desc_len = description.GetSize();
                if (desc_len > 0 && (desc[desc_len-1] == '\n' || desc[desc_len-1] == '\r'))
                    --desc_len;
                if (desc_len > 0)
                    return lldb_private::PythonString(llvm::StringRef(desc, desc_len)).release();
                else
                    return lldb_private::PythonString("").release();
        }
        %clearnothreadallow;
}
%extend lldb::SBSection {
        %nothreadallow;
        PyObject *lldb::SBSection::__str__ (){
                lldb::SBStream description;
                $self->GetDescription (description);
                const char *desc = description.GetData();
                size_t desc_len = description.GetSize();
                if (desc_len > 0 && (desc[desc_len-1] == '\n' || desc[desc_len-1] == '\r'))
                    --desc_len;
                if (desc_len > 0)
                    return lldb_private::PythonString(llvm::StringRef(desc, desc_len)).release();
                else
                    return lldb_private::PythonString("").release();
        }
        %clearnothreadallow;

    %pythoncode %{
        def __eq__(self, rhs):
            if not isinstance(rhs, type(self)):
                return False

            return getattr(_lldb,self.__class__.__name__+"___eq__")(self, rhs)

        def __ne__(self, rhs):
            if not isinstance(rhs, type(self)):
                return True

            return getattr(_lldb,self.__class__.__name__+"___ne__")(self, rhs)
    %}
}
%extend lldb::SBStream {
        /* the write() and flush() calls are not part of the SB API proper, and are solely for Python usage
        they are meant to make an SBStream into a file-like object so that instructions of the sort
        print >>sb_stream, "something"
        will work correctly */

        void lldb::SBStream::write (const char* str)
        {
            if (str)
                $self->Printf("%s",str);
        }
        void lldb::SBStream::flush ()
        {}
}
%extend lldb::SBSymbol {
        %nothreadallow;
        PyObject *lldb::SBSymbol::__str__ (){
                lldb::SBStream description;
                $self->GetDescription (description);
                const char *desc = description.GetData();
                size_t desc_len = description.GetSize();
                if (desc_len > 0 && (desc[desc_len-1] == '\n' || desc[desc_len-1] == '\r'))
                    --desc_len;
                if (desc_len > 0)
                    return lldb_private::PythonString(llvm::StringRef(desc, desc_len)).release();
                else
                    return lldb_private::PythonString("").release();
        }
        %clearnothreadallow;
    %pythoncode %{
        def __eq__(self, rhs):
            if not isinstance(rhs, type(self)):
                return False

            return getattr(_lldb,self.__class__.__name__+"___eq__")(self, rhs)

        def __ne__(self, rhs):
            if not isinstance(rhs, type(self)):
                return True

            return getattr(_lldb,self.__class__.__name__+"___ne__")(self, rhs)
    %}
}
%extend lldb::SBSymbolContext {
        %nothreadallow;
        PyObject *lldb::SBSymbolContext::__str__ (){
                lldb::SBStream description;
                $self->GetDescription (description);
                const char *desc = description.GetData();
                size_t desc_len = description.GetSize();
                if (desc_len > 0 && (desc[desc_len-1] == '\n' || desc[desc_len-1] == '\r'))
                    --desc_len;
                if (desc_len > 0)
                    return lldb_private::PythonString(llvm::StringRef(desc, desc_len)).release();
                else
                    return lldb_private::PythonString("").release();
        }
        %clearnothreadallow;
}
%extend lldb::SBSymbolContextList {
        %nothreadallow;
        PyObject *lldb::SBSymbolContextList::__str__ (){
                lldb::SBStream description;
                $self->GetDescription (description);
                const char *desc = description.GetData();
                size_t desc_len = description.GetSize();
                if (desc_len > 0 && (desc[desc_len-1] == '\n' || desc[desc_len-1] == '\r'))
                    --desc_len;
                if (desc_len > 0)
                    return lldb_private::PythonString(llvm::StringRef(desc, desc_len)).release();
                else
                    return lldb_private::PythonString("").release();
        }
        %clearnothreadallow;
}

%extend lldb::SBTarget {
        %nothreadallow;
        PyObject *lldb::SBTarget::__str__ (){
                lldb::SBStream description;
                $self->GetDescription (description, lldb::eDescriptionLevelBrief);
                const char *desc = description.GetData();
                size_t desc_len = description.GetSize();
                if (desc_len > 0 && (desc[desc_len-1] == '\n' || desc[desc_len-1] == '\r'))
                    --desc_len;
                if (desc_len > 0)
                    return lldb_private::PythonString(llvm::StringRef(desc, desc_len)).release();
                else
                    return lldb_private::PythonString("").release();
        }
        %clearnothreadallow;

    %pythoncode %{
        def __eq__(self, rhs):
            if not isinstance(rhs, type(self)):
                return False

            return getattr(_lldb,self.__class__.__name__+"___eq__")(self, rhs)

        def __ne__(self, rhs):
            if not isinstance(rhs, type(self)):
                return True

            return getattr(_lldb,self.__class__.__name__+"___ne__")(self, rhs)
    %}
}

%extend lldb::SBType {
        %nothreadallow;
        PyObject *lldb::SBType::__str__ (){
                lldb::SBStream description;
                $self->GetDescription (description, lldb::eDescriptionLevelBrief);
                const char *desc = description.GetData();
                size_t desc_len = description.GetSize();
                if (desc_len > 0 && (desc[desc_len-1] == '\n' || desc[desc_len-1] == '\r'))
                    --desc_len;
                if (desc_len > 0)
                    return lldb_private::PythonString(llvm::StringRef(desc, desc_len)).release();
                else
                    return lldb_private::PythonString("").release();
        }
        %clearnothreadallow;
}
%extend lldb::SBTypeCategory {
        %nothreadallow;
        PyObject *lldb::SBTypeCategory::__str__ (){
                lldb::SBStream description;
                $self->GetDescription (description, lldb::eDescriptionLevelBrief);
                const char *desc = description.GetData();
                size_t desc_len = description.GetSize();
                if (desc_len > 0 && (desc[desc_len-1] == '\n' || desc[desc_len-1] == '\r'))
                    --desc_len;
                if (desc_len > 0)
                    return lldb_private::PythonString(llvm::StringRef(desc, desc_len)).release();
                else
                    return lldb_private::PythonString("").release();
        }
        %clearnothreadallow;
}
%extend lldb::SBTypeFilter {
        %nothreadallow;
        PyObject *lldb::SBTypeFilter::__str__ (){
                lldb::SBStream description;
                $self->GetDescription (description, lldb::eDescriptionLevelBrief);
                const char *desc = description.GetData();
                size_t desc_len = description.GetSize();
                if (desc_len > 0 && (desc[desc_len-1] == '\n' || desc[desc_len-1] == '\r'))
                    --desc_len;
                if (desc_len > 0)
                    return lldb_private::PythonString(llvm::StringRef(desc, desc_len)).release();
                else
                    return lldb_private::PythonString("").release();
        }
        %clearnothreadallow;
    %pythoncode %{
        def __eq__(self, rhs):
            if not isinstance(rhs, type(self)):
                return False

            return getattr(_lldb,self.__class__.__name__+"___eq__")(self, rhs)

        def __ne__(self, rhs):
            if not isinstance(rhs, type(self)):
                return True

            return getattr(_lldb,self.__class__.__name__+"___ne__")(self, rhs)
    %}
}
%extend lldb::SBTypeFormat {
        %nothreadallow;
        PyObject *lldb::SBTypeFormat::__str__ (){
                lldb::SBStream description;
                $self->GetDescription (description, lldb::eDescriptionLevelBrief);
                const char *desc = description.GetData();
                size_t desc_len = description.GetSize();
                if (desc_len > 0 && (desc[desc_len-1] == '\n' || desc[desc_len-1] == '\r'))
                    --desc_len;
                if (desc_len > 0)
                    return lldb_private::PythonString(llvm::StringRef(desc, desc_len)).release();
                else
                    return lldb_private::PythonString("").release();
        }
        %clearnothreadallow;
}
%extend lldb::SBTypeMember {
        %nothreadallow;
        PyObject *lldb::SBTypeMember::__str__ (){
                lldb::SBStream description;
                $self->GetDescription (description, lldb::eDescriptionLevelBrief);
                const char *desc = description.GetData();
                size_t desc_len = description.GetSize();
                if (desc_len > 0 && (desc[desc_len-1] == '\n' || desc[desc_len-1] == '\r'))
                    --desc_len;
                if (desc_len > 0)
                    return lldb_private::PythonString(llvm::StringRef(desc, desc_len)).release();
                else
                    return lldb_private::PythonString("").release();
        }
        %clearnothreadallow;
}
%extend lldb::SBTypeMemberFunction {
        %nothreadallow;
        PyObject *lldb::SBTypeMemberFunction::__str__ (){
                lldb::SBStream description;
                $self->GetDescription (description, lldb::eDescriptionLevelBrief);
                const char *desc = description.GetData();
                size_t desc_len = description.GetSize();
                if (desc_len > 0 && (desc[desc_len-1] == '\n' || desc[desc_len-1] == '\r'))
                    --desc_len;
                if (desc_len > 0)
                    return lldb_private::PythonString(llvm::StringRef(desc, desc_len)).release();
                else
                    return lldb_private::PythonString("").release();
        }
        %clearnothreadallow;
}
%extend lldb::SBTypeEnumMember {
        %nothreadallow;
        PyObject *lldb::SBTypeEnumMember::__str__ (){
                lldb::SBStream description;
                $self->GetDescription (description, lldb::eDescriptionLevelBrief);
                const char *desc = description.GetData();
                size_t desc_len = description.GetSize();
                if (desc_len > 0 && (desc[desc_len-1] == '\n' || desc[desc_len-1] == '\r'))
                    --desc_len;
                if (desc_len > 0)
                    return lldb_private::PythonString(llvm::StringRef(desc, desc_len)).release();
                else
                    return lldb_private::PythonString("").release();
        }
        %clearnothreadallow;
}
%extend lldb::SBTypeNameSpecifier {
        %nothreadallow;
        PyObject *lldb::SBTypeNameSpecifier::__str__ (){
                lldb::SBStream description;
                $self->GetDescription (description, lldb::eDescriptionLevelBrief);
                const char *desc = description.GetData();
                size_t desc_len = description.GetSize();
                if (desc_len > 0 && (desc[desc_len-1] == '\n' || desc[desc_len-1] == '\r'))
                    --desc_len;
                if (desc_len > 0)
                    return lldb_private::PythonString(llvm::StringRef(desc, desc_len)).release();
                else
                    return lldb_private::PythonString("").release();
        }
        %clearnothreadallow;
    %pythoncode %{
        def __eq__(self, rhs):
            if not isinstance(rhs, type(self)):
                return False

            return getattr(_lldb,self.__class__.__name__+"___eq__")(self, rhs)

        def __ne__(self, rhs):
            if not isinstance(rhs, type(self)):
                return True

            return getattr(_lldb,self.__class__.__name__+"___ne__")(self, rhs)
    %}
}
%extend lldb::SBTypeSummary {
        %nothreadallow;
        PyObject *lldb::SBTypeSummary::__str__ (){
                lldb::SBStream description;
                $self->GetDescription (description, lldb::eDescriptionLevelBrief);
                const char *desc = description.GetData();
                size_t desc_len = description.GetSize();
                if (desc_len > 0 && (desc[desc_len-1] == '\n' || desc[desc_len-1] == '\r'))
                    --desc_len;
                if (desc_len > 0)
                    return lldb_private::PythonString(llvm::StringRef(desc, desc_len)).release();
                else
                    return lldb_private::PythonString("").release();
        }
        %clearnothreadallow;
    %pythoncode %{
        def __eq__(self, rhs):
            if not isinstance(rhs, type(self)):
                return False

            return getattr(_lldb,self.__class__.__name__+"___eq__")(self, rhs)

        def __ne__(self, rhs):
            if not isinstance(rhs, type(self)):
                return True

            return getattr(_lldb,self.__class__.__name__+"___ne__")(self, rhs)
    %}
}
%extend lldb::SBTypeSynthetic {
        %nothreadallow;
        PyObject *lldb::SBTypeSynthetic::__str__ (){
                lldb::SBStream description;
                $self->GetDescription (description, lldb::eDescriptionLevelBrief);
                const char *desc = description.GetData();
                size_t desc_len = description.GetSize();
                if (desc_len > 0 && (desc[desc_len-1] == '\n' || desc[desc_len-1] == '\r'))
                    --desc_len;
                if (desc_len > 0)
                    return lldb_private::PythonString(llvm::StringRef(desc, desc_len)).release();
                else
                    return lldb_private::PythonString("").release();
        }
        %clearnothreadallow;
    %pythoncode %{
        def __eq__(self, rhs):
            if not isinstance(rhs, type(self)):
                return False

            return getattr(_lldb,self.__class__.__name__+"___eq__")(self, rhs)

        def __ne__(self, rhs):
            if not isinstance(rhs, type(self)):
                return True

            return getattr(_lldb,self.__class__.__name__+"___ne__")(self, rhs)
    %}
}
%extend lldb::SBThread {
        %nothreadallow;
        PyObject *lldb::SBThread::__str__ (){
                lldb::SBStream description;
                $self->GetDescription (description);
                const char *desc = description.GetData();
                size_t desc_len = description.GetSize();
                if (desc_len > 0 && (desc[desc_len-1] == '\n' || desc[desc_len-1] == '\r'))
                    --desc_len;
                if (desc_len > 0)
                    return lldb_private::PythonString(llvm::StringRef(desc, desc_len)).release();
                else
                    return lldb_private::PythonString("").release();
        }
        %clearnothreadallow;
    %pythoncode %{
        def __eq__(self, rhs):
            if not isinstance(rhs, type(self)):
                return False

            return getattr(_lldb,self.__class__.__name__+"___eq__")(self, rhs)

        def __ne__(self, rhs):
            if not isinstance(rhs, type(self)):
                return True

            return getattr(_lldb,self.__class__.__name__+"___ne__")(self, rhs)
    %}
}
%extend lldb::SBValue {
        %nothreadallow;
        PyObject *lldb::SBValue::__str__ (){
                lldb::SBStream description;
                $self->GetDescription (description);
                const char *desc = description.GetData();
                size_t desc_len = description.GetSize();
                if (desc_len > 0 && (desc[desc_len-1] == '\n' || desc[desc_len-1] == '\r'))
                    --desc_len;
                if (desc_len > 0)
                    return lldb_private::PythonString(llvm::StringRef(desc, desc_len)).release();
                else
                    return lldb_private::PythonString("").release();
        }
        %clearnothreadallow;
}
%extend lldb::SBValueList {
        %nothreadallow;
        PyObject *lldb::SBValueList::__str__ (){
                lldb::SBStream description;
                const size_t n = $self->GetSize();
                if (n)
                {
                    for (size_t i=0; i<n; ++i)
                        $self->GetValueAtIndex(i).GetDescription(description);
                }
                else
                {
                    description.Printf("<empty> lldb.SBValueList()");
                }
                const char *desc = description.GetData();
                size_t desc_len = description.GetSize();
                if (desc_len > 0 && (desc[desc_len-1] == '\n' || desc[desc_len-1] == '\r'))
                    --desc_len;
                if (desc_len > 0)
                    return lldb_private::PythonString(llvm::StringRef(desc, desc_len)).release();
                else
                    return lldb_private::PythonString("").release();
        }
        %clearnothreadallow;
}
%extend lldb::SBWatchpoint {
        %nothreadallow;
        PyObject *lldb::SBWatchpoint::__str__ (){
                lldb::SBStream description;
                $self->GetDescription (description, lldb::eDescriptionLevelVerbose);
                const char *desc = description.GetData();
                size_t desc_len = description.GetSize();
                if (desc_len > 0 && (desc[desc_len-1] == '\n' || desc[desc_len-1] == '\r'))
                    --desc_len;
                if (desc_len > 0)
                    return lldb_private::PythonString(llvm::StringRef(desc, desc_len)).release();
                else
                    return lldb_private::PythonString("").release();
        }
        %clearnothreadallow;
}


// %extend lldb::SBDebugger {
//         // FIXME: We can't get the callback and baton
//         PyObject *lldb::SBDebugger (){
//             // Only call Py_XDECREF if we have a Python object (or NULL)
//             if (LLDBSwigPythonCallPythonLogOutputCallback == $self->GetLogOutPutCallback())
//                 Py_XDECREF($self->GetCallbackBaton());
//         }
// }

%pythoncode %{

def command(command_name=None, doc=None):
    import lldb
    """A decorator function that registers an LLDB command line
        command that is bound to the function it is attached to."""
    def callable(function):
        """Registers an lldb command for the decorated function."""
        command = "command script add -f %s.%s %s" % (function.__module__, function.__name__, command_name or function.__name__)
        lldb.debugger.HandleCommand(command)
        if doc:
            function.__doc__ = doc
        return function

    return callable

class declaration(object):
    '''A class that represents a source declaration location with file, line and column.'''
    def __init__(self, file, line, col):
        self.file = file
        self.line = line
        self.col = col

class value_iter(object):
    def __iter__(self):
        return self

<<<<<<< HEAD
    def next(self):
=======
    def __next__(self):
>>>>>>> ce1f1e21
        if self.index >= self.length:
            raise StopIteration()
        child_sbvalue = self.sbvalue.GetChildAtIndex(self.index)
        self.index += 1
        return value(child_sbvalue)

<<<<<<< HEAD
=======
    def next(self):
        return self.__next__()

>>>>>>> ce1f1e21
    def __init__(self,value):
        self.index = 0
        self.sbvalue = value
        if type(self.sbvalue) is value:
            self.sbvalue = self.sbvalue.sbvalue
        self.length = self.sbvalue.GetNumChildren()

class value(object):
    '''A class designed to wrap lldb.SBValue() objects so the resulting object
    can be used as a variable would be in code. So if you have a Point structure
    variable in your code in the current frame named "pt", you can initialize an instance
    of this class with it:

    pt = lldb.value(lldb.frame.FindVariable("pt"))
    print pt
    print pt.x
    print pt.y

    pt = lldb.value(lldb.frame.FindVariable("rectangle_array"))
    print rectangle_array[12]
    print rectangle_array[5].origin.x'''
    def __init__(self, sbvalue):
        self.sbvalue = sbvalue

    def __nonzero__(self):
        return self.sbvalue.__nonzero__()

    def __bool__(self):
        return self.sbvalue.__bool__()

    def __str__(self):
        return self.sbvalue.__str__()

    def __getitem__(self, key):
        # Allow array access if this value has children...
        if type(key) is value:
            key = int(key)
        if type(key) is int:
            child_sbvalue = (self.sbvalue.GetValueForExpressionPath("[%i]" % key))
            if child_sbvalue and child_sbvalue.IsValid():
                return value(child_sbvalue)
            raise IndexError("Index '%d' is out of range" % key)
        raise TypeError("No array item of type %s" % str(type(key)))

    def __iter__(self):
        return value_iter(self.sbvalue)

    def __getattr__(self, name):
        child_sbvalue = self.sbvalue.GetChildMemberWithName (name)
        if child_sbvalue and child_sbvalue.IsValid():
            return value(child_sbvalue)
        raise AttributeError("Attribute '%s' is not defined" % name)

    def __add__(self, other):
        return int(self) + int(other)

    def __sub__(self, other):
        return int(self) - int(other)

    def __mul__(self, other):
        return int(self) * int(other)

    def __floordiv__(self, other):
        return int(self) // int(other)

    def __mod__(self, other):
        return int(self) % int(other)

    def __divmod__(self, other):
        return int(self) % int(other)

    def __pow__(self, other):
        return int(self) ** int(other)

    def __lshift__(self, other):
        return int(self) << int(other)

    def __rshift__(self, other):
        return int(self) >> int(other)

    def __and__(self, other):
        return int(self) & int(other)

    def __xor__(self, other):
        return int(self) ^ int(other)

    def __or__(self, other):
        return int(self) | int(other)

    def __div__(self, other):
        return int(self) / int(other)

    def __truediv__(self, other):
        return int(self) / int(other)

    def __iadd__(self, other):
        result = self.__add__(other)
        self.sbvalue.SetValueFromCString (str(result))
        return result

    def __isub__(self, other):
        result = self.__sub__(other)
        self.sbvalue.SetValueFromCString (str(result))
        return result

    def __imul__(self, other):
        result = self.__mul__(other)
        self.sbvalue.SetValueFromCString (str(result))
        return result

    def __idiv__(self, other):
        result = self.__div__(other)
        self.sbvalue.SetValueFromCString (str(result))
        return result

    def __itruediv__(self, other):
        result = self.__truediv__(other)
        self.sbvalue.SetValueFromCString (str(result))
        return result

    def __ifloordiv__(self, other):
        result =  self.__floordiv__(self, other)
        self.sbvalue.SetValueFromCString (str(result))
        return result

    def __imod__(self, other):
        result =  self.__and__(self, other)
        self.sbvalue.SetValueFromCString (str(result))
        return result

    def __ipow__(self, other):
        result = self.__pow__(self, other)
        self.sbvalue.SetValueFromCString (str(result))
        return result

    def __ipow__(self, other, modulo):
        result = self.__pow__(self, other, modulo)
        self.sbvalue.SetValueFromCString (str(result))
        return result

    def __ilshift__(self, other):
        result = self.__lshift__(other)
        self.sbvalue.SetValueFromCString (str(result))
        return result

    def __irshift__(self, other):
        result =  self.__rshift__(other)
        self.sbvalue.SetValueFromCString (str(result))
        return result

    def __iand__(self, other):
        result =  self.__and__(self, other)
        self.sbvalue.SetValueFromCString (str(result))
        return result

    def __ixor__(self, other):
        result =  self.__xor__(self, other)
        self.sbvalue.SetValueFromCString (str(result))
        return result

    def __ior__(self, other):
        result =  self.__ior__(self, other)
        self.sbvalue.SetValueFromCString (str(result))
        return result

    def __neg__(self):
        return -int(self)

    def __pos__(self):
        return +int(self)

    def __abs__(self):
        return abs(int(self))

    def __invert__(self):
        return ~int(self)

    def __complex__(self):
        return complex (int(self))

    def __int__(self):
        is_num,is_sign = is_numeric_type(self.sbvalue.GetType().GetCanonicalType().GetBasicType())
        if is_num and not is_sign: return self.sbvalue.GetValueAsUnsigned()
        return self.sbvalue.GetValueAsSigned()

    def __long__(self):
        return self.__int__()

    def __float__(self):
        return float (self.sbvalue.GetValueAsSigned())

    def __oct__(self):
        return '0%o' % self.sbvalue.GetValueAsUnsigned()

    def __hex__(self):
        return '0x%x' % self.sbvalue.GetValueAsUnsigned()

    def __len__(self):
        return self.sbvalue.GetNumChildren()

    def __eq__(self, other):
        if type(other) is int:
                return int(self) == other
        elif type(other) is str:
                return str(self) == other
        elif type(other) is value:
                self_err = SBError()
                other_err = SBError()
                self_val = self.sbvalue.GetValueAsUnsigned(self_err)
                if self_err.fail:
                        raise ValueError("unable to extract value of self")
                other_val = other.sbvalue.GetValueAsUnsigned(other_err)
                if other_err.fail:
                        raise ValueError("unable to extract value of other")
                return self_val == other_val
        raise TypeError("Unknown type %s, No equality operation defined." % str(type(other)))

    def __ne__(self, other):
        return not self.__eq__(other)
%}

%pythoncode %{

class SBSyntheticValueProvider(object):
    def __init__(self,valobj):
        pass

    def num_children(self):
        return 0

    def get_child_index(self,name):
        return None

    def get_child_at_index(self,idx):
        return None

    def update(self):
        pass

    def has_children(self):
        return False


%}

%pythoncode %{

# given an lldb.SBBasicType it returns a tuple
# (is_numeric, is_signed)
# the value of is_signed is undefined if is_numeric == false
def is_numeric_type(basic_type):
    if basic_type == eBasicTypeInvalid: return (False,False)
    if basic_type == eBasicTypeVoid: return (False,False)
    if basic_type == eBasicTypeChar: return (True,False)
    if basic_type == eBasicTypeSignedChar: return (True,True)
    if basic_type == eBasicTypeUnsignedChar: return (True,False)
    if basic_type == eBasicTypeWChar: return (True,False)
    if basic_type == eBasicTypeSignedWChar: return (True,True)
    if basic_type == eBasicTypeUnsignedWChar: return (True,False)
    if basic_type == eBasicTypeChar16: return (True,False)
    if basic_type == eBasicTypeChar32: return (True,False)
    if basic_type == eBasicTypeShort: return (True,True)
    if basic_type == eBasicTypeUnsignedShort: return (True,False)
    if basic_type == eBasicTypeInt: return (True,True)
    if basic_type == eBasicTypeUnsignedInt: return (True,False)
    if basic_type == eBasicTypeLong: return (True,True)
    if basic_type == eBasicTypeUnsignedLong: return (True,False)
    if basic_type == eBasicTypeLongLong: return (True,True)
    if basic_type == eBasicTypeUnsignedLongLong: return (True,False)
    if basic_type == eBasicTypeInt128: return (True,True)
    if basic_type == eBasicTypeUnsignedInt128: return (True,False)
    if basic_type == eBasicTypeBool: return (False,False)
    if basic_type == eBasicTypeHalf: return (True,True)
    if basic_type == eBasicTypeFloat: return (True,True)
    if basic_type == eBasicTypeDouble: return (True,True)
    if basic_type == eBasicTypeLongDouble: return (True,True)
    if basic_type == eBasicTypeFloatComplex: return (True,True)
    if basic_type == eBasicTypeDoubleComplex: return (True,True)
    if basic_type == eBasicTypeLongDoubleComplex: return (True,True)
    if basic_type == eBasicTypeObjCID: return (False,False)
    if basic_type == eBasicTypeObjCClass: return (False,False)
    if basic_type == eBasicTypeObjCSel: return (False,False)
    if basic_type == eBasicTypeNullPtr: return (False,False)
    #if basic_type == eBasicTypeOther:
    return (False,False)

%}<|MERGE_RESOLUTION|>--- conflicted
+++ resolved
@@ -946,23 +946,16 @@
     def __iter__(self):
         return self
 
-<<<<<<< HEAD
-    def next(self):
-=======
     def __next__(self):
->>>>>>> ce1f1e21
         if self.index >= self.length:
             raise StopIteration()
         child_sbvalue = self.sbvalue.GetChildAtIndex(self.index)
         self.index += 1
         return value(child_sbvalue)
 
-<<<<<<< HEAD
-=======
     def next(self):
         return self.__next__()
 
->>>>>>> ce1f1e21
     def __init__(self,value):
         self.index = 0
         self.sbvalue = value
