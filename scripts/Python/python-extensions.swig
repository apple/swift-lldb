
%extend lldb::SBAddress {
        %nothreadallow;
        PyObject *lldb::SBAddress::__str__ (){
                lldb::SBStream description;
                $self->GetDescription (description);
                const char *desc = description.GetData();
                size_t desc_len = description.GetSize();
                if (desc_len > 0 && (desc[desc_len-1] == '\n' || desc[desc_len-1] == '\r'))
                    --desc_len;
                if (desc_len > 0)
                    return lldb_private::PythonString(llvm::StringRef(desc, desc_len)).release();
                else
                    return lldb_private::PythonString("").release();
        }
        %clearnothreadallow;
}
%extend lldb::SBBlock {
        %nothreadallow;
        PyObject *lldb::SBBlock::__str__ (){
                lldb::SBStream description;
                $self->GetDescription (description);
                const char *desc = description.GetData();
                size_t desc_len = description.GetSize();
                if (desc_len > 0 && (desc[desc_len-1] == '\n' || desc[desc_len-1] == '\r'))
                    --desc_len;
                if (desc_len > 0)
                    return lldb_private::PythonString(llvm::StringRef(desc, desc_len)).release();
                else
                    return lldb_private::PythonString("").release();
        }
        %clearnothreadallow;
}
%extend lldb::SBBreakpoint {
        %nothreadallow;
        PyObject *lldb::SBBreakpoint::__str__ (){
                lldb::SBStream description;
                $self->GetDescription (description);
                const char *desc = description.GetData();
                size_t desc_len = description.GetSize();
                if (desc_len > 0 && (desc[desc_len-1] == '\n' || desc[desc_len-1] == '\r'))
                    --desc_len;
                if (desc_len > 0)
                    return lldb_private::PythonString(llvm::StringRef(desc, desc_len)).release();
                else
                    return lldb_private::PythonString("").release();
        }
<<<<<<< HEAD

    %pythoncode %{
=======
        %clearnothreadallow;
        
    %pythoncode %{ 
>>>>>>> 05f7646a
        def __eq__(self, rhs):
            if not isinstance(rhs, type(self)):
                return False

            return getattr(_lldb,self.__class__.__name__+"___eq__")(self, rhs)

        def __ne__(self, rhs):
            if not isinstance(rhs, type(self)):
                return True

            return getattr(_lldb,self.__class__.__name__+"___ne__")(self, rhs)
    %}

}
%extend lldb::SBBreakpointLocation {
        %nothreadallow;
        PyObject *lldb::SBBreakpointLocation::__str__ (){
                lldb::SBStream description;
                $self->GetDescription (description, lldb::eDescriptionLevelFull);
                const char *desc = description.GetData();
                size_t desc_len = description.GetSize();
                if (desc_len > 0 && (desc[desc_len-1] == '\n' || desc[desc_len-1] == '\r'))
                    --desc_len;
                if (desc_len > 0)
                    return lldb_private::PythonString(llvm::StringRef(desc, desc_len)).release();
                else
                    return lldb_private::PythonString("").release();
        }
        %clearnothreadallow;
}

%extend lldb::SBBreakpointName {
        %nothreadallow;
        PyObject *lldb::SBBreakpointName::__str__ (){
                lldb::SBStream description;
                $self->GetDescription (description);
                const char *desc = description.GetData();
                size_t desc_len = description.GetSize();
                if (desc_len > 0 && (desc[desc_len-1] == '\n' || desc[desc_len-1] == '\r'))
                    --desc_len;
                if (desc_len > 0)
                    return lldb_private::PythonString(llvm::StringRef(desc, desc_len)).release();
                else
                    return lldb_private::PythonString("").release();
        }
        %clearnothreadallow;
}

%extend lldb::SBBroadcaster {
    %pythoncode %{
        def __eq__(self, rhs):
            if not isinstance(rhs, type(self)):
                return False

            return getattr(_lldb,self.__class__.__name__+"___eq__")(self, rhs)

        def __ne__(self, rhs):
            if not isinstance(rhs, type(self)):
                return True

            return getattr(_lldb,self.__class__.__name__+"___ne__")(self, rhs)
    %}
}

%extend lldb::SBCommandReturnObject {
        %nothreadallow;
        PyObject *lldb::SBCommandReturnObject::__str__ (){
                lldb::SBStream description;
                $self->GetDescription (description);
                const char *desc = description.GetData();
                size_t desc_len = description.GetSize();
                if (desc_len > 0 && (desc[desc_len-1] == '\n' || desc[desc_len-1] == '\r'))
                    --desc_len;
                if (desc_len > 0)
                    return lldb_private::PythonString(llvm::StringRef(desc, desc_len)).release();
                else
                    return lldb_private::PythonString("").release();
        }
<<<<<<< HEAD

=======
        %clearnothreadallow;
        
>>>>>>> 05f7646a
        /* the write() and flush() calls are not part of the SB API proper, and are solely for Python usage
        they are meant to make an SBCommandReturnObject into a file-like object so that instructions of the sort
        print >>sb_command_return_object, "something"
        will work correctly */

        void lldb::SBCommandReturnObject::write (const char* str)
        {
            if (str)
                $self->Printf("%s",str);
        }
        void lldb::SBCommandReturnObject::flush ()
        {}
}
%extend lldb::SBCompileUnit {
        %nothreadallow;
        PyObject *lldb::SBCompileUnit::__str__ (){
                lldb::SBStream description;
                $self->GetDescription (description);
                const char *desc = description.GetData();
                size_t desc_len = description.GetSize();
                if (desc_len > 0 && (desc[desc_len-1] == '\n' || desc[desc_len-1] == '\r'))
                    --desc_len;
                if (desc_len > 0)
                    return lldb_private::PythonString(llvm::StringRef(desc, desc_len)).release();
                else
                    return lldb_private::PythonString("").release();
        }
<<<<<<< HEAD
    %pythoncode %{
=======
        %clearnothreadallow;
    %pythoncode %{ 
>>>>>>> 05f7646a
        def __eq__(self, rhs):
            if not isinstance(rhs, type(self)):
                return False

            return getattr(_lldb,self.__class__.__name__+"___eq__")(self, rhs)

        def __ne__(self, rhs):
            if not isinstance(rhs, type(self)):
                return True

            return getattr(_lldb,self.__class__.__name__+"___ne__")(self, rhs)
    %}
}
%extend lldb::SBData {
        %nothreadallow;
        PyObject *lldb::SBData::__str__ (){
                lldb::SBStream description;
                $self->GetDescription (description);
                const char *desc = description.GetData();
                size_t desc_len = description.GetSize();
                if (desc_len > 0 && (desc[desc_len-1] == '\n' || desc[desc_len-1] == '\r'))
                    --desc_len;
                if (desc_len > 0)
                    return lldb_private::PythonString(llvm::StringRef(desc, desc_len)).release();
                else
                    return lldb_private::PythonString("").release();
        }
        %clearnothreadallow;
}
%extend lldb::SBDebugger {
        %nothreadallow;
        PyObject *lldb::SBDebugger::__str__ (){
                lldb::SBStream description;
                $self->GetDescription (description);
                const char *desc = description.GetData();
                size_t desc_len = description.GetSize();
                if (desc_len > 0 && (desc[desc_len-1] == '\n' || desc[desc_len-1] == '\r'))
                    --desc_len;
                if (desc_len > 0)
                    return lldb_private::PythonString(llvm::StringRef(desc, desc_len)).release();
                else
                    return lldb_private::PythonString("").release();
        }
        %clearnothreadallow;
}
%extend lldb::SBDeclaration {
        %nothreadallow;
        PyObject *lldb::SBDeclaration::__str__ (){
                lldb::SBStream description;
                $self->GetDescription (description);
                const char *desc = description.GetData();
                size_t desc_len = description.GetSize();
                if (desc_len > 0 && (desc[desc_len-1] == '\n' || desc[desc_len-1] == '\r'))
                    --desc_len;
                if (desc_len > 0)
                    return lldb_private::PythonString(llvm::StringRef(desc, desc_len)).release();
                else
                    return lldb_private::PythonString("").release();
        }
<<<<<<< HEAD

    %pythoncode %{
=======
        %clearnothreadallow;
        
    %pythoncode %{ 
>>>>>>> 05f7646a
        def __eq__(self, rhs):
            if not isinstance(rhs, type(self)):
                return False

            return getattr(_lldb,self.__class__.__name__+"___eq__")(self, rhs)

        def __ne__(self, rhs):
            if not isinstance(rhs, type(self)):
                return True

            return getattr(_lldb,self.__class__.__name__+"___ne__")(self, rhs)
    %}

}
%extend lldb::SBError {
        %nothreadallow;
        PyObject *lldb::SBError::__str__ (){
                lldb::SBStream description;
                $self->GetDescription (description);
                const char *desc = description.GetData();
                size_t desc_len = description.GetSize();
                if (desc_len > 0 && (desc[desc_len-1] == '\n' || desc[desc_len-1] == '\r'))
                    --desc_len;
                if (desc_len > 0)
                    return lldb_private::PythonString(llvm::StringRef(desc, desc_len)).release();
                else
                    return lldb_private::PythonString("").release();
        }
        %clearnothreadallow;
}
%extend lldb::SBFileSpec {
        %nothreadallow;
        PyObject *lldb::SBFileSpec::__str__ (){
                lldb::SBStream description;
                $self->GetDescription (description);
                const char *desc = description.GetData();
                size_t desc_len = description.GetSize();
                if (desc_len > 0 && (desc[desc_len-1] == '\n' || desc[desc_len-1] == '\r'))
                    --desc_len;
                if (desc_len > 0)
                    return lldb_private::PythonString(llvm::StringRef(desc, desc_len)).release();
                else
                    return lldb_private::PythonString("").release();
        }
        %clearnothreadallow;
}
%extend lldb::SBFrame {
        %nothreadallow;
        PyObject *lldb::SBFrame::__str__ (){
                lldb::SBStream description;
                $self->GetDescription (description);
                const char *desc = description.GetData();
                size_t desc_len = description.GetSize();
                if (desc_len > 0 && (desc[desc_len-1] == '\n' || desc[desc_len-1] == '\r'))
                    --desc_len;
                if (desc_len > 0)
                    return lldb_private::PythonString(llvm::StringRef(desc, desc_len)).release();
                else
                    return lldb_private::PythonString("").release();
        }
        %clearnothreadallow;
}
%extend lldb::SBFunction {
        %nothreadallow;
        PyObject *lldb::SBFunction::__str__ (){
                lldb::SBStream description;
                $self->GetDescription (description);
                const char *desc = description.GetData();
                size_t desc_len = description.GetSize();
                if (desc_len > 0 && (desc[desc_len-1] == '\n' || desc[desc_len-1] == '\r'))
                    --desc_len;
                if (desc_len > 0)
                    return lldb_private::PythonString(llvm::StringRef(desc, desc_len)).release();
                else
                    return lldb_private::PythonString("").release();
        }
<<<<<<< HEAD

    %pythoncode %{
=======
        %clearnothreadallow;
        
    %pythoncode %{ 
>>>>>>> 05f7646a
        def __eq__(self, rhs):
            if not isinstance(rhs, type(self)):
                return False

            return getattr(_lldb,self.__class__.__name__+"___eq__")(self, rhs)

        def __ne__(self, rhs):
            if not isinstance(rhs, type(self)):
                return True

            return getattr(_lldb,self.__class__.__name__+"___ne__")(self, rhs)
    %}

}
%extend lldb::SBInstruction {
        %nothreadallow;
        PyObject *lldb::SBInstruction::__str__ (){
                lldb::SBStream description;
                $self->GetDescription (description);
                const char *desc = description.GetData();
                size_t desc_len = description.GetSize();
                if (desc_len > 0 && (desc[desc_len-1] == '\n' || desc[desc_len-1] == '\r'))
                    --desc_len;
                if (desc_len > 0)
                    return lldb_private::PythonString(llvm::StringRef(desc, desc_len)).release();
                else
                    return lldb_private::PythonString("").release();
        }
        %clearnothreadallow;
}
%extend lldb::SBInstructionList {
        %nothreadallow;
        PyObject *lldb::SBInstructionList::__str__ (){
                lldb::SBStream description;
                $self->GetDescription (description);
                const char *desc = description.GetData();
                size_t desc_len = description.GetSize();
                if (desc_len > 0 && (desc[desc_len-1] == '\n' || desc[desc_len-1] == '\r'))
                    --desc_len;
                if (desc_len > 0)
                    return lldb_private::PythonString(llvm::StringRef(desc, desc_len)).release();
                else
                    return lldb_private::PythonString("").release();
        }
        %clearnothreadallow;
}
%extend lldb::SBLineEntry {
        %nothreadallow;
        PyObject *lldb::SBLineEntry::__str__ (){
                lldb::SBStream description;
                $self->GetDescription (description);
                const char *desc = description.GetData();
                size_t desc_len = description.GetSize();
                if (desc_len > 0 && (desc[desc_len-1] == '\n' || desc[desc_len-1] == '\r'))
                    --desc_len;
                if (desc_len > 0)
                    return lldb_private::PythonString(llvm::StringRef(desc, desc_len)).release();
                else
                    return lldb_private::PythonString("").release();
        }
<<<<<<< HEAD

    %pythoncode %{
=======
        %clearnothreadallow;
        
    %pythoncode %{ 
>>>>>>> 05f7646a
        def __eq__(self, rhs):
            if not isinstance(rhs, type(self)):
                return False

            return getattr(_lldb,self.__class__.__name__+"___eq__")(self, rhs)

        def __ne__(self, rhs):
            if not isinstance(rhs, type(self)):
                return True

            return getattr(_lldb,self.__class__.__name__+"___ne__")(self, rhs)
    %}
}

%extend lldb::SBMemoryRegionInfo {
        %nothreadallow;
        PyObject *lldb::SBMemoryRegionInfo::__str__ (){
                lldb::SBStream description;
                $self->GetDescription (description);
                const char *desc = description.GetData();
                size_t desc_len = description.GetSize();
                if (desc_len > 0 && (desc[desc_len-1] == '\n' || desc[desc_len-1] == '\r'))
                    --desc_len;
                if (desc_len > 0)
                    return lldb_private::PythonString(llvm::StringRef(desc, desc_len)).release();
                else
                    return lldb_private::PythonString("").release();
        }
        %clearnothreadallow;
}

%extend lldb::SBModule {
        %nothreadallow;
        PyObject *lldb::SBModule::__str__ (){
                lldb::SBStream description;
                $self->GetDescription (description);
                const char *desc = description.GetData();
                size_t desc_len = description.GetSize();
                if (desc_len > 0 && (desc[desc_len-1] == '\n' || desc[desc_len-1] == '\r'))
                    --desc_len;
                if (desc_len > 0)
                    return lldb_private::PythonString(llvm::StringRef(desc, desc_len)).release();
                else
                    return lldb_private::PythonString("").release();
        }
<<<<<<< HEAD

    %pythoncode %{
=======
        %clearnothreadallow;
        
    %pythoncode %{ 
>>>>>>> 05f7646a
        def __eq__(self, rhs):
            if not isinstance(rhs, type(self)):
                return False

            return getattr(_lldb,self.__class__.__name__+"___eq__")(self, rhs)

        def __ne__(self, rhs):
            if not isinstance(rhs, type(self)):
                return True

            return getattr(_lldb,self.__class__.__name__+"___ne__")(self, rhs)
    %}
}

%extend lldb::SBModuleSpec {
        %nothreadallow;
        PyObject *lldb::SBModuleSpec::__str__ (){
                lldb::SBStream description;
                $self->GetDescription (description);
                const char *desc = description.GetData();
                size_t desc_len = description.GetSize();
                if (desc_len > 0 && (desc[desc_len-1] == '\n' || desc[desc_len-1] == '\r'))
                    --desc_len;
                if (desc_len > 0)
                    return lldb_private::PythonString(llvm::StringRef(desc, desc_len)).release();
                else
                    return lldb_private::PythonString("").release();
        }
        %clearnothreadallow;
}

%extend lldb::SBModuleSpecList {
        %nothreadallow;
        PyObject *lldb::SBModuleSpecList::__str__ (){
                lldb::SBStream description;
                $self->GetDescription (description);
                const char *desc = description.GetData();
                size_t desc_len = description.GetSize();
                if (desc_len > 0 && (desc[desc_len-1] == '\n' || desc[desc_len-1] == '\r'))
                    --desc_len;
                if (desc_len > 0)
                    return lldb_private::PythonString(llvm::StringRef(desc, desc_len)).release();
                else
                    return lldb_private::PythonString("").release();
        }
        %clearnothreadallow;
}

%extend lldb::SBProcess {
        %nothreadallow;
        PyObject *lldb::SBProcess::__str__ (){
                lldb::SBStream description;
                $self->GetDescription (description);
                const char *desc = description.GetData();
                size_t desc_len = description.GetSize();
                if (desc_len > 0 && (desc[desc_len-1] == '\n' || desc[desc_len-1] == '\r'))
                    --desc_len;
                if (desc_len > 0)
                    return lldb_private::PythonString(llvm::StringRef(desc, desc_len)).release();
                else
                    return lldb_private::PythonString("").release();
        }
        %clearnothreadallow;
}
%extend lldb::SBSection {
        %nothreadallow;
        PyObject *lldb::SBSection::__str__ (){
                lldb::SBStream description;
                $self->GetDescription (description);
                const char *desc = description.GetData();
                size_t desc_len = description.GetSize();
                if (desc_len > 0 && (desc[desc_len-1] == '\n' || desc[desc_len-1] == '\r'))
                    --desc_len;
                if (desc_len > 0)
                    return lldb_private::PythonString(llvm::StringRef(desc, desc_len)).release();
                else
                    return lldb_private::PythonString("").release();
        }
<<<<<<< HEAD

    %pythoncode %{
=======
        %clearnothreadallow;
        
    %pythoncode %{ 
>>>>>>> 05f7646a
        def __eq__(self, rhs):
            if not isinstance(rhs, type(self)):
                return False

            return getattr(_lldb,self.__class__.__name__+"___eq__")(self, rhs)

        def __ne__(self, rhs):
            if not isinstance(rhs, type(self)):
                return True

            return getattr(_lldb,self.__class__.__name__+"___ne__")(self, rhs)
    %}
}
%extend lldb::SBStream {
        /* the write() and flush() calls are not part of the SB API proper, and are solely for Python usage
        they are meant to make an SBStream into a file-like object so that instructions of the sort
        print >>sb_stream, "something"
        will work correctly */

        void lldb::SBStream::write (const char* str)
        {
            if (str)
                $self->Printf("%s",str);
        }
        void lldb::SBStream::flush ()
        {}
}
%extend lldb::SBSymbol {
        %nothreadallow;
        PyObject *lldb::SBSymbol::__str__ (){
                lldb::SBStream description;
                $self->GetDescription (description);
                const char *desc = description.GetData();
                size_t desc_len = description.GetSize();
                if (desc_len > 0 && (desc[desc_len-1] == '\n' || desc[desc_len-1] == '\r'))
                    --desc_len;
                if (desc_len > 0)
                    return lldb_private::PythonString(llvm::StringRef(desc, desc_len)).release();
                else
                    return lldb_private::PythonString("").release();
        }
        %clearnothreadallow;
    %pythoncode %{
        def __eq__(self, rhs):
            if not isinstance(rhs, type(self)):
                return False

            return getattr(_lldb,self.__class__.__name__+"___eq__")(self, rhs)

        def __ne__(self, rhs):
            if not isinstance(rhs, type(self)):
                return True

            return getattr(_lldb,self.__class__.__name__+"___ne__")(self, rhs)
    %}
}
%extend lldb::SBSymbolContext {
        %nothreadallow;
        PyObject *lldb::SBSymbolContext::__str__ (){
                lldb::SBStream description;
                $self->GetDescription (description);
                const char *desc = description.GetData();
                size_t desc_len = description.GetSize();
                if (desc_len > 0 && (desc[desc_len-1] == '\n' || desc[desc_len-1] == '\r'))
                    --desc_len;
                if (desc_len > 0)
                    return lldb_private::PythonString(llvm::StringRef(desc, desc_len)).release();
                else
                    return lldb_private::PythonString("").release();
        }
        %clearnothreadallow;
}
%extend lldb::SBSymbolContextList {
        %nothreadallow;
        PyObject *lldb::SBSymbolContextList::__str__ (){
                lldb::SBStream description;
                $self->GetDescription (description);
                const char *desc = description.GetData();
                size_t desc_len = description.GetSize();
                if (desc_len > 0 && (desc[desc_len-1] == '\n' || desc[desc_len-1] == '\r'))
                    --desc_len;
                if (desc_len > 0)
                    return lldb_private::PythonString(llvm::StringRef(desc, desc_len)).release();
                else
                    return lldb_private::PythonString("").release();
        }
        %clearnothreadallow;
}

%extend lldb::SBTarget {
        %nothreadallow;
        PyObject *lldb::SBTarget::__str__ (){
                lldb::SBStream description;
                $self->GetDescription (description, lldb::eDescriptionLevelBrief);
                const char *desc = description.GetData();
                size_t desc_len = description.GetSize();
                if (desc_len > 0 && (desc[desc_len-1] == '\n' || desc[desc_len-1] == '\r'))
                    --desc_len;
                if (desc_len > 0)
                    return lldb_private::PythonString(llvm::StringRef(desc, desc_len)).release();
                else
                    return lldb_private::PythonString("").release();
        }
        %clearnothreadallow;

    %pythoncode %{
        def __eq__(self, rhs):
            if not isinstance(rhs, type(self)):
                return False

            return getattr(_lldb,self.__class__.__name__+"___eq__")(self, rhs)

        def __ne__(self, rhs):
            if not isinstance(rhs, type(self)):
                return True

            return getattr(_lldb,self.__class__.__name__+"___ne__")(self, rhs)
    %}
}

%extend lldb::SBType {
        %nothreadallow;
        PyObject *lldb::SBType::__str__ (){
                lldb::SBStream description;
                $self->GetDescription (description, lldb::eDescriptionLevelBrief);
                const char *desc = description.GetData();
                size_t desc_len = description.GetSize();
                if (desc_len > 0 && (desc[desc_len-1] == '\n' || desc[desc_len-1] == '\r'))
                    --desc_len;
                if (desc_len > 0)
                    return lldb_private::PythonString(llvm::StringRef(desc, desc_len)).release();
                else
                    return lldb_private::PythonString("").release();
        }
        %clearnothreadallow;
}
%extend lldb::SBTypeCategory {
        %nothreadallow;
        PyObject *lldb::SBTypeCategory::__str__ (){
                lldb::SBStream description;
                $self->GetDescription (description, lldb::eDescriptionLevelBrief);
                const char *desc = description.GetData();
                size_t desc_len = description.GetSize();
                if (desc_len > 0 && (desc[desc_len-1] == '\n' || desc[desc_len-1] == '\r'))
                    --desc_len;
                if (desc_len > 0)
                    return lldb_private::PythonString(llvm::StringRef(desc, desc_len)).release();
                else
                    return lldb_private::PythonString("").release();
        }
        %clearnothreadallow;
}
%extend lldb::SBTypeFilter {
        %nothreadallow;
        PyObject *lldb::SBTypeFilter::__str__ (){
                lldb::SBStream description;
                $self->GetDescription (description, lldb::eDescriptionLevelBrief);
                const char *desc = description.GetData();
                size_t desc_len = description.GetSize();
                if (desc_len > 0 && (desc[desc_len-1] == '\n' || desc[desc_len-1] == '\r'))
                    --desc_len;
                if (desc_len > 0)
                    return lldb_private::PythonString(llvm::StringRef(desc, desc_len)).release();
                else
                    return lldb_private::PythonString("").release();
        }
<<<<<<< HEAD
    %pythoncode %{
=======
        %clearnothreadallow;
    %pythoncode %{ 
>>>>>>> 05f7646a
        def __eq__(self, rhs):
            if not isinstance(rhs, type(self)):
                return False

            return getattr(_lldb,self.__class__.__name__+"___eq__")(self, rhs)

        def __ne__(self, rhs):
            if not isinstance(rhs, type(self)):
                return True

            return getattr(_lldb,self.__class__.__name__+"___ne__")(self, rhs)
    %}
}
%extend lldb::SBTypeFormat {
        %nothreadallow;
        PyObject *lldb::SBTypeFormat::__str__ (){
                lldb::SBStream description;
                $self->GetDescription (description, lldb::eDescriptionLevelBrief);
                const char *desc = description.GetData();
                size_t desc_len = description.GetSize();
                if (desc_len > 0 && (desc[desc_len-1] == '\n' || desc[desc_len-1] == '\r'))
                    --desc_len;
                if (desc_len > 0)
                    return lldb_private::PythonString(llvm::StringRef(desc, desc_len)).release();
                else
                    return lldb_private::PythonString("").release();
        }
        %clearnothreadallow;
}
%extend lldb::SBTypeMember {
        %nothreadallow;
        PyObject *lldb::SBTypeMember::__str__ (){
                lldb::SBStream description;
                $self->GetDescription (description, lldb::eDescriptionLevelBrief);
                const char *desc = description.GetData();
                size_t desc_len = description.GetSize();
                if (desc_len > 0 && (desc[desc_len-1] == '\n' || desc[desc_len-1] == '\r'))
                    --desc_len;
                if (desc_len > 0)
                    return lldb_private::PythonString(llvm::StringRef(desc, desc_len)).release();
                else
                    return lldb_private::PythonString("").release();
        }
        %clearnothreadallow;
}
%extend lldb::SBTypeMemberFunction {
        %nothreadallow;
        PyObject *lldb::SBTypeMemberFunction::__str__ (){
                lldb::SBStream description;
                $self->GetDescription (description, lldb::eDescriptionLevelBrief);
                const char *desc = description.GetData();
                size_t desc_len = description.GetSize();
                if (desc_len > 0 && (desc[desc_len-1] == '\n' || desc[desc_len-1] == '\r'))
                    --desc_len;
                if (desc_len > 0)
                    return lldb_private::PythonString(llvm::StringRef(desc, desc_len)).release();
                else
                    return lldb_private::PythonString("").release();
        }
        %clearnothreadallow;
}
%extend lldb::SBTypeEnumMember {
        %nothreadallow;
        PyObject *lldb::SBTypeEnumMember::__str__ (){
                lldb::SBStream description;
                $self->GetDescription (description, lldb::eDescriptionLevelBrief);
                const char *desc = description.GetData();
                size_t desc_len = description.GetSize();
                if (desc_len > 0 && (desc[desc_len-1] == '\n' || desc[desc_len-1] == '\r'))
                    --desc_len;
                if (desc_len > 0)
                    return lldb_private::PythonString(llvm::StringRef(desc, desc_len)).release();
                else
                    return lldb_private::PythonString("").release();
        }
        %clearnothreadallow;
}
%extend lldb::SBTypeNameSpecifier {
        %nothreadallow;
        PyObject *lldb::SBTypeNameSpecifier::__str__ (){
                lldb::SBStream description;
                $self->GetDescription (description, lldb::eDescriptionLevelBrief);
                const char *desc = description.GetData();
                size_t desc_len = description.GetSize();
                if (desc_len > 0 && (desc[desc_len-1] == '\n' || desc[desc_len-1] == '\r'))
                    --desc_len;
                if (desc_len > 0)
                    return lldb_private::PythonString(llvm::StringRef(desc, desc_len)).release();
                else
                    return lldb_private::PythonString("").release();
        }
<<<<<<< HEAD
    %pythoncode %{
=======
        %clearnothreadallow;
    %pythoncode %{ 
>>>>>>> 05f7646a
        def __eq__(self, rhs):
            if not isinstance(rhs, type(self)):
                return False

            return getattr(_lldb,self.__class__.__name__+"___eq__")(self, rhs)

        def __ne__(self, rhs):
            if not isinstance(rhs, type(self)):
                return True

            return getattr(_lldb,self.__class__.__name__+"___ne__")(self, rhs)
    %}
}
%extend lldb::SBTypeSummary {
        %nothreadallow;
        PyObject *lldb::SBTypeSummary::__str__ (){
                lldb::SBStream description;
                $self->GetDescription (description, lldb::eDescriptionLevelBrief);
                const char *desc = description.GetData();
                size_t desc_len = description.GetSize();
                if (desc_len > 0 && (desc[desc_len-1] == '\n' || desc[desc_len-1] == '\r'))
                    --desc_len;
                if (desc_len > 0)
                    return lldb_private::PythonString(llvm::StringRef(desc, desc_len)).release();
                else
                    return lldb_private::PythonString("").release();
        }
<<<<<<< HEAD
    %pythoncode %{
=======
        %clearnothreadallow;
    %pythoncode %{ 
>>>>>>> 05f7646a
        def __eq__(self, rhs):
            if not isinstance(rhs, type(self)):
                return False

            return getattr(_lldb,self.__class__.__name__+"___eq__")(self, rhs)

        def __ne__(self, rhs):
            if not isinstance(rhs, type(self)):
                return True

            return getattr(_lldb,self.__class__.__name__+"___ne__")(self, rhs)
    %}
}
%extend lldb::SBTypeSynthetic {
        %nothreadallow;
        PyObject *lldb::SBTypeSynthetic::__str__ (){
                lldb::SBStream description;
                $self->GetDescription (description, lldb::eDescriptionLevelBrief);
                const char *desc = description.GetData();
                size_t desc_len = description.GetSize();
                if (desc_len > 0 && (desc[desc_len-1] == '\n' || desc[desc_len-1] == '\r'))
                    --desc_len;
                if (desc_len > 0)
                    return lldb_private::PythonString(llvm::StringRef(desc, desc_len)).release();
                else
                    return lldb_private::PythonString("").release();
        }
<<<<<<< HEAD
    %pythoncode %{
=======
        %clearnothreadallow;
    %pythoncode %{ 
>>>>>>> 05f7646a
        def __eq__(self, rhs):
            if not isinstance(rhs, type(self)):
                return False

            return getattr(_lldb,self.__class__.__name__+"___eq__")(self, rhs)

        def __ne__(self, rhs):
            if not isinstance(rhs, type(self)):
                return True

            return getattr(_lldb,self.__class__.__name__+"___ne__")(self, rhs)
    %}
}
%extend lldb::SBThread {
        %nothreadallow;
        PyObject *lldb::SBThread::__str__ (){
                lldb::SBStream description;
                $self->GetDescription (description);
                const char *desc = description.GetData();
                size_t desc_len = description.GetSize();
                if (desc_len > 0 && (desc[desc_len-1] == '\n' || desc[desc_len-1] == '\r'))
                    --desc_len;
                if (desc_len > 0)
                    return lldb_private::PythonString(llvm::StringRef(desc, desc_len)).release();
                else
                    return lldb_private::PythonString("").release();
        }
<<<<<<< HEAD
    %pythoncode %{
=======
        %clearnothreadallow;
    %pythoncode %{ 
>>>>>>> 05f7646a
        def __eq__(self, rhs):
            if not isinstance(rhs, type(self)):
                return False

            return getattr(_lldb,self.__class__.__name__+"___eq__")(self, rhs)

        def __ne__(self, rhs):
            if not isinstance(rhs, type(self)):
                return True

            return getattr(_lldb,self.__class__.__name__+"___ne__")(self, rhs)
    %}
}
%extend lldb::SBValue {
        %nothreadallow;
        PyObject *lldb::SBValue::__str__ (){
                lldb::SBStream description;
                $self->GetDescription (description);
                const char *desc = description.GetData();
                size_t desc_len = description.GetSize();
                if (desc_len > 0 && (desc[desc_len-1] == '\n' || desc[desc_len-1] == '\r'))
                    --desc_len;
                if (desc_len > 0)
                    return lldb_private::PythonString(llvm::StringRef(desc, desc_len)).release();
                else
                    return lldb_private::PythonString("").release();
        }
        %clearnothreadallow;
}
%extend lldb::SBValueList {
        %nothreadallow;
        PyObject *lldb::SBValueList::__str__ (){
                lldb::SBStream description;
                const size_t n = $self->GetSize();
                if (n)
                {
                    for (size_t i=0; i<n; ++i)
                        $self->GetValueAtIndex(i).GetDescription(description);
                }
                else
                {
                    description.Printf("<empty> lldb.SBValueList()");
                }
                const char *desc = description.GetData();
                size_t desc_len = description.GetSize();
                if (desc_len > 0 && (desc[desc_len-1] == '\n' || desc[desc_len-1] == '\r'))
                    --desc_len;
                if (desc_len > 0)
                    return lldb_private::PythonString(llvm::StringRef(desc, desc_len)).release();
                else
                    return lldb_private::PythonString("").release();
        }
        %clearnothreadallow;
}
%extend lldb::SBWatchpoint {
        %nothreadallow;
        PyObject *lldb::SBWatchpoint::__str__ (){
                lldb::SBStream description;
                $self->GetDescription (description, lldb::eDescriptionLevelVerbose);
                const char *desc = description.GetData();
                size_t desc_len = description.GetSize();
                if (desc_len > 0 && (desc[desc_len-1] == '\n' || desc[desc_len-1] == '\r'))
                    --desc_len;
                if (desc_len > 0)
                    return lldb_private::PythonString(llvm::StringRef(desc, desc_len)).release();
                else
                    return lldb_private::PythonString("").release();
        }
        %clearnothreadallow;
}


// %extend lldb::SBDebugger {
//         // FIXME: We can't get the callback and baton
//         PyObject *lldb::SBDebugger (){
//             // Only call Py_XDECREF if we have a Python object (or NULL)
//             if (LLDBSwigPythonCallPythonLogOutputCallback == $self->GetLogOutPutCallback())
//                 Py_XDECREF($self->GetCallbackBaton());
//         }
// }

%pythoncode %{

def command(command_name=None, doc=None):
    import lldb
    """A decorator function that registers an LLDB command line
        command that is bound to the function it is attached to."""
    def callable(function):
        """Registers an lldb command for the decorated function."""
        command = "command script add -f %s.%s %s" % (function.__module__, function.__name__, command_name or function.__name__)
        lldb.debugger.HandleCommand(command)
        if doc:
            function.__doc__ = doc
        return function

    return callable

class declaration(object):
    '''A class that represents a source declaration location with file, line and column.'''
    def __init__(self, file, line, col):
        self.file = file
        self.line = line
        self.col = col

class value_iter(object):
    def __iter__(self):
        return self

    def next(self):
        if self.index >= self.length:
            raise StopIteration()
        child_sbvalue = self.sbvalue.GetChildAtIndex(self.index)
        self.index += 1
        return value(child_sbvalue)

    def __init__(self,value):
        self.index = 0
        self.sbvalue = value
        if type(self.sbvalue) is value:
            self.sbvalue = self.sbvalue.sbvalue
        self.length = self.sbvalue.GetNumChildren()

class value(object):
    '''A class designed to wrap lldb.SBValue() objects so the resulting object
    can be used as a variable would be in code. So if you have a Point structure
    variable in your code in the current frame named "pt", you can initialize an instance
    of this class with it:
    
    pt = lldb.value(lldb.frame.FindVariable("pt"))
    print pt
    print pt.x
    print pt.y

    pt = lldb.value(lldb.frame.FindVariable("rectangle_array"))
    print rectangle_array[12]
    print rectangle_array[5].origin.x'''
    def __init__(self, sbvalue):
        self.sbvalue = sbvalue

    def __nonzero__(self):
        return self.sbvalue.__nonzero__()

    def __str__(self):
        return self.sbvalue.__str__()

    def __getitem__(self, key):
        # Allow array access if this value has children...
        if type(key) is value:
            key = int(key)
        if type(key) is int:
            child_sbvalue = (self.sbvalue.GetValueForExpressionPath("[%i]" % key))
            if child_sbvalue and child_sbvalue.IsValid():
                return value(child_sbvalue)
            raise IndexError("Index '%d' is out of range" % key)
        raise TypeError("No array item of type %s" % str(type(key)))

    def __iter__(self):
        return value_iter(self.sbvalue)

    def __getattr__(self, name):
        child_sbvalue = self.sbvalue.GetChildMemberWithName (name)
        if child_sbvalue and child_sbvalue.IsValid():
            return value(child_sbvalue)
        raise AttributeError("Attribute '%s' is not defined" % name)

    def __add__(self, other):
        return int(self) + int(other)

    def __sub__(self, other):
        return int(self) - int(other)

    def __mul__(self, other):
        return int(self) * int(other)

    def __floordiv__(self, other):
        return int(self) // int(other)

    def __mod__(self, other):
        return int(self) % int(other)

    def __divmod__(self, other):
        return int(self) % int(other)

    def __pow__(self, other):
        return int(self) ** int(other)

    def __lshift__(self, other):
        return int(self) << int(other)

    def __rshift__(self, other):
        return int(self) >> int(other)

    def __and__(self, other):
        return int(self) & int(other)

    def __xor__(self, other):
        return int(self) ^ int(other)

    def __or__(self, other):
        return int(self) | int(other)

    def __div__(self, other):
        return int(self) / int(other)

    def __truediv__(self, other):
        return int(self) / int(other)

    def __iadd__(self, other):
        result = self.__add__(other)
        self.sbvalue.SetValueFromCString (str(result))
        return result

    def __isub__(self, other):
        result = self.__sub__(other)
        self.sbvalue.SetValueFromCString (str(result))
        return result

    def __imul__(self, other):
        result = self.__mul__(other)
        self.sbvalue.SetValueFromCString (str(result))
        return result

    def __idiv__(self, other):
        result = self.__div__(other)
        self.sbvalue.SetValueFromCString (str(result))
        return result

    def __itruediv__(self, other):
        result = self.__truediv__(other)
        self.sbvalue.SetValueFromCString (str(result))
        return result

    def __ifloordiv__(self, other):
        result =  self.__floordiv__(self, other)
        self.sbvalue.SetValueFromCString (str(result))
        return result

    def __imod__(self, other):
        result =  self.__and__(self, other)
        self.sbvalue.SetValueFromCString (str(result))
        return result

    def __ipow__(self, other):
        result = self.__pow__(self, other)
        self.sbvalue.SetValueFromCString (str(result))
        return result

    def __ipow__(self, other, modulo):
        result = self.__pow__(self, other, modulo)
        self.sbvalue.SetValueFromCString (str(result))
        return result

    def __ilshift__(self, other):
        result = self.__lshift__(other)
        self.sbvalue.SetValueFromCString (str(result))
        return result

    def __irshift__(self, other):
        result =  self.__rshift__(other)
        self.sbvalue.SetValueFromCString (str(result))
        return result

    def __iand__(self, other):
        result =  self.__and__(self, other)
        self.sbvalue.SetValueFromCString (str(result))
        return result

    def __ixor__(self, other):
        result =  self.__xor__(self, other)
        self.sbvalue.SetValueFromCString (str(result))
        return result

    def __ior__(self, other):
        result =  self.__ior__(self, other)
        self.sbvalue.SetValueFromCString (str(result))
        return result

    def __neg__(self):
        return -int(self)

    def __pos__(self):
        return +int(self)

    def __abs__(self):
        return abs(int(self))

    def __invert__(self):
        return ~int(self)

    def __complex__(self):
        return complex (int(self))

    def __int__(self):
        is_num,is_sign = is_numeric_type(self.sbvalue.GetType().GetCanonicalType().GetBasicType())
        if is_num and not is_sign: return self.sbvalue.GetValueAsUnsigned()
        return self.sbvalue.GetValueAsSigned()

    def __long__(self):
        return self.__int__()

    def __float__(self):
        return float (self.sbvalue.GetValueAsSigned())

    def __oct__(self):
        return '0%o' % self.sbvalue.GetValueAsUnsigned()

    def __hex__(self):
        return '0x%x' % self.sbvalue.GetValueAsUnsigned()

    def __len__(self):
        return self.sbvalue.GetNumChildren()

    def __eq__(self, other):
        if type(other) is int:
                return int(self) == other
        elif type(other) is str:
                return str(self) == other
        elif type(other) is value:
                self_err = SBError()
                other_err = SBError()
                self_val = self.sbvalue.GetValueAsUnsigned(self_err)
                if self_err.fail:
                        raise ValueError("unable to extract value of self")
                other_val = other.sbvalue.GetValueAsUnsigned(other_err)
                if other_err.fail:
                        raise ValueError("unable to extract value of other")
                return self_val == other_val
        raise TypeError("Unknown type %s, No equality operation defined." % str(type(other)))

    def __ne__(self, other):
        return not self.__eq__(other)
%}

%pythoncode %{

class SBSyntheticValueProvider(object):
    def __init__(self,valobj):
        pass

    def num_children(self):
        return 0

    def get_child_index(self,name):
        return None

    def get_child_at_index(self,idx):
        return None

    def update(self):
        pass

    def has_children(self):
        return False


%}

%pythoncode %{

# given an lldb.SBBasicType it returns a tuple
# (is_numeric, is_signed)
# the value of is_signed is undefined if is_numeric == false
def is_numeric_type(basic_type):
    if basic_type == eBasicTypeInvalid: return (False,False)
    if basic_type == eBasicTypeVoid: return (False,False)
    if basic_type == eBasicTypeChar: return (True,False)
    if basic_type == eBasicTypeSignedChar: return (True,True)
    if basic_type == eBasicTypeUnsignedChar: return (True,False)
    if basic_type == eBasicTypeWChar: return (True,False)
    if basic_type == eBasicTypeSignedWChar: return (True,True)
    if basic_type == eBasicTypeUnsignedWChar: return (True,False)
    if basic_type == eBasicTypeChar16: return (True,False)
    if basic_type == eBasicTypeChar32: return (True,False)
    if basic_type == eBasicTypeShort: return (True,True)
    if basic_type == eBasicTypeUnsignedShort: return (True,False)
    if basic_type == eBasicTypeInt: return (True,True)
    if basic_type == eBasicTypeUnsignedInt: return (True,False)
    if basic_type == eBasicTypeLong: return (True,True)
    if basic_type == eBasicTypeUnsignedLong: return (True,False)
    if basic_type == eBasicTypeLongLong: return (True,True)
    if basic_type == eBasicTypeUnsignedLongLong: return (True,False)
    if basic_type == eBasicTypeInt128: return (True,True)
    if basic_type == eBasicTypeUnsignedInt128: return (True,False)
    if basic_type == eBasicTypeBool: return (False,False)
    if basic_type == eBasicTypeHalf: return (True,True)
    if basic_type == eBasicTypeFloat: return (True,True)
    if basic_type == eBasicTypeDouble: return (True,True)
    if basic_type == eBasicTypeLongDouble: return (True,True)
    if basic_type == eBasicTypeFloatComplex: return (True,True)
    if basic_type == eBasicTypeDoubleComplex: return (True,True)
    if basic_type == eBasicTypeLongDoubleComplex: return (True,True)
    if basic_type == eBasicTypeObjCID: return (False,False)
    if basic_type == eBasicTypeObjCClass: return (False,False)
    if basic_type == eBasicTypeObjCSel: return (False,False)
    if basic_type == eBasicTypeNullPtr: return (False,False)
    #if basic_type == eBasicTypeOther:
    return (False,False)

%}<|MERGE_RESOLUTION|>--- conflicted
+++ resolved
@@ -45,14 +45,9 @@
                 else
                     return lldb_private::PythonString("").release();
         }
-<<<<<<< HEAD
-
-    %pythoncode %{
-=======
         %clearnothreadallow;
         
     %pythoncode %{ 
->>>>>>> 05f7646a
         def __eq__(self, rhs):
             if not isinstance(rhs, type(self)):
                 return False
@@ -131,12 +126,8 @@
                 else
                     return lldb_private::PythonString("").release();
         }
-<<<<<<< HEAD
-
-=======
         %clearnothreadallow;
         
->>>>>>> 05f7646a
         /* the write() and flush() calls are not part of the SB API proper, and are solely for Python usage
         they are meant to make an SBCommandReturnObject into a file-like object so that instructions of the sort
         print >>sb_command_return_object, "something"
@@ -164,12 +155,8 @@
                 else
                     return lldb_private::PythonString("").release();
         }
-<<<<<<< HEAD
-    %pythoncode %{
-=======
         %clearnothreadallow;
     %pythoncode %{ 
->>>>>>> 05f7646a
         def __eq__(self, rhs):
             if not isinstance(rhs, type(self)):
                 return False
@@ -229,14 +216,9 @@
                 else
                     return lldb_private::PythonString("").release();
         }
-<<<<<<< HEAD
-
-    %pythoncode %{
-=======
         %clearnothreadallow;
         
     %pythoncode %{ 
->>>>>>> 05f7646a
         def __eq__(self, rhs):
             if not isinstance(rhs, type(self)):
                 return False
@@ -313,14 +295,9 @@
                 else
                     return lldb_private::PythonString("").release();
         }
-<<<<<<< HEAD
-
-    %pythoncode %{
-=======
         %clearnothreadallow;
         
     %pythoncode %{ 
->>>>>>> 05f7646a
         def __eq__(self, rhs):
             if not isinstance(rhs, type(self)):
                 return False
@@ -381,14 +358,9 @@
                 else
                     return lldb_private::PythonString("").release();
         }
-<<<<<<< HEAD
-
-    %pythoncode %{
-=======
         %clearnothreadallow;
         
     %pythoncode %{ 
->>>>>>> 05f7646a
         def __eq__(self, rhs):
             if not isinstance(rhs, type(self)):
                 return False
@@ -434,14 +406,9 @@
                 else
                     return lldb_private::PythonString("").release();
         }
-<<<<<<< HEAD
-
-    %pythoncode %{
-=======
         %clearnothreadallow;
         
     %pythoncode %{ 
->>>>>>> 05f7646a
         def __eq__(self, rhs):
             if not isinstance(rhs, type(self)):
                 return False
@@ -520,14 +487,9 @@
                 else
                     return lldb_private::PythonString("").release();
         }
-<<<<<<< HEAD
-
-    %pythoncode %{
-=======
         %clearnothreadallow;
         
     %pythoncode %{ 
->>>>>>> 05f7646a
         def __eq__(self, rhs):
             if not isinstance(rhs, type(self)):
                 return False
@@ -694,12 +656,8 @@
                 else
                     return lldb_private::PythonString("").release();
         }
-<<<<<<< HEAD
-    %pythoncode %{
-=======
         %clearnothreadallow;
     %pythoncode %{ 
->>>>>>> 05f7646a
         def __eq__(self, rhs):
             if not isinstance(rhs, type(self)):
                 return False
@@ -791,12 +749,8 @@
                 else
                     return lldb_private::PythonString("").release();
         }
-<<<<<<< HEAD
-    %pythoncode %{
-=======
         %clearnothreadallow;
     %pythoncode %{ 
->>>>>>> 05f7646a
         def __eq__(self, rhs):
             if not isinstance(rhs, type(self)):
                 return False
@@ -824,12 +778,8 @@
                 else
                     return lldb_private::PythonString("").release();
         }
-<<<<<<< HEAD
-    %pythoncode %{
-=======
         %clearnothreadallow;
     %pythoncode %{ 
->>>>>>> 05f7646a
         def __eq__(self, rhs):
             if not isinstance(rhs, type(self)):
                 return False
@@ -857,12 +807,8 @@
                 else
                     return lldb_private::PythonString("").release();
         }
-<<<<<<< HEAD
-    %pythoncode %{
-=======
         %clearnothreadallow;
     %pythoncode %{ 
->>>>>>> 05f7646a
         def __eq__(self, rhs):
             if not isinstance(rhs, type(self)):
                 return False
@@ -890,12 +836,8 @@
                 else
                     return lldb_private::PythonString("").release();
         }
-<<<<<<< HEAD
-    %pythoncode %{
-=======
         %clearnothreadallow;
     %pythoncode %{ 
->>>>>>> 05f7646a
         def __eq__(self, rhs):
             if not isinstance(rhs, type(self)):
                 return False
