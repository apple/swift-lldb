/*
   lldb.swig

   This is the input file for SWIG, to create the appropriate C++ wrappers and
   functions for various scripting languages, to enable them to call the
   liblldb Script Bridge functions.
*/

/* Define our module docstring. */
%define DOCSTRING
"The lldb module contains the public APIs for Python binding.

Some of the important classes are described here:

o SBTarget: Represents the target program running under the debugger.
o SBProcess: Represents the process associated with the target program.
o SBThread: Represents a thread of execution. SBProcess contains SBThread(s).
o SBFrame: Represents one of the stack frames associated with a thread. SBThread
      contains SBFrame(s).
o SBSymbolContext: A container that stores various debugger related info.
o SBValue: Represents the value of a variable, a register, or an expression.
o SBModule: Represents an executable image and its associated object and symbol
      files.  SBTarget contains SBModule(s).
o SBBreakpoint: Represents a logical breakpoint and its associated settings.
      SBTarget contains SBBreakpoint(s).
o SBSymbol: Represents the symbol possibly associated with a stack frame.
o SBCompileUnit: Represents a compilation unit, or compiled source file.
o SBFunction: Represents a generic function, which can be inlined or not.
o SBBlock: Represents a lexical block. SBFunction contains SBBlock(s).
o SBLineEntry: Specifies an association with a contiguous range of instructions
      and a source file location. SBCompileUnit contains SBLineEntry(s)."
%enddef

/*
Since version 3.0.9, swig's logic for importing the native module has changed in
a way that is incompatible with our usage of the python module as __init__.py
(See swig bug #769).  Fortunately, since version 3.0.11, swig provides a way for
us to override the module import logic to suit our needs. This does that.

Older swig versions will simply ignore this setting.
*/
%define MODULEIMPORT
"try:
    # Try an absolute import first.  If we're being loaded from lldb,
    # _lldb should be a built-in module.
    import $module
except ImportError:
    # Relative import should work if we are being loaded by Python.
    from . import $module"
%enddef
// These versions will not generate working python modules, so error out early.
#if SWIG_VERSION >= 0x030009 && SWIG_VERSION < 0x030011
#error Swig versions 3.0.9 and 3.0.10 are incompatible with lldb.
#endif

// The name of the module to be created.
%module(docstring=DOCSTRING, moduleimport=MODULEIMPORT) lldb

// Parameter types will be used in the autodoc string.
%feature("autodoc", "1");

%pythoncode%{
import uuid
import re
import os

import six
%}

// Include the version of swig that was used to generate this interface.
%define EMBED_VERSION(VERSION)
%pythoncode%{
# SWIG_VERSION is written as a single hex number, but the components of it are
# meant to be interpreted in decimal. So, 0x030012 is swig 3.0.12, and not
# 3.0.18.
def _to_int(hex):
    return hex // 0x10 % 0x10 * 10 + hex % 0x10
swig_version = (_to_int(VERSION // 0x10000), _to_int(VERSION // 0x100), _to_int(VERSION))
del _to_int
%}
%enddef
EMBED_VERSION(SWIG_VERSION)

%pythoncode%{
# ===================================
# Iterator for lldb container objects
# ===================================
def lldb_iter(obj, getsize, getelem):
    """A generator adaptor to support iteration for lldb container objects."""
    size = getattr(obj, getsize)
    elem = getattr(obj, getelem)
    for i in range(size()):
        yield elem(i)
<<<<<<< HEAD
=======

# ==============================================================================
# The modify-python-lldb.py script is responsible for post-processing this SWIG-
# generated lldb.py module.  It is responsible for adding support for: iteration
# protocol: __iter__, rich comparison methods: __eq__ and __ne__, and built-in
# function len(): __len__.
# ==============================================================================
>>>>>>> 9abe433e
%}

%include "./Python/python-typemaps.swig"

/* C++ headers to be included. */
%{
#include <algorithm>
#include <string>
%}

/* The liblldb header files to be included. */
%{
#include "lldb/lldb-public.h"
#include "lldb/API/SBAddress.h"
#include "lldb/API/SBAttachInfo.h"
#include "lldb/API/SBBlock.h"
#include "lldb/API/SBBreakpoint.h"
#include "lldb/API/SBBreakpointLocation.h"
#include "lldb/API/SBBreakpointName.h"
#include "lldb/API/SBBroadcaster.h"
#include "lldb/API/SBCommandInterpreter.h"
#include "lldb/API/SBCommandReturnObject.h"
#include "lldb/API/SBCommunication.h"
#include "lldb/API/SBCompileUnit.h"
#include "lldb/API/SBData.h"
#include "lldb/API/SBDebugger.h"
#include "lldb/API/SBDeclaration.h"
#include "lldb/API/SBError.h"
#include "lldb/API/SBEvent.h"
#include "lldb/API/SBExecutionContext.h"
#include "lldb/API/SBExpressionOptions.h"
#include "lldb/API/SBFileSpec.h"
#include "lldb/API/SBFileSpecList.h"
#include "lldb/API/SBFrame.h"
#include "lldb/API/SBFunction.h"
#include "lldb/API/SBHostOS.h"
#include "lldb/API/SBInstruction.h"
#include "lldb/API/SBInstructionList.h"
#include "lldb/API/SBLanguageRuntime.h"
#include "lldb/API/SBLaunchInfo.h"
#include "lldb/API/SBLineEntry.h"
#include "lldb/API/SBListener.h"
#include "lldb/API/SBMemoryRegionInfo.h"
#include "lldb/API/SBMemoryRegionInfoList.h"
#include "lldb/API/SBModule.h"
#include "lldb/API/SBModuleSpec.h"
#include "lldb/API/SBPlatform.h"
#include "lldb/API/SBProcess.h"
#include "lldb/API/SBProcessInfo.h"
#include "lldb/API/SBQueue.h"
#include "lldb/API/SBQueueItem.h"
#include "lldb/API/SBSection.h"
#include "lldb/API/SBSourceManager.h"
#include "lldb/API/SBStream.h"
#include "lldb/API/SBStringList.h"
#include "lldb/API/SBStructuredData.h"
#include "lldb/API/SBSymbol.h"
#include "lldb/API/SBSymbolContext.h"
#include "lldb/API/SBSymbolContextList.h"
#include "lldb/API/SBTarget.h"
#include "lldb/API/SBThread.h"
#include "lldb/API/SBThreadCollection.h"
#include "lldb/API/SBThreadPlan.h"
#include "lldb/API/SBTrace.h"
#include "lldb/API/SBTraceOptions.h"
#include "lldb/API/SBType.h"
#include "lldb/API/SBTypeCategory.h"
#include "lldb/API/SBTypeEnumMember.h"
#include "lldb/API/SBTypeFilter.h"
#include "lldb/API/SBTypeFormat.h"
#include "lldb/API/SBTypeNameSpecifier.h"
#include "lldb/API/SBTypeSummary.h"
#include "lldb/API/SBTypeSynthetic.h"
#include "lldb/API/SBValue.h"
#include "lldb/API/SBValueList.h"
#include "lldb/API/SBVariablesOptions.h"
#include "lldb/API/SBWatchpoint.h"
#include "lldb/API/SBUnixSignals.h"

#include "../source/Plugins/ScriptInterpreter/Python/PythonDataObjects.h"

#include "../scripts/Python/python-swigsafecast.swig"
%}

/* Various liblldb typedefs that SWIG needs to know about.  */
#define __extension__ /* Undefine GCC keyword to make Swig happy when processing glibc's stdint.h. */
/* The ISO C99 standard specifies that in C++ implementations limit macros such
   as INT32_MAX should only be defined if __STDC_LIMIT_MACROS is. */
#define __STDC_LIMIT_MACROS
%include "stdint.i"

%include "lldb/lldb-defines.h"
%include "lldb/lldb-enumerations.h"
%include "lldb/lldb-forward.h"
%include "lldb/lldb-types.h"

/* Forward declaration of SB classes. */
%include "lldb/API/SBDefines.h"

/* Python interface files with docstrings. */
%include "./interface/SBAddress.i"
%include "./interface/SBAttachInfo.i"
%include "./interface/SBBlock.i"
%include "./interface/SBBreakpoint.i"
%include "./interface/SBBreakpointLocation.i"
%include "./interface/SBBreakpointName.i"
%include "./interface/SBBroadcaster.i"
%include "./interface/SBCommandInterpreter.i"
%include "./interface/SBCommandReturnObject.i"
%include "./interface/SBCommunication.i"
%include "./interface/SBCompileUnit.i"
%include "./interface/SBData.i"
%include "./interface/SBDebugger.i"
%include "./interface/SBDeclaration.i"
%include "./interface/SBError.i"
%include "./interface/SBEvent.i"
%include "./interface/SBExecutionContext.i"
%include "./interface/SBExpressionOptions.i"
%include "./interface/SBFileSpec.i"
%include "./interface/SBFileSpecList.i"
%include "./interface/SBFrame.i"
%include "./interface/SBFunction.i"
%include "./interface/SBHostOS.i"
%include "./interface/SBInstruction.i"
%include "./interface/SBInstructionList.i"
%include "./interface/SBLanguageRuntime.i"
%include "./interface/SBLaunchInfo.i"
%include "./interface/SBLineEntry.i"
%include "./interface/SBListener.i"
%include "./interface/SBMemoryRegionInfo.i"
%include "./interface/SBMemoryRegionInfoList.i"
%include "./interface/SBModule.i"
%include "./interface/SBModuleSpec.i"
%include "./interface/SBPlatform.i"
%include "./interface/SBProcess.i"
%include "./interface/SBProcessInfo.i"
%include "./interface/SBQueue.i"
%include "./interface/SBQueueItem.i"
%include "./interface/SBSection.i"
%include "./interface/SBSourceManager.i"
%include "./interface/SBStream.i"
%include "./interface/SBStringList.i"
%include "./interface/SBStructuredData.i"
%include "./interface/SBSymbol.i"
%include "./interface/SBSymbolContext.i"
%include "./interface/SBSymbolContextList.i"
%include "./interface/SBTarget.i"
%include "./interface/SBThread.i"
%include "./interface/SBThreadCollection.i"
%include "./interface/SBThreadPlan.i"
%include "./interface/SBTrace.i"
%include "./interface/SBTraceOptions.i"
%include "./interface/SBType.i"
%include "./interface/SBTypeCategory.i"
%include "./interface/SBTypeEnumMember.i"
%include "./interface/SBTypeFilter.i"
%include "./interface/SBTypeFormat.i"
%include "./interface/SBTypeNameSpecifier.i"
%include "./interface/SBTypeSummary.i"
%include "./interface/SBTypeSynthetic.i"
%include "./interface/SBValue.i"
%include "./interface/SBValueList.i"
%include "./interface/SBVariablesOptions.i"
%include "./interface/SBWatchpoint.i"
%include "./interface/SBUnixSignals.i"

%include "./Python/python-extensions.swig"

%include "./Python/python-wrapper.swig"

%pythoncode%{
debugger_unique_id = 0
SBDebugger.Initialize()
debugger = None
target = SBTarget()
process = SBProcess()
thread = SBThread()
frame = SBFrame()
%}<|MERGE_RESOLUTION|>--- conflicted
+++ resolved
@@ -90,17 +90,6 @@
     size = getattr(obj, getsize)
     elem = getattr(obj, getelem)
     for i in range(size()):
-        yield elem(i)
-<<<<<<< HEAD
-=======
-
-# ==============================================================================
-# The modify-python-lldb.py script is responsible for post-processing this SWIG-
-# generated lldb.py module.  It is responsible for adding support for: iteration
-# protocol: __iter__, rich comparison methods: __eq__ and __ne__, and built-in
-# function len(): __len__.
-# ==============================================================================
->>>>>>> 9abe433e
 %}
 
 %include "./Python/python-typemaps.swig"
