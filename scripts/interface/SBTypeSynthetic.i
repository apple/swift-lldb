//===-- SWIG Interface for SBTypeSynthetic-------------------------*- C++ -*-===//
//
// Part of the LLVM Project, under the Apache License v2.0 with LLVM Exceptions.
// See https://llvm.org/LICENSE.txt for license information.
// SPDX-License-Identifier: Apache-2.0 WITH LLVM-exception
//
//===----------------------------------------------------------------------===//

namespace lldb {

    %feature("docstring",
    "Represents a summary that can be associated to one or more types.") SBTypeSynthetic;

    class SBTypeSynthetic
    {
    public:

        SBTypeSynthetic();

        static lldb::SBTypeSynthetic
        CreateWithClassName (const char* data, uint32_t options = 0);

        static lldb::SBTypeSynthetic
        CreateWithScriptCode (const char* data, uint32_t options = 0);

        SBTypeSynthetic (const lldb::SBTypeSynthetic &rhs);

        ~SBTypeSynthetic ();

        bool
        IsValid() const;

        explicit operator bool() const;
<<<<<<< HEAD

=======
        
>>>>>>> 9abe433e
        bool
        IsEqualTo (lldb::SBTypeSynthetic &rhs);

        bool
        IsClassCode();

        const char*
        GetData ();

        void
        SetClassName (const char* data);

        void
        SetClassCode (const char* data);

        uint32_t
        GetOptions ();

        void
        SetOptions (uint32_t);

        bool
        GetDescription (lldb::SBStream &description,
                        lldb::DescriptionLevel description_level);

        bool
        operator == (lldb::SBTypeSynthetic &rhs);

        bool
        operator != (lldb::SBTypeSynthetic &rhs);

        %pythoncode %{
            __swig_getmethods__["options"] = GetOptions
            __swig_setmethods__["options"] = SetOptions
            if _newclass: options = property(GetOptions, SetOptions)

            __swig_getmethods__["contains_code"] = IsClassCode
            if _newclass: contains_code = property(IsClassCode, None)

            __swig_getmethods__["synthetic_data"] = GetData
            if _newclass: synthetic_data = property(GetData, None)
        %}

    };

} // namespace lldb<|MERGE_RESOLUTION|>--- conflicted
+++ resolved
@@ -31,11 +31,7 @@
         IsValid() const;
 
         explicit operator bool() const;
-<<<<<<< HEAD
-
-=======
         
->>>>>>> 9abe433e
         bool
         IsEqualTo (lldb::SBTypeSynthetic &rhs);
 
