//===-- SWIG Interface for SBType -------------------------------*- C++ -*-===//
//
// Part of the LLVM Project, under the Apache License v2.0 with LLVM Exceptions.
// See https://llvm.org/LICENSE.txt for license information.
// SPDX-License-Identifier: Apache-2.0 WITH LLVM-exception
//
//===----------------------------------------------------------------------===//

namespace lldb {

    %feature("docstring",
"Represents a member of a type in lldb.") SBTypeMember;

class SBTypeMember
{
public:
    SBTypeMember ();

    SBTypeMember (const lldb::SBTypeMember& rhs);

    ~SBTypeMember();

    bool
    IsValid() const;

    explicit operator bool() const;

    const char *
    GetName ();

    lldb::SBType
    GetType ();

    uint64_t
    GetOffsetInBytes();

    uint64_t
    GetOffsetInBits();

    bool
    IsBitfield();

    uint32_t
    GetBitfieldSizeInBits();

    %pythoncode %{
        __swig_getmethods__["name"] = GetName
        if _newclass: name = property(GetName, None, doc='''A read only property that returns the name for this member as a string.''')

        __swig_getmethods__["type"] = GetType
        if _newclass: type = property(GetType, None, doc='''A read only property that returns an lldb object that represents the type (lldb.SBType) for this member.''')

        __swig_getmethods__["byte_offset"] = GetOffsetInBytes
        if _newclass: byte_offset = property(GetOffsetInBytes, None, doc='''A read only property that returns offset in bytes for this member as an integer.''')

        __swig_getmethods__["bit_offset"] = GetOffsetInBits
        if _newclass: bit_offset = property(GetOffsetInBits, None, doc='''A read only property that returns offset in bits for this member as an integer.''')

        __swig_getmethods__["is_bitfield"] = IsBitfield
        if _newclass: is_bitfield = property(IsBitfield, None, doc='''A read only property that returns true if this member is a bitfield.''')

        __swig_getmethods__["bitfield_bit_size"] = GetBitfieldSizeInBits
        if _newclass: bitfield_bit_size = property(GetBitfieldSizeInBits, None, doc='''A read only property that returns the bitfield size in bits for this member as an integer, or zero if this member is not a bitfield.''')

    %}

protected:
    std::unique_ptr<lldb_private::TypeMemberImpl> m_opaque_ap;
};

class SBTypeMemberFunction
{
public:
    SBTypeMemberFunction ();

    SBTypeMemberFunction (const lldb::SBTypeMemberFunction& rhs);

    ~SBTypeMemberFunction();

    bool
    IsValid() const;

    explicit operator bool() const;
<<<<<<< HEAD

=======
    
>>>>>>> 9abe433e
    const char *
    GetName ();

    const char *
    GetDemangledName ();

    const char *
    GetMangledName ();

    lldb::SBType
    GetType ();

    lldb::SBType
    GetReturnType ();

    uint32_t
    GetNumberOfArguments ();

    lldb::SBType
    GetArgumentTypeAtIndex (uint32_t);

    lldb::MemberFunctionKind
    GetKind();

    bool
    GetDescription (lldb::SBStream &description,
                    lldb::DescriptionLevel description_level);

protected:
    lldb::TypeMemberFunctionImplSP m_opaque_sp;
};

%feature("docstring",
"Represents a data type in lldb.  The FindFirstType() method of SBTarget/SBModule
returns a SBType.

SBType supports the eq/ne operator. For example,

main.cpp:

class Task {
public:
    int id;
    Task *next;
    Task(int i, Task *n):
        id(i),
        next(n)
    {}
};

int main (int argc, char const *argv[])
{
    Task *task_head = new Task(-1, NULL);
    Task *task1 = new Task(1, NULL);
    Task *task2 = new Task(2, NULL);
    Task *task3 = new Task(3, NULL); // Orphaned.
    Task *task4 = new Task(4, NULL);
    Task *task5 = new Task(5, NULL);

    task_head->next = task1;
    task1->next = task2;
    task2->next = task4;
    task4->next = task5;

    int total = 0;
    Task *t = task_head;
    while (t != NULL) {
        if (t->id >= 0)
            ++total;
        t = t->next;
    }
    printf('We have a total number of %d tasks\\n', total);

    // This corresponds to an empty task list.
    Task *empty_task_head = new Task(-1, NULL);

    return 0; // Break at this line
}

find_type.py:

        # Get the type 'Task'.
        task_type = target.FindFirstType('Task')
        self.assertTrue(task_type)

        # Get the variable 'task_head'.
        frame0.FindVariable('task_head')
        task_head_type = task_head.GetType()
        self.assertTrue(task_head_type.IsPointerType())

        # task_head_type is 'Task *'.
        task_pointer_type = task_type.GetPointerType()
        self.assertTrue(task_head_type == task_pointer_type)

        # Get the child mmember 'id' from 'task_head'.
        id = task_head.GetChildMemberWithName('id')
        id_type = id.GetType()

        # SBType.GetBasicType() takes an enum 'BasicType' (lldb-enumerations.h).
        int_type = id_type.GetBasicType(lldb.eBasicTypeInt)
        # id_type and int_type should be the same type!
        self.assertTrue(id_type == int_type)

...") SBType;
class SBType
{
public:
    SBType ();

    SBType (const lldb::SBType &rhs);

    ~SBType ();

    bool
    IsValid();

    explicit operator bool() const;

    uint64_t
    GetByteSize();

    bool
    IsPointerType();

    bool
    IsReferenceType();

    bool
    IsFunctionType ();

    bool
    IsPolymorphicClass ();

    bool
    IsArrayType ();

    bool
    IsVectorType ();

    bool
    IsTypedefType ();

    bool
    IsAnonymousType ();

    lldb::SBType
    GetPointerType();

    lldb::SBType
    GetPointeeType();

    lldb::SBType
    GetReferenceType();

    lldb::SBType
    SBType::GetTypedefedType();

    lldb::SBType
    GetDereferencedType();

    lldb::SBType
    GetUnqualifiedType();

    lldb::SBType
    GetCanonicalType();

    lldb::SBType
    GetArrayElementType ();

    lldb::SBType
    GetArrayType (uint64_t size);

    lldb::SBType
    GetVectorElementType ();

    lldb::BasicType
    GetBasicType();

    lldb::SBType
    GetBasicType (lldb::BasicType type);

    uint32_t
    GetNumberOfFields ();

    uint32_t
    GetNumberOfDirectBaseClasses ();

    uint32_t
    GetNumberOfVirtualBaseClasses ();

    lldb::SBTypeMember
    GetFieldAtIndex (uint32_t idx);

    lldb::SBTypeMember
    GetDirectBaseClassAtIndex (uint32_t idx);

    lldb::SBTypeMember
    GetVirtualBaseClassAtIndex (uint32_t idx);

    lldb::SBTypeEnumMemberList
    GetEnumMembers();

    const char*
    GetName();

    const char *
    GetDisplayTypeName ();

    lldb::TypeClass
    GetTypeClass ();

    uint32_t
    GetNumberOfTemplateArguments ();

    lldb::SBType
    GetTemplateArgumentType (uint32_t idx);

    lldb::TemplateArgumentKind
    GetTemplateArgumentKind (uint32_t idx);

    lldb::SBType
    GetFunctionReturnType ();

    lldb::SBTypeList
    GetFunctionArgumentTypes ();

    uint32_t
    GetNumberOfMemberFunctions ();

    lldb::SBTypeMemberFunction
    GetMemberFunctionAtIndex (uint32_t idx);

    bool
    IsTypeComplete ();

    uint32_t
    GetTypeFlags ();

    bool operator==(lldb::SBType &rhs);

    bool operator!=(lldb::SBType &rhs);

    %pythoncode %{
        def template_arg_array(self):
            num_args = self.num_template_args
            if num_args:
                template_args = []
                for i in range(num_args):
                    template_args.append(self.GetTemplateArgumentType(i))
                return template_args
            return None

        __swig_getmethods__["name"] = GetName
        if _newclass: name = property(GetName, None, doc='''A read only property that returns the name for this type as a string.''')

        __swig_getmethods__["size"] = GetByteSize
        if _newclass: size = property(GetByteSize, None, doc='''A read only property that returns size in bytes for this type as an integer.''')

        __swig_getmethods__["is_pointer"] = IsPointerType
        if _newclass: is_pointer = property(IsPointerType, None, doc='''A read only property that returns a boolean value that indicates if this type is a pointer type.''')

        __swig_getmethods__["is_reference"] = IsReferenceType
        if _newclass: is_reference = property(IsReferenceType, None, doc='''A read only property that returns a boolean value that indicates if this type is a reference type.''')

        __swig_getmethods__["is_function"] = IsFunctionType
        if _newclass: is_reference = property(IsReferenceType, None, doc='''A read only property that returns a boolean value that indicates if this type is a function type.''')

        __swig_getmethods__["num_fields"] = GetNumberOfFields
        if _newclass: num_fields = property(GetNumberOfFields, None, doc='''A read only property that returns number of fields in this type as an integer.''')

        __swig_getmethods__["num_bases"] = GetNumberOfDirectBaseClasses
        if _newclass: num_bases = property(GetNumberOfDirectBaseClasses, None, doc='''A read only property that returns number of direct base classes in this type as an integer.''')

        __swig_getmethods__["num_vbases"] = GetNumberOfVirtualBaseClasses
        if _newclass: num_vbases = property(GetNumberOfVirtualBaseClasses, None, doc='''A read only property that returns number of virtual base classes in this type as an integer.''')

        __swig_getmethods__["num_template_args"] = GetNumberOfTemplateArguments
        if _newclass: num_template_args = property(GetNumberOfTemplateArguments, None, doc='''A read only property that returns number of template arguments in this type as an integer.''')

        __swig_getmethods__["template_args"] = template_arg_array
        if _newclass: template_args = property(template_arg_array, None, doc='''A read only property that returns a list() of lldb.SBType objects that represent all template arguments in this type.''')

        __swig_getmethods__["type"] = GetTypeClass
        if _newclass: type = property(GetTypeClass, None, doc='''A read only property that returns an lldb enumeration value (see enumerations that start with "lldb.eTypeClass") that represents a classification for this type.''')

        __swig_getmethods__["is_complete"] = IsTypeComplete
        if _newclass: is_complete = property(IsTypeComplete, None, doc='''A read only property that returns a boolean value that indicates if this type is a complete type (True) or a forward declaration (False).''')

        def get_bases_array(self):
            '''An accessor function that returns a list() that contains all direct base classes in a lldb.SBType object.'''
            bases = []
            for idx in range(self.GetNumberOfDirectBaseClasses()):
                bases.append(self.GetDirectBaseClassAtIndex(idx))
            return bases

        def get_vbases_array(self):
            '''An accessor function that returns a list() that contains all fields in a lldb.SBType object.'''
            vbases = []
            for idx in range(self.GetNumberOfVirtualBaseClasses()):
                vbases.append(self.GetVirtualBaseClassAtIndex(idx))
            return vbases

        def get_fields_array(self):
            '''An accessor function that returns a list() that contains all fields in a lldb.SBType object.'''
            fields = []
            for idx in range(self.GetNumberOfFields()):
                fields.append(self.GetFieldAtIndex(idx))
            return fields

        def get_members_array(self):
            '''An accessor function that returns a list() that contains all members (base classes and fields) in a lldb.SBType object in ascending bit offset order.'''
            members = []
            bases = self.get_bases_array()
            fields = self.get_fields_array()
            vbases = self.get_vbases_array()
            for base in bases:
                bit_offset = base.bit_offset
                added = False
                for idx, member in enumerate(members):
                    if member.bit_offset > bit_offset:
                        members.insert(idx, base)
                        added = True
                        break
                if not added:
                    members.append(base)
            for vbase in vbases:
                bit_offset = vbase.bit_offset
                added = False
                for idx, member in enumerate(members):
                    if member.bit_offset > bit_offset:
                        members.insert(idx, vbase)
                        added = True
                        break
                if not added:
                    members.append(vbase)
            for field in fields:
                bit_offset = field.bit_offset
                added = False
                for idx, member in enumerate(members):
                    if member.bit_offset > bit_offset:
                        members.insert(idx, field)
                        added = True
                        break
                if not added:
                    members.append(field)
            return members

        def get_enum_members_array(self):
            '''An accessor function that returns a list() that contains all enum members in an lldb.SBType object.'''
            enum_members_list = []
            sb_enum_members = self.GetEnumMembers()
            for idx in range(sb_enum_members.GetSize()):
                enum_members_list.append(sb_enum_members.GetTypeEnumMemberAtIndex(idx))
            return enum_members_list

        __swig_getmethods__["bases"] = get_bases_array
        if _newclass: bases = property(get_bases_array, None, doc='''A read only property that returns a list() of lldb.SBTypeMember objects that represent all of the direct base classes for this type.''')

        __swig_getmethods__["vbases"] = get_vbases_array
        if _newclass: vbases = property(get_vbases_array, None, doc='''A read only property that returns a list() of lldb.SBTypeMember objects that represent all of the virtual base classes for this type.''')

        __swig_getmethods__["fields"] = get_fields_array
        if _newclass: fields = property(get_fields_array, None, doc='''A read only property that returns a list() of lldb.SBTypeMember objects that represent all of the fields for this type.''')

        __swig_getmethods__["members"] = get_members_array
        if _newclass: members = property(get_members_array, None, doc='''A read only property that returns a list() of all lldb.SBTypeMember objects that represent all of the base classes, virtual base classes and fields for this type in ascending bit offset order.''')

        __swig_getmethods__["enum_members"] = get_enum_members_array
        if _newclass: enum_members = property(get_enum_members_array, None, doc='''A read only property that returns a list() of all lldb.SBTypeEnumMember objects that represent the enum members for this type.''')

        %}

};

%feature("docstring",
"Represents a list of SBTypes.  The FindTypes() method of SBTarget/SBModule
returns a SBTypeList.

SBTypeList supports SBType iteration. For example,

main.cpp:

class Task {
public:
    int id;
    Task *next;
    Task(int i, Task *n):
        id(i),
        next(n)
    {}
};

...

find_type.py:

        # Get the type 'Task'.
        type_list = target.FindTypes('Task')
        self.assertTrue(len(type_list) == 1)
        # To illustrate the SBType iteration.
        for type in type_list:
            # do something with type

...") SBTypeList;
class SBTypeList
{
public:
    SBTypeList();

    bool
    IsValid();

    explicit operator bool() const;

    void
    Append (lldb::SBType type);

    lldb::SBType
    GetTypeAtIndex (uint32_t index);

    uint32_t
    GetSize();

    ~SBTypeList();

    %pythoncode%{
    def __iter__(self):
        '''Iterate over all types in a lldb.SBTypeList object.'''
        return lldb_iter(self, 'GetSize', 'GetTypeAtIndex')

    def __len__(self):
        '''Return the number of types in a lldb.SBTypeList object.'''
        return self.GetSize()
    %}
};

} // namespace lldb<|MERGE_RESOLUTION|>--- conflicted
+++ resolved
@@ -81,11 +81,7 @@
     IsValid() const;
 
     explicit operator bool() const;
-<<<<<<< HEAD
-
-=======
     
->>>>>>> 9abe433e
     const char *
     GetName ();
 
