--- conflicted
+++ resolved
@@ -90,7 +90,6 @@
     %feature("docstring", "Sets whether to abort expression evaluation if an exception is thrown while executing.  Don't set this to false unless you know the function you are calling traps all exceptions itself.") SetTryAllThreads;
     void
     SetTrapExceptions (bool trap_exceptions = true);
-<<<<<<< HEAD
     
     bool
     GetPlaygroundTransformEnabled () const;
@@ -103,8 +102,6 @@
     
     void
     SetREPLMode (bool enable_repl = true);
-=======
->>>>>>> bc853e2f
 
     %feature ("docstring", "Sets the language that LLDB should assume the expression is written in") SetLanguage;
     void
