--- conflicted
+++ resolved
@@ -332,13 +332,11 @@
     lldb::SBAddress
     GetObjectFileHeaderAddress() const;
 
-<<<<<<< HEAD
     lldb::SBError
     IsTypeSystemCompatible (lldb::LanguageType language);
-=======
+
     lldb::SBAddress
     GetObjectFileEntryPointAddress() const;
->>>>>>> dc5b80b2
 
     bool
     operator == (const lldb::SBModule &rhs) const;
