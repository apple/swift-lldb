--- conflicted
+++ resolved
@@ -237,10 +237,4 @@
 def package_build_path():
     return os.path.join(
         llvm_build_dirtree(),
-<<<<<<< HEAD
-        LLVM_BUILD_DIRS()[
-            lldb_configuration()])
-=======
-        os.environ["LLVM_CONFIGURATION"],
-        "x86_64")
->>>>>>> d5cbf92f
+        LLVM_BUILD_DIRS()[lldb_configuration()])