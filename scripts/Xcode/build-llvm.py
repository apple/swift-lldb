#!/usr/bin/env python

import hashlib
import fnmatch
import os
import platform
import subprocess
import sys

from lldbbuild import *

#### SETTINGS ####

def LLVM_HASH_INCLUDES_DIFFS ():
    return False

# The use of "x = "..."; return x" here is important because tooling looks for
# it with regexps.  Only change how this works if you know what you are doing.

def LLVM_REF ():
    llvm_ref = "stable-next"
    return llvm_ref

def CLANG_REF ():
    clang_ref = "stable-next"
    return clang_ref

def SWIFT_REF ():
    swift_ref = "master-next"
    return swift_ref

# For use with Xcode-style builds

def XCODE_REPOSITORIES ():
    return [
        { 'name':   "llvm",
          'vcs':    VCS.git,
          'root':   llvm_source_path(),
          'url':    "ssh://git@github.com/apple/swift-llvm.git",
          'ref':    LLVM_REF() },

        { 'name':   "clang",
          'vcs':    VCS.git,
          'root':   clang_source_path(),
          'url':    "ssh://git@github.com/apple/swift-clang.git",
          'ref':    CLANG_REF() },

        { 'name':   "swift",
          'vcs':    VCS.git,
          'root':   swift_source_path(),
          'url':    "ssh://git@github.com/apple/swift.git",
          'ref':    SWIFT_REF() },

        { 'name':   "cmark",
          'vcs':    VCS.git,
          'root':   cmark_source_path(),
          'url':    "ssh://git@github.com/apple/swift-cmark.git",
          'ref':    "master" },

        { 'name':   "ninja",
          'vcs':    VCS.git,
          'root':   ninja_source_path(),
          'url':    "https://github.com/ninja-build/ninja.git",
          'ref':    "master" }
    ]

def BUILD_SCRIPT_FLAGS ():
    return {
<<<<<<< HEAD
        "Debug":                ["--preset=LLDB_Swift_ReleaseAssert"],
        "DebugClang":           ["--preset=LLDB_Swift_DebugAssert"],
        "Release":              ["--preset=LLDB_Swift_ReleaseAssert"],
=======
        "Debug": [
            "-DCMAKE_BUILD_TYPE=RelWithDebInfo",
            "-DLLVM_ENABLE_ASSERTIONS=ON",
            ],
        "DebugClang": [
            "-DCMAKE_BUILD_TYPE=Debug",
            "-DLLVM_ENABLE_ASSERTIONS=ON",
            ],
        "Release": [
            "-DCMAKE_BUILD_TYPE=Release",
            "-DLLVM_ENABLE_ASSERTIONS=ON",
            ],
        "BuildAndIntegration": [
            "-DCMAKE_BUILD_TYPE=Release",
            "-DLLVM_ENABLE_ASSERTIONS=OFF",
            ],
>>>>>>> 70389419
    }

def BUILD_SCRIPT_ENVIRONMENT ():
    return {
        "SWIFT_SOURCE_ROOT":    lldb_source_path(),
        "SWIFT_BUILD_ROOT":     llvm_build_dirtree()
    }

#### COLLECTING ALL ARCHIVES ####

def collect_archives_in_path (path): 
    files = os.listdir(path)
    return [os.path.join(path, file) for file in files if file.endswith(".a")]

def archive_list ():
    paths = library_paths()
    archive_lists = [collect_archives_in_path(path) for path in paths]
    return [archive for archive_list in archive_lists for archive in archive_list]

def write_archives_txt ():
    f = open(archives_txt(), 'w')
    for archive in archive_list():
        f.write(archive + "\n")
    f.close()

#### COLLECTING REPOSITORY MD5S ####

def source_control_status (spec):
    vcs_for_spec = vcs(spec)
    if LLVM_HASH_INCLUDES_DIFFS():
        return vcs_for_spec.status() + vcs_for_spec.diff()
    else:
        return vcs_for_spec.status()

def source_control_status_for_specs (specs):
    statuses = [source_control_status(spec) for spec in specs]
    return "".join(statuses)

def all_source_control_status ():
    return source_control_status_for_specs(XCODE_REPOSITORIES())

def md5 (string):
    m = hashlib.md5()
    m.update(string)
    return m.hexdigest()

def all_source_control_status_md5 ():
    return md5(all_source_control_status())

#### CHECKING OUT AND BUILDING LLVM ####

def apply_patches(spec):
    files = os.listdir(os.path.join(lldb_source_path(), 'scripts'))
    patches = [f for f in files if fnmatch.fnmatch(f, spec['name'] + '.*.diff')]
    for p in patches:
        run_in_directory(["patch", "-p0", "-i", os.path.join(lldb_source_path(), 'scripts', p)], spec['root'])

def check_out_if_needed(spec):
    if (build_type() != BuildType.CustomSwift) and not (os.path.isdir(spec['root'])):
        vcs(spec).check_out()
        apply_patches(spec)

def all_check_out_if_needed ():
    map (check_out_if_needed, XCODE_REPOSITORIES())

def should_build_llvm ():
    if build_type() == BuildType.CustomSwift:
        return False
    if build_type() == BuildType.Xcode:
        # TODO use md5 sums
        return True 

def do_symlink (source_path, link_path):
    print "Symlinking " + source_path + " to " + link_path
    if os.path.islink(link_path):
        os.remove(link_path)
    if not os.path.exists(link_path):
        os.symlink(source_path, link_path)

def setup_source_symlink (repo):
    source_path = repo["root"]
    link_path = os.path.join(lldb_source_path(), os.path.basename(source_path))
    do_symlink(source_path, link_path)

def setup_source_symlinks ():
    map(setup_source_symlink, XCODE_REPOSITORIES())

def setup_build_symlink ():
    source_path = package_build_path()
    link_path = expected_package_build_path()
    do_symlink(source_path, link_path)
    
def build_script_flags ():
    return BUILD_SCRIPT_FLAGS()[lldb_configuration()] + ["swift_install_destdir=" + expected_package_build_path_for("swift")]

def join_dicts (dict1, dict2):
    d = dict1.copy()
    d.update(dict2)
    return d

def build_script_path ():
    return os.path.join(swift_source_path(), "utils", "build-script")

def build_script_environment():
    return join_dicts(os.environ, BUILD_SCRIPT_ENVIRONMENT())

def build_llvm ():
    subprocess.check_call(["python", build_script_path()] + build_script_flags(), cwd=lldb_source_path(), env=build_script_environment())

def build_llvm_if_needed ():
    if should_build_llvm():
        setup_source_symlinks()
        build_llvm()
        setup_build_symlink()

#### MAIN LOGIC ####

all_check_out_if_needed()
build_llvm_if_needed()
write_archives_txt()

sys.exit(0)<|MERGE_RESOLUTION|>--- conflicted
+++ resolved
@@ -66,28 +66,9 @@
 
 def BUILD_SCRIPT_FLAGS ():
     return {
-<<<<<<< HEAD
         "Debug":                ["--preset=LLDB_Swift_ReleaseAssert"],
         "DebugClang":           ["--preset=LLDB_Swift_DebugAssert"],
         "Release":              ["--preset=LLDB_Swift_ReleaseAssert"],
-=======
-        "Debug": [
-            "-DCMAKE_BUILD_TYPE=RelWithDebInfo",
-            "-DLLVM_ENABLE_ASSERTIONS=ON",
-            ],
-        "DebugClang": [
-            "-DCMAKE_BUILD_TYPE=Debug",
-            "-DLLVM_ENABLE_ASSERTIONS=ON",
-            ],
-        "Release": [
-            "-DCMAKE_BUILD_TYPE=Release",
-            "-DLLVM_ENABLE_ASSERTIONS=ON",
-            ],
-        "BuildAndIntegration": [
-            "-DCMAKE_BUILD_TYPE=Release",
-            "-DLLVM_ENABLE_ASSERTIONS=OFF",
-            ],
->>>>>>> 70389419
     }
 
 def BUILD_SCRIPT_ENVIRONMENT ():
