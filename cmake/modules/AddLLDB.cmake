--- conflicted
+++ resolved
@@ -60,30 +60,18 @@
       if (LLDB_LINKER_SUPPORTS_GROUPS)
         llvm_add_library(${name} ${libkind} ${srcs} LINK_LIBS
                                 -Wl,--start-group ${LLDB_USED_LIBS} -Wl,--end-group
-<<<<<<< HEAD
-                                -Wl,--start-group ${CLANG_USED_LIBS} -Wl,--end-group
-=======
                                 -Wl,--start-group ${SWIFT_ALL_LIBS} -Wl,--end-group
                                 -Wl,--start-group ${CLANG_ALL_LIBS} -Wl,--end-group
->>>>>>> 24f4965f
                                 DEPENDS ${PARAM_DEPENDS}
           )
       else()
         llvm_add_library(${name} ${libkind} ${srcs} LINK_LIBS
-<<<<<<< HEAD
-                                ${LLDB_USED_LIBS} ${CLANG_USED_LIBS}
-=======
                                 ${LLDB_USED_LIBS} ${SWIFT_ALL_LIBS} ${CLANG_ALL_LIBS}
->>>>>>> 24f4965f
                                 DEPENDS ${PARAM_DEPENDS}
           )
       endif()
     else()
-<<<<<<< HEAD
       llvm_add_library(${name} ${libkind} ${srcs} DEPENDS ${PARAM_DEPENDS})
-=======
-        llvm_add_library(${name} ${libkind} ${srcs} DEPENDS ${PARAM_DEPENDS})
->>>>>>> 24f4965f
     endif()
 
     if (${name} STREQUAL "liblldb")
@@ -126,11 +114,7 @@
 
 function(add_lldb_executable name)
   cmake_parse_arguments(ARG "INCLUDE_IN_FRAMEWORK;GENERATE_INSTALL" "" "" ${ARGN})
-<<<<<<< HEAD
-  add_llvm_executable(${name} ${ARG_UNPARSED_ARGUMENTS})
-=======
   add_llvm_executable(${name} DISABLE_LLVM_LINK_LLVM_DYLIB ${ARG_UNPARSED_ARGUMENTS})
->>>>>>> 24f4965f
   set_target_properties(${name} PROPERTIES
     FOLDER "lldb executables")
 
@@ -171,13 +155,10 @@
     endif()
   endif()
 
-<<<<<<< HEAD
-=======
   # Might need the following in an else clause for above to cover non-Apple
   # set(rpath_prefix "$ORIGIN")
   # set_target_properties(${name} PROPERTIES INSTALL_RPATH "${rpath_prefix}/../lib")
 
->>>>>>> 24f4965f
   if(ARG_INCLUDE_IN_FRAMEWORK AND LLDB_BUILD_FRAMEWORK)
     add_llvm_tool_symlink(${name} ${name} ALWAYS_GENERATE SKIP_INSTALL
                             OUTPUT_DIR ${LLVM_RUNTIME_OUTPUT_INTDIR})
