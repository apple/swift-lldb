include(CheckCXXSymbolExists)
include(CheckTypeSize)

# BEGIN Swift Mods
# We want this in a cmake cache
list(APPEND swift_lldb_framework_tools
  darwin-debug
  lldb-argdumper
  lldb-server
  repl_swift
)

set(LLVM_EXTERNALIZE_DEBUGINFO OFF CACHE BOOL "" FORCE)
set(LLVM_TARGETS_TO_BUILD      X86;ARM;AArch64 CACHE STRING "" FORCE)

set(LLDB_VERSION_MAJOR   992 CACHE STRING "" FORCE)
set(LLDB_VERSION_MINOR   8   CACHE STRING "" FORCE)
set(LLDB_VERSION_PATCH   1   CACHE STRING "" FORCE)
set(LLDB_VERSION_SUFFIX  svn CACHE STRING "" FORCE)

if(APPLE)
  set(LLDB_USE_SYSTEM_DEBUGSERVER ON CACHE BOOL "" FORCE)
  set(LLDB_BUILD_FRAMEWORK ON CACHE BOOL "" FORCE)
  set(LLDB_FRAMEWORK_TOOLS ${swift_lldb_framework_tools} CACHE STRING "" FORCE)
endif()

if(${CMAKE_SYSTEM_NAME} MATCHES "Linux")
  set(LLDB_ALLOW_STATIC_BINDINGS ON CACHE BOOL "" FORCE)
endif()
# END Swift Mods

set(LLDB_PROJECT_ROOT ${CMAKE_CURRENT_SOURCE_DIR})
set(LLDB_SOURCE_ROOT "${CMAKE_CURRENT_SOURCE_DIR}/source")
set(LLDB_INCLUDE_ROOT "${CMAKE_CURRENT_SOURCE_DIR}/include")

set(LLDB_SOURCE_DIR ${CMAKE_CURRENT_SOURCE_DIR})
set(LLDB_BINARY_DIR ${CMAKE_CURRENT_BINARY_DIR})

if(CMAKE_SOURCE_DIR STREQUAL CMAKE_BINARY_DIR)
  message(FATAL_ERROR
    "In-source builds are not allowed. CMake would overwrite the makefiles "
    "distributed with LLDB. Please create a directory and run cmake from "
    "there, passing the path to this source directory as the last argument. "
    "This process created the file `CMakeCache.txt' and the directory "
    "`CMakeFiles'. Please delete them.")
endif()

set(LLDB_LINKER_SUPPORTS_GROUPS OFF)
if (LLVM_COMPILER_IS_GCC_COMPATIBLE AND NOT "${CMAKE_SYSTEM_NAME}" MATCHES "Darwin")
  # The Darwin linker doesn't understand --start-group/--end-group.
  set(LLDB_LINKER_SUPPORTS_GROUPS ON)
endif()

set(default_disable_python OFF)
set(default_disable_curses OFF)
set(default_disable_libedit OFF)

if(DEFINED LLVM_ENABLE_LIBEDIT AND NOT LLVM_ENABLE_LIBEDIT)
  set(default_disable_libedit ON)
endif()

if(CMAKE_SYSTEM_NAME MATCHES "Windows")
  set(default_disable_curses ON)
  set(default_disable_libedit ON)
elseif(CMAKE_SYSTEM_NAME MATCHES "Android")
  set(default_disable_python ON)
  set(default_disable_curses ON)
  set(default_disable_libedit ON)
elseif(IOS)
  set(default_disable_python ON)
endif()

option(LLDB_DISABLE_PYTHON "Disable Python scripting integration." ${default_disable_python})
option(LLDB_DISABLE_CURSES "Disable Curses integration." ${default_disable_curses})
option(LLDB_DISABLE_LIBEDIT "Disable the use of editline." ${default_disable_libedit})
option(LLDB_RELOCATABLE_PYTHON "Use the PYTHONHOME environment variable to locate Python." OFF)
option(LLDB_USE_SYSTEM_SIX "Use six.py shipped with system and do not install a copy of it" OFF)
option(LLDB_USE_ENTITLEMENTS "When codesigning, use entitlements if available" ON)
option(LLDB_BUILD_FRAMEWORK "Build LLDB.framework (Darwin only)" OFF)
option(LLDB_NO_INSTALL_DEFAULT_RPATH "Disable default RPATH settings in binaries" OFF)

# BEGIN SWIFT CODE
option(LLDB_ALLOW_STATIC_BINDINGS "Enable using static/baked language bindings if swig is not present." OFF)
# END SWIFT CODE

if(LLDB_BUILD_FRAMEWORK)
  if(NOT APPLE)
    message(FATAL_ERROR "LLDB.framework can only be generated when targeting Apple platforms")
  endif()
  # CMake 3.6 did not correctly emit POST_BUILD commands for Apple Framework targets
  # CMake < 3.8 did not have the BUILD_RPATH target property
  if(CMAKE_VERSION VERSION_LESS 3.8)
    message(FATAL_ERROR "LLDB_BUILD_FRAMEWORK is not supported on CMake < 3.8")
  endif()

  set(LLDB_FRAMEWORK_VERSION A CACHE STRING "LLDB.framework version (default is A)")
  set(LLDB_FRAMEWORK_BUILD_DIR bin CACHE STRING "Output directory for LLDB.framework")
  set(LLDB_FRAMEWORK_INSTALL_DIR Library/Frameworks CACHE STRING "Install directory for LLDB.framework")
  set(LLDB_FRAMEWORK_RESOURCE_DIR Versions/${LLDB_FRAMEWORK_VERSION}/Resources)
  set(LLDB_FRAMEWORK_TOOLS darwin-debug;debugserver;lldb-argdumper;lldb-server CACHE STRING
      "List of tools to include in LLDB.framework/Resources")

  # Set designated directory for all dSYMs. Essentially, this emits the
  # framework's dSYM outside of the framework directory.
  if(LLVM_EXTERNALIZE_DEBUGINFO)
    set(LLVM_EXTERNALIZE_DEBUGINFO_OUTPUT_DIR ${CMAKE_BINARY_DIR}/${CMAKE_CFG_INTDIR}/bin CACHE STRING
        "Directory to emit dSYM files stripped from executables and libraries (Darwin Only)")
  endif()
endif()

if (NOT CMAKE_SYSTEM_NAME MATCHES "Windows")
  set(LLDB_EXPORT_ALL_SYMBOLS 0 CACHE BOOL
    "Causes lldb to export all symbols when building liblldb.")
else()
  # Windows doesn't support toggling this, so don't bother making it a
  # cache variable.
  set(LLDB_EXPORT_ALL_SYMBOLS 0)
endif()

if ((NOT MSVC) OR MSVC12)
  add_definitions( -DHAVE_ROUND )
endif()

if (LLDB_DISABLE_CURSES)
  add_definitions( -DLLDB_DISABLE_CURSES )
endif()

if (LLDB_DISABLE_LIBEDIT)
  add_definitions( -DLLDB_DISABLE_LIBEDIT )
else()
  find_package(LibEdit REQUIRED)

  # Check if we libedit capable of handling wide characters (built with
  # '--enable-widec').
  set(CMAKE_REQUIRED_LIBRARIES ${libedit_LIBRARIES})
  set(CMAKE_REQUIRED_INCLUDES ${libedit_INCLUDE_DIRS})
  check_symbol_exists(el_winsertstr histedit.h LLDB_EDITLINE_USE_WCHAR)
  set(CMAKE_EXTRA_INCLUDE_FILES histedit.h)
  check_type_size(el_rfunc_t LLDB_EL_RFUNC_T_SIZE)
  if (LLDB_EL_RFUNC_T_SIZE STREQUAL "")
    set(LLDB_HAVE_EL_RFUNC_T 0)
  else()
    set(LLDB_HAVE_EL_RFUNC_T 1)
  endif()
  set(CMAKE_REQUIRED_LIBRARIES)
  set(CMAKE_REQUIRED_INCLUDES)
  set(CMAKE_EXTRA_INCLUDE_FILES)
endif()


# On Windows, we can't use the normal FindPythonLibs module that comes with CMake,
# for a number of reasons.
# 1) Prior to MSVC 2015, it is only possible to embed Python if python itself was
#    compiled with an identical version (and build configuration) of MSVC as LLDB.
#    The standard algorithm does not take into account the differences between
#    a binary release distribution of python and a custom built distribution.
# 2) From MSVC 2015 and onwards, it is only possible to use Python 3.5 or later.
# 3) FindPythonLibs queries the registry to locate Python, and when looking for a
#    64-bit version of Python, since cmake.exe is a 32-bit executable, it will see
#    a 32-bit view of the registry.  As such, it is impossible for FindPythonLibs to
#    locate 64-bit Python libraries.
# This function is designed to address those limitations.  Currently it only partially
# addresses them, but it can be improved and extended on an as-needed basis.
function(find_python_libs_windows)
  if ("${PYTHON_HOME}" STREQUAL "")
    message("LLDB embedded Python on Windows requires specifying a value for PYTHON_HOME.  Python support disabled.")
    set(LLDB_DISABLE_PYTHON 1 PARENT_SCOPE)
    return()
  endif()

  file(TO_CMAKE_PATH "${PYTHON_HOME}/Include" PYTHON_INCLUDE_DIR)

  if(EXISTS "${PYTHON_INCLUDE_DIR}/patchlevel.h")
    file(STRINGS "${PYTHON_INCLUDE_DIR}/patchlevel.h" python_version_str
         REGEX "^#define[ \t]+PY_VERSION[ \t]+\"[^\"]+\"")
    string(REGEX REPLACE "^#define[ \t]+PY_VERSION[ \t]+\"([^\"+]+)[+]?\".*" "\\1"
         PYTHONLIBS_VERSION_STRING "${python_version_str}")
    message("-- Found Python version ${PYTHONLIBS_VERSION_STRING}")
    string(REGEX REPLACE "([0-9]+)[.]([0-9]+)[.][0-9]+" "python\\1\\2" PYTHONLIBS_BASE_NAME "${PYTHONLIBS_VERSION_STRING}")
    unset(python_version_str)
  else()
    message("Unable to find ${PYTHON_INCLUDE_DIR}/patchlevel.h, Python installation is corrupt.")
    message("Python support will be disabled for this build.")
    set(LLDB_DISABLE_PYTHON 1 PARENT_SCOPE)
    return()
  endif()

  file(TO_CMAKE_PATH "${PYTHON_HOME}" PYTHON_HOME)
  file(TO_CMAKE_PATH "${PYTHON_HOME}/python_d.exe" PYTHON_DEBUG_EXE)
  file(TO_CMAKE_PATH "${PYTHON_HOME}/libs/${PYTHONLIBS_BASE_NAME}_d.lib" PYTHON_DEBUG_LIB)
  file(TO_CMAKE_PATH "${PYTHON_HOME}/${PYTHONLIBS_BASE_NAME}_d.dll" PYTHON_DEBUG_DLL)

  file(TO_CMAKE_PATH "${PYTHON_HOME}/python.exe" PYTHON_RELEASE_EXE)
  file(TO_CMAKE_PATH "${PYTHON_HOME}/libs/${PYTHONLIBS_BASE_NAME}.lib" PYTHON_RELEASE_LIB)
  file(TO_CMAKE_PATH "${PYTHON_HOME}/${PYTHONLIBS_BASE_NAME}.dll" PYTHON_RELEASE_DLL)

  if (NOT EXISTS ${PYTHON_DEBUG_EXE})
    message("Unable to find ${PYTHON_DEBUG_EXE}")
    unset(PYTHON_DEBUG_EXE)
  endif()

  if (NOT EXISTS ${PYTHON_RELEASE_EXE})
    message("Unable to find ${PYTHON_RELEASE_EXE}")
    unset(PYTHON_RELEASE_EXE)
  endif()

  if (NOT EXISTS ${PYTHON_DEBUG_LIB})
    message("Unable to find ${PYTHON_DEBUG_LIB}")
    unset(PYTHON_DEBUG_LIB)
  endif()

  if (NOT EXISTS ${PYTHON_RELEASE_LIB})
    message("Unable to find ${PYTHON_RELEASE_LIB}")
    unset(PYTHON_RELEASE_LIB)
  endif()

  if (NOT EXISTS ${PYTHON_DEBUG_DLL})
    message("Unable to find ${PYTHON_DEBUG_DLL}")
    unset(PYTHON_DEBUG_DLL)
  endif()

  if (NOT EXISTS ${PYTHON_RELEASE_DLL})
    message("Unable to find ${PYTHON_RELEASE_DLL}")
    unset(PYTHON_RELEASE_DLL)
  endif()

  if (NOT (PYTHON_DEBUG_EXE AND PYTHON_RELEASE_EXE AND PYTHON_DEBUG_LIB AND PYTHON_RELEASE_LIB AND PYTHON_DEBUG_DLL AND PYTHON_RELEASE_DLL))
    message("Python installation is corrupt. Python support will be disabled for this build.")
    set(LLDB_DISABLE_PYTHON 1 PARENT_SCOPE)
    return()
  endif()

  # Generator expressions are evaluated in the context of each build configuration generated
  # by CMake. Here we use the $<CONFIG:Debug>:VALUE logical generator expression to ensure
  # that the debug Python library, DLL, and executable are used in the Debug build configuration.
  #
  # Generator expressions can be difficult to grok at first so here's a breakdown of the one
  # used for PYTHON_LIBRARY:
  #
  # 1. $<CONFIG:Debug> evaluates to 1 when the Debug configuration is being generated,
  #    or 0 in all other cases.
  # 2. $<$<CONFIG:Debug>:${PYTHON_DEBUG_LIB}> expands to ${PYTHON_DEBUG_LIB} when the Debug
  #    configuration is being generated, or nothing (literally) in all other cases.
  # 3. $<$<NOT:$<CONFIG:Debug>>:${PYTHON_RELEASE_LIB}> expands to ${PYTHON_RELEASE_LIB} when
  #    any configuration other than Debug is being generated, or nothing in all other cases.
  # 4. The conditionals in 2 & 3 are mutually exclusive.
  # 5. A logical expression with a conditional that evaluates to 0 yields no value at all.
  #
  # Due to 4 & 5 it's possible to concatenate 2 & 3 to obtain a single value specific to each
  # build configuration. In this example the value will be ${PYTHON_DEBUG_LIB} when generating the
  # Debug configuration, or ${PYTHON_RELEASE_LIB} when generating any other configuration.
  # Note that it's imperative that there is no whitespace between the two expressions, otherwise
  # CMake will insert a semicolon between the two.
  set (PYTHON_EXECUTABLE $<$<CONFIG:Debug>:${PYTHON_DEBUG_EXE}>$<$<NOT:$<CONFIG:Debug>>:${PYTHON_RELEASE_EXE}>)
  set (PYTHON_LIBRARY $<$<CONFIG:Debug>:${PYTHON_DEBUG_LIB}>$<$<NOT:$<CONFIG:Debug>>:${PYTHON_RELEASE_LIB}>)
  set (PYTHON_DLL $<$<CONFIG:Debug>:${PYTHON_DEBUG_DLL}>$<$<NOT:$<CONFIG:Debug>>:${PYTHON_RELEASE_DLL}>)

  set (PYTHON_EXECUTABLE ${PYTHON_EXECUTABLE} PARENT_SCOPE)
  set (PYTHON_LIBRARY ${PYTHON_LIBRARY} PARENT_SCOPE)
  set (PYTHON_DLL ${PYTHON_DLL} PARENT_SCOPE)
  set (PYTHON_INCLUDE_DIR ${PYTHON_INCLUDE_DIR} PARENT_SCOPE)

  message("-- LLDB Found PythonExecutable: ${PYTHON_RELEASE_EXE} and ${PYTHON_DEBUG_EXE}")
  message("-- LLDB Found PythonLibs: ${PYTHON_RELEASE_LIB} and ${PYTHON_DEBUG_LIB}")
  message("-- LLDB Found PythonDLL: ${PYTHON_RELEASE_DLL} and ${PYTHON_DEBUG_DLL}")
  message("-- LLDB Found PythonIncludeDirs: ${PYTHON_INCLUDE_DIR}")
endfunction(find_python_libs_windows)

if (NOT LLDB_DISABLE_PYTHON)

  if ("${CMAKE_SYSTEM_NAME}" STREQUAL "Windows")
    find_python_libs_windows()

    if (NOT LLDB_RELOCATABLE_PYTHON)
      file(TO_CMAKE_PATH "${PYTHON_HOME}" LLDB_PYTHON_HOME)
      add_definitions( -DLLDB_PYTHON_HOME="${LLDB_PYTHON_HOME}" )
    endif()
  else()
    find_package(PythonInterp)
    find_package(PythonLibs)
  endif()

<<<<<<< HEAD
  if (PYTHON_INCLUDE_DIRS)
    include_directories(${PYTHON_INCLUDE_DIRS})
=======
  if (PYTHON_INCLUDE_DIR)
    include_directories(${PYTHON_INCLUDE_DIR})
>>>>>>> ccc5f6dd
  endif()
endif()

if (LLDB_DISABLE_PYTHON)
  unset(PYTHON_INCLUDE_DIR)
  unset(PYTHON_LIBRARY)
  unset(PYTHON_EXECUTABLE)
  add_definitions( -DLLDB_DISABLE_PYTHON )
endif()

if (LLVM_EXTERNAL_CLANG_SOURCE_DIR)
  include_directories(${LLVM_EXTERNAL_CLANG_SOURCE_DIR}/include)
else ()
  include_directories(${CMAKE_SOURCE_DIR}/tools/clang/include)
endif ()
include_directories("${CMAKE_CURRENT_BINARY_DIR}/../clang/include")

if(NOT LLDB_BUILT_STANDALONE)
  if (LLVM_EXTERNAL_SWIFT_SOURCE_DIR)
    include_directories(${LLVM_EXTERNAL_SWIFT_SOURCE_DIR}/include)
  else ()
    include_directories(${CMAKE_SOURCE_DIR}/tools/swift/include)
  endif ()
  include_directories("${CMAKE_CURRENT_BINARY_DIR}/../swift/include")
else ()
  include_directories("${LLDB_PATH_TO_SWIFT_BUILD}/include")
endif()

# Disable GCC warnings
check_cxx_compiler_flag("-Wno-deprecated-declarations"
                        CXX_SUPPORTS_NO_DEPRECATED_DECLARATIONS)
if (CXX_SUPPORTS_NO_DEPRECATED_DECLARATIONS)
  set(CMAKE_CXX_FLAGS "${CMAKE_CXX_FLAGS} -Wno-deprecated-declarations")
endif ()

check_cxx_compiler_flag("-Wno-unknown-pragmas"
                        CXX_SUPPORTS_NO_UNKNOWN_PRAGMAS)
if (CXX_SUPPORTS_NO_UNKNOWN_PRAGMAS)
  set(CMAKE_CXX_FLAGS "${CMAKE_CXX_FLAGS} -Wno-unknown-pragmas")
endif ()

check_cxx_compiler_flag("-Wno-strict-aliasing"
                        CXX_SUPPORTS_NO_STRICT_ALIASING)
if (CXX_SUPPORTS_NO_STRICT_ALIASING)
  set(CMAKE_CXX_FLAGS "${CMAKE_CXX_FLAGS} -Wno-strict-aliasing")
endif ()

# Disable Clang warnings
check_cxx_compiler_flag("-Wno-deprecated-register"
                        CXX_SUPPORTS_NO_DEPRECATED_REGISTER)
if (CXX_SUPPORTS_NO_DEPRECATED_REGISTER)
  set(CMAKE_CXX_FLAGS "${CMAKE_CXX_FLAGS} -Wno-deprecated-register")
endif ()

check_cxx_compiler_flag("-Wno-vla-extension"
                        CXX_SUPPORTS_NO_VLA_EXTENSION)
if (CXX_SUPPORTS_NO_VLA_EXTENSION)
  set(CMAKE_CXX_FLAGS "${CMAKE_CXX_FLAGS} -Wno-vla-extension")
endif ()

check_cxx_compiler_flag("-Wno-gnu-anonymous-struct"
                        CXX_SUPPORTS_NO_GNU_ANONYMOUS_STRUCT)

check_cxx_compiler_flag("-Wno-nested-anon-types"
                        CXX_SUPPORTS_NO_NESTED_ANON_TYPES)

# Disable MSVC warnings
if( MSVC )
  add_definitions(
    -wd4018 # Suppress 'warning C4018: '>=' : signed/unsigned mismatch'
    -wd4068 # Suppress 'warning C4068: unknown pragma'
    -wd4150 # Suppress 'warning C4150: deletion of pointer to incomplete type'
    -wd4201 # Suppress 'warning C4201: nonstandard extension used: nameless struct/union'
    -wd4251 # Suppress 'warning C4251: T must have dll-interface to be used by clients of class U.'
    -wd4521 # Suppress 'warning C4521: 'type' : multiple copy constructors specified'
    -wd4530 # Suppress 'warning C4530: C++ exception handler used, but unwind semantics are not enabled.'
  )
endif()

# Use the Unicode (UTF-16) APIs by default on Win32
if (CMAKE_SYSTEM_NAME MATCHES "Windows")
    add_definitions( -D_UNICODE -DUNICODE )
endif()

# If LLDB_VERSION_* is specified, use it, if not use LLVM_VERSION_*.
if(NOT DEFINED LLDB_VERSION_MAJOR)
  set(LLDB_VERSION_MAJOR ${LLVM_VERSION_MAJOR})
endif()
if(NOT DEFINED LLDB_VERSION_MINOR)
  set(LLDB_VERSION_MINOR ${LLVM_VERSION_MINOR})
endif()
if(NOT DEFINED LLDB_VERSION_PATCH)
  set(LLDB_VERSION_PATCH ${LLVM_VERSION_PATCH})
endif()
if(NOT DEFINED LLDB_VERSION_SUFFIX)
  set(LLDB_VERSION_SUFFIX ${LLVM_VERSION_SUFFIX})
endif()
set(LLDB_VERSION "${LLDB_VERSION_MAJOR}.${LLDB_VERSION_MINOR}.${LLDB_VERSION_PATCH}${LLDB_VERSION_SUFFIX}")
message(STATUS "LLDB version: ${LLDB_VERSION}")

include_directories(BEFORE
  ${CMAKE_CURRENT_SOURCE_DIR}/include
  ${CMAKE_CURRENT_BINARY_DIR}/include
  )

if (NOT LLVM_INSTALL_TOOLCHAIN_ONLY)
  install(DIRECTORY include/
    COMPONENT lldb-headers
    DESTINATION include
    FILES_MATCHING
    PATTERN "*.h"
    PATTERN ".svn" EXCLUDE
    PATTERN ".cmake" EXCLUDE
    PATTERN "Config.h" EXCLUDE
    )

  install(DIRECTORY ${CMAKE_CURRENT_BINARY_DIR}/include/
    COMPONENT lldb-headers
    DESTINATION include
    FILES_MATCHING
    PATTERN "*.h"
    PATTERN ".svn" EXCLUDE
    PATTERN ".cmake" EXCLUDE
    )

  add_custom_target(lldb-headers)
  set_target_properties(lldb-headers PROPERTIES FOLDER "Misc")

  if (NOT CMAKE_CONFIGURATION_TYPES)
    add_llvm_install_targets(install-lldb-headers
                             COMPONENT lldb-headers)
  endif()
endif()

if (NOT LIBXML2_FOUND)
  find_package(LibXml2)
endif()

# Find libraries or frameworks that may be needed
if (APPLE)
  if(NOT IOS)
    find_library(CARBON_LIBRARY Carbon)
    find_library(CORE_SERVICES_LIBRARY CoreServices)
    find_library(DEBUG_SYMBOLS_LIBRARY DebugSymbols PATHS "/System/Library/PrivateFrameworks")
  endif()
  find_library(FOUNDATION_LIBRARY Foundation)
  find_library(CORE_FOUNDATION_LIBRARY CoreFoundation)
  find_library(SECURITY_LIBRARY Security)

  add_definitions( -DLIBXML2_DEFINED )
  list(APPEND system_libs xml2
       ${CURSES_LIBRARIES}
       ${FOUNDATION_LIBRARY}
       ${CORE_FOUNDATION_LIBRARY}
       ${CORE_SERVICES_LIBRARY}
       ${SECURITY_LIBRARY}
       ${DEBUG_SYMBOLS_LIBRARY})
  include_directories(AFTER "${CMAKE_OSX_SYSROOT}/usr/include/libxml2")
elseif(LIBXML2_FOUND AND LIBXML2_VERSION_STRING VERSION_GREATER 2.8)
  add_definitions( -DLIBXML2_DEFINED )
  list(APPEND system_libs ${LIBXML2_LIBRARIES})
  include_directories(${LIBXML2_INCLUDE_DIR})
endif()

if( WIN32 AND NOT CYGWIN )
  set(PURE_WINDOWS 1)
endif()

if(NOT PURE_WINDOWS)
  set(CMAKE_THREAD_PREFER_PTHREAD TRUE)
  find_package(Threads REQUIRED)
  list(APPEND system_libs ${CMAKE_THREAD_LIBS_INIT})
endif()

list(APPEND system_libs ${CMAKE_DL_LIBS})

SET(SKIP_LLDB_SERVER_BUILD OFF CACHE BOOL "Skip building lldb-server")

# Figure out if lldb could use lldb-server.  If so, then we'll
# ensure we build lldb-server when an lldb target is being built.
if (CMAKE_SYSTEM_NAME MATCHES "Android|Darwin|FreeBSD|Linux|NetBSD")
    set(LLDB_CAN_USE_LLDB_SERVER 1)
else()
    set(LLDB_CAN_USE_LLDB_SERVER 0)
endif()

# Figure out if lldb could use debugserver.  If so, then we'll
# ensure we build debugserver when we build lldb.
if ( CMAKE_SYSTEM_NAME MATCHES "Darwin" )
    set(LLDB_CAN_USE_DEBUGSERVER 1)
else()
    set(LLDB_CAN_USE_DEBUGSERVER 0)
endif()

if (NOT LLDB_DISABLE_CURSES)
    find_package(Curses REQUIRED)

    find_library(CURSES_PANEL_LIBRARY NAMES panel DOC "The curses panel library")
    if (NOT CURSES_PANEL_LIBRARY)
        message(FATAL_ERROR "A required curses' panel library not found.")
    endif ()

    # Add panels to the library path
    set (CURSES_LIBRARIES ${CURSES_LIBRARIES} ${CURSES_PANEL_LIBRARY})

    list(APPEND system_libs ${CURSES_LIBRARIES})
    include_directories(${CURSES_INCLUDE_DIR})
endif ()

check_cxx_symbol_exists("__GLIBCXX__" "string" LLDB_USING_LIBSTDCXX)
if(LLDB_USING_LIBSTDCXX)
    # There doesn't seem to be an easy way to check the library version. Instead, we rely on the
    # fact that std::set did not have the allocator constructor available until version 4.9
    check_cxx_source_compiles("
            #include <set>
            std::set<int> s = std::set<int>(std::allocator<int>());
            int main() { return 0; }"
            LLDB_USING_LIBSTDCXX_4_9)
    if (NOT LLDB_USING_LIBSTDCXX_4_9 AND NOT LLVM_ENABLE_EH)
        message(WARNING
            "You appear to be linking to libstdc++ version lesser than 4.9 without exceptions "
            "enabled. These versions of the library have an issue, which causes occasional "
            "lldb crashes. See <https://gcc.gnu.org/bugzilla/show_bug.cgi?id=59656> for "
            "details. Possible courses of action are:\n"
            "- use libstdc++ version 4.9 or newer\n"
            "- use libc++ (via LLVM_ENABLE_LIBCXX)\n"
            "- enable exceptions (via LLVM_ENABLE_EH)\n"
            "- ignore this warning and accept occasional instability")
    endif()
endif()

if ((CMAKE_SYSTEM_NAME MATCHES "Android") AND LLVM_BUILD_STATIC AND
    ((ANDROID_ABI MATCHES "armeabi") OR (ANDROID_ABI MATCHES "mips")))
  add_definitions(-DANDROID_USE_ACCEPT_WORKAROUND)
endif()

find_package(Backtrace)
include(LLDBGenerateConfig)<|MERGE_RESOLUTION|>--- conflicted
+++ resolved
@@ -280,13 +280,8 @@
     find_package(PythonLibs)
   endif()
 
-<<<<<<< HEAD
-  if (PYTHON_INCLUDE_DIRS)
-    include_directories(${PYTHON_INCLUDE_DIRS})
-=======
   if (PYTHON_INCLUDE_DIR)
     include_directories(${PYTHON_INCLUDE_DIR})
->>>>>>> ccc5f6dd
   endif()
 endif()
 
