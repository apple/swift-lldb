--- conflicted
+++ resolved
@@ -72,13 +72,6 @@
       find_program(LLVM_TABLEGEN_EXE "llvm-tblgen" ${LLVM_TOOLS_BINARY_DIR}
         NO_DEFAULT_PATH)
     endif()
-<<<<<<< HEAD
-  else()
-    set(tblgen_file_name "llvm-tblgen${CMAKE_EXECUTABLE_SUFFIX}")
-    append_configuration_directories(${LLVM_TOOLS_BINARY_DIR} config_dirs)
-    find_program(LLVM_TABLEGEN_EXE ${tblgen_file_name} ${config_dirs} NO_DEFAULT_PATH)
-=======
->>>>>>> d49a11d6
   endif()
 
   # They are used as destination of target generators.
