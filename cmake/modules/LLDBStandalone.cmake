# If we are not building as a part of LLVM, build LLDB as an
# standalone project, using LLVM as an external library:
if (CMAKE_SOURCE_DIR STREQUAL CMAKE_CURRENT_SOURCE_DIR)
  project(lldb)

  option(LLVM_INSTALL_TOOLCHAIN_ONLY "Only include toolchain files in the 'install' target." OFF)

  file(TO_CMAKE_PATH "${LLDB_PATH_TO_LLVM_BUILD}" LLDB_PATH_TO_LLVM_BUILD)
  file(TO_CMAKE_PATH "${LLDB_PATH_TO_CLANG_BUILD}" LLDB_PATH_TO_CLANG_BUILD)
  file(TO_CMAKE_PATH "${LLDB_PATH_TO_CMARK_BUILD}" LLDB_PATH_TO_CMARK_BUILD)
  file(TO_CMAKE_PATH "${LLDB_PATH_TO_SWIFT_BUILD}" LLDB_PATH_TO_SWIFT_BUILD)

  file(TO_CMAKE_PATH "${LLDB_PATH_TO_CLANG_SOURCE}" LLDB_PATH_TO_CLANG_SOURCE)
  file(TO_CMAKE_PATH "${LLDB_PATH_TO_SWIFT_SOURCE}" LLDB_PATH_TO_SWIFT_SOURCE)

  # Rely on llvm-config.
  set(CONFIG_OUTPUT)
  set(FIND_PATHS "")
  if (LLDB_PATH_TO_LLVM_BUILD)
    set(FIND_PATHS "${LLDB_PATH_TO_LLVM_BUILD}/bin")
  endif()
  find_program(LLVM_CONFIG "llvm-config"
    HINTS ${FIND_PATHS} NO_CMAKE_FIND_ROOT_PATH)

  if(LLVM_CONFIG)
    message(STATUS "Found LLVM_CONFIG as ${LLVM_CONFIG}")
    set(CONFIG_COMMAND ${LLVM_CONFIG}
      "--assertion-mode"
      "--bindir"
      "--libdir"
      "--includedir"
      "--prefix"
      "--src-root"
      "--cmakedir")
    execute_process(
      COMMAND ${CONFIG_COMMAND}
      RESULT_VARIABLE HAD_ERROR
      OUTPUT_VARIABLE CONFIG_OUTPUT
    )
    if(NOT HAD_ERROR)
      string(REGEX REPLACE
        "[ \t]*[\r\n]+[ \t]*" ";"
        CONFIG_OUTPUT ${CONFIG_OUTPUT})

    else()
      string(REPLACE ";" " " CONFIG_COMMAND_STR "${CONFIG_COMMAND}")
      message(STATUS "${CONFIG_COMMAND_STR}")
      message(FATAL_ERROR "llvm-config failed with status ${HAD_ERROR}")
    endif()
  else()
    message(FATAL_ERROR "llvm-config not found -- ${LLVM_CONFIG}")
  endif()

  list(GET CONFIG_OUTPUT 0 ENABLE_ASSERTIONS)
  list(GET CONFIG_OUTPUT 1 TOOLS_BINARY_DIR)
  list(GET CONFIG_OUTPUT 2 LIBRARY_DIR)
  list(GET CONFIG_OUTPUT 3 INCLUDE_DIR)
  list(GET CONFIG_OUTPUT 4 LLVM_OBJ_ROOT)
  list(GET CONFIG_OUTPUT 5 MAIN_SRC_DIR)
  list(GET CONFIG_OUTPUT 6 LLVM_CMAKE_PATH)

  if(NOT MSVC_IDE)
    set(LLVM_ENABLE_ASSERTIONS ${ENABLE_ASSERTIONS}
      CACHE BOOL "Enable assertions")
    # Assertions should follow llvm-config's.
    mark_as_advanced(LLVM_ENABLE_ASSERTIONS)
  endif()

  if (LLDB_PATH_TO_CLANG_SOURCE)
    get_filename_component(CLANG_MAIN_SRC_DIR ${LLDB_PATH_TO_CLANG_SOURCE} ABSOLUTE)
    set(CLANG_MAIN_INCLUDE_DIR "${CLANG_MAIN_SRC_DIR}/include")
  endif()

  if (LLDB_PATH_TO_SWIFT_SOURCE)
      get_filename_component(SWIFT_MAIN_SRC_DIR ${LLDB_PATH_TO_SWIFT_SOURCE}
                             ABSOLUTE)
  endif()

  list(APPEND CMAKE_MODULE_PATH "${LLDB_PATH_TO_LLVM_BUILD}/share/llvm/cmake")
  list(APPEND CMAKE_MODULE_PATH "${LLDB_PATH_TO_SWIFT_SOURCE}/cmake/modules")
  set(LLVM_TOOLS_BINARY_DIR ${TOOLS_BINARY_DIR} CACHE PATH "Path to llvm/bin")
  set(LLVM_LIBRARY_DIR ${LIBRARY_DIR} CACHE PATH "Path to llvm/lib")
  set(LLVM_MAIN_INCLUDE_DIR ${INCLUDE_DIR} CACHE PATH "Path to llvm/include")
  set(LLVM_DIR ${LLVM_OBJ_ROOT}/cmake/modules/CMakeFiles CACHE PATH "Path to LLVM build tree CMake files")
  set(LLVM_BINARY_DIR ${LLVM_OBJ_ROOT} CACHE PATH "Path to LLVM build tree")
  set(LLVM_MAIN_SRC_DIR ${MAIN_SRC_DIR} CACHE PATH "Path to LLVM source tree")
  set(LLVM_EXTERNAL_LIT ${LLVM_TOOLS_BINARY_DIR}/llvm-lit CACHE PATH "Path to llvm-lit")

  find_program(LLVM_TABLEGEN_EXE "llvm-tblgen" ${LLVM_TOOLS_BINARY_DIR}
    NO_DEFAULT_PATH)

  set(LLVMCONFIG_FILE "${LLVM_CMAKE_PATH}/LLVMConfig.cmake")
  if(EXISTS ${LLVMCONFIG_FILE})
    file(TO_CMAKE_PATH "${LLVM_CMAKE_PATH}" LLVM_CMAKE_PATH)
    list(APPEND CMAKE_MODULE_PATH "${LLVM_CMAKE_PATH}")
    include(${LLVMCONFIG_FILE})
  else()
    message(FATAL_ERROR "Not found: ${LLVMCONFIG_FILE}")
  endif()


  get_filename_component(PATH_TO_SWIFT_BUILD ${LLDB_PATH_TO_SWIFT_BUILD}
                         ABSOLUTE)

  get_filename_component(PATH_TO_CMARK_BUILD ${LLDB_PATH_TO_CMARK_BUILD}
                         ABSOLUTE)

  # These variables are used by add_llvm_library.
  # They are used as destination of target generators.
  set(LLVM_RUNTIME_OUTPUT_INTDIR ${CMAKE_BINARY_DIR}/${CMAKE_CFG_INTDIR}/bin)
  set(LLVM_LIBRARY_OUTPUT_INTDIR ${CMAKE_BINARY_DIR}/${CMAKE_CFG_INTDIR}/lib${LLVM_LIBDIR_SUFFIX})
  if(WIN32 OR CYGWIN)
    # DLL platform -- put DLLs into bin.
    set(LLVM_SHLIB_OUTPUT_INTDIR ${LLVM_RUNTIME_OUTPUT_INTDIR})
  else()
    set(LLVM_SHLIB_OUTPUT_INTDIR ${LLVM_LIBRARY_OUTPUT_INTDIR})
  endif()

  include(AddLLVM)
  include(TableGen)
  include(HandleLLVMOptions)
  include(CheckAtomic)


  if (PYTHON_EXECUTABLE STREQUAL "")
    set(Python_ADDITIONAL_VERSIONS 3.5 3.4 3.3 3.2 3.1 3.0 2.7 2.6 2.5)
    include(FindPythonInterp)
    if( NOT PYTHONINTERP_FOUND )
      message(FATAL_ERROR
              "Unable to find Python interpreter, required for builds and testing.
               Please install Python or specify the PYTHON_EXECUTABLE CMake variable.")
    endif()
  else()
    message("-- Found PythonInterp: ${PYTHON_EXECUTABLE}")
  endif()

<<<<<<< HEAD
  # Start Swift Mods
  find_package(Clang REQUIRED CONFIG
    HINTS "${LLDB_PATH_TO_CLANG_BUILD}" NO_DEFAULT_PATH NO_CMAKE_FIND_ROOT_PATH)
  find_package(Swift REQUIRED CONFIG
    HINTS "${PATH_TO_SWIFT_BUILD}" NO_DEFAULT_PATH NO_CMAKE_FIND_ROOT_PATH)
  # End Swift Mods
=======
  # Import CMake library targets from LLVM and Clang.
  include("${LLVM_OBJ_ROOT}/lib${LLVM_LIBDIR_SUFFIX}/cmake/llvm/LLVMConfig.cmake")
  if (EXISTS "${LLVM_OBJ_ROOT}/lib${LLVM_LIBDIR_SUFFIX}/cmake/clang/ClangConfig.cmake")
    include("${LLVM_OBJ_ROOT}/lib${LLVM_LIBDIR_SUFFIX}/cmake/clang/ClangConfig.cmake")
  endif()
>>>>>>> d9dd5c5f

  set(PACKAGE_VERSION "${LLVM_PACKAGE_VERSION}")
  set(LLVM_INCLUDE_TESTS ON CACHE INTERNAL "")

  set(CMAKE_INCLUDE_CURRENT_DIR ON)
  include_directories("${CMAKE_BINARY_DIR}/include" "${LLVM_MAIN_INCLUDE_DIR}")
  # Next three include directories are needed when llvm-config is located in build directory.
  # LLVM and Clang are assumed to be built together
  if (EXISTS "${LLVM_OBJ_ROOT}/include")
    include_directories("${LLVM_OBJ_ROOT}/include")
  endif()
  if (EXISTS "${LLVM_MAIN_SRC_DIR}/tools/clang/include")
    include_directories("${LLVM_MAIN_SRC_DIR}/tools/clang/include")
  endif()
  if (EXISTS "${LLVM_OBJ_ROOT}/tools/clang/include")
    include_directories("${LLVM_OBJ_ROOT}/tools/clang/include")
  endif()
  if (EXISTS "${SWIFT_MAIN_SRC_DIR}/include")
    include_directories("${SWIFT_MAIN_SRC_DIR}/include")
  endif()
  link_directories("${LLVM_LIBRARY_DIR}")

  set(CMAKE_RUNTIME_OUTPUT_DIRECTORY ${CMAKE_BINARY_DIR}/bin)
  set(CMAKE_LIBRARY_OUTPUT_DIRECTORY ${CMAKE_BINARY_DIR}/lib${LLVM_LIBDIR_SUFFIX})
  set(CMAKE_ARCHIVE_OUTPUT_DIRECTORY ${CMAKE_BINARY_DIR}/lib${LLVM_LIBDIR_SUFFIX})

  set(LLDB_BUILT_STANDALONE 1)
else()
  set(LLDB_PATH_TO_SWIFT_BUILD ${CMAKE_BINARY_DIR})
endif()<|MERGE_RESOLUTION|>--- conflicted
+++ resolved
@@ -134,20 +134,12 @@
     message("-- Found PythonInterp: ${PYTHON_EXECUTABLE}")
   endif()
 
-<<<<<<< HEAD
   # Start Swift Mods
   find_package(Clang REQUIRED CONFIG
     HINTS "${LLDB_PATH_TO_CLANG_BUILD}" NO_DEFAULT_PATH NO_CMAKE_FIND_ROOT_PATH)
   find_package(Swift REQUIRED CONFIG
     HINTS "${PATH_TO_SWIFT_BUILD}" NO_DEFAULT_PATH NO_CMAKE_FIND_ROOT_PATH)
   # End Swift Mods
-=======
-  # Import CMake library targets from LLVM and Clang.
-  include("${LLVM_OBJ_ROOT}/lib${LLVM_LIBDIR_SUFFIX}/cmake/llvm/LLVMConfig.cmake")
-  if (EXISTS "${LLVM_OBJ_ROOT}/lib${LLVM_LIBDIR_SUFFIX}/cmake/clang/ClangConfig.cmake")
-    include("${LLVM_OBJ_ROOT}/lib${LLVM_LIBDIR_SUFFIX}/cmake/clang/ClangConfig.cmake")
-  endif()
->>>>>>> d9dd5c5f
 
   set(PACKAGE_VERSION "${LLVM_PACKAGE_VERSION}")
   set(LLVM_INCLUDE_TESTS ON CACHE INTERNAL "")
