--- conflicted
+++ resolved
@@ -5,62 +5,31 @@
 
   option(LLVM_INSTALL_TOOLCHAIN_ONLY "Only include toolchain files in the 'install' target." OFF)
 
-<<<<<<< HEAD
+  set(LLDB_PATH_TO_LLVM_BUILD "" CACHE PATH "Path to LLVM build tree")
+  set(LLDB_PATH_TO_CLANG_BUILD "${LLDB_PATH_TO_LLVM_BUILD}" CACHE PATH "Path to Clang build tree")
+
   file(TO_CMAKE_PATH "${LLDB_PATH_TO_LLVM_BUILD}" LLDB_PATH_TO_LLVM_BUILD)
   file(TO_CMAKE_PATH "${LLDB_PATH_TO_CLANG_BUILD}" LLDB_PATH_TO_CLANG_BUILD)
+
+  # BEGIN Swift Mods
   file(TO_CMAKE_PATH "${LLDB_PATH_TO_CMARK_BUILD}" LLDB_PATH_TO_CMARK_BUILD)
   file(TO_CMAKE_PATH "${LLDB_PATH_TO_SWIFT_BUILD}" LLDB_PATH_TO_SWIFT_BUILD)
 
   file(TO_CMAKE_PATH "${LLDB_PATH_TO_CLANG_SOURCE}" LLDB_PATH_TO_CLANG_SOURCE)
   file(TO_CMAKE_PATH "${LLDB_PATH_TO_SWIFT_SOURCE}" LLDB_PATH_TO_SWIFT_SOURCE)
-
-  # Rely on llvm-config.
-  set(CONFIG_OUTPUT)
-  set(FIND_PATHS "")
-  if (LLDB_PATH_TO_LLVM_BUILD)
-    set(FIND_PATHS "${LLDB_PATH_TO_LLVM_BUILD}/bin")
-  endif()
-  find_program(LLVM_CONFIG "llvm-config"
-    HINTS ${FIND_PATHS} NO_CMAKE_FIND_ROOT_PATH)
-
-  if(LLVM_CONFIG)
-    message(STATUS "Found LLVM_CONFIG as ${LLVM_CONFIG}")
-    set(CONFIG_COMMAND ${LLVM_CONFIG}
-      "--assertion-mode"
-      "--bindir"
-      "--libdir"
-      "--includedir"
-      "--prefix"
-      "--src-root"
-      "--cmakedir")
-    execute_process(
-      COMMAND ${CONFIG_COMMAND}
-      RESULT_VARIABLE HAD_ERROR
-      OUTPUT_VARIABLE CONFIG_OUTPUT
-    )
-    if(NOT HAD_ERROR)
-      string(REGEX REPLACE
-        "[ \t]*[\r\n]+[ \t]*" ";"
-        CONFIG_OUTPUT ${CONFIG_OUTPUT})
-=======
-  set(LLDB_PATH_TO_LLVM_BUILD "" CACHE PATH "Path to LLVM build tree")
-  set(LLDB_PATH_TO_CLANG_BUILD "${LLDB_PATH_TO_LLVM_BUILD}" CACHE PATH "Path to Clang build tree")
->>>>>>> e14c8623
-
-  file(TO_CMAKE_PATH "${LLDB_PATH_TO_LLVM_BUILD}" LLDB_PATH_TO_LLVM_BUILD)
-  file(TO_CMAKE_PATH "${LLDB_PATH_TO_CLANG_BUILD}" LLDB_PATH_TO_CLANG_BUILD)
+  # END Swift Mods
 
   find_package(LLVM REQUIRED CONFIG
     HINTS "${LLDB_PATH_TO_LLVM_BUILD}" NO_CMAKE_FIND_ROOT_PATH)
-  find_package(Clang REQUIRED CONFIG
-    HINTS "${LLDB_PATH_TO_CLANG_BUILD}" NO_CMAKE_FIND_ROOT_PATH)
+  #find_package(Clang REQUIRED CONFIG
+  #  HINTS "${LLDB_PATH_TO_CLANG_BUILD}" NO_CMAKE_FIND_ROOT_PATH)
 
   # We set LLVM_MAIN_INCLUDE_DIR so that it gets included in TableGen flags.
-  set(LLVM_MAIN_INCLUDE_DIR "${LLVM_BUILD_MAIN_INCLUDE_DIR}" CACHE PATH "Path to LLVM's source include dir")
+  #set(LLVM_MAIN_INCLUDE_DIR "${LLVM_BUILD_MAIN_INCLUDE_DIR}" CACHE PATH "Path to LLVM's source include dir")
   # We set LLVM_CMAKE_PATH so that GetSVN.cmake is found correctly when building SVNVersion.inc
   set(LLVM_CMAKE_PATH ${LLVM_CMAKE_DIR} CACHE PATH "Path to LLVM CMake modules")
 
-<<<<<<< HEAD
+  # BEGIN Swift Mods
   if (LLDB_PATH_TO_CLANG_SOURCE)
     get_filename_component(CLANG_MAIN_SRC_DIR ${LLDB_PATH_TO_CLANG_SOURCE} ABSOLUTE)
     set(CLANG_MAIN_INCLUDE_DIR "${CLANG_MAIN_SRC_DIR}/include")
@@ -79,13 +48,13 @@
   set(LLVM_DIR ${LLVM_OBJ_ROOT}/cmake/modules/CMakeFiles CACHE PATH "Path to LLVM build tree CMake files")
   set(LLVM_BINARY_DIR ${LLVM_OBJ_ROOT} CACHE PATH "Path to LLVM build tree")
   set(LLVM_MAIN_SRC_DIR ${MAIN_SRC_DIR} CACHE PATH "Path to LLVM source tree")
-=======
->>>>>>> e14c8623
+  # END Swift Mods
+
   set(LLVM_EXTERNAL_LIT ${LLVM_TOOLS_BINARY_DIR}/llvm-lit CACHE PATH "Path to llvm-lit")
   find_program(LLVM_TABLEGEN_EXE "llvm-tblgen" ${LLVM_TOOLS_BINARY_DIR}
     NO_DEFAULT_PATH)
 
-<<<<<<< HEAD
+  # BEGIN Swift Mods
   set(LLVMCONFIG_FILE "${LLVM_CMAKE_PATH}/LLVMConfig.cmake")
   if(EXISTS ${LLVMCONFIG_FILE})
     file(TO_CMAKE_PATH "${LLVM_CMAKE_PATH}" LLVM_CMAKE_PATH)
@@ -95,16 +64,14 @@
     message(FATAL_ERROR "Not found: ${LLVMCONFIG_FILE}")
   endif()
 
-
   get_filename_component(PATH_TO_SWIFT_BUILD ${LLDB_PATH_TO_SWIFT_BUILD}
                          ABSOLUTE)
 
   get_filename_component(PATH_TO_CMARK_BUILD ${LLDB_PATH_TO_CMARK_BUILD}
                          ABSOLUTE)
+  # END Swift Mods
 
   # These variables are used by add_llvm_library.
-=======
->>>>>>> e14c8623
   # They are used as destination of target generators.
   set(LLVM_RUNTIME_OUTPUT_INTDIR ${CMAKE_BINARY_DIR}/${CMAKE_CFG_INTDIR}/bin)
   set(LLVM_LIBRARY_OUTPUT_INTDIR ${CMAKE_BINARY_DIR}/${CMAKE_CFG_INTDIR}/lib${LLVM_LIBDIR_SUFFIX})
@@ -136,43 +103,28 @@
     message("-- Found PythonInterp: ${PYTHON_EXECUTABLE}")
   endif()
 
-<<<<<<< HEAD
-  # Start Swift Mods
+  # BEGIN Swift Mods
   find_package(Clang REQUIRED CONFIG
     HINTS "${LLDB_PATH_TO_CLANG_BUILD}" NO_DEFAULT_PATH NO_CMAKE_FIND_ROOT_PATH)
   find_package(Swift REQUIRED CONFIG
     HINTS "${PATH_TO_SWIFT_BUILD}" NO_DEFAULT_PATH NO_CMAKE_FIND_ROOT_PATH)
-  # End Swift Mods
+  # END Swift Mods
 
-=======
->>>>>>> e14c8623
   set(PACKAGE_VERSION "${LLVM_PACKAGE_VERSION}")
   set(LLVM_INCLUDE_TESTS ON CACHE INTERNAL "")
 
   set(CMAKE_INCLUDE_CURRENT_DIR ON)
-<<<<<<< HEAD
-  include_directories("${CMAKE_BINARY_DIR}/include" "${LLVM_MAIN_INCLUDE_DIR}")
-  # Next three include directories are needed when llvm-config is located in build directory.
-  # LLVM and Clang are assumed to be built together
-  if (EXISTS "${LLVM_OBJ_ROOT}/include")
-    include_directories("${LLVM_OBJ_ROOT}/include")
-  endif()
-  if (EXISTS "${LLVM_MAIN_SRC_DIR}/tools/clang/include")
-    include_directories("${LLVM_MAIN_SRC_DIR}/tools/clang/include")
-  endif()
-  if (EXISTS "${LLVM_OBJ_ROOT}/tools/clang/include")
-    include_directories("${LLVM_OBJ_ROOT}/tools/clang/include")
-  endif()
-  if (EXISTS "${SWIFT_MAIN_SRC_DIR}/include")
-    include_directories("${SWIFT_MAIN_SRC_DIR}/include")
-  endif()
-=======
   include_directories(
     "${CMAKE_BINARY_DIR}/include"
     "${LLVM_INCLUDE_DIRS}"
     "${CLANG_INCLUDE_DIRS}")
 
->>>>>>> e14c8623
+  # BEGIN Swift Mods
+  if (EXISTS "${SWIFT_MAIN_SRC_DIR}/include")
+    include_directories("${SWIFT_MAIN_SRC_DIR}/include")
+  endif()
+  # END Swift Mods
+
   link_directories("${LLVM_LIBRARY_DIR}")
 
   set(CMAKE_RUNTIME_OUTPUT_DIRECTORY ${CMAKE_BINARY_DIR}/bin)
