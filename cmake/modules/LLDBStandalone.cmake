--- conflicted
+++ resolved
@@ -29,7 +29,6 @@
   # We set LLVM_CMAKE_PATH so that GetSVN.cmake is found correctly when building SVNVersion.inc
   set(LLVM_CMAKE_PATH ${LLVM_CMAKE_DIR} CACHE PATH "Path to LLVM CMake modules")
 
-<<<<<<< HEAD
   # BEGIN Swift Mods
   if (LLDB_PATH_TO_CLANG_SOURCE)
     get_filename_component(CLANG_MAIN_SRC_DIR ${LLDB_PATH_TO_CLANG_SOURCE} ABSOLUTE)
@@ -43,27 +42,12 @@
 
   list(APPEND CMAKE_MODULE_PATH "${LLDB_PATH_TO_LLVM_BUILD}/share/llvm/cmake")
   list(APPEND CMAKE_MODULE_PATH "${LLDB_PATH_TO_SWIFT_SOURCE}/cmake/modules")
-  set(LLVM_TOOLS_BINARY_DIR ${TOOLS_BINARY_DIR} CACHE PATH "Path to llvm/bin")
-  set(LLVM_LIBRARY_DIR ${LIBRARY_DIR} CACHE PATH "Path to llvm/lib")
-  set(LLVM_DIR ${LLVM_OBJ_ROOT}/cmake/modules/CMakeFiles CACHE PATH "Path to LLVM build tree CMake files")
-  set(LLVM_BINARY_DIR ${LLVM_OBJ_ROOT} CACHE PATH "Path to LLVM build tree")
-  set(LLVM_MAIN_SRC_DIR ${MAIN_SRC_DIR} CACHE PATH "Path to LLVM source tree")
-
-  set(LLVMCONFIG_FILE "${LLDB_PATH_TO_LLVM_BUILD}/lib/cmake/llvm/LLVMConfig.cmake")
-  if(EXISTS ${LLVMCONFIG_FILE})
-    list(APPEND CMAKE_MODULE_PATH "${LLVM_CMAKE_PATH}")
-    include(${LLVMCONFIG_FILE})
-  else()
-    message(FATAL_ERROR "Not found: ${LLVMCONFIG_FILE}")
-  endif()
   # END Swift Mods
 
-=======
   set(LLVM_MAIN_SRC_DIR ${LLVM_BUILD_MAIN_SRC_DIR} CACHE PATH "Path to LLVM source tree")
   set(LLVM_MAIN_INCLUDE_DIR ${LLVM_BUILD_MAIN_INCLUDE_DIR} CACHE PATH "Path to llvm/include")
   set(LLVM_LIBRARY_DIR ${LLVM_BUILD_LIBRARY_DIR} CACHE PATH "Path to llvm/lib")
   set(LLVM_BINARY_DIR ${LLVM_BUILD_BINARY_DIR} CACHE PATH "Path to LLVM build tree")
->>>>>>> bbda06e6
   set(LLVM_EXTERNAL_LIT ${LLVM_TOOLS_BINARY_DIR}/llvm-lit CACHE PATH "Path to llvm-lit")
 
   find_program(LLVM_TABLEGEN_EXE "llvm-tblgen" ${LLVM_TOOLS_BINARY_DIR}
