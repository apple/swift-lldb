# If we are not building as a part of LLVM, build LLDB as an
# standalone project, using LLVM as an external library:
if (CMAKE_SOURCE_DIR STREQUAL CMAKE_CURRENT_SOURCE_DIR)
  project(lldb)

  option(LLVM_INSTALL_TOOLCHAIN_ONLY "Only include toolchain files in the 'install' target." OFF)

  set(LLDB_PATH_TO_LLVM_BUILD "" CACHE PATH "Path to LLVM build tree")
  set(LLDB_PATH_TO_CLANG_BUILD "${LLDB_PATH_TO_LLVM_BUILD}" CACHE PATH "Path to Clang build tree")

  file(TO_CMAKE_PATH "${LLDB_PATH_TO_LLVM_BUILD}" LLDB_PATH_TO_LLVM_BUILD)
  file(TO_CMAKE_PATH "${LLDB_PATH_TO_CLANG_BUILD}" LLDB_PATH_TO_CLANG_BUILD)
<<<<<<< HEAD

  # BEGIN Swift Mods
  file(TO_CMAKE_PATH "${LLDB_PATH_TO_CMARK_BUILD}" LLDB_PATH_TO_CMARK_BUILD)
=======
>>>>>>> 2d08a67d
  file(TO_CMAKE_PATH "${LLDB_PATH_TO_SWIFT_BUILD}" LLDB_PATH_TO_SWIFT_BUILD)

  file(TO_CMAKE_PATH "${LLDB_PATH_TO_CLANG_SOURCE}" LLDB_PATH_TO_CLANG_SOURCE)
  file(TO_CMAKE_PATH "${LLDB_PATH_TO_SWIFT_SOURCE}" LLDB_PATH_TO_SWIFT_SOURCE)
  # END Swift Mods

  find_package(LLVM REQUIRED CONFIG
    HINTS "${LLDB_PATH_TO_LLVM_BUILD}" NO_CMAKE_FIND_ROOT_PATH)
  #find_package(Clang REQUIRED CONFIG
  #  HINTS "${LLDB_PATH_TO_CLANG_BUILD}" NO_CMAKE_FIND_ROOT_PATH)

  # We set LLVM_CMAKE_PATH so that GetSVN.cmake is found correctly when building SVNVersion.inc
  set(LLVM_CMAKE_PATH ${LLVM_CMAKE_DIR} CACHE PATH "Path to LLVM CMake modules")

<<<<<<< HEAD
  # BEGIN Swift Mods
  if (LLDB_PATH_TO_CLANG_SOURCE)
    get_filename_component(CLANG_MAIN_SRC_DIR ${LLDB_PATH_TO_CLANG_SOURCE} ABSOLUTE)
    set(CLANG_MAIN_INCLUDE_DIR "${CLANG_MAIN_SRC_DIR}/include")
  endif()

  if (LLDB_PATH_TO_SWIFT_SOURCE)
      get_filename_component(SWIFT_MAIN_SRC_DIR ${LLDB_PATH_TO_SWIFT_SOURCE}
                             ABSOLUTE)
  endif()

=======
>>>>>>> 2d08a67d
  list(APPEND CMAKE_MODULE_PATH "${LLDB_PATH_TO_LLVM_BUILD}/share/llvm/cmake")
  list(APPEND CMAKE_MODULE_PATH "${LLDB_PATH_TO_SWIFT_SOURCE}/cmake/modules")
  # END Swift Mods

  set(LLVM_MAIN_SRC_DIR ${LLVM_BUILD_MAIN_SRC_DIR} CACHE PATH "Path to LLVM source tree")
  set(LLVM_MAIN_INCLUDE_DIR ${LLVM_BUILD_MAIN_INCLUDE_DIR} CACHE PATH "Path to llvm/include")
  set(LLVM_LIBRARY_DIR ${LLVM_BUILD_LIBRARY_DIR} CACHE PATH "Path to llvm/lib")
  set(LLVM_BINARY_DIR ${LLVM_BUILD_BINARY_DIR} CACHE PATH "Path to LLVM build tree")
  set(LLVM_DEFAULT_EXTERNAL_LIT ${LLVM_TOOLS_BINARY_DIR}/llvm-lit CACHE PATH "Path to llvm-lit")

  if(CMAKE_CROSSCOMPILING)
    set(LLVM_NATIVE_BUILD "${LLDB_PATH_TO_LLVM_BUILD}/NATIVE")
    if (NOT EXISTS "${LLVM_NATIVE_BUILD}")
      message(FATAL_ERROR
        "Attempting to cross-compile LLDB standalone but no native LLVM build
        found. Please cross-compile LLVM as well.")
    endif()

    if (CMAKE_HOST_SYSTEM_NAME MATCHES "Windows")
      set(HOST_EXECUTABLE_SUFFIX ".exe")
    endif()

    if (NOT CMAKE_CONFIGURATION_TYPES)
      set(LLVM_TABLEGEN_EXE
        "${LLVM_NATIVE_BUILD}/bin/llvm-tblgen${HOST_EXECUTABLE_SUFFIX}")
    else()
      # NOTE: LLVM NATIVE build is always built Release, as is specified in
      # CrossCompile.cmake
      set(LLVM_TABLEGEN_EXE
        "${LLVM_NATIVE_BUILD}/Release/bin/llvm-tblgen${HOST_EXECUTABLE_SUFFIX}")
    endif()
  else()
    find_program(LLVM_TABLEGEN_EXE "llvm-tblgen" ${LLVM_TOOLS_BINARY_DIR}
      NO_DEFAULT_PATH)
  endif()

<<<<<<< HEAD
  # BEGIN Swift Mods
  get_filename_component(PATH_TO_SWIFT_BUILD ${LLDB_PATH_TO_SWIFT_BUILD}
                         ABSOLUTE)

  get_filename_component(PATH_TO_CMARK_BUILD ${LLDB_PATH_TO_CMARK_BUILD}
                         ABSOLUTE)
  # END Swift Mods

=======
>>>>>>> 2d08a67d
  # These variables are used by add_llvm_library.
  # They are used as destination of target generators.
  set(LLVM_RUNTIME_OUTPUT_INTDIR ${CMAKE_BINARY_DIR}/${CMAKE_CFG_INTDIR}/bin)
  set(LLVM_LIBRARY_OUTPUT_INTDIR ${CMAKE_BINARY_DIR}/${CMAKE_CFG_INTDIR}/lib${LLVM_LIBDIR_SUFFIX})
  if(WIN32 OR CYGWIN)
    # DLL platform -- put DLLs into bin.
    set(LLVM_SHLIB_OUTPUT_INTDIR ${LLVM_RUNTIME_OUTPUT_INTDIR})
  else()
    set(LLVM_SHLIB_OUTPUT_INTDIR ${LLVM_LIBRARY_OUTPUT_INTDIR})
  endif()

  # We append the directory in which LLVMConfig.cmake lives. We expect LLVM's
  # CMake modules to be in that directory as well.
  list(APPEND CMAKE_MODULE_PATH "${LLVM_DIR}")
  include(AddLLVM)
  include(TableGen)
  include(HandleLLVMOptions)
  include(CheckAtomic)


  if (PYTHON_EXECUTABLE STREQUAL "")
    set(Python_ADDITIONAL_VERSIONS 3.5 3.4 3.3 3.2 3.1 3.0 2.7 2.6 2.5)
    include(FindPythonInterp)
    if( NOT PYTHONINTERP_FOUND )
      message(FATAL_ERROR
              "Unable to find Python interpreter, required for builds and testing.
               Please install Python or specify the PYTHON_EXECUTABLE CMake variable.")
    endif()
  else()
    message("-- Found PythonInterp: ${PYTHON_EXECUTABLE}")
  endif()

  # BEGIN Swift Mods
  find_package(Clang REQUIRED CONFIG
    HINTS "${LLDB_PATH_TO_CLANG_BUILD}" NO_DEFAULT_PATH NO_CMAKE_FIND_ROOT_PATH)
  find_package(Swift REQUIRED CONFIG
<<<<<<< HEAD
    HINTS "${PATH_TO_SWIFT_BUILD}" NO_DEFAULT_PATH NO_CMAKE_FIND_ROOT_PATH)
  # END Swift Mods

  set(PACKAGE_VERSION "${LLVM_PACKAGE_VERSION}")
  set(LLVM_INCLUDE_TESTS ON CACHE INTERNAL "")

  set(CMAKE_INCLUDE_CURRENT_DIR ON)
  include_directories(
    "${CMAKE_BINARY_DIR}/include"
    "${LLVM_INCLUDE_DIRS}"
    "${CLANG_INCLUDE_DIRS}")

  # BEGIN Swift Mods
  if (EXISTS "${SWIFT_MAIN_SRC_DIR}/include")
    include_directories("${SWIFT_MAIN_SRC_DIR}/include")
  endif()
  # END Swift Mods

  link_directories("${LLVM_LIBRARY_DIR}")
=======
    HINTS "${LLDB_PATH_TO_SWIFT_BUILD}" NO_DEFAULT_PATH NO_CMAKE_FIND_ROOT_PATH)
  # End Swift Mods

  set(PACKAGE_VERSION "${LLVM_PACKAGE_VERSION}")

  # Why are we doing this?
  # set(LLVM_BINARY_DIR ${CMAKE_BINARY_DIR})

  set(CMAKE_INCLUDE_CURRENT_DIR ON)
  include_directories("${LLVM_BINARY_DIR}/include"
                      "${LLVM_MAIN_INCLUDE_DIR}"
                      "${CLANG_INCLUDE_DIRS}"
                      "${LLDB_PATH_TO_SWIFT_BUILD}/include"
                      "${LLDB_PATH_TO_SWIFT_SOURCE}/include"
                      "${CMAKE_CURRENT_SOURCE_DIR}/source")
>>>>>>> 2d08a67d

  set(CMAKE_RUNTIME_OUTPUT_DIRECTORY ${CMAKE_BINARY_DIR}/bin)
  set(CMAKE_LIBRARY_OUTPUT_DIRECTORY ${CMAKE_BINARY_DIR}/lib${LLVM_LIBDIR_SUFFIX})
  set(CMAKE_ARCHIVE_OUTPUT_DIRECTORY ${CMAKE_BINARY_DIR}/lib${LLVM_LIBDIR_SUFFIX})

  set(LLDB_BUILT_STANDALONE 1)
else()
  set(LLDB_PATH_TO_SWIFT_BUILD ${CMAKE_BINARY_DIR})
endif()<|MERGE_RESOLUTION|>--- conflicted
+++ resolved
@@ -10,12 +10,6 @@
 
   file(TO_CMAKE_PATH "${LLDB_PATH_TO_LLVM_BUILD}" LLDB_PATH_TO_LLVM_BUILD)
   file(TO_CMAKE_PATH "${LLDB_PATH_TO_CLANG_BUILD}" LLDB_PATH_TO_CLANG_BUILD)
-<<<<<<< HEAD
-
-  # BEGIN Swift Mods
-  file(TO_CMAKE_PATH "${LLDB_PATH_TO_CMARK_BUILD}" LLDB_PATH_TO_CMARK_BUILD)
-=======
->>>>>>> 2d08a67d
   file(TO_CMAKE_PATH "${LLDB_PATH_TO_SWIFT_BUILD}" LLDB_PATH_TO_SWIFT_BUILD)
 
   file(TO_CMAKE_PATH "${LLDB_PATH_TO_CLANG_SOURCE}" LLDB_PATH_TO_CLANG_SOURCE)
@@ -30,20 +24,6 @@
   # We set LLVM_CMAKE_PATH so that GetSVN.cmake is found correctly when building SVNVersion.inc
   set(LLVM_CMAKE_PATH ${LLVM_CMAKE_DIR} CACHE PATH "Path to LLVM CMake modules")
 
-<<<<<<< HEAD
-  # BEGIN Swift Mods
-  if (LLDB_PATH_TO_CLANG_SOURCE)
-    get_filename_component(CLANG_MAIN_SRC_DIR ${LLDB_PATH_TO_CLANG_SOURCE} ABSOLUTE)
-    set(CLANG_MAIN_INCLUDE_DIR "${CLANG_MAIN_SRC_DIR}/include")
-  endif()
-
-  if (LLDB_PATH_TO_SWIFT_SOURCE)
-      get_filename_component(SWIFT_MAIN_SRC_DIR ${LLDB_PATH_TO_SWIFT_SOURCE}
-                             ABSOLUTE)
-  endif()
-
-=======
->>>>>>> 2d08a67d
   list(APPEND CMAKE_MODULE_PATH "${LLDB_PATH_TO_LLVM_BUILD}/share/llvm/cmake")
   list(APPEND CMAKE_MODULE_PATH "${LLDB_PATH_TO_SWIFT_SOURCE}/cmake/modules")
   # END Swift Mods
@@ -80,17 +60,6 @@
       NO_DEFAULT_PATH)
   endif()
 
-<<<<<<< HEAD
-  # BEGIN Swift Mods
-  get_filename_component(PATH_TO_SWIFT_BUILD ${LLDB_PATH_TO_SWIFT_BUILD}
-                         ABSOLUTE)
-
-  get_filename_component(PATH_TO_CMARK_BUILD ${LLDB_PATH_TO_CMARK_BUILD}
-                         ABSOLUTE)
-  # END Swift Mods
-
-=======
->>>>>>> 2d08a67d
   # These variables are used by add_llvm_library.
   # They are used as destination of target generators.
   set(LLVM_RUNTIME_OUTPUT_INTDIR ${CMAKE_BINARY_DIR}/${CMAKE_CFG_INTDIR}/bin)
@@ -127,27 +96,6 @@
   find_package(Clang REQUIRED CONFIG
     HINTS "${LLDB_PATH_TO_CLANG_BUILD}" NO_DEFAULT_PATH NO_CMAKE_FIND_ROOT_PATH)
   find_package(Swift REQUIRED CONFIG
-<<<<<<< HEAD
-    HINTS "${PATH_TO_SWIFT_BUILD}" NO_DEFAULT_PATH NO_CMAKE_FIND_ROOT_PATH)
-  # END Swift Mods
-
-  set(PACKAGE_VERSION "${LLVM_PACKAGE_VERSION}")
-  set(LLVM_INCLUDE_TESTS ON CACHE INTERNAL "")
-
-  set(CMAKE_INCLUDE_CURRENT_DIR ON)
-  include_directories(
-    "${CMAKE_BINARY_DIR}/include"
-    "${LLVM_INCLUDE_DIRS}"
-    "${CLANG_INCLUDE_DIRS}")
-
-  # BEGIN Swift Mods
-  if (EXISTS "${SWIFT_MAIN_SRC_DIR}/include")
-    include_directories("${SWIFT_MAIN_SRC_DIR}/include")
-  endif()
-  # END Swift Mods
-
-  link_directories("${LLVM_LIBRARY_DIR}")
-=======
     HINTS "${LLDB_PATH_TO_SWIFT_BUILD}" NO_DEFAULT_PATH NO_CMAKE_FIND_ROOT_PATH)
   # End Swift Mods
 
@@ -163,7 +111,6 @@
                       "${LLDB_PATH_TO_SWIFT_BUILD}/include"
                       "${LLDB_PATH_TO_SWIFT_SOURCE}/include"
                       "${CMAKE_CURRENT_SOURCE_DIR}/source")
->>>>>>> 2d08a67d
 
   set(CMAKE_RUNTIME_OUTPUT_DIRECTORY ${CMAKE_BINARY_DIR}/bin)
   set(CMAKE_LIBRARY_OUTPUT_DIRECTORY ${CMAKE_BINARY_DIR}/lib${LLVM_LIBDIR_SUFFIX})
