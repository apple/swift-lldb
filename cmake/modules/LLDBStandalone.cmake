project(lldb)

option(LLVM_INSTALL_TOOLCHAIN_ONLY "Only include toolchain files in the 'install' target." OFF)

set(LLDB_PATH_TO_LLVM_BUILD "" CACHE PATH "Path to LLVM build tree")
set(LLDB_PATH_TO_CLANG_BUILD "${LLDB_PATH_TO_LLVM_BUILD}" CACHE PATH "Path to Clang build tree")
set(LLDB_PATH_TO_SWIFT_BUILD "" CACHE PATH "Path to Swift build tree")
set(LLDB_PATH_TO_SWIFT_SOURCE "" CACHE PATH "Path to Swift source tree")

file(TO_CMAKE_PATH "${LLDB_PATH_TO_LLVM_BUILD}" LLDB_PATH_TO_LLVM_BUILD)
file(TO_CMAKE_PATH "${LLDB_PATH_TO_CLANG_BUILD}" LLDB_PATH_TO_CLANG_BUILD)
file(TO_CMAKE_PATH "${LLDB_PATH_TO_SWIFT_BUILD}" LLDB_PATH_TO_SWIFT_BUILD)

file(TO_CMAKE_PATH "${LLDB_PATH_TO_SWIFT_SOURCE}" LLDB_PATH_TO_SWIFT_SOURCE)

find_package(LLVM REQUIRED CONFIG
  HINTS "${LLDB_PATH_TO_LLVM_BUILD}" NO_CMAKE_FIND_ROOT_PATH)
find_package(Clang REQUIRED CONFIG
  HINTS "${LLDB_PATH_TO_CLANG_BUILD}" NO_CMAKE_FIND_ROOT_PATH)

# We set LLVM_CMAKE_PATH so that GetSVN.cmake is found correctly when building SVNVersion.inc
set(LLVM_CMAKE_PATH ${LLVM_CMAKE_DIR} CACHE PATH "Path to LLVM CMake modules")

set(LLVM_MAIN_SRC_DIR ${LLVM_BUILD_MAIN_SRC_DIR} CACHE PATH "Path to LLVM source tree")
set(LLVM_MAIN_INCLUDE_DIR ${LLVM_MAIN_INCLUDE_DIR} CACHE PATH "Path to llvm/include")
set(LLVM_BINARY_DIR ${LLVM_BINARY_DIR} CACHE PATH "Path to LLVM build tree")

set(lit_file_name "llvm-lit")
if(CMAKE_HOST_WIN32 AND NOT CYGWIN)
  set(lit_file_name "${lit_file_name}.py")
endif()

function(append_configuration_directories input_dir output_dirs)
  set(dirs_list ${input_dir})
  foreach(config_type ${LLVM_CONFIGURATION_TYPES})
    string(REPLACE ${CMAKE_CFG_INTDIR} ${config_type} dir ${input_dir})
    list(APPEND dirs_list ${dir})
  endforeach()
  set(${output_dirs} ${dirs_list} PARENT_SCOPE)
endfunction()


append_configuration_directories(${LLVM_TOOLS_BINARY_DIR} config_dirs)
find_program(lit_full_path ${lit_file_name} ${config_dirs} NO_DEFAULT_PATH)
set(LLVM_DEFAULT_EXTERNAL_LIT ${lit_full_path} CACHE PATH "Path to llvm-lit")

if(LLVM_TABLEGEN)
  set(LLVM_TABLEGEN_EXE ${LLVM_TABLEGEN})
else()
  if(CMAKE_CROSSCOMPILING)
    set(LLVM_NATIVE_BUILD "${LLDB_PATH_TO_LLVM_BUILD}/NATIVE")
    if (NOT EXISTS "${LLVM_NATIVE_BUILD}")
      message(FATAL_ERROR
        "Attempting to cross-compile LLDB standalone but no native LLVM build
        found. Please cross-compile LLVM as well.")
    endif()

    if (CMAKE_HOST_SYSTEM_NAME MATCHES "Windows")
      set(HOST_EXECUTABLE_SUFFIX ".exe")
    endif()

<<<<<<< HEAD
  if (PYTHON_EXECUTABLE STREQUAL "")
    # SWIFT_ENABLE_TENSORFLOW
    # Make it so that LLDB can find Python 3.6 or Python 3.7.
    set(Python_ADDITIONAL_VERSIONS 3.7 3.6 3.5 3.4 3.3 3.2 3.1 3.0 2.7 2.6 2.5)
    include(FindPythonInterp)
    if( NOT PYTHONINTERP_FOUND )
      message(FATAL_ERROR
              "Unable to find Python interpreter, required for builds and testing.
               Please install Python or specify the PYTHON_EXECUTABLE CMake variable.")
=======
    if (NOT CMAKE_CONFIGURATION_TYPES)
      set(LLVM_TABLEGEN_EXE
        "${LLVM_NATIVE_BUILD}/bin/llvm-tblgen${HOST_EXECUTABLE_SUFFIX}")
    else()
      # NOTE: LLVM NATIVE build is always built Release, as is specified in
      # CrossCompile.cmake
      set(LLVM_TABLEGEN_EXE
        "${LLVM_NATIVE_BUILD}/Release/bin/llvm-tblgen${HOST_EXECUTABLE_SUFFIX}")
>>>>>>> 7680d756
    endif()
  else()
    set(tblgen_file_name "llvm-tblgen${CMAKE_EXECUTABLE_SUFFIX}")
    append_configuration_directories(${LLVM_TOOLS_BINARY_DIR} config_dirs)
    find_program(LLVM_TABLEGEN_EXE ${tblgen_file_name} ${config_dirs} NO_DEFAULT_PATH)
  endif()
endif()

# They are used as destination of target generators.
set(LLVM_RUNTIME_OUTPUT_INTDIR ${CMAKE_BINARY_DIR}/${CMAKE_CFG_INTDIR}/bin)
set(LLVM_LIBRARY_OUTPUT_INTDIR ${CMAKE_BINARY_DIR}/${CMAKE_CFG_INTDIR}/lib${LLVM_LIBDIR_SUFFIX})
if(WIN32 OR CYGWIN)
  # DLL platform -- put DLLs into bin.
  set(LLVM_SHLIB_OUTPUT_INTDIR ${LLVM_RUNTIME_OUTPUT_INTDIR})
else()
  set(LLVM_SHLIB_OUTPUT_INTDIR ${LLVM_LIBRARY_OUTPUT_INTDIR})
endif()

# We append the directory in which LLVMConfig.cmake lives. We expect LLVM's
# CMake modules to be in that directory as well.
list(APPEND CMAKE_MODULE_PATH "${LLVM_DIR}")
list(APPEND CMAKE_MODULE_PATH "${LLDB_PATH_TO_SWIFT_SOURCE}/cmake/modules/")
include(AddLLVM)
include(TableGen)
include(HandleLLVMOptions)
include(CheckAtomic)

if (PYTHON_EXECUTABLE STREQUAL "")
  set(Python_ADDITIONAL_VERSIONS 3.7. 3.6 3.4 2.7)
  include(FindPythonInterp)
  if( NOT PYTHONINTERP_FOUND )
    message(FATAL_ERROR
            "Unable to find Python interpreter, required for builds and testing.
              Please install Python or specify the PYTHON_EXECUTABLE CMake variable.")
  endif()
else()
  message(STATUS "Found PythonInterp: ${PYTHON_EXECUTABLE}")
endif()

# Start Swift Mods
find_package(Swift REQUIRED CONFIG
  HINTS "${LLDB_PATH_TO_SWIFT_BUILD}" NO_DEFAULT_PATH NO_CMAKE_FIND_ROOT_PATH)
# End Swift Mods

set(PACKAGE_VERSION "${LLVM_PACKAGE_VERSION}")

option(LLVM_USE_FOLDERS "Enable solution folders in Visual Studio. Disable for Express versions." ON)
if(LLVM_USE_FOLDERS)
  set_property(GLOBAL PROPERTY USE_FOLDERS ON)
endif()

set_target_properties(clang-tablegen-targets PROPERTIES FOLDER "lldb misc")
set_target_properties(intrinsics_gen PROPERTIES FOLDER "lldb misc")

set(CMAKE_INCLUDE_CURRENT_DIR ON)
include_directories(
  "${CMAKE_BINARY_DIR}/include"
  "${LLVM_INCLUDE_DIRS}"
  "${CLANG_INCLUDE_DIRS}"
  "${LLDB_PATH_TO_SWIFT_BUILD}/include"
  "${LLDB_PATH_TO_SWIFT_SOURCE}/include"
  "${CMAKE_CURRENT_SOURCE_DIR}/source")

set(CMAKE_RUNTIME_OUTPUT_DIRECTORY ${CMAKE_BINARY_DIR}/bin)
set(CMAKE_LIBRARY_OUTPUT_DIRECTORY ${CMAKE_BINARY_DIR}/lib${LLVM_LIBDIR_SUFFIX})
set(CMAKE_ARCHIVE_OUTPUT_DIRECTORY ${CMAKE_BINARY_DIR}/lib${LLVM_LIBDIR_SUFFIX})

set(LLDB_BUILT_STANDALONE 1)<|MERGE_RESOLUTION|>--- conflicted
+++ resolved
@@ -59,17 +59,6 @@
       set(HOST_EXECUTABLE_SUFFIX ".exe")
     endif()
 
-<<<<<<< HEAD
-  if (PYTHON_EXECUTABLE STREQUAL "")
-    # SWIFT_ENABLE_TENSORFLOW
-    # Make it so that LLDB can find Python 3.6 or Python 3.7.
-    set(Python_ADDITIONAL_VERSIONS 3.7 3.6 3.5 3.4 3.3 3.2 3.1 3.0 2.7 2.6 2.5)
-    include(FindPythonInterp)
-    if( NOT PYTHONINTERP_FOUND )
-      message(FATAL_ERROR
-              "Unable to find Python interpreter, required for builds and testing.
-               Please install Python or specify the PYTHON_EXECUTABLE CMake variable.")
-=======
     if (NOT CMAKE_CONFIGURATION_TYPES)
       set(LLVM_TABLEGEN_EXE
         "${LLVM_NATIVE_BUILD}/bin/llvm-tblgen${HOST_EXECUTABLE_SUFFIX}")
@@ -78,7 +67,6 @@
       # CrossCompile.cmake
       set(LLVM_TABLEGEN_EXE
         "${LLVM_NATIVE_BUILD}/Release/bin/llvm-tblgen${HOST_EXECUTABLE_SUFFIX}")
->>>>>>> 7680d756
     endif()
   else()
     set(tblgen_file_name "llvm-tblgen${CMAKE_EXECUTABLE_SUFFIX}")
@@ -107,7 +95,9 @@
 include(CheckAtomic)
 
 if (PYTHON_EXECUTABLE STREQUAL "")
-  set(Python_ADDITIONAL_VERSIONS 3.7. 3.6 3.4 2.7)
+  # SWIFT_ENABLE_TENSORFLOW
+  # Make it so that LLDB can find Python 3.6 or Python 3.7.
+  set(Python_ADDITIONAL_VERSIONS 3.7 3.6 3.4 2.7)
   include(FindPythonInterp)
   if( NOT PYTHONINTERP_FOUND )
     message(FATAL_ERROR
