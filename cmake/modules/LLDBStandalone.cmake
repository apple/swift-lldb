--- conflicted
+++ resolved
@@ -18,33 +18,17 @@
 
   find_package(LLVM REQUIRED CONFIG
     HINTS "${LLDB_PATH_TO_LLVM_BUILD}" NO_CMAKE_FIND_ROOT_PATH)
-<<<<<<< HEAD
   #find_package(Clang REQUIRED CONFIG
   #  HINTS "${LLDB_PATH_TO_CLANG_BUILD}" NO_CMAKE_FIND_ROOT_PATH)
-=======
-  find_package(Clang REQUIRED CONFIG
-    HINTS "${LLDB_PATH_TO_CLANG_BUILD}" NO_CMAKE_FIND_ROOT_PATH)
->>>>>>> 50d12742
 
   # We set LLVM_CMAKE_PATH so that GetSVN.cmake is found correctly when building SVNVersion.inc
   set(LLVM_CMAKE_PATH ${LLVM_CMAKE_DIR} CACHE PATH "Path to LLVM CMake modules")
 
-<<<<<<< HEAD
-  list(APPEND CMAKE_MODULE_PATH "${LLDB_PATH_TO_LLVM_BUILD}/share/llvm/cmake")
-  list(APPEND CMAKE_MODULE_PATH "${LLDB_PATH_TO_SWIFT_SOURCE}/cmake/modules")
-  # END Swift Mods
-
-=======
->>>>>>> 50d12742
   set(LLVM_MAIN_SRC_DIR ${LLVM_BUILD_MAIN_SRC_DIR} CACHE PATH "Path to LLVM source tree")
   set(LLVM_MAIN_INCLUDE_DIR ${LLVM_BUILD_MAIN_INCLUDE_DIR} CACHE PATH "Path to llvm/include")
   set(LLVM_LIBRARY_DIR ${LLVM_BUILD_LIBRARY_DIR} CACHE PATH "Path to llvm/lib")
   set(LLVM_BINARY_DIR ${LLVM_BUILD_BINARY_DIR} CACHE PATH "Path to LLVM build tree")
-<<<<<<< HEAD
   set(LLVM_DEFAULT_EXTERNAL_LIT ${LLVM_TOOLS_BINARY_DIR}/llvm-lit CACHE PATH "Path to llvm-lit")
-=======
-  set(LLVM_EXTERNAL_LIT ${LLVM_TOOLS_BINARY_DIR}/llvm-lit CACHE PATH "Path to llvm-lit")
->>>>>>> 50d12742
 
   if(CMAKE_CROSSCOMPILING)
     set(LLVM_NATIVE_BUILD "${LLDB_PATH_TO_LLVM_BUILD}/NATIVE")
@@ -85,10 +69,6 @@
   # We append the directory in which LLVMConfig.cmake lives. We expect LLVM's
   # CMake modules to be in that directory as well.
   list(APPEND CMAKE_MODULE_PATH "${LLVM_DIR}")
-<<<<<<< HEAD
-=======
-  list(APPEND CMAKE_MODULE_PATH "${LLDB_PATH_TO_SWIFT_SOURCE}/cmake/modules")
->>>>>>> 50d12742
   include(AddLLVM)
   include(TableGen)
   include(HandleLLVMOptions)
@@ -107,13 +87,9 @@
     message("-- Found PythonInterp: ${PYTHON_EXECUTABLE}")
   endif()
 
-<<<<<<< HEAD
-  # BEGIN Swift Mods
+  # Start Swift Mods
   find_package(Clang REQUIRED CONFIG
     HINTS "${LLDB_PATH_TO_CLANG_BUILD}" NO_DEFAULT_PATH NO_CMAKE_FIND_ROOT_PATH)
-=======
-  # Start Swift Mods
->>>>>>> 50d12742
   find_package(Swift REQUIRED CONFIG
     HINTS "${LLDB_PATH_TO_SWIFT_BUILD}" NO_DEFAULT_PATH NO_CMAKE_FIND_ROOT_PATH)
   # End Swift Mods
