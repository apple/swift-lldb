--- conflicted
+++ resolved
@@ -91,16 +91,6 @@
 
 # Copy vendor-specific headers from clang (without staging).
 if(NOT IOS)
-<<<<<<< HEAD
-  execute_process(
-     COMMAND ${LLDB_PATH_TO_CLANG_BUILD}/bin/clang -print-resource-dir
-     OUTPUT_VARIABLE CLANG_RESOURCE_PATH
-     OUTPUT_STRIP_TRAILING_WHITESPACE)
-
-  add_custom_command(TARGET lldb-framework-headers POST_BUILD
-    COMMAND ${CMAKE_COMMAND} -E copy_directory ${CLANG_RESOURCE_PATH}/include $<TARGET_FILE_DIR:liblldb>/Resources/Clang/include
-    COMMAND ${CMAKE_COMMAND} -E copy_directory ${LLDB_PATH_TO_SWIFT_BUILD}/lib/swift $<TARGET_FILE_DIR:liblldb>/Resources/Swift
-=======
   if (TARGET clang-resource-headers)
     add_dependencies(lldb-framework clang-resource-headers)
     set(clang_resource_headers_dir $<TARGET_PROPERTY:clang-resource-headers,RUNTIME_OUTPUT_DIRECTORY>)
@@ -128,7 +118,9 @@
     COMMAND ${CMAKE_COMMAND} -E copy_directory
             ${clang_resource_headers_dir}
             $<TARGET_FILE_DIR:liblldb>/Resources/Clang/include
->>>>>>> 47a13c32
+    COMMAND ${CMAKE_COMMAND} -E copy_directory
+            ${LLDB_PATH_TO_SWIFT_BUILD}/lib/swift
+            $<TARGET_FILE_DIR:liblldb>/Resources/Swift
     COMMENT "LLDB.framework: copy clang vendor-specific headers"
   )
 endif()