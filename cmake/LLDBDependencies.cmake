--- conflicted
+++ resolved
@@ -1,97 +1,4 @@
-<<<<<<< HEAD
-set( LLDB_USED_LIBS
-  lldbBase
-  lldbBreakpoint
-  lldbCommands
-  lldbDataFormatters
-  lldbHost
-  lldbCore
-  lldbExpression
-  lldbInitialization
-  lldbInterpreter
-  lldbSymbol
-  lldbTarget
-  lldbUtility
-
-  # Plugins
-  lldbPluginDisassemblerLLVM
-  lldbPluginSymbolFileDWARF
-  lldbPluginSymbolFilePDB
-  lldbPluginSymbolFileSymtab
-  lldbPluginDynamicLoaderStatic
-  lldbPluginDynamicLoaderPosixDYLD
-  lldbPluginDynamicLoaderHexagonDYLD
-  lldbPluginDynamicLoaderWindowsDYLD
-
-  lldbPluginCPlusPlusLanguage
-  lldbPluginGoLanguage
-  lldbPluginJavaLanguage
-  lldbPluginObjCLanguage
-  lldbPluginObjCPlusPlusLanguage
-  lldbPluginSwiftLanguage
-  lldbPluginOCamlLanguage
-
-  lldbPluginObjectFileELF
-  lldbPluginObjectFileJIT
-  lldbPluginSymbolVendorELF
-  lldbPluginObjectContainerBSDArchive
-  lldbPluginObjectContainerMachOArchive
-  lldbPluginProcessGDBRemote
-  lldbPluginProcessUtility
-  lldbPluginPlatformAndroid
-  lldbPluginPlatformGDB
-  lldbPluginPlatformFreeBSD
-  lldbPluginPlatformKalimba
-  lldbPluginPlatformLinux
-  lldbPluginPlatformNetBSD
-  lldbPluginPlatformPOSIX
-  lldbPluginPlatformWindows
-  lldbPluginObjectContainerMachOArchive
-  lldbPluginObjectContainerBSDArchive
-  lldbPluginPlatformMacOSX
-  lldbPluginStructuredDataDarwinLog
-  lldbPluginDynamicLoaderMacOSXDYLD
-  lldbPluginUnwindAssemblyInstEmulation
-  lldbPluginUnwindAssemblyX86
-  lldbPluginAppleObjCRuntime
-  lldbPluginRenderScriptRuntime
-  lldbPluginLanguageRuntimeGo
-  lldbPluginLanguageRuntimeJava
-  lldbPluginCXXItaniumABI
-  lldbPluginABIMacOSX_arm
-  lldbPluginABIMacOSX_arm64
-  lldbPluginABIMacOSX_i386
-  lldbPluginABISysV_arm
-  lldbPluginABISysV_arm64
-  lldbPluginABISysV_i386
-  lldbPluginABISysV_x86_64
-  lldbPluginABISysV_hexagon
-  lldbPluginABISysV_ppc
-  lldbPluginABISysV_ppc64
-  lldbPluginABISysV_mips
-  lldbPluginABISysV_mips64
-  lldbPluginABISysV_s390x
-  lldbPluginInstructionARM
-  lldbPluginInstructionARM64
-  lldbPluginInstructionMIPS
-  lldbPluginInstructionMIPS64
-  lldbPluginObjectFilePECOFF
-  lldbPluginOSGo
-  lldbPluginOSPython
-  lldbPluginMemoryHistoryASan
-  lldbPluginInstrumentationRuntimeAddressSanitizer
-  lldbPluginInstrumentationRuntimeThreadSanitizer
-  lldbPluginSystemRuntimeMacOSX
-  lldbPluginProcessElfCore
-  lldbPluginProcessMinidump
-  lldbPluginJITLoaderGDB
-  lldbPluginExpressionParserClang
-  lldbPluginExpressionParserGo
-  lldbPluginExpressionParserSwift
-  )
-=======
 set(LLDB_SYSTEM_LIBS)
->>>>>>> 24f6f6a7
 
 # Windows-only libraries
 if ( CMAKE_SYSTEM_NAME MATCHES "Windows" )
@@ -101,93 +8,20 @@
     )
 endif ()
 
-<<<<<<< HEAD
-# Linux-only libraries
-if ( CMAKE_SYSTEM_NAME MATCHES "Linux|Android" )
-  list(APPEND LLDB_USED_LIBS
-    lldbPluginProcessLinux
-    lldbPluginProcessPOSIX
-   )
-endif ()
+set(SWIFT_ALL_LIBS
+  swiftBasic
+  swiftAST
+  swiftIDE
+  swiftFrontend
+  swiftSerialization
+  swiftClangImporter
+  swiftParse
+  swiftSIL
+  swiftSILOptimizer
+  swiftASTSectionImporter
+  swiftRemoteAST
+  )
 
-# FreeBSD-only libraries
-if ( CMAKE_SYSTEM_NAME MATCHES "FreeBSD" )
-  list(APPEND LLDB_USED_LIBS
-    lldbPluginProcessFreeBSD
-    lldbPluginProcessPOSIX
-    )
-endif ()
-
-# NetBSD-only libraries
-if ( CMAKE_SYSTEM_NAME MATCHES "NetBSD" )
-  list(APPEND LLDB_USED_LIBS
-    lldbPluginProcessPOSIX
-    )
-endif ()
-
-# Darwin-only libraries
-if ( CMAKE_SYSTEM_NAME MATCHES "Darwin" )
-  list(APPEND LLDB_USED_LIBS
-    lldbPluginDynamicLoaderDarwinKernel
-    lldbPluginObjectFileMachO
-    lldbPluginProcessMachCore
-    lldbPluginProcessMacOSXKernel
-    lldbPluginSymbolVendorMacOSX
-    )
-endif()
-
-macro(add_libs_from_path build_dir lib_prefix lib_list)
-  file(TO_CMAKE_PATH ${build_dir} build_dir_cmake)
-  
-  file(GLOB built_libs
-    RELATIVE "${build_dir_cmake}/lib${LLVM_LIBDIR_SUFFIX}"
-    ${build_dir_cmake}/lib/lib${lib_prefix}*.a)
-
-  set(${lib_list})
-  
-  foreach(built_lib ${built_libs})
-    string(REGEX REPLACE ".*lib(${lib_prefix}[^.]+)\\..*" "\\1" built_lib_no_extension ${built_lib})
-    list(APPEND ${lib_list} ${built_lib_no_extension})
-  endforeach()
-endmacro(add_libs_from_path)
-
-if (LLDB_BUILT_STANDALONE)
-  add_libs_from_path(${LLDB_PATH_TO_SWIFT_BUILD} "swift" SWIFT_ALL_LIBS)
-  add_libs_from_path(${LLDB_PATH_TO_CLANG_BUILD} "clang" CLANG_ALL_LIBS)
-  add_libs_from_path(${LLDB_PATH_TO_LLVM_BUILD} "LLVM" LLVM_ALL_LIBS)
-else()
-  set(CLANG_ALL_LIBS
-    clangAnalysis
-    clangAST
-    clangBasic
-    clangCodeGen
-    clangDriver
-    clangEdit
-    clangFrontend
-    clangLex
-    clangParse
-    clangRewrite
-    clangRewriteFrontend
-    clangSema
-    clangSerialization)
-  set(SWIFT_ALL_LIBS
-    swiftBasic
-    swiftAST
-    swiftIDE
-    swiftFrontend
-    swiftSerialization
-    swiftClangImporter
-    swiftParse
-    swiftSIL
-    swiftSILOptimizer
-    swiftASTSectionImporter
-    swiftRemoteAST
-    )
-endif()
-
-set(LLDB_SYSTEM_LIBS)
-=======
->>>>>>> 24f6f6a7
 if (NOT LLDB_DISABLE_LIBEDIT)
   list(APPEND LLDB_SYSTEM_LIBS edit)
 endif()
@@ -219,43 +53,6 @@
   endif()
 endif()
 
-<<<<<<< HEAD
-# we should do this with a configuration script, but there is none for UUID
-if (NOT CMAKE_SYSTEM_NAME MATCHES "Darwin")
-list(APPEND LLDB_SYSTEM_LIBS uuid)
-endif()
-
-if(LLDB_BUILT_STANDALONE)
-  # this needs to be linked statially
-  list(APPEND LLDB_SYSTEM_LIBS ${PATH_TO_CMARK_BUILD}/src/libcmark.a)
-else()
-  list(APPEND LLDB_SYSTEM_LIBS libcmark_static)
-endif()
-
-set(LLVM_LINK_COMPONENTS
-  ${LLVM_TARGETS_TO_BUILD}
-  interpreter
-  asmparser
-  bitreader
-  bitwriter
-  codegen
-  ipo
-  selectiondag
-  bitreader
-  mc
-  mcjit
-  core
-  mcdisassembler
-  executionengine
-  runtimedyld
-  option
-  support
-  coverage
-  target
-  )
-
-=======
->>>>>>> 24f6f6a7
 if ( NOT LLDB_DISABLE_PYTHON )
   set_source_files_properties(${LLDB_WRAP_PYTHON} PROPERTIES GENERATED 1)
   if (CLANG_CL)
