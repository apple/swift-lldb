--- conflicted
+++ resolved
@@ -8,29 +8,7 @@
     )
 endif ()
 
-<<<<<<< HEAD
-set(SWIFT_ALL_LIBS
-    swiftBasic
-    swiftAST
-    swiftIDE
-    swiftIRGen
-    swiftFrontend
-    swiftSerialization
-    swiftClangImporter
-    swiftMarkup
-    swiftParse
-    swiftSema
-    swiftSIL
-    swiftSILGen
-    swiftSILOptimizer
-    swiftASTSectionImporter
-    swiftRemoteAST
-    swiftLLVMPasses
-    swiftOption
-  )
 
-=======
->>>>>>> c7641452
 if (NOT LLDB_DISABLE_LIBEDIT)
   list(APPEND LLDB_SYSTEM_LIBS edit)
 endif()
