--- conflicted
+++ resolved
@@ -20,26 +20,11 @@
                                        'Python', 'lldbsuite', 'test')
 config.test_exec_root = config.test_source_root
 
-<<<<<<< HEAD
-# macOS flags needed for LLDB built with address sanitizer.
-if 'Address' in config.llvm_use_sanitizer and \
-   'Darwin' in config.host_os and \
-   'x86' in config.host_triple:
-  import subprocess
-  resource_dir = subprocess.check_output(
-    config.cmake_cxx_compiler +' -print-resource-dir', shell=True).strip()
-  runtime = os.path.join(resource_dir, 'lib', 'darwin',
-                         'libclang_rt.asan_osx_dynamic.dylib')
-  config.environment['ASAN_OPTIONS'] = \
-    'detect_stack_use_after_return=1'
+if 'Address' in config.llvm_use_sanitizer:
+  config.environment['ASAN_OPTIONS'] = 'detect_stack_use_after_return=1'
   # Swift's libReflection builds without ASAN, which causes a known
   # false positive in std::vector.
-  config.environment['ASAN_OPTIONS'] += \
-    ':detect_container_overflow=0'
-  config.environment['DYLD_INSERT_LIBRARIES'] = runtime
-=======
-if 'Address' in config.llvm_use_sanitizer:
-  config.environment['ASAN_OPTIONS'] = 'detect_stack_use_after_return=1'
+  config.environment['ASAN_OPTIONS'] += ':detect_container_overflow=0'
   # macOS flags needed for LLDB built with address sanitizer.
   if 'Darwin' in config.host_os and 'x86' in config.host_triple:
     import subprocess
@@ -48,7 +33,6 @@
     runtime = os.path.join(resource_dir, 'lib', 'darwin',
                            'libclang_rt.asan_osx_dynamic.dylib')
     config.environment['DYLD_INSERT_LIBRARIES'] = runtime
->>>>>>> 8cc7ec7f
 
 # Shared library build of LLVM may require LD_LIBRARY_PATH or equivalent.
 def find_shlibpath_var():
