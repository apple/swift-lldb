--- conflicted
+++ resolved
@@ -29,15 +29,11 @@
   runtime = os.path.join(resource_dir, 'lib', 'darwin',
                          'libclang_rt.asan_osx_dynamic.dylib')
   config.environment['ASAN_OPTIONS'] = \
-<<<<<<< HEAD
-    'detect_stack_use_after_return=1:container_overflow=0'
+    'detect_stack_use_after_return=1'
   # Swift's libReflection builds without ASAN, which causes a known
   # false positive in std::vector.
   config.environment['ASAN_OPTIONS'] += \
     ':detect_container_overflow=0'
-=======
-    'detect_stack_use_after_return=1'
->>>>>>> 45ac46ac
   config.environment['DYLD_INSERT_LIBRARIES'] = runtime
 
 # Build dotest command.
