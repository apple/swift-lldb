--- conflicted
+++ resolved
@@ -77,12 +77,6 @@
 
 add_lit_testsuite(check-lldb-lit "Running lldb lit test suite"
   ${CMAKE_CURRENT_BINARY_DIR}
-<<<<<<< HEAD
-  ${LIT_ARGS}
-  PARAMS lldb_site_config=${CMAKE_CURRENT_BINARY_DIR}/lit.site.cfg
-         lldb_unit_site_config=${CMAKE_CURRENT_BINARY_DIR}/Unit/lit.site.cfg
-=======
->>>>>>> 398c303e
   DEPENDS ${LLDB_TEST_DEPS}
   )
 
@@ -95,13 +89,6 @@
 endif()
 
 add_lit_testsuites(LLDB
-<<<<<<< HEAD
-  ${CMAKE_CURRENT_BINARY_DIR}
-  ${LIT_ARGS}
-  PARAMS lldb_site_config=${CMAKE_CURRENT_BINARY_DIR}/lit.site.cfg
-         lldb_unit_site_config=${CMAKE_CURRENT_BINARY_DIR}/Unit/lit.site.cfg
-=======
   ${CMAKE_CURRENT_SOURCE_DIR}
->>>>>>> 398c303e
   DEPENDS ${LLDB_TEST_DEPS}
   )