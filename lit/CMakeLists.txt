--- conflicted
+++ resolved
@@ -11,16 +11,14 @@
   set(ENABLE_SHARED 0)
 endif(BUILD_SHARED_LIBS)
 
-<<<<<<< HEAD
 option(LLDB_TEST_CLANG "Use in-tree clang when testing lldb" Off)
 option(LLDB_TEST_SWIFT "Use in-tree swift when testing lldb" Off)
 set(LLDB_TEST_C_COMPILER "" CACHE STRING "C compiler to use when testing LLDB")
 set(LLDB_TEST_CXX_COMPILER "" CACHE STRING "C++ compiler to use when testing LLDB")
-=======
+
 # the value is not canonicalized within LLVM
 llvm_canonicalize_cmake_booleans(
   LLVM_ENABLE_ZLIB)
->>>>>>> f05e9ebe
 
 configure_lit_site_cfg(
   ${CMAKE_CURRENT_SOURCE_DIR}/lit.site.cfg.in
