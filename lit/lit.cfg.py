# -*- Python -*-

import os
import platform
import re
import shutil
import site
import sys

import lit.formats
from lit.llvm import llvm_config
from lit.llvm.subst import FindTool
from lit.llvm.subst import ToolSubst

site.addsitedir(os.path.dirname(__file__))
from helper import toolchain

# name: The name of this test suite.
config.name = 'LLDB'

# testFormat: The test format to use to interpret tests.
config.test_format = lit.formats.ShTest(not llvm_config.use_lit_shell)

# suffixes: A list of file extensions to treat as test files. This is overriden
# by individual lit.local.cfg files in the test subdirectories.
config.suffixes = ['.test', '.cpp', '.s']

# excludes: A list of directories to exclude from the testsuite. The 'Inputs'
# subdirectories contain auxiliary inputs for various tests in their parent
# directories.
config.excludes = ['Inputs', 'CMakeLists.txt', 'README.txt', 'LICENSE.txt']

# test_source_root: The root path where tests are located.
config.test_source_root = os.path.dirname(__file__)

# test_exec_root: The root path where tests should be run.
config.test_exec_root = os.path.join(config.lldb_obj_root, 'lit')

# Begin Swift mod.
# Swift's libReflection builds without ASAN, which causes a known
# false positive in std::vector. If sanitizers are off, this is just
# a no-op
config.environment['ASAN_OPTIONS'] = 'detect_container_overflow=0'
# End Swift mod.

llvm_config.use_default_substitutions()

toolchain.use_lldb_substitutions(config)

toolchain.use_support_substitutions(config)


if re.match(r'^arm(hf.*-linux)|(.*-linux-gnuabihf)', config.target_triple):
    config.available_features.add("armhf-linux")

def calculate_arch_features(arch_string):
    # This will add a feature such as x86, arm, mips, etc for each built
    # target
    features = []
    for arch in arch_string.split():
        features.append(arch.lower())
    return features

# Run llvm-config and add automatically add features for whether we have
# assertions enabled, whether we are in debug mode, and what targets we
# are built for.
llvm_config.feature_config(
    [('--assertion-mode', {'ON': 'asserts'}),
     ('--build-mode', {'DEBUG': 'debug'}),
     ('--targets-built', calculate_arch_features)
     ])

# Clean the module caches in the test build directory. This is necessary in an
# incremental build whenever clang changes underneath, so doing it once per
# lit.py invocation is close enough.
for cachedir in [config.clang_module_cache, config.lldb_module_cache]:
    if os.path.isdir(cachedir):
        print("Deleting module cache at %s."%cachedir)
        shutil.rmtree(cachedir)

# Set a default per-test timeout of 10 minutes. Setting a timeout per test
<<<<<<< HEAD
# requires that killProcessAndChildren() is supported on the platform and
# lit complains if the value is set but it is not supported.
supported, errormsg = lit_config.maxIndividualTestTimeIsSupported
if supported:
    lit_config.maxIndividualTestTime = 600
else:
    lit_config.warning("Could not set a default per-test timeout. " + errormsg)


# If running tests natively, check for CPU features needed for some tests.

if 'native' in config.available_features:
    cpuid_exe = lit.util.which('lit-cpuid', config.lldb_tools_dir)
    if cpuid_exe is None:
        lit_config.warning("lit-cpuid not found, tests requiring CPU extensions will be skipped")
    else:
        out, err, exitcode = lit.util.executeCommand([cpuid_exe])
        if exitcode == 0:
            for x in out.split():
                config.available_features.add('native-cpu-%s' % x)
        else:
            lit_config.warning("lit-cpuid failed: %s" % err)

if not config.lldb_disable_python:
    config.available_features.add('python')
=======
# requires the psutil module and lit complains if the value is set but the
# module can't be found.
try:
    import psutil  # noqa: F401
    lit_config.maxIndividualTestTime = 900
except ImportError:
    pass
>>>>>>> 359bc8bc
<|MERGE_RESOLUTION|>--- conflicted
+++ resolved
@@ -79,12 +79,11 @@
         shutil.rmtree(cachedir)
 
 # Set a default per-test timeout of 10 minutes. Setting a timeout per test
-<<<<<<< HEAD
 # requires that killProcessAndChildren() is supported on the platform and
 # lit complains if the value is set but it is not supported.
 supported, errormsg = lit_config.maxIndividualTestTimeIsSupported
 if supported:
-    lit_config.maxIndividualTestTime = 600
+    lit_config.maxIndividualTestTime = 900
 else:
     lit_config.warning("Could not set a default per-test timeout. " + errormsg)
 
@@ -104,13 +103,4 @@
             lit_config.warning("lit-cpuid failed: %s" % err)
 
 if not config.lldb_disable_python:
-    config.available_features.add('python')
-=======
-# requires the psutil module and lit complains if the value is set but the
-# module can't be found.
-try:
-    import psutil  # noqa: F401
-    lit_config.maxIndividualTestTime = 900
-except ImportError:
-    pass
->>>>>>> 359bc8bc
+    config.available_features.add('python')