<<<<<<< HEAD
# XFAIL: system-netbsd
#
=======
# REQUIRES: 50050012
# swift-lldb: DISABLED because this test is unreliable.

>>>>>>> 0639b9ed
# RUN: %build %p/inputs/main.c --nodefaultlib -o %t
# RUN: %lldbmi %t < %s | FileCheck %s

# Test lldb-mi -exec-continue command.

# Check that we have a valid target created via '%lldbmi %t'.
# CHECK: ^done

-break-insert main
# CHECK: ^done,bkpt={number="1"

-exec-run
# CHECK: ^running
# CHECK: *stopped,reason="breakpoint-hit"

-exec-continue
# CHECK: ^running<|MERGE_RESOLUTION|>--- conflicted
+++ resolved
@@ -1,11 +1,7 @@
-<<<<<<< HEAD
 # XFAIL: system-netbsd
-#
-=======
 # REQUIRES: 50050012
 # swift-lldb: DISABLED because this test is unreliable.
 
->>>>>>> 0639b9ed
 # RUN: %build %p/inputs/main.c --nodefaultlib -o %t
 # RUN: %lldbmi %t < %s | FileCheck %s
 
