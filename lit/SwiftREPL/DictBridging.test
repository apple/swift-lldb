--- conflicted
+++ resolved
@@ -11,11 +11,7 @@
 
 // All empty dictionaries use the same type-punned storage class.
 let d0b = d0 as NSDictionary
-<<<<<<< HEAD
-// DICT-LABEL: d0b: __RawNativeDictionaryStorage = 0 key/value pairs
-=======
-// DICT-LABEL: d0b: {{(_RawNativeDictionaryStorage|_EmptyDictionarySingleton)}} = 0 key/value pairs
->>>>>>> 83bace10
+// DICT-LABEL: d0b: {{(__RawNativeDictionaryStorage|_EmptyDictionarySingleton)}} = 0 key/value pairs
 
 // Baseline case: native Dictionary of non-verbatim bridged elements
 let d1: Dictionary<Int,Int> = [1:2]
