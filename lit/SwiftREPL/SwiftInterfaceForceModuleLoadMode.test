--- conflicted
+++ resolved
@@ -4,13 +4,11 @@
 // modes as this also causes the Swift stdlib to be loaded via its module
 // interface file, which slows down this test considerably.
 
-<<<<<<< HEAD
-// TODO(TF-493): Re-enable the disabled tests.
-=======
 // Disabled on linux due to flakiness in CI (rdar://problem/53312825)
 // REQUIRES: system-darwin
 
->>>>>>> 1abc41b2
+// TODO(TF-493): Re-enable the disabled tests.
+
 // RUN: rm -rf %t && mkdir %t
 
 // Setup generates a dylib and .swiftinterface for A.swift as is, but generates
