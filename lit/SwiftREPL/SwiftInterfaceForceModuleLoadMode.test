--- conflicted
+++ resolved
@@ -39,15 +39,8 @@
 // RUN: mv %t/lib %t/lib-backup
 // RUN: %lldb --repl="-I%t/lib -L%t/lib -lAA" -O "settings set symbols.clang-modules-cache-path %t/mcp" \
 // RUN:   -O "settings set symbols.swift-module-loading-mode prefer-serialized" < %s 2>&1 | FileCheck %s -check-prefix=NOT-LOADED
-<<<<<<< HEAD
-// UN: %lldb --repl="-I%t/lib -L%t/lib -lAA" -O "settings set symbols.clang-modules-cache-path %t/mcp" \
-// UN:   -O "settings set symbols.swift-module-loading-mode only-parseable" < %s 2>&1 | FileCheck %s -check-prefix=NOT-LOADED
 // UN: %lldb --repl="-I%t/lib -L%t/lib -lAA" -O "settings set symbols.clang-modules-cache-path %t/mcp" \
 // UN:   -O "settings set symbols.swift-module-loading-mode only-serialized" < %s 2>&1 | FileCheck %s -check-prefix=NOT-LOADED
-=======
-// RUN: %lldb --repl="-I%t/lib -L%t/lib -lAA" -O "settings set symbols.clang-modules-cache-path %t/mcp" \
-// RUN:   -O "settings set symbols.swift-module-loading-mode only-serialized" < %s 2>&1 | FileCheck %s -check-prefix=NOT-LOADED
->>>>>>> d7c059ec
 
 // 2. .swiftinterface only
 //
@@ -55,15 +48,8 @@
 // RUN: cp %t/lib-backup/AA.swiftinterface %t/lib/
 // RUN: %lldb --repl="-I%t/lib -L%t/lib -lAA" -O "settings set symbols.clang-modules-cache-path %t/mcp" \
 // RUN:   -O "settings set symbols.swift-module-loading-mode prefer-serialized" < %s 2>&1 | FileCheck %s -check-prefix=FROM-INTERFACE
-<<<<<<< HEAD
-// UN: %lldb --repl="-I%t/lib -L%t/lib -lAA" -O "settings set symbols.clang-modules-cache-path %t/mcp" \
-// UN:   -O "settings set symbols.swift-module-loading-mode only-parseable" < %s 2>&1 | FileCheck %s -check-prefix=FROM-INTERFACE
 // UN: %lldb --repl="-I%t/lib -L%t/lib -lAA" -O "settings set symbols.clang-modules-cache-path %t/mcp" \
 // UN:   -O "settings set symbols.swift-module-loading-mode only-serialized" < %s 2>&1 | FileCheck %s -check-prefix=NOT-LOADED
-=======
-// RUN: %lldb --repl="-I%t/lib -L%t/lib -lAA" -O "settings set symbols.clang-modules-cache-path %t/mcp" \
-// RUN:   -O "settings set symbols.swift-module-loading-mode only-serialized" < %s 2>&1 | FileCheck %s -check-prefix=NOT-LOADED
->>>>>>> d7c059ec
 
 // 3. .swiftinterface and .swiftmodule
 //
@@ -72,32 +58,16 @@
 // RUN: %lldb --repl="-I%t/lib -L%t/lib -lAA" -O "settings set symbols.clang-modules-cache-path %t/mcp" \
 // RUN:   -O "settings set symbols.swift-module-loading-mode prefer-serialized" < %s 2>&1 | FileCheck %s -check-prefix=FROM-SERIALIZED
 // RUN: rm -rf %t/mcp/AA*
-<<<<<<< HEAD
-// UN: %lldb --repl="-I%t/lib -L%t/lib -lAA" -O "settings set symbols.clang-modules-cache-path %t/mcp" \
-// UN:   -O "settings set symbols.swift-module-loading-mode only-parseable" < %s 2>&1 | FileCheck %s -check-prefix=FROM-INTERFACE
-// UN: rm -rf %t/mcp/AA*
 // UN: %lldb --repl="-I%t/lib -L%t/lib -lAA" -O "settings set symbols.clang-modules-cache-path %t/mcp" \
 // UN:   -O "settings set symbols.swift-module-loading-mode only-serialized" < %s 2>&1 | FileCheck %s -check-prefix=FROM-SERIALIZED
 // UN: rm -rf %t/mcp/AA*
-=======
-// RUN: %lldb --repl="-I%t/lib -L%t/lib -lAA" -O "settings set symbols.clang-modules-cache-path %t/mcp" \
-// RUN:   -O "settings set symbols.swift-module-loading-mode only-serialized" < %s 2>&1 | FileCheck %s -check-prefix=FROM-SERIALIZED
-// RUN: rm -rf %t/mcp/AA*
->>>>>>> d7c059ec
 
 // 4. .swiftmodule only
 // RUN: rm %t/lib/AA.swiftinterface
 // RUN: %lldb --repl="-I%t/lib -L%t/lib -lAA" -O "settings set symbols.clang-modules-cache-path %t/mcp" \
 // RUN:   -O "settings set symbols.swift-module-loading-mode prefer-serialized" < %s 2>&1 | FileCheck %s -check-prefix=FROM-SERIALIZED
-<<<<<<< HEAD
-// UN: %lldb --repl="-I%t/lib -L%t/lib -lAA" -O "settings set symbols.clang-modules-cache-path %t/mcp" \
-// UN:   -O "settings set symbols.swift-module-loading-mode only-parseable" < %s 2>&1 | FileCheck %s -check-prefix=NOT-LOADED
 // UN: %lldb --repl="-I%t/lib -L%t/lib -lAA" -O "settings set symbols.clang-modules-cache-path %t/mcp" \
 // UN:   -O "settings set symbols.swift-module-loading-mode only-serialized" < %s 2>&1 | FileCheck %s -check-prefix=FROM-SERIALIZED
-=======
-// RUN: %lldb --repl="-I%t/lib -L%t/lib -lAA" -O "settings set symbols.clang-modules-cache-path %t/mcp" \
-// RUN:   -O "settings set symbols.swift-module-loading-mode only-serialized" < %s 2>&1 | FileCheck %s -check-prefix=FROM-SERIALIZED
->>>>>>> d7c059ec
 
 // 5. Check invalid values are rejected
 // UN: %lldb --repl="-I%t/lib -L%t/lib -lAA" -O "settings set symbols.clang-modules-cache-path %t/mcp" \
