--- conflicted
+++ resolved
@@ -34,12 +34,9 @@
 *xcuserdata
 xcshareddata/
 test/20*
-<<<<<<< HEAD
 source/LLDBWrapPython.cpp
 .DS_Store
-=======
 __pycache__/
->>>>>>> d9db0bf5
 
 # We should ignore Xcode-style embedding of llvm/ at lldb root dir.
 # Do not add trailing '/'s, they skip symlinks.
