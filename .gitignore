#==============================================================================#
# The file specifies intentionally untracked files that git should ignore.
# See: http://www.kernel.org/pub/software/scm/git/docs/gitignore.html
#
# This file is intentionally different from the output of `git svn show-ignore`,
# as most of those are useless.
#==============================================================================#

#==============================================================================#
# File extensions to be ignored anywhere in the tree.
#==============================================================================#
# Temp files created by most text editors.
*~
# Merge files created by git.
*.orig
# Byte compiled python modules.
*.pyc
*.pyproj
*.sln
*.suo
# vim swap files
.*.swp
.sw?
# OS X specific files.
.DS_store
DerivedData/

# Remote build configuration files.
.remote-build.conf

build/
pyproj/
llvm-build/
*xcuserdata
test/20*
source/LLDBWrapPython.cpp
.DS_Store
__pycache__/

# We should ignore Xcode-style embedding of llvm/ at lldb root dir.
# Do not add trailing '/'s, they skip symlinks.
/ninja
/llvm
<<<<<<< HEAD
/DerivedData
/lldb.xcworkspace/xcshareddata
/cmark

PrebuiltSwiftlang
intermediates
test/crashinfo.so
crashinfo.lock
crashinfo.so
=======
/DerivedData
>>>>>>> 697a0c0b
<|MERGE_RESOLUTION|>--- conflicted
+++ resolved
@@ -41,16 +41,10 @@
 # Do not add trailing '/'s, they skip symlinks.
 /ninja
 /llvm
-<<<<<<< HEAD
 /DerivedData
-/lldb.xcworkspace/xcshareddata
 /cmark
-
 PrebuiltSwiftlang
 intermediates
 test/crashinfo.so
 crashinfo.lock
-crashinfo.so
-=======
-/DerivedData
->>>>>>> 697a0c0b
+crashinfo.so