#!/usr/bin/python

#----------------------------------------------------------------------
# Be sure to add the python path that points to the LLDB shared library.
#
# To use this in the embedded python interpreter using "lldb":
#
#   cd /path/containing/crashlog.py
#   lldb
#   (lldb) script import crashlog
#   "crashlog" command installed, type "crashlog --help" for detailed help
#   (lldb) crashlog ~/Library/Logs/DiagnosticReports/a.crash
#
# The benefit of running the crashlog command inside lldb in the
# embedded python interpreter is when the command completes, there
# will be a target with all of the files loaded at the locations
# described in the crash log. Only the files that have stack frames
# in the backtrace will be loaded unless the "--load-all" option
# has been specified. This allows users to explore the program in the
# state it was in right at crash time.
#
# On MacOSX csh, tcsh:
#   ( setenv PYTHONPATH /path/to/LLDB.framework/Resources/Python ; ./crashlog.py ~/Library/Logs/DiagnosticReports/a.crash )
#
# On MacOSX sh, bash:
#   PYTHONPATH=/path/to/LLDB.framework/Resources/Python ./crashlog.py ~/Library/Logs/DiagnosticReports/a.crash
#----------------------------------------------------------------------

from __future__ import print_function
import cmd
import datetime
import glob
import optparse
import os
import platform
import plistlib
import pprint  # pp = pprint.PrettyPrinter(indent=4); pp.pprint(command_args)
import re
import shlex
import string
import subprocess
import sys
import time
import uuid

try:
    # Just try for LLDB in case PYTHONPATH is already correctly setup
    import lldb
except ImportError:
    lldb_python_dirs = list()
    # lldb is not in the PYTHONPATH, try some defaults for the current platform
    platform_system = platform.system()
    if platform_system == 'Darwin':
        # On Darwin, try the currently selected Xcode directory
        xcode_dir = subprocess.check_output("xcode-select --print-path", shell=True)
        if xcode_dir:
            lldb_python_dirs.append(
                os.path.realpath(
                    xcode_dir +
                    '/../SharedFrameworks/LLDB.framework/Resources/Python'))
            lldb_python_dirs.append(
                xcode_dir + '/Library/PrivateFrameworks/LLDB.framework/Resources/Python')
        lldb_python_dirs.append(
            '/System/Library/PrivateFrameworks/LLDB.framework/Resources/Python')
    success = False
    for lldb_python_dir in lldb_python_dirs:
        if os.path.exists(lldb_python_dir):
            if not (sys.path.__contains__(lldb_python_dir)):
                sys.path.append(lldb_python_dir)
                try:
                    import lldb
                except ImportError:
                    pass
                else:
                    print('imported lldb from: "%s"' % (lldb_python_dir))
                    success = True
                    break
    if not success:
        print("error: couldn't locate the 'lldb' module, please set PYTHONPATH correctly")
        sys.exit(1)

from lldb.utils import symbolication

PARSE_MODE_NORMAL = 0
PARSE_MODE_THREAD = 1
PARSE_MODE_IMAGES = 2
PARSE_MODE_THREGS = 3
PARSE_MODE_SYSTEM = 4


class CrashLog(symbolication.Symbolicator):
    """Class that does parses darwin crash logs"""
    parent_process_regex = re.compile('^Parent Process:\s*(.*)\[(\d+)\]')
    thread_state_regex = re.compile('^Thread ([0-9]+) crashed with')
    thread_regex = re.compile('^Thread ([0-9]+)([^:]*):(.*)')
    app_backtrace_regex = re.compile(
        '^Application Specific Backtrace ([0-9]+)([^:]*):(.*)')
    frame_regex = re.compile('^([0-9]+)\s+(.+?)\s+(0x[0-9a-fA-F]{7}[0-9a-fA-F]+) +(.*)')
    image_regex_uuid = re.compile(
        '(0x[0-9a-fA-F]+)[-\s]+(0x[0-9a-fA-F]+)\s+[+]?(.+?)\s+(\(.+\))?\s?(<([-0-9a-fA-F]+)>)? (.*)')
    empty_line_regex = re.compile('^$')

    class Thread:
        """Class that represents a thread in a darwin crash log"""

        def __init__(self, index, app_specific_backtrace):
            self.index = index
            self.frames = list()
            self.idents = list()
            self.registers = dict()
            self.reason = None
            self.queue = None
            self.app_specific_backtrace = app_specific_backtrace

        def dump(self, prefix):
            if self.app_specific_backtrace:
                print("%Application Specific Backtrace[%u] %s" % (prefix, self.index, self.reason))
            else:
                print("%sThread[%u] %s" % (prefix, self.index, self.reason))
            if self.frames:
                print("%s  Frames:" % (prefix))
                for frame in self.frames:
                    frame.dump(prefix + '    ')
            if self.registers:
                print("%s  Registers:" % (prefix))
                for reg in self.registers.keys():
                    print("%s    %-5s = %#16.16x" % (prefix, reg, self.registers[reg]))

        def dump_symbolicated(self, crash_log, options):
            this_thread_crashed = self.app_specific_backtrace
            if not this_thread_crashed:
                this_thread_crashed = self.did_crash()
                if options.crashed_only and this_thread_crashed == False:
                    return

            print("%s" % self)
            #prev_frame_index = -1
            display_frame_idx = -1
            for frame_idx, frame in enumerate(self.frames):
                disassemble = (
                    this_thread_crashed or options.disassemble_all_threads) and frame_idx < options.disassemble_depth
                if frame_idx == 0:
                    symbolicated_frame_addresses = crash_log.symbolicate(
                        frame.pc & crash_log.addr_mask, options.verbose)
                else:
                    # Any frame above frame zero and we have to subtract one to
                    # get the previous line entry
                    symbolicated_frame_addresses = crash_log.symbolicate(
                        (frame.pc & crash_log.addr_mask) - 1, options.verbose)

                if symbolicated_frame_addresses:
                    symbolicated_frame_address_idx = 0
                    for symbolicated_frame_address in symbolicated_frame_addresses:
                        display_frame_idx += 1
                        print('[%3u] %s' % (frame_idx, symbolicated_frame_address))
                        if (options.source_all or self.did_crash(
                        )) and display_frame_idx < options.source_frames and options.source_context:
                            source_context = options.source_context
                            line_entry = symbolicated_frame_address.get_symbol_context().line_entry
                            if line_entry.IsValid():
                                strm = lldb.SBStream()
                                if line_entry:
                                    lldb.debugger.GetSourceManager().DisplaySourceLinesWithLineNumbers(
                                        line_entry.file, line_entry.line, source_context, source_context, "->", strm)
                                source_text = strm.GetData()
                                if source_text:
                                    # Indent the source a bit
                                    indent_str = '    '
                                    join_str = '\n' + indent_str
                                    print('%s%s' % (indent_str, join_str.join(source_text.split('\n'))))
                        if symbolicated_frame_address_idx == 0:
                            if disassemble:
                                instructions = symbolicated_frame_address.get_instructions()
                                if instructions:
                                    print()
                                    symbolication.disassemble_instructions(
                                        crash_log.get_target(),
                                        instructions,
                                        frame.pc,
                                        options.disassemble_before,
                                        options.disassemble_after,
                                        frame.index > 0)
                                    print()
                        symbolicated_frame_address_idx += 1
                else:
                    print(frame)

        def add_ident(self, ident):
            if ident not in self.idents:
                self.idents.append(ident)

        def did_crash(self):
            return self.reason is not None

        def __str__(self):
            if self.app_specific_backtrace:
                s = "Application Specific Backtrace[%u]" % self.index
            else:
                s = "Thread[%u]" % self.index
            if self.reason:
                s += ' %s' % self.reason
            return s

    class Frame:
        """Class that represents a stack frame in a thread in a darwin crash log"""

        def __init__(self, index, pc, description):
            self.pc = pc
            self.description = description
            self.index = index

        def __str__(self):
            if self.description:
                return "[%3u] 0x%16.16x %s" % (
                    self.index, self.pc, self.description)
            else:
                return "[%3u] 0x%16.16x" % (self.index, self.pc)

        def dump(self, prefix):
            print("%s%s" % (prefix, str(self)))

    class DarwinImage(symbolication.Image):
        """Class that represents a binary images in a darwin crash log"""
        dsymForUUIDBinary = os.path.expanduser('~rc/bin/dsymForUUID')
        if not os.path.exists(dsymForUUIDBinary):
            try:
                dsymForUUIDBinary = subprocess.check_output('which dsymForUUID',
                                                            shell=True)
            except:
                dsymForUUIDBinary = ""

        dwarfdump_uuid_regex = re.compile(
            'UUID: ([-0-9a-fA-F]+) \(([^\(]+)\) .*')

        def __init__(
                self,
                text_addr_lo,
                text_addr_hi,
                identifier,
                version,
                uuid,
                path):
            symbolication.Image.__init__(self, path, uuid)
            self.add_section(
                symbolication.Section(
                    text_addr_lo,
                    text_addr_hi,
                    "__TEXT"))
            self.identifier = identifier
            self.version = version

        def find_matching_slice(self):
            dwarfdump_cmd_output = subprocess.check_output(
                'dwarfdump --uuid "%s"' % self.path, shell=True)
            self_uuid = self.get_uuid()
            for line in dwarfdump_cmd_output.splitlines():
                match = self.dwarfdump_uuid_regex.search(line)
                if match:
                    dwarf_uuid_str = match.group(1)
                    dwarf_uuid = uuid.UUID(dwarf_uuid_str)
                    if self_uuid == dwarf_uuid:
                        self.resolved_path = self.path
                        self.arch = match.group(2)
                        return True
            if not self.resolved_path:
                self.unavailable = True
                print(("error\n    error: unable to locate '%s' with UUID %s"
                      % (self.path, self.get_normalized_uuid_string())))
                return False

        def locate_module_and_debug_symbols(self):
            # Don't load a module twice...
            if self.resolved:
                return True
            # Mark this as resolved so we don't keep trying
            self.resolved = True
            uuid_str = self.get_normalized_uuid_string()
            print('Getting symbols for %s %s...' % (uuid_str, self.path), end=' ')
            if os.path.exists(self.dsymForUUIDBinary):
                dsym_for_uuid_command = '%s %s' % (
                    self.dsymForUUIDBinary, uuid_str)
                s = subprocess.check_output(dsym_for_uuid_command, shell=True)
                if s:
                    try:
                        plist_root = plistlib.readPlistFromString(s)
                    except:
<<<<<<< HEAD
<<<<<<< HEAD
                        print(("Got exception: ", sys.exc_info()[1], " handling dsymForUUID output: \n", s))
=======
                        print(("Got exception: ", sys.exc_value, " handling dsymForUUID output: \n", s)) 
>>>>>>> 2553c7dbdcbb40b1e53fd8cd7db827a39b603adb
=======
                        print(("Got exception: ", sys.exc_info()[1], " handling dsymForUUID output: \n", s))
>>>>>>> 1d21c348
                        raise
                    if plist_root:
                        plist = plist_root[uuid_str]
                        if plist:
                            if 'DBGArchitecture' in plist:
                                self.arch = plist['DBGArchitecture']
                            if 'DBGDSYMPath' in plist:
                                self.symfile = os.path.realpath(
                                    plist['DBGDSYMPath'])
                            if 'DBGSymbolRichExecutable' in plist:
                                self.path = os.path.expanduser(
                                    plist['DBGSymbolRichExecutable'])
                                self.resolved_path = self.path
            if not self.resolved_path and os.path.exists(self.path):
                if not self.find_matching_slice():
                    return False
            if not self.resolved_path and not os.path.exists(self.path):
                try:
                    import subprocess
                    dsym = subprocess.check_output(
                        ["/usr/bin/mdfind",
                         "com_apple_xcode_dsym_uuids == %s"%uuid_str])[:-1]
                    if dsym and os.path.exists(dsym):
                        print(('falling back to binary inside "%s"'%dsym))
                        self.symfile = dsym
                        dwarf_dir = os.path.join(dsym, 'Contents/Resources/DWARF')
                        for filename in os.listdir(dwarf_dir):
                            self.path = os.path.join(dwarf_dir, filename)
                            if not self.find_matching_slice():
                                return False
                            break
                except:
                    pass
            if (self.resolved_path and os.path.exists(self.resolved_path)) or (
                    self.path and os.path.exists(self.path)):
                print('ok')
                # if self.resolved_path:
                #     print '  exe = "%s"' % self.resolved_path
                # if self.symfile:
                #     print ' dsym = "%s"' % self.symfile
                return True
            else:
                self.unavailable = True
            return False

    def __init__(self, path):
        """CrashLog constructor that take a path to a darwin crash log file"""
        symbolication.Symbolicator.__init__(self)
        self.path = os.path.expanduser(path)
        self.info_lines = list()
        self.system_profile = list()
        self.threads = list()
        self.backtraces = list()  # For application specific backtraces
        self.idents = list()  # A list of the required identifiers for doing all stack backtraces
        self.crashed_thread_idx = -1
        self.version = -1
        self.error = None
        self.target = None
        # With possible initial component of ~ or ~user replaced by that user's
        # home directory.
        try:
            f = open(self.path)
        except IOError:
            self.error = 'error: cannot open "%s"' % self.path
            return

        self.file_lines = f.read().splitlines()
        parse_mode = PARSE_MODE_NORMAL
        thread = None
        app_specific_backtrace = False
        for line in self.file_lines:
            # print line
            line_len = len(line)
            if line_len == 0:
                if thread:
                    if parse_mode == PARSE_MODE_THREAD:
                        if thread.index == self.crashed_thread_idx:
                            thread.reason = ''
                            if self.thread_exception:
                                thread.reason += self.thread_exception
                            if self.thread_exception_data:
                                thread.reason += " (%s)" % self.thread_exception_data
                        if app_specific_backtrace:
                            self.backtraces.append(thread)
                        else:
                            self.threads.append(thread)
                    thread = None
                else:
                    # only append an extra empty line if the previous line
                    # in the info_lines wasn't empty
                    if len(self.info_lines) > 0 and len(self.info_lines[-1]):
                        self.info_lines.append(line)
                parse_mode = PARSE_MODE_NORMAL
                # print 'PARSE_MODE_NORMAL'
            elif parse_mode == PARSE_MODE_NORMAL:
                if line.startswith('Process:'):
                    (self.process_name, pid_with_brackets) = line[
                        8:].strip().split(' [')
                    self.process_id = pid_with_brackets.strip('[]')
                elif line.startswith('Path:'):
                    self.process_path = line[5:].strip()
                elif line.startswith('Identifier:'):
                    self.process_identifier = line[11:].strip()
                elif line.startswith('Version:'):
                    version_string = line[8:].strip()
                    matched_pair = re.search("(.+)\((.+)\)", version_string)
                    if matched_pair:
                        self.process_version = matched_pair.group(1)
                        self.process_compatability_version = matched_pair.group(
                            2)
                    else:
                        self.process = version_string
                        self.process_compatability_version = version_string
                elif self.parent_process_regex.search(line):
                    parent_process_match = self.parent_process_regex.search(
                        line)
                    self.parent_process_name = parent_process_match.group(1)
                    self.parent_process_id = parent_process_match.group(2)
                elif line.startswith('Exception Type:'):
                    self.thread_exception = line[15:].strip()
                    continue
                elif line.startswith('Exception Codes:'):
                    self.thread_exception_data = line[16:].strip()
                    continue
                elif line.startswith('Exception Subtype:'): # iOS
                    self.thread_exception_data = line[18:].strip()
                    continue                                                          
                elif line.startswith('Crashed Thread:'):
                    self.crashed_thread_idx = int(line[15:].strip().split()[0])
                    continue
                elif line.startswith('Triggered by Thread:'): # iOS
                    self.crashed_thread_idx = int(line[20:].strip().split()[0])
                    continue                    
                elif line.startswith('Report Version:'):
                    self.version = int(line[15:].strip())
                    continue
                elif line.startswith('System Profile:'):
                    parse_mode = PARSE_MODE_SYSTEM
                    continue
                elif (line.startswith('Interval Since Last Report:') or
                      line.startswith('Crashes Since Last Report:') or
                      line.startswith('Per-App Interval Since Last Report:') or
                      line.startswith('Per-App Crashes Since Last Report:') or
                      line.startswith('Sleep/Wake UUID:') or
                      line.startswith('Anonymous UUID:')):
                    # ignore these
                    continue
                elif line.startswith('Thread'):
                    thread_state_match = self.thread_state_regex.search(line)
                    if thread_state_match:
                        app_specific_backtrace = False
                        thread_state_match = self.thread_regex.search(line)
                        thread_idx = int(thread_state_match.group(1))
                        parse_mode = PARSE_MODE_THREGS
                        thread = self.threads[thread_idx]
                    else:
                        thread_match = self.thread_regex.search(line)
                        if thread_match:
                            app_specific_backtrace = False
                            parse_mode = PARSE_MODE_THREAD
                            thread_idx = int(thread_match.group(1))
                            thread = CrashLog.Thread(thread_idx, False)
                    continue
                elif line.startswith('Binary Images:'):
                    parse_mode = PARSE_MODE_IMAGES
                    continue
                elif line.startswith('Application Specific Backtrace'):
                    app_backtrace_match = self.app_backtrace_regex.search(line)
                    if app_backtrace_match:
                        parse_mode = PARSE_MODE_THREAD
                        app_specific_backtrace = True
                        idx = int(app_backtrace_match.group(1))
                        thread = CrashLog.Thread(idx, True)
                elif line.startswith('Last Exception Backtrace:'): # iOS
                    parse_mode = PARSE_MODE_THREAD
                    app_specific_backtrace = True
                    idx = 1
                    thread = CrashLog.Thread(idx, True)
                self.info_lines.append(line.strip())
            elif parse_mode == PARSE_MODE_THREAD:
                if line.startswith('Thread'):
                    continue
                frame_match = self.frame_regex.search(line)
                if frame_match:
                    ident = frame_match.group(2)
                    thread.add_ident(ident)
                    if ident not in self.idents:
                        self.idents.append(ident)
                    thread.frames.append(CrashLog.Frame(int(frame_match.group(1)), int(
                        frame_match.group(3), 0), frame_match.group(4)))
                else:
                    print('error: frame regex failed for line: "%s"' % line)
            elif parse_mode == PARSE_MODE_IMAGES:
                image_match = self.image_regex_uuid.search(line)
                if image_match:
                    (img_lo, img_hi, img_name, img_version,
                     _, img_uuid, img_path) = image_match.groups()
                    image = CrashLog.DarwinImage(int(img_lo, 0), int(img_hi, 0),
                                                 img_name.strip(),
                                                 img_version.strip()
                                                 if img_version else "",
                                                 uuid.UUID(img_uuid), img_path)
                    self.images.append(image)
                else:
                    print("error: image regex failed for: %s" % line)

            elif parse_mode == PARSE_MODE_THREGS:
                stripped_line = line.strip()
                # "r12: 0x00007fff6b5939c8  r13: 0x0000000007000006  r14: 0x0000000000002a03  r15: 0x0000000000000c00"
                reg_values = re.findall(
                    '([a-zA-Z0-9]+: 0[Xx][0-9a-fA-F]+) *', stripped_line)
                for reg_value in reg_values:
                    # print 'reg_value = "%s"' % reg_value
                    (reg, value) = reg_value.split(': ')
                    # print 'reg = "%s"' % reg
                    # print 'value = "%s"' % value
                    thread.registers[reg.strip()] = int(value, 0)
            elif parse_mode == PARSE_MODE_SYSTEM:
                self.system_profile.append(line)
        f.close()

    def dump(self):
        print("Crash Log File: %s" % (self.path))
        if self.backtraces:
            print("\nApplication Specific Backtraces:")
            for thread in self.backtraces:
                thread.dump('  ')
        print("\nThreads:")
        for thread in self.threads:
            thread.dump('  ')
        print("\nImages:")
        for image in self.images:
            image.dump('  ')

    def find_image_with_identifier(self, identifier):
        for image in self.images:
            if image.identifier == identifier:
                return image
        regex_text = '^.*\.%s$' % (re.escape(identifier))
        regex = re.compile(regex_text)
        for image in self.images:
            if regex.match(image.identifier):
                return image
        return None

    def create_target(self):
        # print 'crashlog.create_target()...'
        if self.target is None:
            self.target = symbolication.Symbolicator.create_target(self)
            if self.target:
                return self.target
            # We weren't able to open the main executable as, but we can still
            # symbolicate
            print('crashlog.create_target()...2')
            if self.idents:
                for ident in self.idents:
                    image = self.find_image_with_identifier(ident)
                    if image:
                        self.target = image.create_target()
                        if self.target:
                            return self.target  # success
            print('crashlog.create_target()...3')
            for image in self.images:
                self.target = image.create_target()
                if self.target:
                    return self.target  # success
            print('crashlog.create_target()...4')
            print('error: unable to locate any executables from the crash log')
        return self.target

    def get_target(self):
        return self.target


def usage():
    print("Usage: lldb-symbolicate.py [-n name] executable-image")
    sys.exit(0)


class Interactive(cmd.Cmd):
    '''Interactive prompt for analyzing one or more Darwin crash logs, type "help" to see a list of supported commands.'''
    image_option_parser = None

    def __init__(self, crash_logs):
        cmd.Cmd.__init__(self)
        self.use_rawinput = False
        self.intro = 'Interactive crashlogs prompt, type "help" to see a list of supported commands.'
        self.crash_logs = crash_logs
        self.prompt = '% '

    def default(self, line):
        '''Catch all for unknown command, which will exit the interpreter.'''
        print("uknown command: %s" % line)
        return True

    def do_q(self, line):
        '''Quit command'''
        return True

    def do_quit(self, line):
        '''Quit command'''
        return True

    def do_symbolicate(self, line):
        description = '''Symbolicate one or more darwin crash log files by index to provide source file and line information,
        inlined stack frames back to the concrete functions, and disassemble the location of the crash
        for the first frame of the crashed thread.'''
        option_parser = CreateSymbolicateCrashLogOptions(
            'symbolicate', description, False)
        command_args = shlex.split(line)
        try:
            (options, args) = option_parser.parse_args(command_args)
        except:
            return

        if args:
            # We have arguments, they must valid be crash log file indexes
            for idx_str in args:
                idx = int(idx_str)
                if idx < len(self.crash_logs):
                    SymbolicateCrashLog(self.crash_logs[idx], options)
                else:
                    print('error: crash log index %u is out of range' % (idx))
        else:
            # No arguments, symbolicate all crash logs using the options
            # provided
            for idx in range(len(self.crash_logs)):
                SymbolicateCrashLog(self.crash_logs[idx], options)

    def do_list(self, line=None):
        '''Dump a list of all crash logs that are currently loaded.

        USAGE: list'''
        print('%u crash logs are loaded:' % len(self.crash_logs))
        for (crash_log_idx, crash_log) in enumerate(self.crash_logs):
            print('[%u] = %s' % (crash_log_idx, crash_log.path))

    def do_image(self, line):
        '''Dump information about one or more binary images in the crash log given an image basename, or all images if no arguments are provided.'''
        usage = "usage: %prog [options] <PATH> [PATH ...]"
        description = '''Dump information about one or more images in all crash logs. The <PATH> can be a full path, image basename, or partial path. Searches are done in this order.'''
        command_args = shlex.split(line)
        if not self.image_option_parser:
            self.image_option_parser = optparse.OptionParser(
                description=description, prog='image', usage=usage)
            self.image_option_parser.add_option(
                '-a',
                '--all',
                action='store_true',
                help='show all images',
                default=False)
        try:
            (options, args) = self.image_option_parser.parse_args(command_args)
        except:
            return

        if args:
            for image_path in args:
                fullpath_search = image_path[0] == '/'
                for (crash_log_idx, crash_log) in enumerate(self.crash_logs):
                    matches_found = 0
                    for (image_idx, image) in enumerate(crash_log.images):
                        if fullpath_search:
                            if image.get_resolved_path() == image_path:
                                matches_found += 1
                                print('[%u] ' % (crash_log_idx), image)
                        else:
                            image_basename = image.get_resolved_path_basename()
                            if image_basename == image_path:
                                matches_found += 1
                                print('[%u] ' % (crash_log_idx), image)
                    if matches_found == 0:
                        for (image_idx, image) in enumerate(crash_log.images):
                            resolved_image_path = image.get_resolved_path()
                            if resolved_image_path and string.find(
                                    image.get_resolved_path(), image_path) >= 0:
                                print('[%u] ' % (crash_log_idx), image)
        else:
            for crash_log in self.crash_logs:
                for (image_idx, image) in enumerate(crash_log.images):
                    print('[%u] %s' % (image_idx, image))
        return False


def interactive_crashlogs(options, args):
    crash_log_files = list()
    for arg in args:
        for resolved_path in glob.glob(arg):
            crash_log_files.append(resolved_path)

    crash_logs = list()
    for crash_log_file in crash_log_files:
        # print 'crash_log_file = "%s"' % crash_log_file
        crash_log = CrashLog(crash_log_file)
        if crash_log.error:
            print(crash_log.error)
            continue
        if options.debug:
            crash_log.dump()
        if not crash_log.images:
            print('error: no images in crash log "%s"' % (crash_log))
            continue
        else:
            crash_logs.append(crash_log)

    interpreter = Interactive(crash_logs)
    # List all crash logs that were imported
    interpreter.do_list()
    interpreter.cmdloop()


def save_crashlog(debugger, command, exe_ctx, result, dict):
    usage = "usage: %prog [options] <output-path>"
    description = '''Export the state of current target into a crashlog file'''
    parser = optparse.OptionParser(
        description=description,
        prog='save_crashlog',
        usage=usage)
    parser.add_option(
        '-v',
        '--verbose',
        action='store_true',
        dest='verbose',
        help='display verbose debug info',
        default=False)
    try:
        (options, args) = parser.parse_args(shlex.split(command))
    except:
        result.PutCString("error: invalid options")
        return
    if len(args) != 1:
        result.PutCString(
            "error: invalid arguments, a single output file is the only valid argument")
        return
    out_file = open(args[0], 'w')
    if not out_file:
        result.PutCString(
            "error: failed to open file '%s' for writing...",
            args[0])
        return
    target = exe_ctx.target
    if target:
        identifier = target.executable.basename
        process = exe_ctx.process
        if process:
            pid = process.id
            if pid != lldb.LLDB_INVALID_PROCESS_ID:
                out_file.write(
                    'Process:         %s [%u]\n' %
                    (identifier, pid))
        out_file.write('Path:            %s\n' % (target.executable.fullpath))
        out_file.write('Identifier:      %s\n' % (identifier))
        out_file.write('\nDate/Time:       %s\n' %
                       (datetime.datetime.now().strftime("%Y-%m-%d %H:%M:%S")))
        out_file.write(
            'OS Version:      Mac OS X %s (%s)\n' %
            (platform.mac_ver()[0], subprocess.check_output('sysctl -n kern.osversion', shell=True)))
        out_file.write('Report Version:  9\n')
        for thread_idx in range(process.num_threads):
            thread = process.thread[thread_idx]
            out_file.write('\nThread %u:\n' % (thread_idx))
            for (frame_idx, frame) in enumerate(thread.frames):
                frame_pc = frame.pc
                frame_offset = 0
                if frame.function:
                    block = frame.GetFrameBlock()
                    block_range = block.range[frame.addr]
                    if block_range:
                        block_start_addr = block_range[0]
                        frame_offset = frame_pc - block_start_addr.load_addr
                    else:
                        frame_offset = frame_pc - frame.function.addr.load_addr
                elif frame.symbol:
                    frame_offset = frame_pc - frame.symbol.addr.load_addr
                out_file.write(
                    '%-3u %-32s 0x%16.16x %s' %
                    (frame_idx, frame.module.file.basename, frame_pc, frame.name))
                if frame_offset > 0:
                    out_file.write(' + %u' % (frame_offset))
                line_entry = frame.line_entry
                if line_entry:
                    if options.verbose:
                        # This will output the fullpath + line + column
                        out_file.write(' %s' % (line_entry))
                    else:
                        out_file.write(
                            ' %s:%u' %
                            (line_entry.file.basename, line_entry.line))
                        column = line_entry.column
                        if column:
                            out_file.write(':%u' % (column))
                out_file.write('\n')

        out_file.write('\nBinary Images:\n')
        for module in target.modules:
            text_segment = module.section['__TEXT']
            if text_segment:
                text_segment_load_addr = text_segment.GetLoadAddress(target)
                if text_segment_load_addr != lldb.LLDB_INVALID_ADDRESS:
                    text_segment_end_load_addr = text_segment_load_addr + text_segment.size
                    identifier = module.file.basename
                    module_version = '???'
                    module_version_array = module.GetVersion()
                    if module_version_array:
                        module_version = '.'.join(
                            map(str, module_version_array))
                    out_file.write(
                        '    0x%16.16x - 0x%16.16x  %s (%s - ???) <%s> %s\n' %
                        (text_segment_load_addr,
                         text_segment_end_load_addr,
                         identifier,
                         module_version,
                         module.GetUUIDString(),
                         module.file.fullpath))
        out_file.close()
    else:
        result.PutCString("error: invalid target")


def Symbolicate(debugger, command, result, dict):
    try:
        SymbolicateCrashLogs(shlex.split(command))
    except:
        result.PutCString("error: python exception %s" % sys.exc_info()[0])


def SymbolicateCrashLog(crash_log, options):
    if crash_log.error:
        print(crash_log.error)
        return
    if options.debug:
        crash_log.dump()
    if not crash_log.images:
        print('error: no images in crash log')
        return

    if options.dump_image_list:
        print("Binary Images:")
        for image in crash_log.images:
            if options.verbose:
                print(image.debug_dump())
            else:
                print(image)

    target = crash_log.create_target()
    if not target:
        return
    exe_module = target.GetModuleAtIndex(0)
    images_to_load = list()
    loaded_images = list()
    if options.load_all_images:
        # --load-all option was specified, load everything up
        for image in crash_log.images:
            images_to_load.append(image)
    else:
        # Only load the images found in stack frames for the crashed threads
        if options.crashed_only:
            for thread in crash_log.threads:
                if thread.did_crash():
                    for ident in thread.idents:
                        images = crash_log.find_images_with_identifier(ident)
                        if images:
                            for image in images:
                                images_to_load.append(image)
                        else:
                            print('error: can\'t find image for identifier "%s"' % ident)
        else:
            for ident in crash_log.idents:
                images = crash_log.find_images_with_identifier(ident)
                if images:
                    for image in images:
                        images_to_load.append(image)
                else:
                    print('error: can\'t find image for identifier "%s"' % ident)

    for image in images_to_load:
        if image not in loaded_images:
            err = image.add_module(target)
            if err:
                print(err)
            else:
                # print 'loaded %s' % image
                loaded_images.append(image)

    if crash_log.backtraces:
        for thread in crash_log.backtraces:
            thread.dump_symbolicated(crash_log, options)
            print()

    for thread in crash_log.threads:
        thread.dump_symbolicated(crash_log, options)
        print()


def CreateSymbolicateCrashLogOptions(
        command_name,
        description,
        add_interactive_options):
    usage = "usage: %prog [options] <FILE> [FILE ...]"
    option_parser = optparse.OptionParser(
        description=description, prog='crashlog', usage=usage)
    option_parser.add_option(
        '--verbose',
        '-v',
        action='store_true',
        dest='verbose',
        help='display verbose debug info',
        default=False)
    option_parser.add_option(
        '--debug',
        '-g',
        action='store_true',
        dest='debug',
        help='display verbose debug logging',
        default=False)
    option_parser.add_option(
        '--load-all',
        '-a',
        action='store_true',
        dest='load_all_images',
        help='load all executable images, not just the images found in the crashed stack frames',
        default=False)
    option_parser.add_option(
        '--images',
        action='store_true',
        dest='dump_image_list',
        help='show image list',
        default=False)
    option_parser.add_option(
        '--debug-delay',
        type='int',
        dest='debug_delay',
        metavar='NSEC',
        help='pause for NSEC seconds for debugger',
        default=0)
    option_parser.add_option(
        '--crashed-only',
        '-c',
        action='store_true',
        dest='crashed_only',
        help='only symbolicate the crashed thread',
        default=False)
    option_parser.add_option(
        '--disasm-depth',
        '-d',
        type='int',
        dest='disassemble_depth',
        help='set the depth in stack frames that should be disassembled (default is 1)',
        default=1)
    option_parser.add_option(
        '--disasm-all',
        '-D',
        action='store_true',
        dest='disassemble_all_threads',
        help='enabled disassembly of frames on all threads (not just the crashed thread)',
        default=False)
    option_parser.add_option(
        '--disasm-before',
        '-B',
        type='int',
        dest='disassemble_before',
        help='the number of instructions to disassemble before the frame PC',
        default=4)
    option_parser.add_option(
        '--disasm-after',
        '-A',
        type='int',
        dest='disassemble_after',
        help='the number of instructions to disassemble after the frame PC',
        default=4)
    option_parser.add_option(
        '--source-context',
        '-C',
        type='int',
        metavar='NLINES',
        dest='source_context',
        help='show NLINES source lines of source context (default = 4)',
        default=4)
    option_parser.add_option(
        '--source-frames',
        type='int',
        metavar='NFRAMES',
        dest='source_frames',
        help='show source for NFRAMES (default = 4)',
        default=4)
    option_parser.add_option(
        '--source-all',
        action='store_true',
        dest='source_all',
        help='show source for all threads, not just the crashed thread',
        default=False)
    if add_interactive_options:
        option_parser.add_option(
            '-i',
            '--interactive',
            action='store_true',
            help='parse all crash logs and enter interactive mode',
            default=False)
    return option_parser


def SymbolicateCrashLogs(command_args):
    description = '''Symbolicate one or more darwin crash log files to provide source file and line information,
inlined stack frames back to the concrete functions, and disassemble the location of the crash
for the first frame of the crashed thread.
If this script is imported into the LLDB command interpreter, a "crashlog" command will be added to the interpreter
for use at the LLDB command line. After a crash log has been parsed and symbolicated, a target will have been
created that has all of the shared libraries loaded at the load addresses found in the crash log file. This allows
you to explore the program as if it were stopped at the locations described in the crash log and functions can
be disassembled and lookups can be performed using the addresses found in the crash log.'''
    option_parser = CreateSymbolicateCrashLogOptions(
        'crashlog', description, True)
    try:
        (options, args) = option_parser.parse_args(command_args)
    except:
        return

    if options.debug:
        print('command_args = %s' % command_args)
        print('options', options)
        print('args', args)

    if options.debug_delay > 0:
        print("Waiting %u seconds for debugger to attach..." % options.debug_delay)
        time.sleep(options.debug_delay)
    error = lldb.SBError()

    if args:
        if options.interactive:
            interactive_crashlogs(options, args)
        else:
            for crash_log_file in args:
                crash_log = CrashLog(crash_log_file)
                SymbolicateCrashLog(crash_log, options)
if __name__ == '__main__':
    # Create a new debugger instance
    lldb.debugger = lldb.SBDebugger.Create()
    SymbolicateCrashLogs(sys.argv[1:])
    lldb.SBDebugger.Destroy(lldb.debugger)
elif getattr(lldb, 'debugger', None):
    lldb.debugger.HandleCommand(
        'command script add -f lldb.macosx.crashlog.Symbolicate crashlog')
    lldb.debugger.HandleCommand(
        'command script add -f lldb.macosx.crashlog.save_crashlog save_crashlog')
    print('"crashlog" and "save_crashlog" command installed, use the "--help" option for detailed help')<|MERGE_RESOLUTION|>--- conflicted
+++ resolved
@@ -284,15 +284,7 @@
                     try:
                         plist_root = plistlib.readPlistFromString(s)
                     except:
-<<<<<<< HEAD
-<<<<<<< HEAD
                         print(("Got exception: ", sys.exc_info()[1], " handling dsymForUUID output: \n", s))
-=======
-                        print(("Got exception: ", sys.exc_value, " handling dsymForUUID output: \n", s)) 
->>>>>>> 2553c7dbdcbb40b1e53fd8cd7db827a39b603adb
-=======
-                        print(("Got exception: ", sys.exc_info()[1], " handling dsymForUUID output: \n", s))
->>>>>>> 1d21c348
                         raise
                     if plist_root:
                         plist = plist_root[uuid_str]
