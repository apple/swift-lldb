include(${LLDB_PROJECT_ROOT}/cmake/LLDBDependencies.cmake)

if(NOT LLDB_EXPORT_ALL_SYMBOLS)
  # if liblldb does not export everything we need to directly link these two
  # lldb libraries for lldb_private members
  set(extra_lldb_libs lldbCore lldbUtility)
endif()

add_lldb_tool(lldb-argdumper INCLUDE_IN_FRAMEWORK
  argdumper.cpp

  LINK_LIBS
<<<<<<< HEAD
    liblldb
    ${extra_lldb_libs}
=======
    lldbUtility
>>>>>>> 2827afc6
  )
<|MERGE_RESOLUTION|>--- conflicted
+++ resolved
@@ -1,19 +1,8 @@
 include(${LLDB_PROJECT_ROOT}/cmake/LLDBDependencies.cmake)
-
-if(NOT LLDB_EXPORT_ALL_SYMBOLS)
-  # if liblldb does not export everything we need to directly link these two
-  # lldb libraries for lldb_private members
-  set(extra_lldb_libs lldbCore lldbUtility)
-endif()
 
 add_lldb_tool(lldb-argdumper INCLUDE_IN_FRAMEWORK
   argdumper.cpp
 
   LINK_LIBS
-<<<<<<< HEAD
-    liblldb
-    ${extra_lldb_libs}
-=======
     lldbUtility
->>>>>>> 2827afc6
   )
