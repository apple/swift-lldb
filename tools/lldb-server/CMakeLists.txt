if ( CMAKE_SYSTEM_NAME MATCHES "Linux" )
include_directories(
  ../../../../llvm/include
  ../../source/Plugins/Process/Linux
  ../../source/Plugins/Process/POSIX
  )
endif ()

if ( CMAKE_SYSTEM_NAME MATCHES "FreeBSD" )
include_directories(
  ../../../../llvm/include
  ../../source/Plugins/Process/FreeBSD
  ../../source/Plugins/Process/POSIX
  )
endif ()

if ( CMAKE_SYSTEM_NAME MATCHES "NetBSD" )
include_directories(
  ../../../../llvm/include
  ../../source/Plugins/Process/POSIX
  )
endif ()

include_directories(../../source)

<<<<<<< HEAD

set( LLDB_USED_LIBS
  lldbBase
  lldbBreakpoint
  lldbCommands
  lldbDataFormatters
  lldbHost
  lldbCore
  lldbExpression
  lldbInitialization
  lldbInterpreter
  lldbSymbol
  lldbTarget
  lldbUtility

  # Plugins
  lldbPluginDisassemblerLLVM
  lldbPluginSymbolFileDWARF
  lldbPluginSymbolFilePDB
  lldbPluginSymbolFileSymtab
  lldbPluginDynamicLoaderPosixDYLD

  lldbPluginCPlusPlusLanguage
  lldbPluginGoLanguage
  lldbPluginJavaLanguage
  lldbPluginObjCLanguage
  lldbPluginObjCPlusPlusLanguage
  lldbPluginOCamlLanguage

  lldbPluginObjectFileELF
  lldbPluginObjectFileJIT
  lldbPluginSymbolVendorELF
  lldbPluginPlatformPOSIX
  lldbPluginObjectContainerBSDArchive
  lldbPluginObjectContainerMachOArchive
  lldbPluginProcessGDBRemote
  lldbPluginProcessUtility
  lldbPluginObjectContainerMachOArchive
  lldbPluginObjectContainerBSDArchive
  lldbPluginPlatformMacOSX
  lldbPluginUnwindAssemblyInstEmulation
  lldbPluginUnwindAssemblyX86
  lldbPluginAppleObjCRuntime
  lldbPluginCXXItaniumABI
  lldbPluginInstructionARM
  lldbPluginInstructionARM64
  lldbPluginInstructionMIPS
  lldbPluginInstructionMIPS64
  lldbPluginObjectFilePECOFF
  lldbPluginExpressionParserClang
  lldbPluginExpressionParserGo
  lldbPluginExpressionParserSwift)

# Linux-only libraries
if ( CMAKE_SYSTEM_NAME MATCHES "Linux|Android" )
  list(APPEND LLDB_USED_LIBS
    lldbPluginProcessLinux
    lldbPluginProcessPOSIX
   )
endif ()

# Darwin-only libraries
if ( CMAKE_SYSTEM_NAME MATCHES "Darwin" )
  list(APPEND LLDB_USED_LIBS
    lldbPluginObjectFileMachO
    )
endif()

set(CLANG_ALL_LIBS
    clangAnalysis
    clangAST
    clangBasic
    clangCodeGen
    clangDriver
    clangEdit
    clangFrontend
    clangIndex
    clangLex
    clangParse
    clangRewrite
    clangRewriteFrontend
    clangSema
    clangSerialization)
set(SWIFT_ALL_LIBS
    swiftBasic
    swiftAST
    swiftIDE
    swiftIRGen
    swiftFrontend
    swiftSerialization
    swiftClangImporter
    swiftMarkup
    swiftParse
    swiftSema
    swiftSIL
    swiftSILGen
    swiftSILOptimizer
    swiftASTSectionImporter
    swiftRemoteAST
    swiftLLVMPasses
    swiftOption
    )

=======
>>>>>>> 24f6f6a7
set(LLDB_SYSTEM_LIBS)
if (NOT LLDB_DISABLE_LIBEDIT)
  list(APPEND LLDB_SYSTEM_LIBS edit)
endif()
if (NOT LLDB_DISABLE_CURSES)
  list(APPEND LLDB_SYSTEM_LIBS ${CURSES_LIBRARIES})
  if(LLVM_ENABLE_TERMINFO AND HAVE_TERMINFO)
    list(APPEND LLDB_SYSTEM_LIBS ${TERMINFO_LIBS})
  endif()
endif()

if (NOT HAVE_CXX_ATOMICS64_WITHOUT_LIB )
    list(APPEND LLDB_SYSTEM_LIBS atomic)
endif()

# On FreeBSD/NetBSD backtrace() is provided by libexecinfo, not libc.
if (CMAKE_SYSTEM_NAME MATCHES "FreeBSD" OR CMAKE_SYSTEM_NAME MATCHES "NetBSD")
  list(APPEND LLDB_SYSTEM_LIBS execinfo)
endif()

if (NOT LLDB_DISABLE_PYTHON AND NOT LLVM_BUILD_STATIC)
  list(APPEND LLDB_SYSTEM_LIBS ${PYTHON_LIBRARIES})
endif()

list(APPEND LLDB_SYSTEM_LIBS ${system_libs})

if (LLVM_BUILD_STATIC)
  if (NOT LLDB_DISABLE_PYTHON)
    list(APPEND LLDB_SYSTEM_LIBS python2.7 util)
  endif()
  if (NOT LLDB_DISABLE_CURSES)
    list(APPEND LLDB_SYSTEM_LIBS gpm)
  endif()
endif()

<<<<<<< HEAD
if(LLDB_BUILT_STANDALONE)
  # this needs to be linked statially
  list(APPEND LLDB_SYSTEM_LIBS ${PATH_TO_CMARK_BUILD}/src/libcmark.a)
else()
  list(APPEND LLDB_SYSTEM_LIBS libcmark_static)
endif()

if(CMAKE_SYSTEM_NAME STREQUAL "Windows")
  set(UUID_LIBRARIES "ole32.lib")
else()
  find_package(UUID REQUIRED)
endif()

if(UUID_LIBRARIES)
  list(APPEND LLDB_SYSTEM_LIBS ${UUID_LIBRARIES})
endif()

set(LLVM_LINK_COMPONENTS
  ${LLVM_TARGETS_TO_BUILD}
  interpreter
  asmparser
  bitreader
  bitwriter
  codegen
  demangle
  ipo
  selectiondag
  bitreader
  mc
  mcjit
  core
  mcdisassembler
  executionengine
  runtimedyld
  option
  support
  coverage
  target
  )

=======
>>>>>>> 24f6f6a7
add_lldb_tool(lldb-server INCLUDE_IN_FRAMEWORK
    Acceptor.cpp
    lldb-gdbserver.cpp
    lldb-platform.cpp
    lldb-server.cpp
    LLDBServerUtilities.cpp

<<<<<<< HEAD
if (BUILD_SHARED_LIBS )
  target_link_libraries(lldb-server liblldb)
  target_link_libraries(lldb-server ${LLDB_SYSTEM_LIBS})
else()
  # The Darwin linker doesn't understand --start-group/--end-group.
  if (LLDB_LINKER_SUPPORTS_GROUPS)
    target_link_libraries(lldb-server
                          -Wl,--start-group ${LLDB_USED_LIBS} -Wl,--end-group)
    target_link_libraries(lldb-server
                          -Wl,--start-group ${SWIFT_ALL_LIBS} -Wl,--end-group)
    target_link_libraries(lldb-server
                          -Wl,--start-group ${CLANG_ALL_LIBS} -Wl,--end-group)
    target_link_libraries(lldb-server
                          -Wl,--start-group ${LLVM_ALL_LIBS} -Wl,--end-group)
  else()
    target_link_libraries(lldb-server ${LLDB_USED_LIBS})
    target_link_libraries(lldb-server ${SWIFT_ALL_LIBS})
    target_link_libraries(lldb-server ${CLANG_ALL_LIBS})
    target_link_libraries(lldb-server ${LLVM_ALL_LIBS})
  endif()
  llvm_config(lldb-server ${LLVM_LINK_COMPONENTS})

  target_link_libraries(lldb-server ${LLDB_SYSTEM_LIBS})
endif()
if(NOT LLVM_LINK_LLVM_DYLIB)
  # This is necessary in !LLVM_LINK_LLVM_DYLIB as LLDB's libs do not track their
  # dependencies properly. It is conditional because in a LLVM_LINK_LLVM_DYLIB
  # build it would introduce duplicate symbols (add_lldb_tool links to libLLVM,
  # and this would add the individual .a files as well).
  llvm_config(lldb-server ${LLVM_LINK_COMPONENTS})
endif()
=======
    LINK_LIBS
      lldbBase
      lldbCore
      lldbHost
      lldbInitialization
      lldbInterpreter
      ${EXTRA_LLDB_LIBS}
      ${LLDB_SYSTEM_LIBS}

    LINK_COMPONENTS
      Support
)
>>>>>>> 24f6f6a7

target_link_libraries(lldb-server ${LLDB_SYSTEM_LIBS})<|MERGE_RESOLUTION|>--- conflicted
+++ resolved
@@ -23,90 +23,7 @@
 
 include_directories(../../source)
 
-<<<<<<< HEAD
-
-set( LLDB_USED_LIBS
-  lldbBase
-  lldbBreakpoint
-  lldbCommands
-  lldbDataFormatters
-  lldbHost
-  lldbCore
-  lldbExpression
-  lldbInitialization
-  lldbInterpreter
-  lldbSymbol
-  lldbTarget
-  lldbUtility
-
-  # Plugins
-  lldbPluginDisassemblerLLVM
-  lldbPluginSymbolFileDWARF
-  lldbPluginSymbolFilePDB
-  lldbPluginSymbolFileSymtab
-  lldbPluginDynamicLoaderPosixDYLD
-
-  lldbPluginCPlusPlusLanguage
-  lldbPluginGoLanguage
-  lldbPluginJavaLanguage
-  lldbPluginObjCLanguage
-  lldbPluginObjCPlusPlusLanguage
-  lldbPluginOCamlLanguage
-
-  lldbPluginObjectFileELF
-  lldbPluginObjectFileJIT
-  lldbPluginSymbolVendorELF
-  lldbPluginPlatformPOSIX
-  lldbPluginObjectContainerBSDArchive
-  lldbPluginObjectContainerMachOArchive
-  lldbPluginProcessGDBRemote
-  lldbPluginProcessUtility
-  lldbPluginObjectContainerMachOArchive
-  lldbPluginObjectContainerBSDArchive
-  lldbPluginPlatformMacOSX
-  lldbPluginUnwindAssemblyInstEmulation
-  lldbPluginUnwindAssemblyX86
-  lldbPluginAppleObjCRuntime
-  lldbPluginCXXItaniumABI
-  lldbPluginInstructionARM
-  lldbPluginInstructionARM64
-  lldbPluginInstructionMIPS
-  lldbPluginInstructionMIPS64
-  lldbPluginObjectFilePECOFF
-  lldbPluginExpressionParserClang
-  lldbPluginExpressionParserGo
-  lldbPluginExpressionParserSwift)
-
-# Linux-only libraries
-if ( CMAKE_SYSTEM_NAME MATCHES "Linux|Android" )
-  list(APPEND LLDB_USED_LIBS
-    lldbPluginProcessLinux
-    lldbPluginProcessPOSIX
-   )
-endif ()
-
-# Darwin-only libraries
-if ( CMAKE_SYSTEM_NAME MATCHES "Darwin" )
-  list(APPEND LLDB_USED_LIBS
-    lldbPluginObjectFileMachO
-    )
-endif()
-
-set(CLANG_ALL_LIBS
-    clangAnalysis
-    clangAST
-    clangBasic
-    clangCodeGen
-    clangDriver
-    clangEdit
-    clangFrontend
-    clangIndex
-    clangLex
-    clangParse
-    clangRewrite
-    clangRewriteFrontend
-    clangSema
-    clangSerialization)
+# start swift mod
 set(SWIFT_ALL_LIBS
     swiftBasic
     swiftAST
@@ -126,9 +43,8 @@
     swiftLLVMPasses
     swiftOption
     )
+# end swift mod
 
-=======
->>>>>>> 24f6f6a7
 set(LLDB_SYSTEM_LIBS)
 if (NOT LLDB_DISABLE_LIBEDIT)
   list(APPEND LLDB_SYSTEM_LIBS edit)
@@ -164,49 +80,15 @@
   endif()
 endif()
 
-<<<<<<< HEAD
+# start swift mod
 if(LLDB_BUILT_STANDALONE)
   # this needs to be linked statially
   list(APPEND LLDB_SYSTEM_LIBS ${PATH_TO_CMARK_BUILD}/src/libcmark.a)
 else()
   list(APPEND LLDB_SYSTEM_LIBS libcmark_static)
 endif()
+# end swift mod
 
-if(CMAKE_SYSTEM_NAME STREQUAL "Windows")
-  set(UUID_LIBRARIES "ole32.lib")
-else()
-  find_package(UUID REQUIRED)
-endif()
-
-if(UUID_LIBRARIES)
-  list(APPEND LLDB_SYSTEM_LIBS ${UUID_LIBRARIES})
-endif()
-
-set(LLVM_LINK_COMPONENTS
-  ${LLVM_TARGETS_TO_BUILD}
-  interpreter
-  asmparser
-  bitreader
-  bitwriter
-  codegen
-  demangle
-  ipo
-  selectiondag
-  bitreader
-  mc
-  mcjit
-  core
-  mcdisassembler
-  executionengine
-  runtimedyld
-  option
-  support
-  coverage
-  target
-  )
-
-=======
->>>>>>> 24f6f6a7
 add_lldb_tool(lldb-server INCLUDE_IN_FRAMEWORK
     Acceptor.cpp
     lldb-gdbserver.cpp
@@ -214,39 +96,6 @@
     lldb-server.cpp
     LLDBServerUtilities.cpp
 
-<<<<<<< HEAD
-if (BUILD_SHARED_LIBS )
-  target_link_libraries(lldb-server liblldb)
-  target_link_libraries(lldb-server ${LLDB_SYSTEM_LIBS})
-else()
-  # The Darwin linker doesn't understand --start-group/--end-group.
-  if (LLDB_LINKER_SUPPORTS_GROUPS)
-    target_link_libraries(lldb-server
-                          -Wl,--start-group ${LLDB_USED_LIBS} -Wl,--end-group)
-    target_link_libraries(lldb-server
-                          -Wl,--start-group ${SWIFT_ALL_LIBS} -Wl,--end-group)
-    target_link_libraries(lldb-server
-                          -Wl,--start-group ${CLANG_ALL_LIBS} -Wl,--end-group)
-    target_link_libraries(lldb-server
-                          -Wl,--start-group ${LLVM_ALL_LIBS} -Wl,--end-group)
-  else()
-    target_link_libraries(lldb-server ${LLDB_USED_LIBS})
-    target_link_libraries(lldb-server ${SWIFT_ALL_LIBS})
-    target_link_libraries(lldb-server ${CLANG_ALL_LIBS})
-    target_link_libraries(lldb-server ${LLVM_ALL_LIBS})
-  endif()
-  llvm_config(lldb-server ${LLVM_LINK_COMPONENTS})
-
-  target_link_libraries(lldb-server ${LLDB_SYSTEM_LIBS})
-endif()
-if(NOT LLVM_LINK_LLVM_DYLIB)
-  # This is necessary in !LLVM_LINK_LLVM_DYLIB as LLDB's libs do not track their
-  # dependencies properly. It is conditional because in a LLVM_LINK_LLVM_DYLIB
-  # build it would introduce duplicate symbols (add_lldb_tool links to libLLVM,
-  # and this would add the individual .a files as well).
-  llvm_config(lldb-server ${LLVM_LINK_COMPONENTS})
-endif()
-=======
     LINK_LIBS
       lldbBase
       lldbCore
@@ -255,10 +104,10 @@
       lldbInterpreter
       ${EXTRA_LLDB_LIBS}
       ${LLDB_SYSTEM_LIBS}
+      ${SWIFT_ALL_LIBS}
 
     LINK_COMPONENTS
       Support
 )
->>>>>>> 24f6f6a7
 
 target_link_libraries(lldb-server ${LLDB_SYSTEM_LIBS})