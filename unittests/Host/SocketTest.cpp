//===-- SocketTest.cpp ------------------------------------------*- C++ -*-===//
//
// Part of the LLVM Project, under the Apache License v2.0 with LLVM Exceptions.
// See https://llvm.org/LICENSE.txt for license information.
// SPDX-License-Identifier: Apache-2.0 WITH LLVM-exception
//
//===----------------------------------------------------------------------===//

#include "SocketTestUtilities.h"
#include "lldb/Utility/UriParser.h"
#include "gtest/gtest.h"

using namespace lldb_private;

class SocketTest : public testing::Test {
public:
  void SetUp() override {
    ASSERT_THAT_ERROR(Socket::Initialize(), llvm::Succeeded());
  }

<<<<<<< HEAD
  void TearDown() override { Socket::Terminate(); }
=======
  template <typename SocketType>
  void CreateConnectedSockets(
      llvm::StringRef listen_remote_address,
      const std::function<std::string(const SocketType &)> &get_connect_addr,
      std::unique_ptr<SocketType> *a_up, std::unique_ptr<SocketType> *b_up) {
    bool child_processes_inherit = false;
    Status error;
    std::unique_ptr<SocketType> listen_socket_up(
        new SocketType(true, child_processes_inherit));
    std::string empty;
    const char *err = error.AsCString("");
    EXPECT_EQ(empty, err ? std::string(err) : "");
    EXPECT_FALSE(error.Fail());
    error = listen_socket_up->Listen(listen_remote_address, 5);
    err = error.AsCString("");
    EXPECT_EQ(empty, err ? std::string(err) : "");
    EXPECT_FALSE(error.Fail());
    EXPECT_TRUE(listen_socket_up->IsValid());

    Status accept_error;
    Socket *accept_socket;
    std::thread accept_thread(AcceptThread, listen_socket_up.get(),
                              child_processes_inherit, &accept_socket,
                              &accept_error);

    std::string connect_remote_address = get_connect_addr(*listen_socket_up);
    std::unique_ptr<SocketType> connect_socket_up(
        new SocketType(true, child_processes_inherit));
    err = error.AsCString("");
    EXPECT_EQ(empty, err ? std::string(err) : "");
    EXPECT_FALSE(error.Fail());
    error = connect_socket_up->Connect(connect_remote_address);
    err = error.AsCString("");
    EXPECT_EQ(empty, err ? std::string(err) : "");
    EXPECT_FALSE(error.Fail());
    EXPECT_TRUE(connect_socket_up->IsValid());

    a_up->swap(connect_socket_up);
    err = error.AsCString("");
    EXPECT_EQ(empty, err ? std::string(err) : "");
    EXPECT_TRUE(error.Success());
    err = error.AsCString("");
    EXPECT_EQ(empty, err ? std::string(err) : "");
    EXPECT_TRUE((*a_up)->IsValid());

    accept_thread.join();
    b_up->reset(static_cast<SocketType *>(accept_socket));
    err = error.AsCString("");
    EXPECT_EQ(empty, err ? std::string(err) : "");
    EXPECT_TRUE(accept_error.Success());
    err = error.AsCString("");
    EXPECT_EQ(empty, err ? std::string(err) : "");
    EXPECT_TRUE((*b_up)->IsValid());

    listen_socket_up.reset();
  }
>>>>>>> d7944bb9
};

TEST_F(SocketTest, DecodeHostAndPort) {
  std::string host_str;
  std::string port_str;
  int32_t port;
  Status error;
  EXPECT_TRUE(Socket::DecodeHostAndPort("localhost:1138", host_str, port_str,
                                        port, &error));
  EXPECT_STREQ("localhost", host_str.c_str());
  EXPECT_STREQ("1138", port_str.c_str());
  EXPECT_EQ(1138, port);
  EXPECT_TRUE(error.Success());

  EXPECT_FALSE(Socket::DecodeHostAndPort("google.com:65536", host_str, port_str,
                                         port, &error));
  EXPECT_TRUE(error.Fail());
  EXPECT_STREQ("invalid host:port specification: 'google.com:65536'",
               error.AsCString());

  EXPECT_FALSE(Socket::DecodeHostAndPort("google.com:-1138", host_str, port_str,
                                         port, &error));
  EXPECT_TRUE(error.Fail());
  EXPECT_STREQ("invalid host:port specification: 'google.com:-1138'",
               error.AsCString());

  EXPECT_FALSE(Socket::DecodeHostAndPort("google.com:65536", host_str, port_str,
                                         port, &error));
  EXPECT_TRUE(error.Fail());
  EXPECT_STREQ("invalid host:port specification: 'google.com:65536'",
               error.AsCString());

  EXPECT_TRUE(
      Socket::DecodeHostAndPort("12345", host_str, port_str, port, &error));
  EXPECT_STREQ("", host_str.c_str());
  EXPECT_STREQ("12345", port_str.c_str());
  EXPECT_EQ(12345, port);
  EXPECT_TRUE(error.Success());

  EXPECT_TRUE(
      Socket::DecodeHostAndPort("*:0", host_str, port_str, port, &error));
  EXPECT_STREQ("*", host_str.c_str());
  EXPECT_STREQ("0", port_str.c_str());
  EXPECT_EQ(0, port);
  EXPECT_TRUE(error.Success());

  EXPECT_TRUE(
      Socket::DecodeHostAndPort("*:65535", host_str, port_str, port, &error));
  EXPECT_STREQ("*", host_str.c_str());
  EXPECT_STREQ("65535", port_str.c_str());
  EXPECT_EQ(65535, port);
  EXPECT_TRUE(error.Success());

  EXPECT_TRUE(
      Socket::DecodeHostAndPort("[::1]:12345", host_str, port_str, port, &error));
  EXPECT_STREQ("::1", host_str.c_str());
  EXPECT_STREQ("12345", port_str.c_str());
  EXPECT_EQ(12345, port);
  EXPECT_TRUE(error.Success());

  EXPECT_TRUE(
      Socket::DecodeHostAndPort("[abcd:12fg:AF58::1]:12345", host_str, port_str, port, &error));
  EXPECT_STREQ("abcd:12fg:AF58::1", host_str.c_str());
  EXPECT_STREQ("12345", port_str.c_str());
  EXPECT_EQ(12345, port);
  EXPECT_TRUE(error.Success());
}

#ifndef LLDB_DISABLE_POSIX
TEST_F(SocketTest, DomainListenConnectAccept) {
  llvm::SmallString<64> Path;
  std::error_code EC = llvm::sys::fs::createUniqueDirectory("DomainListenConnectAccept", Path);
  ASSERT_FALSE(EC);
  llvm::sys::path::append(Path, "test");

  std::unique_ptr<DomainSocket> socket_a_up;
  std::unique_ptr<DomainSocket> socket_b_up;
  CreateDomainConnectedSockets(Path, &socket_a_up, &socket_b_up);
}
#endif

TEST_F(SocketTest, TCPListen0ConnectAccept) {
  std::unique_ptr<TCPSocket> socket_a_up;
  std::unique_ptr<TCPSocket> socket_b_up;
  CreateTCPConnectedSockets("127.0.0.1", &socket_a_up, &socket_b_up);
}

TEST_F(SocketTest, TCPGetAddress) {
  std::unique_ptr<TCPSocket> socket_a_up;
  std::unique_ptr<TCPSocket> socket_b_up;
  if (!IsAddressFamilySupported("127.0.0.1")) {
    GTEST_LOG_(WARNING) << "Skipping test due to missing IPv4 support.";
    return;
  }
  CreateTCPConnectedSockets("127.0.0.1", &socket_a_up, &socket_b_up);

  EXPECT_EQ(socket_a_up->GetLocalPortNumber(),
            socket_b_up->GetRemotePortNumber());
  EXPECT_EQ(socket_b_up->GetLocalPortNumber(),
            socket_a_up->GetRemotePortNumber());
  EXPECT_NE(socket_a_up->GetLocalPortNumber(),
            socket_b_up->GetLocalPortNumber());
  EXPECT_STREQ("127.0.0.1", socket_a_up->GetRemoteIPAddress().c_str());
  EXPECT_STREQ("127.0.0.1", socket_b_up->GetRemoteIPAddress().c_str());
}

TEST_F(SocketTest, UDPConnect) {
  Socket *socket;

  bool child_processes_inherit = false;
  auto error = UDPSocket::Connect("127.0.0.1:0", child_processes_inherit,
                                  socket);

  std::unique_ptr<Socket> socket_up(socket);

  EXPECT_TRUE(error.Success());
  EXPECT_TRUE(socket_up->IsValid());
}

TEST_F(SocketTest, TCPListen0GetPort) {
  Socket *server_socket;
  Predicate<uint16_t> port_predicate;
  port_predicate.SetValue(0, eBroadcastNever);
  Status err =
      Socket::TcpListen("10.10.12.3:0", false, server_socket, &port_predicate);
  std::unique_ptr<TCPSocket> socket_up((TCPSocket*)server_socket);
  EXPECT_TRUE(socket_up->IsValid());
  EXPECT_NE(socket_up->GetLocalPortNumber(), 0);
}

TEST_F(SocketTest, TCPGetConnectURI) {
  std::unique_ptr<TCPSocket> socket_a_up;
  std::unique_ptr<TCPSocket> socket_b_up;
  if (!IsAddressFamilySupported("127.0.0.1")) {
    GTEST_LOG_(WARNING) << "Skipping test due to missing IPv4 support.";
    return;
  }
  CreateTCPConnectedSockets("127.0.0.1", &socket_a_up, &socket_b_up);

  llvm::StringRef scheme;
  llvm::StringRef hostname;
  int port;
  llvm::StringRef path;
  std::string uri(socket_a_up->GetRemoteConnectionURI());
  EXPECT_TRUE(UriParser::Parse(uri, scheme, hostname, port, path));
  EXPECT_EQ(scheme, "connect");
  EXPECT_EQ(port, socket_a_up->GetRemotePortNumber());
}

TEST_F(SocketTest, UDPGetConnectURI) {
  if (!IsAddressFamilySupported("127.0.0.1")) {
    GTEST_LOG_(WARNING) << "Skipping test due to missing IPv4 support.";
    return;
  }
  Socket *socket;
  bool child_processes_inherit = false;
  auto error =
      UDPSocket::Connect("127.0.0.1:0", child_processes_inherit, socket);

  llvm::StringRef scheme;
  llvm::StringRef hostname;
  int port;
  llvm::StringRef path;
  std::string uri(socket->GetRemoteConnectionURI());
  EXPECT_TRUE(UriParser::Parse(uri, scheme, hostname, port, path));
  EXPECT_EQ(scheme, "udp");
}

#ifndef LLDB_DISABLE_POSIX
TEST_F(SocketTest, DomainGetConnectURI) {
  llvm::SmallString<64> domain_path;
  std::error_code EC =
      llvm::sys::fs::createUniqueDirectory("DomainListenConnectAccept", domain_path);
  ASSERT_FALSE(EC);
  llvm::sys::path::append(domain_path, "test");

  std::unique_ptr<DomainSocket> socket_a_up;
  std::unique_ptr<DomainSocket> socket_b_up;
  CreateDomainConnectedSockets(domain_path, &socket_a_up, &socket_b_up);

  llvm::StringRef scheme;
  llvm::StringRef hostname;
  int port;
  llvm::StringRef path;
  std::string uri(socket_a_up->GetRemoteConnectionURI());
  EXPECT_TRUE(UriParser::Parse(uri, scheme, hostname, port, path));
  EXPECT_EQ(scheme, "unix-connect");
  EXPECT_EQ(path, domain_path);
}
#endif<|MERGE_RESOLUTION|>--- conflicted
+++ resolved
@@ -18,66 +18,8 @@
     ASSERT_THAT_ERROR(Socket::Initialize(), llvm::Succeeded());
   }
 
-<<<<<<< HEAD
   void TearDown() override { Socket::Terminate(); }
-=======
-  template <typename SocketType>
-  void CreateConnectedSockets(
-      llvm::StringRef listen_remote_address,
-      const std::function<std::string(const SocketType &)> &get_connect_addr,
-      std::unique_ptr<SocketType> *a_up, std::unique_ptr<SocketType> *b_up) {
-    bool child_processes_inherit = false;
-    Status error;
-    std::unique_ptr<SocketType> listen_socket_up(
-        new SocketType(true, child_processes_inherit));
-    std::string empty;
-    const char *err = error.AsCString("");
-    EXPECT_EQ(empty, err ? std::string(err) : "");
-    EXPECT_FALSE(error.Fail());
-    error = listen_socket_up->Listen(listen_remote_address, 5);
-    err = error.AsCString("");
-    EXPECT_EQ(empty, err ? std::string(err) : "");
-    EXPECT_FALSE(error.Fail());
-    EXPECT_TRUE(listen_socket_up->IsValid());
-
-    Status accept_error;
-    Socket *accept_socket;
-    std::thread accept_thread(AcceptThread, listen_socket_up.get(),
-                              child_processes_inherit, &accept_socket,
-                              &accept_error);
-
-    std::string connect_remote_address = get_connect_addr(*listen_socket_up);
-    std::unique_ptr<SocketType> connect_socket_up(
-        new SocketType(true, child_processes_inherit));
-    err = error.AsCString("");
-    EXPECT_EQ(empty, err ? std::string(err) : "");
-    EXPECT_FALSE(error.Fail());
-    error = connect_socket_up->Connect(connect_remote_address);
-    err = error.AsCString("");
-    EXPECT_EQ(empty, err ? std::string(err) : "");
-    EXPECT_FALSE(error.Fail());
-    EXPECT_TRUE(connect_socket_up->IsValid());
-
-    a_up->swap(connect_socket_up);
-    err = error.AsCString("");
-    EXPECT_EQ(empty, err ? std::string(err) : "");
-    EXPECT_TRUE(error.Success());
-    err = error.AsCString("");
-    EXPECT_EQ(empty, err ? std::string(err) : "");
-    EXPECT_TRUE((*a_up)->IsValid());
-
-    accept_thread.join();
-    b_up->reset(static_cast<SocketType *>(accept_socket));
-    err = error.AsCString("");
-    EXPECT_EQ(empty, err ? std::string(err) : "");
-    EXPECT_TRUE(accept_error.Success());
-    err = error.AsCString("");
-    EXPECT_EQ(empty, err ? std::string(err) : "");
-    EXPECT_TRUE((*b_up)->IsValid());
-
-    listen_socket_up.reset();
-  }
->>>>>>> d7944bb9
+
 };
 
 TEST_F(SocketTest, DecodeHostAndPort) {
