//===-- SocketTest.cpp ------------------------------------------*- C++ -*-===//
//
// Part of the LLVM Project, under the Apache License v2.0 with LLVM Exceptions.
// See https://llvm.org/LICENSE.txt for license information.
// SPDX-License-Identifier: Apache-2.0 WITH LLVM-exception
//
//===----------------------------------------------------------------------===//

#include "SocketTestUtilities.h"
#include "lldb/Utility/UriParser.h"
#include "gtest/gtest.h"

using namespace lldb_private;

class SocketTest : public testing::Test {
public:
  void SetUp() override {
    ASSERT_THAT_ERROR(Socket::Initialize(), llvm::Succeeded());
  }

  void TearDown() override { Socket::Terminate(); }

<<<<<<< HEAD
=======
protected:
  static void AcceptThread(Socket *listen_socket,
                           bool child_processes_inherit, Socket **accept_socket,
                           Status *error) {
    *error = listen_socket->Accept(*accept_socket);
  }

  template <typename SocketType>
  void CreateConnectedSockets(
      llvm::StringRef listen_remote_address,
      const std::function<std::string(const SocketType &)> &get_connect_addr,
      std::unique_ptr<SocketType> *a_up, std::unique_ptr<SocketType> *b_up) {
    bool child_processes_inherit = false;
    Status error;
    std::unique_ptr<SocketType> listen_socket_up(
        new SocketType(true, child_processes_inherit));
    std::string empty;
    EXPECT_FALSE(error.Fail());
    error = listen_socket_up->Listen(listen_remote_address, 5);
    // DEBUGGING for rdar://problem/52062631
    const char *err = error.AsCString("");
    llvm::errs()<<"listen_remote_address"<<"\n";
    EXPECT_EQ(empty, err ? std::string(err) : "");
    // END
    EXPECT_FALSE(error.Fail());
    EXPECT_TRUE(listen_socket_up->IsValid());

    Status accept_error;
    Socket *accept_socket;
    std::thread accept_thread(AcceptThread, listen_socket_up.get(),
                              child_processes_inherit, &accept_socket,
                              &accept_error);

    std::string connect_remote_address = get_connect_addr(*listen_socket_up);
    std::unique_ptr<SocketType> connect_socket_up(
        new SocketType(true, child_processes_inherit));
    EXPECT_FALSE(error.Fail());
    error = connect_socket_up->Connect(connect_remote_address);
    EXPECT_FALSE(error.Fail());
    EXPECT_TRUE(connect_socket_up->IsValid());

    a_up->swap(connect_socket_up);
    EXPECT_TRUE(error.Success());
    EXPECT_TRUE((*a_up)->IsValid());

    accept_thread.join();
    b_up->reset(static_cast<SocketType *>(accept_socket));
    EXPECT_TRUE(accept_error.Success());
    EXPECT_TRUE((*b_up)->IsValid());

    listen_socket_up.reset();
  }
>>>>>>> 466ae647
};

TEST_F(SocketTest, DecodeHostAndPort) {
  std::string host_str;
  std::string port_str;
  int32_t port;
  Status error;
  EXPECT_TRUE(Socket::DecodeHostAndPort("localhost:1138", host_str, port_str,
                                        port, &error));
  EXPECT_STREQ("localhost", host_str.c_str());
  EXPECT_STREQ("1138", port_str.c_str());
  EXPECT_EQ(1138, port);
  EXPECT_TRUE(error.Success());

  EXPECT_FALSE(Socket::DecodeHostAndPort("google.com:65536", host_str, port_str,
                                         port, &error));
  EXPECT_TRUE(error.Fail());
  EXPECT_STREQ("invalid host:port specification: 'google.com:65536'",
               error.AsCString());

  EXPECT_FALSE(Socket::DecodeHostAndPort("google.com:-1138", host_str, port_str,
                                         port, &error));
  EXPECT_TRUE(error.Fail());
  EXPECT_STREQ("invalid host:port specification: 'google.com:-1138'",
               error.AsCString());

  EXPECT_FALSE(Socket::DecodeHostAndPort("google.com:65536", host_str, port_str,
                                         port, &error));
  EXPECT_TRUE(error.Fail());
  EXPECT_STREQ("invalid host:port specification: 'google.com:65536'",
               error.AsCString());

  EXPECT_TRUE(
      Socket::DecodeHostAndPort("12345", host_str, port_str, port, &error));
  EXPECT_STREQ("", host_str.c_str());
  EXPECT_STREQ("12345", port_str.c_str());
  EXPECT_EQ(12345, port);
  EXPECT_TRUE(error.Success());

  EXPECT_TRUE(
      Socket::DecodeHostAndPort("*:0", host_str, port_str, port, &error));
  EXPECT_STREQ("*", host_str.c_str());
  EXPECT_STREQ("0", port_str.c_str());
  EXPECT_EQ(0, port);
  EXPECT_TRUE(error.Success());

  EXPECT_TRUE(
      Socket::DecodeHostAndPort("*:65535", host_str, port_str, port, &error));
  EXPECT_STREQ("*", host_str.c_str());
  EXPECT_STREQ("65535", port_str.c_str());
  EXPECT_EQ(65535, port);
  EXPECT_TRUE(error.Success());

  EXPECT_TRUE(
      Socket::DecodeHostAndPort("[::1]:12345", host_str, port_str, port, &error));
  EXPECT_STREQ("::1", host_str.c_str());
  EXPECT_STREQ("12345", port_str.c_str());
  EXPECT_EQ(12345, port);
  EXPECT_TRUE(error.Success());

  EXPECT_TRUE(
      Socket::DecodeHostAndPort("[abcd:12fg:AF58::1]:12345", host_str, port_str, port, &error));
  EXPECT_STREQ("abcd:12fg:AF58::1", host_str.c_str());
  EXPECT_STREQ("12345", port_str.c_str());
  EXPECT_EQ(12345, port);
  EXPECT_TRUE(error.Success());
}

#ifndef LLDB_DISABLE_POSIX
TEST_F(SocketTest, DomainListenConnectAccept) {
  llvm::SmallString<64> Path;
  std::error_code EC = llvm::sys::fs::createUniqueDirectory("DomainListenConnectAccept", Path);
  ASSERT_FALSE(EC);
  llvm::sys::path::append(Path, "test");
<<<<<<< HEAD
  // If this fails, $TMPDIR is too long to hold a domain socket.
  EXPECT_LE(Path.size(), 107u);

  std::unique_ptr<DomainSocket> socket_a_up;
  std::unique_ptr<DomainSocket> socket_b_up;
  CreateDomainConnectedSockets(Path, &socket_a_up, &socket_b_up);
=======
  // DEBUGGING for rdar://problem/52062631
  llvm::errs()<<"Path = \""<<Path<<"\", Length = "<<Path.size()<<"\n";
  if (Path.size() < 108) {
  // END DEBUGGING for rdar://problem/52062631

  std::unique_ptr<DomainSocket> socket_a_up;
  std::unique_ptr<DomainSocket> socket_b_up;
  CreateConnectedSockets<DomainSocket>(
      Path, [=](const DomainSocket &) { return Path.str().str(); },
      &socket_a_up, &socket_b_up);
  }
>>>>>>> 466ae647
}
#endif

TEST_F(SocketTest, TCPListen0ConnectAccept) {
  std::unique_ptr<TCPSocket> socket_a_up;
  std::unique_ptr<TCPSocket> socket_b_up;
  CreateTCPConnectedSockets("127.0.0.1", &socket_a_up, &socket_b_up);
}

TEST_F(SocketTest, TCPGetAddress) {
  std::unique_ptr<TCPSocket> socket_a_up;
  std::unique_ptr<TCPSocket> socket_b_up;
  if (!IsAddressFamilySupported("127.0.0.1")) {
    GTEST_LOG_(WARNING) << "Skipping test due to missing IPv4 support.";
    return;
  }
  CreateTCPConnectedSockets("127.0.0.1", &socket_a_up, &socket_b_up);

  EXPECT_EQ(socket_a_up->GetLocalPortNumber(),
            socket_b_up->GetRemotePortNumber());
  EXPECT_EQ(socket_b_up->GetLocalPortNumber(),
            socket_a_up->GetRemotePortNumber());
  EXPECT_NE(socket_a_up->GetLocalPortNumber(),
            socket_b_up->GetLocalPortNumber());
  EXPECT_STREQ("127.0.0.1", socket_a_up->GetRemoteIPAddress().c_str());
  EXPECT_STREQ("127.0.0.1", socket_b_up->GetRemoteIPAddress().c_str());
}

TEST_F(SocketTest, UDPConnect) {
  Socket *socket;

  bool child_processes_inherit = false;
  auto error = UDPSocket::Connect("127.0.0.1:0", child_processes_inherit,
                                  socket);

  std::unique_ptr<Socket> socket_up(socket);

  EXPECT_TRUE(error.Success());
  EXPECT_TRUE(socket_up->IsValid());
}

TEST_F(SocketTest, TCPListen0GetPort) {
  Socket *server_socket;
  Predicate<uint16_t> port_predicate;
  port_predicate.SetValue(0, eBroadcastNever);
  Status err =
      Socket::TcpListen("10.10.12.3:0", false, server_socket, &port_predicate);
  std::unique_ptr<TCPSocket> socket_up((TCPSocket*)server_socket);
  EXPECT_TRUE(socket_up->IsValid());
  EXPECT_NE(socket_up->GetLocalPortNumber(), 0);
}

TEST_F(SocketTest, TCPGetConnectURI) {
  std::unique_ptr<TCPSocket> socket_a_up;
  std::unique_ptr<TCPSocket> socket_b_up;
  if (!IsAddressFamilySupported("127.0.0.1")) {
    GTEST_LOG_(WARNING) << "Skipping test due to missing IPv4 support.";
    return;
  }
  CreateTCPConnectedSockets("127.0.0.1", &socket_a_up, &socket_b_up);

  llvm::StringRef scheme;
  llvm::StringRef hostname;
  int port;
  llvm::StringRef path;
  std::string uri(socket_a_up->GetRemoteConnectionURI());
  EXPECT_TRUE(UriParser::Parse(uri, scheme, hostname, port, path));
  EXPECT_EQ(scheme, "connect");
  EXPECT_EQ(port, socket_a_up->GetRemotePortNumber());
}

TEST_F(SocketTest, UDPGetConnectURI) {
  if (!IsAddressFamilySupported("127.0.0.1")) {
    GTEST_LOG_(WARNING) << "Skipping test due to missing IPv4 support.";
    return;
  }
  Socket *socket;
  bool child_processes_inherit = false;
  auto error =
      UDPSocket::Connect("127.0.0.1:0", child_processes_inherit, socket);

  llvm::StringRef scheme;
  llvm::StringRef hostname;
  int port;
  llvm::StringRef path;
  std::string uri(socket->GetRemoteConnectionURI());
  EXPECT_TRUE(UriParser::Parse(uri, scheme, hostname, port, path));
  EXPECT_EQ(scheme, "udp");
}

#ifndef LLDB_DISABLE_POSIX
TEST_F(SocketTest, DomainGetConnectURI) {
  llvm::SmallString<64> domain_path;
  std::error_code EC =
      llvm::sys::fs::createUniqueDirectory("DomainListenConnectAccept", domain_path);
  ASSERT_FALSE(EC);
  llvm::sys::path::append(domain_path, "test");
  // If this fails, $TMPDIR is too long to hold a domain socket.
  EXPECT_LE(domain_path.size(), 107u);

  std::unique_ptr<DomainSocket> socket_a_up;
  std::unique_ptr<DomainSocket> socket_b_up;
  CreateDomainConnectedSockets(domain_path, &socket_a_up, &socket_b_up);

  llvm::StringRef scheme;
  llvm::StringRef hostname;
  int port;
  llvm::StringRef path;
  std::string uri(socket_a_up->GetRemoteConnectionURI());
  EXPECT_TRUE(UriParser::Parse(uri, scheme, hostname, port, path));
  EXPECT_EQ(scheme, "unix-connect");
  EXPECT_EQ(path, domain_path);
}
#endif<|MERGE_RESOLUTION|>--- conflicted
+++ resolved
@@ -19,62 +19,6 @@
   }
 
   void TearDown() override { Socket::Terminate(); }
-
-<<<<<<< HEAD
-=======
-protected:
-  static void AcceptThread(Socket *listen_socket,
-                           bool child_processes_inherit, Socket **accept_socket,
-                           Status *error) {
-    *error = listen_socket->Accept(*accept_socket);
-  }
-
-  template <typename SocketType>
-  void CreateConnectedSockets(
-      llvm::StringRef listen_remote_address,
-      const std::function<std::string(const SocketType &)> &get_connect_addr,
-      std::unique_ptr<SocketType> *a_up, std::unique_ptr<SocketType> *b_up) {
-    bool child_processes_inherit = false;
-    Status error;
-    std::unique_ptr<SocketType> listen_socket_up(
-        new SocketType(true, child_processes_inherit));
-    std::string empty;
-    EXPECT_FALSE(error.Fail());
-    error = listen_socket_up->Listen(listen_remote_address, 5);
-    // DEBUGGING for rdar://problem/52062631
-    const char *err = error.AsCString("");
-    llvm::errs()<<"listen_remote_address"<<"\n";
-    EXPECT_EQ(empty, err ? std::string(err) : "");
-    // END
-    EXPECT_FALSE(error.Fail());
-    EXPECT_TRUE(listen_socket_up->IsValid());
-
-    Status accept_error;
-    Socket *accept_socket;
-    std::thread accept_thread(AcceptThread, listen_socket_up.get(),
-                              child_processes_inherit, &accept_socket,
-                              &accept_error);
-
-    std::string connect_remote_address = get_connect_addr(*listen_socket_up);
-    std::unique_ptr<SocketType> connect_socket_up(
-        new SocketType(true, child_processes_inherit));
-    EXPECT_FALSE(error.Fail());
-    error = connect_socket_up->Connect(connect_remote_address);
-    EXPECT_FALSE(error.Fail());
-    EXPECT_TRUE(connect_socket_up->IsValid());
-
-    a_up->swap(connect_socket_up);
-    EXPECT_TRUE(error.Success());
-    EXPECT_TRUE((*a_up)->IsValid());
-
-    accept_thread.join();
-    b_up->reset(static_cast<SocketType *>(accept_socket));
-    EXPECT_TRUE(accept_error.Success());
-    EXPECT_TRUE((*b_up)->IsValid());
-
-    listen_socket_up.reset();
-  }
->>>>>>> 466ae647
 };
 
 TEST_F(SocketTest, DecodeHostAndPort) {
@@ -149,26 +93,12 @@
   std::error_code EC = llvm::sys::fs::createUniqueDirectory("DomainListenConnectAccept", Path);
   ASSERT_FALSE(EC);
   llvm::sys::path::append(Path, "test");
-<<<<<<< HEAD
   // If this fails, $TMPDIR is too long to hold a domain socket.
   EXPECT_LE(Path.size(), 107u);
 
   std::unique_ptr<DomainSocket> socket_a_up;
   std::unique_ptr<DomainSocket> socket_b_up;
   CreateDomainConnectedSockets(Path, &socket_a_up, &socket_b_up);
-=======
-  // DEBUGGING for rdar://problem/52062631
-  llvm::errs()<<"Path = \""<<Path<<"\", Length = "<<Path.size()<<"\n";
-  if (Path.size() < 108) {
-  // END DEBUGGING for rdar://problem/52062631
-
-  std::unique_ptr<DomainSocket> socket_a_up;
-  std::unique_ptr<DomainSocket> socket_b_up;
-  CreateConnectedSockets<DomainSocket>(
-      Path, [=](const DomainSocket &) { return Path.str().str(); },
-      &socket_a_up, &socket_b_up);
-  }
->>>>>>> 466ae647
 }
 #endif
 
