--- conflicted
+++ resolved
@@ -2722,8 +2722,6 @@
   EXPECT_TRUE(row_sp->GetRegisterInfo(k_rip, regloc));
   EXPECT_TRUE(regloc.IsAtCFAPlusOffset());
   EXPECT_EQ(-8, regloc.GetOffset());
-<<<<<<< HEAD
-=======
 }
 
 
@@ -2846,5 +2844,4 @@
   EXPECT_EQ(wordsize, row_sp->GetCFAValue().GetOffset());
 
 
->>>>>>> 4db49757
 }