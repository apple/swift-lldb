//===-- TestArmv7Disassembly.cpp ------------------------------------*- C++
//-*-===//

//
//                     The LLVM Compiler Infrastructure
//
// This file is distributed under the University of Illinois Open Source
// License. See LICENSE.TXT for details.
//
//===----------------------------------------------------------------------===//

#include "gtest/gtest.h"

#include "lldb/Core/Address.h"
#include "lldb/Core/Disassembler.h"
#include "lldb/Utility/ArchSpec.h"
#include "lldb/Target/ExecutionContext.h"

#include "Plugins/Disassembler/llvm/DisassemblerLLVMC.h"
#include "llvm/Support/TargetSelect.h"

using namespace lldb;
using namespace lldb_private;

class TestArmv7Disassembly : public testing::Test {
public:
  static void SetUpTestCase();
  static void TearDownTestCase();

  //  virtual void SetUp() override { }
  //  virtual void TearDown() override { }

protected:
};

void TestArmv7Disassembly::SetUpTestCase() {
  llvm::InitializeAllTargets();
  llvm::InitializeAllAsmPrinters();
  llvm::InitializeAllTargetMCs();
  llvm::InitializeAllDisassemblers();
  DisassemblerLLVMC::Initialize();
}

void TestArmv7Disassembly::TearDownTestCase() {
  DisassemblerLLVMC::Terminate();
}

TEST_F(TestArmv7Disassembly, TestCortexFPDisass) {
  ArchSpec arch("armv7em--");

  const unsigned num_of_instructions = 3;
  uint8_t data[] = {
      0x00, 0xee, 0x10, 0x2a, // 0xee002a10 :  vmov   s0, r2
      0xb8, 0xee, 0xc0, 0x0b, // 0xeeb80bc0 :  vcvt.f64.s32 d0, s0
      0xb6, 0xee, 0x00, 0x0a, // 0xeeb60a00 :  vmov.f32 s0, #5.000000e-01
  };

  // these can be disassembled by hand with llvm-mc, e.g.
  //
  // 0x00, 0xee, 0x10, 0x2a, // 0xee002a10 :  vmov   s0, r2
  //
  // echo 0x00 0xee 0x10  0x2a | llvm-mc -arch thumb -disassemble -mattr=+fp-armv8
	//       vmov s0, r2

  DisassemblerSP disass_sp;
  Address start_addr(0x100);
  disass_sp = Disassembler::DisassembleBytes(arch, nullptr, nullptr, start_addr,
                                 &data, sizeof (data), num_of_instructions, false);

<<<<<<< HEAD
  // FIXME: ASSERT_NE (nullptr, disass_sp.get());
=======
  // If we failed to get a disassembler, we can assume it is because
  // the llvm we linked against was not built with the ARM target,
  // and we should skip these tests without marking anything as failing.

>>>>>>> cd96887a
  if (disass_sp) {
    const InstructionList inst_list (disass_sp->GetInstructionList());
    EXPECT_EQ (num_of_instructions, inst_list.GetSize());

    InstructionSP inst_sp;
    const char *mnemonic;
    ExecutionContext exe_ctx (nullptr, nullptr, nullptr);
    inst_sp = inst_list.GetInstructionAtIndex (0);
    mnemonic = inst_sp->GetMnemonic(&exe_ctx);
    ASSERT_STREQ ("vmov", mnemonic);

    inst_sp = inst_list.GetInstructionAtIndex (1);
    mnemonic = inst_sp->GetMnemonic(&exe_ctx);
    ASSERT_STREQ ("vcvt.f64.s32", mnemonic);

    inst_sp = inst_list.GetInstructionAtIndex (2);
    mnemonic = inst_sp->GetMnemonic(&exe_ctx);
    ASSERT_STREQ ("vmov.f32", mnemonic);
  }
}<|MERGE_RESOLUTION|>--- conflicted
+++ resolved
@@ -67,14 +67,10 @@
   disass_sp = Disassembler::DisassembleBytes(arch, nullptr, nullptr, start_addr,
                                  &data, sizeof (data), num_of_instructions, false);
 
-<<<<<<< HEAD
-  // FIXME: ASSERT_NE (nullptr, disass_sp.get());
-=======
   // If we failed to get a disassembler, we can assume it is because
   // the llvm we linked against was not built with the ARM target,
   // and we should skip these tests without marking anything as failing.
 
->>>>>>> cd96887a
   if (disass_sp) {
     const InstructionList inst_list (disass_sp->GetInstructionList());
     EXPECT_EQ (num_of_instructions, inst_list.GetSize());
