add_lldb_unittest(ExpressionTests
  ClangParserTest.cpp
  DiagnosticManagerTest.cpp
  DWARFExpressionTest.cpp
<<<<<<< HEAD
  ClangParserTest.cpp
  SwiftParserTest.cpp
=======
>>>>>>> 5a57f6b8

  LINK_LIBS
    lldbCore
    lldbPluginExpressionParserClang
    lldbUtility
    lldbUtilityHelpers
    LLVMTestingSupport
  )<|MERGE_RESOLUTION|>--- conflicted
+++ resolved
@@ -2,11 +2,7 @@
   ClangParserTest.cpp
   DiagnosticManagerTest.cpp
   DWARFExpressionTest.cpp
-<<<<<<< HEAD
-  ClangParserTest.cpp
   SwiftParserTest.cpp
-=======
->>>>>>> 5a57f6b8
 
   LINK_LIBS
     lldbCore
