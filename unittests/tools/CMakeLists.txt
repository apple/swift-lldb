--- conflicted
+++ resolved
@@ -1,14 +1,4 @@
-<<<<<<< HEAD
 add_subdirectory(lldb-mi)
-if(CMAKE_SYSTEM_NAME MATCHES "Android|Darwin|Linux|NetBSD")
-  if ((CMAKE_SYSTEM_NAME MATCHES "Darwin" AND SKIP_TEST_DEBUGSERVER) OR (NOT CMAKE_SYSTEM_NAME MATCHES "Darwin" AND SKIP_LLDB_SERVER_BUILD))
-    # These tests are meant to test lldb-server/debugserver in isolation, and
-    # don't provide any value if run against a server copied from somewhere.
-  else()
-    add_subdirectory(lldb-server)
-  endif()
-=======
 if(LLDB_TOOL_LLDB_SERVER_BUILD)
   add_subdirectory(lldb-server)
->>>>>>> 044766ae
 endif()