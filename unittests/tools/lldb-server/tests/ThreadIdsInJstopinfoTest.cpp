--- conflicted
+++ resolved
@@ -47,8 +47,4 @@
     ASSERT_EQ(stop_reply_pcs[tid], *pc_value)
         << "Mismatched PC for thread: " << tid;
   }
-<<<<<<< HEAD
 }
-=======
-}
->>>>>>> d3aa92af
