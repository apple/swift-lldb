--- conflicted
+++ resolved
@@ -18,13 +18,9 @@
 #undef SendMessage
 #endif
 
-<<<<<<< HEAD
-#if !defined(__APPLE__)
-=======
 // Disable this test on Windows as it appears to have a race condition
 // that causes lldb-server not to exit after the inferior hangs up.
-#if !defined(_WIN32)
->>>>>>> 77b4a130
+#if !defined(_WIN32) || !defined(__APPLE__)
 TEST_F(TestBase, LaunchModePreservesEnvironment) {
   putenv(const_cast<char *>("LLDB_TEST_MAGIC_VARIABLE=LLDB_TEST_MAGIC_VALUE"));
 
