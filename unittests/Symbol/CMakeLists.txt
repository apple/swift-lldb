add_lldb_unittest(SymbolTests
  LocateSymbolFileTest.cpp
  PostfixExpressionTest.cpp
  TestClangASTContext.cpp
  TestDWARFCallFrameInfo.cpp
  TestType.cpp
<<<<<<< HEAD
  TestSwiftASTContext.cpp
=======
  TestLineEntry.cpp
>>>>>>> ad768740

  LINK_LIBS
    lldbHost
    lldbSymbol
    lldbUtilityHelpers
    lldbPluginObjectFileELF
    lldbPluginObjectFileMachO
    lldbPluginSymbolFileDWARF
    LLVMTestingSupport
  )

set(test_inputs
  basic-call-frame-info.yaml
  inlined-functions.yaml
  )
add_unittest_inputs(SymbolTests "${test_inputs}")<|MERGE_RESOLUTION|>--- conflicted
+++ resolved
@@ -4,11 +4,8 @@
   TestClangASTContext.cpp
   TestDWARFCallFrameInfo.cpp
   TestType.cpp
-<<<<<<< HEAD
   TestSwiftASTContext.cpp
-=======
   TestLineEntry.cpp
->>>>>>> ad768740
 
   LINK_LIBS
     lldbHost
