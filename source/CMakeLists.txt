include_directories(.)

<<<<<<< HEAD
if ( CMAKE_SYSTEM_NAME MATCHES "Linux" )
include_directories(
  Plugins/Process/Linux
  Plugins/Process/POSIX
  )
endif ()

if ( CMAKE_SYSTEM_NAME MATCHES "FreeBSD" )
include_directories(
  Plugins/Process/FreeBSD
  Plugins/Process/POSIX
  )
endif ()

if ( CMAKE_SYSTEM_NAME MATCHES "NetBSD" )
include_directories(
  Plugins/Process/POSIX
  )
endif ()

if ( CMAKE_SYSTEM_NAME MATCHES "OpenBSD" )
include_directories(
  Plugins/Process/POSIX
  )
endif ()

# Keep track of whether this is a buildbot build.
set(LLDB_IS_BUILDBOT_BUILD FALSE CACHE BOOL
  "Indicate whether this is a buildbot build")

# Keep track of when we did this build.  Note incremental
# builds could get burnt by this.
string(TIMESTAMP INTERNAL_BUILD_DATE "%Y-%m-%d")

=======
>>>>>>> c4318446
set(lldbBase_SOURCES
    lldb.cpp
  )

foreach(file
        "${LLDB_SOURCE_DIR}/.git/logs/HEAD" # Git
        "${LLDB_SOURCE_DIR}/.svn/wc.db"     # SVN 1.7
        "${LLDB_SOURCE_DIR}/.svn/entries"   # SVN 1.6
        )
  if(EXISTS "${file}")
    set(lldb_vc "${file}")
    break()
  endif()
endforeach()

if(DEFINED lldb_vc)
  set(version_inc "${CMAKE_CURRENT_BINARY_DIR}/SVNVersion.inc")
  set(get_svn_script "${LLVM_CMAKE_PATH}/GetSVN.cmake")

  # Create custom target to generate the VC revision include.
  add_custom_command(OUTPUT "${version_inc}"
    DEPENDS "${lldb_vc}" "${get_svn_script}"
    COMMAND
    ${CMAKE_COMMAND} "-DFIRST_SOURCE_DIR=${LLDB_SOURCE_DIR}"
                     "-DFIRST_NAME=LLDB"
                     "-DHEADER_FILE=${version_inc}"
                     -P "${get_svn_script}")

  # Mark the generated header as being generated.
  set_source_files_properties("${version_inc}"
    PROPERTIES GENERATED TRUE
               HEADER_FILE_ONLY TRUE)

  # Tell Version.cpp that it needs to build with -DHAVE_SVN_VERSION_INC.
  set_property(SOURCE lldb.cpp APPEND PROPERTY 
               COMPILE_DEFINITIONS "HAVE_SVN_VERSION_INC")
  list(APPEND lldbBase_SOURCES ${version_inc})
endif()

if(APPLE)
  set(apple_version_inc "${CMAKE_CURRENT_BINARY_DIR}/AppleVersion.inc")
  set(apple_version_script "${LLDB_SOURCE_DIR}/cmake/modules/EmbedAppleVersion.cmake")
  set(info_plist ${LLDB_SOURCE_DIR}/resources/LLDB-Info.plist)

  # Create custom target to generate the VC revision include.
  add_custom_command(OUTPUT "${apple_version_inc}"
    DEPENDS "${apple_version_script}" "${info_plist}"
    COMMAND
    ${CMAKE_COMMAND} "-DLLDB_INFO_PLIST=${info_plist}"
                     "-DHEADER_FILE=${apple_version_inc}"
                     -P "${apple_version_script}")

  # Mark the generated header as being generated.
  set_source_files_properties("${apple_version_inc}"
    PROPERTIES GENERATED TRUE
               HEADER_FILE_ONLY TRUE)

  # Tell Version.cpp that it needs to build with -DHAVE_SVN_VERSION_INC.
  set_property(SOURCE lldb.cpp APPEND PROPERTY 
               COMPILE_DEFINITIONS "HAVE_APPLE_VERSION_INC")
  list(APPEND lldbBase_SOURCES ${apple_version_inc})
elseif(LLDB_VERSION_STRING)
  set_property(SOURCE lldb.cpp APPEND PROPERTY
               COMPILE_DEFINITIONS "LLDB_VERSION_STRING=${LLDB_VERSION_STRING}")
endif()

add_lldb_library(lldbBase
  ${lldbBase_SOURCES}
  )

add_subdirectory(Breakpoint)
add_subdirectory(Commands)
add_subdirectory(Core)
add_subdirectory(DataFormatters)
add_subdirectory(Expression)
add_subdirectory(Host)
add_subdirectory(Initialization)
add_subdirectory(Interpreter)
add_subdirectory(Plugins)
add_subdirectory(Symbol)
add_subdirectory(Target)
add_subdirectory(Utility)

# Build API last.  Since liblldb needs to link against every other target, it needs
# those targets to have already been created.
add_subdirectory(API)<|MERGE_RESOLUTION|>--- conflicted
+++ resolved
@@ -1,42 +1,5 @@
 include_directories(.)
 
-<<<<<<< HEAD
-if ( CMAKE_SYSTEM_NAME MATCHES "Linux" )
-include_directories(
-  Plugins/Process/Linux
-  Plugins/Process/POSIX
-  )
-endif ()
-
-if ( CMAKE_SYSTEM_NAME MATCHES "FreeBSD" )
-include_directories(
-  Plugins/Process/FreeBSD
-  Plugins/Process/POSIX
-  )
-endif ()
-
-if ( CMAKE_SYSTEM_NAME MATCHES "NetBSD" )
-include_directories(
-  Plugins/Process/POSIX
-  )
-endif ()
-
-if ( CMAKE_SYSTEM_NAME MATCHES "OpenBSD" )
-include_directories(
-  Plugins/Process/POSIX
-  )
-endif ()
-
-# Keep track of whether this is a buildbot build.
-set(LLDB_IS_BUILDBOT_BUILD FALSE CACHE BOOL
-  "Indicate whether this is a buildbot build")
-
-# Keep track of when we did this build.  Note incremental
-# builds could get burnt by this.
-string(TIMESTAMP INTERNAL_BUILD_DATE "%Y-%m-%d")
-
-=======
->>>>>>> c4318446
 set(lldbBase_SOURCES
     lldb.cpp
   )
