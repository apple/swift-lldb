--- conflicted
+++ resolved
@@ -27,11 +27,8 @@
   LocateSymbolFile.cpp
   ObjectFile.cpp
   PostfixExpression.cpp
-<<<<<<< HEAD
   SwiftASTContext.cpp
-=======
   CxxModuleHandler.cpp
->>>>>>> 9726c4e1
   Symbol.cpp
   SymbolContext.cpp
   SymbolFile.cpp
