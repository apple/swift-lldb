set(LLVM_OPTIONAL_SOURCES LocateSymbolFileMacOSX.cpp)

if (CMAKE_SYSTEM_NAME MATCHES "Darwin")
  set(PLATFORM_SOURCES LocateSymbolFileMacOSX.cpp)
endif()

add_lldb_library(lldbSymbol
  ArmUnwindInfo.cpp
  Block.cpp
  ClangASTContext.cpp
  ClangASTImporter.cpp
  ClangExternalASTSourceCallbacks.cpp
  ClangExternalASTSourceCommon.cpp
  ClangUtil.cpp
  CompactUnwindInfo.cpp
  CompileUnit.cpp
  CompilerDecl.cpp
  CompilerDeclContext.cpp
  CompilerType.cpp
  CxxModuleHandler.cpp
  DWARFCallFrameInfo.cpp
  DebugMacros.cpp
  Declaration.cpp
  FuncUnwinders.cpp
  Function.cpp
  LineEntry.cpp
  LineTable.cpp
  LocateSymbolFile.cpp
  ObjectFile.cpp
  PostfixExpression.cpp
<<<<<<< HEAD
  SwiftASTContext.cpp
  CxxModuleHandler.cpp
=======
>>>>>>> d6552e3a
  Symbol.cpp
  SymbolContext.cpp
  SymbolFile.cpp
  SymbolVendor.cpp
  Symtab.cpp
  Type.cpp
  TypeList.cpp
  TypeMap.cpp
  TypeSystem.cpp
  UnwindPlan.cpp
  UnwindTable.cpp
  Variable.cpp
  VariableList.cpp
  VerifyDecl.cpp

  ${PLATFORM_SOURCES}

  LINK_LIBS
    swiftAST
    swiftASTSectionImporter
    swiftBasic
    swiftClangImporter
    swiftDriver
    swiftFrontend
    swiftIDE
    swiftSIL
    swiftSerialization
    clangAST
    clangBasic
    clangFrontend
    lldbCore
    lldbExpression
    lldbHost
    lldbTarget
    lldbUtility
    lldbPluginExpressionParserClang
    lldbPluginExpressionParserSwift
    lldbPluginSymbolFileDWARF
    lldbPluginSymbolFilePDB
    lldbPluginCPlusPlusLanguage
    lldbPluginObjCLanguage
    lldbPluginPlatformMacOSX

  LINK_COMPONENTS
    Support
  )
if(CMAKE_CXX_COMPILER_ID STREQUAL Clang AND NOT SWIFT_COMPILER_IS_MSVC_LIKE)
  target_compile_options(lldbSymbol PRIVATE -Wno-dollar-in-identifier-extension)
endif()<|MERGE_RESOLUTION|>--- conflicted
+++ resolved
@@ -28,11 +28,7 @@
   LocateSymbolFile.cpp
   ObjectFile.cpp
   PostfixExpression.cpp
-<<<<<<< HEAD
   SwiftASTContext.cpp
-  CxxModuleHandler.cpp
-=======
->>>>>>> d6552e3a
   Symbol.cpp
   SymbolContext.cpp
   SymbolFile.cpp
