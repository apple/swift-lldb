//===-- CompilerType.cpp ----------------------------------------*- C++ -*-===//
//
// Part of the LLVM Project, under the Apache License v2.0 with LLVM Exceptions.
// See https://llvm.org/LICENSE.txt for license information.
// SPDX-License-Identifier: Apache-2.0 WITH LLVM-exception
//
//===----------------------------------------------------------------------===//

#include "lldb/Symbol/CompilerType.h"

#include "lldb/Core/Debugger.h"
#include "lldb/Core/StreamFile.h"
<<<<<<< HEAD
#include "lldb/Symbol/ClangASTContext.h"
#include "lldb/Symbol/ClangExternalASTSourceCommon.h"
#include "lldb/Symbol/SwiftASTContext.h"
=======
>>>>>>> 45acedc1
#include "lldb/Symbol/Type.h"
#include "lldb/Target/ExecutionContext.h"
#include "lldb/Target/Process.h"
#include "lldb/Utility/ConstString.h"
#include "lldb/Utility/DataBufferHeap.h"
#include "lldb/Utility/DataExtractor.h"
#include "lldb/Utility/Scalar.h"
#include "lldb/Utility/Stream.h"
#include "lldb/Utility/StreamString.h"

#include <iterator>
#include <mutex>

#include "swift/AST/Type.h"
#include "swift/AST/Types.h"

using namespace lldb;
using namespace lldb_private;

CompilerType::CompilerType(TypeSystem *type_system,
                           lldb::opaque_compiler_type_t type)
    : m_type(type), m_type_system(type_system) {}

<<<<<<< HEAD
CompilerType::CompilerType(clang::ASTContext *ast, clang::QualType qual_type)
    : m_type(qual_type.getAsOpaquePtr()),
      m_type_system(ClangASTContext::GetASTContext(ast)) {
  if (m_type)
    assert(m_type_system != nullptr);
}

CompilerType::CompilerType(swift::Type qual_type)
    : m_type(qual_type.getPointer()),
      m_type_system(
          SwiftASTContext::GetSwiftASTContext(&qual_type->getASTContext())) {}

=======
>>>>>>> 45acedc1
CompilerType::~CompilerType() {}

// Tests

bool CompilerType::IsAggregateType() const {
  if (IsValid())
    return m_type_system->IsAggregateType(m_type);
  return false;
}

bool CompilerType::IsAnonymousType() const {
  if (IsValid())
    return m_type_system->IsAnonymousType(m_type);
  return false;
}

bool CompilerType::IsArrayType(CompilerType *element_type_ptr, uint64_t *size,
                               bool *is_incomplete) const {
  if (IsValid())
    return m_type_system->IsArrayType(m_type, element_type_ptr, size,
                                      is_incomplete);

  if (element_type_ptr)
    element_type_ptr->Clear();
  if (size)
    *size = 0;
  if (is_incomplete)
    *is_incomplete = false;
  return false;
}

bool CompilerType::IsVectorType(CompilerType *element_type,
                                uint64_t *size) const {
  if (IsValid())
    return m_type_system->IsVectorType(m_type, element_type, size);
  return false;
}

bool CompilerType::IsRuntimeGeneratedType() const {
  if (IsValid())
    return m_type_system->IsRuntimeGeneratedType(m_type);
  return false;
}

bool CompilerType::IsCharType() const {
  if (IsValid())
    return m_type_system->IsCharType(m_type);
  return false;
}

bool CompilerType::IsCompleteType() const {
  if (IsValid())
    return m_type_system->IsCompleteType(m_type);
  return false;
}

bool CompilerType::IsConst() const {
  if (IsValid())
    return m_type_system->IsConst(m_type);
  return false;
}

bool CompilerType::IsCStringType(uint32_t &length) const {
  if (IsValid())
    return m_type_system->IsCStringType(m_type, length);
  return false;
}

bool CompilerType::IsFunctionType(bool *is_variadic_ptr) const {
  if (IsValid())
    return m_type_system->IsFunctionType(m_type, is_variadic_ptr);
  return false;
}

// Used to detect "Homogeneous Floating-point Aggregates"
uint32_t
CompilerType::IsHomogeneousAggregate(CompilerType *base_type_ptr) const {
  if (IsValid())
    return m_type_system->IsHomogeneousAggregate(m_type, base_type_ptr);
  return 0;
}

size_t CompilerType::GetNumberOfFunctionArguments() const {
  if (IsValid())
    return m_type_system->GetNumberOfFunctionArguments(m_type);
  return 0;
}

CompilerType
CompilerType::GetFunctionArgumentAtIndex(const size_t index) const {
  if (IsValid())
    return m_type_system->GetFunctionArgumentAtIndex(m_type, index);
  return CompilerType();
}

bool CompilerType::IsFunctionPointerType() const {
  if (IsValid())
    return m_type_system->IsFunctionPointerType(m_type);
  return false;
}

bool CompilerType::IsBlockPointerType(
    CompilerType *function_pointer_type_ptr) const {
  if (IsValid())
    return m_type_system->IsBlockPointerType(m_type, function_pointer_type_ptr);
  return false;
}

bool CompilerType::IsIntegerType(bool &is_signed) const {
  if (IsValid())
    return m_type_system->IsIntegerType(m_type, is_signed);
  return false;
}

bool CompilerType::IsEnumerationType(bool &is_signed) const {
  if (IsValid())
    return m_type_system->IsEnumerationType(m_type, is_signed);
  return false;
}

bool CompilerType::IsIntegerOrEnumerationType(bool &is_signed) const {
  return IsIntegerType(is_signed) || IsEnumerationType(is_signed);
}

bool CompilerType::IsPointerType(CompilerType *pointee_type) const {
  if (IsValid()) {
    return m_type_system->IsPointerType(m_type, pointee_type);
  }
  if (pointee_type)
    pointee_type->Clear();
  return false;
}

bool CompilerType::IsPointerOrReferenceType(CompilerType *pointee_type) const {
  if (IsValid()) {
    return m_type_system->IsPointerOrReferenceType(m_type, pointee_type);
  }
  if (pointee_type)
    pointee_type->Clear();
  return false;
}

bool CompilerType::IsReferenceType(CompilerType *pointee_type,
                                   bool *is_rvalue) const {
  if (IsValid()) {
    return m_type_system->IsReferenceType(m_type, pointee_type, is_rvalue);
  }
  if (pointee_type)
    pointee_type->Clear();
  return false;
}

bool CompilerType::ShouldTreatScalarValueAsAddress() const {
  if (IsValid())
    return m_type_system->ShouldTreatScalarValueAsAddress(m_type);
  return false;
}

bool CompilerType::IsFloatingPointType(uint32_t &count,
                                       bool &is_complex) const {
  if (IsValid()) {
    return m_type_system->IsFloatingPointType(m_type, count, is_complex);
  }
  count = 0;
  is_complex = false;
  return false;
}

bool CompilerType::IsDefined() const {
  if (IsValid())
    return m_type_system->IsDefined(m_type);
  return true;
}

bool CompilerType::IsPolymorphicClass() const {
  if (IsValid()) {
    return m_type_system->IsPolymorphicClass(m_type);
  }
  return false;
}

bool CompilerType::IsPossibleDynamicType(CompilerType *dynamic_pointee_type,
                                         bool check_cplusplus, bool check_objc,
                                         bool check_swift) const {
  if (IsValid())
    return m_type_system->IsPossibleDynamicType(
        m_type, dynamic_pointee_type, check_cplusplus, check_objc, check_swift);
  return false;
}

bool CompilerType::IsScalarType() const {
  if (!IsValid())
    return false;

  return m_type_system->IsScalarType(m_type);
}

bool CompilerType::IsTypedefType() const {
  if (!IsValid())
    return false;
  return m_type_system->IsTypedefType(m_type);
}

bool CompilerType::IsVoidType() const {
  if (!IsValid())
    return false;
  return m_type_system->IsVoidType(m_type);
}

bool CompilerType::IsPointerToScalarType() const {
  if (!IsValid())
    return false;

  return IsPointerType() && GetPointeeType().IsScalarType();
}

bool CompilerType::IsArrayOfScalarType() const {
  CompilerType element_type;
  if (IsArrayType(&element_type, nullptr, nullptr))
    return element_type.IsScalarType();
  return false;
}

bool CompilerType::IsBeingDefined() const {
  if (!IsValid())
    return false;
  return m_type_system->IsBeingDefined(m_type);
}

// Type Completion

bool CompilerType::GetCompleteType() const {
  if (!IsValid())
    return false;
  return m_type_system->GetCompleteType(m_type);
}

// AST related queries
size_t CompilerType::GetPointerByteSize() const {
  if (m_type_system)
    return m_type_system->GetPointerByteSize();
  return 0;
}

ConstString CompilerType::GetConstQualifiedTypeName() const {
  return GetConstTypeName();
}

ConstString CompilerType::GetConstTypeName() const {
  if (IsValid()) {
    ConstString type_name(GetTypeName());
    if (type_name)
      return type_name;
  }
  return ConstString("<invalid>");
}

ConstString CompilerType::GetTypeName() const {
  if (IsValid()) {
    return m_type_system->GetTypeName(m_type);
  }
  return ConstString("<invalid>");
}

ConstString
CompilerType::GetDisplayTypeName(const SymbolContext *sc) const {
  if (IsValid()) {
    return m_type_system->GetDisplayTypeName(m_type, sc);
  }
  return ConstString();
}

ConstString CompilerType::GetMangledTypeName() const {
  if (IsValid()) {
    return m_type_system->GetMangledTypeName(m_type);
  }
  return ConstString();
}

uint32_t CompilerType::GetTypeInfo(
    CompilerType *pointee_or_element_compiler_type) const {
  if (!IsValid())
    return 0;

  return m_type_system->GetTypeInfo(m_type, pointee_or_element_compiler_type);
}

lldb::LanguageType CompilerType::GetMinimumLanguage() {
  if (!IsValid())
    return lldb::eLanguageTypeC;

  return m_type_system->GetMinimumLanguage(m_type);
}

lldb::TypeClass CompilerType::GetTypeClass() const {
  if (!IsValid())
    return lldb::eTypeClassInvalid;

  return m_type_system->GetTypeClass(m_type);
}

void CompilerType::SetCompilerType(TypeSystem *type_system,
                                   lldb::opaque_compiler_type_t type) {
  m_type_system = type_system;
  m_type = type;
}

unsigned CompilerType::GetTypeQualifiers() const {
  if (IsValid())
    return m_type_system->GetTypeQualifiers(m_type);
  return 0;
}

// Creating related types

CompilerType CompilerType::GetArrayElementType(uint64_t *stride) const {
  if (IsValid()) {
    return m_type_system->GetArrayElementType(m_type, stride);
  }
  return CompilerType();
}

CompilerType CompilerType::GetArrayType(uint64_t size) const {
  if (IsValid()) {
    return m_type_system->GetArrayType(m_type, size);
  }
  return CompilerType();
}

CompilerType CompilerType::GetCanonicalType() const {
  if (IsValid())
    return m_type_system->GetCanonicalType(m_type);
  return CompilerType();
}

CompilerType CompilerType::GetInstanceType() const {
  if (IsValid())
    return m_type_system->GetInstanceType(m_type);
  return CompilerType();
}

CompilerType CompilerType::GetFullyUnqualifiedType() const {
  if (IsValid())
    return m_type_system->GetFullyUnqualifiedType(m_type);
  return CompilerType();
}

int CompilerType::GetFunctionArgumentCount() const {
  if (IsValid()) {
    return m_type_system->GetFunctionArgumentCount(m_type);
  }
  return -1;
}

CompilerType CompilerType::GetFunctionArgumentTypeAtIndex(size_t idx) const {
  if (IsValid()) {
    return m_type_system->GetFunctionArgumentTypeAtIndex(m_type, idx);
  }
  return CompilerType();
}

CompilerType CompilerType::GetFunctionReturnType() const {
  if (IsValid()) {
    return m_type_system->GetFunctionReturnType(m_type);
  }
  return CompilerType();
}

size_t CompilerType::GetNumMemberFunctions() const {
  if (IsValid()) {
    return m_type_system->GetNumMemberFunctions(m_type);
  }
  return 0;
}

TypeMemberFunctionImpl CompilerType::GetMemberFunctionAtIndex(size_t idx) {
  if (IsValid()) {
    return m_type_system->GetMemberFunctionAtIndex(m_type, idx);
  }
  return TypeMemberFunctionImpl();
}

CompilerType CompilerType::GetNonReferenceType() const {
  if (IsValid())
    return m_type_system->GetNonReferenceType(m_type);
  return CompilerType();
}

CompilerType CompilerType::GetPointeeType() const {
  if (IsValid()) {
    return m_type_system->GetPointeeType(m_type);
  }
  return CompilerType();
}

CompilerType CompilerType::GetPointerType() const {
  if (IsValid()) {
    return m_type_system->GetPointerType(m_type);
  }
  return CompilerType();
}

CompilerType CompilerType::GetLValueReferenceType() const {
  if (IsValid())
    return m_type_system->GetLValueReferenceType(m_type);
  else
    return CompilerType();
}

CompilerType CompilerType::GetRValueReferenceType() const {
  if (IsValid())
    return m_type_system->GetRValueReferenceType(m_type);
  else
    return CompilerType();
}

CompilerType CompilerType::AddConstModifier() const {
  if (IsValid())
    return m_type_system->AddConstModifier(m_type);
  else
    return CompilerType();
}

CompilerType CompilerType::AddVolatileModifier() const {
  if (IsValid())
    return m_type_system->AddVolatileModifier(m_type);
  else
    return CompilerType();
}

CompilerType CompilerType::AddRestrictModifier() const {
  if (IsValid())
    return m_type_system->AddRestrictModifier(m_type);
  else
    return CompilerType();
}

CompilerType
CompilerType::CreateTypedef(const char *name,
                            const CompilerDeclContext &decl_ctx) const {
  if (IsValid())
    return m_type_system->CreateTypedef(m_type, name, decl_ctx);
  else
    return CompilerType();
}

CompilerType CompilerType::GetTypedefedType() const {
  if (IsValid())
    return m_type_system->GetTypedefedType(m_type);
  else
    return CompilerType();
}

CompilerType CompilerType::GetUnboundType() const {
  if (IsValid())
    return m_type_system->GetUnboundType(m_type);
  return CompilerType();
}

//----------------------------------------------------------------------
// Create related types using the current type's AST

CompilerType
CompilerType::GetBasicTypeFromAST(lldb::BasicType basic_type) const {
  if (IsValid())
    return m_type_system->GetBasicTypeFromAST(basic_type);
  return CompilerType();
}
// Exploring the type

llvm::Optional<uint64_t>
CompilerType::GetBitSize(ExecutionContextScope *exe_scope) const {
  if (IsValid())
    return m_type_system->GetBitSize(m_type, exe_scope);
  return {};
}

llvm::Optional<uint64_t>
CompilerType::GetByteSize(ExecutionContextScope *exe_scope) const {
  if (llvm::Optional<uint64_t> bit_size = GetBitSize(exe_scope))
    return (*bit_size + 7) / 8;
  return {};
}

llvm::Optional<uint64_t>
CompilerType::GetByteStride(ExecutionContextScope *exe_scope) const {
  if (IsValid())
    return m_type_system->GetByteStride(m_type, exe_scope);
  return {};
}

llvm::Optional<size_t> CompilerType::GetTypeBitAlign() const {
  if (IsValid())
    return m_type_system->GetTypeBitAlign(m_type, exe_scope);
  return {};
}

lldb::Encoding CompilerType::GetEncoding(uint64_t &count) const {
  if (!IsValid())
    return lldb::eEncodingInvalid;

  return m_type_system->GetEncoding(m_type, count);
}

lldb::Format CompilerType::GetFormat() const {
  if (!IsValid())
    return lldb::eFormatDefault;

  return m_type_system->GetFormat(m_type);
}

uint32_t CompilerType::GetNumChildren(bool omit_empty_base_classes,
                                      const ExecutionContext *exe_ctx) const {
  if (!IsValid())
    return 0;
  return m_type_system->GetNumChildren(m_type, omit_empty_base_classes,
                                       exe_ctx);
}

lldb::BasicType CompilerType::GetBasicTypeEnumeration() const {
  if (IsValid())
    return m_type_system->GetBasicTypeEnumeration(m_type);
  return eBasicTypeInvalid;
}

void CompilerType::ForEachEnumerator(
    std::function<bool(const CompilerType &integer_type,
                       ConstString name,
                       const llvm::APSInt &value)> const &callback) const {
  if (IsValid())
    return m_type_system->ForEachEnumerator(m_type, callback);
}

uint32_t CompilerType::GetNumFields() const {
  if (!IsValid())
    return 0;
  return m_type_system->GetNumFields(m_type);
}

CompilerType CompilerType::GetFieldAtIndex(size_t idx, std::string &name,
                                           uint64_t *bit_offset_ptr,
                                           uint32_t *bitfield_bit_size_ptr,
                                           bool *is_bitfield_ptr) const {
  if (!IsValid())
    return CompilerType();
  return m_type_system->GetFieldAtIndex(m_type, idx, name, bit_offset_ptr,
                                        bitfield_bit_size_ptr, is_bitfield_ptr);
}

uint32_t CompilerType::GetNumDirectBaseClasses() const {
  if (IsValid())
    return m_type_system->GetNumDirectBaseClasses(m_type);
  return 0;
}

uint32_t CompilerType::GetNumVirtualBaseClasses() const {
  if (IsValid())
    return m_type_system->GetNumVirtualBaseClasses(m_type);
  return 0;
}

CompilerType
CompilerType::GetDirectBaseClassAtIndex(size_t idx,
                                        uint32_t *bit_offset_ptr) const {
  if (IsValid())
    return m_type_system->GetDirectBaseClassAtIndex(m_type, idx,
                                                    bit_offset_ptr);
  return CompilerType();
}

CompilerType
CompilerType::GetVirtualBaseClassAtIndex(size_t idx,
                                         uint32_t *bit_offset_ptr) const {
  if (IsValid())
    return m_type_system->GetVirtualBaseClassAtIndex(m_type, idx,
                                                     bit_offset_ptr);
  return CompilerType();
}

uint32_t CompilerType::GetIndexOfFieldWithName(
    const char *name, CompilerType *field_compiler_type_ptr,
    uint64_t *bit_offset_ptr, uint32_t *bitfield_bit_size_ptr,
    bool *is_bitfield_ptr) const {
  unsigned count = GetNumFields();
  std::string field_name;
  for (unsigned index = 0; index < count; index++) {
    CompilerType field_compiler_type(
        GetFieldAtIndex(index, field_name, bit_offset_ptr,
                        bitfield_bit_size_ptr, is_bitfield_ptr));
    if (strcmp(field_name.c_str(), name) == 0) {
      if (field_compiler_type_ptr)
        *field_compiler_type_ptr = field_compiler_type;
      return index;
    }
  }
  return UINT32_MAX;
}

CompilerType CompilerType::GetChildCompilerTypeAtIndex(
    ExecutionContext *exe_ctx, size_t idx, bool transparent_pointers,
    bool omit_empty_base_classes, bool ignore_array_bounds,
    std::string &child_name, uint32_t &child_byte_size,
    int32_t &child_byte_offset, uint32_t &child_bitfield_bit_size,
    uint32_t &child_bitfield_bit_offset, bool &child_is_base_class,
    bool &child_is_deref_of_parent, ValueObject *valobj,
    uint64_t &language_flags) const {
  if (!IsValid())
    return CompilerType();
  return m_type_system->GetChildCompilerTypeAtIndex(
      m_type, exe_ctx, idx, transparent_pointers, omit_empty_base_classes,
      ignore_array_bounds, child_name, child_byte_size, child_byte_offset,
      child_bitfield_bit_size, child_bitfield_bit_offset, child_is_base_class,
      child_is_deref_of_parent, valobj, language_flags);
}

// Look for a child member (doesn't include base classes, but it does include
// their members) in the type hierarchy. Returns an index path into
// "clang_type" on how to reach the appropriate member.
//
//    class A
//    {
//    public:
//        int m_a;
//        int m_b;
//    };
//
//    class B
//    {
//    };
//
//    class C :
//        public B,
//        public A
//    {
//    };
//
// If we have a clang type that describes "class C", and we wanted to looked
// "m_b" in it:
//
// With omit_empty_base_classes == false we would get an integer array back
// with: { 1,  1 } The first index 1 is the child index for "class A" within
// class C The second index 1 is the child index for "m_b" within class A
//
// With omit_empty_base_classes == true we would get an integer array back
// with: { 0,  1 } The first index 0 is the child index for "class A" within
// class C (since class B doesn't have any members it doesn't count) The second
// index 1 is the child index for "m_b" within class A

size_t CompilerType::GetIndexOfChildMemberWithName(
    const char *name, bool omit_empty_base_classes,
    std::vector<uint32_t> &child_indexes) const {
  if (IsValid() && name && name[0]) {
    return m_type_system->GetIndexOfChildMemberWithName(
        m_type, name, omit_empty_base_classes, child_indexes);
  }
  return 0;
}

size_t CompilerType::GetNumTemplateArguments() const {
  if (IsValid()) {
    return m_type_system->GetNumTemplateArguments(m_type);
  }
  return 0;
}

TemplateArgumentKind CompilerType::GetTemplateArgumentKind(size_t idx) const {
  if (IsValid())
    return m_type_system->GetTemplateArgumentKind(m_type, idx);
  return eTemplateArgumentKindNull;
}

CompilerType CompilerType::GetTypeTemplateArgument(size_t idx) const {
  if (IsValid()) {
    return m_type_system->GetTypeTemplateArgument(m_type, idx);
  }
  return CompilerType();
}

GenericKind CompilerType::GetGenericArgumentKind(size_t idx) const {
  if (IsValid())
    return m_type_system->GetGenericArgumentKind(m_type, idx);
  return eNullGenericKindType;
}

CompilerType CompilerType::GetGenericArgumentType(size_t idx) const {
  if (IsValid()) {
    return m_type_system->GetGenericArgumentType(m_type, idx);
  }
  return CompilerType();
}

llvm::Optional<CompilerType::IntegralTemplateArgument>
CompilerType::GetIntegralTemplateArgument(size_t idx) const {
  if (IsValid())
    return m_type_system->GetIntegralTemplateArgument(m_type, idx);
  return llvm::None;
}

CompilerType CompilerType::GetTypeForFormatters() const {
  if (IsValid())
    return m_type_system->GetTypeForFormatters(m_type);
  return CompilerType();
}

LazyBool CompilerType::ShouldPrintAsOneLiner(ValueObject *valobj) const {
  if (IsValid())
    return m_type_system->ShouldPrintAsOneLiner(m_type, valobj);
  return eLazyBoolCalculate;
}

bool CompilerType::IsMeaninglessWithoutDynamicResolution() const {
  if (IsValid())
    return m_type_system->IsMeaninglessWithoutDynamicResolution(m_type);
  return false;
}

// Get the index of the child of "clang_type" whose name matches. This function
// doesn't descend into the children, but only looks one level deep and name
// matches can include base class names.

uint32_t
CompilerType::GetIndexOfChildWithName(const char *name,
                                      bool omit_empty_base_classes) const {
  if (IsValid() && name && name[0]) {
    return m_type_system->GetIndexOfChildWithName(m_type, name,
                                                  omit_empty_base_classes);
  }
  return UINT32_MAX;
}

// Dumping types
#define DEPTH_INCREMENT 2

void CompilerType::DumpValue(ExecutionContext *exe_ctx, Stream *s,
                             lldb::Format format, const DataExtractor &data,
                             lldb::offset_t data_byte_offset,
                             size_t data_byte_size, uint32_t bitfield_bit_size,
                             uint32_t bitfield_bit_offset, bool show_types,
                             bool show_summary, bool verbose, uint32_t depth) {
  if (!IsValid())
    return;
  m_type_system->DumpValue(m_type, exe_ctx, s, format, data, data_byte_offset,
                           data_byte_size, bitfield_bit_size,
                           bitfield_bit_offset, show_types, show_summary,
                           verbose, depth);
}

bool CompilerType::DumpTypeValue(Stream *s, lldb::Format format,
                                 const DataExtractor &data,
                                 lldb::offset_t byte_offset, size_t byte_size,
                                 uint32_t bitfield_bit_size,
                                 uint32_t bitfield_bit_offset,
                                 ExecutionContextScope *exe_scope,
                                 bool is_base_class) {
  if (!IsValid())
    return false;
  return m_type_system->DumpTypeValue(
      m_type, s, format, data, byte_offset, byte_size, bitfield_bit_size,
      bitfield_bit_offset, exe_scope, is_base_class);
}

void CompilerType::DumpSummary(ExecutionContext *exe_ctx, Stream *s,
                               const DataExtractor &data,
                               lldb::offset_t data_byte_offset,
                               size_t data_byte_size) {
  if (IsValid())
    m_type_system->DumpSummary(m_type, exe_ctx, s, data, data_byte_offset,
                               data_byte_size);
}

void CompilerType::DumpTypeDescription() const {
  if (IsValid())
    m_type_system->DumpTypeDescription(m_type);
}

void CompilerType::DumpTypeDescription(Stream *s) const {
  if (IsValid()) {
    m_type_system->DumpTypeDescription(m_type, s);
  }
}

#ifndef NDEBUG
LLVM_DUMP_METHOD void CompilerType::dump() const {
  if (IsValid())
    m_type_system->dump(m_type);
  else
    llvm::errs() << "<invalid>\n";
}
#endif

bool CompilerType::GetValueAsScalar(const lldb_private::DataExtractor &data,
                                    lldb::offset_t data_byte_offset,
                                    size_t data_byte_size,
                                    Scalar &value) const {
  if (!IsValid())
    return false;

  if (0 == (GetTypeInfo() & eTypeHasValue)) {
    return false; // Aggregate types don't have scalar values
  } else {
    uint64_t count = 0;
    lldb::Encoding encoding = GetEncoding(count);

    if (encoding == lldb::eEncodingInvalid || count != 1)
      return false;

    llvm::Optional<uint64_t> byte_size = GetByteSize(nullptr);
    if (!byte_size)
      return false;
    lldb::offset_t offset = data_byte_offset;
    switch (encoding) {
    case lldb::eEncodingInvalid:
      break;
    case lldb::eEncodingVector:
      break;
    case lldb::eEncodingUint:
      if (*byte_size <= sizeof(unsigned long long)) {
        uint64_t uval64 = data.GetMaxU64(&offset, *byte_size);
        if (*byte_size <= sizeof(unsigned int)) {
          value = (unsigned int)uval64;
          return true;
        } else if (*byte_size <= sizeof(unsigned long)) {
          value = (unsigned long)uval64;
          return true;
        } else if (*byte_size <= sizeof(unsigned long long)) {
          value = (unsigned long long)uval64;
          return true;
        } else
          value.Clear();
      }
      break;

    case lldb::eEncodingSint:
      if (*byte_size <= sizeof(long long)) {
        int64_t sval64 = data.GetMaxS64(&offset, *byte_size);
        if (*byte_size <= sizeof(int)) {
          value = (int)sval64;
          return true;
        } else if (*byte_size <= sizeof(long)) {
          value = (long)sval64;
          return true;
        } else if (*byte_size <= sizeof(long long)) {
          value = (long long)sval64;
          return true;
        } else
          value.Clear();
      }
      break;

    case lldb::eEncodingIEEE754:
      if (*byte_size <= sizeof(long double)) {
        uint32_t u32;
        uint64_t u64;
        if (*byte_size == sizeof(float)) {
          if (sizeof(float) == sizeof(uint32_t)) {
            u32 = data.GetU32(&offset);
            value = *((float *)&u32);
            return true;
          } else if (sizeof(float) == sizeof(uint64_t)) {
            u64 = data.GetU64(&offset);
            value = *((float *)&u64);
            return true;
          }
        } else if (*byte_size == sizeof(double)) {
          if (sizeof(double) == sizeof(uint32_t)) {
            u32 = data.GetU32(&offset);
            value = *((double *)&u32);
            return true;
          } else if (sizeof(double) == sizeof(uint64_t)) {
            u64 = data.GetU64(&offset);
            value = *((double *)&u64);
            return true;
          }
        } else if (*byte_size == sizeof(long double)) {
          if (sizeof(long double) == sizeof(uint32_t)) {
            u32 = data.GetU32(&offset);
            value = *((long double *)&u32);
            return true;
          } else if (sizeof(long double) == sizeof(uint64_t)) {
            u64 = data.GetU64(&offset);
            value = *((long double *)&u64);
            return true;
          }
        }
      }
      break;
    }
  }
  return false;
}

bool CompilerType::SetValueFromScalar(const Scalar &value, Stream &strm) {
  if (!IsValid())
    return false;

  // Aggregate types don't have scalar values
  if (!IsAggregateType()) {
    strm.GetFlags().Set(Stream::eBinary);
    uint64_t count = 0;
    lldb::Encoding encoding = GetEncoding(count);

    if (encoding == lldb::eEncodingInvalid || count != 1)
      return false;

    llvm::Optional<uint64_t> bit_width = GetBitSize(nullptr);
    if (!bit_width)
      return false;

    // This function doesn't currently handle non-byte aligned assignments
    if ((*bit_width % 8) != 0)
      return false;

    const uint64_t byte_size = (*bit_width + 7) / 8;
    switch (encoding) {
    case lldb::eEncodingInvalid:
      break;
    case lldb::eEncodingVector:
      break;
    case lldb::eEncodingUint:
      switch (byte_size) {
      case 1:
        strm.PutHex8(value.UInt());
        return true;
      case 2:
        strm.PutHex16(value.UInt());
        return true;
      case 4:
        strm.PutHex32(value.UInt());
        return true;
      case 8:
        strm.PutHex64(value.ULongLong());
        return true;
      default:
        break;
      }
      break;

    case lldb::eEncodingSint:
      switch (byte_size) {
      case 1:
        strm.PutHex8(value.SInt());
        return true;
      case 2:
        strm.PutHex16(value.SInt());
        return true;
      case 4:
        strm.PutHex32(value.SInt());
        return true;
      case 8:
        strm.PutHex64(value.SLongLong());
        return true;
      default:
        break;
      }
      break;

    case lldb::eEncodingIEEE754:
      if (byte_size <= sizeof(long double)) {
        if (byte_size == sizeof(float)) {
          strm.PutFloat(value.Float());
          return true;
        } else if (byte_size == sizeof(double)) {
          strm.PutDouble(value.Double());
          return true;
        } else if (byte_size == sizeof(long double)) {
          strm.PutDouble(value.LongDouble());
          return true;
        }
      }
      break;
    }
  }
  return false;
}

bool CompilerType::ReadFromMemory(lldb_private::ExecutionContext *exe_ctx,
                                  lldb::addr_t addr, AddressType address_type,
                                  lldb_private::DataExtractor &data) {
  if (!IsValid())
    return false;

  // Can't convert a file address to anything valid without more context (which
  // Module it came from)
  if (address_type == eAddressTypeFile)
    return false;

  if (!GetCompleteType())
    return false;

  auto byte_size =
      GetByteSize(exe_ctx ? exe_ctx->GetBestExecutionContextScope() : nullptr);
  if (!byte_size)
    return false;

  if (data.GetByteSize() < *byte_size) {
    lldb::DataBufferSP data_sp(new DataBufferHeap(*byte_size, '\0'));
    data.SetData(data_sp);
  }

  uint8_t *dst = const_cast<uint8_t *>(data.PeekData(0, *byte_size));
  if (dst != nullptr) {
    if (address_type == eAddressTypeHost) {
      if (addr == 0)
        return false;
      // The address is an address in this process, so just copy it
      memcpy(dst, reinterpret_cast<uint8_t *>(addr), *byte_size);
      return true;
    } else {
      Process *process = nullptr;
      if (exe_ctx)
        process = exe_ctx->GetProcessPtr();
      if (process) {
        Status error;
        return process->ReadMemory(addr, dst, *byte_size, error) == *byte_size;
      }
    }
  }
  return false;
}

bool CompilerType::WriteToMemory(lldb_private::ExecutionContext *exe_ctx,
                                 lldb::addr_t addr, AddressType address_type,
                                 StreamString &new_value) {
  if (!IsValid())
    return false;

  // Can't convert a file address to anything valid without more context (which
  // Module it came from)
  if (address_type == eAddressTypeFile)
    return false;

  if (!GetCompleteType())
    return false;

  auto byte_size =
      GetByteSize(exe_ctx ? exe_ctx->GetBestExecutionContextScope() : nullptr);
  if (!byte_size)
    return false;

  if (*byte_size > 0) {
    if (address_type == eAddressTypeHost) {
      // The address is an address in this process, so just copy it
      memcpy((void *)addr, new_value.GetData(), *byte_size);
      return true;
    } else {
      Process *process = nullptr;
      if (exe_ctx)
        process = exe_ctx->GetProcessPtr();
      if (process) {
        Status error;
        return process->WriteMemory(addr, new_value.GetData(), *byte_size,
                                    error) == *byte_size;
      }
    }
  }
  return false;
}

bool lldb_private::operator==(const lldb_private::CompilerType &lhs,
                              const lldb_private::CompilerType &rhs) {
  return lhs.GetTypeSystem() == rhs.GetTypeSystem() &&
         lhs.GetOpaqueQualType() == rhs.GetOpaqueQualType();
}

bool lldb_private::operator!=(const lldb_private::CompilerType &lhs,
                              const lldb_private::CompilerType &rhs) {
  return !(lhs == rhs);
}<|MERGE_RESOLUTION|>--- conflicted
+++ resolved
@@ -10,12 +10,7 @@
 
 #include "lldb/Core/Debugger.h"
 #include "lldb/Core/StreamFile.h"
-<<<<<<< HEAD
-#include "lldb/Symbol/ClangASTContext.h"
-#include "lldb/Symbol/ClangExternalASTSourceCommon.h"
 #include "lldb/Symbol/SwiftASTContext.h"
-=======
->>>>>>> 45acedc1
 #include "lldb/Symbol/Type.h"
 #include "lldb/Target/ExecutionContext.h"
 #include "lldb/Target/Process.h"
@@ -39,21 +34,11 @@
                            lldb::opaque_compiler_type_t type)
     : m_type(type), m_type_system(type_system) {}
 
-<<<<<<< HEAD
-CompilerType::CompilerType(clang::ASTContext *ast, clang::QualType qual_type)
-    : m_type(qual_type.getAsOpaquePtr()),
-      m_type_system(ClangASTContext::GetASTContext(ast)) {
-  if (m_type)
-    assert(m_type_system != nullptr);
-}
-
 CompilerType::CompilerType(swift::Type qual_type)
     : m_type(qual_type.getPointer()),
       m_type_system(
           SwiftASTContext::GetSwiftASTContext(&qual_type->getASTContext())) {}
 
-=======
->>>>>>> 45acedc1
 CompilerType::~CompilerType() {}
 
 // Tests
