//===-- CompilerType.cpp ----------------------------------------*- C++ -*-===//
//
// Part of the LLVM Project, under the Apache License v2.0 with LLVM Exceptions.
// See https://llvm.org/LICENSE.txt for license information.
// SPDX-License-Identifier: Apache-2.0 WITH LLVM-exception
//
//===----------------------------------------------------------------------===//

#include "lldb/Symbol/CompilerType.h"

#include "lldb/Core/Debugger.h"
#include "lldb/Core/StreamFile.h"
#include "lldb/Symbol/ClangASTContext.h"
#include "lldb/Symbol/ClangExternalASTSourceCommon.h"
#include "lldb/Symbol/SwiftASTContext.h"
#include "lldb/Symbol/Type.h"
#include "lldb/Target/ExecutionContext.h"
#include "lldb/Target/Process.h"
#include "lldb/Utility/ConstString.h"
#include "lldb/Utility/DataBufferHeap.h"
#include "lldb/Utility/DataExtractor.h"
#include "lldb/Utility/Scalar.h"
#include "lldb/Utility/Stream.h"
#include "lldb/Utility/StreamString.h"

#include <iterator>
#include <mutex>

#include "swift/AST/Type.h"
#include "swift/AST/Types.h"

using namespace lldb;
using namespace lldb_private;

CompilerType::CompilerType(TypeSystem *type_system,
                           lldb::opaque_compiler_type_t type)
    : m_type(type), m_type_system(type_system) {}

CompilerType::CompilerType(clang::ASTContext *ast, clang::QualType qual_type)
    : m_type(qual_type.getAsOpaquePtr()),
      m_type_system(ClangASTContext::GetASTContext(ast)) {
  if (m_type)
    assert(m_type_system != nullptr);
}

CompilerType::CompilerType(swift::Type qual_type)
    : m_type(qual_type.getPointer()),
      m_type_system(
          SwiftASTContext::GetSwiftASTContext(&qual_type->getASTContext())) {}

CompilerType::~CompilerType() {}

// Tests

bool CompilerType::IsAggregateType() const {
  if (IsValid())
    return m_type_system->IsAggregateType(m_type);
  return false;
}

bool CompilerType::IsAnonymousType() const {
  if (IsValid())
    return m_type_system->IsAnonymousType(m_type);
  return false;
}

bool CompilerType::IsArrayType(CompilerType *element_type_ptr, uint64_t *size,
                               bool *is_incomplete) const {
  if (IsValid())
    return m_type_system->IsArrayType(m_type, element_type_ptr, size,
                                      is_incomplete);

  if (element_type_ptr)
    element_type_ptr->Clear();
  if (size)
    *size = 0;
  if (is_incomplete)
    *is_incomplete = false;
  return false;
}

bool CompilerType::IsVectorType(CompilerType *element_type,
                                uint64_t *size) const {
  if (IsValid())
    return m_type_system->IsVectorType(m_type, element_type, size);
  return false;
}

bool CompilerType::IsRuntimeGeneratedType() const {
  if (IsValid())
    return m_type_system->IsRuntimeGeneratedType(m_type);
  return false;
}

bool CompilerType::IsCharType() const {
  if (IsValid())
    return m_type_system->IsCharType(m_type);
  return false;
}

bool CompilerType::IsCompleteType() const {
  if (IsValid())
    return m_type_system->IsCompleteType(m_type);
  return false;
}

bool CompilerType::IsConst() const {
  if (IsValid())
    return m_type_system->IsConst(m_type);
  return false;
}

bool CompilerType::IsCStringType(uint32_t &length) const {
  if (IsValid())
    return m_type_system->IsCStringType(m_type, length);
  return false;
}

bool CompilerType::IsFunctionType(bool *is_variadic_ptr) const {
  if (IsValid())
    return m_type_system->IsFunctionType(m_type, is_variadic_ptr);
  return false;
}

// Used to detect "Homogeneous Floating-point Aggregates"
uint32_t
CompilerType::IsHomogeneousAggregate(CompilerType *base_type_ptr) const {
  if (IsValid())
    return m_type_system->IsHomogeneousAggregate(m_type, base_type_ptr);
  return 0;
}

size_t CompilerType::GetNumberOfFunctionArguments() const {
  if (IsValid())
    return m_type_system->GetNumberOfFunctionArguments(m_type);
  return 0;
}

CompilerType
CompilerType::GetFunctionArgumentAtIndex(const size_t index) const {
  if (IsValid())
    return m_type_system->GetFunctionArgumentAtIndex(m_type, index);
  return CompilerType();
}

bool CompilerType::IsFunctionPointerType() const {
  if (IsValid())
    return m_type_system->IsFunctionPointerType(m_type);
  return false;
}

bool CompilerType::IsBlockPointerType(
    CompilerType *function_pointer_type_ptr) const {
  if (IsValid())
    return m_type_system->IsBlockPointerType(m_type, function_pointer_type_ptr);
  return false;
}

bool CompilerType::IsIntegerType(bool &is_signed) const {
  if (IsValid())
    return m_type_system->IsIntegerType(m_type, is_signed);
  return false;
}

bool CompilerType::IsEnumerationType(bool &is_signed) const {
  if (IsValid())
    return m_type_system->IsEnumerationType(m_type, is_signed);
  return false;
}

bool CompilerType::IsIntegerOrEnumerationType(bool &is_signed) const {
  return IsIntegerType(is_signed) || IsEnumerationType(is_signed);
}

bool CompilerType::IsPointerType(CompilerType *pointee_type) const {
  if (IsValid()) {
    return m_type_system->IsPointerType(m_type, pointee_type);
  }
  if (pointee_type)
    pointee_type->Clear();
  return false;
}

bool CompilerType::IsPointerOrReferenceType(CompilerType *pointee_type) const {
  if (IsValid()) {
    return m_type_system->IsPointerOrReferenceType(m_type, pointee_type);
  }
  if (pointee_type)
    pointee_type->Clear();
  return false;
}

bool CompilerType::IsReferenceType(CompilerType *pointee_type,
                                   bool *is_rvalue) const {
  if (IsValid()) {
    return m_type_system->IsReferenceType(m_type, pointee_type, is_rvalue);
  }
  if (pointee_type)
    pointee_type->Clear();
  return false;
}

bool CompilerType::ShouldTreatScalarValueAsAddress() const {
  if (IsValid())
    return m_type_system->ShouldTreatScalarValueAsAddress(m_type);
  return false;
}

bool CompilerType::IsFloatingPointType(uint32_t &count,
                                       bool &is_complex) const {
  if (IsValid()) {
    return m_type_system->IsFloatingPointType(m_type, count, is_complex);
  }
  count = 0;
  is_complex = false;
  return false;
}

bool CompilerType::IsDefined() const {
  if (IsValid())
    return m_type_system->IsDefined(m_type);
  return true;
}

bool CompilerType::IsPolymorphicClass() const {
  if (IsValid()) {
    return m_type_system->IsPolymorphicClass(m_type);
  }
  return false;
}

bool CompilerType::IsPossibleDynamicType(CompilerType *dynamic_pointee_type,
                                         bool check_cplusplus, bool check_objc,
                                         bool check_swift) const {
  if (IsValid())
    return m_type_system->IsPossibleDynamicType(
        m_type, dynamic_pointee_type, check_cplusplus, check_objc, check_swift);
  return false;
}

bool CompilerType::IsScalarType() const {
  if (!IsValid())
    return false;

  return m_type_system->IsScalarType(m_type);
}

bool CompilerType::IsTypedefType() const {
  if (!IsValid())
    return false;
  return m_type_system->IsTypedefType(m_type);
}

bool CompilerType::IsVoidType() const {
  if (!IsValid())
    return false;
  return m_type_system->IsVoidType(m_type);
}

bool CompilerType::IsPointerToScalarType() const {
  if (!IsValid())
    return false;

  return IsPointerType() && GetPointeeType().IsScalarType();
}

bool CompilerType::IsArrayOfScalarType() const {
  CompilerType element_type;
  if (IsArrayType(&element_type, nullptr, nullptr))
    return element_type.IsScalarType();
  return false;
}

bool CompilerType::IsBeingDefined() const {
  if (!IsValid())
    return false;
  return m_type_system->IsBeingDefined(m_type);
}

// Type Completion

bool CompilerType::GetCompleteType() const {
  if (!IsValid())
    return false;
  return m_type_system->GetCompleteType(m_type);
}

// AST related queries
size_t CompilerType::GetPointerByteSize() const {
  if (m_type_system)
    return m_type_system->GetPointerByteSize();
  return 0;
}

ConstString CompilerType::GetConstQualifiedTypeName() const {
  return GetConstTypeName();
}

ConstString CompilerType::GetConstTypeName() const {
  if (IsValid()) {
    ConstString type_name(GetTypeName());
    if (type_name)
      return type_name;
  }
  return ConstString("<invalid>");
}

ConstString CompilerType::GetTypeName() const {
  if (IsValid()) {
    return m_type_system->GetTypeName(m_type);
  }
  return ConstString("<invalid>");
}

ConstString
CompilerType::GetDisplayTypeName(const SymbolContext *sc) const {
  if (IsValid()) {
    return m_type_system->GetDisplayTypeName(m_type, sc);
  }
  return ConstString();
}

ConstString CompilerType::GetMangledTypeName() const {
  if (IsValid()) {
    return m_type_system->GetMangledTypeName(m_type);
  }
  return ConstString();
}

uint32_t CompilerType::GetTypeInfo(
    CompilerType *pointee_or_element_compiler_type) const {
  if (!IsValid())
    return 0;

  return m_type_system->GetTypeInfo(m_type, pointee_or_element_compiler_type);
}

lldb::LanguageType CompilerType::GetMinimumLanguage() {
  if (!IsValid())
    return lldb::eLanguageTypeC;

  return m_type_system->GetMinimumLanguage(m_type);
}

lldb::TypeClass CompilerType::GetTypeClass() const {
  if (!IsValid())
    return lldb::eTypeClassInvalid;

  return m_type_system->GetTypeClass(m_type);
}

void CompilerType::SetCompilerType(TypeSystem *type_system,
                                   lldb::opaque_compiler_type_t type) {
  m_type_system = type_system;
  m_type = type;
}

void CompilerType::SetCompilerType(clang::ASTContext *ast,
                                   clang::QualType qual_type) {
  m_type_system = ClangASTContext::GetASTContext(ast);
  m_type = qual_type.getAsOpaquePtr();
}

unsigned CompilerType::GetTypeQualifiers() const {
  if (IsValid())
    return m_type_system->GetTypeQualifiers(m_type);
  return 0;
}

// Creating related types

CompilerType CompilerType::GetArrayElementType(uint64_t *stride) const {
  if (IsValid()) {
    return m_type_system->GetArrayElementType(m_type, stride);
  }
  return CompilerType();
}

CompilerType CompilerType::GetArrayType(uint64_t size) const {
  if (IsValid()) {
    return m_type_system->GetArrayType(m_type, size);
  }
  return CompilerType();
}

CompilerType CompilerType::GetCanonicalType() const {
  if (IsValid())
    return m_type_system->GetCanonicalType(m_type);
  return CompilerType();
}

CompilerType CompilerType::GetInstanceType() const {
  if (IsValid())
    return m_type_system->GetInstanceType(m_type);
  return CompilerType();
}

CompilerType CompilerType::GetFullyUnqualifiedType() const {
  if (IsValid())
    return m_type_system->GetFullyUnqualifiedType(m_type);
  return CompilerType();
}

int CompilerType::GetFunctionArgumentCount() const {
  if (IsValid()) {
    return m_type_system->GetFunctionArgumentCount(m_type);
  }
  return -1;
}

CompilerType CompilerType::GetFunctionArgumentTypeAtIndex(size_t idx) const {
  if (IsValid()) {
    return m_type_system->GetFunctionArgumentTypeAtIndex(m_type, idx);
  }
  return CompilerType();
}

CompilerType CompilerType::GetFunctionReturnType() const {
  if (IsValid()) {
    return m_type_system->GetFunctionReturnType(m_type);
  }
  return CompilerType();
}

size_t CompilerType::GetNumMemberFunctions() const {
  if (IsValid()) {
    return m_type_system->GetNumMemberFunctions(m_type);
  }
  return 0;
}

TypeMemberFunctionImpl CompilerType::GetMemberFunctionAtIndex(size_t idx) {
  if (IsValid()) {
    return m_type_system->GetMemberFunctionAtIndex(m_type, idx);
  }
  return TypeMemberFunctionImpl();
}

CompilerType CompilerType::GetNonReferenceType() const {
  if (IsValid())
    return m_type_system->GetNonReferenceType(m_type);
  return CompilerType();
}

CompilerType CompilerType::GetPointeeType() const {
  if (IsValid()) {
    return m_type_system->GetPointeeType(m_type);
  }
  return CompilerType();
}

CompilerType CompilerType::GetPointerType() const {
  if (IsValid()) {
    return m_type_system->GetPointerType(m_type);
  }
  return CompilerType();
}

CompilerType CompilerType::GetLValueReferenceType() const {
  if (IsValid())
    return m_type_system->GetLValueReferenceType(m_type);
  else
    return CompilerType();
}

CompilerType CompilerType::GetRValueReferenceType() const {
  if (IsValid())
    return m_type_system->GetRValueReferenceType(m_type);
  else
    return CompilerType();
}

CompilerType CompilerType::AddConstModifier() const {
  if (IsValid())
    return m_type_system->AddConstModifier(m_type);
  else
    return CompilerType();
}

CompilerType CompilerType::AddVolatileModifier() const {
  if (IsValid())
    return m_type_system->AddVolatileModifier(m_type);
  else
    return CompilerType();
}

CompilerType CompilerType::AddRestrictModifier() const {
  if (IsValid())
    return m_type_system->AddRestrictModifier(m_type);
  else
    return CompilerType();
}

CompilerType
CompilerType::CreateTypedef(const char *name,
                            const CompilerDeclContext &decl_ctx) const {
  if (IsValid())
    return m_type_system->CreateTypedef(m_type, name, decl_ctx);
  else
    return CompilerType();
}

CompilerType CompilerType::GetTypedefedType() const {
  if (IsValid())
    return m_type_system->GetTypedefedType(m_type);
  else
    return CompilerType();
}

CompilerType CompilerType::GetUnboundType() const {
  if (IsValid())
    return m_type_system->GetUnboundType(m_type);
  return CompilerType();
}

//----------------------------------------------------------------------
// Create related types using the current type's AST

CompilerType
CompilerType::GetBasicTypeFromAST(lldb::BasicType basic_type) const {
  if (IsValid())
    return m_type_system->GetBasicTypeFromAST(basic_type);
  return CompilerType();
}
// Exploring the type

llvm::Optional<uint64_t>
CompilerType::GetBitSize(ExecutionContextScope *exe_scope) const {
  if (IsValid())
    return m_type_system->GetBitSize(m_type, exe_scope);
  return {};
}

llvm::Optional<uint64_t>
CompilerType::GetByteSize(ExecutionContextScope *exe_scope) const {
  if (llvm::Optional<uint64_t> bit_size = GetBitSize(exe_scope))
    return (*bit_size + 7) / 8;
  return {};
}

<<<<<<< HEAD
llvm::Optional<uint64_t>
CompilerType::GetByteStride(ExecutionContextScope *exe_scope) const {
  if (IsValid())
    return m_type_system->GetByteStride(m_type, exe_scope);
  return {};
}

llvm::Optional<size_t> CompilerType::GetTypeBitAlign() const {
=======
llvm::Optional<size_t> CompilerType::GetTypeBitAlign(ExecutionContextScope *exe_scope) const {
>>>>>>> 1796ece2
  if (IsValid())
    return m_type_system->GetTypeBitAlign(m_type, exe_scope);
  return {};
}

lldb::Encoding CompilerType::GetEncoding(uint64_t &count) const {
  if (!IsValid())
    return lldb::eEncodingInvalid;

  return m_type_system->GetEncoding(m_type, count);
}

lldb::Format CompilerType::GetFormat() const {
  if (!IsValid())
    return lldb::eFormatDefault;

  return m_type_system->GetFormat(m_type);
}

uint32_t CompilerType::GetNumChildren(bool omit_empty_base_classes,
                                      const ExecutionContext *exe_ctx) const {
  if (!IsValid())
    return 0;
  return m_type_system->GetNumChildren(m_type, omit_empty_base_classes,
                                       exe_ctx);
}

lldb::BasicType CompilerType::GetBasicTypeEnumeration() const {
  if (IsValid())
    return m_type_system->GetBasicTypeEnumeration(m_type);
  return eBasicTypeInvalid;
}

void CompilerType::ForEachEnumerator(
    std::function<bool(const CompilerType &integer_type,
                       ConstString name,
                       const llvm::APSInt &value)> const &callback) const {
  if (IsValid())
    return m_type_system->ForEachEnumerator(m_type, callback);
}

uint32_t CompilerType::GetNumFields() const {
  if (!IsValid())
    return 0;
  return m_type_system->GetNumFields(m_type);
}

CompilerType CompilerType::GetFieldAtIndex(size_t idx, std::string &name,
                                           uint64_t *bit_offset_ptr,
                                           uint32_t *bitfield_bit_size_ptr,
                                           bool *is_bitfield_ptr) const {
  if (!IsValid())
    return CompilerType();
  return m_type_system->GetFieldAtIndex(m_type, idx, name, bit_offset_ptr,
                                        bitfield_bit_size_ptr, is_bitfield_ptr);
}

uint32_t CompilerType::GetNumDirectBaseClasses() const {
  if (IsValid())
    return m_type_system->GetNumDirectBaseClasses(m_type);
  return 0;
}

uint32_t CompilerType::GetNumVirtualBaseClasses() const {
  if (IsValid())
    return m_type_system->GetNumVirtualBaseClasses(m_type);
  return 0;
}

CompilerType
CompilerType::GetDirectBaseClassAtIndex(size_t idx,
                                        uint32_t *bit_offset_ptr) const {
  if (IsValid())
    return m_type_system->GetDirectBaseClassAtIndex(m_type, idx,
                                                    bit_offset_ptr);
  return CompilerType();
}

CompilerType
CompilerType::GetVirtualBaseClassAtIndex(size_t idx,
                                         uint32_t *bit_offset_ptr) const {
  if (IsValid())
    return m_type_system->GetVirtualBaseClassAtIndex(m_type, idx,
                                                     bit_offset_ptr);
  return CompilerType();
}

uint32_t CompilerType::GetIndexOfFieldWithName(
    const char *name, CompilerType *field_compiler_type_ptr,
    uint64_t *bit_offset_ptr, uint32_t *bitfield_bit_size_ptr,
    bool *is_bitfield_ptr) const {
  unsigned count = GetNumFields();
  std::string field_name;
  for (unsigned index = 0; index < count; index++) {
    CompilerType field_compiler_type(
        GetFieldAtIndex(index, field_name, bit_offset_ptr,
                        bitfield_bit_size_ptr, is_bitfield_ptr));
    if (strcmp(field_name.c_str(), name) == 0) {
      if (field_compiler_type_ptr)
        *field_compiler_type_ptr = field_compiler_type;
      return index;
    }
  }
  return UINT32_MAX;
}

CompilerType CompilerType::GetChildCompilerTypeAtIndex(
    ExecutionContext *exe_ctx, size_t idx, bool transparent_pointers,
    bool omit_empty_base_classes, bool ignore_array_bounds,
    std::string &child_name, uint32_t &child_byte_size,
    int32_t &child_byte_offset, uint32_t &child_bitfield_bit_size,
    uint32_t &child_bitfield_bit_offset, bool &child_is_base_class,
    bool &child_is_deref_of_parent, ValueObject *valobj,
    uint64_t &language_flags) const {
  if (!IsValid())
    return CompilerType();
  return m_type_system->GetChildCompilerTypeAtIndex(
      m_type, exe_ctx, idx, transparent_pointers, omit_empty_base_classes,
      ignore_array_bounds, child_name, child_byte_size, child_byte_offset,
      child_bitfield_bit_size, child_bitfield_bit_offset, child_is_base_class,
      child_is_deref_of_parent, valobj, language_flags);
}

// Look for a child member (doesn't include base classes, but it does include
// their members) in the type hierarchy. Returns an index path into
// "clang_type" on how to reach the appropriate member.
//
//    class A
//    {
//    public:
//        int m_a;
//        int m_b;
//    };
//
//    class B
//    {
//    };
//
//    class C :
//        public B,
//        public A
//    {
//    };
//
// If we have a clang type that describes "class C", and we wanted to looked
// "m_b" in it:
//
// With omit_empty_base_classes == false we would get an integer array back
// with: { 1,  1 } The first index 1 is the child index for "class A" within
// class C The second index 1 is the child index for "m_b" within class A
//
// With omit_empty_base_classes == true we would get an integer array back
// with: { 0,  1 } The first index 0 is the child index for "class A" within
// class C (since class B doesn't have any members it doesn't count) The second
// index 1 is the child index for "m_b" within class A

size_t CompilerType::GetIndexOfChildMemberWithName(
    const char *name, bool omit_empty_base_classes,
    std::vector<uint32_t> &child_indexes) const {
  if (IsValid() && name && name[0]) {
    return m_type_system->GetIndexOfChildMemberWithName(
        m_type, name, omit_empty_base_classes, child_indexes);
  }
  return 0;
}

size_t CompilerType::GetNumTemplateArguments() const {
  if (IsValid()) {
    return m_type_system->GetNumTemplateArguments(m_type);
  }
  return 0;
}

TemplateArgumentKind CompilerType::GetTemplateArgumentKind(size_t idx) const {
  if (IsValid())
    return m_type_system->GetTemplateArgumentKind(m_type, idx);
  return eTemplateArgumentKindNull;
}

CompilerType CompilerType::GetTypeTemplateArgument(size_t idx) const {
  if (IsValid()) {
    return m_type_system->GetTypeTemplateArgument(m_type, idx);
  }
  return CompilerType();
}

GenericKind CompilerType::GetGenericArgumentKind(size_t idx) const {
  if (IsValid())
    return m_type_system->GetGenericArgumentKind(m_type, idx);
  return eNullGenericKindType;
}

CompilerType CompilerType::GetGenericArgumentType(size_t idx) const {
  if (IsValid()) {
    return m_type_system->GetGenericArgumentType(m_type, idx);
  }
  return CompilerType();
}

llvm::Optional<CompilerType::IntegralTemplateArgument>
CompilerType::GetIntegralTemplateArgument(size_t idx) const {
  if (IsValid())
    return m_type_system->GetIntegralTemplateArgument(m_type, idx);
  return llvm::None;
}

CompilerType CompilerType::GetTypeForFormatters() const {
  if (IsValid())
    return m_type_system->GetTypeForFormatters(m_type);
  return CompilerType();
}

LazyBool CompilerType::ShouldPrintAsOneLiner(ValueObject *valobj) const {
  if (IsValid())
    return m_type_system->ShouldPrintAsOneLiner(m_type, valobj);
  return eLazyBoolCalculate;
}

bool CompilerType::IsMeaninglessWithoutDynamicResolution() const {
  if (IsValid())
    return m_type_system->IsMeaninglessWithoutDynamicResolution(m_type);
  return false;
}

// Get the index of the child of "clang_type" whose name matches. This function
// doesn't descend into the children, but only looks one level deep and name
// matches can include base class names.

uint32_t
CompilerType::GetIndexOfChildWithName(const char *name,
                                      bool omit_empty_base_classes) const {
  if (IsValid() && name && name[0]) {
    return m_type_system->GetIndexOfChildWithName(m_type, name,
                                                  omit_empty_base_classes);
  }
  return UINT32_MAX;
}

// Dumping types
#define DEPTH_INCREMENT 2

void CompilerType::DumpValue(ExecutionContext *exe_ctx, Stream *s,
                             lldb::Format format, const DataExtractor &data,
                             lldb::offset_t data_byte_offset,
                             size_t data_byte_size, uint32_t bitfield_bit_size,
                             uint32_t bitfield_bit_offset, bool show_types,
                             bool show_summary, bool verbose, uint32_t depth) {
  if (!IsValid())
    return;
  m_type_system->DumpValue(m_type, exe_ctx, s, format, data, data_byte_offset,
                           data_byte_size, bitfield_bit_size,
                           bitfield_bit_offset, show_types, show_summary,
                           verbose, depth);
}

bool CompilerType::DumpTypeValue(Stream *s, lldb::Format format,
                                 const DataExtractor &data,
                                 lldb::offset_t byte_offset, size_t byte_size,
                                 uint32_t bitfield_bit_size,
                                 uint32_t bitfield_bit_offset,
                                 ExecutionContextScope *exe_scope,
                                 bool is_base_class) {
  if (!IsValid())
    return false;
  return m_type_system->DumpTypeValue(
      m_type, s, format, data, byte_offset, byte_size, bitfield_bit_size,
      bitfield_bit_offset, exe_scope, is_base_class);
}

void CompilerType::DumpSummary(ExecutionContext *exe_ctx, Stream *s,
                               const DataExtractor &data,
                               lldb::offset_t data_byte_offset,
                               size_t data_byte_size) {
  if (IsValid())
    m_type_system->DumpSummary(m_type, exe_ctx, s, data, data_byte_offset,
                               data_byte_size);
}

void CompilerType::DumpTypeDescription() const {
  if (IsValid())
    m_type_system->DumpTypeDescription(m_type);
}

void CompilerType::DumpTypeDescription(Stream *s) const {
  if (IsValid()) {
    m_type_system->DumpTypeDescription(m_type, s);
  }
}

#ifndef NDEBUG
LLVM_DUMP_METHOD void CompilerType::dump() const {
  if (IsValid())
    m_type_system->dump(m_type);
  else
    llvm::errs() << "<invalid>\n";
}
#endif

bool CompilerType::GetValueAsScalar(const lldb_private::DataExtractor &data,
                                    lldb::offset_t data_byte_offset,
                                    size_t data_byte_size,
                                    Scalar &value) const {
  if (!IsValid())
    return false;

  if (0 == (GetTypeInfo() & eTypeHasValue)) {
    return false; // Aggregate types don't have scalar values
  } else {
    uint64_t count = 0;
    lldb::Encoding encoding = GetEncoding(count);

    if (encoding == lldb::eEncodingInvalid || count != 1)
      return false;

    llvm::Optional<uint64_t> byte_size = GetByteSize(nullptr);
    if (!byte_size)
      return false;
    lldb::offset_t offset = data_byte_offset;
    switch (encoding) {
    case lldb::eEncodingInvalid:
      break;
    case lldb::eEncodingVector:
      break;
    case lldb::eEncodingUint:
      if (*byte_size <= sizeof(unsigned long long)) {
        uint64_t uval64 = data.GetMaxU64(&offset, *byte_size);
        if (*byte_size <= sizeof(unsigned int)) {
          value = (unsigned int)uval64;
          return true;
        } else if (*byte_size <= sizeof(unsigned long)) {
          value = (unsigned long)uval64;
          return true;
        } else if (*byte_size <= sizeof(unsigned long long)) {
          value = (unsigned long long)uval64;
          return true;
        } else
          value.Clear();
      }
      break;

    case lldb::eEncodingSint:
      if (*byte_size <= sizeof(long long)) {
        int64_t sval64 = data.GetMaxS64(&offset, *byte_size);
        if (*byte_size <= sizeof(int)) {
          value = (int)sval64;
          return true;
        } else if (*byte_size <= sizeof(long)) {
          value = (long)sval64;
          return true;
        } else if (*byte_size <= sizeof(long long)) {
          value = (long long)sval64;
          return true;
        } else
          value.Clear();
      }
      break;

    case lldb::eEncodingIEEE754:
      if (*byte_size <= sizeof(long double)) {
        uint32_t u32;
        uint64_t u64;
        if (*byte_size == sizeof(float)) {
          if (sizeof(float) == sizeof(uint32_t)) {
            u32 = data.GetU32(&offset);
            value = *((float *)&u32);
            return true;
          } else if (sizeof(float) == sizeof(uint64_t)) {
            u64 = data.GetU64(&offset);
            value = *((float *)&u64);
            return true;
          }
        } else if (*byte_size == sizeof(double)) {
          if (sizeof(double) == sizeof(uint32_t)) {
            u32 = data.GetU32(&offset);
            value = *((double *)&u32);
            return true;
          } else if (sizeof(double) == sizeof(uint64_t)) {
            u64 = data.GetU64(&offset);
            value = *((double *)&u64);
            return true;
          }
        } else if (*byte_size == sizeof(long double)) {
          if (sizeof(long double) == sizeof(uint32_t)) {
            u32 = data.GetU32(&offset);
            value = *((long double *)&u32);
            return true;
          } else if (sizeof(long double) == sizeof(uint64_t)) {
            u64 = data.GetU64(&offset);
            value = *((long double *)&u64);
            return true;
          }
        }
      }
      break;
    }
  }
  return false;
}

bool CompilerType::SetValueFromScalar(const Scalar &value, Stream &strm) {
  if (!IsValid())
    return false;

  // Aggregate types don't have scalar values
  if (!IsAggregateType()) {
    strm.GetFlags().Set(Stream::eBinary);
    uint64_t count = 0;
    lldb::Encoding encoding = GetEncoding(count);

    if (encoding == lldb::eEncodingInvalid || count != 1)
      return false;

    llvm::Optional<uint64_t> bit_width = GetBitSize(nullptr);
    if (!bit_width)
      return false;

    // This function doesn't currently handle non-byte aligned assignments
    if ((*bit_width % 8) != 0)
      return false;

    const uint64_t byte_size = (*bit_width + 7) / 8;
    switch (encoding) {
    case lldb::eEncodingInvalid:
      break;
    case lldb::eEncodingVector:
      break;
    case lldb::eEncodingUint:
      switch (byte_size) {
      case 1:
        strm.PutHex8(value.UInt());
        return true;
      case 2:
        strm.PutHex16(value.UInt());
        return true;
      case 4:
        strm.PutHex32(value.UInt());
        return true;
      case 8:
        strm.PutHex64(value.ULongLong());
        return true;
      default:
        break;
      }
      break;

    case lldb::eEncodingSint:
      switch (byte_size) {
      case 1:
        strm.PutHex8(value.SInt());
        return true;
      case 2:
        strm.PutHex16(value.SInt());
        return true;
      case 4:
        strm.PutHex32(value.SInt());
        return true;
      case 8:
        strm.PutHex64(value.SLongLong());
        return true;
      default:
        break;
      }
      break;

    case lldb::eEncodingIEEE754:
      if (byte_size <= sizeof(long double)) {
        if (byte_size == sizeof(float)) {
          strm.PutFloat(value.Float());
          return true;
        } else if (byte_size == sizeof(double)) {
          strm.PutDouble(value.Double());
          return true;
        } else if (byte_size == sizeof(long double)) {
          strm.PutDouble(value.LongDouble());
          return true;
        }
      }
      break;
    }
  }
  return false;
}

bool CompilerType::ReadFromMemory(lldb_private::ExecutionContext *exe_ctx,
                                  lldb::addr_t addr, AddressType address_type,
                                  lldb_private::DataExtractor &data) {
  if (!IsValid())
    return false;

  // Can't convert a file address to anything valid without more context (which
  // Module it came from)
  if (address_type == eAddressTypeFile)
    return false;

  if (!GetCompleteType())
    return false;

  auto byte_size =
      GetByteSize(exe_ctx ? exe_ctx->GetBestExecutionContextScope() : nullptr);
  if (!byte_size)
    return false;

  if (data.GetByteSize() < *byte_size) {
    lldb::DataBufferSP data_sp(new DataBufferHeap(*byte_size, '\0'));
    data.SetData(data_sp);
  }

  uint8_t *dst = const_cast<uint8_t *>(data.PeekData(0, *byte_size));
  if (dst != nullptr) {
    if (address_type == eAddressTypeHost) {
      if (addr == 0)
        return false;
      // The address is an address in this process, so just copy it
      memcpy(dst, reinterpret_cast<uint8_t *>(addr), *byte_size);
      return true;
    } else {
      Process *process = nullptr;
      if (exe_ctx)
        process = exe_ctx->GetProcessPtr();
      if (process) {
        Status error;
        return process->ReadMemory(addr, dst, *byte_size, error) == *byte_size;
      }
    }
  }
  return false;
}

bool CompilerType::WriteToMemory(lldb_private::ExecutionContext *exe_ctx,
                                 lldb::addr_t addr, AddressType address_type,
                                 StreamString &new_value) {
  if (!IsValid())
    return false;

  // Can't convert a file address to anything valid without more context (which
  // Module it came from)
  if (address_type == eAddressTypeFile)
    return false;

  if (!GetCompleteType())
    return false;

  auto byte_size =
      GetByteSize(exe_ctx ? exe_ctx->GetBestExecutionContextScope() : nullptr);
  if (!byte_size)
    return false;

  if (*byte_size > 0) {
    if (address_type == eAddressTypeHost) {
      // The address is an address in this process, so just copy it
      memcpy((void *)addr, new_value.GetData(), *byte_size);
      return true;
    } else {
      Process *process = nullptr;
      if (exe_ctx)
        process = exe_ctx->GetProcessPtr();
      if (process) {
        Status error;
        return process->WriteMemory(addr, new_value.GetData(), *byte_size,
                                    error) == *byte_size;
      }
    }
  }
  return false;
}

bool lldb_private::operator==(const lldb_private::CompilerType &lhs,
                              const lldb_private::CompilerType &rhs) {
  return lhs.GetTypeSystem() == rhs.GetTypeSystem() &&
         lhs.GetOpaqueQualType() == rhs.GetOpaqueQualType();
}

bool lldb_private::operator!=(const lldb_private::CompilerType &lhs,
                              const lldb_private::CompilerType &rhs) {
  return !(lhs == rhs);
}<|MERGE_RESOLUTION|>--- conflicted
+++ resolved
@@ -538,7 +538,6 @@
   return {};
 }
 
-<<<<<<< HEAD
 llvm::Optional<uint64_t>
 CompilerType::GetByteStride(ExecutionContextScope *exe_scope) const {
   if (IsValid())
@@ -547,9 +546,6 @@
 }
 
 llvm::Optional<size_t> CompilerType::GetTypeBitAlign() const {
-=======
-llvm::Optional<size_t> CompilerType::GetTypeBitAlign(ExecutionContextScope *exe_scope) const {
->>>>>>> 1796ece2
   if (IsValid())
     return m_type_system->GetTypeBitAlign(m_type, exe_scope);
   return {};
