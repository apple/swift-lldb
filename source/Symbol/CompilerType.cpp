//===-- CompilerType.cpp ----------------------------------------*- C++ -*-===//
//
// Part of the LLVM Project, under the Apache License v2.0 with LLVM Exceptions.
// See https://llvm.org/LICENSE.txt for license information.
// SPDX-License-Identifier: Apache-2.0 WITH LLVM-exception
//
//===----------------------------------------------------------------------===//

#include "lldb/Symbol/CompilerType.h"

#include "lldb/Core/Debugger.h"
#include "lldb/Core/StreamFile.h"
#include "lldb/Symbol/ClangASTContext.h"
#include "lldb/Symbol/ClangExternalASTSourceCommon.h"
#include "lldb/Symbol/SwiftASTContext.h"
#include "lldb/Symbol/Type.h"
#include "lldb/Target/ExecutionContext.h"
#include "lldb/Target/Process.h"
#include "lldb/Utility/ConstString.h"
#include "lldb/Utility/DataBufferHeap.h"
#include "lldb/Utility/DataExtractor.h"
#include "lldb/Utility/Scalar.h"
#include "lldb/Utility/Stream.h"
#include "lldb/Utility/StreamString.h"

#include <iterator>
#include <mutex>

#include "swift/AST/Type.h"
#include "swift/AST/Types.h"

using namespace lldb;
using namespace lldb_private;

CompilerType::CompilerType(TypeSystem *type_system,
                           lldb::opaque_compiler_type_t type)
    : m_type(type), m_type_system(type_system) {}

CompilerType::CompilerType(clang::ASTContext *ast, clang::QualType qual_type)
    : m_type(qual_type.getAsOpaquePtr()),
      m_type_system(ClangASTContext::GetASTContext(ast)) {
  if (m_type)
    assert(m_type_system != nullptr);
}

CompilerType::CompilerType(swift::Type qual_type)
    : m_type(qual_type.getPointer()),
      m_type_system(
          SwiftASTContext::GetSwiftASTContext(&qual_type->getASTContext())) {}

CompilerType::~CompilerType() {}

// Tests

bool CompilerType::IsAggregateType() const {
  if (IsValid())
    return m_type_system->IsAggregateType(m_type);
  return false;
}

bool CompilerType::IsAnonymousType() const {
  if (IsValid())
    return m_type_system->IsAnonymousType(m_type);
  return false;
}

bool CompilerType::IsArrayType(CompilerType *element_type_ptr, uint64_t *size,
                               bool *is_incomplete) const {
  if (IsValid())
    return m_type_system->IsArrayType(m_type, element_type_ptr, size,
                                      is_incomplete);

  if (element_type_ptr)
    element_type_ptr->Clear();
  if (size)
    *size = 0;
  if (is_incomplete)
    *is_incomplete = false;
  return false;
}

bool CompilerType::IsVectorType(CompilerType *element_type,
                                uint64_t *size) const {
  if (IsValid())
    return m_type_system->IsVectorType(m_type, element_type, size);
  return false;
}

bool CompilerType::IsRuntimeGeneratedType() const {
  if (IsValid())
    return m_type_system->IsRuntimeGeneratedType(m_type);
  return false;
}

bool CompilerType::IsCharType() const {
  if (IsValid())
    return m_type_system->IsCharType(m_type);
  return false;
}

bool CompilerType::IsCompleteType() const {
  if (IsValid())
    return m_type_system->IsCompleteType(m_type);
  return false;
}

bool CompilerType::IsConst() const {
  if (IsValid())
    return m_type_system->IsConst(m_type);
  return false;
}

bool CompilerType::IsCStringType(uint32_t &length) const {
  if (IsValid())
    return m_type_system->IsCStringType(m_type, length);
  return false;
}

bool CompilerType::IsFunctionType(bool *is_variadic_ptr) const {
  if (IsValid())
    return m_type_system->IsFunctionType(m_type, is_variadic_ptr);
  return false;
}

// Used to detect "Homogeneous Floating-point Aggregates"
uint32_t
CompilerType::IsHomogeneousAggregate(CompilerType *base_type_ptr) const {
  if (IsValid())
    return m_type_system->IsHomogeneousAggregate(m_type, base_type_ptr);
  return 0;
}

size_t CompilerType::GetNumberOfFunctionArguments() const {
  if (IsValid())
    return m_type_system->GetNumberOfFunctionArguments(m_type);
  return 0;
}

CompilerType
CompilerType::GetFunctionArgumentAtIndex(const size_t index) const {
  if (IsValid())
    return m_type_system->GetFunctionArgumentAtIndex(m_type, index);
  return CompilerType();
}

bool CompilerType::IsFunctionPointerType() const {
  if (IsValid())
    return m_type_system->IsFunctionPointerType(m_type);
  return false;
}

bool CompilerType::IsBlockPointerType(
    CompilerType *function_pointer_type_ptr) const {
  if (IsValid())
    return m_type_system->IsBlockPointerType(m_type, function_pointer_type_ptr);
  return 0;
}

bool CompilerType::IsIntegerType(bool &is_signed) const {
  if (IsValid())
    return m_type_system->IsIntegerType(m_type, is_signed);
  return false;
}

bool CompilerType::IsEnumerationType(bool &is_signed) const {
  if (IsValid())
    return m_type_system->IsEnumerationType(m_type, is_signed);
  return false;
}

bool CompilerType::IsIntegerOrEnumerationType(bool &is_signed) const {
  return IsIntegerType(is_signed) || IsEnumerationType(is_signed);
}

bool CompilerType::IsPointerType(CompilerType *pointee_type) const {
  if (IsValid()) {
    return m_type_system->IsPointerType(m_type, pointee_type);
  }
  if (pointee_type)
    pointee_type->Clear();
  return false;
}

bool CompilerType::IsPointerOrReferenceType(CompilerType *pointee_type) const {
  if (IsValid()) {
    return m_type_system->IsPointerOrReferenceType(m_type, pointee_type);
  }
  if (pointee_type)
    pointee_type->Clear();
  return false;
}

bool CompilerType::IsReferenceType(CompilerType *pointee_type,
                                   bool *is_rvalue) const {
  if (IsValid()) {
    return m_type_system->IsReferenceType(m_type, pointee_type, is_rvalue);
  }
  if (pointee_type)
    pointee_type->Clear();
  return false;
}

bool CompilerType::ShouldTreatScalarValueAsAddress() const {
  if (IsValid())
    return m_type_system->ShouldTreatScalarValueAsAddress(m_type);
  return false;
}

bool CompilerType::IsFloatingPointType(uint32_t &count,
                                       bool &is_complex) const {
  if (IsValid()) {
    return m_type_system->IsFloatingPointType(m_type, count, is_complex);
  }
  count = 0;
  is_complex = false;
  return false;
}

bool CompilerType::IsDefined() const {
  if (IsValid())
    return m_type_system->IsDefined(m_type);
  return true;
}

bool CompilerType::IsPolymorphicClass() const {
  if (IsValid()) {
    return m_type_system->IsPolymorphicClass(m_type);
  }
  return false;
}

bool CompilerType::IsPossibleDynamicType(CompilerType *dynamic_pointee_type,
                                         bool check_cplusplus, bool check_objc,
                                         bool check_swift) const {
  if (IsValid())
    return m_type_system->IsPossibleDynamicType(
        m_type, dynamic_pointee_type, check_cplusplus, check_objc, check_swift);
  return false;
}

bool CompilerType::IsScalarType() const {
  if (!IsValid())
    return false;

  return m_type_system->IsScalarType(m_type);
}

bool CompilerType::IsTypedefType() const {
  if (!IsValid())
    return false;
  return m_type_system->IsTypedefType(m_type);
}

bool CompilerType::IsVoidType() const {
  if (!IsValid())
    return false;
  return m_type_system->IsVoidType(m_type);
}

bool CompilerType::IsPointerToScalarType() const {
  if (!IsValid())
    return false;

  return IsPointerType() && GetPointeeType().IsScalarType();
}

bool CompilerType::IsArrayOfScalarType() const {
  CompilerType element_type;
  if (IsArrayType(&element_type, nullptr, nullptr))
    return element_type.IsScalarType();
  return false;
}

bool CompilerType::IsBeingDefined() const {
  if (!IsValid())
    return false;
  return m_type_system->IsBeingDefined(m_type);
}

// Type Completion

bool CompilerType::GetCompleteType() const {
  if (!IsValid())
    return false;
  return m_type_system->GetCompleteType(m_type);
}

// AST related queries
size_t CompilerType::GetPointerByteSize() const {
  if (m_type_system)
    return m_type_system->GetPointerByteSize();
  return 0;
}

ConstString CompilerType::GetConstQualifiedTypeName() const {
  return GetConstTypeName();
}

ConstString CompilerType::GetConstTypeName() const {
  if (IsValid()) {
    ConstString type_name(GetTypeName());
    if (type_name)
      return type_name;
  }
  return ConstString("<invalid>");
}

ConstString CompilerType::GetTypeName() const {
  if (IsValid()) {
    return m_type_system->GetTypeName(m_type);
  }
  return ConstString("<invalid>");
}

ConstString
CompilerType::GetDisplayTypeName(const SymbolContext *sc) const {
  if (IsValid()) {
    return m_type_system->GetDisplayTypeName(m_type, sc);
  }
  return ConstString();
}

ConstString CompilerType::GetTypeSymbolName() const {
  if (IsValid()) {
    return m_type_system->GetTypeSymbolName(m_type);
  }
  return ConstString();
}

ConstString CompilerType::GetMangledTypeName() const {
  if (IsValid()) {
    return m_type_system->GetMangledTypeName(m_type);
  }
  return ConstString();
}

uint32_t CompilerType::GetTypeInfo(
    CompilerType *pointee_or_element_compiler_type) const {
  if (!IsValid())
    return 0;

  return m_type_system->GetTypeInfo(m_type, pointee_or_element_compiler_type);
}

lldb::LanguageType CompilerType::GetMinimumLanguage() {
  if (!IsValid())
    return lldb::eLanguageTypeC;

  return m_type_system->GetMinimumLanguage(m_type);
}

lldb::TypeClass CompilerType::GetTypeClass() const {
  if (!IsValid())
    return lldb::eTypeClassInvalid;

  return m_type_system->GetTypeClass(m_type);
}

void CompilerType::SetCompilerType(TypeSystem *type_system,
                                   lldb::opaque_compiler_type_t type) {
  m_type_system = type_system;
  m_type = type;
}

void CompilerType::SetCompilerType(clang::ASTContext *ast,
                                   clang::QualType qual_type) {
  m_type_system = ClangASTContext::GetASTContext(ast);
  m_type = qual_type.getAsOpaquePtr();
}

unsigned CompilerType::GetTypeQualifiers() const {
  if (IsValid())
    return m_type_system->GetTypeQualifiers(m_type);
  return 0;
}

// Creating related types

CompilerType CompilerType::GetArrayElementType(uint64_t *stride) const {
  if (IsValid()) {
    return m_type_system->GetArrayElementType(m_type, stride);
  }
  return CompilerType();
}

CompilerType CompilerType::GetArrayType(uint64_t size) const {
  if (IsValid()) {
    return m_type_system->GetArrayType(m_type, size);
  }
  return CompilerType();
}

CompilerType CompilerType::GetCanonicalType() const {
  if (IsValid())
    return m_type_system->GetCanonicalType(m_type);
  return CompilerType();
}

CompilerType CompilerType::GetInstanceType() const {
  if (IsValid())
    return m_type_system->GetInstanceType(m_type);
  return CompilerType();
}

CompilerType CompilerType::GetFullyUnqualifiedType() const {
  if (IsValid())
    return m_type_system->GetFullyUnqualifiedType(m_type);
  return CompilerType();
}

int CompilerType::GetFunctionArgumentCount() const {
  if (IsValid()) {
    return m_type_system->GetFunctionArgumentCount(m_type);
  }
  return -1;
}

CompilerType CompilerType::GetFunctionArgumentTypeAtIndex(size_t idx) const {
  if (IsValid()) {
    return m_type_system->GetFunctionArgumentTypeAtIndex(m_type, idx);
  }
  return CompilerType();
}

CompilerType CompilerType::GetFunctionReturnType() const {
  if (IsValid()) {
    return m_type_system->GetFunctionReturnType(m_type);
  }
  return CompilerType();
}

size_t CompilerType::GetNumMemberFunctions() const {
  if (IsValid()) {
    return m_type_system->GetNumMemberFunctions(m_type);
  }
  return 0;
}

TypeMemberFunctionImpl CompilerType::GetMemberFunctionAtIndex(size_t idx) {
  if (IsValid()) {
    return m_type_system->GetMemberFunctionAtIndex(m_type, idx);
  }
  return TypeMemberFunctionImpl();
}

CompilerType CompilerType::GetNonReferenceType() const {
  if (IsValid())
    return m_type_system->GetNonReferenceType(m_type);
  return CompilerType();
}

CompilerType CompilerType::GetPointeeType() const {
  if (IsValid()) {
    return m_type_system->GetPointeeType(m_type);
  }
  return CompilerType();
}

CompilerType CompilerType::GetPointerType() const {
  if (IsValid()) {
    return m_type_system->GetPointerType(m_type);
  }
  return CompilerType();
}

CompilerType CompilerType::GetLValueReferenceType() const {
  if (IsValid())
    return m_type_system->GetLValueReferenceType(m_type);
  else
    return CompilerType();
}

CompilerType CompilerType::GetRValueReferenceType() const {
  if (IsValid())
    return m_type_system->GetRValueReferenceType(m_type);
  else
    return CompilerType();
}

CompilerType CompilerType::AddConstModifier() const {
  if (IsValid())
    return m_type_system->AddConstModifier(m_type);
  else
    return CompilerType();
}

CompilerType CompilerType::AddVolatileModifier() const {
  if (IsValid())
    return m_type_system->AddVolatileModifier(m_type);
  else
    return CompilerType();
}

CompilerType CompilerType::AddRestrictModifier() const {
  if (IsValid())
    return m_type_system->AddRestrictModifier(m_type);
  else
    return CompilerType();
}

CompilerType
CompilerType::CreateTypedef(const char *name,
                            const CompilerDeclContext &decl_ctx) const {
  if (IsValid())
    return m_type_system->CreateTypedef(m_type, name, decl_ctx);
  else
    return CompilerType();
}

CompilerType CompilerType::GetTypedefedType() const {
  if (IsValid())
    return m_type_system->GetTypedefedType(m_type);
  else
    return CompilerType();
}

<<<<<<< HEAD
CompilerType CompilerType::GetUnboundType() const {
  if (IsValid())
    return m_type_system->GetUnboundType(m_type);
  return CompilerType();
}

// CompilerType
// CompilerType::RemoveFastQualifiers () const
//{
//    if (IsValid())
//        return m_type_system->RemoveFastQualifiers(m_type);
//    return CompilerType();
//}

//----------------------------------------------------------------------
=======
>>>>>>> 1f36bde5
// Create related types using the current type's AST

CompilerType
CompilerType::GetBasicTypeFromAST(lldb::BasicType basic_type) const {
  if (IsValid())
    return m_type_system->GetBasicTypeFromAST(basic_type);
  return CompilerType();
}
// Exploring the type

llvm::Optional<uint64_t>
CompilerType::GetBitSize(ExecutionContextScope *exe_scope) const {
  if (IsValid())
    return m_type_system->GetBitSize(m_type, exe_scope);
  return {};
}

llvm::Optional<uint64_t>
CompilerType::GetByteSize(ExecutionContextScope *exe_scope) const {
  if (llvm::Optional<uint64_t> bit_size = GetBitSize(exe_scope))
    return (*bit_size + 7) / 8;
  return {};
}

uint64_t CompilerType::GetByteStride() const {
  if (IsValid())
    return m_type_system->GetByteStride(m_type);
  return 0;
}

uint64_t CompilerType::GetAlignedBitSize() const { return 0; }

size_t CompilerType::GetTypeBitAlign() const {
  if (IsValid())
    return m_type_system->GetTypeBitAlign(m_type);
  return 0;
}

lldb::Encoding CompilerType::GetEncoding(uint64_t &count) const {
  if (!IsValid())
    return lldb::eEncodingInvalid;

  return m_type_system->GetEncoding(m_type, count);
}

lldb::Format CompilerType::GetFormat() const {
  if (!IsValid())
    return lldb::eFormatDefault;

  return m_type_system->GetFormat(m_type);
}

uint32_t CompilerType::GetNumChildren(bool omit_empty_base_classes,
                                      const ExecutionContext *exe_ctx) const {
  if (!IsValid())
    return 0;
  return m_type_system->GetNumChildren(m_type, omit_empty_base_classes,
                                       exe_ctx);
}

lldb::BasicType CompilerType::GetBasicTypeEnumeration() const {
  if (IsValid())
    return m_type_system->GetBasicTypeEnumeration(m_type);
  return eBasicTypeInvalid;
}

void CompilerType::ForEachEnumerator(
    std::function<bool(const CompilerType &integer_type,
                       ConstString name,
                       const llvm::APSInt &value)> const &callback) const {
  if (IsValid())
    return m_type_system->ForEachEnumerator(m_type, callback);
}

uint32_t CompilerType::GetNumFields() const {
  if (!IsValid())
    return 0;
  return m_type_system->GetNumFields(m_type);
}

CompilerType CompilerType::GetFieldAtIndex(size_t idx, std::string &name,
                                           uint64_t *bit_offset_ptr,
                                           uint32_t *bitfield_bit_size_ptr,
                                           bool *is_bitfield_ptr) const {
  if (!IsValid())
    return CompilerType();
  return m_type_system->GetFieldAtIndex(m_type, idx, name, bit_offset_ptr,
                                        bitfield_bit_size_ptr, is_bitfield_ptr);
}

uint32_t CompilerType::GetNumDirectBaseClasses() const {
  if (IsValid())
    return m_type_system->GetNumDirectBaseClasses(m_type);
  return 0;
}

uint32_t CompilerType::GetNumVirtualBaseClasses() const {
  if (IsValid())
    return m_type_system->GetNumVirtualBaseClasses(m_type);
  return 0;
}

CompilerType
CompilerType::GetDirectBaseClassAtIndex(size_t idx,
                                        uint32_t *bit_offset_ptr) const {
  if (IsValid())
    return m_type_system->GetDirectBaseClassAtIndex(m_type, idx,
                                                    bit_offset_ptr);
  return CompilerType();
}

CompilerType
CompilerType::GetVirtualBaseClassAtIndex(size_t idx,
                                         uint32_t *bit_offset_ptr) const {
  if (IsValid())
    return m_type_system->GetVirtualBaseClassAtIndex(m_type, idx,
                                                     bit_offset_ptr);
  return CompilerType();
}

uint32_t CompilerType::GetIndexOfFieldWithName(
    const char *name, CompilerType *field_compiler_type_ptr,
    uint64_t *bit_offset_ptr, uint32_t *bitfield_bit_size_ptr,
    bool *is_bitfield_ptr) const {
  unsigned count = GetNumFields();
  std::string field_name;
  for (unsigned index = 0; index < count; index++) {
    CompilerType field_compiler_type(
        GetFieldAtIndex(index, field_name, bit_offset_ptr,
                        bitfield_bit_size_ptr, is_bitfield_ptr));
    if (strcmp(field_name.c_str(), name) == 0) {
      if (field_compiler_type_ptr)
        *field_compiler_type_ptr = field_compiler_type;
      return index;
    }
  }
  return UINT32_MAX;
}

CompilerType CompilerType::GetChildCompilerTypeAtIndex(
    ExecutionContext *exe_ctx, size_t idx, bool transparent_pointers,
    bool omit_empty_base_classes, bool ignore_array_bounds,
    std::string &child_name, uint32_t &child_byte_size,
    int32_t &child_byte_offset, uint32_t &child_bitfield_bit_size,
    uint32_t &child_bitfield_bit_offset, bool &child_is_base_class,
    bool &child_is_deref_of_parent, ValueObject *valobj,
    uint64_t &language_flags) const {
  if (!IsValid())
    return CompilerType();
  return m_type_system->GetChildCompilerTypeAtIndex(
      m_type, exe_ctx, idx, transparent_pointers, omit_empty_base_classes,
      ignore_array_bounds, child_name, child_byte_size, child_byte_offset,
      child_bitfield_bit_size, child_bitfield_bit_offset, child_is_base_class,
      child_is_deref_of_parent, valobj, language_flags);
}

// Look for a child member (doesn't include base classes, but it does include
// their members) in the type hierarchy. Returns an index path into
// "clang_type" on how to reach the appropriate member.
//
//    class A
//    {
//    public:
//        int m_a;
//        int m_b;
//    };
//
//    class B
//    {
//    };
//
//    class C :
//        public B,
//        public A
//    {
//    };
//
// If we have a clang type that describes "class C", and we wanted to looked
// "m_b" in it:
//
// With omit_empty_base_classes == false we would get an integer array back
// with: { 1,  1 } The first index 1 is the child index for "class A" within
// class C The second index 1 is the child index for "m_b" within class A
//
// With omit_empty_base_classes == true we would get an integer array back
// with: { 0,  1 } The first index 0 is the child index for "class A" within
// class C (since class B doesn't have any members it doesn't count) The second
// index 1 is the child index for "m_b" within class A

size_t CompilerType::GetIndexOfChildMemberWithName(
    const char *name, bool omit_empty_base_classes,
    std::vector<uint32_t> &child_indexes) const {
  if (IsValid() && name && name[0]) {
    return m_type_system->GetIndexOfChildMemberWithName(
        m_type, name, omit_empty_base_classes, child_indexes);
  }
  return 0;
}

size_t CompilerType::GetNumTemplateArguments() const {
  if (IsValid()) {
    return m_type_system->GetNumTemplateArguments(m_type);
  }
  return 0;
}

TemplateArgumentKind CompilerType::GetTemplateArgumentKind(size_t idx) const {
  if (IsValid())
    return m_type_system->GetTemplateArgumentKind(m_type, idx);
  return eTemplateArgumentKindNull;
}

CompilerType CompilerType::GetTypeTemplateArgument(size_t idx) const {
  if (IsValid()) {
    return m_type_system->GetTypeTemplateArgument(m_type, idx);
  }
  return CompilerType();
}

GenericKind CompilerType::GetGenericArgumentKind(size_t idx) const {
  if (IsValid())
    return m_type_system->GetGenericArgumentKind(m_type, idx);
  return eNullGenericKindType;
}

CompilerType CompilerType::GetGenericArgumentType(size_t idx) const {
  if (IsValid()) {
    return m_type_system->GetGenericArgumentType(m_type, idx);
  }
  return CompilerType();
}

llvm::Optional<CompilerType::IntegralTemplateArgument>
CompilerType::GetIntegralTemplateArgument(size_t idx) const {
  if (IsValid())
    return m_type_system->GetIntegralTemplateArgument(m_type, idx);
  return llvm::None;
}

CompilerType CompilerType::GetTypeForFormatters() const {
  if (IsValid())
    return m_type_system->GetTypeForFormatters(m_type);
  return CompilerType();
}

LazyBool CompilerType::ShouldPrintAsOneLiner(ValueObject *valobj) const {
  if (IsValid())
    return m_type_system->ShouldPrintAsOneLiner(m_type, valobj);
  return eLazyBoolCalculate;
}

bool CompilerType::IsMeaninglessWithoutDynamicResolution() const {
  if (IsValid())
    return m_type_system->IsMeaninglessWithoutDynamicResolution(m_type);
  return false;
}

// Get the index of the child of "clang_type" whose name matches. This function
// doesn't descend into the children, but only looks one level deep and name
// matches can include base class names.

uint32_t
CompilerType::GetIndexOfChildWithName(const char *name,
                                      bool omit_empty_base_classes) const {
  if (IsValid() && name && name[0]) {
    return m_type_system->GetIndexOfChildWithName(m_type, name,
                                                  omit_empty_base_classes);
  }
  return UINT32_MAX;
}

size_t CompilerType::ConvertStringToFloatValue(const char *s, uint8_t *dst,
                                               size_t dst_size) const {
  if (IsValid())
    return m_type_system->ConvertStringToFloatValue(m_type, s, dst, dst_size);
  return 0;
}

// Dumping types
#define DEPTH_INCREMENT 2

void CompilerType::DumpValue(ExecutionContext *exe_ctx, Stream *s,
                             lldb::Format format, const DataExtractor &data,
                             lldb::offset_t data_byte_offset,
                             size_t data_byte_size, uint32_t bitfield_bit_size,
                             uint32_t bitfield_bit_offset, bool show_types,
                             bool show_summary, bool verbose, uint32_t depth) {
  if (!IsValid())
    return;
  m_type_system->DumpValue(m_type, exe_ctx, s, format, data, data_byte_offset,
                           data_byte_size, bitfield_bit_size,
                           bitfield_bit_offset, show_types, show_summary,
                           verbose, depth);
}

bool CompilerType::DumpTypeValue(Stream *s, lldb::Format format,
                                 const DataExtractor &data,
                                 lldb::offset_t byte_offset, size_t byte_size,
                                 uint32_t bitfield_bit_size,
                                 uint32_t bitfield_bit_offset,
                                 ExecutionContextScope *exe_scope,
                                 bool is_base_class) {
  if (!IsValid())
    return false;
  return m_type_system->DumpTypeValue(
      m_type, s, format, data, byte_offset, byte_size, bitfield_bit_size,
      bitfield_bit_offset, exe_scope, is_base_class);
}

void CompilerType::DumpSummary(ExecutionContext *exe_ctx, Stream *s,
                               const DataExtractor &data,
                               lldb::offset_t data_byte_offset,
                               size_t data_byte_size) {
  if (IsValid())
    m_type_system->DumpSummary(m_type, exe_ctx, s, data, data_byte_offset,
                               data_byte_size);
}

void CompilerType::DumpTypeDescription() const {
  if (IsValid())
    m_type_system->DumpTypeDescription(m_type);
}

void CompilerType::DumpTypeDescription(Stream *s) const {
  if (IsValid()) {
    m_type_system->DumpTypeDescription(m_type, s);
  }
}

#ifndef NDEBUG
LLVM_DUMP_METHOD void CompilerType::dump() const {
  if (IsValid())
    m_type_system->dump(m_type);
  else
    llvm::errs() << "<invalid>\n";
}
#endif

bool CompilerType::GetValueAsScalar(const lldb_private::DataExtractor &data,
                                    lldb::offset_t data_byte_offset,
                                    size_t data_byte_size,
                                    Scalar &value) const {
  if (!IsValid())
    return false;

  if (0 == (GetTypeInfo() & eTypeHasValue)) {
    return false; // Aggregate types don't have scalar values
  } else {
    uint64_t count = 0;
    lldb::Encoding encoding = GetEncoding(count);

    if (encoding == lldb::eEncodingInvalid || count != 1)
      return false;

    llvm::Optional<uint64_t> byte_size = GetByteSize(nullptr);
    if (!byte_size)
      return false;
    lldb::offset_t offset = data_byte_offset;
    switch (encoding) {
    case lldb::eEncodingInvalid:
      break;
    case lldb::eEncodingVector:
      break;
    case lldb::eEncodingUint:
      if (*byte_size <= sizeof(unsigned long long)) {
        uint64_t uval64 = data.GetMaxU64(&offset, *byte_size);
        if (*byte_size <= sizeof(unsigned int)) {
          value = (unsigned int)uval64;
          return true;
        } else if (*byte_size <= sizeof(unsigned long)) {
          value = (unsigned long)uval64;
          return true;
        } else if (*byte_size <= sizeof(unsigned long long)) {
          value = (unsigned long long)uval64;
          return true;
        } else
          value.Clear();
      }
      break;

    case lldb::eEncodingSint:
      if (*byte_size <= sizeof(long long)) {
        int64_t sval64 = data.GetMaxS64(&offset, *byte_size);
        if (*byte_size <= sizeof(int)) {
          value = (int)sval64;
          return true;
        } else if (*byte_size <= sizeof(long)) {
          value = (long)sval64;
          return true;
        } else if (*byte_size <= sizeof(long long)) {
          value = (long long)sval64;
          return true;
        } else
          value.Clear();
      }
      break;

    case lldb::eEncodingIEEE754:
      if (*byte_size <= sizeof(long double)) {
        uint32_t u32;
        uint64_t u64;
        if (*byte_size == sizeof(float)) {
          if (sizeof(float) == sizeof(uint32_t)) {
            u32 = data.GetU32(&offset);
            value = *((float *)&u32);
            return true;
          } else if (sizeof(float) == sizeof(uint64_t)) {
            u64 = data.GetU64(&offset);
            value = *((float *)&u64);
            return true;
          }
        } else if (*byte_size == sizeof(double)) {
          if (sizeof(double) == sizeof(uint32_t)) {
            u32 = data.GetU32(&offset);
            value = *((double *)&u32);
            return true;
          } else if (sizeof(double) == sizeof(uint64_t)) {
            u64 = data.GetU64(&offset);
            value = *((double *)&u64);
            return true;
          }
        } else if (*byte_size == sizeof(long double)) {
          if (sizeof(long double) == sizeof(uint32_t)) {
            u32 = data.GetU32(&offset);
            value = *((long double *)&u32);
            return true;
          } else if (sizeof(long double) == sizeof(uint64_t)) {
            u64 = data.GetU64(&offset);
            value = *((long double *)&u64);
            return true;
          }
        }
      }
      break;
    }
  }
  return false;
}

bool CompilerType::SetValueFromScalar(const Scalar &value, Stream &strm) {
  if (!IsValid())
    return false;

  // Aggregate types don't have scalar values
  if (!IsAggregateType()) {
    strm.GetFlags().Set(Stream::eBinary);
    uint64_t count = 0;
    lldb::Encoding encoding = GetEncoding(count);

    if (encoding == lldb::eEncodingInvalid || count != 1)
      return false;

    llvm::Optional<uint64_t> bit_width = GetBitSize(nullptr);
    if (!bit_width)
      return false;

    // This function doesn't currently handle non-byte aligned assignments
    if ((*bit_width % 8) != 0)
      return false;

    const uint64_t byte_size = (*bit_width + 7) / 8;
    switch (encoding) {
    case lldb::eEncodingInvalid:
      break;
    case lldb::eEncodingVector:
      break;
    case lldb::eEncodingUint:
      switch (byte_size) {
      case 1:
        strm.PutHex8(value.UInt());
        return true;
      case 2:
        strm.PutHex16(value.UInt());
        return true;
      case 4:
        strm.PutHex32(value.UInt());
        return true;
      case 8:
        strm.PutHex64(value.ULongLong());
        return true;
      default:
        break;
      }
      break;

    case lldb::eEncodingSint:
      switch (byte_size) {
      case 1:
        strm.PutHex8(value.SInt());
        return true;
      case 2:
        strm.PutHex16(value.SInt());
        return true;
      case 4:
        strm.PutHex32(value.SInt());
        return true;
      case 8:
        strm.PutHex64(value.SLongLong());
        return true;
      default:
        break;
      }
      break;

    case lldb::eEncodingIEEE754:
      if (byte_size <= sizeof(long double)) {
        if (byte_size == sizeof(float)) {
          strm.PutFloat(value.Float());
          return true;
        } else if (byte_size == sizeof(double)) {
          strm.PutDouble(value.Double());
          return true;
        } else if (byte_size == sizeof(long double)) {
          strm.PutDouble(value.LongDouble());
          return true;
        }
      }
      break;
    }
  }
  return false;
}

bool CompilerType::ReadFromMemory(lldb_private::ExecutionContext *exe_ctx,
                                  lldb::addr_t addr, AddressType address_type,
                                  lldb_private::DataExtractor &data) {
  if (!IsValid())
    return false;

  // Can't convert a file address to anything valid without more context (which
  // Module it came from)
  if (address_type == eAddressTypeFile)
    return false;

  if (!GetCompleteType())
    return false;

  auto byte_size =
      GetByteSize(exe_ctx ? exe_ctx->GetBestExecutionContextScope() : NULL);
  if (!byte_size)
    return false;

  if (data.GetByteSize() < *byte_size) {
    lldb::DataBufferSP data_sp(new DataBufferHeap(*byte_size, '\0'));
    data.SetData(data_sp);
  }

  uint8_t *dst = const_cast<uint8_t *>(data.PeekData(0, *byte_size));
  if (dst != nullptr) {
    if (address_type == eAddressTypeHost) {
      if (addr == 0)
        return false;
      // The address is an address in this process, so just copy it
      memcpy(dst, reinterpret_cast<uint8_t *>(addr), *byte_size);
      return true;
    } else {
      Process *process = nullptr;
      if (exe_ctx)
        process = exe_ctx->GetProcessPtr();
      if (process) {
        Status error;
        return process->ReadMemory(addr, dst, *byte_size, error) == *byte_size;
      }
    }
  }
  return false;
}

bool CompilerType::WriteToMemory(lldb_private::ExecutionContext *exe_ctx,
                                 lldb::addr_t addr, AddressType address_type,
                                 StreamString &new_value) {
  if (!IsValid())
    return false;

  // Can't convert a file address to anything valid without more context (which
  // Module it came from)
  if (address_type == eAddressTypeFile)
    return false;

  if (!GetCompleteType())
    return false;

  auto byte_size =
      GetByteSize(exe_ctx ? exe_ctx->GetBestExecutionContextScope() : NULL);
  if (!byte_size)
    return false;

  if (*byte_size > 0) {
    if (address_type == eAddressTypeHost) {
      // The address is an address in this process, so just copy it
      memcpy((void *)addr, new_value.GetData(), *byte_size);
      return true;
    } else {
      Process *process = nullptr;
      if (exe_ctx)
        process = exe_ctx->GetProcessPtr();
      if (process) {
        Status error;
        return process->WriteMemory(addr, new_value.GetData(), *byte_size,
                                    error) == *byte_size;
      }
    }
  }
  return false;
}

bool lldb_private::operator==(const lldb_private::CompilerType &lhs,
                              const lldb_private::CompilerType &rhs) {
  return lhs.GetTypeSystem() == rhs.GetTypeSystem() &&
         lhs.GetOpaqueQualType() == rhs.GetOpaqueQualType();
}

bool lldb_private::operator!=(const lldb_private::CompilerType &lhs,
                              const lldb_private::CompilerType &rhs) {
  return !(lhs == rhs);
}<|MERGE_RESOLUTION|>--- conflicted
+++ resolved
@@ -514,7 +514,6 @@
     return CompilerType();
 }
 
-<<<<<<< HEAD
 CompilerType CompilerType::GetUnboundType() const {
   if (IsValid())
     return m_type_system->GetUnboundType(m_type);
@@ -530,8 +529,6 @@
 //}
 
 //----------------------------------------------------------------------
-=======
->>>>>>> 1f36bde5
 // Create related types using the current type's AST
 
 CompilerType
