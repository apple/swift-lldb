//===-- Symtab.cpp ----------------------------------------------*- C++ -*-===//
//
// Part of the LLVM Project, under the Apache License v2.0 with LLVM Exceptions.
// See https://llvm.org/LICENSE.txt for license information.
// SPDX-License-Identifier: Apache-2.0 WITH LLVM-exception
//
//===----------------------------------------------------------------------===//

#include <map>
#include <set>

#include "Plugins/Language/ObjC/ObjCLanguage.h"

#include "lldb/Core/Module.h"
#include "lldb/Core/RichManglingContext.h"
#include "lldb/Core/STLUtils.h"
#include "lldb/Core/Section.h"
#include "lldb/Symbol/ObjectFile.h"
#include "lldb/Symbol/Symbol.h"
#include "lldb/Symbol/SymbolContext.h"
#include "lldb/Symbol/Symtab.h"
#include "lldb/Utility/RegularExpression.h"
#include "lldb/Utility/Stream.h"
#include "lldb/Utility/Timer.h"

#include "llvm/ADT/StringRef.h"

#include "lldb/Target/SwiftLanguageRuntime.h"

using namespace lldb;
using namespace lldb_private;

Symtab::Symtab(ObjectFile *objfile)
    : m_objfile(objfile), m_symbols(), m_file_addr_to_index(),
      m_name_to_index(), m_mutex(), m_file_addr_to_index_computed(false),
      m_name_indexes_computed(false) {}

Symtab::~Symtab() {}

void Symtab::Reserve(size_t count) {
  // Clients should grab the mutex from this symbol table and lock it manually
  // when calling this function to avoid performance issues.
  m_symbols.reserve(count);
}

Symbol *Symtab::Resize(size_t count) {
  // Clients should grab the mutex from this symbol table and lock it manually
  // when calling this function to avoid performance issues.
  m_symbols.resize(count);
  return m_symbols.empty() ? nullptr : &m_symbols[0];
}

uint32_t Symtab::AddSymbol(const Symbol &symbol) {
  // Clients should grab the mutex from this symbol table and lock it manually
  // when calling this function to avoid performance issues.
  uint32_t symbol_idx = m_symbols.size();
  m_name_to_index.Clear();
  m_file_addr_to_index.Clear();
  m_symbols.push_back(symbol);
  m_file_addr_to_index_computed = false;
  m_name_indexes_computed = false;
  return symbol_idx;
}

size_t Symtab::GetNumSymbols() const {
  std::lock_guard<std::recursive_mutex> guard(m_mutex);
  return m_symbols.size();
}

void Symtab::SectionFileAddressesChanged() {
  m_name_to_index.Clear();
  m_file_addr_to_index_computed = false;
}

void Symtab::Dump(Stream *s, Target *target, SortOrder sort_order,
                  Mangled::NamePreference name_preference) {
  std::lock_guard<std::recursive_mutex> guard(m_mutex);

  //    s->Printf("%.*p: ", (int)sizeof(void*) * 2, this);
  s->Indent();
  const FileSpec &file_spec = m_objfile->GetFileSpec();
  const char *object_name = nullptr;
  if (m_objfile->GetModule())
    object_name = m_objfile->GetModule()->GetObjectName().GetCString();

  if (file_spec)
    s->Printf("Symtab, file = %s%s%s%s, num_symbols = %" PRIu64,
              file_spec.GetPath().c_str(), object_name ? "(" : "",
              object_name ? object_name : "", object_name ? ")" : "",
              (uint64_t)m_symbols.size());
  else
    s->Printf("Symtab, num_symbols = %" PRIu64 "", (uint64_t)m_symbols.size());

  if (!m_symbols.empty()) {
    switch (sort_order) {
    case eSortOrderNone: {
      s->PutCString(":\n");
      DumpSymbolHeader(s);
      const_iterator begin = m_symbols.begin();
      const_iterator end = m_symbols.end();
      for (const_iterator pos = m_symbols.begin(); pos != end; ++pos) {
        s->Indent();
        pos->Dump(s, target, std::distance(begin, pos), name_preference);
      }
    } break;

    case eSortOrderByName: {
      // Although we maintain a lookup by exact name map, the table isn't
      // sorted by name. So we must make the ordered symbol list up ourselves.
      s->PutCString(" (sorted by name):\n");
      DumpSymbolHeader(s);
      typedef std::multimap<const char *, const Symbol *,
                            CStringCompareFunctionObject>
          CStringToSymbol;
      CStringToSymbol name_map;
      for (const_iterator pos = m_symbols.begin(), end = m_symbols.end();
           pos != end; ++pos) {
        const char *name = pos->GetName().AsCString();
        if (name && name[0])
          name_map.insert(std::make_pair(name, &(*pos)));
      }

      for (CStringToSymbol::const_iterator pos = name_map.begin(),
                                           end = name_map.end();
           pos != end; ++pos) {
        s->Indent();
        pos->second->Dump(s, target, pos->second - &m_symbols[0],
                          name_preference);
      }
    } break;

    case eSortOrderByAddress:
      s->PutCString(" (sorted by address):\n");
      DumpSymbolHeader(s);
      if (!m_file_addr_to_index_computed)
        InitAddressIndexes();
      const size_t num_entries = m_file_addr_to_index.GetSize();
      for (size_t i = 0; i < num_entries; ++i) {
        s->Indent();
        const uint32_t symbol_idx = m_file_addr_to_index.GetEntryRef(i).data;
        m_symbols[symbol_idx].Dump(s, target, symbol_idx, name_preference);
      }
      break;
    }
  } else {
    s->PutCString("\n");
  }
}

void Symtab::Dump(Stream *s, Target *target, std::vector<uint32_t> &indexes,
                  Mangled::NamePreference name_preference) const {
  std::lock_guard<std::recursive_mutex> guard(m_mutex);

  const size_t num_symbols = GetNumSymbols();
  // s->Printf("%.*p: ", (int)sizeof(void*) * 2, this);
  s->Indent();
  s->Printf("Symtab %" PRIu64 " symbol indexes (%" PRIu64 " symbols total):\n",
            (uint64_t)indexes.size(), (uint64_t)m_symbols.size());
  s->IndentMore();

  if (!indexes.empty()) {
    std::vector<uint32_t>::const_iterator pos;
    std::vector<uint32_t>::const_iterator end = indexes.end();
    DumpSymbolHeader(s);
    for (pos = indexes.begin(); pos != end; ++pos) {
      size_t idx = *pos;
      if (idx < num_symbols) {
        s->Indent();
        m_symbols[idx].Dump(s, target, idx, name_preference);
      }
    }
  }
  s->IndentLess();
}

void Symtab::DumpSymbolHeader(Stream *s) {
  s->Indent("               Debug symbol\n");
  s->Indent("               |Synthetic symbol\n");
  s->Indent("               ||Externally Visible\n");
  s->Indent("               |||\n");
  s->Indent("Index   UserID DSX Type            File Address/Value Load "
            "Address       Size               Flags      Name\n");
  s->Indent("------- ------ --- --------------- ------------------ "
            "------------------ ------------------ ---------- "
            "----------------------------------\n");
}

static int CompareSymbolID(const void *key, const void *p) {
  const user_id_t match_uid = *(const user_id_t *)key;
  const user_id_t symbol_uid = ((const Symbol *)p)->GetID();
  if (match_uid < symbol_uid)
    return -1;
  if (match_uid > symbol_uid)
    return 1;
  return 0;
}

Symbol *Symtab::FindSymbolByID(lldb::user_id_t symbol_uid) const {
  std::lock_guard<std::recursive_mutex> guard(m_mutex);

  Symbol *symbol =
      (Symbol *)::bsearch(&symbol_uid, &m_symbols[0], m_symbols.size(),
                          sizeof(m_symbols[0]), CompareSymbolID);
  return symbol;
}

Symbol *Symtab::SymbolAtIndex(size_t idx) {
  // Clients should grab the mutex from this symbol table and lock it manually
  // when calling this function to avoid performance issues.
  if (idx < m_symbols.size())
    return &m_symbols[idx];
  return nullptr;
}

const Symbol *Symtab::SymbolAtIndex(size_t idx) const {
  // Clients should grab the mutex from this symbol table and lock it manually
  // when calling this function to avoid performance issues.
  if (idx < m_symbols.size())
    return &m_symbols[idx];
  return nullptr;
}

// InitNameIndexes
static bool lldb_skip_name(llvm::StringRef mangled,
                           Mangled::ManglingScheme scheme) {
  switch (scheme) {
  case Mangled::eManglingSchemeItanium: {
    if (mangled.size() < 3 || !mangled.startswith("_Z"))
      return true;

    // Avoid the following types of symbols in the index.
    switch (mangled[2]) {
    case 'G': // guard variables
    case 'T': // virtual tables, VTT structures, typeinfo structures + names
    case 'Z': // named local entities (if we eventually handle
              // eSymbolTypeData, we will want this back)
      return true;

    default:
      break;
    }

    // Include this name in the index.
    return false;
  }

  // No filters for this scheme yet. Include all names in indexing.
  case Mangled::eManglingSchemeMSVC:
    return false;

  // Don't try and demangle things we can't categorize.
  case Mangled::eManglingSchemeNone:
    return true;
  }
  llvm_unreachable("unknown scheme!");
}

void Symtab::InitNameIndexes() {
  // Protected function, no need to lock mutex...
  if (!m_name_indexes_computed) {
    m_name_indexes_computed = true;
    static Timer::Category func_cat(LLVM_PRETTY_FUNCTION);
    Timer scoped_timer(func_cat, "%s", LLVM_PRETTY_FUNCTION);
    // Create the name index vector to be able to quickly search by name
    const size_t num_symbols = m_symbols.size();
#if 1
    m_name_to_index.Reserve(num_symbols);
#else
    // TODO: benchmark this to see if we save any memory. Otherwise we
    // will always keep the memory reserved in the vector unless we pull some
    // STL swap magic and then recopy...
    uint32_t actual_count = 0;
    for (const_iterator pos = m_symbols.begin(), end = m_symbols.end();
         pos != end; ++pos) {
      const Mangled &mangled = pos->GetMangled();
      if (mangled.GetMangledName())
        ++actual_count;

      if (mangled.GetDemangledName())
        ++actual_count;
    }

    m_name_to_index.Reserve(actual_count);
#endif

    // The "const char *" in "class_contexts" and backlog::value_type::second
    // must come from a ConstString::GetCString()
    std::set<const char *> class_contexts;
    std::vector<std::pair<NameToIndexMap::Entry, const char *>> backlog;
    backlog.reserve(num_symbols / 2);

    // Instantiation of the demangler is expensive, so better use a single one
    // for all entries during batch processing.
    RichManglingContext rmc;
    for (uint32_t value = 0; value < num_symbols; ++value) {
      Symbol *symbol = &m_symbols[value];

      // Don't let trampolines get into the lookup by name map If we ever need
      // the trampoline symbols to be searchable by name we can remove this and
      // then possibly add a new bool to any of the Symtab functions that
      // lookup symbols by name to indicate if they want trampolines.
      if (symbol->IsTrampoline())
        continue;

      // If the symbol's name string matched a Mangled::ManglingScheme, it is
      // stored in the mangled field.
      Mangled &mangled = symbol->GetMangled();
      if (ConstString name = mangled.GetMangledName()) {
        m_name_to_index.Append(name, value);

        // Now try and figure out the basename and figure out if the
        // basename is a method, function, etc and put that in the
        // appropriate table.
        llvm::StringRef name = entry.cstring.GetStringRef();
        if (symbol->ContainsLinkerAnnotations()) {
          // If the symbol has linker annotations, also add the version without
          // the annotations.
          ConstString stripped = ConstString(
              m_objfile->StripLinkerSymbolAnnotations(name.GetStringRef()));
          m_name_to_index.Append(stripped, value);
        }

        const SymbolType type = symbol->GetType();
        if (type == eSymbolTypeCode || type == eSymbolTypeResolver) {
          if (mangled.DemangleWithRichManglingInfo(rmc, lldb_skip_name))
<<<<<<< HEAD
            RegisterMangledNameEntry(entry, class_contexts, backlog, rmc);
	  else if (SwiftLanguageRuntime::IsSwiftMangledName(name.str().c_str())) {
            lldb_private::ConstString basename;
            bool is_method = false;
            ConstString mangled_name = mangled.GetMangledName();
            if (SwiftLanguageRuntime::MethodName::
                    ExtractFunctionBasenameFromMangled(mangled_name, basename,
                                                       is_method)) {
              if (basename && basename != mangled_name) {
                entry.cstring = basename;
                if (is_method)
                  m_method_to_index.Append(entry);
                else
                  m_basename_to_index.Append(entry);
              }
            }
          }
=======
            RegisterMangledNameEntry(value, class_contexts, backlog, rmc);
>>>>>>> e92fb6a5
        }
      }

      // Symbol name strings that didn't match a Mangled::ManglingScheme, are
      // stored in the demangled field.
<<<<<<< HEAD
      SymbolContext sc;
      symbol->CalculateSymbolContext(&sc);
      sc.module_sp = m_objfile->GetModule();
      entry.cstring = mangled.GetDemangledName(symbol->GetLanguage(), &sc);
      if (entry.cstring) {
        m_name_to_index.Append(entry);
=======
      if (ConstString name = mangled.GetDemangledName(symbol->GetLanguage())) {
        m_name_to_index.Append(name, value);
>>>>>>> e92fb6a5

        if (symbol->ContainsLinkerAnnotations()) {
          // If the symbol has linker annotations, also add the version without
          // the annotations.
          name = ConstString(
              m_objfile->StripLinkerSymbolAnnotations(name.GetStringRef()));
          m_name_to_index.Append(name, value);
        }

        // If the demangled name turns out to be an ObjC name, and is a category
        // name, add the version without categories to the index too.
        ObjCLanguage::MethodName objc_method(name.GetStringRef(), true);
        if (objc_method.IsValid(true)) {
          m_selector_to_index.Append(objc_method.GetSelector(), value);

          if (ConstString objc_method_no_category =
                  objc_method.GetFullNameWithoutCategory(true))
            m_name_to_index.Append(objc_method_no_category, value);
        }
      }
    }

    for (const auto &record : backlog) {
      RegisterBacklogEntry(record.first, record.second, class_contexts);
    }

    m_name_to_index.Sort();
    m_name_to_index.SizeToFit();
    m_selector_to_index.Sort();
    m_selector_to_index.SizeToFit();
    m_basename_to_index.Sort();
    m_basename_to_index.SizeToFit();
    m_method_to_index.Sort();
    m_method_to_index.SizeToFit();
  }
}

void Symtab::RegisterMangledNameEntry(
    uint32_t value, std::set<const char *> &class_contexts,
    std::vector<std::pair<NameToIndexMap::Entry, const char *>> &backlog,
    RichManglingContext &rmc) {
  // Only register functions that have a base name.
  rmc.ParseFunctionBaseName();
  llvm::StringRef base_name = rmc.GetBufferRef();
  if (base_name.empty())
    return;

  // The base name will be our entry's name.
  NameToIndexMap::Entry entry(ConstString(base_name), value);

  rmc.ParseFunctionDeclContextName();
  llvm::StringRef decl_context = rmc.GetBufferRef();

  // Register functions with no context.
  if (decl_context.empty()) {
    // This has to be a basename
    m_basename_to_index.Append(entry);
    // If there is no context (no namespaces or class scopes that come before
    // the function name) then this also could be a fullname.
    m_name_to_index.Append(entry);
    return;
  }

  // Make sure we have a pool-string pointer and see if we already know the
  // context name.
  const char *decl_context_ccstr = ConstString(decl_context).GetCString();
  auto it = class_contexts.find(decl_context_ccstr);

  // Register constructors and destructors. They are methods and create
  // declaration contexts.
  if (rmc.IsCtorOrDtor()) {
    m_method_to_index.Append(entry);
    if (it == class_contexts.end())
      class_contexts.insert(it, decl_context_ccstr);
    return;
  }

  // Register regular methods with a known declaration context.
  if (it != class_contexts.end()) {
    m_method_to_index.Append(entry);
    return;
  }

  // Regular methods in unknown declaration contexts are put to the backlog. We
  // will revisit them once we processed all remaining symbols.
  backlog.push_back(std::make_pair(entry, decl_context_ccstr));
}

void Symtab::RegisterBacklogEntry(
    const NameToIndexMap::Entry &entry, const char *decl_context,
    const std::set<const char *> &class_contexts) {
  auto it = class_contexts.find(decl_context);
  if (it != class_contexts.end()) {
    m_method_to_index.Append(entry);
  } else {
    // If we got here, we have something that had a context (was inside
    // a namespace or class) yet we don't know the entry
    m_method_to_index.Append(entry);
    m_basename_to_index.Append(entry);
  }
}

void Symtab::PreloadSymbols() {
  std::lock_guard<std::recursive_mutex> guard(m_mutex);
  InitNameIndexes();
}

void Symtab::AppendSymbolNamesToMap(const IndexCollection &indexes,
                                    bool add_demangled, bool add_mangled,
                                    NameToIndexMap &name_to_index_map) const {
  if (add_demangled || add_mangled) {
    static Timer::Category func_cat(LLVM_PRETTY_FUNCTION);
    Timer scoped_timer(func_cat, "%s", LLVM_PRETTY_FUNCTION);
    std::lock_guard<std::recursive_mutex> guard(m_mutex);

    // Create the name index vector to be able to quickly search by name
    const size_t num_indexes = indexes.size();
    for (size_t i = 0; i < num_indexes; ++i) {
      uint32_t value = indexes[i];
      assert(i < m_symbols.size());
      const Symbol *symbol = &m_symbols[value];

      const Mangled &mangled = symbol->GetMangled();
      if (add_demangled) {
        if (ConstString name = mangled.GetDemangledName(symbol->GetLanguage()))
          name_to_index_map.Append(name, value);
      }

      if (add_mangled) {
        if (ConstString name = mangled.GetMangledName())
          name_to_index_map.Append(name, value);
      }
    }
  }
}

uint32_t Symtab::AppendSymbolIndexesWithType(SymbolType symbol_type,
                                             std::vector<uint32_t> &indexes,
                                             uint32_t start_idx,
                                             uint32_t end_index) const {
  std::lock_guard<std::recursive_mutex> guard(m_mutex);

  uint32_t prev_size = indexes.size();

  const uint32_t count = std::min<uint32_t>(m_symbols.size(), end_index);

  for (uint32_t i = start_idx; i < count; ++i) {
    if (symbol_type == eSymbolTypeAny || m_symbols[i].GetType() == symbol_type)
      indexes.push_back(i);
  }

  return indexes.size() - prev_size;
}

uint32_t Symtab::AppendSymbolIndexesWithTypeAndFlagsValue(
    SymbolType symbol_type, uint32_t flags_value,
    std::vector<uint32_t> &indexes, uint32_t start_idx,
    uint32_t end_index) const {
  std::lock_guard<std::recursive_mutex> guard(m_mutex);

  uint32_t prev_size = indexes.size();

  const uint32_t count = std::min<uint32_t>(m_symbols.size(), end_index);

  for (uint32_t i = start_idx; i < count; ++i) {
    if ((symbol_type == eSymbolTypeAny ||
         m_symbols[i].GetType() == symbol_type) &&
        m_symbols[i].GetFlags() == flags_value)
      indexes.push_back(i);
  }

  return indexes.size() - prev_size;
}

uint32_t Symtab::AppendSymbolIndexesWithType(SymbolType symbol_type,
                                             Debug symbol_debug_type,
                                             Visibility symbol_visibility,
                                             std::vector<uint32_t> &indexes,
                                             uint32_t start_idx,
                                             uint32_t end_index) const {
  std::lock_guard<std::recursive_mutex> guard(m_mutex);

  uint32_t prev_size = indexes.size();

  const uint32_t count = std::min<uint32_t>(m_symbols.size(), end_index);

  for (uint32_t i = start_idx; i < count; ++i) {
    if (symbol_type == eSymbolTypeAny ||
        m_symbols[i].GetType() == symbol_type) {
      if (CheckSymbolAtIndex(i, symbol_debug_type, symbol_visibility))
        indexes.push_back(i);
    }
  }

  return indexes.size() - prev_size;
}

uint32_t Symtab::GetIndexForSymbol(const Symbol *symbol) const {
  if (!m_symbols.empty()) {
    const Symbol *first_symbol = &m_symbols[0];
    if (symbol >= first_symbol && symbol < first_symbol + m_symbols.size())
      return symbol - first_symbol;
  }
  return UINT32_MAX;
}

struct SymbolSortInfo {
  const bool sort_by_load_addr;
  const Symbol *symbols;
};

namespace {
struct SymbolIndexComparator {
  const std::vector<Symbol> &symbols;
  std::vector<lldb::addr_t> &addr_cache;

  // Getting from the symbol to the Address to the File Address involves some
  // work. Since there are potentially many symbols here, and we're using this
  // for sorting so we're going to be computing the address many times, cache
  // that in addr_cache. The array passed in has to be the same size as the
  // symbols array passed into the member variable symbols, and should be
  // initialized with LLDB_INVALID_ADDRESS.
  // NOTE: You have to make addr_cache externally and pass it in because
  // std::stable_sort
  // makes copies of the comparator it is initially passed in, and you end up
  // spending huge amounts of time copying this array...

  SymbolIndexComparator(const std::vector<Symbol> &s,
                        std::vector<lldb::addr_t> &a)
      : symbols(s), addr_cache(a) {
    assert(symbols.size() == addr_cache.size());
  }
  bool operator()(uint32_t index_a, uint32_t index_b) {
    addr_t value_a = addr_cache[index_a];
    if (value_a == LLDB_INVALID_ADDRESS) {
      value_a = symbols[index_a].GetAddressRef().GetFileAddress();
      addr_cache[index_a] = value_a;
    }

    addr_t value_b = addr_cache[index_b];
    if (value_b == LLDB_INVALID_ADDRESS) {
      value_b = symbols[index_b].GetAddressRef().GetFileAddress();
      addr_cache[index_b] = value_b;
    }

    if (value_a == value_b) {
      // The if the values are equal, use the original symbol user ID
      lldb::user_id_t uid_a = symbols[index_a].GetID();
      lldb::user_id_t uid_b = symbols[index_b].GetID();
      if (uid_a < uid_b)
        return true;
      if (uid_a > uid_b)
        return false;
      return false;
    } else if (value_a < value_b)
      return true;

    return false;
  }
};
}

void Symtab::SortSymbolIndexesByValue(std::vector<uint32_t> &indexes,
                                      bool remove_duplicates) const {
  std::lock_guard<std::recursive_mutex> guard(m_mutex);

  static Timer::Category func_cat(LLVM_PRETTY_FUNCTION);
  Timer scoped_timer(func_cat, LLVM_PRETTY_FUNCTION);
  // No need to sort if we have zero or one items...
  if (indexes.size() <= 1)
    return;

  // Sort the indexes in place using std::stable_sort.
  // NOTE: The use of std::stable_sort instead of llvm::sort here is strictly
  // for performance, not correctness.  The indexes vector tends to be "close"
  // to sorted, which the stable sort handles better.

  std::vector<lldb::addr_t> addr_cache(m_symbols.size(), LLDB_INVALID_ADDRESS);

  SymbolIndexComparator comparator(m_symbols, addr_cache);
  std::stable_sort(indexes.begin(), indexes.end(), comparator);

  // Remove any duplicates if requested
  if (remove_duplicates) {
    auto last = std::unique(indexes.begin(), indexes.end());
    indexes.erase(last, indexes.end());
  }
}

uint32_t Symtab::AppendSymbolIndexesWithName(ConstString symbol_name,
                                             std::vector<uint32_t> &indexes) {
  std::lock_guard<std::recursive_mutex> guard(m_mutex);

  static Timer::Category func_cat(LLVM_PRETTY_FUNCTION);
  Timer scoped_timer(func_cat, "%s", LLVM_PRETTY_FUNCTION);
  if (symbol_name) {
    if (!m_name_indexes_computed)
      InitNameIndexes();

    return m_name_to_index.GetValues(symbol_name, indexes);
  }
  return 0;
}

uint32_t Symtab::AppendSymbolIndexesWithName(ConstString symbol_name,
                                             Debug symbol_debug_type,
                                             Visibility symbol_visibility,
                                             std::vector<uint32_t> &indexes) {
  std::lock_guard<std::recursive_mutex> guard(m_mutex);

  static Timer::Category func_cat(LLVM_PRETTY_FUNCTION);
  Timer scoped_timer(func_cat, "%s", LLVM_PRETTY_FUNCTION);
  if (symbol_name) {
    const size_t old_size = indexes.size();
    if (!m_name_indexes_computed)
      InitNameIndexes();

    std::vector<uint32_t> all_name_indexes;
    const size_t name_match_count =
        m_name_to_index.GetValues(symbol_name, all_name_indexes);
    for (size_t i = 0; i < name_match_count; ++i) {
      if (CheckSymbolAtIndex(all_name_indexes[i], symbol_debug_type,
                             symbol_visibility))
        indexes.push_back(all_name_indexes[i]);
    }
    return indexes.size() - old_size;
  }
  return 0;
}

uint32_t
Symtab::AppendSymbolIndexesWithNameAndType(ConstString symbol_name,
                                           SymbolType symbol_type,
                                           std::vector<uint32_t> &indexes) {
  std::lock_guard<std::recursive_mutex> guard(m_mutex);

  if (AppendSymbolIndexesWithName(symbol_name, indexes) > 0) {
    std::vector<uint32_t>::iterator pos = indexes.begin();
    while (pos != indexes.end()) {
      if (symbol_type == eSymbolTypeAny ||
          m_symbols[*pos].GetType() == symbol_type)
        ++pos;
      else
        pos = indexes.erase(pos);
    }
  }
  return indexes.size();
}

uint32_t Symtab::AppendSymbolIndexesWithNameAndType(
    ConstString symbol_name, SymbolType symbol_type,
    Debug symbol_debug_type, Visibility symbol_visibility,
    std::vector<uint32_t> &indexes) {
  std::lock_guard<std::recursive_mutex> guard(m_mutex);

  if (AppendSymbolIndexesWithName(symbol_name, symbol_debug_type,
                                  symbol_visibility, indexes) > 0) {
    std::vector<uint32_t>::iterator pos = indexes.begin();
    while (pos != indexes.end()) {
      if (symbol_type == eSymbolTypeAny ||
          m_symbols[*pos].GetType() == symbol_type)
        ++pos;
      else
        pos = indexes.erase(pos);
    }
  }
  return indexes.size();
}

uint32_t Symtab::AppendSymbolIndexesMatchingRegExAndType(
    const RegularExpression &regexp, SymbolType symbol_type,
    std::vector<uint32_t> &indexes) {
  std::lock_guard<std::recursive_mutex> guard(m_mutex);

  uint32_t prev_size = indexes.size();
  uint32_t sym_end = m_symbols.size();

  for (uint32_t i = 0; i < sym_end; i++) {
    if (symbol_type == eSymbolTypeAny ||
        m_symbols[i].GetType() == symbol_type) {
      const char *name = m_symbols[i].GetName().AsCString();
      if (name) {
        if (regexp.Execute(name))
          indexes.push_back(i);
      }
    }
  }
  return indexes.size() - prev_size;
}

uint32_t Symtab::AppendSymbolIndexesMatchingRegExAndType(
    const RegularExpression &regexp, SymbolType symbol_type,
    Debug symbol_debug_type, Visibility symbol_visibility,
    std::vector<uint32_t> &indexes) {
  std::lock_guard<std::recursive_mutex> guard(m_mutex);

  uint32_t prev_size = indexes.size();
  uint32_t sym_end = m_symbols.size();

  for (uint32_t i = 0; i < sym_end; i++) {
    if (symbol_type == eSymbolTypeAny ||
        m_symbols[i].GetType() == symbol_type) {
      if (!CheckSymbolAtIndex(i, symbol_debug_type, symbol_visibility))
        continue;

      const char *name = m_symbols[i].GetName().AsCString();
      if (name) {
        if (regexp.Execute(name))
          indexes.push_back(i);
      }
    }
  }
  return indexes.size() - prev_size;
}

Symbol *Symtab::FindSymbolWithType(SymbolType symbol_type,
                                   Debug symbol_debug_type,
                                   Visibility symbol_visibility,
                                   uint32_t &start_idx) {
  std::lock_guard<std::recursive_mutex> guard(m_mutex);

  const size_t count = m_symbols.size();
  for (size_t idx = start_idx; idx < count; ++idx) {
    if (symbol_type == eSymbolTypeAny ||
        m_symbols[idx].GetType() == symbol_type) {
      if (CheckSymbolAtIndex(idx, symbol_debug_type, symbol_visibility)) {
        start_idx = idx;
        return &m_symbols[idx];
      }
    }
  }
  return nullptr;
}

size_t
Symtab::FindAllSymbolsWithNameAndType(ConstString name,
                                      SymbolType symbol_type,
                                      std::vector<uint32_t> &symbol_indexes) {
  std::lock_guard<std::recursive_mutex> guard(m_mutex);

  static Timer::Category func_cat(LLVM_PRETTY_FUNCTION);
  Timer scoped_timer(func_cat, "%s", LLVM_PRETTY_FUNCTION);
  // Initialize all of the lookup by name indexes before converting NAME to a
  // uniqued string NAME_STR below.
  if (!m_name_indexes_computed)
    InitNameIndexes();

  if (name) {
    // The string table did have a string that matched, but we need to check
    // the symbols and match the symbol_type if any was given.
    AppendSymbolIndexesWithNameAndType(name, symbol_type, symbol_indexes);
  }
  return symbol_indexes.size();
}

size_t Symtab::FindAllSymbolsWithNameAndType(
    ConstString name, SymbolType symbol_type, Debug symbol_debug_type,
    Visibility symbol_visibility, std::vector<uint32_t> &symbol_indexes) {
  std::lock_guard<std::recursive_mutex> guard(m_mutex);

  static Timer::Category func_cat(LLVM_PRETTY_FUNCTION);
  Timer scoped_timer(func_cat, "%s", LLVM_PRETTY_FUNCTION);
  // Initialize all of the lookup by name indexes before converting NAME to a
  // uniqued string NAME_STR below.
  if (!m_name_indexes_computed)
    InitNameIndexes();

  if (name) {
    // The string table did have a string that matched, but we need to check
    // the symbols and match the symbol_type if any was given.
    AppendSymbolIndexesWithNameAndType(name, symbol_type, symbol_debug_type,
                                       symbol_visibility, symbol_indexes);
  }
  return symbol_indexes.size();
}

size_t Symtab::FindAllSymbolsMatchingRexExAndType(
    const RegularExpression &regex, SymbolType symbol_type,
    Debug symbol_debug_type, Visibility symbol_visibility,
    std::vector<uint32_t> &symbol_indexes) {
  std::lock_guard<std::recursive_mutex> guard(m_mutex);

  AppendSymbolIndexesMatchingRegExAndType(regex, symbol_type, symbol_debug_type,
                                          symbol_visibility, symbol_indexes);
  return symbol_indexes.size();
}

Symbol *Symtab::FindFirstSymbolWithNameAndType(ConstString name,
                                               SymbolType symbol_type,
                                               Debug symbol_debug_type,
                                               Visibility symbol_visibility) {
  std::lock_guard<std::recursive_mutex> guard(m_mutex);

  static Timer::Category func_cat(LLVM_PRETTY_FUNCTION);
  Timer scoped_timer(func_cat, "%s", LLVM_PRETTY_FUNCTION);
  if (!m_name_indexes_computed)
    InitNameIndexes();

  if (name) {
    std::vector<uint32_t> matching_indexes;
    // The string table did have a string that matched, but we need to check
    // the symbols and match the symbol_type if any was given.
    if (AppendSymbolIndexesWithNameAndType(name, symbol_type, symbol_debug_type,
                                           symbol_visibility,
                                           matching_indexes)) {
      std::vector<uint32_t>::const_iterator pos, end = matching_indexes.end();
      for (pos = matching_indexes.begin(); pos != end; ++pos) {
        Symbol *symbol = SymbolAtIndex(*pos);

        if (symbol->Compare(name, symbol_type))
          return symbol;
      }
    }
  }
  return nullptr;
}

typedef struct {
  const Symtab *symtab;
  const addr_t file_addr;
  Symbol *match_symbol;
  const uint32_t *match_index_ptr;
  addr_t match_offset;
} SymbolSearchInfo;

// Add all the section file start address & size to the RangeVector, recusively
// adding any children sections.
static void AddSectionsToRangeMap(SectionList *sectlist,
                                  RangeVector<addr_t, addr_t> &section_ranges) {
  const int num_sections = sectlist->GetNumSections(0);
  for (int i = 0; i < num_sections; i++) {
    SectionSP sect_sp = sectlist->GetSectionAtIndex(i);
    if (sect_sp) {
      SectionList &child_sectlist = sect_sp->GetChildren();

      // If this section has children, add the children to the RangeVector.
      // Else add this section to the RangeVector.
      if (child_sectlist.GetNumSections(0) > 0) {
        AddSectionsToRangeMap(&child_sectlist, section_ranges);
      } else {
        size_t size = sect_sp->GetByteSize();
        if (size > 0) {
          addr_t base_addr = sect_sp->GetFileAddress();
          RangeVector<addr_t, addr_t>::Entry entry;
          entry.SetRangeBase(base_addr);
          entry.SetByteSize(size);
          section_ranges.Append(entry);
        }
      }
    }
  }
}

void Symtab::InitAddressIndexes() {
  // Protected function, no need to lock mutex...
  if (!m_file_addr_to_index_computed && !m_symbols.empty()) {
    m_file_addr_to_index_computed = true;

    FileRangeToIndexMap::Entry entry;
    const_iterator begin = m_symbols.begin();
    const_iterator end = m_symbols.end();
    for (const_iterator pos = m_symbols.begin(); pos != end; ++pos) {
      if (pos->ValueIsAddress()) {
        entry.SetRangeBase(pos->GetAddressRef().GetFileAddress());
        entry.SetByteSize(pos->GetByteSize());
        entry.data = std::distance(begin, pos);
        m_file_addr_to_index.Append(entry);
      }
    }
    const size_t num_entries = m_file_addr_to_index.GetSize();
    if (num_entries > 0) {
      m_file_addr_to_index.Sort();

      // Create a RangeVector with the start & size of all the sections for
      // this objfile.  We'll need to check this for any FileRangeToIndexMap
      // entries with an uninitialized size, which could potentially be a large
      // number so reconstituting the weak pointer is busywork when it is
      // invariant information.
      SectionList *sectlist = m_objfile->GetSectionList();
      RangeVector<addr_t, addr_t> section_ranges;
      if (sectlist) {
        AddSectionsToRangeMap(sectlist, section_ranges);
        section_ranges.Sort();
      }

      // Iterate through the FileRangeToIndexMap and fill in the size for any
      // entries that didn't already have a size from the Symbol (e.g. if we
      // have a plain linker symbol with an address only, instead of debug info
      // where we get an address and a size and a type, etc.)
      for (size_t i = 0; i < num_entries; i++) {
        FileRangeToIndexMap::Entry *entry =
            m_file_addr_to_index.GetMutableEntryAtIndex(i);
        if (entry->GetByteSize() == 0) {
          addr_t curr_base_addr = entry->GetRangeBase();
          const RangeVector<addr_t, addr_t>::Entry *containing_section =
              section_ranges.FindEntryThatContains(curr_base_addr);

          // Use the end of the section as the default max size of the symbol
          addr_t sym_size = 0;
          if (containing_section) {
            sym_size =
                containing_section->GetByteSize() -
                (entry->GetRangeBase() - containing_section->GetRangeBase());
          }

          for (size_t j = i; j < num_entries; j++) {
            FileRangeToIndexMap::Entry *next_entry =
                m_file_addr_to_index.GetMutableEntryAtIndex(j);
            addr_t next_base_addr = next_entry->GetRangeBase();
            if (next_base_addr > curr_base_addr) {
              addr_t size_to_next_symbol = next_base_addr - curr_base_addr;

              // Take the difference between this symbol and the next one as
              // its size, if it is less than the size of the section.
              if (sym_size == 0 || size_to_next_symbol < sym_size) {
                sym_size = size_to_next_symbol;
              }
              break;
            }
          }

          if (sym_size > 0) {
            entry->SetByteSize(sym_size);
            Symbol &symbol = m_symbols[entry->data];
            symbol.SetByteSize(sym_size);
            symbol.SetSizeIsSynthesized(true);
          }
        }
      }

      // Sort again in case the range size changes the ordering
      m_file_addr_to_index.Sort();
    }
  }
}

void Symtab::CalculateSymbolSizes() {
  std::lock_guard<std::recursive_mutex> guard(m_mutex);
  // Size computation happens inside InitAddressIndexes.
  InitAddressIndexes();
}

Symbol *Symtab::FindSymbolAtFileAddress(addr_t file_addr) {
  std::lock_guard<std::recursive_mutex> guard(m_mutex);
  if (!m_file_addr_to_index_computed)
    InitAddressIndexes();

  const FileRangeToIndexMap::Entry *entry =
      m_file_addr_to_index.FindEntryStartsAt(file_addr);
  if (entry) {
    Symbol *symbol = SymbolAtIndex(entry->data);
    if (symbol->GetFileAddress() == file_addr)
      return symbol;
  }
  return nullptr;
}

Symbol *Symtab::FindSymbolContainingFileAddress(addr_t file_addr) {
  std::lock_guard<std::recursive_mutex> guard(m_mutex);

  if (!m_file_addr_to_index_computed)
    InitAddressIndexes();

  const FileRangeToIndexMap::Entry *entry =
      m_file_addr_to_index.FindEntryThatContains(file_addr);
  if (entry) {
    Symbol *symbol = SymbolAtIndex(entry->data);
    if (symbol->ContainsFileAddress(file_addr))
      return symbol;
  }
  return nullptr;
}

void Symtab::ForEachSymbolContainingFileAddress(
    addr_t file_addr, std::function<bool(Symbol *)> const &callback) {
  std::lock_guard<std::recursive_mutex> guard(m_mutex);

  if (!m_file_addr_to_index_computed)
    InitAddressIndexes();

  std::vector<uint32_t> all_addr_indexes;

  // Get all symbols with file_addr
  const size_t addr_match_count =
      m_file_addr_to_index.FindEntryIndexesThatContain(file_addr,
                                                       all_addr_indexes);

  for (size_t i = 0; i < addr_match_count; ++i) {
    Symbol *symbol = SymbolAtIndex(all_addr_indexes[i]);
    if (symbol->ContainsFileAddress(file_addr)) {
      if (!callback(symbol))
        break;
    }
  }
}

void Symtab::SymbolIndicesToSymbolContextList(
    std::vector<uint32_t> &symbol_indexes, SymbolContextList &sc_list) {
  // No need to protect this call using m_mutex all other method calls are
  // already thread safe.

  const bool merge_symbol_into_function = true;
  size_t num_indices = symbol_indexes.size();
  if (num_indices > 0) {
    SymbolContext sc;
    sc.module_sp = m_objfile->GetModule();
    for (size_t i = 0; i < num_indices; i++) {
      sc.symbol = SymbolAtIndex(symbol_indexes[i]);
      if (sc.symbol)
        sc_list.AppendIfUnique(sc, merge_symbol_into_function);
    }
  }
}

size_t Symtab::FindFunctionSymbols(ConstString name,
                                   uint32_t name_type_mask,
                                   SymbolContextList &sc_list) {
  size_t count = 0;
  std::vector<uint32_t> symbol_indexes;

  // eFunctionNameTypeAuto should be pre-resolved by a call to
  // Module::LookupInfo::LookupInfo()
  assert((name_type_mask & eFunctionNameTypeAuto) == 0);

  if (name_type_mask & (eFunctionNameTypeBase | eFunctionNameTypeFull)) {
    std::vector<uint32_t> temp_symbol_indexes;
    FindAllSymbolsWithNameAndType(name, eSymbolTypeAny, temp_symbol_indexes);

    unsigned temp_symbol_indexes_size = temp_symbol_indexes.size();
    if (temp_symbol_indexes_size > 0) {
      std::lock_guard<std::recursive_mutex> guard(m_mutex);
      for (unsigned i = 0; i < temp_symbol_indexes_size; i++) {
        SymbolContext sym_ctx;
        sym_ctx.symbol = SymbolAtIndex(temp_symbol_indexes[i]);
        if (sym_ctx.symbol) {
          switch (sym_ctx.symbol->GetType()) {
          case eSymbolTypeCode:
          case eSymbolTypeResolver:
          case eSymbolTypeReExported:
            symbol_indexes.push_back(temp_symbol_indexes[i]);
            break;
          default:
            break;
          }
        }
      }
    }
  }

  if (name_type_mask & eFunctionNameTypeBase) {
    // From mangled names we can't tell what is a basename and what is a method
    // name, so we just treat them the same
    if (!m_name_indexes_computed)
      InitNameIndexes();

    if (!m_basename_to_index.IsEmpty()) {
      const UniqueCStringMap<uint32_t>::Entry *match;
      for (match = m_basename_to_index.FindFirstValueForName(name);
           match != nullptr;
           match = m_basename_to_index.FindNextValueForName(match)) {
        symbol_indexes.push_back(match->value);
      }
    }
  }

  if (name_type_mask & eFunctionNameTypeMethod) {
    if (!m_name_indexes_computed)
      InitNameIndexes();

    if (!m_method_to_index.IsEmpty()) {
      const UniqueCStringMap<uint32_t>::Entry *match;
      for (match = m_method_to_index.FindFirstValueForName(name);
           match != nullptr;
           match = m_method_to_index.FindNextValueForName(match)) {
        symbol_indexes.push_back(match->value);
      }
    }
  }

  if (name_type_mask & eFunctionNameTypeSelector) {
    if (!m_name_indexes_computed)
      InitNameIndexes();

    if (!m_selector_to_index.IsEmpty()) {
      const UniqueCStringMap<uint32_t>::Entry *match;
      for (match = m_selector_to_index.FindFirstValueForName(name);
           match != nullptr;
           match = m_selector_to_index.FindNextValueForName(match)) {
        symbol_indexes.push_back(match->value);
      }
    }
  }

  if (!symbol_indexes.empty()) {
    llvm::sort(symbol_indexes.begin(), symbol_indexes.end());
    symbol_indexes.erase(
        std::unique(symbol_indexes.begin(), symbol_indexes.end()),
        symbol_indexes.end());
    count = symbol_indexes.size();
    SymbolIndicesToSymbolContextList(symbol_indexes, sc_list);
  }

  return count;
}

const Symbol *Symtab::GetParent(Symbol *child_symbol) const {
  uint32_t child_idx = GetIndexForSymbol(child_symbol);
  if (child_idx != UINT32_MAX && child_idx > 0) {
    for (uint32_t idx = child_idx - 1; idx != UINT32_MAX; --idx) {
      const Symbol *symbol = SymbolAtIndex(idx);
      const uint32_t sibling_idx = symbol->GetSiblingIndex();
      if (sibling_idx != UINT32_MAX && sibling_idx > child_idx)
        return symbol;
    }
  }
  return nullptr;
}<|MERGE_RESOLUTION|>--- conflicted
+++ resolved
@@ -311,7 +311,6 @@
         // Now try and figure out the basename and figure out if the
         // basename is a method, function, etc and put that in the
         // appropriate table.
-        llvm::StringRef name = entry.cstring.GetStringRef();
         if (symbol->ContainsLinkerAnnotations()) {
           // If the symbol has linker annotations, also add the version without
           // the annotations.
@@ -323,8 +322,7 @@
         const SymbolType type = symbol->GetType();
         if (type == eSymbolTypeCode || type == eSymbolTypeResolver) {
           if (mangled.DemangleWithRichManglingInfo(rmc, lldb_skip_name))
-<<<<<<< HEAD
-            RegisterMangledNameEntry(entry, class_contexts, backlog, rmc);
+            RegisterMangledNameEntry(value, class_contexts, backlog, rmc);
 	  else if (SwiftLanguageRuntime::IsSwiftMangledName(name.str().c_str())) {
             lldb_private::ConstString basename;
             bool is_method = false;
@@ -333,33 +331,23 @@
                     ExtractFunctionBasenameFromMangled(mangled_name, basename,
                                                        is_method)) {
               if (basename && basename != mangled_name) {
-                entry.cstring = basename;
                 if (is_method)
-                  m_method_to_index.Append(entry);
+                  m_method_to_index.Append(basename, value);
                 else
-                  m_basename_to_index.Append(entry);
+                  m_basename_to_index.Append(basename, value);
               }
             }
           }
-=======
-            RegisterMangledNameEntry(value, class_contexts, backlog, rmc);
->>>>>>> e92fb6a5
         }
       }
 
       // Symbol name strings that didn't match a Mangled::ManglingScheme, are
       // stored in the demangled field.
-<<<<<<< HEAD
       SymbolContext sc;
       symbol->CalculateSymbolContext(&sc);
       sc.module_sp = m_objfile->GetModule();
-      entry.cstring = mangled.GetDemangledName(symbol->GetLanguage(), &sc);
-      if (entry.cstring) {
-        m_name_to_index.Append(entry);
-=======
-      if (ConstString name = mangled.GetDemangledName(symbol->GetLanguage())) {
+      if (ConstString name = mangled.GetDemangledName(symbol->GetLanguage()), &sc) {
         m_name_to_index.Append(name, value);
->>>>>>> e92fb6a5
 
         if (symbol->ContainsLinkerAnnotations()) {
           // If the symbol has linker annotations, also add the version without
