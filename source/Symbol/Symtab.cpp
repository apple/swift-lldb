--- conflicted
+++ resolved
@@ -24,12 +24,9 @@
 #include "lldb/Utility/Stream.h"
 #include "lldb/Utility/Timer.h"
 
-<<<<<<< HEAD
+#include "llvm/ADT/StringRef.h"
 
 #include "lldb/Target/SwiftLanguageRuntime.h"
-=======
-#include "llvm/ADT/StringRef.h"
->>>>>>> a063373a
 
 using namespace lldb;
 using namespace lldb_private;
@@ -326,68 +323,11 @@
           m_name_to_index.Append(entry);
         }
 
-<<<<<<< HEAD
-        const SymbolType symbol_type = symbol->GetType();
-        if (symbol_type == eSymbolTypeCode ||
-            symbol_type == eSymbolTypeResolver) {
-          llvm::StringRef entry_ref(entry.cstring.GetStringRef());
-          if (entry_ref[0] == '_' && entry_ref[1] == 'Z' &&
-              (entry_ref[2] != 'T' && // avoid virtual table, VTT structure,
-                                      // typeinfo structure, and typeinfo
-                                      // name
-               entry_ref[2] != 'G' && // avoid guard variables
-               entry_ref[2] != 'Z'))  // named local entities (if we
-                                          // eventually handle eSymbolTypeData,
-                                          // we will want this back)
-          {
-            CPlusPlusLanguage::MethodName cxx_method(
-                mangled.GetDemangledName(lldb::eLanguageTypeC_plus_plus));
-            entry.cstring = ConstString(cxx_method.GetBasename());
-            if (entry.cstring) {
-              // ConstString objects permanently store the string in the pool
-              // so calling GetCString() on the value gets us a const char *
-              // that will never go away
-              const char *const_context =
-                  ConstString(cxx_method.GetContext()).GetCString();
-
-              if (!const_context || const_context[0] == 0) {
-                // No context for this function so this has to be a basename
-                m_basename_to_index.Append(entry);
-                // If there is no context (no namespaces or class scopes that
-                // come before the function name) then this also could be a
-                // fullname.
-                m_name_to_index.Append(entry);
-              } else {
-                entry_ref = entry.cstring.GetStringRef();
-                if (entry_ref[0] == '~' ||
-                    !cxx_method.GetQualifiers().empty()) {
-                  // The first character of the demangled basename is '~' which
-                  // means we have a class destructor. We can use this
-                  // information to help us know what is a class and what
-                  // isn't.
-                  if (class_contexts.find(const_context) == class_contexts.end())
-                    class_contexts.insert(const_context);
-                  m_method_to_index.Append(entry);
-                } else {
-                  if (class_contexts.find(const_context) !=
-                      class_contexts.end()) {
-                    // The current decl context is in our "class_contexts"
-                    // which means this is a method on a class
-                    m_method_to_index.Append(entry);
-                  } else {
-                    // We don't know if this is a function basename or a
-                    // method, so put it into a temporary collection so once we
-                    // are done we can look in class_contexts to see if each
-                    // entry is a class or just a function and will put any
-                    // remaining items into m_method_to_index or
-                    // m_basename_to_index as needed
-                    mangled_name_to_index.Append(entry);
-                    symbol_contexts[entry.value] = const_context;
-                  }
-                }
-              }
-            }
-          } else if (SwiftLanguageRuntime::IsSwiftMangledName(name.str().c_str())) {
+        const SymbolType type = symbol->GetType();
+        if (type == eSymbolTypeCode || type == eSymbolTypeResolver) {
+          if (mangled.DemangleWithRichManglingInfo(rmc, lldb_skip_name))
+            RegisterMangledNameEntry(entry, class_contexts, backlog, rmc);
+	  else if (SwiftLanguageRuntime::IsSwiftMangledName(name.str().c_str())) {
             lldb_private::ConstString basename;
             bool is_method = false;
             ConstString mangled_name = mangled.GetMangledName();
@@ -403,12 +343,6 @@
               }
             }
           }
-=======
-        const SymbolType type = symbol->GetType();
-        if (type == eSymbolTypeCode || type == eSymbolTypeResolver) {
-          if (mangled.DemangleWithRichManglingInfo(rmc, lldb_skip_name))
-            RegisterMangledNameEntry(entry, class_contexts, backlog, rmc);
->>>>>>> a063373a
         }
       }
 
