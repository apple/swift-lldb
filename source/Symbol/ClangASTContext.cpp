//===-- ClangASTContext.cpp -------------------------------------*- C++ -*-===//
//
// Part of the LLVM Project, under the Apache License v2.0 with LLVM Exceptions.
// See https://llvm.org/LICENSE.txt for license information.
// SPDX-License-Identifier: Apache-2.0 WITH LLVM-exception
//
//===----------------------------------------------------------------------===//

#include "lldb/Symbol/ClangASTContext.h"

#include "llvm/Support/FormatAdapters.h"
#include "llvm/Support/FormatVariadic.h"

#include <mutex>
#include <string>
#include <vector>


// Clang headers like to use NDEBUG inside of them to enable/disable debug
// related features using "#ifndef NDEBUG" preprocessor blocks to do one thing
// or another. This is bad because it means that if clang was built in release
// mode, it assumes that you are building in release mode which is not always
// the case. You can end up with functions that are defined as empty in header
// files when NDEBUG is not defined, and this can cause link errors with the
// clang .a files that you have since you might be missing functions in the .a
// file. So we have to define NDEBUG when including clang headers to avoid any
// mismatches. This is covered by rdar://problem/8691220

#if !defined(NDEBUG) && !defined(LLVM_NDEBUG_OFF)
#define LLDB_DEFINED_NDEBUG_FOR_CLANG
#define NDEBUG
// Need to include assert.h so it is as clang would expect it to be (disabled)
#include <assert.h>
#endif

#include "clang/AST/ASTContext.h"
#include "clang/AST/ASTImporter.h"
#include "clang/AST/Attr.h"
#include "clang/AST/CXXInheritance.h"
#include "clang/AST/DeclObjC.h"
#include "clang/AST/DeclTemplate.h"
#include "clang/AST/Mangle.h"
#include "clang/AST/RecordLayout.h"
#include "clang/AST/Type.h"
#include "clang/AST/VTableBuilder.h"
#include "clang/Basic/Builtins.h"
#include "clang/Basic/Diagnostic.h"
#include "clang/Basic/DiagnosticOptions.h"
#include "clang/Basic/FileManager.h"
#include "clang/Basic/FileSystemOptions.h"
#include "clang/Basic/SourceManager.h"
#include "clang/Basic/TargetInfo.h"
#include "clang/Basic/TargetOptions.h"
#include "clang/Frontend/FrontendOptions.h"
#include "clang/Frontend/LangStandard.h"
#include "clang/Sema/Sema.h"

#ifdef LLDB_DEFINED_NDEBUG_FOR_CLANG
#undef NDEBUG
#undef LLDB_DEFINED_NDEBUG_FOR_CLANG
// Need to re-include assert.h so it is as _we_ would expect it to be (enabled)
#include <assert.h>
#endif

#include "llvm/Support/Signals.h"
#include "llvm/Support/Threading.h"

#include "Plugins/ExpressionParser/Clang/ClangFunctionCaller.h"
#include "Plugins/ExpressionParser/Clang/ClangUserExpression.h"
#include "Plugins/ExpressionParser/Clang/ClangUtilityFunction.h"
#include "lldb/Utility/ArchSpec.h"
#include "lldb/Utility/Flags.h"

#include "lldb/Core/DumpDataExtractor.h"
#include "lldb/Core/Module.h"
#include "lldb/Core/PluginManager.h"
#include "lldb/Core/StreamFile.h"
#include "lldb/Core/ThreadSafeDenseMap.h"
#include "lldb/Core/UniqueCStringMap.h"
#include "lldb/Symbol/ClangASTContext.h"
#include "lldb/Symbol/ClangASTImporter.h"
#include "lldb/Symbol/ClangExternalASTSourceCallbacks.h"
#include "lldb/Symbol/ClangExternalASTSourceCommon.h"
#include "lldb/Symbol/ClangUtil.h"
#include "lldb/Symbol/ObjectFile.h"
#include "lldb/Symbol/SymbolFile.h"
#include "lldb/Symbol/VerifyDecl.h"
#include "lldb/Target/ExecutionContext.h"
#include "lldb/Target/Language.h"
#include "lldb/Target/Process.h"
#include "lldb/Target/Target.h"
#include "lldb/Utility/DataExtractor.h"
#include "lldb/Utility/LLDBAssert.h"
#include "lldb/Utility/Log.h"
#include "lldb/Utility/RegularExpression.h"
#include "lldb/Utility/Scalar.h"

#include "Plugins/LanguageRuntime/ObjC/ObjCLanguageRuntime.h"
#include "Plugins/SymbolFile/DWARF/DWARFASTParserClang.h"
#include "Plugins/SymbolFile/PDB/PDBASTParser.h"

#include <stdio.h>

#include <mutex>

using namespace lldb;
using namespace lldb_private;
using namespace llvm;
using namespace clang;

namespace {
static inline bool
ClangASTContextSupportsLanguage(lldb::LanguageType language) {
  return language == eLanguageTypeUnknown || // Clang is the default type system
         Language::LanguageIsC(language) ||
         Language::LanguageIsCPlusPlus(language) ||
         Language::LanguageIsObjC(language) ||
         Language::LanguageIsPascal(language) ||
         // Use Clang for Rust until there is a proper language plugin for it
         language == eLanguageTypeRust ||
         language == eLanguageTypeExtRenderScript ||
         // Use Clang for D until there is a proper language plugin for it
         language == eLanguageTypeD ||
         // Open Dylan compiler debug info is designed to be Clang-compatible
         language == eLanguageTypeDylan;
}

// Checks whether m1 is an overload of m2 (as opposed to an override). This is
// called by addOverridesForMethod to distinguish overrides (which share a
// vtable entry) from overloads (which require distinct entries).
bool isOverload(clang::CXXMethodDecl *m1, clang::CXXMethodDecl *m2) {
  // FIXME: This should detect covariant return types, but currently doesn't.
  lldbassert(&m1->getASTContext() == &m2->getASTContext() &&
             "Methods should have the same AST context");
  clang::ASTContext &context = m1->getASTContext();

  const auto *m1Type = llvm::cast<clang::FunctionProtoType>(
      context.getCanonicalType(m1->getType()));

  const auto *m2Type = llvm::cast<clang::FunctionProtoType>(
      context.getCanonicalType(m2->getType()));

  auto compareArgTypes = [&context](const clang::QualType &m1p,
                                    const clang::QualType &m2p) {
    return context.hasSameType(m1p.getUnqualifiedType(),
                               m2p.getUnqualifiedType());
  };

  // FIXME: In C++14 and later, we can just pass m2Type->param_type_end()
  //        as a fourth parameter to std::equal().
  return (m1->getNumParams() != m2->getNumParams()) ||
         !std::equal(m1Type->param_type_begin(), m1Type->param_type_end(),
                     m2Type->param_type_begin(), compareArgTypes);
}

// If decl is a virtual method, walk the base classes looking for methods that
// decl overrides. This table of overridden methods is used by IRGen to
// determine the vtable layout for decl's parent class.
void addOverridesForMethod(clang::CXXMethodDecl *decl) {
  if (!decl->isVirtual())
    return;

  clang::CXXBasePaths paths;

  auto find_overridden_methods =
      [decl](const clang::CXXBaseSpecifier *specifier,
             clang::CXXBasePath &path) {
        if (auto *base_record = llvm::dyn_cast<clang::CXXRecordDecl>(
                specifier->getType()->getAs<clang::RecordType>()->getDecl())) {

          clang::DeclarationName name = decl->getDeclName();

          // If this is a destructor, check whether the base class destructor is
          // virtual.
          if (name.getNameKind() == clang::DeclarationName::CXXDestructorName)
            if (auto *baseDtorDecl = base_record->getDestructor()) {
              if (baseDtorDecl->isVirtual()) {
                path.Decls = baseDtorDecl;
                return true;
              } else
                return false;
            }

          // Otherwise, search for name in the base class.
          for (path.Decls = base_record->lookup(name); !path.Decls.empty();
               path.Decls = path.Decls.slice(1)) {
            if (auto *method_decl =
                    llvm::dyn_cast<clang::CXXMethodDecl>(path.Decls.front()))
              if (method_decl->isVirtual() && !isOverload(decl, method_decl)) {
                path.Decls = method_decl;
                return true;
              }
          }
        }

        return false;
      };

  if (decl->getParent()->lookupInBases(find_overridden_methods, paths)) {
    for (auto *overridden_decl : paths.found_decls())
      decl->addOverriddenMethod(
          llvm::cast<clang::CXXMethodDecl>(overridden_decl));
  }
}
}

static lldb::addr_t GetVTableAddress(Process &process,
                                     VTableContextBase &vtable_ctx,
                                     ValueObject &valobj,
                                     const ASTRecordLayout &record_layout) {
  // Retrieve type info
  CompilerType pointee_type;
  CompilerType this_type(valobj.GetCompilerType());
  uint32_t type_info = this_type.GetTypeInfo(&pointee_type);
  if (!type_info)
    return LLDB_INVALID_ADDRESS;

  // Check if it's a pointer or reference
  bool ptr_or_ref = false;
  if (type_info & (eTypeIsPointer | eTypeIsReference)) {
    ptr_or_ref = true;
    type_info = pointee_type.GetTypeInfo();
  }

  // We process only C++ classes
  const uint32_t cpp_class = eTypeIsClass | eTypeIsCPlusPlus;
  if ((type_info & cpp_class) != cpp_class)
    return LLDB_INVALID_ADDRESS;

  // Calculate offset to VTable pointer
  lldb::offset_t vbtable_ptr_offset =
      vtable_ctx.isMicrosoft() ? record_layout.getVBPtrOffset().getQuantity()
                               : 0;

  if (ptr_or_ref) {
    // We have a pointer / ref to object, so read
    // VTable pointer from process memory

    if (valobj.GetAddressTypeOfChildren() != eAddressTypeLoad)
      return LLDB_INVALID_ADDRESS;

    auto vbtable_ptr_addr = valobj.GetValueAsUnsigned(LLDB_INVALID_ADDRESS);
    if (vbtable_ptr_addr == LLDB_INVALID_ADDRESS)
      return LLDB_INVALID_ADDRESS;

    vbtable_ptr_addr += vbtable_ptr_offset;

    Status err;
    return process.ReadPointerFromMemory(vbtable_ptr_addr, err);
  }

  // We have an object already read from process memory,
  // so just extract VTable pointer from it

  DataExtractor data;
  Status err;
  auto size = valobj.GetData(data, err);
  if (err.Fail() || vbtable_ptr_offset + data.GetAddressByteSize() > size)
    return LLDB_INVALID_ADDRESS;

  return data.GetPointer(&vbtable_ptr_offset);
}

static int64_t ReadVBaseOffsetFromVTable(Process &process,
                                         VTableContextBase &vtable_ctx,
                                         lldb::addr_t vtable_ptr,
                                         const CXXRecordDecl *cxx_record_decl,
                                         const CXXRecordDecl *base_class_decl) {
  if (vtable_ctx.isMicrosoft()) {
    clang::MicrosoftVTableContext &msoft_vtable_ctx =
        static_cast<clang::MicrosoftVTableContext &>(vtable_ctx);

    // Get the index into the virtual base table. The
    // index is the index in uint32_t from vbtable_ptr
    const unsigned vbtable_index =
        msoft_vtable_ctx.getVBTableIndex(cxx_record_decl, base_class_decl);
    const lldb::addr_t base_offset_addr = vtable_ptr + vbtable_index * 4;
    Status err;
    return process.ReadSignedIntegerFromMemory(base_offset_addr, 4, INT64_MAX,
                                               err);
  }

  clang::ItaniumVTableContext &itanium_vtable_ctx =
      static_cast<clang::ItaniumVTableContext &>(vtable_ctx);

  clang::CharUnits base_offset_offset =
      itanium_vtable_ctx.getVirtualBaseOffsetOffset(cxx_record_decl,
                                                    base_class_decl);
  const lldb::addr_t base_offset_addr =
      vtable_ptr + base_offset_offset.getQuantity();
  const uint32_t base_offset_size = process.GetAddressByteSize();
  Status err;
  return process.ReadSignedIntegerFromMemory(base_offset_addr, base_offset_size,
                                             INT64_MAX, err);
}

static bool GetVBaseBitOffset(VTableContextBase &vtable_ctx,
                              ValueObject &valobj,
                              const ASTRecordLayout &record_layout,
                              const CXXRecordDecl *cxx_record_decl,
                              const CXXRecordDecl *base_class_decl,
                              int32_t &bit_offset) {
  ExecutionContext exe_ctx(valobj.GetExecutionContextRef());
  Process *process = exe_ctx.GetProcessPtr();
  if (!process)
    return false;

  lldb::addr_t vtable_ptr =
      GetVTableAddress(*process, vtable_ctx, valobj, record_layout);
  if (vtable_ptr == LLDB_INVALID_ADDRESS)
    return false;

  auto base_offset = ReadVBaseOffsetFromVTable(
      *process, vtable_ctx, vtable_ptr, cxx_record_decl, base_class_decl);
  if (base_offset == INT64_MAX)
    return false;

  bit_offset = base_offset * 8;

  return true;
}

typedef lldb_private::ThreadSafeDenseMap<clang::ASTContext *, ClangASTContext *>
    ClangASTMap;

static ClangASTMap &GetASTMap() {
  static ClangASTMap *g_map_ptr = nullptr;
  static std::once_flag g_once_flag;
  llvm::call_once(g_once_flag, []() {
    g_map_ptr = new ClangASTMap(); // leaked on purpose to avoid spins
  });
  return *g_map_ptr;
}

bool ClangASTContext::IsOperator(const char *name,
                                 clang::OverloadedOperatorKind &op_kind) {
  if (name == nullptr || name[0] == '\0')
    return false;

#define OPERATOR_PREFIX "operator"
#define OPERATOR_PREFIX_LENGTH (sizeof(OPERATOR_PREFIX) - 1)

  const char *post_op_name = nullptr;

  bool no_space = true;

  if (::strncmp(name, OPERATOR_PREFIX, OPERATOR_PREFIX_LENGTH))
    return false;

  post_op_name = name + OPERATOR_PREFIX_LENGTH;

  if (post_op_name[0] == ' ') {
    post_op_name++;
    no_space = false;
  }

#undef OPERATOR_PREFIX
#undef OPERATOR_PREFIX_LENGTH

  // This is an operator, set the overloaded operator kind to invalid in case
  // this is a conversion operator...
  op_kind = clang::NUM_OVERLOADED_OPERATORS;

  switch (post_op_name[0]) {
  default:
    if (no_space)
      return false;
    break;
  case 'n':
    if (no_space)
      return false;
    if (strcmp(post_op_name, "new") == 0)
      op_kind = clang::OO_New;
    else if (strcmp(post_op_name, "new[]") == 0)
      op_kind = clang::OO_Array_New;
    break;

  case 'd':
    if (no_space)
      return false;
    if (strcmp(post_op_name, "delete") == 0)
      op_kind = clang::OO_Delete;
    else if (strcmp(post_op_name, "delete[]") == 0)
      op_kind = clang::OO_Array_Delete;
    break;

  case '+':
    if (post_op_name[1] == '\0')
      op_kind = clang::OO_Plus;
    else if (post_op_name[2] == '\0') {
      if (post_op_name[1] == '=')
        op_kind = clang::OO_PlusEqual;
      else if (post_op_name[1] == '+')
        op_kind = clang::OO_PlusPlus;
    }
    break;

  case '-':
    if (post_op_name[1] == '\0')
      op_kind = clang::OO_Minus;
    else if (post_op_name[2] == '\0') {
      switch (post_op_name[1]) {
      case '=':
        op_kind = clang::OO_MinusEqual;
        break;
      case '-':
        op_kind = clang::OO_MinusMinus;
        break;
      case '>':
        op_kind = clang::OO_Arrow;
        break;
      }
    } else if (post_op_name[3] == '\0') {
      if (post_op_name[2] == '*')
        op_kind = clang::OO_ArrowStar;
      break;
    }
    break;

  case '*':
    if (post_op_name[1] == '\0')
      op_kind = clang::OO_Star;
    else if (post_op_name[1] == '=' && post_op_name[2] == '\0')
      op_kind = clang::OO_StarEqual;
    break;

  case '/':
    if (post_op_name[1] == '\0')
      op_kind = clang::OO_Slash;
    else if (post_op_name[1] == '=' && post_op_name[2] == '\0')
      op_kind = clang::OO_SlashEqual;
    break;

  case '%':
    if (post_op_name[1] == '\0')
      op_kind = clang::OO_Percent;
    else if (post_op_name[1] == '=' && post_op_name[2] == '\0')
      op_kind = clang::OO_PercentEqual;
    break;

  case '^':
    if (post_op_name[1] == '\0')
      op_kind = clang::OO_Caret;
    else if (post_op_name[1] == '=' && post_op_name[2] == '\0')
      op_kind = clang::OO_CaretEqual;
    break;

  case '&':
    if (post_op_name[1] == '\0')
      op_kind = clang::OO_Amp;
    else if (post_op_name[2] == '\0') {
      switch (post_op_name[1]) {
      case '=':
        op_kind = clang::OO_AmpEqual;
        break;
      case '&':
        op_kind = clang::OO_AmpAmp;
        break;
      }
    }
    break;

  case '|':
    if (post_op_name[1] == '\0')
      op_kind = clang::OO_Pipe;
    else if (post_op_name[2] == '\0') {
      switch (post_op_name[1]) {
      case '=':
        op_kind = clang::OO_PipeEqual;
        break;
      case '|':
        op_kind = clang::OO_PipePipe;
        break;
      }
    }
    break;

  case '~':
    if (post_op_name[1] == '\0')
      op_kind = clang::OO_Tilde;
    break;

  case '!':
    if (post_op_name[1] == '\0')
      op_kind = clang::OO_Exclaim;
    else if (post_op_name[1] == '=' && post_op_name[2] == '\0')
      op_kind = clang::OO_ExclaimEqual;
    break;

  case '=':
    if (post_op_name[1] == '\0')
      op_kind = clang::OO_Equal;
    else if (post_op_name[1] == '=' && post_op_name[2] == '\0')
      op_kind = clang::OO_EqualEqual;
    break;

  case '<':
    if (post_op_name[1] == '\0')
      op_kind = clang::OO_Less;
    else if (post_op_name[2] == '\0') {
      switch (post_op_name[1]) {
      case '<':
        op_kind = clang::OO_LessLess;
        break;
      case '=':
        op_kind = clang::OO_LessEqual;
        break;
      }
    } else if (post_op_name[3] == '\0') {
      if (post_op_name[2] == '=')
        op_kind = clang::OO_LessLessEqual;
    }
    break;

  case '>':
    if (post_op_name[1] == '\0')
      op_kind = clang::OO_Greater;
    else if (post_op_name[2] == '\0') {
      switch (post_op_name[1]) {
      case '>':
        op_kind = clang::OO_GreaterGreater;
        break;
      case '=':
        op_kind = clang::OO_GreaterEqual;
        break;
      }
    } else if (post_op_name[1] == '>' && post_op_name[2] == '=' &&
               post_op_name[3] == '\0') {
      op_kind = clang::OO_GreaterGreaterEqual;
    }
    break;

  case ',':
    if (post_op_name[1] == '\0')
      op_kind = clang::OO_Comma;
    break;

  case '(':
    if (post_op_name[1] == ')' && post_op_name[2] == '\0')
      op_kind = clang::OO_Call;
    break;

  case '[':
    if (post_op_name[1] == ']' && post_op_name[2] == '\0')
      op_kind = clang::OO_Subscript;
    break;
  }

  return true;
}

clang::AccessSpecifier
ClangASTContext::ConvertAccessTypeToAccessSpecifier(AccessType access) {
  switch (access) {
  default:
    break;
  case eAccessNone:
    return AS_none;
  case eAccessPublic:
    return AS_public;
  case eAccessPrivate:
    return AS_private;
  case eAccessProtected:
    return AS_protected;
  }
  return AS_none;
}

static void ParseLangArgs(LangOptions &Opts, InputKind IK, const char *triple) {
  // FIXME: Cleanup per-file based stuff.

  // Set some properties which depend solely on the input kind; it would be
  // nice to move these to the language standard, and have the driver resolve
  // the input kind + language standard.
  if (IK.getLanguage() == InputKind::Asm) {
    Opts.AsmPreprocessor = 1;
  } else if (IK.isObjectiveC()) {
    Opts.ObjC = 1;
  }

  LangStandard::Kind LangStd = LangStandard::lang_unspecified;

  if (LangStd == LangStandard::lang_unspecified) {
    // Based on the base language, pick one.
    switch (IK.getLanguage()) {
    case InputKind::Unknown:
    case InputKind::LLVM_IR:
    case InputKind::RenderScript:
      llvm_unreachable("Invalid input kind!");
    case InputKind::OpenCL:
      LangStd = LangStandard::lang_opencl10;
      break;
    case InputKind::CUDA:
      LangStd = LangStandard::lang_cuda;
      break;
    case InputKind::Asm:
    case InputKind::C:
    case InputKind::ObjC:
      LangStd = LangStandard::lang_gnu99;
      break;
    case InputKind::CXX:
    case InputKind::ObjCXX:
      LangStd = LangStandard::lang_gnucxx98;
      break;
    case InputKind::HIP:
      LangStd = LangStandard::lang_hip;
      break;
    }
  }

  const LangStandard &Std = LangStandard::getLangStandardForKind(LangStd);
  Opts.LineComment = Std.hasLineComments();
  Opts.C99 = Std.isC99();
  Opts.CPlusPlus = Std.isCPlusPlus();
  Opts.CPlusPlus11 = Std.isCPlusPlus11();
  Opts.Digraphs = Std.hasDigraphs();
  Opts.GNUMode = Std.isGNUMode();
  Opts.GNUInline = !Std.isC99();
  Opts.HexFloats = Std.hasHexFloats();
  Opts.ImplicitInt = Std.hasImplicitInt();

  Opts.WChar = true;

  // OpenCL has some additional defaults.
  if (LangStd == LangStandard::lang_opencl10) {
    Opts.OpenCL = 1;
    Opts.AltiVec = 1;
    Opts.CXXOperatorNames = 1;
    Opts.LaxVectorConversions = 1;
  }

  // OpenCL and C++ both have bool, true, false keywords.
  Opts.Bool = Opts.OpenCL || Opts.CPlusPlus;

  Opts.setValueVisibilityMode(DefaultVisibility);

  // Mimicing gcc's behavior, trigraphs are only enabled if -trigraphs is
  // specified, or -std is set to a conforming mode.
  Opts.Trigraphs = !Opts.GNUMode;
  Opts.CharIsSigned = ArchSpec(triple).CharIsSignedByDefault();
  Opts.OptimizeSize = 0;

  // FIXME: Eliminate this dependency.
  //    unsigned Opt =
  //    Args.hasArg(OPT_Os) ? 2 : getLastArgIntValue(Args, OPT_O, 0, Diags);
  //    Opts.Optimize = Opt != 0;
  unsigned Opt = 0;

  // This is the __NO_INLINE__ define, which just depends on things like the
  // optimization level and -fno-inline, not actually whether the backend has
  // inlining enabled.
  //
  // FIXME: This is affected by other options (-fno-inline).
  Opts.NoInlineDefine = !Opt;
}

ClangASTContext::ClangASTContext(const char *target_triple)
    : TypeSystem(TypeSystem::eKindClang), m_target_triple(), m_ast_up(),
      m_language_options_up(), m_source_manager_up(), m_diagnostics_engine_up(),
      m_target_options_rp(), m_target_info_up(), m_identifier_table_up(),
      m_selector_table_up(), m_builtins_up(), m_callback_tag_decl(nullptr),
      m_callback_objc_decl(nullptr), m_callback_baton(nullptr),
      m_pointer_byte_size(0), m_ast_owned(false) {
  if (target_triple && target_triple[0])
    SetTargetTriple(target_triple);
}

ClangASTContext::ClangASTContext(clang::ASTContext *ast_ctx)
    : TypeSystem(TypeSystem::eKindClang), m_target_triple(), m_ast_up(ast_ctx),
      m_language_options_up(), m_source_manager_up(), m_diagnostics_engine_up(),
      m_target_options_rp(), m_target_info_up(), m_identifier_table_up(),
      m_selector_table_up(), m_builtins_up(), m_callback_tag_decl(nullptr),
      m_callback_objc_decl(nullptr), m_callback_baton(nullptr),
      m_pointer_byte_size(0), m_ast_owned(false) {}

//----------------------------------------------------------------------
// Destructor
ClangASTContext::~ClangASTContext() { Finalize(); }

ConstString ClangASTContext::GetPluginNameStatic() {
  return ConstString("clang");
}

ConstString ClangASTContext::GetPluginName() {
  return ClangASTContext::GetPluginNameStatic();
}

uint32_t ClangASTContext::GetPluginVersion() { return 1; }

lldb::TypeSystemSP
ClangASTContext::CreateInstance(lldb::LanguageType language,
                                lldb_private::Module *module, Target *target,
                                const char *compiler_options) {
  if (ClangASTContextSupportsLanguage(language)) {
    ArchSpec arch;
    if (module)
      arch = module->GetArchitecture();
    else if (target)
      arch = target->GetArchitecture();

    if (arch.IsValid()) {
      ArchSpec fixed_arch = arch;
      // LLVM wants this to be set to iOS or MacOSX; if we're working on
      // a bare-boards type image, change the triple for llvm's benefit.
      if (fixed_arch.GetTriple().getVendor() == llvm::Triple::Apple &&
          fixed_arch.GetTriple().getOS() == llvm::Triple::UnknownOS) {
        if (fixed_arch.GetTriple().getArch() == llvm::Triple::arm ||
            fixed_arch.GetTriple().getArch() == llvm::Triple::aarch64 ||
            fixed_arch.GetTriple().getArch() == llvm::Triple::thumb) {
          fixed_arch.GetTriple().setOS(llvm::Triple::IOS);
        } else {
          fixed_arch.GetTriple().setOS(llvm::Triple::MacOSX);
        }
      }

      if (module) {
        std::shared_ptr<ClangASTContext> ast_sp(new ClangASTContext);
        if (ast_sp) {
          ast_sp->SetArchitecture(fixed_arch);
        }
        return ast_sp;
      } else if (target && target->IsValid()) {
        std::shared_ptr<ClangASTContextForExpressions> ast_sp(
            new ClangASTContextForExpressions(*target));
        if (ast_sp) {
          ast_sp->SetArchitecture(fixed_arch);
          ast_sp->m_scratch_ast_source_up.reset(
              new ClangASTSource(target->shared_from_this()));
          lldbassert(ast_sp->getFileManager());
          ast_sp->m_scratch_ast_source_up->InstallASTContext(
              *ast_sp->getASTContext(), *ast_sp->getFileManager(), true);
          llvm::IntrusiveRefCntPtr<clang::ExternalASTSource> proxy_ast_source(
              ast_sp->m_scratch_ast_source_up->CreateProxy());
          ast_sp->SetExternalSource(proxy_ast_source);
          return ast_sp;
        }
      }
    }
  }
  return lldb::TypeSystemSP();
}

void ClangASTContext::EnumerateSupportedLanguages(
    std::set<lldb::LanguageType> &languages_for_types,
    std::set<lldb::LanguageType> &languages_for_expressions) {
  static std::vector<lldb::LanguageType> s_supported_languages_for_types(
      {lldb::eLanguageTypeC89, lldb::eLanguageTypeC, lldb::eLanguageTypeC11,
       lldb::eLanguageTypeC_plus_plus, lldb::eLanguageTypeC99,
       lldb::eLanguageTypeObjC, lldb::eLanguageTypeObjC_plus_plus,
       lldb::eLanguageTypeC_plus_plus_03, lldb::eLanguageTypeC_plus_plus_11,
       lldb::eLanguageTypeC11, lldb::eLanguageTypeC_plus_plus_14});

  static std::vector<lldb::LanguageType> s_supported_languages_for_expressions(
      {lldb::eLanguageTypeC_plus_plus, lldb::eLanguageTypeObjC_plus_plus,
       lldb::eLanguageTypeC_plus_plus_03, lldb::eLanguageTypeC_plus_plus_11,
       lldb::eLanguageTypeC_plus_plus_14});

  languages_for_types.insert(s_supported_languages_for_types.begin(),
                             s_supported_languages_for_types.end());
  languages_for_expressions.insert(
      s_supported_languages_for_expressions.begin(),
      s_supported_languages_for_expressions.end());
}

void ClangASTContext::Initialize() {
  PluginManager::RegisterPlugin(GetPluginNameStatic(),
                                "clang base AST context plug-in",
                                CreateInstance, EnumerateSupportedLanguages);
}

void ClangASTContext::Terminate() {
  PluginManager::UnregisterPlugin(CreateInstance);
}

void ClangASTContext::Finalize() {
  if (m_ast_up) {
    GetASTMap().Erase(m_ast_up.get());
    if (!m_ast_owned)
      m_ast_up.release();
  }

  m_builtins_up.reset();
  m_selector_table_up.reset();
  m_identifier_table_up.reset();
  m_target_info_up.reset();
  m_target_options_rp.reset();
  m_diagnostics_engine_up.reset();
  m_source_manager_up.reset();
  m_language_options_up.reset();
  m_ast_up.reset();
  m_scratch_ast_source_up.reset();
}

void ClangASTContext::Clear() {
  m_ast_up.reset();
  m_language_options_up.reset();
  m_source_manager_up.reset();
  m_diagnostics_engine_up.reset();
  m_target_options_rp.reset();
  m_target_info_up.reset();
  m_identifier_table_up.reset();
  m_selector_table_up.reset();
  m_builtins_up.reset();
  m_pointer_byte_size = 0;
}

void ClangASTContext::setSema(Sema *s) {
  // Ensure that the new sema actually belongs to our ASTContext.
  assert(s == nullptr || &s->getASTContext() == m_ast_up.get());
  m_sema = s;
}

const char *ClangASTContext::GetTargetTriple() {
  return m_target_triple.c_str();
}

void ClangASTContext::SetTargetTriple(const char *target_triple) {
  Clear();
  m_target_triple.assign(target_triple);
}

void ClangASTContext::SetArchitecture(const ArchSpec &arch) {
  SetTargetTriple(arch.GetTriple().str().c_str());
}

bool ClangASTContext::HasExternalSource() {
  ASTContext *ast = getASTContext();
  if (ast)
    return ast->getExternalSource() != nullptr;
  return false;
}

void ClangASTContext::SetExternalSource(
    llvm::IntrusiveRefCntPtr<ExternalASTSource> &ast_source_up) {
  ASTContext *ast = getASTContext();
  if (ast) {
    ast->setExternalSource(ast_source_up);
    ast->getTranslationUnitDecl()->setHasExternalLexicalStorage(true);
  }
}

void ClangASTContext::RemoveExternalSource() {
  ASTContext *ast = getASTContext();

  if (ast) {
    llvm::IntrusiveRefCntPtr<ExternalASTSource> empty_ast_source_up;
    ast->setExternalSource(empty_ast_source_up);
    ast->getTranslationUnitDecl()->setHasExternalLexicalStorage(false);
  }
}

void ClangASTContext::setASTContext(clang::ASTContext *ast_ctx) {
  if (!m_ast_owned) {
    m_ast_up.release();
  }
  m_ast_owned = false;
  m_ast_up.reset(ast_ctx);
  GetASTMap().Insert(ast_ctx, this);
}

ASTContext *ClangASTContext::getASTContext() {
  if (m_ast_up == nullptr) {
    m_ast_owned = true;
    m_ast_up.reset(new ASTContext(*getLanguageOptions(), *getSourceManager(),
                                  *getIdentifierTable(), *getSelectorTable(),
                                  *getBuiltinContext()));

    m_ast_up->getDiagnostics().setClient(getDiagnosticConsumer(), false);

    // This can be NULL if we don't know anything about the architecture or if
    // the target for an architecture isn't enabled in the llvm/clang that we
    // built
    TargetInfo *target_info = getTargetInfo();
    if (target_info)
      m_ast_up->InitBuiltinTypes(*target_info);

    if ((m_callback_tag_decl || m_callback_objc_decl) && m_callback_baton) {
      m_ast_up->getTranslationUnitDecl()->setHasExternalLexicalStorage();
      // m_ast_up->getTranslationUnitDecl()->setHasExternalVisibleStorage();
    }

    GetASTMap().Insert(m_ast_up.get(), this);

    llvm::IntrusiveRefCntPtr<clang::ExternalASTSource> ast_source_up(
        new ClangExternalASTSourceCallbacks(
            ClangASTContext::CompleteTagDecl,
            ClangASTContext::CompleteObjCInterfaceDecl, nullptr,
            ClangASTContext::LayoutRecordType, this));
    SetExternalSource(ast_source_up);
  }
  return m_ast_up.get();
}

ClangASTContext *ClangASTContext::GetASTContext(clang::ASTContext *ast) {
  ClangASTContext *clang_ast = GetASTMap().Lookup(ast);
  if (!clang_ast)
    clang_ast = new ClangASTContext(ast);
  return clang_ast;
}

Builtin::Context *ClangASTContext::getBuiltinContext() {
  if (m_builtins_up == nullptr)
    m_builtins_up.reset(new Builtin::Context());
  return m_builtins_up.get();
}

IdentifierTable *ClangASTContext::getIdentifierTable() {
  if (m_identifier_table_up == nullptr)
    m_identifier_table_up.reset(
        new IdentifierTable(*ClangASTContext::getLanguageOptions(), nullptr));
  return m_identifier_table_up.get();
}

LangOptions *ClangASTContext::getLanguageOptions() {
  if (m_language_options_up == nullptr) {
    m_language_options_up.reset(new LangOptions());
    ParseLangArgs(*m_language_options_up, InputKind::ObjCXX, GetTargetTriple());
    //        InitializeLangOptions(*m_language_options_up, InputKind::ObjCXX);
  }
  return m_language_options_up.get();
}

SelectorTable *ClangASTContext::getSelectorTable() {
  if (m_selector_table_up == nullptr)
    m_selector_table_up.reset(new SelectorTable());
  return m_selector_table_up.get();
}

clang::FileManager *ClangASTContext::getFileManager() {
  if (m_file_manager_up == nullptr) {
    clang::FileSystemOptions file_system_options;
    m_file_manager_up.reset(new clang::FileManager(
        file_system_options, FileSystem::Instance().GetVirtualFileSystem()));
  }
  return m_file_manager_up.get();
}

clang::SourceManager *ClangASTContext::getSourceManager() {
  if (m_source_manager_up == nullptr)
    m_source_manager_up.reset(
        new clang::SourceManager(*getDiagnosticsEngine(), *getFileManager()));
  return m_source_manager_up.get();
}

clang::DiagnosticsEngine *ClangASTContext::getDiagnosticsEngine() {
  if (m_diagnostics_engine_up == nullptr) {
    llvm::IntrusiveRefCntPtr<DiagnosticIDs> diag_id_sp(new DiagnosticIDs());
    m_diagnostics_engine_up.reset(
        new DiagnosticsEngine(diag_id_sp, new DiagnosticOptions()));
  }
  return m_diagnostics_engine_up.get();
}

clang::MangleContext *ClangASTContext::getMangleContext() {
  if (m_mangle_ctx_up == nullptr)
    m_mangle_ctx_up.reset(getASTContext()->createMangleContext());
  return m_mangle_ctx_up.get();
}

class NullDiagnosticConsumer : public DiagnosticConsumer {
public:
  NullDiagnosticConsumer() {
    m_log = lldb_private::GetLogIfAllCategoriesSet(LIBLLDB_LOG_EXPRESSIONS);
  }

  void HandleDiagnostic(DiagnosticsEngine::Level DiagLevel,
                        const clang::Diagnostic &info) override {
    if (m_log) {
      llvm::SmallVector<char, 32> diag_str(10);
      info.FormatDiagnostic(diag_str);
      diag_str.push_back('\0');
      LLDB_LOGF(m_log, "Compiler diagnostic: %s\n", diag_str.data());
    }
  }

  DiagnosticConsumer *clone(DiagnosticsEngine &Diags) const {
    return new NullDiagnosticConsumer();
  }

private:
  Log *m_log;
};

DiagnosticConsumer *ClangASTContext::getDiagnosticConsumer() {
  if (m_diagnostic_consumer_up == nullptr)
    m_diagnostic_consumer_up.reset(new NullDiagnosticConsumer);

  return m_diagnostic_consumer_up.get();
}

std::shared_ptr<clang::TargetOptions> &ClangASTContext::getTargetOptions() {
  if (m_target_options_rp == nullptr && !m_target_triple.empty()) {
    m_target_options_rp = std::make_shared<clang::TargetOptions>();
    if (m_target_options_rp != nullptr)
      m_target_options_rp->Triple = m_target_triple;
  }
  return m_target_options_rp;
}

TargetInfo *ClangASTContext::getTargetInfo() {
  // target_triple should be something like "x86_64-apple-macosx"
  if (m_target_info_up == nullptr && !m_target_triple.empty())
    m_target_info_up.reset(TargetInfo::CreateTargetInfo(*getDiagnosticsEngine(),
                                                        getTargetOptions()));
  return m_target_info_up.get();
}

#pragma mark Basic Types

static inline bool QualTypeMatchesBitSize(const uint64_t bit_size,
                                          ASTContext *ast, QualType qual_type) {
  uint64_t qual_type_bit_size = ast->getTypeSize(qual_type);
  return qual_type_bit_size == bit_size;
}

CompilerType
ClangASTContext::GetBuiltinTypeForEncodingAndBitSize(Encoding encoding,
                                                     size_t bit_size) {
  return ClangASTContext::GetBuiltinTypeForEncodingAndBitSize(
      getASTContext(), encoding, bit_size);
}

CompilerType ClangASTContext::GetBuiltinTypeForEncodingAndBitSize(
    ASTContext *ast, Encoding encoding, uint32_t bit_size) {
  if (!ast)
    return CompilerType();
  switch (encoding) {
  case eEncodingInvalid:
    if (QualTypeMatchesBitSize(bit_size, ast, ast->VoidPtrTy))
      return CompilerType(ast, ast->VoidPtrTy);
    break;

  case eEncodingUint:
    if (QualTypeMatchesBitSize(bit_size, ast, ast->UnsignedCharTy))
      return CompilerType(ast, ast->UnsignedCharTy);
    if (QualTypeMatchesBitSize(bit_size, ast, ast->UnsignedShortTy))
      return CompilerType(ast, ast->UnsignedShortTy);
    if (QualTypeMatchesBitSize(bit_size, ast, ast->UnsignedIntTy))
      return CompilerType(ast, ast->UnsignedIntTy);
    if (QualTypeMatchesBitSize(bit_size, ast, ast->UnsignedLongTy))
      return CompilerType(ast, ast->UnsignedLongTy);
    if (QualTypeMatchesBitSize(bit_size, ast, ast->UnsignedLongLongTy))
      return CompilerType(ast, ast->UnsignedLongLongTy);
    if (QualTypeMatchesBitSize(bit_size, ast, ast->UnsignedInt128Ty))
      return CompilerType(ast, ast->UnsignedInt128Ty);
    break;

  case eEncodingSint:
    if (QualTypeMatchesBitSize(bit_size, ast, ast->SignedCharTy))
      return CompilerType(ast, ast->SignedCharTy);
    if (QualTypeMatchesBitSize(bit_size, ast, ast->ShortTy))
      return CompilerType(ast, ast->ShortTy);
    if (QualTypeMatchesBitSize(bit_size, ast, ast->IntTy))
      return CompilerType(ast, ast->IntTy);
    if (QualTypeMatchesBitSize(bit_size, ast, ast->LongTy))
      return CompilerType(ast, ast->LongTy);
    if (QualTypeMatchesBitSize(bit_size, ast, ast->LongLongTy))
      return CompilerType(ast, ast->LongLongTy);
    if (QualTypeMatchesBitSize(bit_size, ast, ast->Int128Ty))
      return CompilerType(ast, ast->Int128Ty);
    break;

  case eEncodingIEEE754:
    if (QualTypeMatchesBitSize(bit_size, ast, ast->FloatTy))
      return CompilerType(ast, ast->FloatTy);
    if (QualTypeMatchesBitSize(bit_size, ast, ast->DoubleTy))
      return CompilerType(ast, ast->DoubleTy);
    if (QualTypeMatchesBitSize(bit_size, ast, ast->LongDoubleTy))
      return CompilerType(ast, ast->LongDoubleTy);
    if (QualTypeMatchesBitSize(bit_size, ast, ast->HalfTy))
      return CompilerType(ast, ast->HalfTy);
    break;

  case eEncodingVector:
    // Sanity check that bit_size is a multiple of 8's.
    if (bit_size && !(bit_size & 0x7u))
      return CompilerType(
          ast, ast->getExtVectorType(ast->UnsignedCharTy, bit_size / 8));
    break;
  }

  return CompilerType();
}

lldb::BasicType
ClangASTContext::GetBasicTypeEnumeration(ConstString name) {
  if (name) {
    typedef UniqueCStringMap<lldb::BasicType> TypeNameToBasicTypeMap;
    static TypeNameToBasicTypeMap g_type_map;
    static std::once_flag g_once_flag;
    llvm::call_once(g_once_flag, []() {
      // "void"
      g_type_map.Append(ConstString("void"), eBasicTypeVoid);

      // "char"
      g_type_map.Append(ConstString("char"), eBasicTypeChar);
      g_type_map.Append(ConstString("signed char"), eBasicTypeSignedChar);
      g_type_map.Append(ConstString("unsigned char"), eBasicTypeUnsignedChar);
      g_type_map.Append(ConstString("wchar_t"), eBasicTypeWChar);
      g_type_map.Append(ConstString("signed wchar_t"), eBasicTypeSignedWChar);
      g_type_map.Append(ConstString("unsigned wchar_t"),
                        eBasicTypeUnsignedWChar);
      // "short"
      g_type_map.Append(ConstString("short"), eBasicTypeShort);
      g_type_map.Append(ConstString("short int"), eBasicTypeShort);
      g_type_map.Append(ConstString("unsigned short"), eBasicTypeUnsignedShort);
      g_type_map.Append(ConstString("unsigned short int"),
                        eBasicTypeUnsignedShort);

      // "int"
      g_type_map.Append(ConstString("int"), eBasicTypeInt);
      g_type_map.Append(ConstString("signed int"), eBasicTypeInt);
      g_type_map.Append(ConstString("unsigned int"), eBasicTypeUnsignedInt);
      g_type_map.Append(ConstString("unsigned"), eBasicTypeUnsignedInt);

      // "long"
      g_type_map.Append(ConstString("long"), eBasicTypeLong);
      g_type_map.Append(ConstString("long int"), eBasicTypeLong);
      g_type_map.Append(ConstString("unsigned long"), eBasicTypeUnsignedLong);
      g_type_map.Append(ConstString("unsigned long int"),
                        eBasicTypeUnsignedLong);

      // "long long"
      g_type_map.Append(ConstString("long long"), eBasicTypeLongLong);
      g_type_map.Append(ConstString("long long int"), eBasicTypeLongLong);
      g_type_map.Append(ConstString("unsigned long long"),
                        eBasicTypeUnsignedLongLong);
      g_type_map.Append(ConstString("unsigned long long int"),
                        eBasicTypeUnsignedLongLong);

      // "int128"
      g_type_map.Append(ConstString("__int128_t"), eBasicTypeInt128);
      g_type_map.Append(ConstString("__uint128_t"), eBasicTypeUnsignedInt128);

      // Miscellaneous
      g_type_map.Append(ConstString("bool"), eBasicTypeBool);
      g_type_map.Append(ConstString("float"), eBasicTypeFloat);
      g_type_map.Append(ConstString("double"), eBasicTypeDouble);
      g_type_map.Append(ConstString("long double"), eBasicTypeLongDouble);
      g_type_map.Append(ConstString("id"), eBasicTypeObjCID);
      g_type_map.Append(ConstString("SEL"), eBasicTypeObjCSel);
      g_type_map.Append(ConstString("nullptr"), eBasicTypeNullPtr);
      g_type_map.Sort();
    });

    return g_type_map.Find(name, eBasicTypeInvalid);
  }
  return eBasicTypeInvalid;
}

CompilerType ClangASTContext::GetBasicType(ASTContext *ast,
                                           ConstString name) {
  if (ast) {
    lldb::BasicType basic_type = ClangASTContext::GetBasicTypeEnumeration(name);
    return ClangASTContext::GetBasicType(ast, basic_type);
  }
  return CompilerType();
}

uint32_t ClangASTContext::GetPointerByteSize() {
  if (m_pointer_byte_size == 0)
    if (auto size = GetBasicType(lldb::eBasicTypeVoid)
                        .GetPointerType()
                        .GetByteSize(nullptr))
      m_pointer_byte_size = *size;
  return m_pointer_byte_size;
}

CompilerType ClangASTContext::GetBasicType(lldb::BasicType basic_type) {
  return GetBasicType(getASTContext(), basic_type);
}

CompilerType ClangASTContext::GetBasicType(ASTContext *ast,
                                           lldb::BasicType basic_type) {
  if (!ast)
    return CompilerType();
  lldb::opaque_compiler_type_t clang_type =
      GetOpaqueCompilerType(ast, basic_type);

  if (clang_type)
    return CompilerType(GetASTContext(ast), clang_type);
  return CompilerType();
}

CompilerType ClangASTContext::GetBuiltinTypeForDWARFEncodingAndBitSize(
    const char *type_name, uint32_t dw_ate, uint32_t bit_size) {
  ASTContext *ast = getASTContext();

#define streq(a, b) strcmp(a, b) == 0
  assert(ast != nullptr);
  if (ast) {
    switch (dw_ate) {
    default:
      break;

    case DW_ATE_address:
      if (QualTypeMatchesBitSize(bit_size, ast, ast->VoidPtrTy))
        return CompilerType(ast, ast->VoidPtrTy);
      break;

    case DW_ATE_boolean:
      if (QualTypeMatchesBitSize(bit_size, ast, ast->BoolTy))
        return CompilerType(ast, ast->BoolTy);
      if (QualTypeMatchesBitSize(bit_size, ast, ast->UnsignedCharTy))
        return CompilerType(ast, ast->UnsignedCharTy);
      if (QualTypeMatchesBitSize(bit_size, ast, ast->UnsignedShortTy))
        return CompilerType(ast, ast->UnsignedShortTy);
      if (QualTypeMatchesBitSize(bit_size, ast, ast->UnsignedIntTy))
        return CompilerType(ast, ast->UnsignedIntTy);
      break;

    case DW_ATE_lo_user:
      // This has been seen to mean DW_AT_complex_integer
      if (type_name) {
        if (::strstr(type_name, "complex")) {
          CompilerType complex_int_clang_type =
              GetBuiltinTypeForDWARFEncodingAndBitSize("int", DW_ATE_signed,
                                                       bit_size / 2);
          return CompilerType(ast, ast->getComplexType(ClangUtil::GetQualType(
                                       complex_int_clang_type)));
        }
      }
      break;

    case DW_ATE_complex_float:
      if (QualTypeMatchesBitSize(bit_size, ast, ast->FloatComplexTy))
        return CompilerType(ast, ast->FloatComplexTy);
      else if (QualTypeMatchesBitSize(bit_size, ast, ast->DoubleComplexTy))
        return CompilerType(ast, ast->DoubleComplexTy);
      else if (QualTypeMatchesBitSize(bit_size, ast, ast->LongDoubleComplexTy))
        return CompilerType(ast, ast->LongDoubleComplexTy);
      else {
        CompilerType complex_float_clang_type =
            GetBuiltinTypeForDWARFEncodingAndBitSize("float", DW_ATE_float,
                                                     bit_size / 2);
        return CompilerType(ast, ast->getComplexType(ClangUtil::GetQualType(
                                     complex_float_clang_type)));
      }
      break;

    case DW_ATE_float:
      if (streq(type_name, "float") &&
          QualTypeMatchesBitSize(bit_size, ast, ast->FloatTy))
        return CompilerType(ast, ast->FloatTy);
      if (streq(type_name, "double") &&
          QualTypeMatchesBitSize(bit_size, ast, ast->DoubleTy))
        return CompilerType(ast, ast->DoubleTy);
      if (streq(type_name, "long double") &&
          QualTypeMatchesBitSize(bit_size, ast, ast->LongDoubleTy))
        return CompilerType(ast, ast->LongDoubleTy);
      // Fall back to not requiring a name match
      if (QualTypeMatchesBitSize(bit_size, ast, ast->FloatTy))
        return CompilerType(ast, ast->FloatTy);
      if (QualTypeMatchesBitSize(bit_size, ast, ast->DoubleTy))
        return CompilerType(ast, ast->DoubleTy);
      if (QualTypeMatchesBitSize(bit_size, ast, ast->LongDoubleTy))
        return CompilerType(ast, ast->LongDoubleTy);
      if (QualTypeMatchesBitSize(bit_size, ast, ast->HalfTy))
        return CompilerType(ast, ast->HalfTy);
      break;

    case DW_ATE_signed:
      if (type_name) {
        if (streq(type_name, "wchar_t") &&
            QualTypeMatchesBitSize(bit_size, ast, ast->WCharTy) &&
            (getTargetInfo() &&
             TargetInfo::isTypeSigned(getTargetInfo()->getWCharType())))
          return CompilerType(ast, ast->WCharTy);
        if (streq(type_name, "void") &&
            QualTypeMatchesBitSize(bit_size, ast, ast->VoidTy))
          return CompilerType(ast, ast->VoidTy);
        if (strstr(type_name, "long long") &&
            QualTypeMatchesBitSize(bit_size, ast, ast->LongLongTy))
          return CompilerType(ast, ast->LongLongTy);
        if (strstr(type_name, "long") &&
            QualTypeMatchesBitSize(bit_size, ast, ast->LongTy))
          return CompilerType(ast, ast->LongTy);
        if (strstr(type_name, "short") &&
            QualTypeMatchesBitSize(bit_size, ast, ast->ShortTy))
          return CompilerType(ast, ast->ShortTy);
        if (strstr(type_name, "char")) {
          if (QualTypeMatchesBitSize(bit_size, ast, ast->CharTy))
            return CompilerType(ast, ast->CharTy);
          if (QualTypeMatchesBitSize(bit_size, ast, ast->SignedCharTy))
            return CompilerType(ast, ast->SignedCharTy);
        }
        if (strstr(type_name, "int")) {
          if (QualTypeMatchesBitSize(bit_size, ast, ast->IntTy))
            return CompilerType(ast, ast->IntTy);
          if (QualTypeMatchesBitSize(bit_size, ast, ast->Int128Ty))
            return CompilerType(ast, ast->Int128Ty);
        }
      }
      // We weren't able to match up a type name, just search by size
      if (QualTypeMatchesBitSize(bit_size, ast, ast->CharTy))
        return CompilerType(ast, ast->CharTy);
      if (QualTypeMatchesBitSize(bit_size, ast, ast->ShortTy))
        return CompilerType(ast, ast->ShortTy);
      if (QualTypeMatchesBitSize(bit_size, ast, ast->IntTy))
        return CompilerType(ast, ast->IntTy);
      if (QualTypeMatchesBitSize(bit_size, ast, ast->LongTy))
        return CompilerType(ast, ast->LongTy);
      if (QualTypeMatchesBitSize(bit_size, ast, ast->LongLongTy))
        return CompilerType(ast, ast->LongLongTy);
      if (QualTypeMatchesBitSize(bit_size, ast, ast->Int128Ty))
        return CompilerType(ast, ast->Int128Ty);
      break;

    case DW_ATE_signed_char:
      if (ast->getLangOpts().CharIsSigned && type_name &&
          streq(type_name, "char")) {
        if (QualTypeMatchesBitSize(bit_size, ast, ast->CharTy))
          return CompilerType(ast, ast->CharTy);
      }
      if (QualTypeMatchesBitSize(bit_size, ast, ast->SignedCharTy))
        return CompilerType(ast, ast->SignedCharTy);
      break;

    case DW_ATE_unsigned:
      if (type_name) {
        if (streq(type_name, "wchar_t")) {
          if (QualTypeMatchesBitSize(bit_size, ast, ast->WCharTy)) {
            if (!(getTargetInfo() &&
                  TargetInfo::isTypeSigned(getTargetInfo()->getWCharType())))
              return CompilerType(ast, ast->WCharTy);
          }
        }
        if (strstr(type_name, "long long")) {
          if (QualTypeMatchesBitSize(bit_size, ast, ast->UnsignedLongLongTy))
            return CompilerType(ast, ast->UnsignedLongLongTy);
        } else if (strstr(type_name, "long")) {
          if (QualTypeMatchesBitSize(bit_size, ast, ast->UnsignedLongTy))
            return CompilerType(ast, ast->UnsignedLongTy);
        } else if (strstr(type_name, "short")) {
          if (QualTypeMatchesBitSize(bit_size, ast, ast->UnsignedShortTy))
            return CompilerType(ast, ast->UnsignedShortTy);
        } else if (strstr(type_name, "char")) {
          if (QualTypeMatchesBitSize(bit_size, ast, ast->UnsignedCharTy))
            return CompilerType(ast, ast->UnsignedCharTy);
        } else if (strstr(type_name, "int")) {
          if (QualTypeMatchesBitSize(bit_size, ast, ast->UnsignedIntTy))
            return CompilerType(ast, ast->UnsignedIntTy);
          if (QualTypeMatchesBitSize(bit_size, ast, ast->UnsignedInt128Ty))
            return CompilerType(ast, ast->UnsignedInt128Ty);
        }
      }
      // We weren't able to match up a type name, just search by size
      if (QualTypeMatchesBitSize(bit_size, ast, ast->UnsignedCharTy))
        return CompilerType(ast, ast->UnsignedCharTy);
      if (QualTypeMatchesBitSize(bit_size, ast, ast->UnsignedShortTy))
        return CompilerType(ast, ast->UnsignedShortTy);
      if (QualTypeMatchesBitSize(bit_size, ast, ast->UnsignedIntTy))
        return CompilerType(ast, ast->UnsignedIntTy);
      if (QualTypeMatchesBitSize(bit_size, ast, ast->UnsignedLongTy))
        return CompilerType(ast, ast->UnsignedLongTy);
      if (QualTypeMatchesBitSize(bit_size, ast, ast->UnsignedLongLongTy))
        return CompilerType(ast, ast->UnsignedLongLongTy);
      if (QualTypeMatchesBitSize(bit_size, ast, ast->UnsignedInt128Ty))
        return CompilerType(ast, ast->UnsignedInt128Ty);
      break;

    case DW_ATE_unsigned_char:
      if (!ast->getLangOpts().CharIsSigned && type_name &&
          streq(type_name, "char")) {
        if (QualTypeMatchesBitSize(bit_size, ast, ast->CharTy))
          return CompilerType(ast, ast->CharTy);
      }
      if (QualTypeMatchesBitSize(bit_size, ast, ast->UnsignedCharTy))
        return CompilerType(ast, ast->UnsignedCharTy);
      if (QualTypeMatchesBitSize(bit_size, ast, ast->UnsignedShortTy))
        return CompilerType(ast, ast->UnsignedShortTy);
      break;

    case DW_ATE_imaginary_float:
      break;

    case DW_ATE_UTF:
      if (type_name) {
        if (streq(type_name, "char16_t")) {
          return CompilerType(ast, ast->Char16Ty);
        } else if (streq(type_name, "char32_t")) {
          return CompilerType(ast, ast->Char32Ty);
        }
      }
      break;
    }
  }
  // This assert should fire for anything that we don't catch above so we know
  // to fix any issues we run into.
  if (type_name) {
    Host::SystemLog(Host::eSystemLogError, "error: need to add support for "
                                           "DW_TAG_base_type '%s' encoded with "
                                           "DW_ATE = 0x%x, bit_size = %u\n",
                    type_name, dw_ate, bit_size);
  } else {
    Host::SystemLog(Host::eSystemLogError, "error: need to add support for "
                                           "DW_TAG_base_type encoded with "
                                           "DW_ATE = 0x%x, bit_size = %u\n",
                    dw_ate, bit_size);
  }
  return CompilerType();
}

CompilerType ClangASTContext::GetUnknownAnyType(clang::ASTContext *ast) {
  if (ast)
    return CompilerType(ast, ast->UnknownAnyTy);
  return CompilerType();
}

CompilerType ClangASTContext::GetCStringType(bool is_const) {
  ASTContext *ast = getASTContext();
  QualType char_type(ast->CharTy);

  if (is_const)
    char_type.addConst();

  return CompilerType(ast, ast->getPointerType(char_type));
}

clang::DeclContext *
ClangASTContext::GetTranslationUnitDecl(clang::ASTContext *ast) {
  return ast->getTranslationUnitDecl();
}

CompilerType ClangASTContext::CopyType(const CompilerType &src) {
  clang::ASTContext *dst_clang_ast = getASTContext();
  if (dst_clang_ast) {
    FileSystemOptions file_system_options;
    ClangASTContext *src_ast =
        llvm::dyn_cast_or_null<ClangASTContext>(src.GetTypeSystem());
    if (src_ast) {
      clang::ASTContext *src_clang_ast = src_ast->getASTContext();
      if (src_clang_ast) {
        if (src_clang_ast == dst_clang_ast)
          return src; // We already are in the right AST, no need to copy
        else {
          FileManager file_manager(file_system_options);
          ASTImporter importer(*dst_clang_ast, file_manager, *src_clang_ast,
                               file_manager, false);
          if (auto expected = importer.Import(ClangUtil::GetQualType(src))) {
            QualType dst_qual_type(expected.get());
            return CompilerType(this, dst_qual_type.getAsOpaquePtr());
          } else {
              Log *log = lldb_private::GetLogIfAllCategoriesSet(LIBLLDB_LOG_EXPRESSIONS);
              LLDB_LOG_ERROR(log, expected.takeError(), "Couldn't import type: {0}");
          }
        }
      }
    }
  }
  return CompilerType();
}

clang::Decl *ClangASTContext::CopyDecl(ASTContext *dst_ast, ASTContext *src_ast,
                                       clang::Decl *source_decl) {
  FileSystemOptions file_system_options;
  FileManager file_manager(file_system_options);
  ASTImporter importer(*dst_ast, file_manager, *src_ast, file_manager, false);

  if (llvm::Expected<clang::Decl *> ret_or_error =
          importer.Import(source_decl)) {
    return *ret_or_error;
  } else {
    Log *log = lldb_private::GetLogIfAllCategoriesSet(LIBLLDB_LOG_EXPRESSIONS);
    LLDB_LOG_ERROR(log, ret_or_error.takeError(), "Couldn't import decl: {0}");
    return nullptr;
  }
}

bool ClangASTContext::AreTypesSame(CompilerType type1, CompilerType type2,
                                   bool ignore_qualifiers) {
  ClangASTContext *ast =
      llvm::dyn_cast_or_null<ClangASTContext>(type1.GetTypeSystem());
  if (!ast || ast != type2.GetTypeSystem())
    return false;

  if (type1.GetOpaqueQualType() == type2.GetOpaqueQualType())
    return true;

  QualType type1_qual = ClangUtil::GetQualType(type1);
  QualType type2_qual = ClangUtil::GetQualType(type2);

  if (ignore_qualifiers) {
    type1_qual = type1_qual.getUnqualifiedType();
    type2_qual = type2_qual.getUnqualifiedType();
  }

  return ast->getASTContext()->hasSameType(type1_qual, type2_qual);
}

CompilerType ClangASTContext::GetTypeForDecl(clang::NamedDecl *decl) {
  if (clang::ObjCInterfaceDecl *interface_decl =
          llvm::dyn_cast<clang::ObjCInterfaceDecl>(decl))
    return GetTypeForDecl(interface_decl);
  if (clang::TagDecl *tag_decl = llvm::dyn_cast<clang::TagDecl>(decl))
    return GetTypeForDecl(tag_decl);
  return CompilerType();
}

CompilerType ClangASTContext::GetTypeForDecl(TagDecl *decl) {
  // No need to call the getASTContext() accessor (which can create the AST if
  // it isn't created yet, because we can't have created a decl in this
  // AST if our AST didn't already exist...
  ASTContext *ast = &decl->getASTContext();
  if (ast)
    return CompilerType(ast, ast->getTagDeclType(decl));
  return CompilerType();
}

CompilerType ClangASTContext::GetTypeForDecl(ObjCInterfaceDecl *decl) {
  // No need to call the getASTContext() accessor (which can create the AST if
  // it isn't created yet, because we can't have created a decl in this
  // AST if our AST didn't already exist...
  ASTContext *ast = &decl->getASTContext();
  if (ast)
    return CompilerType(ast, ast->getObjCInterfaceType(decl));
  return CompilerType();
}

#pragma mark Structure, Unions, Classes

CompilerType ClangASTContext::CreateRecordType(DeclContext *decl_ctx,
                                               AccessType access_type,
                                               const char *name, int kind,
                                               LanguageType language,
                                               ClangASTMetadata *metadata) {
  ASTContext *ast = getASTContext();
  assert(ast != nullptr);

  if (decl_ctx == nullptr)
    decl_ctx = ast->getTranslationUnitDecl();

  if (language == eLanguageTypeObjC ||
      language == eLanguageTypeObjC_plus_plus) {
    bool isForwardDecl = true;
    bool isInternal = false;
    return CreateObjCClass(name, decl_ctx, isForwardDecl, isInternal, metadata);
  }

  // NOTE: Eventually CXXRecordDecl will be merged back into RecordDecl and
  // we will need to update this code. I was told to currently always use the
  // CXXRecordDecl class since we often don't know from debug information if
  // something is struct or a class, so we default to always use the more
  // complete definition just in case.

  bool is_anonymous = (!name) || (!name[0]);

  CXXRecordDecl *decl = CXXRecordDecl::Create(
      *ast, (TagDecl::TagKind)kind, decl_ctx, SourceLocation(),
      SourceLocation(), is_anonymous ? nullptr : &ast->Idents.get(name));

  if (is_anonymous)
    decl->setAnonymousStructOrUnion(true);

  if (decl) {
    if (metadata)
      SetMetadata(ast, decl, *metadata);

    if (access_type != eAccessNone)
      decl->setAccess(ConvertAccessTypeToAccessSpecifier(access_type));

    if (decl_ctx)
      decl_ctx->addDecl(decl);

    return CompilerType(ast, ast->getTagDeclType(decl));
  }
  return CompilerType();
}

namespace {
  bool IsValueParam(const clang::TemplateArgument &argument) {
    return argument.getKind() == TemplateArgument::Integral;
  }
}

static TemplateParameterList *CreateTemplateParameterList(
    ASTContext *ast,
    const ClangASTContext::TemplateParameterInfos &template_param_infos,
    llvm::SmallVector<NamedDecl *, 8> &template_param_decls) {
  const bool parameter_pack = false;
  const bool is_typename = false;
  const unsigned depth = 0;
  const size_t num_template_params = template_param_infos.args.size();
  DeclContext *const decl_context =
      ast->getTranslationUnitDecl(); // Is this the right decl context?,
  for (size_t i = 0; i < num_template_params; ++i) {
    const char *name = template_param_infos.names[i];

    IdentifierInfo *identifier_info = nullptr;
    if (name && name[0])
      identifier_info = &ast->Idents.get(name);
    if (IsValueParam(template_param_infos.args[i])) {
      template_param_decls.push_back(NonTypeTemplateParmDecl::Create(
          *ast, decl_context,
          SourceLocation(), SourceLocation(), depth, i, identifier_info,
          template_param_infos.args[i].getIntegralType(), parameter_pack,
          nullptr));

    } else {
      template_param_decls.push_back(TemplateTypeParmDecl::Create(
          *ast, decl_context,
          SourceLocation(), SourceLocation(), depth, i, identifier_info,
          is_typename, parameter_pack));
    }
  }

  if (template_param_infos.packed_args) {
    IdentifierInfo *identifier_info = nullptr;
    if (template_param_infos.pack_name && template_param_infos.pack_name[0])
      identifier_info = &ast->Idents.get(template_param_infos.pack_name);
    const bool parameter_pack_true = true;

    if (!template_param_infos.packed_args->args.empty() &&
        IsValueParam(template_param_infos.packed_args->args[0])) {
      template_param_decls.push_back(NonTypeTemplateParmDecl::Create(
          *ast, decl_context, SourceLocation(), SourceLocation(), depth,
          num_template_params, identifier_info,
          template_param_infos.packed_args->args[0].getIntegralType(),
          parameter_pack_true, nullptr));
    } else {
      template_param_decls.push_back(TemplateTypeParmDecl::Create(
          *ast, decl_context, SourceLocation(), SourceLocation(), depth,
          num_template_params, identifier_info, is_typename,
          parameter_pack_true));
    }
  }
  clang::Expr *const requires_clause = nullptr; // TODO: Concepts
  TemplateParameterList *template_param_list = TemplateParameterList::Create(
      *ast, SourceLocation(), SourceLocation(), template_param_decls,
      SourceLocation(), requires_clause);
  return template_param_list;
}

clang::FunctionTemplateDecl *ClangASTContext::CreateFunctionTemplateDecl(
    clang::DeclContext *decl_ctx, clang::FunctionDecl *func_decl,
    const char *name, const TemplateParameterInfos &template_param_infos) {
  //    /// Create a function template node.
  ASTContext *ast = getASTContext();

  llvm::SmallVector<NamedDecl *, 8> template_param_decls;

  TemplateParameterList *template_param_list = CreateTemplateParameterList(
      ast, template_param_infos, template_param_decls);
  FunctionTemplateDecl *func_tmpl_decl = FunctionTemplateDecl::Create(
      *ast, decl_ctx, func_decl->getLocation(), func_decl->getDeclName(),
      template_param_list, func_decl);

  for (size_t i = 0, template_param_decl_count = template_param_decls.size();
       i < template_param_decl_count; ++i) {
    // TODO: verify which decl context we should put template_param_decls into..
    template_param_decls[i]->setDeclContext(func_decl);
  }

  return func_tmpl_decl;
}

void ClangASTContext::CreateFunctionTemplateSpecializationInfo(
    FunctionDecl *func_decl, clang::FunctionTemplateDecl *func_tmpl_decl,
    const TemplateParameterInfos &infos) {
  TemplateArgumentList *template_args_ptr =
      TemplateArgumentList::CreateCopy(func_decl->getASTContext(), infos.args);

  func_decl->setFunctionTemplateSpecialization(func_tmpl_decl,
                                               template_args_ptr, nullptr);
}

ClassTemplateDecl *ClangASTContext::CreateClassTemplateDecl(
    DeclContext *decl_ctx, lldb::AccessType access_type, const char *class_name,
    int kind, const TemplateParameterInfos &template_param_infos) {
  ASTContext *ast = getASTContext();

  ClassTemplateDecl *class_template_decl = nullptr;
  if (decl_ctx == nullptr)
    decl_ctx = ast->getTranslationUnitDecl();

  IdentifierInfo &identifier_info = ast->Idents.get(class_name);
  DeclarationName decl_name(&identifier_info);

  clang::DeclContext::lookup_result result = decl_ctx->lookup(decl_name);

  for (NamedDecl *decl : result) {
    class_template_decl = dyn_cast<clang::ClassTemplateDecl>(decl);
    if (class_template_decl)
      return class_template_decl;
  }

  llvm::SmallVector<NamedDecl *, 8> template_param_decls;

  TemplateParameterList *template_param_list = CreateTemplateParameterList(
      ast, template_param_infos, template_param_decls);

  CXXRecordDecl *template_cxx_decl = CXXRecordDecl::Create(
      *ast, (TagDecl::TagKind)kind,
      decl_ctx, // What decl context do we use here? TU? The actual decl
                // context?
      SourceLocation(), SourceLocation(), &identifier_info);

  for (size_t i = 0, template_param_decl_count = template_param_decls.size();
       i < template_param_decl_count; ++i) {
    template_param_decls[i]->setDeclContext(template_cxx_decl);
  }

  // With templated classes, we say that a class is templated with
  // specializations, but that the bare class has no functions.
  // template_cxx_decl->startDefinition();
  // template_cxx_decl->completeDefinition();

  class_template_decl = ClassTemplateDecl::Create(
      *ast,
      decl_ctx, // What decl context do we use here? TU? The actual decl
                // context?
      SourceLocation(), decl_name, template_param_list, template_cxx_decl);
  template_cxx_decl->setDescribedClassTemplate(class_template_decl);

  if (class_template_decl) {
    if (access_type != eAccessNone)
      class_template_decl->setAccess(
          ConvertAccessTypeToAccessSpecifier(access_type));

    // if (TagDecl *ctx_tag_decl = dyn_cast<TagDecl>(decl_ctx))
    //    CompleteTagDeclarationDefinition(GetTypeForDecl(ctx_tag_decl));

    decl_ctx->addDecl(class_template_decl);

#ifdef LLDB_CONFIGURATION_DEBUG
    VerifyDecl(class_template_decl);
#endif
  }

  return class_template_decl;
}

TemplateTemplateParmDecl *
ClangASTContext::CreateTemplateTemplateParmDecl(const char *template_name) {
  ASTContext *ast = getASTContext();

  auto *decl_ctx = ast->getTranslationUnitDecl();

  IdentifierInfo &identifier_info = ast->Idents.get(template_name);
  llvm::SmallVector<NamedDecl *, 8> template_param_decls;

  ClangASTContext::TemplateParameterInfos template_param_infos;
  TemplateParameterList *template_param_list = CreateTemplateParameterList(
      ast, template_param_infos, template_param_decls);

  // LLDB needs to create those decls only to be able to display a
  // type that includes a template template argument. Only the name matters for
  // this purpose, so we use dummy values for the other characterisitcs of the
  // type.
  return TemplateTemplateParmDecl::Create(
      *ast, decl_ctx, SourceLocation(),
      /*Depth*/ 0, /*Position*/ 0,
      /*IsParameterPack*/ false, &identifier_info, template_param_list);
}

ClassTemplateSpecializationDecl *
ClangASTContext::CreateClassTemplateSpecializationDecl(
    DeclContext *decl_ctx, ClassTemplateDecl *class_template_decl, int kind,
    const TemplateParameterInfos &template_param_infos) {
  ASTContext *ast = getASTContext();
  llvm::SmallVector<clang::TemplateArgument, 2> args(
      template_param_infos.args.size() +
      (template_param_infos.packed_args ? 1 : 0));
  std::copy(template_param_infos.args.begin(), template_param_infos.args.end(),
            args.begin());
  if (template_param_infos.packed_args) {
    args[args.size() - 1] = TemplateArgument::CreatePackCopy(
        *ast, template_param_infos.packed_args->args);
  }
  ClassTemplateSpecializationDecl *class_template_specialization_decl =
      ClassTemplateSpecializationDecl::Create(
          *ast, (TagDecl::TagKind)kind, decl_ctx, SourceLocation(),
          SourceLocation(), class_template_decl, args,
          nullptr);

  class_template_specialization_decl->setSpecializationKind(
      TSK_ExplicitSpecialization);

  return class_template_specialization_decl;
}

CompilerType ClangASTContext::CreateClassTemplateSpecializationType(
    ClassTemplateSpecializationDecl *class_template_specialization_decl) {
  if (class_template_specialization_decl) {
    ASTContext *ast = getASTContext();
    if (ast)
      return CompilerType(
          ast, ast->getTagDeclType(class_template_specialization_decl));
  }
  return CompilerType();
}

static inline bool check_op_param(bool is_method,
                                  clang::OverloadedOperatorKind op_kind,
                                  bool unary, bool binary,
                                  uint32_t num_params) {
  // Special-case call since it can take any number of operands
  if (op_kind == OO_Call)
    return true;

  // The parameter count doesn't include "this"
  if (is_method)
    ++num_params;
  if (num_params == 1)
    return unary;
  if (num_params == 2)
    return binary;
  else
    return false;
}

bool ClangASTContext::CheckOverloadedOperatorKindParameterCount(
    bool is_method, clang::OverloadedOperatorKind op_kind,
    uint32_t num_params) {
  switch (op_kind) {
  default:
    break;
  // C++ standard allows any number of arguments to new/delete
  case OO_New:
  case OO_Array_New:
  case OO_Delete:
  case OO_Array_Delete:
    return true;
  }

#define OVERLOADED_OPERATOR(Name, Spelling, Token, Unary, Binary, MemberOnly)  \
  case OO_##Name:                                                              \
    return check_op_param(is_method, op_kind, Unary, Binary, num_params);
  switch (op_kind) {
#include "clang/Basic/OperatorKinds.def"
  default:
    break;
  }
  return false;
}

clang::AccessSpecifier
ClangASTContext::UnifyAccessSpecifiers(clang::AccessSpecifier lhs,
                                       clang::AccessSpecifier rhs) {
  // Make the access equal to the stricter of the field and the nested field's
  // access
  if (lhs == AS_none || rhs == AS_none)
    return AS_none;
  if (lhs == AS_private || rhs == AS_private)
    return AS_private;
  if (lhs == AS_protected || rhs == AS_protected)
    return AS_protected;
  return AS_public;
}

bool ClangASTContext::FieldIsBitfield(FieldDecl *field,
                                      uint32_t &bitfield_bit_size) {
  return FieldIsBitfield(getASTContext(), field, bitfield_bit_size);
}

bool ClangASTContext::FieldIsBitfield(ASTContext *ast, FieldDecl *field,
                                      uint32_t &bitfield_bit_size) {
  if (ast == nullptr || field == nullptr)
    return false;

  if (field->isBitField()) {
    Expr *bit_width_expr = field->getBitWidth();
    if (bit_width_expr) {
      llvm::APSInt bit_width_apsint;
      if (bit_width_expr->isIntegerConstantExpr(bit_width_apsint, *ast)) {
        bitfield_bit_size = bit_width_apsint.getLimitedValue(UINT32_MAX);
        return true;
      }
    }
  }
  return false;
}

bool ClangASTContext::RecordHasFields(const RecordDecl *record_decl) {
  if (record_decl == nullptr)
    return false;

  if (!record_decl->field_empty())
    return true;

  // No fields, lets check this is a CXX record and check the base classes
  const CXXRecordDecl *cxx_record_decl = dyn_cast<CXXRecordDecl>(record_decl);
  if (cxx_record_decl) {
    CXXRecordDecl::base_class_const_iterator base_class, base_class_end;
    for (base_class = cxx_record_decl->bases_begin(),
        base_class_end = cxx_record_decl->bases_end();
         base_class != base_class_end; ++base_class) {
      const CXXRecordDecl *base_class_decl = cast<CXXRecordDecl>(
          base_class->getType()->getAs<RecordType>()->getDecl());
      if (RecordHasFields(base_class_decl))
        return true;
    }
  }
  return false;
}

#pragma mark Objective-C Classes

CompilerType ClangASTContext::CreateObjCClass(const char *name,
                                              DeclContext *decl_ctx,
                                              bool isForwardDecl,
                                              bool isInternal,
                                              ClangASTMetadata *metadata) {
  ASTContext *ast = getASTContext();
  assert(ast != nullptr);
  assert(name && name[0]);
  if (decl_ctx == nullptr)
    decl_ctx = ast->getTranslationUnitDecl();

  ObjCInterfaceDecl *decl = ObjCInterfaceDecl::Create(
      *ast, decl_ctx, SourceLocation(), &ast->Idents.get(name), nullptr,
      nullptr, SourceLocation(),
      /*isForwardDecl,*/
      isInternal);

  if (decl && metadata)
    SetMetadata(ast, decl, *metadata);

  return CompilerType(ast, ast->getObjCInterfaceType(decl));
}

static inline bool BaseSpecifierIsEmpty(const CXXBaseSpecifier *b) {
  return !ClangASTContext::RecordHasFields(b->getType()->getAsCXXRecordDecl());
}

uint32_t
ClangASTContext::GetNumBaseClasses(const CXXRecordDecl *cxx_record_decl,
                                   bool omit_empty_base_classes) {
  uint32_t num_bases = 0;
  if (cxx_record_decl) {
    if (omit_empty_base_classes) {
      CXXRecordDecl::base_class_const_iterator base_class, base_class_end;
      for (base_class = cxx_record_decl->bases_begin(),
          base_class_end = cxx_record_decl->bases_end();
           base_class != base_class_end; ++base_class) {
        // Skip empty base classes
        if (omit_empty_base_classes) {
          if (BaseSpecifierIsEmpty(base_class))
            continue;
        }
        ++num_bases;
      }
    } else
      num_bases = cxx_record_decl->getNumBases();
  }
  return num_bases;
}

#pragma mark Namespace Declarations

NamespaceDecl *ClangASTContext::GetUniqueNamespaceDeclaration(
    const char *name, DeclContext *decl_ctx, bool is_inline) {
  NamespaceDecl *namespace_decl = nullptr;
  ASTContext *ast = getASTContext();
  TranslationUnitDecl *translation_unit_decl = ast->getTranslationUnitDecl();
  if (decl_ctx == nullptr)
    decl_ctx = translation_unit_decl;

  if (name) {
    IdentifierInfo &identifier_info = ast->Idents.get(name);
    DeclarationName decl_name(&identifier_info);
    clang::DeclContext::lookup_result result = decl_ctx->lookup(decl_name);
    for (NamedDecl *decl : result) {
      namespace_decl = dyn_cast<clang::NamespaceDecl>(decl);
      if (namespace_decl)
        return namespace_decl;
    }

    namespace_decl =
        NamespaceDecl::Create(*ast, decl_ctx, is_inline, SourceLocation(),
                              SourceLocation(), &identifier_info, nullptr);

    decl_ctx->addDecl(namespace_decl);
  } else {
    if (decl_ctx == translation_unit_decl) {
      namespace_decl = translation_unit_decl->getAnonymousNamespace();
      if (namespace_decl)
        return namespace_decl;

      namespace_decl =
          NamespaceDecl::Create(*ast, decl_ctx, false, SourceLocation(),
                                SourceLocation(), nullptr, nullptr);
      translation_unit_decl->setAnonymousNamespace(namespace_decl);
      translation_unit_decl->addDecl(namespace_decl);
      assert(namespace_decl == translation_unit_decl->getAnonymousNamespace());
    } else {
      NamespaceDecl *parent_namespace_decl = cast<NamespaceDecl>(decl_ctx);
      if (parent_namespace_decl) {
        namespace_decl = parent_namespace_decl->getAnonymousNamespace();
        if (namespace_decl)
          return namespace_decl;
        namespace_decl =
            NamespaceDecl::Create(*ast, decl_ctx, false, SourceLocation(),
                                  SourceLocation(), nullptr, nullptr);
        parent_namespace_decl->setAnonymousNamespace(namespace_decl);
        parent_namespace_decl->addDecl(namespace_decl);
        assert(namespace_decl ==
               parent_namespace_decl->getAnonymousNamespace());
      } else {
        assert(false && "GetUniqueNamespaceDeclaration called with no name and "
                        "no namespace as decl_ctx");
      }
    }
  }
#ifdef LLDB_CONFIGURATION_DEBUG
  VerifyDecl(namespace_decl);
#endif
  return namespace_decl;
}

NamespaceDecl *ClangASTContext::GetUniqueNamespaceDeclaration(
    clang::ASTContext *ast, const char *name, clang::DeclContext *decl_ctx,
    bool is_inline) {
  ClangASTContext *ast_ctx = ClangASTContext::GetASTContext(ast);
  if (ast_ctx == nullptr)
    return nullptr;

  return ast_ctx->GetUniqueNamespaceDeclaration(name, decl_ctx, is_inline);
}

clang::BlockDecl *
ClangASTContext::CreateBlockDeclaration(clang::DeclContext *ctx) {
  if (ctx != nullptr) {
    clang::BlockDecl *decl = clang::BlockDecl::Create(*getASTContext(), ctx,
                                                      clang::SourceLocation());
    ctx->addDecl(decl);
    return decl;
  }
  return nullptr;
}

clang::DeclContext *FindLCABetweenDecls(clang::DeclContext *left,
                                        clang::DeclContext *right,
                                        clang::DeclContext *root) {
  if (root == nullptr)
    return nullptr;

  std::set<clang::DeclContext *> path_left;
  for (clang::DeclContext *d = left; d != nullptr; d = d->getParent())
    path_left.insert(d);

  for (clang::DeclContext *d = right; d != nullptr; d = d->getParent())
    if (path_left.find(d) != path_left.end())
      return d;

  return nullptr;
}

clang::UsingDirectiveDecl *ClangASTContext::CreateUsingDirectiveDeclaration(
    clang::DeclContext *decl_ctx, clang::NamespaceDecl *ns_decl) {
  if (decl_ctx != nullptr && ns_decl != nullptr) {
    clang::TranslationUnitDecl *translation_unit =
        (clang::TranslationUnitDecl *)GetTranslationUnitDecl(getASTContext());
    clang::UsingDirectiveDecl *using_decl = clang::UsingDirectiveDecl::Create(
        *getASTContext(), decl_ctx, clang::SourceLocation(),
        clang::SourceLocation(), clang::NestedNameSpecifierLoc(),
        clang::SourceLocation(), ns_decl,
        FindLCABetweenDecls(decl_ctx, ns_decl, translation_unit));
    decl_ctx->addDecl(using_decl);
    return using_decl;
  }
  return nullptr;
}

clang::UsingDecl *
ClangASTContext::CreateUsingDeclaration(clang::DeclContext *current_decl_ctx,
                                        clang::NamedDecl *target) {
  if (current_decl_ctx != nullptr && target != nullptr) {
    clang::UsingDecl *using_decl = clang::UsingDecl::Create(
        *getASTContext(), current_decl_ctx, clang::SourceLocation(),
        clang::NestedNameSpecifierLoc(), clang::DeclarationNameInfo(), false);
    clang::UsingShadowDecl *shadow_decl = clang::UsingShadowDecl::Create(
        *getASTContext(), current_decl_ctx, clang::SourceLocation(), using_decl,
        target);
    using_decl->addShadowDecl(shadow_decl);
    current_decl_ctx->addDecl(using_decl);
    return using_decl;
  }
  return nullptr;
}

clang::VarDecl *ClangASTContext::CreateVariableDeclaration(
    clang::DeclContext *decl_context, const char *name, clang::QualType type) {
  if (decl_context != nullptr) {
    clang::VarDecl *var_decl = clang::VarDecl::Create(
        *getASTContext(), decl_context, clang::SourceLocation(),
        clang::SourceLocation(),
        name && name[0] ? &getASTContext()->Idents.getOwn(name) : nullptr, type,
        nullptr, clang::SC_None);
    var_decl->setAccess(clang::AS_public);
    decl_context->addDecl(var_decl);
    return var_decl;
  }
  return nullptr;
}

lldb::opaque_compiler_type_t
ClangASTContext::GetOpaqueCompilerType(clang::ASTContext *ast,
                                       lldb::BasicType basic_type) {
  switch (basic_type) {
  case eBasicTypeVoid:
    return ast->VoidTy.getAsOpaquePtr();
  case eBasicTypeChar:
    return ast->CharTy.getAsOpaquePtr();
  case eBasicTypeSignedChar:
    return ast->SignedCharTy.getAsOpaquePtr();
  case eBasicTypeUnsignedChar:
    return ast->UnsignedCharTy.getAsOpaquePtr();
  case eBasicTypeWChar:
    return ast->getWCharType().getAsOpaquePtr();
  case eBasicTypeSignedWChar:
    return ast->getSignedWCharType().getAsOpaquePtr();
  case eBasicTypeUnsignedWChar:
    return ast->getUnsignedWCharType().getAsOpaquePtr();
  case eBasicTypeChar16:
    return ast->Char16Ty.getAsOpaquePtr();
  case eBasicTypeChar32:
    return ast->Char32Ty.getAsOpaquePtr();
  case eBasicTypeShort:
    return ast->ShortTy.getAsOpaquePtr();
  case eBasicTypeUnsignedShort:
    return ast->UnsignedShortTy.getAsOpaquePtr();
  case eBasicTypeInt:
    return ast->IntTy.getAsOpaquePtr();
  case eBasicTypeUnsignedInt:
    return ast->UnsignedIntTy.getAsOpaquePtr();
  case eBasicTypeLong:
    return ast->LongTy.getAsOpaquePtr();
  case eBasicTypeUnsignedLong:
    return ast->UnsignedLongTy.getAsOpaquePtr();
  case eBasicTypeLongLong:
    return ast->LongLongTy.getAsOpaquePtr();
  case eBasicTypeUnsignedLongLong:
    return ast->UnsignedLongLongTy.getAsOpaquePtr();
  case eBasicTypeInt128:
    return ast->Int128Ty.getAsOpaquePtr();
  case eBasicTypeUnsignedInt128:
    return ast->UnsignedInt128Ty.getAsOpaquePtr();
  case eBasicTypeBool:
    return ast->BoolTy.getAsOpaquePtr();
  case eBasicTypeHalf:
    return ast->HalfTy.getAsOpaquePtr();
  case eBasicTypeFloat:
    return ast->FloatTy.getAsOpaquePtr();
  case eBasicTypeDouble:
    return ast->DoubleTy.getAsOpaquePtr();
  case eBasicTypeLongDouble:
    return ast->LongDoubleTy.getAsOpaquePtr();
  case eBasicTypeFloatComplex:
    return ast->FloatComplexTy.getAsOpaquePtr();
  case eBasicTypeDoubleComplex:
    return ast->DoubleComplexTy.getAsOpaquePtr();
  case eBasicTypeLongDoubleComplex:
    return ast->LongDoubleComplexTy.getAsOpaquePtr();
  case eBasicTypeObjCID:
    return ast->getObjCIdType().getAsOpaquePtr();
  case eBasicTypeObjCClass:
    return ast->getObjCClassType().getAsOpaquePtr();
  case eBasicTypeObjCSel:
    return ast->getObjCSelType().getAsOpaquePtr();
  case eBasicTypeNullPtr:
    return ast->NullPtrTy.getAsOpaquePtr();
  default:
    return nullptr;
  }
}

#pragma mark Function Types

clang::DeclarationName
ClangASTContext::GetDeclarationName(const char *name,
                                    const CompilerType &function_clang_type) {
  if (!name || !name[0])
    return clang::DeclarationName();

  clang::OverloadedOperatorKind op_kind = clang::NUM_OVERLOADED_OPERATORS;
  if (!IsOperator(name, op_kind) || op_kind == clang::NUM_OVERLOADED_OPERATORS)
    return DeclarationName(&getASTContext()->Idents.get(
        name)); // Not operator, but a regular function.

  // Check the number of operator parameters. Sometimes we have seen bad DWARF
  // that doesn't correctly describe operators and if we try to create a method
  // and add it to the class, clang will assert and crash, so we need to make
  // sure things are acceptable.
  clang::QualType method_qual_type(ClangUtil::GetQualType(function_clang_type));
  const clang::FunctionProtoType *function_type =
      llvm::dyn_cast<clang::FunctionProtoType>(method_qual_type.getTypePtr());
  if (function_type == nullptr)
    return clang::DeclarationName();

  const bool is_method = false;
  const unsigned int num_params = function_type->getNumParams();
  if (!ClangASTContext::CheckOverloadedOperatorKindParameterCount(
          is_method, op_kind, num_params))
    return clang::DeclarationName();

  return getASTContext()->DeclarationNames.getCXXOperatorName(op_kind);
}

FunctionDecl *ClangASTContext::CreateFunctionDeclaration(
    DeclContext *decl_ctx, const char *name,
    const CompilerType &function_clang_type, int storage, bool is_inline) {
  FunctionDecl *func_decl = nullptr;
  ASTContext *ast = getASTContext();
  if (decl_ctx == nullptr)
    decl_ctx = ast->getTranslationUnitDecl();

  const bool hasWrittenPrototype = true;
  const bool isConstexprSpecified = false;

  clang::DeclarationName declarationName =
      GetDeclarationName(name, function_clang_type);
  func_decl = FunctionDecl::Create(
      *ast, decl_ctx, SourceLocation(), SourceLocation(), declarationName,
      ClangUtil::GetQualType(function_clang_type), nullptr,
      (clang::StorageClass)storage, is_inline, hasWrittenPrototype,
      isConstexprSpecified ? CSK_constexpr : CSK_unspecified);
  if (func_decl)
    decl_ctx->addDecl(func_decl);

#ifdef LLDB_CONFIGURATION_DEBUG
  VerifyDecl(func_decl);
#endif

  return func_decl;
}

CompilerType ClangASTContext::CreateFunctionType(
    ASTContext *ast, const CompilerType &result_type, const CompilerType *args,
    unsigned num_args, bool is_variadic, unsigned type_quals,
    clang::CallingConv cc) {
  if (ast == nullptr)
    return CompilerType(); // invalid AST

  if (!result_type || !ClangUtil::IsClangType(result_type))
    return CompilerType(); // invalid return type

  std::vector<QualType> qual_type_args;
  if (num_args > 0 && args == nullptr)
    return CompilerType(); // invalid argument array passed in

  // Verify that all arguments are valid and the right type
  for (unsigned i = 0; i < num_args; ++i) {
    if (args[i]) {
      // Make sure we have a clang type in args[i] and not a type from another
      // language whose name might match
      const bool is_clang_type = ClangUtil::IsClangType(args[i]);
      lldbassert(is_clang_type);
      if (is_clang_type)
        qual_type_args.push_back(ClangUtil::GetQualType(args[i]));
      else
        return CompilerType(); //  invalid argument type (must be a clang type)
    } else
      return CompilerType(); // invalid argument type (empty)
  }

  // TODO: Detect calling convention in DWARF?
  FunctionProtoType::ExtProtoInfo proto_info;
  proto_info.ExtInfo = cc;
  proto_info.Variadic = is_variadic;
  proto_info.ExceptionSpec = EST_None;
  proto_info.TypeQuals = clang::Qualifiers::fromFastMask(type_quals);
  proto_info.RefQualifier = RQ_None;

  return CompilerType(ast,
                      ast->getFunctionType(ClangUtil::GetQualType(result_type),
                                           qual_type_args, proto_info));
}

ParmVarDecl *ClangASTContext::CreateParameterDeclaration(
    clang::DeclContext *decl_ctx, const char *name,
    const CompilerType &param_type, int storage, bool add_decl) {
  ASTContext *ast = getASTContext();
  assert(ast != nullptr);
  auto *decl =
      ParmVarDecl::Create(*ast, decl_ctx, SourceLocation(), SourceLocation(),
                          name && name[0] ? &ast->Idents.get(name) : nullptr,
                          ClangUtil::GetQualType(param_type), nullptr,
                          (clang::StorageClass)storage, nullptr);
<<<<<<< HEAD
=======
  if (add_decl)
    decl_ctx->addDecl(decl);

>>>>>>> 0b4a592a
  return decl;
}

void ClangASTContext::SetFunctionParameters(FunctionDecl *function_decl,
                                            ParmVarDecl **params,
                                            unsigned num_params) {
  if (function_decl)
    function_decl->setParams(ArrayRef<ParmVarDecl *>(params, num_params));
}

CompilerType
ClangASTContext::CreateBlockPointerType(const CompilerType &function_type) {
  QualType block_type = m_ast_up->getBlockPointerType(
      clang::QualType::getFromOpaquePtr(function_type.GetOpaqueQualType()));

  return CompilerType(this, block_type.getAsOpaquePtr());
}

#pragma mark Array Types

CompilerType ClangASTContext::CreateArrayType(const CompilerType &element_type,
                                              size_t element_count,
                                              bool is_vector) {
  if (element_type.IsValid()) {
    ASTContext *ast = getASTContext();
    assert(ast != nullptr);

    if (is_vector) {
      return CompilerType(
          ast, ast->getExtVectorType(ClangUtil::GetQualType(element_type),
                                     element_count));
    } else {

      llvm::APInt ap_element_count(64, element_count);
      if (element_count == 0) {
        return CompilerType(ast, ast->getIncompleteArrayType(
                                     ClangUtil::GetQualType(element_type),
                                     clang::ArrayType::Normal, 0));
      } else {
        return CompilerType(
            ast, ast->getConstantArrayType(ClangUtil::GetQualType(element_type),
                                           ap_element_count,
                                           clang::ArrayType::Normal, 0));
      }
    }
  }
  return CompilerType();
}

CompilerType ClangASTContext::CreateStructForIdentifier(
    ConstString type_name,
    const std::initializer_list<std::pair<const char *, CompilerType>>
        &type_fields,
    bool packed) {
  CompilerType type;
  if (!type_name.IsEmpty() &&
      (type = GetTypeForIdentifier<clang::CXXRecordDecl>(type_name))
          .IsValid()) {
    lldbassert(0 && "Trying to create a type for an existing name");
    return type;
  }

  type = CreateRecordType(nullptr, lldb::eAccessPublic, type_name.GetCString(),
                          clang::TTK_Struct, lldb::eLanguageTypeC);
  StartTagDeclarationDefinition(type);
  for (const auto &field : type_fields)
    AddFieldToRecordType(type, field.first, field.second, lldb::eAccessPublic,
                         0);
  if (packed)
    SetIsPacked(type);
  CompleteTagDeclarationDefinition(type);
  return type;
}

CompilerType ClangASTContext::GetOrCreateStructForIdentifier(
    ConstString type_name,
    const std::initializer_list<std::pair<const char *, CompilerType>>
        &type_fields,
    bool packed) {
  CompilerType type;
  if ((type = GetTypeForIdentifier<clang::CXXRecordDecl>(type_name)).IsValid())
    return type;

  return CreateStructForIdentifier(type_name, type_fields, packed);
}

#pragma mark Enumeration Types

CompilerType
ClangASTContext::CreateEnumerationType(const char *name, DeclContext *decl_ctx,
                                       const Declaration &decl,
                                       const CompilerType &integer_clang_type,
                                       bool is_scoped) {
  // TODO: Do something intelligent with the Declaration object passed in
  // like maybe filling in the SourceLocation with it...
  ASTContext *ast = getASTContext();

  // TODO: ask about these...
  //    const bool IsFixed = false;

  EnumDecl *enum_decl = EnumDecl::Create(
      *ast, decl_ctx, SourceLocation(), SourceLocation(),
      name && name[0] ? &ast->Idents.get(name) : nullptr, nullptr,
      is_scoped, // IsScoped
      is_scoped, // IsScopedUsingClassTag
      false);    // IsFixed

  if (enum_decl) {
    if (decl_ctx)
      decl_ctx->addDecl(enum_decl);

    // TODO: check if we should be setting the promotion type too?
    enum_decl->setIntegerType(ClangUtil::GetQualType(integer_clang_type));

    enum_decl->setAccess(AS_public); // TODO respect what's in the debug info

    return CompilerType(ast, ast->getTagDeclType(enum_decl));
  }
  return CompilerType();
}

CompilerType ClangASTContext::GetIntTypeFromBitSize(clang::ASTContext *ast,
                                                    size_t bit_size,
                                                    bool is_signed) {
  if (ast) {
    if (is_signed) {
      if (bit_size == ast->getTypeSize(ast->SignedCharTy))
        return CompilerType(ast, ast->SignedCharTy);

      if (bit_size == ast->getTypeSize(ast->ShortTy))
        return CompilerType(ast, ast->ShortTy);

      if (bit_size == ast->getTypeSize(ast->IntTy))
        return CompilerType(ast, ast->IntTy);

      if (bit_size == ast->getTypeSize(ast->LongTy))
        return CompilerType(ast, ast->LongTy);

      if (bit_size == ast->getTypeSize(ast->LongLongTy))
        return CompilerType(ast, ast->LongLongTy);

      if (bit_size == ast->getTypeSize(ast->Int128Ty))
        return CompilerType(ast, ast->Int128Ty);
    } else {
      if (bit_size == ast->getTypeSize(ast->UnsignedCharTy))
        return CompilerType(ast, ast->UnsignedCharTy);

      if (bit_size == ast->getTypeSize(ast->UnsignedShortTy))
        return CompilerType(ast, ast->UnsignedShortTy);

      if (bit_size == ast->getTypeSize(ast->UnsignedIntTy))
        return CompilerType(ast, ast->UnsignedIntTy);

      if (bit_size == ast->getTypeSize(ast->UnsignedLongTy))
        return CompilerType(ast, ast->UnsignedLongTy);

      if (bit_size == ast->getTypeSize(ast->UnsignedLongLongTy))
        return CompilerType(ast, ast->UnsignedLongLongTy);

      if (bit_size == ast->getTypeSize(ast->UnsignedInt128Ty))
        return CompilerType(ast, ast->UnsignedInt128Ty);
    }
  }
  return CompilerType();
}

CompilerType ClangASTContext::GetPointerSizedIntType(clang::ASTContext *ast,
                                                     bool is_signed) {
  if (ast)
    return GetIntTypeFromBitSize(ast, ast->getTypeSize(ast->VoidPtrTy),
                                 is_signed);
  return CompilerType();
}

void ClangASTContext::DumpDeclContextHiearchy(clang::DeclContext *decl_ctx) {
  if (decl_ctx) {
    DumpDeclContextHiearchy(decl_ctx->getParent());

    clang::NamedDecl *named_decl = llvm::dyn_cast<clang::NamedDecl>(decl_ctx);
    if (named_decl) {
      printf("%20s: %s\n", decl_ctx->getDeclKindName(),
             named_decl->getDeclName().getAsString().c_str());
    } else {
      printf("%20s\n", decl_ctx->getDeclKindName());
    }
  }
}

void ClangASTContext::DumpDeclHiearchy(clang::Decl *decl) {
  if (decl == nullptr)
    return;
  DumpDeclContextHiearchy(decl->getDeclContext());

  clang::RecordDecl *record_decl = llvm::dyn_cast<clang::RecordDecl>(decl);
  if (record_decl) {
    printf("%20s: %s%s\n", decl->getDeclKindName(),
           record_decl->getDeclName().getAsString().c_str(),
           record_decl->isInjectedClassName() ? " (injected class name)" : "");

  } else {
    clang::NamedDecl *named_decl = llvm::dyn_cast<clang::NamedDecl>(decl);
    if (named_decl) {
      printf("%20s: %s\n", decl->getDeclKindName(),
             named_decl->getDeclName().getAsString().c_str());
    } else {
      printf("%20s\n", decl->getDeclKindName());
    }
  }
}

bool ClangASTContext::DeclsAreEquivalent(clang::Decl *lhs_decl,
                                         clang::Decl *rhs_decl) {
  if (lhs_decl && rhs_decl) {
    // Make sure the decl kinds match first
    const clang::Decl::Kind lhs_decl_kind = lhs_decl->getKind();
    const clang::Decl::Kind rhs_decl_kind = rhs_decl->getKind();

    if (lhs_decl_kind == rhs_decl_kind) {
      // Now check that the decl contexts kinds are all equivalent before we
      // have to check any names of the decl contexts...
      clang::DeclContext *lhs_decl_ctx = lhs_decl->getDeclContext();
      clang::DeclContext *rhs_decl_ctx = rhs_decl->getDeclContext();
      if (lhs_decl_ctx && rhs_decl_ctx) {
        while (true) {
          if (lhs_decl_ctx && rhs_decl_ctx) {
            const clang::Decl::Kind lhs_decl_ctx_kind =
                lhs_decl_ctx->getDeclKind();
            const clang::Decl::Kind rhs_decl_ctx_kind =
                rhs_decl_ctx->getDeclKind();
            if (lhs_decl_ctx_kind == rhs_decl_ctx_kind) {
              lhs_decl_ctx = lhs_decl_ctx->getParent();
              rhs_decl_ctx = rhs_decl_ctx->getParent();

              if (lhs_decl_ctx == nullptr && rhs_decl_ctx == nullptr)
                break;
            } else
              return false;
          } else
            return false;
        }

        // Now make sure the name of the decls match
        clang::NamedDecl *lhs_named_decl =
            llvm::dyn_cast<clang::NamedDecl>(lhs_decl);
        clang::NamedDecl *rhs_named_decl =
            llvm::dyn_cast<clang::NamedDecl>(rhs_decl);
        if (lhs_named_decl && rhs_named_decl) {
          clang::DeclarationName lhs_decl_name = lhs_named_decl->getDeclName();
          clang::DeclarationName rhs_decl_name = rhs_named_decl->getDeclName();
          if (lhs_decl_name.getNameKind() == rhs_decl_name.getNameKind()) {
            if (lhs_decl_name.getAsString() != rhs_decl_name.getAsString())
              return false;
          } else
            return false;
        } else
          return false;

        // We know that the decl context kinds all match, so now we need to
        // make sure the names match as well
        lhs_decl_ctx = lhs_decl->getDeclContext();
        rhs_decl_ctx = rhs_decl->getDeclContext();
        while (true) {
          switch (lhs_decl_ctx->getDeclKind()) {
          case clang::Decl::TranslationUnit:
            // We don't care about the translation unit names
            return true;
          default: {
            clang::NamedDecl *lhs_named_decl =
                llvm::dyn_cast<clang::NamedDecl>(lhs_decl_ctx);
            clang::NamedDecl *rhs_named_decl =
                llvm::dyn_cast<clang::NamedDecl>(rhs_decl_ctx);
            if (lhs_named_decl && rhs_named_decl) {
              clang::DeclarationName lhs_decl_name =
                  lhs_named_decl->getDeclName();
              clang::DeclarationName rhs_decl_name =
                  rhs_named_decl->getDeclName();
              if (lhs_decl_name.getNameKind() == rhs_decl_name.getNameKind()) {
                if (lhs_decl_name.getAsString() != rhs_decl_name.getAsString())
                  return false;
              } else
                return false;
            } else
              return false;
          } break;
          }
          lhs_decl_ctx = lhs_decl_ctx->getParent();
          rhs_decl_ctx = rhs_decl_ctx->getParent();
        }
      }
    }
  }
  return false;
}
bool ClangASTContext::GetCompleteDecl(clang::ASTContext *ast,
                                      clang::Decl *decl) {
  if (!decl)
    return false;

  ExternalASTSource *ast_source = ast->getExternalSource();

  if (!ast_source)
    return false;

  if (clang::TagDecl *tag_decl = llvm::dyn_cast<clang::TagDecl>(decl)) {
    if (tag_decl->isCompleteDefinition())
      return true;

    if (!tag_decl->hasExternalLexicalStorage())
      return false;

    ast_source->CompleteType(tag_decl);

    return !tag_decl->getTypeForDecl()->isIncompleteType();
  } else if (clang::ObjCInterfaceDecl *objc_interface_decl =
                 llvm::dyn_cast<clang::ObjCInterfaceDecl>(decl)) {
    if (objc_interface_decl->getDefinition())
      return true;

    if (!objc_interface_decl->hasExternalLexicalStorage())
      return false;

    ast_source->CompleteType(objc_interface_decl);

    return !objc_interface_decl->getTypeForDecl()->isIncompleteType();
  } else {
    return false;
  }
}

void ClangASTContext::SetMetadataAsUserID(const void *object,
                                          user_id_t user_id) {
  ClangASTMetadata meta_data;
  meta_data.SetUserID(user_id);
  SetMetadata(object, meta_data);
}

void ClangASTContext::SetMetadata(clang::ASTContext *ast, const void *object,
                                  ClangASTMetadata &metadata) {
  ClangExternalASTSourceCommon *external_source =
      ClangExternalASTSourceCommon::Lookup(ast->getExternalSource());

  if (external_source)
    external_source->SetMetadata(object, metadata);
}

ClangASTMetadata *ClangASTContext::GetMetadata(clang::ASTContext *ast,
                                               const void *object) {
  ClangExternalASTSourceCommon *external_source =
      ClangExternalASTSourceCommon::Lookup(ast->getExternalSource());

  if (external_source && external_source->HasMetadata(object))
    return external_source->GetMetadata(object);
  else
    return nullptr;
}

clang::DeclContext *
ClangASTContext::GetAsDeclContext(clang::CXXMethodDecl *cxx_method_decl) {
  return llvm::dyn_cast<clang::DeclContext>(cxx_method_decl);
}

clang::DeclContext *
ClangASTContext::GetAsDeclContext(clang::ObjCMethodDecl *objc_method_decl) {
  return llvm::dyn_cast<clang::DeclContext>(objc_method_decl);
}

bool ClangASTContext::SetTagTypeKind(clang::QualType tag_qual_type,
                                     int kind) const {
  const clang::Type *clang_type = tag_qual_type.getTypePtr();
  if (clang_type) {
    const clang::TagType *tag_type = llvm::dyn_cast<clang::TagType>(clang_type);
    if (tag_type) {
      clang::TagDecl *tag_decl =
          llvm::dyn_cast<clang::TagDecl>(tag_type->getDecl());
      if (tag_decl) {
        tag_decl->setTagKind((clang::TagDecl::TagKind)kind);
        return true;
      }
    }
  }
  return false;
}

bool ClangASTContext::SetDefaultAccessForRecordFields(
    clang::RecordDecl *record_decl, int default_accessibility,
    int *assigned_accessibilities, size_t num_assigned_accessibilities) {
  if (record_decl) {
    uint32_t field_idx;
    clang::RecordDecl::field_iterator field, field_end;
    for (field = record_decl->field_begin(),
        field_end = record_decl->field_end(), field_idx = 0;
         field != field_end; ++field, ++field_idx) {
      // If no accessibility was assigned, assign the correct one
      if (field_idx < num_assigned_accessibilities &&
          assigned_accessibilities[field_idx] == clang::AS_none)
        field->setAccess((clang::AccessSpecifier)default_accessibility);
    }
    return true;
  }
  return false;
}

clang::DeclContext *
ClangASTContext::GetDeclContextForType(const CompilerType &type) {
  return GetDeclContextForType(ClangUtil::GetQualType(type));
}

clang::DeclContext *
ClangASTContext::GetDeclContextForType(clang::QualType type) {
  if (type.isNull())
    return nullptr;

  clang::QualType qual_type = type.getCanonicalType();
  const clang::Type::TypeClass type_class = qual_type->getTypeClass();
  switch (type_class) {
  case clang::Type::ObjCInterface:
    return llvm::cast<clang::ObjCObjectType>(qual_type.getTypePtr())
        ->getInterface();
  case clang::Type::ObjCObjectPointer:
    return GetDeclContextForType(
        llvm::cast<clang::ObjCObjectPointerType>(qual_type.getTypePtr())
            ->getPointeeType());
  case clang::Type::Record:
    return llvm::cast<clang::RecordType>(qual_type)->getDecl();
  case clang::Type::Enum:
    return llvm::cast<clang::EnumType>(qual_type)->getDecl();
  case clang::Type::Typedef:
    return GetDeclContextForType(llvm::cast<clang::TypedefType>(qual_type)
                                     ->getDecl()
                                     ->getUnderlyingType());
  case clang::Type::Auto:
    return GetDeclContextForType(
        llvm::cast<clang::AutoType>(qual_type)->getDeducedType());
  case clang::Type::Elaborated:
    return GetDeclContextForType(
        llvm::cast<clang::ElaboratedType>(qual_type)->getNamedType());
  case clang::Type::Paren:
    return GetDeclContextForType(
        llvm::cast<clang::ParenType>(qual_type)->desugar());
  default:
    break;
  }
  // No DeclContext in this type...
  return nullptr;
}

static bool GetCompleteQualType(clang::ASTContext *ast,
                                clang::QualType qual_type,
                                bool allow_completion = true) {
  const clang::Type::TypeClass type_class = qual_type->getTypeClass();
  switch (type_class) {
  case clang::Type::ConstantArray:
  case clang::Type::IncompleteArray:
  case clang::Type::VariableArray: {
    const clang::ArrayType *array_type =
        llvm::dyn_cast<clang::ArrayType>(qual_type.getTypePtr());

    if (array_type)
      return GetCompleteQualType(ast, array_type->getElementType(),
                                 allow_completion);
  } break;
  case clang::Type::Record: {
    clang::CXXRecordDecl *cxx_record_decl = qual_type->getAsCXXRecordDecl();
    if (cxx_record_decl) {
      if (cxx_record_decl->hasExternalLexicalStorage()) {
        const bool is_complete = cxx_record_decl->isCompleteDefinition();
        const bool fields_loaded =
            cxx_record_decl->hasLoadedFieldsFromExternalStorage();
        if (is_complete && fields_loaded)
          return true;

        if (!allow_completion)
          return false;

        // Call the field_begin() accessor to for it to use the external source
        // to load the fields...
        clang::ExternalASTSource *external_ast_source =
            ast->getExternalSource();
        if (external_ast_source) {
          external_ast_source->CompleteType(cxx_record_decl);
          if (cxx_record_decl->isCompleteDefinition()) {
            cxx_record_decl->field_begin();
            cxx_record_decl->setHasLoadedFieldsFromExternalStorage(true);
          }
        }
      }
    }
    const clang::TagType *tag_type =
        llvm::cast<clang::TagType>(qual_type.getTypePtr());
    return !tag_type->isIncompleteType();
  } break;

  case clang::Type::Enum: {
    const clang::TagType *tag_type =
        llvm::dyn_cast<clang::TagType>(qual_type.getTypePtr());
    if (tag_type) {
      clang::TagDecl *tag_decl = tag_type->getDecl();
      if (tag_decl) {
        if (tag_decl->getDefinition())
          return true;

        if (!allow_completion)
          return false;

        if (tag_decl->hasExternalLexicalStorage()) {
          if (ast) {
            clang::ExternalASTSource *external_ast_source =
                ast->getExternalSource();
            if (external_ast_source) {
              external_ast_source->CompleteType(tag_decl);
              return !tag_type->isIncompleteType();
            }
          }
        }
        return false;
      }
    }

  } break;
  case clang::Type::ObjCObject:
  case clang::Type::ObjCInterface: {
    const clang::ObjCObjectType *objc_class_type =
        llvm::dyn_cast<clang::ObjCObjectType>(qual_type);
    if (objc_class_type) {
      clang::ObjCInterfaceDecl *class_interface_decl =
          objc_class_type->getInterface();
      // We currently can't complete objective C types through the newly added
      // ASTContext because it only supports TagDecl objects right now...
      if (class_interface_decl) {
        if (class_interface_decl->getDefinition())
          return true;

        if (!allow_completion)
          return false;

        if (class_interface_decl->hasExternalLexicalStorage()) {
          if (ast) {
            clang::ExternalASTSource *external_ast_source =
                ast->getExternalSource();
            if (external_ast_source) {
              external_ast_source->CompleteType(class_interface_decl);
              return !objc_class_type->isIncompleteType();
            }
          }
        }
        return false;
      }
    }
  } break;

  case clang::Type::Typedef:
    return GetCompleteQualType(ast, llvm::cast<clang::TypedefType>(qual_type)
                                        ->getDecl()
                                        ->getUnderlyingType(),
                               allow_completion);

  case clang::Type::Auto:
    return GetCompleteQualType(
        ast, llvm::cast<clang::AutoType>(qual_type)->getDeducedType(),
        allow_completion);

  case clang::Type::Elaborated:
    return GetCompleteQualType(
        ast, llvm::cast<clang::ElaboratedType>(qual_type)->getNamedType(),
        allow_completion);

  case clang::Type::Paren:
    return GetCompleteQualType(
        ast, llvm::cast<clang::ParenType>(qual_type)->desugar(),
        allow_completion);

  case clang::Type::Attributed:
    return GetCompleteQualType(
        ast, llvm::cast<clang::AttributedType>(qual_type)->getModifiedType(),
        allow_completion);

  default:
    break;
  }

  return true;
}

static clang::ObjCIvarDecl::AccessControl
ConvertAccessTypeToObjCIvarAccessControl(AccessType access) {
  switch (access) {
  case eAccessNone:
    return clang::ObjCIvarDecl::None;
  case eAccessPublic:
    return clang::ObjCIvarDecl::Public;
  case eAccessPrivate:
    return clang::ObjCIvarDecl::Private;
  case eAccessProtected:
    return clang::ObjCIvarDecl::Protected;
  case eAccessPackage:
    return clang::ObjCIvarDecl::Package;
  }
  return clang::ObjCIvarDecl::None;
}

// Tests

bool ClangASTContext::IsAggregateType(lldb::opaque_compiler_type_t type) {
  clang::QualType qual_type(GetCanonicalQualType(type));

  const clang::Type::TypeClass type_class = qual_type->getTypeClass();
  switch (type_class) {
  case clang::Type::IncompleteArray:
  case clang::Type::VariableArray:
  case clang::Type::ConstantArray:
  case clang::Type::ExtVector:
  case clang::Type::Vector:
  case clang::Type::Record:
  case clang::Type::ObjCObject:
  case clang::Type::ObjCInterface:
    return true;
  case clang::Type::Auto:
    return IsAggregateType(llvm::cast<clang::AutoType>(qual_type)
                               ->getDeducedType()
                               .getAsOpaquePtr());
  case clang::Type::Elaborated:
    return IsAggregateType(llvm::cast<clang::ElaboratedType>(qual_type)
                               ->getNamedType()
                               .getAsOpaquePtr());
  case clang::Type::Typedef:
    return IsAggregateType(llvm::cast<clang::TypedefType>(qual_type)
                               ->getDecl()
                               ->getUnderlyingType()
                               .getAsOpaquePtr());
  case clang::Type::Paren:
    return IsAggregateType(
        llvm::cast<clang::ParenType>(qual_type)->desugar().getAsOpaquePtr());
  default:
    break;
  }
  // The clang type does have a value
  return false;
}

bool ClangASTContext::IsAnonymousType(lldb::opaque_compiler_type_t type) {
  clang::QualType qual_type(GetCanonicalQualType(type));

  const clang::Type::TypeClass type_class = qual_type->getTypeClass();
  switch (type_class) {
  case clang::Type::Record: {
    if (const clang::RecordType *record_type =
            llvm::dyn_cast_or_null<clang::RecordType>(
                qual_type.getTypePtrOrNull())) {
      if (const clang::RecordDecl *record_decl = record_type->getDecl()) {
        return record_decl->isAnonymousStructOrUnion();
      }
    }
    break;
  }
  case clang::Type::Auto:
    return IsAnonymousType(llvm::cast<clang::AutoType>(qual_type)
                               ->getDeducedType()
                               .getAsOpaquePtr());
  case clang::Type::Elaborated:
    return IsAnonymousType(llvm::cast<clang::ElaboratedType>(qual_type)
                               ->getNamedType()
                               .getAsOpaquePtr());
  case clang::Type::Typedef:
    return IsAnonymousType(llvm::cast<clang::TypedefType>(qual_type)
                               ->getDecl()
                               ->getUnderlyingType()
                               .getAsOpaquePtr());
  case clang::Type::Paren:
    return IsAnonymousType(
        llvm::cast<clang::ParenType>(qual_type)->desugar().getAsOpaquePtr());
  default:
    break;
  }
  // The clang type does have a value
  return false;
}

bool ClangASTContext::IsArrayType(lldb::opaque_compiler_type_t type,
                                  CompilerType *element_type_ptr,
                                  uint64_t *size, bool *is_incomplete) {
  clang::QualType qual_type(GetCanonicalQualType(type));

  const clang::Type::TypeClass type_class = qual_type->getTypeClass();
  switch (type_class) {
  default:
    break;

  case clang::Type::ConstantArray:
    if (element_type_ptr)
      element_type_ptr->SetCompilerType(
          getASTContext(),
          llvm::cast<clang::ConstantArrayType>(qual_type)->getElementType());
    if (size)
      *size = llvm::cast<clang::ConstantArrayType>(qual_type)
                  ->getSize()
                  .getLimitedValue(ULLONG_MAX);
    if (is_incomplete)
      *is_incomplete = false;
    return true;

  case clang::Type::IncompleteArray:
    if (element_type_ptr)
      element_type_ptr->SetCompilerType(
          getASTContext(),
          llvm::cast<clang::IncompleteArrayType>(qual_type)->getElementType());
    if (size)
      *size = 0;
    if (is_incomplete)
      *is_incomplete = true;
    return true;

  case clang::Type::VariableArray:
    if (element_type_ptr)
      element_type_ptr->SetCompilerType(
          getASTContext(),
          llvm::cast<clang::VariableArrayType>(qual_type)->getElementType());
    if (size)
      *size = 0;
    if (is_incomplete)
      *is_incomplete = false;
    return true;

  case clang::Type::DependentSizedArray:
    if (element_type_ptr)
      element_type_ptr->SetCompilerType(
          getASTContext(), llvm::cast<clang::DependentSizedArrayType>(qual_type)
                               ->getElementType());
    if (size)
      *size = 0;
    if (is_incomplete)
      *is_incomplete = false;
    return true;

  case clang::Type::Typedef:
    return IsArrayType(llvm::cast<clang::TypedefType>(qual_type)
                           ->getDecl()
                           ->getUnderlyingType()
                           .getAsOpaquePtr(),
                       element_type_ptr, size, is_incomplete);
  case clang::Type::Auto:
    return IsArrayType(llvm::cast<clang::AutoType>(qual_type)
                           ->getDeducedType()
                           .getAsOpaquePtr(),
                       element_type_ptr, size, is_incomplete);
  case clang::Type::Elaborated:
    return IsArrayType(llvm::cast<clang::ElaboratedType>(qual_type)
                           ->getNamedType()
                           .getAsOpaquePtr(),
                       element_type_ptr, size, is_incomplete);
  case clang::Type::Paren:
    return IsArrayType(
        llvm::cast<clang::ParenType>(qual_type)->desugar().getAsOpaquePtr(),
        element_type_ptr, size, is_incomplete);
  }
  if (element_type_ptr)
    element_type_ptr->Clear();
  if (size)
    *size = 0;
  if (is_incomplete)
    *is_incomplete = false;
  return false;
}

bool ClangASTContext::IsVectorType(lldb::opaque_compiler_type_t type,
                                   CompilerType *element_type, uint64_t *size) {
  clang::QualType qual_type(GetCanonicalQualType(type));

  const clang::Type::TypeClass type_class = qual_type->getTypeClass();
  switch (type_class) {
  case clang::Type::Vector: {
    const clang::VectorType *vector_type =
        qual_type->getAs<clang::VectorType>();
    if (vector_type) {
      if (size)
        *size = vector_type->getNumElements();
      if (element_type)
        *element_type =
            CompilerType(getASTContext(), vector_type->getElementType());
    }
    return true;
  } break;
  case clang::Type::ExtVector: {
    const clang::ExtVectorType *ext_vector_type =
        qual_type->getAs<clang::ExtVectorType>();
    if (ext_vector_type) {
      if (size)
        *size = ext_vector_type->getNumElements();
      if (element_type)
        *element_type =
            CompilerType(getASTContext(), ext_vector_type->getElementType());
    }
    return true;
  }
  default:
    break;
  }
  return false;
}

bool ClangASTContext::IsRuntimeGeneratedType(
    lldb::opaque_compiler_type_t type) {
  clang::DeclContext *decl_ctx = ClangASTContext::GetASTContext(getASTContext())
                                     ->GetDeclContextForType(GetQualType(type));
  if (!decl_ctx)
    return false;

  if (!llvm::isa<clang::ObjCInterfaceDecl>(decl_ctx))
    return false;

  clang::ObjCInterfaceDecl *result_iface_decl =
      llvm::dyn_cast<clang::ObjCInterfaceDecl>(decl_ctx);

  ClangASTMetadata *ast_metadata =
      ClangASTContext::GetMetadata(getASTContext(), result_iface_decl);
  if (!ast_metadata)
    return false;
  return (ast_metadata->GetISAPtr() != 0);
}

bool ClangASTContext::IsCharType(lldb::opaque_compiler_type_t type) {
  return GetQualType(type).getUnqualifiedType()->isCharType();
}

bool ClangASTContext::IsCompleteType(lldb::opaque_compiler_type_t type) {
  const bool allow_completion = false;
  return GetCompleteQualType(getASTContext(), GetQualType(type),
                             allow_completion);
}

bool ClangASTContext::IsConst(lldb::opaque_compiler_type_t type) {
  return GetQualType(type).isConstQualified();
}

bool ClangASTContext::IsCStringType(lldb::opaque_compiler_type_t type,
                                    uint32_t &length) {
  CompilerType pointee_or_element_clang_type;
  length = 0;
  Flags type_flags(GetTypeInfo(type, &pointee_or_element_clang_type));

  if (!pointee_or_element_clang_type.IsValid())
    return false;

  if (type_flags.AnySet(eTypeIsArray | eTypeIsPointer)) {
    if (pointee_or_element_clang_type.IsCharType()) {
      if (type_flags.Test(eTypeIsArray)) {
        // We know the size of the array and it could be a C string since it is
        // an array of characters
        length = llvm::cast<clang::ConstantArrayType>(
                     GetCanonicalQualType(type).getTypePtr())
                     ->getSize()
                     .getLimitedValue();
      }
      return true;
    }
  }
  return false;
}

bool ClangASTContext::IsFunctionType(lldb::opaque_compiler_type_t type,
                                     bool *is_variadic_ptr) {
  if (type) {
    clang::QualType qual_type(GetCanonicalQualType(type));

    if (qual_type->isFunctionType()) {
      if (is_variadic_ptr) {
        const clang::FunctionProtoType *function_proto_type =
            llvm::dyn_cast<clang::FunctionProtoType>(qual_type.getTypePtr());
        if (function_proto_type)
          *is_variadic_ptr = function_proto_type->isVariadic();
        else
          *is_variadic_ptr = false;
      }
      return true;
    }

    const clang::Type::TypeClass type_class = qual_type->getTypeClass();
    switch (type_class) {
    default:
      break;
    case clang::Type::Typedef:
      return IsFunctionType(llvm::cast<clang::TypedefType>(qual_type)
                                ->getDecl()
                                ->getUnderlyingType()
                                .getAsOpaquePtr(),
                            nullptr);
    case clang::Type::Auto:
      return IsFunctionType(llvm::cast<clang::AutoType>(qual_type)
                                ->getDeducedType()
                                .getAsOpaquePtr(),
                            nullptr);
    case clang::Type::Elaborated:
      return IsFunctionType(llvm::cast<clang::ElaboratedType>(qual_type)
                                ->getNamedType()
                                .getAsOpaquePtr(),
                            nullptr);
    case clang::Type::Paren:
      return IsFunctionType(
          llvm::cast<clang::ParenType>(qual_type)->desugar().getAsOpaquePtr(),
          nullptr);
    case clang::Type::LValueReference:
    case clang::Type::RValueReference: {
      const clang::ReferenceType *reference_type =
          llvm::cast<clang::ReferenceType>(qual_type.getTypePtr());
      if (reference_type)
        return IsFunctionType(reference_type->getPointeeType().getAsOpaquePtr(),
                              nullptr);
    } break;
    }
  }
  return false;
}

// Used to detect "Homogeneous Floating-point Aggregates"
uint32_t
ClangASTContext::IsHomogeneousAggregate(lldb::opaque_compiler_type_t type,
                                        CompilerType *base_type_ptr) {
  if (!type)
    return 0;

  clang::QualType qual_type(GetCanonicalQualType(type));
  const clang::Type::TypeClass type_class = qual_type->getTypeClass();
  switch (type_class) {
  case clang::Type::Record:
    if (GetCompleteType(type)) {
      const clang::CXXRecordDecl *cxx_record_decl =
          qual_type->getAsCXXRecordDecl();
      if (cxx_record_decl) {
        if (cxx_record_decl->getNumBases() || cxx_record_decl->isDynamicClass())
          return 0;
      }
      const clang::RecordType *record_type =
          llvm::cast<clang::RecordType>(qual_type.getTypePtr());
      if (record_type) {
        const clang::RecordDecl *record_decl = record_type->getDecl();
        if (record_decl) {
          // We are looking for a structure that contains only floating point
          // types
          clang::RecordDecl::field_iterator field_pos,
              field_end = record_decl->field_end();
          uint32_t num_fields = 0;
          bool is_hva = false;
          bool is_hfa = false;
          clang::QualType base_qual_type;
          uint64_t base_bitwidth = 0;
          for (field_pos = record_decl->field_begin(); field_pos != field_end;
               ++field_pos) {
            clang::QualType field_qual_type = field_pos->getType();
            uint64_t field_bitwidth = getASTContext()->getTypeSize(qual_type);
            if (field_qual_type->isFloatingType()) {
              if (field_qual_type->isComplexType())
                return 0;
              else {
                if (num_fields == 0)
                  base_qual_type = field_qual_type;
                else {
                  if (is_hva)
                    return 0;
                  is_hfa = true;
                  if (field_qual_type.getTypePtr() !=
                      base_qual_type.getTypePtr())
                    return 0;
                }
              }
            } else if (field_qual_type->isVectorType() ||
                       field_qual_type->isExtVectorType()) {
              if (num_fields == 0) {
                base_qual_type = field_qual_type;
                base_bitwidth = field_bitwidth;
              } else {
                if (is_hfa)
                  return 0;
                is_hva = true;
                if (base_bitwidth != field_bitwidth)
                  return 0;
                if (field_qual_type.getTypePtr() != base_qual_type.getTypePtr())
                  return 0;
              }
            } else
              return 0;
            ++num_fields;
          }
          if (base_type_ptr)
            *base_type_ptr = CompilerType(getASTContext(), base_qual_type);
          return num_fields;
        }
      }
    }
    break;

  case clang::Type::Typedef:
    return IsHomogeneousAggregate(llvm::cast<clang::TypedefType>(qual_type)
                                      ->getDecl()
                                      ->getUnderlyingType()
                                      .getAsOpaquePtr(),
                                  base_type_ptr);

  case clang::Type::Auto:
    return IsHomogeneousAggregate(llvm::cast<clang::AutoType>(qual_type)
                                      ->getDeducedType()
                                      .getAsOpaquePtr(),
                                  base_type_ptr);

  case clang::Type::Elaborated:
    return IsHomogeneousAggregate(llvm::cast<clang::ElaboratedType>(qual_type)
                                      ->getNamedType()
                                      .getAsOpaquePtr(),
                                  base_type_ptr);
  default:
    break;
  }
  return 0;
}

size_t ClangASTContext::GetNumberOfFunctionArguments(
    lldb::opaque_compiler_type_t type) {
  if (type) {
    clang::QualType qual_type(GetCanonicalQualType(type));
    const clang::FunctionProtoType *func =
        llvm::dyn_cast<clang::FunctionProtoType>(qual_type.getTypePtr());
    if (func)
      return func->getNumParams();
  }
  return 0;
}

CompilerType
ClangASTContext::GetFunctionArgumentAtIndex(lldb::opaque_compiler_type_t type,
                                            const size_t index) {
  if (type) {
    clang::QualType qual_type(GetQualType(type));
    const clang::FunctionProtoType *func =
        llvm::dyn_cast<clang::FunctionProtoType>(qual_type.getTypePtr());
    if (func) {
      if (index < func->getNumParams())
        return CompilerType(getASTContext(), func->getParamType(index));
    }
  }
  return CompilerType();
}

bool ClangASTContext::IsFunctionPointerType(lldb::opaque_compiler_type_t type) {
  if (type) {
    clang::QualType qual_type(GetCanonicalQualType(type));

    if (qual_type->isFunctionPointerType())
      return true;

    const clang::Type::TypeClass type_class = qual_type->getTypeClass();
    switch (type_class) {
    default:
      break;
    case clang::Type::Typedef:
      return IsFunctionPointerType(llvm::cast<clang::TypedefType>(qual_type)
                                       ->getDecl()
                                       ->getUnderlyingType()
                                       .getAsOpaquePtr());
    case clang::Type::Auto:
      return IsFunctionPointerType(llvm::cast<clang::AutoType>(qual_type)
                                       ->getDeducedType()
                                       .getAsOpaquePtr());
    case clang::Type::Elaborated:
      return IsFunctionPointerType(llvm::cast<clang::ElaboratedType>(qual_type)
                                       ->getNamedType()
                                       .getAsOpaquePtr());
    case clang::Type::Paren:
      return IsFunctionPointerType(
          llvm::cast<clang::ParenType>(qual_type)->desugar().getAsOpaquePtr());

    case clang::Type::LValueReference:
    case clang::Type::RValueReference: {
      const clang::ReferenceType *reference_type =
          llvm::cast<clang::ReferenceType>(qual_type.getTypePtr());
      if (reference_type)
        return IsFunctionPointerType(
            reference_type->getPointeeType().getAsOpaquePtr());
    } break;
    }
  }
  return false;
}

bool ClangASTContext::IsBlockPointerType(
    lldb::opaque_compiler_type_t type,
    CompilerType *function_pointer_type_ptr) {
  if (type) {
    clang::QualType qual_type(GetCanonicalQualType(type));

    if (qual_type->isBlockPointerType()) {
      if (function_pointer_type_ptr) {
        const clang::BlockPointerType *block_pointer_type =
            qual_type->getAs<clang::BlockPointerType>();
        QualType pointee_type = block_pointer_type->getPointeeType();
        QualType function_pointer_type = m_ast_up->getPointerType(pointee_type);
        *function_pointer_type_ptr =
            CompilerType(getASTContext(), function_pointer_type);
      }
      return true;
    }

    const clang::Type::TypeClass type_class = qual_type->getTypeClass();
    switch (type_class) {
    default:
      break;
    case clang::Type::Typedef:
      return IsBlockPointerType(llvm::cast<clang::TypedefType>(qual_type)
                                    ->getDecl()
                                    ->getUnderlyingType()
                                    .getAsOpaquePtr(),
                                function_pointer_type_ptr);
    case clang::Type::Auto:
      return IsBlockPointerType(llvm::cast<clang::AutoType>(qual_type)
                                    ->getDeducedType()
                                    .getAsOpaquePtr(),
                                function_pointer_type_ptr);
    case clang::Type::Elaborated:
      return IsBlockPointerType(llvm::cast<clang::ElaboratedType>(qual_type)
                                    ->getNamedType()
                                    .getAsOpaquePtr(),
                                function_pointer_type_ptr);
    case clang::Type::Paren:
      return IsBlockPointerType(
          llvm::cast<clang::ParenType>(qual_type)->desugar().getAsOpaquePtr(),
          function_pointer_type_ptr);

    case clang::Type::LValueReference:
    case clang::Type::RValueReference: {
      const clang::ReferenceType *reference_type =
          llvm::cast<clang::ReferenceType>(qual_type.getTypePtr());
      if (reference_type)
        return IsBlockPointerType(
            reference_type->getPointeeType().getAsOpaquePtr(),
            function_pointer_type_ptr);
    } break;
    }
  }
  return false;
}

bool ClangASTContext::IsIntegerType(lldb::opaque_compiler_type_t type,
                                    bool &is_signed) {
  if (!type)
    return false;

  clang::QualType qual_type(GetCanonicalQualType(type));
  const clang::BuiltinType *builtin_type =
      llvm::dyn_cast<clang::BuiltinType>(qual_type->getCanonicalTypeInternal());

  if (builtin_type) {
    if (builtin_type->isInteger()) {
      is_signed = builtin_type->isSignedInteger();
      return true;
    }
  }

  return false;
}

bool ClangASTContext::IsEnumerationType(lldb::opaque_compiler_type_t type,
                                        bool &is_signed) {
  if (type) {
    const clang::EnumType *enum_type = llvm::dyn_cast<clang::EnumType>(
        GetCanonicalQualType(type)->getCanonicalTypeInternal());

    if (enum_type) {
      IsIntegerType(enum_type->getDecl()->getIntegerType().getAsOpaquePtr(),
                    is_signed);
      return true;
    }
  }

  return false;
}

bool ClangASTContext::IsPointerType(lldb::opaque_compiler_type_t type,
                                    CompilerType *pointee_type) {
  if (type) {
    clang::QualType qual_type(GetCanonicalQualType(type));
    const clang::Type::TypeClass type_class = qual_type->getTypeClass();
    switch (type_class) {
    case clang::Type::Builtin:
      switch (llvm::cast<clang::BuiltinType>(qual_type)->getKind()) {
      default:
        break;
      case clang::BuiltinType::ObjCId:
      case clang::BuiltinType::ObjCClass:
        return true;
      }
      return false;
    case clang::Type::ObjCObjectPointer:
      if (pointee_type)
        pointee_type->SetCompilerType(
            getASTContext(), llvm::cast<clang::ObjCObjectPointerType>(qual_type)
                                 ->getPointeeType());
      return true;
    case clang::Type::BlockPointer:
      if (pointee_type)
        pointee_type->SetCompilerType(
            getASTContext(),
            llvm::cast<clang::BlockPointerType>(qual_type)->getPointeeType());
      return true;
    case clang::Type::Pointer:
      if (pointee_type)
        pointee_type->SetCompilerType(
            getASTContext(),
            llvm::cast<clang::PointerType>(qual_type)->getPointeeType());
      return true;
    case clang::Type::MemberPointer:
      if (pointee_type)
        pointee_type->SetCompilerType(
            getASTContext(),
            llvm::cast<clang::MemberPointerType>(qual_type)->getPointeeType());
      return true;
    case clang::Type::Typedef:
      return IsPointerType(llvm::cast<clang::TypedefType>(qual_type)
                               ->getDecl()
                               ->getUnderlyingType()
                               .getAsOpaquePtr(),
                           pointee_type);
    case clang::Type::Auto:
      return IsPointerType(llvm::cast<clang::AutoType>(qual_type)
                               ->getDeducedType()
                               .getAsOpaquePtr(),
                           pointee_type);
    case clang::Type::Elaborated:
      return IsPointerType(llvm::cast<clang::ElaboratedType>(qual_type)
                               ->getNamedType()
                               .getAsOpaquePtr(),
                           pointee_type);
    case clang::Type::Paren:
      return IsPointerType(
          llvm::cast<clang::ParenType>(qual_type)->desugar().getAsOpaquePtr(),
          pointee_type);
    default:
      break;
    }
  }
  if (pointee_type)
    pointee_type->Clear();
  return false;
}

bool ClangASTContext::IsPointerOrReferenceType(
    lldb::opaque_compiler_type_t type, CompilerType *pointee_type) {
  if (type) {
    clang::QualType qual_type(GetCanonicalQualType(type));
    const clang::Type::TypeClass type_class = qual_type->getTypeClass();
    switch (type_class) {
    case clang::Type::Builtin:
      switch (llvm::cast<clang::BuiltinType>(qual_type)->getKind()) {
      default:
        break;
      case clang::BuiltinType::ObjCId:
      case clang::BuiltinType::ObjCClass:
        return true;
      }
      return false;
    case clang::Type::ObjCObjectPointer:
      if (pointee_type)
        pointee_type->SetCompilerType(
            getASTContext(), llvm::cast<clang::ObjCObjectPointerType>(qual_type)
                                 ->getPointeeType());
      return true;
    case clang::Type::BlockPointer:
      if (pointee_type)
        pointee_type->SetCompilerType(
            getASTContext(),
            llvm::cast<clang::BlockPointerType>(qual_type)->getPointeeType());
      return true;
    case clang::Type::Pointer:
      if (pointee_type)
        pointee_type->SetCompilerType(
            getASTContext(),
            llvm::cast<clang::PointerType>(qual_type)->getPointeeType());
      return true;
    case clang::Type::MemberPointer:
      if (pointee_type)
        pointee_type->SetCompilerType(
            getASTContext(),
            llvm::cast<clang::MemberPointerType>(qual_type)->getPointeeType());
      return true;
    case clang::Type::LValueReference:
      if (pointee_type)
        pointee_type->SetCompilerType(
            getASTContext(),
            llvm::cast<clang::LValueReferenceType>(qual_type)->desugar());
      return true;
    case clang::Type::RValueReference:
      if (pointee_type)
        pointee_type->SetCompilerType(
            getASTContext(),
            llvm::cast<clang::RValueReferenceType>(qual_type)->desugar());
      return true;
    case clang::Type::Typedef:
      return IsPointerOrReferenceType(llvm::cast<clang::TypedefType>(qual_type)
                                          ->getDecl()
                                          ->getUnderlyingType()
                                          .getAsOpaquePtr(),
                                      pointee_type);
    case clang::Type::Auto:
      return IsPointerOrReferenceType(llvm::cast<clang::AutoType>(qual_type)
                                          ->getDeducedType()
                                          .getAsOpaquePtr(),
                                      pointee_type);
    case clang::Type::Elaborated:
      return IsPointerOrReferenceType(
          llvm::cast<clang::ElaboratedType>(qual_type)
              ->getNamedType()
              .getAsOpaquePtr(),
          pointee_type);
    case clang::Type::Paren:
      return IsPointerOrReferenceType(
          llvm::cast<clang::ParenType>(qual_type)->desugar().getAsOpaquePtr(),
          pointee_type);
    default:
      break;
    }
  }
  if (pointee_type)
    pointee_type->Clear();
  return false;
}

bool ClangASTContext::IsReferenceType(lldb::opaque_compiler_type_t type,
                                      CompilerType *pointee_type,
                                      bool *is_rvalue) {
  if (type) {
    clang::QualType qual_type(GetCanonicalQualType(type));
    const clang::Type::TypeClass type_class = qual_type->getTypeClass();

    switch (type_class) {
    case clang::Type::LValueReference:
      if (pointee_type)
        pointee_type->SetCompilerType(
            getASTContext(),
            llvm::cast<clang::LValueReferenceType>(qual_type)->desugar());
      if (is_rvalue)
        *is_rvalue = false;
      return true;
    case clang::Type::RValueReference:
      if (pointee_type)
        pointee_type->SetCompilerType(
            getASTContext(),
            llvm::cast<clang::RValueReferenceType>(qual_type)->desugar());
      if (is_rvalue)
        *is_rvalue = true;
      return true;
    case clang::Type::Typedef:
      return IsReferenceType(llvm::cast<clang::TypedefType>(qual_type)
                                 ->getDecl()
                                 ->getUnderlyingType()
                                 .getAsOpaquePtr(),
                             pointee_type, is_rvalue);
    case clang::Type::Auto:
      return IsReferenceType(llvm::cast<clang::AutoType>(qual_type)
                                 ->getDeducedType()
                                 .getAsOpaquePtr(),
                             pointee_type, is_rvalue);
    case clang::Type::Elaborated:
      return IsReferenceType(llvm::cast<clang::ElaboratedType>(qual_type)
                                 ->getNamedType()
                                 .getAsOpaquePtr(),
                             pointee_type, is_rvalue);
    case clang::Type::Paren:
      return IsReferenceType(
          llvm::cast<clang::ParenType>(qual_type)->desugar().getAsOpaquePtr(),
          pointee_type, is_rvalue);

    default:
      break;
    }
  }
  if (pointee_type)
    pointee_type->Clear();
  return false;
}

bool ClangASTContext::IsFloatingPointType(lldb::opaque_compiler_type_t type,
                                          uint32_t &count, bool &is_complex) {
  if (type) {
    clang::QualType qual_type(GetCanonicalQualType(type));

    if (const clang::BuiltinType *BT = llvm::dyn_cast<clang::BuiltinType>(
            qual_type->getCanonicalTypeInternal())) {
      clang::BuiltinType::Kind kind = BT->getKind();
      if (kind >= clang::BuiltinType::Float &&
          kind <= clang::BuiltinType::LongDouble) {
        count = 1;
        is_complex = false;
        return true;
      }
    } else if (const clang::ComplexType *CT =
                   llvm::dyn_cast<clang::ComplexType>(
                       qual_type->getCanonicalTypeInternal())) {
      if (IsFloatingPointType(CT->getElementType().getAsOpaquePtr(), count,
                              is_complex)) {
        count = 2;
        is_complex = true;
        return true;
      }
    } else if (const clang::VectorType *VT = llvm::dyn_cast<clang::VectorType>(
                   qual_type->getCanonicalTypeInternal())) {
      if (IsFloatingPointType(VT->getElementType().getAsOpaquePtr(), count,
                              is_complex)) {
        count = VT->getNumElements();
        is_complex = false;
        return true;
      }
    }
  }
  count = 0;
  is_complex = false;
  return false;
}

bool ClangASTContext::IsDefined(lldb::opaque_compiler_type_t type) {
  if (!type)
    return false;

  clang::QualType qual_type(GetQualType(type));
  const clang::TagType *tag_type =
      llvm::dyn_cast<clang::TagType>(qual_type.getTypePtr());
  if (tag_type) {
    clang::TagDecl *tag_decl = tag_type->getDecl();
    if (tag_decl)
      return tag_decl->isCompleteDefinition();
    return false;
  } else {
    const clang::ObjCObjectType *objc_class_type =
        llvm::dyn_cast<clang::ObjCObjectType>(qual_type);
    if (objc_class_type) {
      clang::ObjCInterfaceDecl *class_interface_decl =
          objc_class_type->getInterface();
      if (class_interface_decl)
        return class_interface_decl->getDefinition() != nullptr;
      return false;
    }
  }
  return true;
}

bool ClangASTContext::IsObjCClassType(const CompilerType &type) {
  if (type && ClangUtil::IsClangType(type)) {
    clang::QualType qual_type(ClangUtil::GetCanonicalQualType(type));

    const clang::ObjCObjectPointerType *obj_pointer_type =
        llvm::dyn_cast<clang::ObjCObjectPointerType>(qual_type);

    if (obj_pointer_type)
      return obj_pointer_type->isObjCClassType();
  }
  return false;
}

bool ClangASTContext::IsObjCObjectOrInterfaceType(const CompilerType &type) {
  if (type && ClangUtil::IsClangType(type))
    return ClangUtil::GetCanonicalQualType(type)->isObjCObjectOrInterfaceType();
  return false;
}

bool ClangASTContext::IsClassType(lldb::opaque_compiler_type_t type) {
  if (!type)
    return false;
  clang::QualType qual_type(GetCanonicalQualType(type));
  const clang::Type::TypeClass type_class = qual_type->getTypeClass();
  return (type_class == clang::Type::Record);
}

bool ClangASTContext::IsEnumType(lldb::opaque_compiler_type_t type) {
  if (!type)
    return false;
  clang::QualType qual_type(GetCanonicalQualType(type));
  const clang::Type::TypeClass type_class = qual_type->getTypeClass();
  return (type_class == clang::Type::Enum);
}

bool ClangASTContext::IsPolymorphicClass(lldb::opaque_compiler_type_t type) {
  if (type) {
    clang::QualType qual_type(GetCanonicalQualType(type));
    const clang::Type::TypeClass type_class = qual_type->getTypeClass();
    switch (type_class) {
    case clang::Type::Record:
      if (GetCompleteType(type)) {
        const clang::RecordType *record_type =
            llvm::cast<clang::RecordType>(qual_type.getTypePtr());
        const clang::RecordDecl *record_decl = record_type->getDecl();
        if (record_decl) {
          const clang::CXXRecordDecl *cxx_record_decl =
              llvm::dyn_cast<clang::CXXRecordDecl>(record_decl);
          if (cxx_record_decl)
            return cxx_record_decl->isPolymorphic();
        }
      }
      break;

    default:
      break;
    }
  }
  return false;
}

bool ClangASTContext::IsPossibleDynamicType(lldb::opaque_compiler_type_t type,
                                            CompilerType *dynamic_pointee_type,
                                            bool check_cplusplus,
                                            bool check_objc, bool check_swift) {
  clang::QualType pointee_qual_type;
  if (type) {
    clang::QualType qual_type(GetCanonicalQualType(type));
    bool success = false;
    const clang::Type::TypeClass type_class = qual_type->getTypeClass();
    switch (type_class) {
    case clang::Type::Builtin:
      if (check_objc &&
          llvm::cast<clang::BuiltinType>(qual_type)->getKind() ==
              clang::BuiltinType::ObjCId) {
        if (dynamic_pointee_type)
          dynamic_pointee_type->SetCompilerType(this, type);
        return true;
      }
      break;

    case clang::Type::ObjCObjectPointer:
      if (check_objc) {
        if (auto objc_pointee_type =
                qual_type->getPointeeType().getTypePtrOrNull()) {
          if (auto objc_object_type =
                  llvm::dyn_cast_or_null<clang::ObjCObjectType>(
                      objc_pointee_type)) {
            if (objc_object_type->isObjCClass())
              return false;
          }
        }
        if (dynamic_pointee_type)
          dynamic_pointee_type->SetCompilerType(
              getASTContext(),
              llvm::cast<clang::ObjCObjectPointerType>(qual_type)
                  ->getPointeeType());
        return true;
      }
      break;

    case clang::Type::Pointer:
      pointee_qual_type =
          llvm::cast<clang::PointerType>(qual_type)->getPointeeType();
      success = true;
      break;

    case clang::Type::LValueReference:
    case clang::Type::RValueReference:
      pointee_qual_type =
          llvm::cast<clang::ReferenceType>(qual_type)->getPointeeType();
      success = true;
      break;

    case clang::Type::Typedef:
      return IsPossibleDynamicType(llvm::cast<clang::TypedefType>(qual_type)
                                       ->getDecl()
                                       ->getUnderlyingType()
                                       .getAsOpaquePtr(),
                                   dynamic_pointee_type, check_cplusplus,
                                   check_objc, check_swift);

    case clang::Type::Auto:
      return IsPossibleDynamicType(llvm::cast<clang::AutoType>(qual_type)
                                       ->getDeducedType()
                                       .getAsOpaquePtr(),
                                   dynamic_pointee_type, check_cplusplus,
                                   check_objc, check_swift);

    case clang::Type::Elaborated:
      return IsPossibleDynamicType(llvm::cast<clang::ElaboratedType>(qual_type)
                                       ->getNamedType()
                                       .getAsOpaquePtr(),
                                   dynamic_pointee_type, check_cplusplus,
                                   check_objc, check_swift);

    case clang::Type::Paren:
      return IsPossibleDynamicType(
          llvm::cast<clang::ParenType>(qual_type)->desugar().getAsOpaquePtr(),
          dynamic_pointee_type, check_cplusplus, check_objc, check_swift);
    default:
      break;
    }

    if (success) {
      // Check to make sure what we are pointing too is a possible dynamic C++
      // type We currently accept any "void *" (in case we have a class that
      // has been watered down to an opaque pointer) and virtual C++ classes.
      const clang::Type::TypeClass pointee_type_class =
          pointee_qual_type.getCanonicalType()->getTypeClass();
      switch (pointee_type_class) {
      case clang::Type::Builtin:
        switch (llvm::cast<clang::BuiltinType>(pointee_qual_type)->getKind()) {
        case clang::BuiltinType::UnknownAny:
        case clang::BuiltinType::Void:
          if (dynamic_pointee_type)
            dynamic_pointee_type->SetCompilerType(getASTContext(),
                                                  pointee_qual_type);
          return true;
        default:
          break;
        }
        break;

      case clang::Type::Record:
        if (check_cplusplus) {
          clang::CXXRecordDecl *cxx_record_decl =
              pointee_qual_type->getAsCXXRecordDecl();
          if (cxx_record_decl) {
            bool is_complete = cxx_record_decl->isCompleteDefinition();

            if (is_complete)
              success = cxx_record_decl->isDynamicClass();
            else {
              ClangASTMetadata *metadata = ClangASTContext::GetMetadata(
                  getASTContext(), cxx_record_decl);
              if (metadata)
                success = metadata->GetIsDynamicCXXType();
              else {
                is_complete = CompilerType(getASTContext(), pointee_qual_type)
                                  .GetCompleteType();
                if (is_complete)
                  success = cxx_record_decl->isDynamicClass();
                else
                  success = false;
              }
            }

            if (success) {
              if (dynamic_pointee_type)
                dynamic_pointee_type->SetCompilerType(getASTContext(),
                                                      pointee_qual_type);
              return true;
            }
          }
        }
        break;

      case clang::Type::ObjCObject:
      case clang::Type::ObjCInterface:
        if (check_objc) {
          if (dynamic_pointee_type)
            dynamic_pointee_type->SetCompilerType(getASTContext(),
                                                  pointee_qual_type);
          return true;
        }
        break;

      default:
        break;
      }
    }
  }
  if (dynamic_pointee_type)
    dynamic_pointee_type->Clear();
  return false;
}

bool ClangASTContext::IsScalarType(lldb::opaque_compiler_type_t type) {
  if (!type)
    return false;

  return (GetTypeInfo(type, nullptr) & eTypeIsScalar) != 0;
}

bool ClangASTContext::IsTypedefType(lldb::opaque_compiler_type_t type) {
  if (!type)
    return false;
  return GetQualType(type)->getTypeClass() == clang::Type::Typedef;
}

bool ClangASTContext::IsVoidType(lldb::opaque_compiler_type_t type) {
  if (!type)
    return false;
  return GetCanonicalQualType(type)->isVoidType();
}

bool ClangASTContext::CanPassInRegisters(const CompilerType &type) {
  if (auto *record_decl =
      ClangASTContext::GetAsRecordDecl(type)) {
    return record_decl->canPassInRegisters();
  }
  return false;
}

bool ClangASTContext::SupportsLanguage(lldb::LanguageType language) {
  return ClangASTContextSupportsLanguage(language);
}

bool ClangASTContext::GetCXXClassName(const CompilerType &type,
                                      std::string &class_name) {
  if (type) {
    clang::QualType qual_type(ClangUtil::GetCanonicalQualType(type));
    if (!qual_type.isNull()) {
      clang::CXXRecordDecl *cxx_record_decl = qual_type->getAsCXXRecordDecl();
      if (cxx_record_decl) {
        class_name.assign(cxx_record_decl->getIdentifier()->getNameStart());
        return true;
      }
    }
  }
  class_name.clear();
  return false;
}

bool ClangASTContext::IsCXXClassType(const CompilerType &type) {
  if (!type)
    return false;

  clang::QualType qual_type(ClangUtil::GetCanonicalQualType(type));
  return !qual_type.isNull() && qual_type->getAsCXXRecordDecl() != nullptr;
}

bool ClangASTContext::IsBeingDefined(lldb::opaque_compiler_type_t type) {
  if (!type)
    return false;
  clang::QualType qual_type(GetCanonicalQualType(type));
  const clang::TagType *tag_type = llvm::dyn_cast<clang::TagType>(qual_type);
  if (tag_type)
    return tag_type->isBeingDefined();
  return false;
}

bool ClangASTContext::IsObjCObjectPointerType(const CompilerType &type,
                                              CompilerType *class_type_ptr) {
  if (!type || !ClangUtil::IsClangType(type))
    return false;

  clang::QualType qual_type(ClangUtil::GetCanonicalQualType(type));

  if (!qual_type.isNull() && qual_type->isObjCObjectPointerType()) {
    if (class_type_ptr) {
      if (!qual_type->isObjCClassType() && !qual_type->isObjCIdType()) {
        const clang::ObjCObjectPointerType *obj_pointer_type =
            llvm::dyn_cast<clang::ObjCObjectPointerType>(qual_type);
        if (obj_pointer_type == nullptr)
          class_type_ptr->Clear();
        else
          class_type_ptr->SetCompilerType(
              type.GetTypeSystem(),
              clang::QualType(obj_pointer_type->getInterfaceType(), 0)
                  .getAsOpaquePtr());
      }
    }
    return true;
  }
  if (class_type_ptr)
    class_type_ptr->Clear();
  return false;
}

bool ClangASTContext::GetObjCClassName(const CompilerType &type,
                                       std::string &class_name) {
  if (!type)
    return false;

  clang::QualType qual_type(ClangUtil::GetCanonicalQualType(type));

  const clang::ObjCObjectType *object_type =
      llvm::dyn_cast<clang::ObjCObjectType>(qual_type);
  if (object_type) {
    const clang::ObjCInterfaceDecl *interface = object_type->getInterface();
    if (interface) {
      class_name = interface->getNameAsString();
      return true;
    }
  }
  return false;
}

// Type Completion

bool ClangASTContext::GetCompleteType(lldb::opaque_compiler_type_t type) {
  if (!type)
    return false;
  const bool allow_completion = true;
  return GetCompleteQualType(getASTContext(), GetQualType(type),
                             allow_completion);
}

ConstString ClangASTContext::GetTypeName(lldb::opaque_compiler_type_t type) {
  std::string type_name;
  if (type) {
    clang::PrintingPolicy printing_policy(getASTContext()->getPrintingPolicy());
    clang::QualType qual_type(GetQualType(type));
    printing_policy.SuppressTagKeyword = true;
    const clang::TypedefType *typedef_type =
        qual_type->getAs<clang::TypedefType>();
    if (typedef_type) {
      const clang::TypedefNameDecl *typedef_decl = typedef_type->getDecl();
      type_name = typedef_decl->getQualifiedNameAsString();
    } else {
      type_name = qual_type.getAsString(printing_policy);
    }
  }
  return ConstString(type_name);
}

uint32_t
ClangASTContext::GetTypeInfo(lldb::opaque_compiler_type_t type,
                             CompilerType *pointee_or_element_clang_type) {
  if (!type)
    return 0;

  if (pointee_or_element_clang_type)
    pointee_or_element_clang_type->Clear();

  clang::QualType qual_type(GetQualType(type));

  const clang::Type::TypeClass type_class = qual_type->getTypeClass();
  switch (type_class) {
  case clang::Type::Attributed:
    return GetTypeInfo(
        qual_type->getAs<clang::AttributedType>()
            ->getModifiedType().getAsOpaquePtr(),
        pointee_or_element_clang_type);
  case clang::Type::Builtin: {
    const clang::BuiltinType *builtin_type = llvm::dyn_cast<clang::BuiltinType>(
        qual_type->getCanonicalTypeInternal());

    uint32_t builtin_type_flags = eTypeIsBuiltIn | eTypeHasValue;
    switch (builtin_type->getKind()) {
    case clang::BuiltinType::ObjCId:
    case clang::BuiltinType::ObjCClass:
      if (pointee_or_element_clang_type)
        pointee_or_element_clang_type->SetCompilerType(
            getASTContext(), getASTContext()->ObjCBuiltinClassTy);
      builtin_type_flags |= eTypeIsPointer | eTypeIsObjC;
      break;

    case clang::BuiltinType::ObjCSel:
      if (pointee_or_element_clang_type)
        pointee_or_element_clang_type->SetCompilerType(getASTContext(),
                                                       getASTContext()->CharTy);
      builtin_type_flags |= eTypeIsPointer | eTypeIsObjC;
      break;

    case clang::BuiltinType::Bool:
    case clang::BuiltinType::Char_U:
    case clang::BuiltinType::UChar:
    case clang::BuiltinType::WChar_U:
    case clang::BuiltinType::Char16:
    case clang::BuiltinType::Char32:
    case clang::BuiltinType::UShort:
    case clang::BuiltinType::UInt:
    case clang::BuiltinType::ULong:
    case clang::BuiltinType::ULongLong:
    case clang::BuiltinType::UInt128:
    case clang::BuiltinType::Char_S:
    case clang::BuiltinType::SChar:
    case clang::BuiltinType::WChar_S:
    case clang::BuiltinType::Short:
    case clang::BuiltinType::Int:
    case clang::BuiltinType::Long:
    case clang::BuiltinType::LongLong:
    case clang::BuiltinType::Int128:
    case clang::BuiltinType::Float:
    case clang::BuiltinType::Double:
    case clang::BuiltinType::LongDouble:
      builtin_type_flags |= eTypeIsScalar;
      if (builtin_type->isInteger()) {
        builtin_type_flags |= eTypeIsInteger;
        if (builtin_type->isSignedInteger())
          builtin_type_flags |= eTypeIsSigned;
      } else if (builtin_type->isFloatingPoint())
        builtin_type_flags |= eTypeIsFloat;
      break;
    default:
      break;
    }
    return builtin_type_flags;
  }

  case clang::Type::BlockPointer:
    if (pointee_or_element_clang_type)
      pointee_or_element_clang_type->SetCompilerType(
          getASTContext(), qual_type->getPointeeType());
    return eTypeIsPointer | eTypeHasChildren | eTypeIsBlock;

  case clang::Type::Complex: {
    uint32_t complex_type_flags =
        eTypeIsBuiltIn | eTypeHasValue | eTypeIsComplex;
    const clang::ComplexType *complex_type = llvm::dyn_cast<clang::ComplexType>(
        qual_type->getCanonicalTypeInternal());
    if (complex_type) {
      clang::QualType complex_element_type(complex_type->getElementType());
      if (complex_element_type->isIntegerType())
        complex_type_flags |= eTypeIsFloat;
      else if (complex_element_type->isFloatingType())
        complex_type_flags |= eTypeIsInteger;
    }
    return complex_type_flags;
  } break;

  case clang::Type::ConstantArray:
  case clang::Type::DependentSizedArray:
  case clang::Type::IncompleteArray:
  case clang::Type::VariableArray:
    if (pointee_or_element_clang_type)
      pointee_or_element_clang_type->SetCompilerType(
          getASTContext(), llvm::cast<clang::ArrayType>(qual_type.getTypePtr())
                               ->getElementType());
    return eTypeHasChildren | eTypeIsArray;

  case clang::Type::DependentName:
    return 0;
  case clang::Type::DependentSizedExtVector:
    return eTypeHasChildren | eTypeIsVector;
  case clang::Type::DependentTemplateSpecialization:
    return eTypeIsTemplate;
  case clang::Type::Decltype:
    return CompilerType(
               getASTContext(),
               llvm::cast<clang::DecltypeType>(qual_type)->getUnderlyingType())
        .GetTypeInfo(pointee_or_element_clang_type);

  case clang::Type::Enum:
    if (pointee_or_element_clang_type)
      pointee_or_element_clang_type->SetCompilerType(
          getASTContext(),
          llvm::cast<clang::EnumType>(qual_type)->getDecl()->getIntegerType());
    return eTypeIsEnumeration | eTypeHasValue;

  case clang::Type::Auto:
    return CompilerType(
               getASTContext(),
               llvm::cast<clang::AutoType>(qual_type)->getDeducedType())
        .GetTypeInfo(pointee_or_element_clang_type);
  case clang::Type::Elaborated:
    return CompilerType(
               getASTContext(),
               llvm::cast<clang::ElaboratedType>(qual_type)->getNamedType())
        .GetTypeInfo(pointee_or_element_clang_type);
  case clang::Type::Paren:
    return CompilerType(getASTContext(),
                        llvm::cast<clang::ParenType>(qual_type)->desugar())
        .GetTypeInfo(pointee_or_element_clang_type);

  case clang::Type::FunctionProto:
    return eTypeIsFuncPrototype | eTypeHasValue;
  case clang::Type::FunctionNoProto:
    return eTypeIsFuncPrototype | eTypeHasValue;
  case clang::Type::InjectedClassName:
    return 0;

  case clang::Type::LValueReference:
  case clang::Type::RValueReference:
    if (pointee_or_element_clang_type)
      pointee_or_element_clang_type->SetCompilerType(
          getASTContext(),
          llvm::cast<clang::ReferenceType>(qual_type.getTypePtr())
              ->getPointeeType());
    return eTypeHasChildren | eTypeIsReference | eTypeHasValue;

  case clang::Type::MemberPointer:
    return eTypeIsPointer | eTypeIsMember | eTypeHasValue;

  case clang::Type::ObjCObjectPointer:
    if (pointee_or_element_clang_type)
      pointee_or_element_clang_type->SetCompilerType(
          getASTContext(), qual_type->getPointeeType());
    return eTypeHasChildren | eTypeIsObjC | eTypeIsClass | eTypeIsPointer |
           eTypeHasValue;

  case clang::Type::ObjCObject:
    return eTypeHasChildren | eTypeIsObjC | eTypeIsClass;
  case clang::Type::ObjCInterface:
    return eTypeHasChildren | eTypeIsObjC | eTypeIsClass;

  case clang::Type::Pointer:
    if (pointee_or_element_clang_type)
      pointee_or_element_clang_type->SetCompilerType(
          getASTContext(), qual_type->getPointeeType());
    return eTypeHasChildren | eTypeIsPointer | eTypeHasValue;

  case clang::Type::Record:
    if (qual_type->getAsCXXRecordDecl())
      return eTypeHasChildren | eTypeIsClass | eTypeIsCPlusPlus;
    else
      return eTypeHasChildren | eTypeIsStructUnion;
    break;
  case clang::Type::SubstTemplateTypeParm:
    return eTypeIsTemplate;
  case clang::Type::TemplateTypeParm:
    return eTypeIsTemplate;
  case clang::Type::TemplateSpecialization:
    return eTypeIsTemplate;

  case clang::Type::Typedef:
    return eTypeIsTypedef |
           CompilerType(getASTContext(),
                        llvm::cast<clang::TypedefType>(qual_type)
                            ->getDecl()
                            ->getUnderlyingType())
               .GetTypeInfo(pointee_or_element_clang_type);
  case clang::Type::TypeOfExpr:
    return CompilerType(getASTContext(),
                        llvm::cast<clang::TypeOfExprType>(qual_type)
                            ->getUnderlyingExpr()
                            ->getType())
        .GetTypeInfo(pointee_or_element_clang_type);
  case clang::Type::TypeOf:
    return CompilerType(
               getASTContext(),
               llvm::cast<clang::TypeOfType>(qual_type)->getUnderlyingType())
        .GetTypeInfo(pointee_or_element_clang_type);
  case clang::Type::UnresolvedUsing:
    return 0;

  case clang::Type::ExtVector:
  case clang::Type::Vector: {
    uint32_t vector_type_flags = eTypeHasChildren | eTypeIsVector;
    const clang::VectorType *vector_type = llvm::dyn_cast<clang::VectorType>(
        qual_type->getCanonicalTypeInternal());
    if (vector_type) {
      if (vector_type->isIntegerType())
        vector_type_flags |= eTypeIsFloat;
      else if (vector_type->isFloatingType())
        vector_type_flags |= eTypeIsInteger;
    }
    return vector_type_flags;
  }
  default:
    return 0;
  }
  return 0;
}

lldb::LanguageType
ClangASTContext::GetMinimumLanguage(lldb::opaque_compiler_type_t type) {
  if (!type)
    return lldb::eLanguageTypeC;

  // If the type is a reference, then resolve it to what it refers to first:
  clang::QualType qual_type(GetCanonicalQualType(type).getNonReferenceType());
  if (qual_type->isAnyPointerType()) {
    if (qual_type->isObjCObjectPointerType())
      return lldb::eLanguageTypeObjC;
    if (qual_type->getPointeeCXXRecordDecl())
      return lldb::eLanguageTypeC_plus_plus;

    clang::QualType pointee_type(qual_type->getPointeeType());
    if (pointee_type->getPointeeCXXRecordDecl())
      return lldb::eLanguageTypeC_plus_plus;
    if (pointee_type->isObjCObjectOrInterfaceType())
      return lldb::eLanguageTypeObjC;
    if (pointee_type->isObjCClassType())
      return lldb::eLanguageTypeObjC;
    if (pointee_type.getTypePtr() ==
        getASTContext()->ObjCBuiltinIdTy.getTypePtr())
      return lldb::eLanguageTypeObjC;
  } else {
    if (qual_type->isObjCObjectOrInterfaceType())
      return lldb::eLanguageTypeObjC;
    if (qual_type->getAsCXXRecordDecl())
      return lldb::eLanguageTypeC_plus_plus;
    switch (qual_type->getTypeClass()) {
    default:
      break;
    case clang::Type::Builtin:
      switch (llvm::cast<clang::BuiltinType>(qual_type)->getKind()) {
      default:
      case clang::BuiltinType::Void:
      case clang::BuiltinType::Bool:
      case clang::BuiltinType::Char_U:
      case clang::BuiltinType::UChar:
      case clang::BuiltinType::WChar_U:
      case clang::BuiltinType::Char16:
      case clang::BuiltinType::Char32:
      case clang::BuiltinType::UShort:
      case clang::BuiltinType::UInt:
      case clang::BuiltinType::ULong:
      case clang::BuiltinType::ULongLong:
      case clang::BuiltinType::UInt128:
      case clang::BuiltinType::Char_S:
      case clang::BuiltinType::SChar:
      case clang::BuiltinType::WChar_S:
      case clang::BuiltinType::Short:
      case clang::BuiltinType::Int:
      case clang::BuiltinType::Long:
      case clang::BuiltinType::LongLong:
      case clang::BuiltinType::Int128:
      case clang::BuiltinType::Float:
      case clang::BuiltinType::Double:
      case clang::BuiltinType::LongDouble:
        break;

      case clang::BuiltinType::NullPtr:
        return eLanguageTypeC_plus_plus;

      case clang::BuiltinType::ObjCId:
      case clang::BuiltinType::ObjCClass:
      case clang::BuiltinType::ObjCSel:
        return eLanguageTypeObjC;

      case clang::BuiltinType::Dependent:
      case clang::BuiltinType::Overload:
      case clang::BuiltinType::BoundMember:
      case clang::BuiltinType::UnknownAny:
        break;
      }
      break;
    case clang::Type::Typedef:
      return CompilerType(getASTContext(),
                          llvm::cast<clang::TypedefType>(qual_type)
                              ->getDecl()
                              ->getUnderlyingType())
          .GetMinimumLanguage();
    }
  }
  return lldb::eLanguageTypeC;
}

lldb::TypeClass
ClangASTContext::GetTypeClass(lldb::opaque_compiler_type_t type) {
  if (!type)
    return lldb::eTypeClassInvalid;

  clang::QualType qual_type(GetQualType(type));

  switch (qual_type->getTypeClass()) {
  case clang::Type::UnaryTransform:
    break;
  case clang::Type::FunctionNoProto:
    return lldb::eTypeClassFunction;
  case clang::Type::FunctionProto:
    return lldb::eTypeClassFunction;
  case clang::Type::IncompleteArray:
    return lldb::eTypeClassArray;
  case clang::Type::VariableArray:
    return lldb::eTypeClassArray;
  case clang::Type::ConstantArray:
    return lldb::eTypeClassArray;
  case clang::Type::DependentSizedArray:
    return lldb::eTypeClassArray;
  case clang::Type::DependentSizedExtVector:
    return lldb::eTypeClassVector;
  case clang::Type::DependentVector:
    return lldb::eTypeClassVector;
  case clang::Type::ExtVector:
    return lldb::eTypeClassVector;
  case clang::Type::Vector:
    return lldb::eTypeClassVector;
  case clang::Type::Builtin:
    return lldb::eTypeClassBuiltin;
  case clang::Type::ObjCObjectPointer:
    return lldb::eTypeClassObjCObjectPointer;
  case clang::Type::BlockPointer:
    return lldb::eTypeClassBlockPointer;
  case clang::Type::Pointer:
    return lldb::eTypeClassPointer;
  case clang::Type::LValueReference:
    return lldb::eTypeClassReference;
  case clang::Type::RValueReference:
    return lldb::eTypeClassReference;
  case clang::Type::MemberPointer:
    return lldb::eTypeClassMemberPointer;
  case clang::Type::Complex:
    if (qual_type->isComplexType())
      return lldb::eTypeClassComplexFloat;
    else
      return lldb::eTypeClassComplexInteger;
  case clang::Type::ObjCObject:
    return lldb::eTypeClassObjCObject;
  case clang::Type::ObjCInterface:
    return lldb::eTypeClassObjCInterface;
  case clang::Type::Record: {
    const clang::RecordType *record_type =
        llvm::cast<clang::RecordType>(qual_type.getTypePtr());
    const clang::RecordDecl *record_decl = record_type->getDecl();
    if (record_decl->isUnion())
      return lldb::eTypeClassUnion;
    else if (record_decl->isStruct())
      return lldb::eTypeClassStruct;
    else
      return lldb::eTypeClassClass;
  } break;
  case clang::Type::Enum:
    return lldb::eTypeClassEnumeration;
  case clang::Type::Typedef:
    return lldb::eTypeClassTypedef;
  case clang::Type::UnresolvedUsing:
    break;
  case clang::Type::Paren:
    return CompilerType(getASTContext(),
                        llvm::cast<clang::ParenType>(qual_type)->desugar())
        .GetTypeClass();
  case clang::Type::Auto:
    return CompilerType(
               getASTContext(),
               llvm::cast<clang::AutoType>(qual_type)->getDeducedType())
        .GetTypeClass();
  case clang::Type::Elaborated:
    return CompilerType(
               getASTContext(),
               llvm::cast<clang::ElaboratedType>(qual_type)->getNamedType())
        .GetTypeClass();

  case clang::Type::Attributed:
    break;
  case clang::Type::TemplateTypeParm:
    break;
  case clang::Type::SubstTemplateTypeParm:
    break;
  case clang::Type::SubstTemplateTypeParmPack:
    break;
  case clang::Type::InjectedClassName:
    break;
  case clang::Type::DependentName:
    break;
  case clang::Type::DependentTemplateSpecialization:
    break;
  case clang::Type::PackExpansion:
    break;

  case clang::Type::TypeOfExpr:
    return CompilerType(getASTContext(),
                        llvm::cast<clang::TypeOfExprType>(qual_type)
                            ->getUnderlyingExpr()
                            ->getType())
        .GetTypeClass();
  case clang::Type::TypeOf:
    return CompilerType(
               getASTContext(),
               llvm::cast<clang::TypeOfType>(qual_type)->getUnderlyingType())
        .GetTypeClass();
  case clang::Type::Decltype:
    return CompilerType(
               getASTContext(),
               llvm::cast<clang::TypeOfType>(qual_type)->getUnderlyingType())
        .GetTypeClass();
  case clang::Type::TemplateSpecialization:
    break;
  case clang::Type::DeducedTemplateSpecialization:
    break;
  case clang::Type::Atomic:
    break;
  case clang::Type::Pipe:
    break;

  // pointer type decayed from an array or function type.
  case clang::Type::Decayed:
    break;
  case clang::Type::Adjusted:
    break;
  case clang::Type::ObjCTypeParam:
    break;

  case clang::Type::DependentAddressSpace:
    break;
  case clang::Type::MacroQualified:
    break;
  }
  // We don't know hot to display this type...
  return lldb::eTypeClassOther;
}

unsigned ClangASTContext::GetTypeQualifiers(lldb::opaque_compiler_type_t type) {
  if (type)
    return GetQualType(type).getQualifiers().getCVRQualifiers();
  return 0;
}

// Creating related types

CompilerType
ClangASTContext::GetArrayElementType(lldb::opaque_compiler_type_t type,
                                     uint64_t *stride) {
  if (type) {
    clang::QualType qual_type(GetCanonicalQualType(type));

    const clang::Type *array_eletype =
        qual_type.getTypePtr()->getArrayElementTypeNoTypeQual();

    if (!array_eletype)
      return CompilerType();

    CompilerType element_type(getASTContext(),
                              array_eletype->getCanonicalTypeUnqualified());

    // TODO: the real stride will be >= this value.. find the real one!
    if (stride)
      if (Optional<uint64_t> size = element_type.GetByteSize(nullptr))
        *stride = *size;

    return element_type;
  }
  return CompilerType();
}

CompilerType ClangASTContext::GetArrayType(lldb::opaque_compiler_type_t type,
                                           uint64_t size) {
  if (type) {
    clang::QualType qual_type(GetCanonicalQualType(type));
    if (clang::ASTContext *ast_ctx = getASTContext()) {
      if (size != 0)
        return CompilerType(
            ast_ctx, ast_ctx->getConstantArrayType(
                         qual_type, llvm::APInt(64, size),
                         clang::ArrayType::ArraySizeModifier::Normal, 0));
      else
        return CompilerType(
            ast_ctx,
            ast_ctx->getIncompleteArrayType(
                qual_type, clang::ArrayType::ArraySizeModifier::Normal, 0));
    }
  }

  return CompilerType();
}

CompilerType
ClangASTContext::GetCanonicalType(lldb::opaque_compiler_type_t type) {
  if (type)
    return CompilerType(getASTContext(), GetCanonicalQualType(type));
  return CompilerType();
}

CompilerType ClangASTContext::GetInstanceType(void *type) {
  if (type)
    return CompilerType(getASTContext(), GetQualType(type));
  return CompilerType();
}

static clang::QualType GetFullyUnqualifiedType_Impl(clang::ASTContext *ast,
                                                    clang::QualType qual_type) {
  if (qual_type->isPointerType())
    qual_type = ast->getPointerType(
        GetFullyUnqualifiedType_Impl(ast, qual_type->getPointeeType()));
  else
    qual_type = qual_type.getUnqualifiedType();
  qual_type.removeLocalConst();
  qual_type.removeLocalRestrict();
  qual_type.removeLocalVolatile();
  return qual_type;
}

CompilerType
ClangASTContext::GetFullyUnqualifiedType(lldb::opaque_compiler_type_t type) {
  if (type)
    return CompilerType(
        getASTContext(),
        GetFullyUnqualifiedType_Impl(getASTContext(), GetQualType(type)));
  return CompilerType();
}

int ClangASTContext::GetFunctionArgumentCount(
    lldb::opaque_compiler_type_t type) {
  if (type) {
    const clang::FunctionProtoType *func =
        llvm::dyn_cast<clang::FunctionProtoType>(GetCanonicalQualType(type));
    if (func)
      return func->getNumParams();
  }
  return -1;
}

CompilerType ClangASTContext::GetFunctionArgumentTypeAtIndex(
    lldb::opaque_compiler_type_t type, size_t idx) {
  if (type) {
    const clang::FunctionProtoType *func =
        llvm::dyn_cast<clang::FunctionProtoType>(GetQualType(type));
    if (func) {
      const uint32_t num_args = func->getNumParams();
      if (idx < num_args)
        return CompilerType(getASTContext(), func->getParamType(idx));
    }
  }
  return CompilerType();
}

CompilerType
ClangASTContext::GetFunctionReturnType(lldb::opaque_compiler_type_t type) {
  if (type) {
    clang::QualType qual_type(GetQualType(type));
    const clang::FunctionProtoType *func =
        llvm::dyn_cast<clang::FunctionProtoType>(qual_type.getTypePtr());
    if (func)
      return CompilerType(getASTContext(), func->getReturnType());
  }
  return CompilerType();
}

size_t
ClangASTContext::GetNumMemberFunctions(lldb::opaque_compiler_type_t type) {
  size_t num_functions = 0;
  if (type) {
    clang::QualType qual_type(GetCanonicalQualType(type));
    switch (qual_type->getTypeClass()) {
    case clang::Type::Record:
      if (GetCompleteQualType(getASTContext(), qual_type)) {
        const clang::RecordType *record_type =
            llvm::cast<clang::RecordType>(qual_type.getTypePtr());
        const clang::RecordDecl *record_decl = record_type->getDecl();
        assert(record_decl);
        const clang::CXXRecordDecl *cxx_record_decl =
            llvm::dyn_cast<clang::CXXRecordDecl>(record_decl);
        if (cxx_record_decl)
          num_functions = std::distance(cxx_record_decl->method_begin(),
                                        cxx_record_decl->method_end());
      }
      break;

    case clang::Type::ObjCObjectPointer: {
      const clang::ObjCObjectPointerType *objc_class_type =
          qual_type->getAs<clang::ObjCObjectPointerType>();
      const clang::ObjCInterfaceType *objc_interface_type =
          objc_class_type->getInterfaceType();
      if (objc_interface_type &&
          GetCompleteType(static_cast<lldb::opaque_compiler_type_t>(
              const_cast<clang::ObjCInterfaceType *>(objc_interface_type)))) {
        clang::ObjCInterfaceDecl *class_interface_decl =
            objc_interface_type->getDecl();
        if (class_interface_decl) {
          num_functions = std::distance(class_interface_decl->meth_begin(),
                                        class_interface_decl->meth_end());
        }
      }
      break;
    }

    case clang::Type::ObjCObject:
    case clang::Type::ObjCInterface:
      if (GetCompleteType(type)) {
        const clang::ObjCObjectType *objc_class_type =
            llvm::dyn_cast<clang::ObjCObjectType>(qual_type.getTypePtr());
        if (objc_class_type) {
          clang::ObjCInterfaceDecl *class_interface_decl =
              objc_class_type->getInterface();
          if (class_interface_decl)
            num_functions = std::distance(class_interface_decl->meth_begin(),
                                          class_interface_decl->meth_end());
        }
      }
      break;

    case clang::Type::Typedef:
      return CompilerType(getASTContext(),
                          llvm::cast<clang::TypedefType>(qual_type)
                              ->getDecl()
                              ->getUnderlyingType())
          .GetNumMemberFunctions();

    case clang::Type::Auto:
      return CompilerType(
                 getASTContext(),
                 llvm::cast<clang::AutoType>(qual_type)->getDeducedType())
          .GetNumMemberFunctions();

    case clang::Type::Elaborated:
      return CompilerType(
                 getASTContext(),
                 llvm::cast<clang::ElaboratedType>(qual_type)->getNamedType())
          .GetNumMemberFunctions();

    case clang::Type::Paren:
      return CompilerType(getASTContext(),
                          llvm::cast<clang::ParenType>(qual_type)->desugar())
          .GetNumMemberFunctions();

    default:
      break;
    }
  }
  return num_functions;
}

TypeMemberFunctionImpl
ClangASTContext::GetMemberFunctionAtIndex(lldb::opaque_compiler_type_t type,
                                          size_t idx) {
  std::string name;
  MemberFunctionKind kind(MemberFunctionKind::eMemberFunctionKindUnknown);
  CompilerType clang_type;
  CompilerDecl clang_decl;
  if (type) {
    clang::QualType qual_type(GetCanonicalQualType(type));
    switch (qual_type->getTypeClass()) {
    case clang::Type::Record:
      if (GetCompleteQualType(getASTContext(), qual_type)) {
        const clang::RecordType *record_type =
            llvm::cast<clang::RecordType>(qual_type.getTypePtr());
        const clang::RecordDecl *record_decl = record_type->getDecl();
        assert(record_decl);
        const clang::CXXRecordDecl *cxx_record_decl =
            llvm::dyn_cast<clang::CXXRecordDecl>(record_decl);
        if (cxx_record_decl) {
          auto method_iter = cxx_record_decl->method_begin();
          auto method_end = cxx_record_decl->method_end();
          if (idx <
              static_cast<size_t>(std::distance(method_iter, method_end))) {
            std::advance(method_iter, idx);
            clang::CXXMethodDecl *cxx_method_decl =
                method_iter->getCanonicalDecl();
            if (cxx_method_decl) {
              name = cxx_method_decl->getDeclName().getAsString();
              if (cxx_method_decl->isStatic())
                kind = lldb::eMemberFunctionKindStaticMethod;
              else if (llvm::isa<clang::CXXConstructorDecl>(cxx_method_decl))
                kind = lldb::eMemberFunctionKindConstructor;
              else if (llvm::isa<clang::CXXDestructorDecl>(cxx_method_decl))
                kind = lldb::eMemberFunctionKindDestructor;
              else
                kind = lldb::eMemberFunctionKindInstanceMethod;
              clang_type = CompilerType(
                  this, cxx_method_decl->getType().getAsOpaquePtr());
              clang_decl = CompilerDecl(this, cxx_method_decl);
            }
          }
        }
      }
      break;

    case clang::Type::ObjCObjectPointer: {
      const clang::ObjCObjectPointerType *objc_class_type =
          qual_type->getAs<clang::ObjCObjectPointerType>();
      const clang::ObjCInterfaceType *objc_interface_type =
          objc_class_type->getInterfaceType();
      if (objc_interface_type &&
          GetCompleteType(static_cast<lldb::opaque_compiler_type_t>(
              const_cast<clang::ObjCInterfaceType *>(objc_interface_type)))) {
        clang::ObjCInterfaceDecl *class_interface_decl =
            objc_interface_type->getDecl();
        if (class_interface_decl) {
          auto method_iter = class_interface_decl->meth_begin();
          auto method_end = class_interface_decl->meth_end();
          if (idx <
              static_cast<size_t>(std::distance(method_iter, method_end))) {
            std::advance(method_iter, idx);
            clang::ObjCMethodDecl *objc_method_decl =
                method_iter->getCanonicalDecl();
            if (objc_method_decl) {
              clang_decl = CompilerDecl(this, objc_method_decl);
              name = objc_method_decl->getSelector().getAsString();
              if (objc_method_decl->isClassMethod())
                kind = lldb::eMemberFunctionKindStaticMethod;
              else
                kind = lldb::eMemberFunctionKindInstanceMethod;
            }
          }
        }
      }
      break;
    }

    case clang::Type::ObjCObject:
    case clang::Type::ObjCInterface:
      if (GetCompleteType(type)) {
        const clang::ObjCObjectType *objc_class_type =
            llvm::dyn_cast<clang::ObjCObjectType>(qual_type.getTypePtr());
        if (objc_class_type) {
          clang::ObjCInterfaceDecl *class_interface_decl =
              objc_class_type->getInterface();
          if (class_interface_decl) {
            auto method_iter = class_interface_decl->meth_begin();
            auto method_end = class_interface_decl->meth_end();
            if (idx <
                static_cast<size_t>(std::distance(method_iter, method_end))) {
              std::advance(method_iter, idx);
              clang::ObjCMethodDecl *objc_method_decl =
                  method_iter->getCanonicalDecl();
              if (objc_method_decl) {
                clang_decl = CompilerDecl(this, objc_method_decl);
                name = objc_method_decl->getSelector().getAsString();
                if (objc_method_decl->isClassMethod())
                  kind = lldb::eMemberFunctionKindStaticMethod;
                else
                  kind = lldb::eMemberFunctionKindInstanceMethod;
              }
            }
          }
        }
      }
      break;

    case clang::Type::Typedef:
      return GetMemberFunctionAtIndex(llvm::cast<clang::TypedefType>(qual_type)
                                          ->getDecl()
                                          ->getUnderlyingType()
                                          .getAsOpaquePtr(),
                                      idx);

    case clang::Type::Auto:
      return GetMemberFunctionAtIndex(llvm::cast<clang::AutoType>(qual_type)
                                          ->getDeducedType()
                                          .getAsOpaquePtr(),
                                      idx);

    case clang::Type::Elaborated:
      return GetMemberFunctionAtIndex(
          llvm::cast<clang::ElaboratedType>(qual_type)
              ->getNamedType()
              .getAsOpaquePtr(),
          idx);

    case clang::Type::Paren:
      return GetMemberFunctionAtIndex(
          llvm::cast<clang::ParenType>(qual_type)->desugar().getAsOpaquePtr(),
          idx);

    default:
      break;
    }
  }

  if (kind == eMemberFunctionKindUnknown)
    return TypeMemberFunctionImpl();
  else
    return TypeMemberFunctionImpl(clang_type, clang_decl, name, kind);
}

CompilerType
ClangASTContext::GetNonReferenceType(lldb::opaque_compiler_type_t type) {
  if (type)
    return CompilerType(getASTContext(),
                        GetQualType(type).getNonReferenceType());
  return CompilerType();
}

CompilerType ClangASTContext::CreateTypedefType(
    const CompilerType &type, const char *typedef_name,
    const CompilerDeclContext &compiler_decl_ctx) {
  if (type && typedef_name && typedef_name[0]) {
    ClangASTContext *ast =
        llvm::dyn_cast<ClangASTContext>(type.GetTypeSystem());
    if (!ast)
      return CompilerType();
    clang::ASTContext *clang_ast = ast->getASTContext();
    clang::QualType qual_type(ClangUtil::GetQualType(type));

    clang::DeclContext *decl_ctx =
        ClangASTContext::DeclContextGetAsDeclContext(compiler_decl_ctx);
    if (decl_ctx == nullptr)
      decl_ctx = ast->getASTContext()->getTranslationUnitDecl();

    clang::TypedefDecl *decl = clang::TypedefDecl::Create(
        *clang_ast, decl_ctx, clang::SourceLocation(), clang::SourceLocation(),
        &clang_ast->Idents.get(typedef_name),
        clang_ast->getTrivialTypeSourceInfo(qual_type));

    decl->setAccess(clang::AS_public); // TODO respect proper access specifier

    decl_ctx->addDecl(decl);

    // Get a uniqued clang::QualType for the typedef decl type
    return CompilerType(clang_ast, clang_ast->getTypedefType(decl));
  }
  return CompilerType();
}

CompilerType
ClangASTContext::GetPointeeType(lldb::opaque_compiler_type_t type) {
  if (type) {
    clang::QualType qual_type(GetQualType(type));
    return CompilerType(getASTContext(),
                        qual_type.getTypePtr()->getPointeeType());
  }
  return CompilerType();
}

CompilerType
ClangASTContext::GetPointerType(lldb::opaque_compiler_type_t type) {
  if (type) {
    clang::QualType qual_type(GetQualType(type));

    const clang::Type::TypeClass type_class = qual_type->getTypeClass();
    switch (type_class) {
    case clang::Type::ObjCObject:
    case clang::Type::ObjCInterface:
      return CompilerType(getASTContext(),
                          getASTContext()->getObjCObjectPointerType(qual_type));

    default:
      return CompilerType(getASTContext(),
                          getASTContext()->getPointerType(qual_type));
    }
  }
  return CompilerType();
}

CompilerType
ClangASTContext::GetLValueReferenceType(lldb::opaque_compiler_type_t type) {
  if (type)
    return CompilerType(this, getASTContext()
                                  ->getLValueReferenceType(GetQualType(type))
                                  .getAsOpaquePtr());
  else
    return CompilerType();
}

CompilerType
ClangASTContext::GetRValueReferenceType(lldb::opaque_compiler_type_t type) {
  if (type)
    return CompilerType(this, getASTContext()
                                  ->getRValueReferenceType(GetQualType(type))
                                  .getAsOpaquePtr());
  else
    return CompilerType();
}

CompilerType
ClangASTContext::AddConstModifier(lldb::opaque_compiler_type_t type) {
  if (type) {
    clang::QualType result(GetQualType(type));
    result.addConst();
    return CompilerType(this, result.getAsOpaquePtr());
  }
  return CompilerType();
}

CompilerType
ClangASTContext::AddVolatileModifier(lldb::opaque_compiler_type_t type) {
  if (type) {
    clang::QualType result(GetQualType(type));
    result.addVolatile();
    return CompilerType(this, result.getAsOpaquePtr());
  }
  return CompilerType();
}

CompilerType
ClangASTContext::AddRestrictModifier(lldb::opaque_compiler_type_t type) {
  if (type) {
    clang::QualType result(GetQualType(type));
    result.addRestrict();
    return CompilerType(this, result.getAsOpaquePtr());
  }
  return CompilerType();
}

CompilerType
ClangASTContext::CreateTypedef(lldb::opaque_compiler_type_t type,
                               const char *typedef_name,
                               const CompilerDeclContext &compiler_decl_ctx) {
  if (type) {
    clang::ASTContext *clang_ast = getASTContext();
    clang::QualType qual_type(GetQualType(type));

    clang::DeclContext *decl_ctx =
        ClangASTContext::DeclContextGetAsDeclContext(compiler_decl_ctx);
    if (decl_ctx == nullptr)
      decl_ctx = getASTContext()->getTranslationUnitDecl();

    clang::TypedefDecl *decl = clang::TypedefDecl::Create(
        *clang_ast, decl_ctx, clang::SourceLocation(), clang::SourceLocation(),
        &clang_ast->Idents.get(typedef_name),
        clang_ast->getTrivialTypeSourceInfo(qual_type));

    clang::TagDecl *tdecl = nullptr;
    if (!qual_type.isNull()) {
      if (const clang::RecordType *rt = qual_type->getAs<clang::RecordType>())
        tdecl = rt->getDecl();
      if (const clang::EnumType *et = qual_type->getAs<clang::EnumType>())
        tdecl = et->getDecl();
    }

    // Check whether this declaration is an anonymous struct, union, or enum,
    // hidden behind a typedef. If so, we try to check whether we have a
    // typedef tag to attach to the original record declaration
    if (tdecl && !tdecl->getIdentifier() && !tdecl->getTypedefNameForAnonDecl())
      tdecl->setTypedefNameForAnonDecl(decl);

    decl->setAccess(clang::AS_public); // TODO respect proper access specifier

    // Get a uniqued clang::QualType for the typedef decl type
    return CompilerType(this, clang_ast->getTypedefType(decl).getAsOpaquePtr());
  }
  return CompilerType();
}

CompilerType
ClangASTContext::GetTypedefedType(lldb::opaque_compiler_type_t type) {
  if (type) {
    const clang::TypedefType *typedef_type =
        llvm::dyn_cast<clang::TypedefType>(GetQualType(type));
    if (typedef_type)
      return CompilerType(getASTContext(),
                          typedef_type->getDecl()->getUnderlyingType());
  }
  return CompilerType();
}

CompilerType
ClangASTContext::GetUnboundType(lldb::opaque_compiler_type_t type) {
  return CompilerType(getASTContext(), GetQualType(type));
}

CompilerType ClangASTContext::RemoveFastQualifiers(const CompilerType &type) {
  if (ClangUtil::IsClangType(type)) {
    clang::QualType qual_type(ClangUtil::GetQualType(type));
    qual_type.getQualifiers().removeFastQualifiers();
    return CompilerType(type.GetTypeSystem(), qual_type.getAsOpaquePtr());
  }
  return type;
}

//----------------------------------------------------------------------
// Create related types using the current type's AST

CompilerType ClangASTContext::GetBasicTypeFromAST(lldb::BasicType basic_type) {
  return ClangASTContext::GetBasicType(getASTContext(), basic_type);
}
// Exploring the type

Optional<uint64_t>
ClangASTContext::GetBitSize(lldb::opaque_compiler_type_t type,
                            ExecutionContextScope *exe_scope) {
  if (GetCompleteType(type)) {
    clang::QualType qual_type(GetCanonicalQualType(type));
    const clang::Type::TypeClass type_class = qual_type->getTypeClass();
    switch (type_class) {
    case clang::Type::Record:
      if (GetCompleteType(type))
        return getASTContext()->getTypeSize(qual_type);
      else
        return None;
      break;

    case clang::Type::ObjCInterface:
    case clang::Type::ObjCObject: {
      ExecutionContext exe_ctx(exe_scope);
      Process *process = exe_ctx.GetProcessPtr();
      if (process) {
        ObjCLanguageRuntime *objc_runtime = ObjCLanguageRuntime::Get(*process);
        if (objc_runtime) {
          uint64_t bit_size = 0;
          if (objc_runtime->GetTypeBitSize(
                  CompilerType(getASTContext(), qual_type), bit_size))
            return bit_size;
        }
      } else {
        static bool g_printed = false;
        if (!g_printed) {
          StreamString s;
          DumpTypeDescription(type, &s);

          llvm::outs() << "warning: trying to determine the size of type ";
          llvm::outs() << s.GetString() << "\n";
          llvm::outs() << "without a valid ExecutionContext. this is not "
                          "reliable. please file a bug against LLDB.\n";
          llvm::outs() << "backtrace:\n";
          llvm::sys::PrintStackTrace(llvm::outs());
          llvm::outs() << "\n";
          g_printed = true;
        }
      }
    }
      LLVM_FALLTHROUGH;
    default:
      const uint32_t bit_size = getASTContext()->getTypeSize(qual_type);
      if (bit_size == 0) {
        if (qual_type->isIncompleteArrayType())
          return getASTContext()->getTypeSize(
              qual_type->getArrayElementTypeNoTypeQual()
                  ->getCanonicalTypeUnqualified());
      }
      if (qual_type->isObjCObjectOrInterfaceType())
        return bit_size +
               getASTContext()->getTypeSize(
                   getASTContext()->ObjCBuiltinClassTy);
      // Function types actually have a size of 0, that's not an error.
      if (qual_type->isFunctionProtoType())
        return bit_size;
      if (bit_size)
        return bit_size;
    }
  }
  return None;
}

uint64_t ClangASTContext::GetByteStride(lldb::opaque_compiler_type_t type) {
  return GetByteSize(type, nullptr).getValueOr(0);
}

size_t ClangASTContext::GetTypeBitAlign(lldb::opaque_compiler_type_t type) {
  if (GetCompleteType(type))
    return getASTContext()->getTypeAlign(GetQualType(type));
  return 0;
}

lldb::Encoding ClangASTContext::GetEncoding(lldb::opaque_compiler_type_t type,
                                            uint64_t &count) {
  if (!type)
    return lldb::eEncodingInvalid;

  count = 1;
  clang::QualType qual_type(GetCanonicalQualType(type));

  switch (qual_type->getTypeClass()) {
  case clang::Type::UnaryTransform:
    break;

  case clang::Type::FunctionNoProto:
  case clang::Type::FunctionProto:
    break;

  case clang::Type::IncompleteArray:
  case clang::Type::VariableArray:
    break;

  case clang::Type::ConstantArray:
    break;

  case clang::Type::DependentVector:
  case clang::Type::ExtVector:
  case clang::Type::Vector:
    // TODO: Set this to more than one???
    break;

  case clang::Type::Builtin:
    switch (llvm::cast<clang::BuiltinType>(qual_type)->getKind()) {
    case clang::BuiltinType::Void:
      break;

    case clang::BuiltinType::Bool:
    case clang::BuiltinType::Char_S:
    case clang::BuiltinType::SChar:
    case clang::BuiltinType::WChar_S:
    case clang::BuiltinType::Short:
    case clang::BuiltinType::Int:
    case clang::BuiltinType::Long:
    case clang::BuiltinType::LongLong:
    case clang::BuiltinType::Int128:
      return lldb::eEncodingSint;

    case clang::BuiltinType::Char_U:
    case clang::BuiltinType::UChar:
    case clang::BuiltinType::WChar_U:
    case clang::BuiltinType::Char8:
    case clang::BuiltinType::Char16:
    case clang::BuiltinType::Char32:
    case clang::BuiltinType::UShort:
    case clang::BuiltinType::UInt:
    case clang::BuiltinType::ULong:
    case clang::BuiltinType::ULongLong:
    case clang::BuiltinType::UInt128:
      return lldb::eEncodingUint;

    // Fixed point types. Note that they are currently ignored.
    case clang::BuiltinType::ShortAccum:
    case clang::BuiltinType::Accum:
    case clang::BuiltinType::LongAccum:
    case clang::BuiltinType::UShortAccum:
    case clang::BuiltinType::UAccum:
    case clang::BuiltinType::ULongAccum:
    case clang::BuiltinType::ShortFract:
    case clang::BuiltinType::Fract:
    case clang::BuiltinType::LongFract:
    case clang::BuiltinType::UShortFract:
    case clang::BuiltinType::UFract:
    case clang::BuiltinType::ULongFract:
    case clang::BuiltinType::SatShortAccum:
    case clang::BuiltinType::SatAccum:
    case clang::BuiltinType::SatLongAccum:
    case clang::BuiltinType::SatUShortAccum:
    case clang::BuiltinType::SatUAccum:
    case clang::BuiltinType::SatULongAccum:
    case clang::BuiltinType::SatShortFract:
    case clang::BuiltinType::SatFract:
    case clang::BuiltinType::SatLongFract:
    case clang::BuiltinType::SatUShortFract:
    case clang::BuiltinType::SatUFract:
    case clang::BuiltinType::SatULongFract:
      break;

    case clang::BuiltinType::Half:
    case clang::BuiltinType::Float:
    case clang::BuiltinType::Float16:
    case clang::BuiltinType::Float128:
    case clang::BuiltinType::Double:
    case clang::BuiltinType::LongDouble:
      return lldb::eEncodingIEEE754;

    case clang::BuiltinType::ObjCClass:
    case clang::BuiltinType::ObjCId:
    case clang::BuiltinType::ObjCSel:
      return lldb::eEncodingUint;

    case clang::BuiltinType::NullPtr:
      return lldb::eEncodingUint;

    case clang::BuiltinType::Kind::ARCUnbridgedCast:
    case clang::BuiltinType::Kind::BoundMember:
    case clang::BuiltinType::Kind::BuiltinFn:
    case clang::BuiltinType::Kind::Dependent:
    case clang::BuiltinType::Kind::OCLClkEvent:
    case clang::BuiltinType::Kind::OCLEvent:
    case clang::BuiltinType::Kind::OCLImage1dRO:
    case clang::BuiltinType::Kind::OCLImage1dWO:
    case clang::BuiltinType::Kind::OCLImage1dRW:
    case clang::BuiltinType::Kind::OCLImage1dArrayRO:
    case clang::BuiltinType::Kind::OCLImage1dArrayWO:
    case clang::BuiltinType::Kind::OCLImage1dArrayRW:
    case clang::BuiltinType::Kind::OCLImage1dBufferRO:
    case clang::BuiltinType::Kind::OCLImage1dBufferWO:
    case clang::BuiltinType::Kind::OCLImage1dBufferRW:
    case clang::BuiltinType::Kind::OCLImage2dRO:
    case clang::BuiltinType::Kind::OCLImage2dWO:
    case clang::BuiltinType::Kind::OCLImage2dRW:
    case clang::BuiltinType::Kind::OCLImage2dArrayRO:
    case clang::BuiltinType::Kind::OCLImage2dArrayWO:
    case clang::BuiltinType::Kind::OCLImage2dArrayRW:
    case clang::BuiltinType::Kind::OCLImage2dArrayDepthRO:
    case clang::BuiltinType::Kind::OCLImage2dArrayDepthWO:
    case clang::BuiltinType::Kind::OCLImage2dArrayDepthRW:
    case clang::BuiltinType::Kind::OCLImage2dArrayMSAARO:
    case clang::BuiltinType::Kind::OCLImage2dArrayMSAAWO:
    case clang::BuiltinType::Kind::OCLImage2dArrayMSAARW:
    case clang::BuiltinType::Kind::OCLImage2dArrayMSAADepthRO:
    case clang::BuiltinType::Kind::OCLImage2dArrayMSAADepthWO:
    case clang::BuiltinType::Kind::OCLImage2dArrayMSAADepthRW:
    case clang::BuiltinType::Kind::OCLImage2dDepthRO:
    case clang::BuiltinType::Kind::OCLImage2dDepthWO:
    case clang::BuiltinType::Kind::OCLImage2dDepthRW:
    case clang::BuiltinType::Kind::OCLImage2dMSAARO:
    case clang::BuiltinType::Kind::OCLImage2dMSAAWO:
    case clang::BuiltinType::Kind::OCLImage2dMSAARW:
    case clang::BuiltinType::Kind::OCLImage2dMSAADepthRO:
    case clang::BuiltinType::Kind::OCLImage2dMSAADepthWO:
    case clang::BuiltinType::Kind::OCLImage2dMSAADepthRW:
    case clang::BuiltinType::Kind::OCLImage3dRO:
    case clang::BuiltinType::Kind::OCLImage3dWO:
    case clang::BuiltinType::Kind::OCLImage3dRW:
    case clang::BuiltinType::Kind::OCLQueue:
    case clang::BuiltinType::Kind::OCLReserveID:
    case clang::BuiltinType::Kind::OCLSampler:
    case clang::BuiltinType::Kind::OMPArraySection:
    case clang::BuiltinType::Kind::Overload:
    case clang::BuiltinType::Kind::PseudoObject:
    case clang::BuiltinType::Kind::UnknownAny:
      break;

    case clang::BuiltinType::OCLIntelSubgroupAVCMcePayload:
    case clang::BuiltinType::OCLIntelSubgroupAVCImePayload:
    case clang::BuiltinType::OCLIntelSubgroupAVCRefPayload:
    case clang::BuiltinType::OCLIntelSubgroupAVCSicPayload:
    case clang::BuiltinType::OCLIntelSubgroupAVCMceResult:
    case clang::BuiltinType::OCLIntelSubgroupAVCImeResult:
    case clang::BuiltinType::OCLIntelSubgroupAVCRefResult:
    case clang::BuiltinType::OCLIntelSubgroupAVCSicResult:
    case clang::BuiltinType::OCLIntelSubgroupAVCImeResultSingleRefStreamout:
    case clang::BuiltinType::OCLIntelSubgroupAVCImeResultDualRefStreamout:
    case clang::BuiltinType::OCLIntelSubgroupAVCImeSingleRefStreamin:
    case clang::BuiltinType::OCLIntelSubgroupAVCImeDualRefStreamin:
      break;
    }
    break;
  // All pointer types are represented as unsigned integer encodings. We may
  // nee to add a eEncodingPointer if we ever need to know the difference
  case clang::Type::ObjCObjectPointer:
  case clang::Type::BlockPointer:
  case clang::Type::Pointer:
  case clang::Type::LValueReference:
  case clang::Type::RValueReference:
  case clang::Type::MemberPointer:
    return lldb::eEncodingUint;
  case clang::Type::Complex: {
    lldb::Encoding encoding = lldb::eEncodingIEEE754;
    if (qual_type->isComplexType())
      encoding = lldb::eEncodingIEEE754;
    else {
      const clang::ComplexType *complex_type =
          qual_type->getAsComplexIntegerType();
      if (complex_type)
        encoding = CompilerType(getASTContext(), complex_type->getElementType())
                       .GetEncoding(count);
      else
        encoding = lldb::eEncodingSint;
    }
    count = 2;
    return encoding;
  }

  case clang::Type::ObjCInterface:
    break;
  case clang::Type::Record:
    break;
  case clang::Type::Enum:
    return lldb::eEncodingSint;
  case clang::Type::Typedef:
    return CompilerType(getASTContext(),
                        llvm::cast<clang::TypedefType>(qual_type)
                            ->getDecl()
                            ->getUnderlyingType())
        .GetEncoding(count);

  case clang::Type::Auto:
    return CompilerType(
               getASTContext(),
               llvm::cast<clang::AutoType>(qual_type)->getDeducedType())
        .GetEncoding(count);

  case clang::Type::Elaborated:
    return CompilerType(
               getASTContext(),
               llvm::cast<clang::ElaboratedType>(qual_type)->getNamedType())
        .GetEncoding(count);

  case clang::Type::Paren:
    return CompilerType(getASTContext(),
                        llvm::cast<clang::ParenType>(qual_type)->desugar())
        .GetEncoding(count);
  case clang::Type::TypeOfExpr:
    return CompilerType(getASTContext(),
                        llvm::cast<clang::TypeOfExprType>(qual_type)
                            ->getUnderlyingExpr()
                            ->getType())
        .GetEncoding(count);
  case clang::Type::TypeOf:
    return CompilerType(
               getASTContext(),
               llvm::cast<clang::TypeOfType>(qual_type)->getUnderlyingType())
        .GetEncoding(count);
  case clang::Type::Decltype:
    return CompilerType(
               getASTContext(),
               llvm::cast<clang::DecltypeType>(qual_type)->getUnderlyingType())
        .GetEncoding(count);
  case clang::Type::DependentSizedArray:
  case clang::Type::DependentSizedExtVector:
  case clang::Type::UnresolvedUsing:
  case clang::Type::Attributed:
  case clang::Type::TemplateTypeParm:
  case clang::Type::SubstTemplateTypeParm:
  case clang::Type::SubstTemplateTypeParmPack:
  case clang::Type::InjectedClassName:
  case clang::Type::DependentName:
  case clang::Type::DependentTemplateSpecialization:
  case clang::Type::PackExpansion:
  case clang::Type::ObjCObject:

  case clang::Type::TemplateSpecialization:
  case clang::Type::DeducedTemplateSpecialization:
  case clang::Type::Atomic:
  case clang::Type::Adjusted:
  case clang::Type::Pipe:
    break;

  // pointer type decayed from an array or function type.
  case clang::Type::Decayed:
    break;
  case clang::Type::ObjCTypeParam:
    break;

  case clang::Type::DependentAddressSpace:
    break;
  case clang::Type::MacroQualified:
    break;
  }
  count = 0;
  return lldb::eEncodingInvalid;
}

lldb::Format ClangASTContext::GetFormat(lldb::opaque_compiler_type_t type) {
  if (!type)
    return lldb::eFormatDefault;

  clang::QualType qual_type(GetCanonicalQualType(type));

  switch (qual_type->getTypeClass()) {
  case clang::Type::UnaryTransform:
    break;

  case clang::Type::FunctionNoProto:
  case clang::Type::FunctionProto:
    break;

  case clang::Type::IncompleteArray:
  case clang::Type::VariableArray:
    break;

  case clang::Type::ConstantArray:
    return lldb::eFormatVoid; // no value

  case clang::Type::DependentVector:
  case clang::Type::ExtVector:
  case clang::Type::Vector:
    break;

  case clang::Type::Builtin:
    switch (llvm::cast<clang::BuiltinType>(qual_type)->getKind()) {
    // default: assert(0 && "Unknown builtin type!");
    case clang::BuiltinType::UnknownAny:
    case clang::BuiltinType::Void:
    case clang::BuiltinType::BoundMember:
      break;

    case clang::BuiltinType::Bool:
      return lldb::eFormatBoolean;
    case clang::BuiltinType::Char_S:
    case clang::BuiltinType::SChar:
    case clang::BuiltinType::WChar_S:
    case clang::BuiltinType::Char_U:
    case clang::BuiltinType::UChar:
    case clang::BuiltinType::WChar_U:
      return lldb::eFormatChar;
    case clang::BuiltinType::Char16:
      return lldb::eFormatUnicode16;
    case clang::BuiltinType::Char32:
      return lldb::eFormatUnicode32;
    case clang::BuiltinType::UShort:
      return lldb::eFormatUnsigned;
    case clang::BuiltinType::Short:
      return lldb::eFormatDecimal;
    case clang::BuiltinType::UInt:
      return lldb::eFormatUnsigned;
    case clang::BuiltinType::Int:
      return lldb::eFormatDecimal;
    case clang::BuiltinType::ULong:
      return lldb::eFormatUnsigned;
    case clang::BuiltinType::Long:
      return lldb::eFormatDecimal;
    case clang::BuiltinType::ULongLong:
      return lldb::eFormatUnsigned;
    case clang::BuiltinType::LongLong:
      return lldb::eFormatDecimal;
    case clang::BuiltinType::UInt128:
      return lldb::eFormatUnsigned;
    case clang::BuiltinType::Int128:
      return lldb::eFormatDecimal;
    case clang::BuiltinType::Half:
    case clang::BuiltinType::Float:
    case clang::BuiltinType::Double:
    case clang::BuiltinType::LongDouble:
      return lldb::eFormatFloat;
    default:
      return lldb::eFormatHex;
    }
    break;
  case clang::Type::ObjCObjectPointer:
    return lldb::eFormatHex;
  case clang::Type::BlockPointer:
    return lldb::eFormatHex;
  case clang::Type::Pointer:
    return lldb::eFormatHex;
  case clang::Type::LValueReference:
  case clang::Type::RValueReference:
    return lldb::eFormatHex;
  case clang::Type::MemberPointer:
    break;
  case clang::Type::Complex: {
    if (qual_type->isComplexType())
      return lldb::eFormatComplex;
    else
      return lldb::eFormatComplexInteger;
  }
  case clang::Type::ObjCInterface:
    break;
  case clang::Type::Record:
    break;
  case clang::Type::Enum:
    return lldb::eFormatEnum;
  case clang::Type::Typedef:
    return CompilerType(getASTContext(),
                        llvm::cast<clang::TypedefType>(qual_type)
                            ->getDecl()
                            ->getUnderlyingType())
        .GetFormat();
  case clang::Type::Auto:
    return CompilerType(getASTContext(),
                        llvm::cast<clang::AutoType>(qual_type)->desugar())
        .GetFormat();
  case clang::Type::Paren:
    return CompilerType(getASTContext(),
                        llvm::cast<clang::ParenType>(qual_type)->desugar())
        .GetFormat();
  case clang::Type::Elaborated:
    return CompilerType(
               getASTContext(),
               llvm::cast<clang::ElaboratedType>(qual_type)->getNamedType())
        .GetFormat();
  case clang::Type::TypeOfExpr:
    return CompilerType(getASTContext(),
                        llvm::cast<clang::TypeOfExprType>(qual_type)
                            ->getUnderlyingExpr()
                            ->getType())
        .GetFormat();
  case clang::Type::TypeOf:
    return CompilerType(
               getASTContext(),
               llvm::cast<clang::TypeOfType>(qual_type)->getUnderlyingType())
        .GetFormat();
  case clang::Type::Decltype:
    return CompilerType(
               getASTContext(),
               llvm::cast<clang::DecltypeType>(qual_type)->getUnderlyingType())
        .GetFormat();
  case clang::Type::DependentSizedArray:
  case clang::Type::DependentSizedExtVector:
  case clang::Type::UnresolvedUsing:
  case clang::Type::Attributed:
  case clang::Type::TemplateTypeParm:
  case clang::Type::SubstTemplateTypeParm:
  case clang::Type::SubstTemplateTypeParmPack:
  case clang::Type::InjectedClassName:
  case clang::Type::DependentName:
  case clang::Type::DependentTemplateSpecialization:
  case clang::Type::PackExpansion:
  case clang::Type::ObjCObject:

  case clang::Type::TemplateSpecialization:
  case clang::Type::DeducedTemplateSpecialization:
  case clang::Type::Atomic:
  case clang::Type::Adjusted:
  case clang::Type::Pipe:
    break;

  // pointer type decayed from an array or function type.
  case clang::Type::Decayed:
    break;
  case clang::Type::ObjCTypeParam:
    break;

  case clang::Type::DependentAddressSpace:
    break;
  case clang::Type::MacroQualified:
    break;
  }
  // We don't know hot to display this type...
  return lldb::eFormatBytes;
}

static bool ObjCDeclHasIVars(clang::ObjCInterfaceDecl *class_interface_decl,
                             bool check_superclass) {
  while (class_interface_decl) {
    if (class_interface_decl->ivar_size() > 0)
      return true;

    if (check_superclass)
      class_interface_decl = class_interface_decl->getSuperClass();
    else
      break;
  }
  return false;
}

static Optional<SymbolFile::ArrayInfo>
GetDynamicArrayInfo(ClangASTContext &ast, SymbolFile *sym_file,
                    clang::QualType qual_type,
                    const ExecutionContext *exe_ctx) {
  if (qual_type->isIncompleteArrayType())
    if (auto *metadata = ast.GetMetadata(qual_type.getAsOpaquePtr()))
      return sym_file->GetDynamicArrayInfoForUID(metadata->GetUserID(),
                                                 exe_ctx);
  return llvm::None;
}

uint32_t ClangASTContext::GetNumChildren(lldb::opaque_compiler_type_t type,
                                         bool omit_empty_base_classes,
                                         const ExecutionContext *exe_ctx) {
  if (!type)
    return 0;

  uint32_t num_children = 0;
  clang::QualType qual_type(GetQualType(type));
  const clang::Type::TypeClass type_class = qual_type->getTypeClass();
  switch (type_class) {
  case clang::Type::Builtin:
    switch (llvm::cast<clang::BuiltinType>(qual_type)->getKind()) {
    case clang::BuiltinType::ObjCId:    // child is Class
    case clang::BuiltinType::ObjCClass: // child is Class
      num_children = 1;
      break;

    default:
      break;
    }
    break;

  case clang::Type::Complex:
    return 0;
  case clang::Type::Record:
    if (GetCompleteQualType(getASTContext(), qual_type)) {
      const clang::RecordType *record_type =
          llvm::cast<clang::RecordType>(qual_type.getTypePtr());
      const clang::RecordDecl *record_decl = record_type->getDecl();
      assert(record_decl);
      const clang::CXXRecordDecl *cxx_record_decl =
          llvm::dyn_cast<clang::CXXRecordDecl>(record_decl);
      if (cxx_record_decl) {
        if (omit_empty_base_classes) {
          // Check each base classes to see if it or any of its base classes
          // contain any fields. This can help limit the noise in variable
          // views by not having to show base classes that contain no members.
          clang::CXXRecordDecl::base_class_const_iterator base_class,
              base_class_end;
          for (base_class = cxx_record_decl->bases_begin(),
              base_class_end = cxx_record_decl->bases_end();
               base_class != base_class_end; ++base_class) {
            const clang::CXXRecordDecl *base_class_decl =
                llvm::cast<clang::CXXRecordDecl>(
                    base_class->getType()
                        ->getAs<clang::RecordType>()
                        ->getDecl());

            // Skip empty base classes
            if (!ClangASTContext::RecordHasFields(base_class_decl))
              continue;

            num_children++;
          }
        } else {
          // Include all base classes
          num_children += cxx_record_decl->getNumBases();
        }
      }
      clang::RecordDecl::field_iterator field, field_end;
      for (field = record_decl->field_begin(),
          field_end = record_decl->field_end();
           field != field_end; ++field)
        ++num_children;
    }
    break;

  case clang::Type::ObjCObject:
  case clang::Type::ObjCInterface:
    if (GetCompleteQualType(getASTContext(), qual_type)) {
      const clang::ObjCObjectType *objc_class_type =
          llvm::dyn_cast<clang::ObjCObjectType>(qual_type.getTypePtr());
      assert(objc_class_type);
      if (objc_class_type) {
        clang::ObjCInterfaceDecl *class_interface_decl =
            objc_class_type->getInterface();

        if (class_interface_decl) {

          clang::ObjCInterfaceDecl *superclass_interface_decl =
              class_interface_decl->getSuperClass();
          if (superclass_interface_decl) {
            if (omit_empty_base_classes) {
              if (ObjCDeclHasIVars(superclass_interface_decl, true))
                ++num_children;
            } else
              ++num_children;
          }

          num_children += class_interface_decl->ivar_size();
        }
      }
    }
    break;

  case clang::Type::ObjCObjectPointer: {
    const clang::ObjCObjectPointerType *pointer_type =
        llvm::cast<clang::ObjCObjectPointerType>(qual_type.getTypePtr());
    clang::QualType pointee_type = pointer_type->getPointeeType();
    uint32_t num_pointee_children =
        CompilerType(getASTContext(), pointee_type)
            .GetNumChildren(omit_empty_base_classes, exe_ctx);
    // If this type points to a simple type, then it has 1 child
    if (num_pointee_children == 0)
      num_children = 1;
    else
      num_children = num_pointee_children;
  } break;

  case clang::Type::Vector:
  case clang::Type::ExtVector:
    num_children =
        llvm::cast<clang::VectorType>(qual_type.getTypePtr())->getNumElements();
    break;

  case clang::Type::ConstantArray:
    num_children = llvm::cast<clang::ConstantArrayType>(qual_type.getTypePtr())
                       ->getSize()
                       .getLimitedValue();
    break;
  case clang::Type::IncompleteArray:
    if (auto array_info =
            GetDynamicArrayInfo(*this, GetSymbolFile(), qual_type, exe_ctx))
      // Only 1-dimensional arrays are supported.
      num_children = array_info->element_orders.size()
                         ? array_info->element_orders.back()
                         : 0;
    break;

  case clang::Type::Pointer: {
    const clang::PointerType *pointer_type =
        llvm::cast<clang::PointerType>(qual_type.getTypePtr());
    clang::QualType pointee_type(pointer_type->getPointeeType());
    uint32_t num_pointee_children =
        CompilerType(getASTContext(), pointee_type)
      .GetNumChildren(omit_empty_base_classes, exe_ctx);
    if (num_pointee_children == 0) {
      // We have a pointer to a pointee type that claims it has no children. We
      // will want to look at
      num_children = GetNumPointeeChildren(pointee_type);
    } else
      num_children = num_pointee_children;
  } break;

  case clang::Type::LValueReference:
  case clang::Type::RValueReference: {
    const clang::ReferenceType *reference_type =
        llvm::cast<clang::ReferenceType>(qual_type.getTypePtr());
    clang::QualType pointee_type = reference_type->getPointeeType();
    uint32_t num_pointee_children =
        CompilerType(getASTContext(), pointee_type)
            .GetNumChildren(omit_empty_base_classes, exe_ctx);
    // If this type points to a simple type, then it has 1 child
    if (num_pointee_children == 0)
      num_children = 1;
    else
      num_children = num_pointee_children;
  } break;

  case clang::Type::Typedef:
    num_children =
        CompilerType(getASTContext(), llvm::cast<clang::TypedefType>(qual_type)
                                          ->getDecl()
                                          ->getUnderlyingType())
            .GetNumChildren(omit_empty_base_classes, exe_ctx);
    break;

  case clang::Type::Auto:
    num_children =
        CompilerType(getASTContext(),
                     llvm::cast<clang::AutoType>(qual_type)->getDeducedType())
            .GetNumChildren(omit_empty_base_classes, exe_ctx);
    break;

  case clang::Type::Elaborated:
    num_children =
        CompilerType(
            getASTContext(),
            llvm::cast<clang::ElaboratedType>(qual_type)->getNamedType())
            .GetNumChildren(omit_empty_base_classes, exe_ctx);
    break;

  case clang::Type::Paren:
    num_children =
        CompilerType(getASTContext(),
                     llvm::cast<clang::ParenType>(qual_type)->desugar())
            .GetNumChildren(omit_empty_base_classes, exe_ctx);
    break;
  default:
    break;
  }
  return num_children;
}

CompilerType ClangASTContext::GetBuiltinTypeByName(ConstString name) {
  return GetBasicType(GetBasicTypeEnumeration(name));
}

lldb::BasicType
ClangASTContext::GetBasicTypeEnumeration(lldb::opaque_compiler_type_t type) {
  if (type) {
    clang::QualType qual_type(GetQualType(type));
    const clang::Type::TypeClass type_class = qual_type->getTypeClass();
    if (type_class == clang::Type::Builtin) {
      switch (llvm::cast<clang::BuiltinType>(qual_type)->getKind()) {
      case clang::BuiltinType::Void:
        return eBasicTypeVoid;
      case clang::BuiltinType::Bool:
        return eBasicTypeBool;
      case clang::BuiltinType::Char_S:
        return eBasicTypeSignedChar;
      case clang::BuiltinType::Char_U:
        return eBasicTypeUnsignedChar;
      case clang::BuiltinType::Char16:
        return eBasicTypeChar16;
      case clang::BuiltinType::Char32:
        return eBasicTypeChar32;
      case clang::BuiltinType::UChar:
        return eBasicTypeUnsignedChar;
      case clang::BuiltinType::SChar:
        return eBasicTypeSignedChar;
      case clang::BuiltinType::WChar_S:
        return eBasicTypeSignedWChar;
      case clang::BuiltinType::WChar_U:
        return eBasicTypeUnsignedWChar;
      case clang::BuiltinType::Short:
        return eBasicTypeShort;
      case clang::BuiltinType::UShort:
        return eBasicTypeUnsignedShort;
      case clang::BuiltinType::Int:
        return eBasicTypeInt;
      case clang::BuiltinType::UInt:
        return eBasicTypeUnsignedInt;
      case clang::BuiltinType::Long:
        return eBasicTypeLong;
      case clang::BuiltinType::ULong:
        return eBasicTypeUnsignedLong;
      case clang::BuiltinType::LongLong:
        return eBasicTypeLongLong;
      case clang::BuiltinType::ULongLong:
        return eBasicTypeUnsignedLongLong;
      case clang::BuiltinType::Int128:
        return eBasicTypeInt128;
      case clang::BuiltinType::UInt128:
        return eBasicTypeUnsignedInt128;

      case clang::BuiltinType::Half:
        return eBasicTypeHalf;
      case clang::BuiltinType::Float:
        return eBasicTypeFloat;
      case clang::BuiltinType::Double:
        return eBasicTypeDouble;
      case clang::BuiltinType::LongDouble:
        return eBasicTypeLongDouble;

      case clang::BuiltinType::NullPtr:
        return eBasicTypeNullPtr;
      case clang::BuiltinType::ObjCId:
        return eBasicTypeObjCID;
      case clang::BuiltinType::ObjCClass:
        return eBasicTypeObjCClass;
      case clang::BuiltinType::ObjCSel:
        return eBasicTypeObjCSel;
      default:
        return eBasicTypeOther;
      }
    }
  }
  return eBasicTypeInvalid;
}

void ClangASTContext::ForEachEnumerator(
    lldb::opaque_compiler_type_t type,
    std::function<bool(const CompilerType &integer_type,
                       ConstString name,
                       const llvm::APSInt &value)> const &callback) {
  const clang::EnumType *enum_type =
      llvm::dyn_cast<clang::EnumType>(GetCanonicalQualType(type));
  if (enum_type) {
    const clang::EnumDecl *enum_decl = enum_type->getDecl();
    if (enum_decl) {
      CompilerType integer_type(this,
                                enum_decl->getIntegerType().getAsOpaquePtr());

      clang::EnumDecl::enumerator_iterator enum_pos, enum_end_pos;
      for (enum_pos = enum_decl->enumerator_begin(),
          enum_end_pos = enum_decl->enumerator_end();
           enum_pos != enum_end_pos; ++enum_pos) {
        ConstString name(enum_pos->getNameAsString().c_str());
        if (!callback(integer_type, name, enum_pos->getInitVal()))
          break;
      }
    }
  }
}

#pragma mark Aggregate Types

uint32_t ClangASTContext::GetNumFields(lldb::opaque_compiler_type_t type) {
  if (!type)
    return 0;

  uint32_t count = 0;
  clang::QualType qual_type(GetCanonicalQualType(type));
  const clang::Type::TypeClass type_class = qual_type->getTypeClass();
  switch (type_class) {
  case clang::Type::Record:
    if (GetCompleteType(type)) {
      const clang::RecordType *record_type =
          llvm::dyn_cast<clang::RecordType>(qual_type.getTypePtr());
      if (record_type) {
        clang::RecordDecl *record_decl = record_type->getDecl();
        if (record_decl) {
          uint32_t field_idx = 0;
          clang::RecordDecl::field_iterator field, field_end;
          for (field = record_decl->field_begin(),
              field_end = record_decl->field_end();
               field != field_end; ++field)
            ++field_idx;
          count = field_idx;
        }
      }
    }
    break;

  case clang::Type::Typedef:
    count =
        CompilerType(getASTContext(), llvm::cast<clang::TypedefType>(qual_type)
                                          ->getDecl()
                                          ->getUnderlyingType())
            .GetNumFields();
    break;

  case clang::Type::Auto:
    count =
        CompilerType(getASTContext(),
                     llvm::cast<clang::AutoType>(qual_type)->getDeducedType())
            .GetNumFields();
    break;

  case clang::Type::Elaborated:
    count = CompilerType(
                getASTContext(),
                llvm::cast<clang::ElaboratedType>(qual_type)->getNamedType())
                .GetNumFields();
    break;

  case clang::Type::Paren:
    count = CompilerType(getASTContext(),
                         llvm::cast<clang::ParenType>(qual_type)->desugar())
                .GetNumFields();
    break;

  case clang::Type::ObjCObjectPointer: {
    const clang::ObjCObjectPointerType *objc_class_type =
        qual_type->getAs<clang::ObjCObjectPointerType>();
    const clang::ObjCInterfaceType *objc_interface_type =
        objc_class_type->getInterfaceType();
    if (objc_interface_type &&
        GetCompleteType(static_cast<lldb::opaque_compiler_type_t>(
            const_cast<clang::ObjCInterfaceType *>(objc_interface_type)))) {
      clang::ObjCInterfaceDecl *class_interface_decl =
          objc_interface_type->getDecl();
      if (class_interface_decl) {
        count = class_interface_decl->ivar_size();
      }
    }
    break;
  }

  case clang::Type::ObjCObject:
  case clang::Type::ObjCInterface:
    if (GetCompleteType(type)) {
      const clang::ObjCObjectType *objc_class_type =
          llvm::dyn_cast<clang::ObjCObjectType>(qual_type.getTypePtr());
      if (objc_class_type) {
        clang::ObjCInterfaceDecl *class_interface_decl =
            objc_class_type->getInterface();

        if (class_interface_decl)
          count = class_interface_decl->ivar_size();
      }
    }
    break;

  default:
    break;
  }
  return count;
}

static lldb::opaque_compiler_type_t
GetObjCFieldAtIndex(clang::ASTContext *ast,
                    clang::ObjCInterfaceDecl *class_interface_decl, size_t idx,
                    std::string &name, uint64_t *bit_offset_ptr,
                    uint32_t *bitfield_bit_size_ptr, bool *is_bitfield_ptr) {
  if (class_interface_decl) {
    if (idx < (class_interface_decl->ivar_size())) {
      clang::ObjCInterfaceDecl::ivar_iterator ivar_pos,
          ivar_end = class_interface_decl->ivar_end();
      uint32_t ivar_idx = 0;

      for (ivar_pos = class_interface_decl->ivar_begin(); ivar_pos != ivar_end;
           ++ivar_pos, ++ivar_idx) {
        if (ivar_idx == idx) {
          const clang::ObjCIvarDecl *ivar_decl = *ivar_pos;

          clang::QualType ivar_qual_type(ivar_decl->getType());

          name.assign(ivar_decl->getNameAsString());

          if (bit_offset_ptr) {
            const clang::ASTRecordLayout &interface_layout =
                ast->getASTObjCInterfaceLayout(class_interface_decl);
            *bit_offset_ptr = interface_layout.getFieldOffset(ivar_idx);
          }

          const bool is_bitfield = ivar_pos->isBitField();

          if (bitfield_bit_size_ptr) {
            *bitfield_bit_size_ptr = 0;

            if (is_bitfield && ast) {
              clang::Expr *bitfield_bit_size_expr = ivar_pos->getBitWidth();
              clang::Expr::EvalResult result;
              if (bitfield_bit_size_expr &&
                  bitfield_bit_size_expr->EvaluateAsInt(result, *ast)) {
                llvm::APSInt bitfield_apsint = result.Val.getInt();
                *bitfield_bit_size_ptr = bitfield_apsint.getLimitedValue();
              }
            }
          }
          if (is_bitfield_ptr)
            *is_bitfield_ptr = is_bitfield;

          return ivar_qual_type.getAsOpaquePtr();
        }
      }
    }
  }
  return nullptr;
}

CompilerType ClangASTContext::GetFieldAtIndex(lldb::opaque_compiler_type_t type,
                                              size_t idx, std::string &name,
                                              uint64_t *bit_offset_ptr,
                                              uint32_t *bitfield_bit_size_ptr,
                                              bool *is_bitfield_ptr) {
  if (!type)
    return CompilerType();

  clang::QualType qual_type(GetCanonicalQualType(type));
  const clang::Type::TypeClass type_class = qual_type->getTypeClass();
  switch (type_class) {
  case clang::Type::Record:
    if (GetCompleteType(type)) {
      const clang::RecordType *record_type =
          llvm::cast<clang::RecordType>(qual_type.getTypePtr());
      const clang::RecordDecl *record_decl = record_type->getDecl();
      uint32_t field_idx = 0;
      clang::RecordDecl::field_iterator field, field_end;
      for (field = record_decl->field_begin(),
          field_end = record_decl->field_end();
           field != field_end; ++field, ++field_idx) {
        if (idx == field_idx) {
          // Print the member type if requested
          // Print the member name and equal sign
          name.assign(field->getNameAsString());

          // Figure out the type byte size (field_type_info.first) and
          // alignment (field_type_info.second) from the AST context.
          if (bit_offset_ptr) {
            const clang::ASTRecordLayout &record_layout =
                getASTContext()->getASTRecordLayout(record_decl);
            *bit_offset_ptr = record_layout.getFieldOffset(field_idx);
          }

          const bool is_bitfield = field->isBitField();

          if (bitfield_bit_size_ptr) {
            *bitfield_bit_size_ptr = 0;

            if (is_bitfield) {
              clang::Expr *bitfield_bit_size_expr = field->getBitWidth();
              clang::Expr::EvalResult result;
              if (bitfield_bit_size_expr &&
                  bitfield_bit_size_expr->EvaluateAsInt(result,
                                                        *getASTContext())) {
                llvm::APSInt bitfield_apsint = result.Val.getInt();
                *bitfield_bit_size_ptr = bitfield_apsint.getLimitedValue();
              }
            }
          }
          if (is_bitfield_ptr)
            *is_bitfield_ptr = is_bitfield;

          return CompilerType(getASTContext(), field->getType());
        }
      }
    }
    break;

  case clang::Type::ObjCObjectPointer: {
    const clang::ObjCObjectPointerType *objc_class_type =
        qual_type->getAs<clang::ObjCObjectPointerType>();
    const clang::ObjCInterfaceType *objc_interface_type =
        objc_class_type->getInterfaceType();
    if (objc_interface_type &&
        GetCompleteType(static_cast<lldb::opaque_compiler_type_t>(
            const_cast<clang::ObjCInterfaceType *>(objc_interface_type)))) {
      clang::ObjCInterfaceDecl *class_interface_decl =
          objc_interface_type->getDecl();
      if (class_interface_decl) {
        return CompilerType(
            this, GetObjCFieldAtIndex(getASTContext(), class_interface_decl,
                                      idx, name, bit_offset_ptr,
                                      bitfield_bit_size_ptr, is_bitfield_ptr));
      }
    }
    break;
  }

  case clang::Type::ObjCObject:
  case clang::Type::ObjCInterface:
    if (GetCompleteType(type)) {
      const clang::ObjCObjectType *objc_class_type =
          llvm::dyn_cast<clang::ObjCObjectType>(qual_type.getTypePtr());
      assert(objc_class_type);
      if (objc_class_type) {
        clang::ObjCInterfaceDecl *class_interface_decl =
            objc_class_type->getInterface();
        return CompilerType(
            this, GetObjCFieldAtIndex(getASTContext(), class_interface_decl,
                                      idx, name, bit_offset_ptr,
                                      bitfield_bit_size_ptr, is_bitfield_ptr));
      }
    }
    break;

  case clang::Type::Typedef:
    return CompilerType(getASTContext(),
                        llvm::cast<clang::TypedefType>(qual_type)
                            ->getDecl()
                            ->getUnderlyingType())
        .GetFieldAtIndex(idx, name, bit_offset_ptr, bitfield_bit_size_ptr,
                         is_bitfield_ptr);

  case clang::Type::Auto:
    return CompilerType(
               getASTContext(),
               llvm::cast<clang::AutoType>(qual_type)->getDeducedType())
        .GetFieldAtIndex(idx, name, bit_offset_ptr, bitfield_bit_size_ptr,
                         is_bitfield_ptr);

  case clang::Type::Elaborated:
    return CompilerType(
               getASTContext(),
               llvm::cast<clang::ElaboratedType>(qual_type)->getNamedType())
        .GetFieldAtIndex(idx, name, bit_offset_ptr, bitfield_bit_size_ptr,
                         is_bitfield_ptr);

  case clang::Type::Paren:
    return CompilerType(getASTContext(),
                        llvm::cast<clang::ParenType>(qual_type)->desugar())
        .GetFieldAtIndex(idx, name, bit_offset_ptr, bitfield_bit_size_ptr,
                         is_bitfield_ptr);

  default:
    break;
  }
  return CompilerType();
}

uint32_t
ClangASTContext::GetNumDirectBaseClasses(lldb::opaque_compiler_type_t type) {
  uint32_t count = 0;
  clang::QualType qual_type(GetCanonicalQualType(type));
  const clang::Type::TypeClass type_class = qual_type->getTypeClass();
  switch (type_class) {
  case clang::Type::Record:
    if (GetCompleteType(type)) {
      const clang::CXXRecordDecl *cxx_record_decl =
          qual_type->getAsCXXRecordDecl();
      if (cxx_record_decl)
        count = cxx_record_decl->getNumBases();
    }
    break;

  case clang::Type::ObjCObjectPointer:
    count = GetPointeeType(type).GetNumDirectBaseClasses();
    break;

  case clang::Type::ObjCObject:
    if (GetCompleteType(type)) {
      const clang::ObjCObjectType *objc_class_type =
          qual_type->getAsObjCQualifiedInterfaceType();
      if (objc_class_type) {
        clang::ObjCInterfaceDecl *class_interface_decl =
            objc_class_type->getInterface();

        if (class_interface_decl && class_interface_decl->getSuperClass())
          count = 1;
      }
    }
    break;
  case clang::Type::ObjCInterface:
    if (GetCompleteType(type)) {
      const clang::ObjCInterfaceType *objc_interface_type =
          qual_type->getAs<clang::ObjCInterfaceType>();
      if (objc_interface_type) {
        clang::ObjCInterfaceDecl *class_interface_decl =
            objc_interface_type->getInterface();

        if (class_interface_decl && class_interface_decl->getSuperClass())
          count = 1;
      }
    }
    break;

  case clang::Type::Typedef:
    count = GetNumDirectBaseClasses(llvm::cast<clang::TypedefType>(qual_type)
                                        ->getDecl()
                                        ->getUnderlyingType()
                                        .getAsOpaquePtr());
    break;

  case clang::Type::Auto:
    count = GetNumDirectBaseClasses(llvm::cast<clang::AutoType>(qual_type)
                                        ->getDeducedType()
                                        .getAsOpaquePtr());
    break;

  case clang::Type::Elaborated:
    count = GetNumDirectBaseClasses(llvm::cast<clang::ElaboratedType>(qual_type)
                                        ->getNamedType()
                                        .getAsOpaquePtr());
    break;

  case clang::Type::Paren:
    return GetNumDirectBaseClasses(
        llvm::cast<clang::ParenType>(qual_type)->desugar().getAsOpaquePtr());

  default:
    break;
  }
  return count;
}

uint32_t
ClangASTContext::GetNumVirtualBaseClasses(lldb::opaque_compiler_type_t type) {
  uint32_t count = 0;
  clang::QualType qual_type(GetCanonicalQualType(type));
  const clang::Type::TypeClass type_class = qual_type->getTypeClass();
  switch (type_class) {
  case clang::Type::Record:
    if (GetCompleteType(type)) {
      const clang::CXXRecordDecl *cxx_record_decl =
          qual_type->getAsCXXRecordDecl();
      if (cxx_record_decl)
        count = cxx_record_decl->getNumVBases();
    }
    break;

  case clang::Type::Typedef:
    count = GetNumVirtualBaseClasses(llvm::cast<clang::TypedefType>(qual_type)
                                         ->getDecl()
                                         ->getUnderlyingType()
                                         .getAsOpaquePtr());
    break;

  case clang::Type::Auto:
    count = GetNumVirtualBaseClasses(llvm::cast<clang::AutoType>(qual_type)
                                         ->getDeducedType()
                                         .getAsOpaquePtr());
    break;

  case clang::Type::Elaborated:
    count =
        GetNumVirtualBaseClasses(llvm::cast<clang::ElaboratedType>(qual_type)
                                     ->getNamedType()
                                     .getAsOpaquePtr());
    break;

  case clang::Type::Paren:
    count = GetNumVirtualBaseClasses(
        llvm::cast<clang::ParenType>(qual_type)->desugar().getAsOpaquePtr());
    break;

  default:
    break;
  }
  return count;
}

CompilerType ClangASTContext::GetDirectBaseClassAtIndex(
    lldb::opaque_compiler_type_t type, size_t idx, uint32_t *bit_offset_ptr) {
  clang::QualType qual_type(GetCanonicalQualType(type));
  const clang::Type::TypeClass type_class = qual_type->getTypeClass();
  switch (type_class) {
  case clang::Type::Record:
    if (GetCompleteType(type)) {
      const clang::CXXRecordDecl *cxx_record_decl =
          qual_type->getAsCXXRecordDecl();
      if (cxx_record_decl) {
        uint32_t curr_idx = 0;
        clang::CXXRecordDecl::base_class_const_iterator base_class,
            base_class_end;
        for (base_class = cxx_record_decl->bases_begin(),
            base_class_end = cxx_record_decl->bases_end();
             base_class != base_class_end; ++base_class, ++curr_idx) {
          if (curr_idx == idx) {
            if (bit_offset_ptr) {
              const clang::ASTRecordLayout &record_layout =
                  getASTContext()->getASTRecordLayout(cxx_record_decl);
              const clang::CXXRecordDecl *base_class_decl =
                  llvm::cast<clang::CXXRecordDecl>(
                      base_class->getType()
                          ->getAs<clang::RecordType>()
                          ->getDecl());
              if (base_class->isVirtual())
                *bit_offset_ptr =
                    record_layout.getVBaseClassOffset(base_class_decl)
                        .getQuantity() *
                    8;
              else
                *bit_offset_ptr =
                    record_layout.getBaseClassOffset(base_class_decl)
                        .getQuantity() *
                    8;
            }
            return CompilerType(this, base_class->getType().getAsOpaquePtr());
          }
        }
      }
    }
    break;

  case clang::Type::ObjCObjectPointer:
    return GetPointeeType(type).GetDirectBaseClassAtIndex(idx, bit_offset_ptr);

  case clang::Type::ObjCObject:
    if (idx == 0 && GetCompleteType(type)) {
      const clang::ObjCObjectType *objc_class_type =
          qual_type->getAsObjCQualifiedInterfaceType();
      if (objc_class_type) {
        clang::ObjCInterfaceDecl *class_interface_decl =
            objc_class_type->getInterface();

        if (class_interface_decl) {
          clang::ObjCInterfaceDecl *superclass_interface_decl =
              class_interface_decl->getSuperClass();
          if (superclass_interface_decl) {
            if (bit_offset_ptr)
              *bit_offset_ptr = 0;
            return CompilerType(getASTContext(),
                                getASTContext()->getObjCInterfaceType(
                                    superclass_interface_decl));
          }
        }
      }
    }
    break;
  case clang::Type::ObjCInterface:
    if (idx == 0 && GetCompleteType(type)) {
      const clang::ObjCObjectType *objc_interface_type =
          qual_type->getAs<clang::ObjCInterfaceType>();
      if (objc_interface_type) {
        clang::ObjCInterfaceDecl *class_interface_decl =
            objc_interface_type->getInterface();

        if (class_interface_decl) {
          clang::ObjCInterfaceDecl *superclass_interface_decl =
              class_interface_decl->getSuperClass();
          if (superclass_interface_decl) {
            if (bit_offset_ptr)
              *bit_offset_ptr = 0;
            return CompilerType(getASTContext(),
                                getASTContext()->getObjCInterfaceType(
                                    superclass_interface_decl));
          }
        }
      }
    }
    break;

  case clang::Type::Typedef:
    return GetDirectBaseClassAtIndex(llvm::cast<clang::TypedefType>(qual_type)
                                         ->getDecl()
                                         ->getUnderlyingType()
                                         .getAsOpaquePtr(),
                                     idx, bit_offset_ptr);

  case clang::Type::Auto:
    return GetDirectBaseClassAtIndex(llvm::cast<clang::AutoType>(qual_type)
                                         ->getDeducedType()
                                         .getAsOpaquePtr(),
                                     idx, bit_offset_ptr);

  case clang::Type::Elaborated:
    return GetDirectBaseClassAtIndex(
        llvm::cast<clang::ElaboratedType>(qual_type)
            ->getNamedType()
            .getAsOpaquePtr(),
        idx, bit_offset_ptr);

  case clang::Type::Paren:
    return GetDirectBaseClassAtIndex(
        llvm::cast<clang::ParenType>(qual_type)->desugar().getAsOpaquePtr(),
        idx, bit_offset_ptr);

  default:
    break;
  }
  return CompilerType();
}

CompilerType ClangASTContext::GetVirtualBaseClassAtIndex(
    lldb::opaque_compiler_type_t type, size_t idx, uint32_t *bit_offset_ptr) {
  clang::QualType qual_type(GetCanonicalQualType(type));
  const clang::Type::TypeClass type_class = qual_type->getTypeClass();
  switch (type_class) {
  case clang::Type::Record:
    if (GetCompleteType(type)) {
      const clang::CXXRecordDecl *cxx_record_decl =
          qual_type->getAsCXXRecordDecl();
      if (cxx_record_decl) {
        uint32_t curr_idx = 0;
        clang::CXXRecordDecl::base_class_const_iterator base_class,
            base_class_end;
        for (base_class = cxx_record_decl->vbases_begin(),
            base_class_end = cxx_record_decl->vbases_end();
             base_class != base_class_end; ++base_class, ++curr_idx) {
          if (curr_idx == idx) {
            if (bit_offset_ptr) {
              const clang::ASTRecordLayout &record_layout =
                  getASTContext()->getASTRecordLayout(cxx_record_decl);
              const clang::CXXRecordDecl *base_class_decl =
                  llvm::cast<clang::CXXRecordDecl>(
                      base_class->getType()
                          ->getAs<clang::RecordType>()
                          ->getDecl());
              *bit_offset_ptr =
                  record_layout.getVBaseClassOffset(base_class_decl)
                      .getQuantity() *
                  8;
            }
            return CompilerType(this, base_class->getType().getAsOpaquePtr());
          }
        }
      }
    }
    break;

  case clang::Type::Typedef:
    return GetVirtualBaseClassAtIndex(llvm::cast<clang::TypedefType>(qual_type)
                                          ->getDecl()
                                          ->getUnderlyingType()
                                          .getAsOpaquePtr(),
                                      idx, bit_offset_ptr);

  case clang::Type::Auto:
    return GetVirtualBaseClassAtIndex(llvm::cast<clang::AutoType>(qual_type)
                                          ->getDeducedType()
                                          .getAsOpaquePtr(),
                                      idx, bit_offset_ptr);

  case clang::Type::Elaborated:
    return GetVirtualBaseClassAtIndex(
        llvm::cast<clang::ElaboratedType>(qual_type)
            ->getNamedType()
            .getAsOpaquePtr(),
        idx, bit_offset_ptr);

  case clang::Type::Paren:
    return GetVirtualBaseClassAtIndex(
        llvm::cast<clang::ParenType>(qual_type)->desugar().getAsOpaquePtr(),
        idx, bit_offset_ptr);

  default:
    break;
  }
  return CompilerType();
}

// If a pointer to a pointee type (the clang_type arg) says that it has no
// children, then we either need to trust it, or override it and return a
// different result. For example, an "int *" has one child that is an integer,
// but a function pointer doesn't have any children. Likewise if a Record type
// claims it has no children, then there really is nothing to show.
uint32_t ClangASTContext::GetNumPointeeChildren(clang::QualType type) {
  if (type.isNull())
    return 0;

  clang::QualType qual_type(type.getCanonicalType());
  const clang::Type::TypeClass type_class = qual_type->getTypeClass();
  switch (type_class) {
  case clang::Type::Builtin:
    switch (llvm::cast<clang::BuiltinType>(qual_type)->getKind()) {
    case clang::BuiltinType::UnknownAny:
    case clang::BuiltinType::Void:
    case clang::BuiltinType::NullPtr:
    case clang::BuiltinType::OCLEvent:
    case clang::BuiltinType::OCLImage1dRO:
    case clang::BuiltinType::OCLImage1dWO:
    case clang::BuiltinType::OCLImage1dRW:
    case clang::BuiltinType::OCLImage1dArrayRO:
    case clang::BuiltinType::OCLImage1dArrayWO:
    case clang::BuiltinType::OCLImage1dArrayRW:
    case clang::BuiltinType::OCLImage1dBufferRO:
    case clang::BuiltinType::OCLImage1dBufferWO:
    case clang::BuiltinType::OCLImage1dBufferRW:
    case clang::BuiltinType::OCLImage2dRO:
    case clang::BuiltinType::OCLImage2dWO:
    case clang::BuiltinType::OCLImage2dRW:
    case clang::BuiltinType::OCLImage2dArrayRO:
    case clang::BuiltinType::OCLImage2dArrayWO:
    case clang::BuiltinType::OCLImage2dArrayRW:
    case clang::BuiltinType::OCLImage3dRO:
    case clang::BuiltinType::OCLImage3dWO:
    case clang::BuiltinType::OCLImage3dRW:
    case clang::BuiltinType::OCLSampler:
      return 0;
    case clang::BuiltinType::Bool:
    case clang::BuiltinType::Char_U:
    case clang::BuiltinType::UChar:
    case clang::BuiltinType::WChar_U:
    case clang::BuiltinType::Char16:
    case clang::BuiltinType::Char32:
    case clang::BuiltinType::UShort:
    case clang::BuiltinType::UInt:
    case clang::BuiltinType::ULong:
    case clang::BuiltinType::ULongLong:
    case clang::BuiltinType::UInt128:
    case clang::BuiltinType::Char_S:
    case clang::BuiltinType::SChar:
    case clang::BuiltinType::WChar_S:
    case clang::BuiltinType::Short:
    case clang::BuiltinType::Int:
    case clang::BuiltinType::Long:
    case clang::BuiltinType::LongLong:
    case clang::BuiltinType::Int128:
    case clang::BuiltinType::Float:
    case clang::BuiltinType::Double:
    case clang::BuiltinType::LongDouble:
    case clang::BuiltinType::Dependent:
    case clang::BuiltinType::Overload:
    case clang::BuiltinType::ObjCId:
    case clang::BuiltinType::ObjCClass:
    case clang::BuiltinType::ObjCSel:
    case clang::BuiltinType::BoundMember:
    case clang::BuiltinType::Half:
    case clang::BuiltinType::ARCUnbridgedCast:
    case clang::BuiltinType::PseudoObject:
    case clang::BuiltinType::BuiltinFn:
    case clang::BuiltinType::OMPArraySection:
      return 1;
    default:
      return 0;
    }
    break;

  case clang::Type::Complex:
    return 1;
  case clang::Type::Pointer:
    return 1;
  case clang::Type::BlockPointer:
    return 0; // If block pointers don't have debug info, then no children for
              // them
  case clang::Type::LValueReference:
    return 1;
  case clang::Type::RValueReference:
    return 1;
  case clang::Type::MemberPointer:
    return 0;
  case clang::Type::ConstantArray:
    return 0;
  case clang::Type::IncompleteArray:
    return 0;
  case clang::Type::VariableArray:
    return 0;
  case clang::Type::DependentSizedArray:
    return 0;
  case clang::Type::DependentSizedExtVector:
    return 0;
  case clang::Type::Vector:
    return 0;
  case clang::Type::ExtVector:
    return 0;
  case clang::Type::FunctionProto:
    return 0; // When we function pointers, they have no children...
  case clang::Type::FunctionNoProto:
    return 0; // When we function pointers, they have no children...
  case clang::Type::UnresolvedUsing:
    return 0;
  case clang::Type::Paren:
    return GetNumPointeeChildren(
        llvm::cast<clang::ParenType>(qual_type)->desugar());
  case clang::Type::Typedef:
    return GetNumPointeeChildren(llvm::cast<clang::TypedefType>(qual_type)
                                     ->getDecl()
                                     ->getUnderlyingType());
  case clang::Type::Auto:
    return GetNumPointeeChildren(
        llvm::cast<clang::AutoType>(qual_type)->getDeducedType());
  case clang::Type::Elaborated:
    return GetNumPointeeChildren(
        llvm::cast<clang::ElaboratedType>(qual_type)->getNamedType());
  case clang::Type::TypeOfExpr:
    return GetNumPointeeChildren(llvm::cast<clang::TypeOfExprType>(qual_type)
                                     ->getUnderlyingExpr()
                                     ->getType());
  case clang::Type::TypeOf:
    return GetNumPointeeChildren(
        llvm::cast<clang::TypeOfType>(qual_type)->getUnderlyingType());
  case clang::Type::Decltype:
    return GetNumPointeeChildren(
        llvm::cast<clang::DecltypeType>(qual_type)->getUnderlyingType());
  case clang::Type::Record:
    return 0;
  case clang::Type::Enum:
    return 1;
  case clang::Type::TemplateTypeParm:
    return 1;
  case clang::Type::SubstTemplateTypeParm:
    return 1;
  case clang::Type::TemplateSpecialization:
    return 1;
  case clang::Type::InjectedClassName:
    return 0;
  case clang::Type::DependentName:
    return 1;
  case clang::Type::DependentTemplateSpecialization:
    return 1;
  case clang::Type::ObjCObject:
    return 0;
  case clang::Type::ObjCInterface:
    return 0;
  case clang::Type::ObjCObjectPointer:
    return 1;
  default:
    break;
  }
  return 0;
}

CompilerType ClangASTContext::GetChildCompilerTypeAtIndex(
    lldb::opaque_compiler_type_t type, ExecutionContext *exe_ctx, size_t idx,
    bool transparent_pointers, bool omit_empty_base_classes,
    bool ignore_array_bounds, std::string &child_name,
    uint32_t &child_byte_size, int32_t &child_byte_offset,
    uint32_t &child_bitfield_bit_size, uint32_t &child_bitfield_bit_offset,
    bool &child_is_base_class, bool &child_is_deref_of_parent,
    ValueObject *valobj, uint64_t &language_flags) {
  if (!type)
    return CompilerType();

  auto get_exe_scope = [&exe_ctx]() {
    return exe_ctx ? exe_ctx->GetBestExecutionContextScope() : nullptr;
  };

  clang::QualType parent_qual_type(GetCanonicalQualType(type));
  const clang::Type::TypeClass parent_type_class =
      parent_qual_type->getTypeClass();
  child_bitfield_bit_size = 0;
  child_bitfield_bit_offset = 0;
  child_is_base_class = false;
  language_flags = 0;

  const bool idx_is_valid =
      idx < GetNumChildren(type, omit_empty_base_classes, exe_ctx);
  int32_t bit_offset;
  switch (parent_type_class) {
  case clang::Type::Builtin:
    if (idx_is_valid) {
      switch (llvm::cast<clang::BuiltinType>(parent_qual_type)->getKind()) {
      case clang::BuiltinType::ObjCId:
      case clang::BuiltinType::ObjCClass:
        child_name = "isa";
        child_byte_size =
            getASTContext()->getTypeSize(getASTContext()->ObjCBuiltinClassTy) /
            CHAR_BIT;
        return CompilerType(getASTContext(),
                            getASTContext()->ObjCBuiltinClassTy);

      default:
        break;
      }
    }
    break;

  case clang::Type::Record:
    if (idx_is_valid && GetCompleteType(type)) {
      const clang::RecordType *record_type =
          llvm::cast<clang::RecordType>(parent_qual_type.getTypePtr());
      const clang::RecordDecl *record_decl = record_type->getDecl();
      assert(record_decl);
      const clang::ASTRecordLayout &record_layout =
          getASTContext()->getASTRecordLayout(record_decl);
      uint32_t child_idx = 0;

      const clang::CXXRecordDecl *cxx_record_decl =
          llvm::dyn_cast<clang::CXXRecordDecl>(record_decl);
      if (cxx_record_decl) {
        // We might have base classes to print out first
        clang::CXXRecordDecl::base_class_const_iterator base_class,
            base_class_end;
        for (base_class = cxx_record_decl->bases_begin(),
            base_class_end = cxx_record_decl->bases_end();
             base_class != base_class_end; ++base_class) {
          const clang::CXXRecordDecl *base_class_decl = nullptr;

          // Skip empty base classes
          if (omit_empty_base_classes) {
            base_class_decl = llvm::cast<clang::CXXRecordDecl>(
                base_class->getType()->getAs<clang::RecordType>()->getDecl());
            if (!ClangASTContext::RecordHasFields(base_class_decl))
              continue;
          }

          if (idx == child_idx) {
            if (base_class_decl == nullptr)
              base_class_decl = llvm::cast<clang::CXXRecordDecl>(
                  base_class->getType()->getAs<clang::RecordType>()->getDecl());

            if (base_class->isVirtual()) {
              bool handled = false;
              if (valobj) {
                clang::VTableContextBase *vtable_ctx =
                    getASTContext()->getVTableContext();
                if (vtable_ctx)
                  handled = GetVBaseBitOffset(*vtable_ctx, *valobj,
                                              record_layout, cxx_record_decl,
                                              base_class_decl, bit_offset);
              }
              if (!handled)
                bit_offset = record_layout.getVBaseClassOffset(base_class_decl)
                                 .getQuantity() *
                             8;
            } else
              bit_offset = record_layout.getBaseClassOffset(base_class_decl)
                               .getQuantity() *
                           8;

            // Base classes should be a multiple of 8 bits in size
            child_byte_offset = bit_offset / 8;
            CompilerType base_class_clang_type(getASTContext(),
                                               base_class->getType());
            child_name = base_class_clang_type.GetTypeName().AsCString("");
            Optional<uint64_t> size =
                base_class_clang_type.GetBitSize(get_exe_scope());
            if (!size)
              return {};
            uint64_t base_class_clang_type_bit_size = *size;

            // Base classes bit sizes should be a multiple of 8 bits in size
            assert(base_class_clang_type_bit_size % 8 == 0);
            child_byte_size = base_class_clang_type_bit_size / 8;
            child_is_base_class = true;
            return base_class_clang_type;
          }
          // We don't increment the child index in the for loop since we might
          // be skipping empty base classes
          ++child_idx;
        }
      }
      // Make sure index is in range...
      uint32_t field_idx = 0;
      clang::RecordDecl::field_iterator field, field_end;
      for (field = record_decl->field_begin(),
          field_end = record_decl->field_end();
           field != field_end; ++field, ++field_idx, ++child_idx) {
        if (idx == child_idx) {
          // Print the member type if requested
          // Print the member name and equal sign
          child_name.assign(field->getNameAsString());

          // Figure out the type byte size (field_type_info.first) and
          // alignment (field_type_info.second) from the AST context.
          CompilerType field_clang_type(getASTContext(), field->getType());
          assert(field_idx < record_layout.getFieldCount());
          Optional<uint64_t> size =
              field_clang_type.GetByteSize(get_exe_scope());
          if (!size)
            return {};
          child_byte_size = *size;
          const uint32_t child_bit_size = child_byte_size * 8;

          // Figure out the field offset within the current struct/union/class
          // type
          bit_offset = record_layout.getFieldOffset(field_idx);
          if (ClangASTContext::FieldIsBitfield(getASTContext(), *field,
                                               child_bitfield_bit_size)) {
            child_bitfield_bit_offset = bit_offset % child_bit_size;
            const uint32_t child_bit_offset =
                bit_offset - child_bitfield_bit_offset;
            child_byte_offset = child_bit_offset / 8;
          } else {
            child_byte_offset = bit_offset / 8;
          }

          return field_clang_type;
        }
      }
    }
    break;

  case clang::Type::ObjCObject:
  case clang::Type::ObjCInterface:
    if (idx_is_valid && GetCompleteType(type)) {
      const clang::ObjCObjectType *objc_class_type =
          llvm::dyn_cast<clang::ObjCObjectType>(parent_qual_type.getTypePtr());
      assert(objc_class_type);
      if (objc_class_type) {
        uint32_t child_idx = 0;
        clang::ObjCInterfaceDecl *class_interface_decl =
            objc_class_type->getInterface();

        if (class_interface_decl) {

          const clang::ASTRecordLayout &interface_layout =
              getASTContext()->getASTObjCInterfaceLayout(class_interface_decl);
          clang::ObjCInterfaceDecl *superclass_interface_decl =
              class_interface_decl->getSuperClass();
          if (superclass_interface_decl) {
            if (omit_empty_base_classes) {
              CompilerType base_class_clang_type(
                  getASTContext(), getASTContext()->getObjCInterfaceType(
                                       superclass_interface_decl));
              if (base_class_clang_type.GetNumChildren(omit_empty_base_classes,
                                                       exe_ctx) > 0) {
                if (idx == 0) {
                  clang::QualType ivar_qual_type(
                      getASTContext()->getObjCInterfaceType(
                          superclass_interface_decl));

                  child_name.assign(
                      superclass_interface_decl->getNameAsString());

                  clang::TypeInfo ivar_type_info =
                      getASTContext()->getTypeInfo(ivar_qual_type.getTypePtr());

                  child_byte_size = ivar_type_info.Width / 8;
                  child_byte_offset = 0;
                  child_is_base_class = true;

                  return CompilerType(getASTContext(), ivar_qual_type);
                }

                ++child_idx;
              }
            } else
              ++child_idx;
          }

          const uint32_t superclass_idx = child_idx;

          if (idx < (child_idx + class_interface_decl->ivar_size())) {
            clang::ObjCInterfaceDecl::ivar_iterator ivar_pos,
                ivar_end = class_interface_decl->ivar_end();

            for (ivar_pos = class_interface_decl->ivar_begin();
                 ivar_pos != ivar_end; ++ivar_pos) {
              if (child_idx == idx) {
                clang::ObjCIvarDecl *ivar_decl = *ivar_pos;

                clang::QualType ivar_qual_type(ivar_decl->getType());

                child_name.assign(ivar_decl->getNameAsString());

                clang::TypeInfo ivar_type_info =
                    getASTContext()->getTypeInfo(ivar_qual_type.getTypePtr());

                child_byte_size = ivar_type_info.Width / 8;

                // Figure out the field offset within the current
                // struct/union/class type For ObjC objects, we can't trust the
                // bit offset we get from the Clang AST, since that doesn't
                // account for the space taken up by unbacked properties, or
                // from the changing size of base classes that are newer than
                // this class. So if we have a process around that we can ask
                // about this object, do so.
                child_byte_offset = LLDB_INVALID_IVAR_OFFSET;
                Process *process = nullptr;
                if (exe_ctx)
                  process = exe_ctx->GetProcessPtr();
                if (process) {
                  ObjCLanguageRuntime *objc_runtime =
                      ObjCLanguageRuntime::Get(*process);
                  if (objc_runtime != nullptr) {
                    CompilerType parent_ast_type(getASTContext(),
                                                 parent_qual_type);
                    child_byte_offset = objc_runtime->GetByteOffsetForIvar(
                        parent_ast_type, ivar_decl->getNameAsString().c_str());
                  }
                }

                // Setting this to INT32_MAX to make sure we don't compute it
                // twice...
                bit_offset = INT32_MAX;

                if (child_byte_offset ==
                    static_cast<int32_t>(LLDB_INVALID_IVAR_OFFSET)) {
                  bit_offset = interface_layout.getFieldOffset(child_idx -
                                                               superclass_idx);
                  child_byte_offset = bit_offset / 8;
                }

                // Note, the ObjC Ivar Byte offset is just that, it doesn't
                // account for the bit offset of a bitfield within its
                // containing object.  So regardless of where we get the byte
                // offset from, we still need to get the bit offset for
                // bitfields from the layout.

                if (ClangASTContext::FieldIsBitfield(getASTContext(), ivar_decl,
                                                     child_bitfield_bit_size)) {
                  if (bit_offset == INT32_MAX)
                    bit_offset = interface_layout.getFieldOffset(
                        child_idx - superclass_idx);

                  child_bitfield_bit_offset = bit_offset % 8;
                }
                return CompilerType(getASTContext(), ivar_qual_type);
              }
              ++child_idx;
            }
          }
        }
      }
    }
    break;

  case clang::Type::ObjCObjectPointer:
    if (idx_is_valid) {
      CompilerType pointee_clang_type(GetPointeeType(type));

      if (transparent_pointers && pointee_clang_type.IsAggregateType()) {
        child_is_deref_of_parent = false;
        bool tmp_child_is_deref_of_parent = false;
        return pointee_clang_type.GetChildCompilerTypeAtIndex(
            exe_ctx, idx, transparent_pointers, omit_empty_base_classes,
            ignore_array_bounds, child_name, child_byte_size, child_byte_offset,
            child_bitfield_bit_size, child_bitfield_bit_offset,
            child_is_base_class, tmp_child_is_deref_of_parent, valobj,
            language_flags);
      } else {
        child_is_deref_of_parent = true;
        const char *parent_name =
            valobj ? valobj->GetName().GetCString() : nullptr;
        if (parent_name) {
          child_name.assign(1, '*');
          child_name += parent_name;
        }

        // We have a pointer to an simple type
        if (idx == 0 && pointee_clang_type.GetCompleteType()) {
          if (Optional<uint64_t> size =
                  pointee_clang_type.GetByteSize(get_exe_scope())) {
            child_byte_size = *size;
            child_byte_offset = 0;
            return pointee_clang_type;
          }
        }
      }
    }
    break;

  case clang::Type::Vector:
  case clang::Type::ExtVector:
    if (idx_is_valid) {
      const clang::VectorType *array =
          llvm::cast<clang::VectorType>(parent_qual_type.getTypePtr());
      if (array) {
        CompilerType element_type(getASTContext(), array->getElementType());
        if (element_type.GetCompleteType()) {
          char element_name[64];
          ::snprintf(element_name, sizeof(element_name), "[%" PRIu64 "]",
                     static_cast<uint64_t>(idx));
          child_name.assign(element_name);
          if (Optional<uint64_t> size =
                  element_type.GetByteSize(get_exe_scope())) {
            child_byte_size = *size;
            child_byte_offset = (int32_t)idx * (int32_t)child_byte_size;
            return element_type;
          }
        }
      }
    }
    break;

  case clang::Type::ConstantArray:
  case clang::Type::IncompleteArray:
    if (ignore_array_bounds || idx_is_valid) {
      const clang::ArrayType *array = GetQualType(type)->getAsArrayTypeUnsafe();
      if (array) {
        CompilerType element_type(getASTContext(), array->getElementType());
        if (element_type.GetCompleteType()) {
          child_name = llvm::formatv("[{0}]", idx);
          if (Optional<uint64_t> size =
                  element_type.GetByteSize(get_exe_scope())) {
            child_byte_size = *size;
            child_byte_offset = (int32_t)idx * (int32_t)child_byte_size;
            return element_type;
          }
        }
      }
    }
    break;

  case clang::Type::Pointer: {
    CompilerType pointee_clang_type(GetPointeeType(type));

    // Don't dereference "void *" pointers
    if (pointee_clang_type.IsVoidType())
      return CompilerType();

    if (transparent_pointers && pointee_clang_type.IsAggregateType()) {
      child_is_deref_of_parent = false;
      bool tmp_child_is_deref_of_parent = false;
      return pointee_clang_type.GetChildCompilerTypeAtIndex(
          exe_ctx, idx, transparent_pointers, omit_empty_base_classes,
          ignore_array_bounds, child_name, child_byte_size, child_byte_offset,
          child_bitfield_bit_size, child_bitfield_bit_offset,
          child_is_base_class, tmp_child_is_deref_of_parent, valobj,
          language_flags);
    } else {
      child_is_deref_of_parent = true;

      const char *parent_name =
          valobj ? valobj->GetName().GetCString() : nullptr;
      if (parent_name) {
        child_name.assign(1, '*');
        child_name += parent_name;
      }

      // We have a pointer to an simple type
      if (idx == 0) {
        if (Optional<uint64_t> size =
                pointee_clang_type.GetByteSize(get_exe_scope())) {
          child_byte_size = *size;
          child_byte_offset = 0;
          return pointee_clang_type;
        }
      }
    }
    break;
  }

  case clang::Type::LValueReference:
  case clang::Type::RValueReference:
    if (idx_is_valid) {
      const clang::ReferenceType *reference_type =
          llvm::cast<clang::ReferenceType>(parent_qual_type.getTypePtr());
      CompilerType pointee_clang_type(getASTContext(),
                                      reference_type->getPointeeType());
      if (transparent_pointers && pointee_clang_type.IsAggregateType()) {
        child_is_deref_of_parent = false;
        bool tmp_child_is_deref_of_parent = false;
        return pointee_clang_type.GetChildCompilerTypeAtIndex(
            exe_ctx, idx, transparent_pointers, omit_empty_base_classes,
            ignore_array_bounds, child_name, child_byte_size, child_byte_offset,
            child_bitfield_bit_size, child_bitfield_bit_offset,
            child_is_base_class, tmp_child_is_deref_of_parent, valobj,
            language_flags);
      } else {
        const char *parent_name =
            valobj ? valobj->GetName().GetCString() : nullptr;
        if (parent_name) {
          child_name.assign(1, '&');
          child_name += parent_name;
        }

        // We have a pointer to an simple type
        if (idx == 0) {
          if (Optional<uint64_t> size =
                  pointee_clang_type.GetByteSize(get_exe_scope())) {
            child_byte_size = *size;
            child_byte_offset = 0;
            return pointee_clang_type;
          }
        }
      }
    }
    break;

  case clang::Type::Typedef: {
    CompilerType typedefed_clang_type(
        getASTContext(), llvm::cast<clang::TypedefType>(parent_qual_type)
                             ->getDecl()
                             ->getUnderlyingType());
    return typedefed_clang_type.GetChildCompilerTypeAtIndex(
        exe_ctx, idx, transparent_pointers, omit_empty_base_classes,
        ignore_array_bounds, child_name, child_byte_size, child_byte_offset,
        child_bitfield_bit_size, child_bitfield_bit_offset, child_is_base_class,
        child_is_deref_of_parent, valobj, language_flags);
  } break;

  case clang::Type::Auto: {
    CompilerType elaborated_clang_type(
        getASTContext(),
        llvm::cast<clang::AutoType>(parent_qual_type)->getDeducedType());
    return elaborated_clang_type.GetChildCompilerTypeAtIndex(
        exe_ctx, idx, transparent_pointers, omit_empty_base_classes,
        ignore_array_bounds, child_name, child_byte_size, child_byte_offset,
        child_bitfield_bit_size, child_bitfield_bit_offset, child_is_base_class,
        child_is_deref_of_parent, valobj, language_flags);
  }

  case clang::Type::Elaborated: {
    CompilerType elaborated_clang_type(
        getASTContext(),
        llvm::cast<clang::ElaboratedType>(parent_qual_type)->getNamedType());
    return elaborated_clang_type.GetChildCompilerTypeAtIndex(
        exe_ctx, idx, transparent_pointers, omit_empty_base_classes,
        ignore_array_bounds, child_name, child_byte_size, child_byte_offset,
        child_bitfield_bit_size, child_bitfield_bit_offset, child_is_base_class,
        child_is_deref_of_parent, valobj, language_flags);
  }

  case clang::Type::Paren: {
    CompilerType paren_clang_type(
        getASTContext(),
        llvm::cast<clang::ParenType>(parent_qual_type)->desugar());
    return paren_clang_type.GetChildCompilerTypeAtIndex(
        exe_ctx, idx, transparent_pointers, omit_empty_base_classes,
        ignore_array_bounds, child_name, child_byte_size, child_byte_offset,
        child_bitfield_bit_size, child_bitfield_bit_offset, child_is_base_class,
        child_is_deref_of_parent, valobj, language_flags);
  }

  default:
    break;
  }
  return CompilerType();
}

uint32_t
ClangASTContext::GetIndexForRecordBase(const clang::RecordDecl *record_decl,
                                       const clang::CXXBaseSpecifier *base_spec,
                                       bool omit_empty_base_classes) {
  uint32_t child_idx = 0;

  const clang::CXXRecordDecl *cxx_record_decl =
      llvm::dyn_cast<clang::CXXRecordDecl>(record_decl);

  //    const char *super_name = record_decl->getNameAsCString();
  //    const char *base_name =
  //    base_spec->getType()->getAs<clang::RecordType>()->getDecl()->getNameAsCString();
  //    printf ("GetIndexForRecordChild (%s, %s)\n", super_name, base_name);
  //
  if (cxx_record_decl) {
    clang::CXXRecordDecl::base_class_const_iterator base_class, base_class_end;
    for (base_class = cxx_record_decl->bases_begin(),
        base_class_end = cxx_record_decl->bases_end();
         base_class != base_class_end; ++base_class) {
      if (omit_empty_base_classes) {
        if (BaseSpecifierIsEmpty(base_class))
          continue;
      }

      //            printf ("GetIndexForRecordChild (%s, %s) base[%u] = %s\n",
      //            super_name, base_name,
      //                    child_idx,
      //                    base_class->getType()->getAs<clang::RecordType>()->getDecl()->getNameAsCString());
      //
      //
      if (base_class == base_spec)
        return child_idx;
      ++child_idx;
    }
  }

  return UINT32_MAX;
}

static uint32_t GetIndexForRecordChild(const clang::RecordDecl *record_decl,
                                       clang::NamedDecl *canonical_decl,
                                       bool omit_empty_base_classes) {
  uint32_t child_idx = ClangASTContext::GetNumBaseClasses(
      llvm::dyn_cast<clang::CXXRecordDecl>(record_decl),
      omit_empty_base_classes);

  clang::RecordDecl::field_iterator field, field_end;
  for (field = record_decl->field_begin(), field_end = record_decl->field_end();
       field != field_end; ++field, ++child_idx) {
    if (field->getCanonicalDecl() == canonical_decl)
      return child_idx;
  }

  return UINT32_MAX;
}

// Look for a child member (doesn't include base classes, but it does include
// their members) in the type hierarchy. Returns an index path into
// "clang_type" on how to reach the appropriate member.
//
//    class A
//    {
//    public:
//        int m_a;
//        int m_b;
//    };
//
//    class B
//    {
//    };
//
//    class C :
//        public B,
//        public A
//    {
//    };
//
// If we have a clang type that describes "class C", and we wanted to looked
// "m_b" in it:
//
// With omit_empty_base_classes == false we would get an integer array back
// with: { 1,  1 } The first index 1 is the child index for "class A" within
// class C The second index 1 is the child index for "m_b" within class A
//
// With omit_empty_base_classes == true we would get an integer array back
// with: { 0,  1 } The first index 0 is the child index for "class A" within
// class C (since class B doesn't have any members it doesn't count) The second
// index 1 is the child index for "m_b" within class A

size_t ClangASTContext::GetIndexOfChildMemberWithName(
    lldb::opaque_compiler_type_t type, const char *name,
    bool omit_empty_base_classes, std::vector<uint32_t> &child_indexes) {
  if (type && name && name[0]) {
    clang::QualType qual_type(GetCanonicalQualType(type));
    const clang::Type::TypeClass type_class = qual_type->getTypeClass();
    switch (type_class) {
    case clang::Type::Record:
      if (GetCompleteType(type)) {
        const clang::RecordType *record_type =
            llvm::cast<clang::RecordType>(qual_type.getTypePtr());
        const clang::RecordDecl *record_decl = record_type->getDecl();

        assert(record_decl);
        uint32_t child_idx = 0;

        const clang::CXXRecordDecl *cxx_record_decl =
            llvm::dyn_cast<clang::CXXRecordDecl>(record_decl);

        // Try and find a field that matches NAME
        clang::RecordDecl::field_iterator field, field_end;
        llvm::StringRef name_sref(name);
        for (field = record_decl->field_begin(),
            field_end = record_decl->field_end();
             field != field_end; ++field, ++child_idx) {
          llvm::StringRef field_name = field->getName();
          if (field_name.empty()) {
            CompilerType field_type(getASTContext(), field->getType());
            child_indexes.push_back(child_idx);
            if (field_type.GetIndexOfChildMemberWithName(
                    name, omit_empty_base_classes, child_indexes))
              return child_indexes.size();
            child_indexes.pop_back();

          } else if (field_name.equals(name_sref)) {
            // We have to add on the number of base classes to this index!
            child_indexes.push_back(
                child_idx + ClangASTContext::GetNumBaseClasses(
                                cxx_record_decl, omit_empty_base_classes));
            return child_indexes.size();
          }
        }

        if (cxx_record_decl) {
          const clang::RecordDecl *parent_record_decl = cxx_record_decl;

          // printf ("parent = %s\n", parent_record_decl->getNameAsCString());

          // const Decl *root_cdecl = cxx_record_decl->getCanonicalDecl();
          // Didn't find things easily, lets let clang do its thang...
          clang::IdentifierInfo &ident_ref =
              getASTContext()->Idents.get(name_sref);
          clang::DeclarationName decl_name(&ident_ref);

          clang::CXXBasePaths paths;
          if (cxx_record_decl->lookupInBases(
                  [&decl_name](const CXXBaseSpecifier *base_specifier,
                               CXXBasePath &base_path) {
                    return clang::CXXRecordDecl::FindOrdinaryMember(
                        base_specifier, base_path, decl_name);
                  },
                  paths)) {
            clang::CXXBasePaths::const_paths_iterator path,
                path_end = paths.end();
            for (path = paths.begin(); path != path_end; ++path) {
              const size_t num_path_elements = path->size();
              for (size_t e = 0; e < num_path_elements; ++e) {
                clang::CXXBasePathElement elem = (*path)[e];

                child_idx = GetIndexForRecordBase(parent_record_decl, elem.Base,
                                                  omit_empty_base_classes);
                if (child_idx == UINT32_MAX) {
                  child_indexes.clear();
                  return 0;
                } else {
                  child_indexes.push_back(child_idx);
                  parent_record_decl = llvm::cast<clang::RecordDecl>(
                      elem.Base->getType()
                          ->getAs<clang::RecordType>()
                          ->getDecl());
                }
              }
              for (clang::NamedDecl *path_decl : path->Decls) {
                child_idx = GetIndexForRecordChild(
                    parent_record_decl, path_decl, omit_empty_base_classes);
                if (child_idx == UINT32_MAX) {
                  child_indexes.clear();
                  return 0;
                } else {
                  child_indexes.push_back(child_idx);
                }
              }
            }
            return child_indexes.size();
          }
        }
      }
      break;

    case clang::Type::ObjCObject:
    case clang::Type::ObjCInterface:
      if (GetCompleteType(type)) {
        llvm::StringRef name_sref(name);
        const clang::ObjCObjectType *objc_class_type =
            llvm::dyn_cast<clang::ObjCObjectType>(qual_type.getTypePtr());
        assert(objc_class_type);
        if (objc_class_type) {
          uint32_t child_idx = 0;
          clang::ObjCInterfaceDecl *class_interface_decl =
              objc_class_type->getInterface();

          if (class_interface_decl) {
            clang::ObjCInterfaceDecl::ivar_iterator ivar_pos,
                ivar_end = class_interface_decl->ivar_end();
            clang::ObjCInterfaceDecl *superclass_interface_decl =
                class_interface_decl->getSuperClass();

            for (ivar_pos = class_interface_decl->ivar_begin();
                 ivar_pos != ivar_end; ++ivar_pos, ++child_idx) {
              const clang::ObjCIvarDecl *ivar_decl = *ivar_pos;

              if (ivar_decl->getName().equals(name_sref)) {
                if ((!omit_empty_base_classes && superclass_interface_decl) ||
                    (omit_empty_base_classes &&
                     ObjCDeclHasIVars(superclass_interface_decl, true)))
                  ++child_idx;

                child_indexes.push_back(child_idx);
                return child_indexes.size();
              }
            }

            if (superclass_interface_decl) {
              // The super class index is always zero for ObjC classes, so we
              // push it onto the child indexes in case we find an ivar in our
              // superclass...
              child_indexes.push_back(0);

              CompilerType superclass_clang_type(
                  getASTContext(), getASTContext()->getObjCInterfaceType(
                                       superclass_interface_decl));
              if (superclass_clang_type.GetIndexOfChildMemberWithName(
                      name, omit_empty_base_classes, child_indexes)) {
                // We did find an ivar in a superclass so just return the
                // results!
                return child_indexes.size();
              }

              // We didn't find an ivar matching "name" in our superclass, pop
              // the superclass zero index that we pushed on above.
              child_indexes.pop_back();
            }
          }
        }
      }
      break;

    case clang::Type::ObjCObjectPointer: {
      CompilerType objc_object_clang_type(
          getASTContext(),
          llvm::cast<clang::ObjCObjectPointerType>(qual_type.getTypePtr())
              ->getPointeeType());
      return objc_object_clang_type.GetIndexOfChildMemberWithName(
          name, omit_empty_base_classes, child_indexes);
    } break;

    case clang::Type::ConstantArray: {
      //                const clang::ConstantArrayType *array =
      //                llvm::cast<clang::ConstantArrayType>(parent_qual_type.getTypePtr());
      //                const uint64_t element_count =
      //                array->getSize().getLimitedValue();
      //
      //                if (idx < element_count)
      //                {
      //                    std::pair<uint64_t, unsigned> field_type_info =
      //                    ast->getTypeInfo(array->getElementType());
      //
      //                    char element_name[32];
      //                    ::snprintf (element_name, sizeof (element_name),
      //                    "%s[%u]", parent_name ? parent_name : "", idx);
      //
      //                    child_name.assign(element_name);
      //                    assert(field_type_info.first % 8 == 0);
      //                    child_byte_size = field_type_info.first / 8;
      //                    child_byte_offset = idx * child_byte_size;
      //                    return array->getElementType().getAsOpaquePtr();
      //                }
    } break;

    //        case clang::Type::MemberPointerType:
    //            {
    //                MemberPointerType *mem_ptr_type =
    //                llvm::cast<MemberPointerType>(qual_type.getTypePtr());
    //                clang::QualType pointee_type =
    //                mem_ptr_type->getPointeeType();
    //
    //                if (ClangASTContext::IsAggregateType
    //                (pointee_type.getAsOpaquePtr()))
    //                {
    //                    return GetIndexOfChildWithName (ast,
    //                                                    mem_ptr_type->getPointeeType().getAsOpaquePtr(),
    //                                                    name);
    //                }
    //            }
    //            break;
    //
    case clang::Type::LValueReference:
    case clang::Type::RValueReference: {
      const clang::ReferenceType *reference_type =
          llvm::cast<clang::ReferenceType>(qual_type.getTypePtr());
      clang::QualType pointee_type(reference_type->getPointeeType());
      CompilerType pointee_clang_type(getASTContext(), pointee_type);

      if (pointee_clang_type.IsAggregateType()) {
        return pointee_clang_type.GetIndexOfChildMemberWithName(
            name, omit_empty_base_classes, child_indexes);
      }
    } break;

    case clang::Type::Pointer: {
      CompilerType pointee_clang_type(GetPointeeType(type));

      if (pointee_clang_type.IsAggregateType()) {
        return pointee_clang_type.GetIndexOfChildMemberWithName(
            name, omit_empty_base_classes, child_indexes);
      }
    } break;

    case clang::Type::Typedef:
      return CompilerType(getASTContext(),
                          llvm::cast<clang::TypedefType>(qual_type)
                              ->getDecl()
                              ->getUnderlyingType())
          .GetIndexOfChildMemberWithName(name, omit_empty_base_classes,
                                         child_indexes);

    case clang::Type::Auto:
      return CompilerType(
                 getASTContext(),
                 llvm::cast<clang::AutoType>(qual_type)->getDeducedType())
          .GetIndexOfChildMemberWithName(name, omit_empty_base_classes,
                                         child_indexes);

    case clang::Type::Elaborated:
      return CompilerType(
                 getASTContext(),
                 llvm::cast<clang::ElaboratedType>(qual_type)->getNamedType())
          .GetIndexOfChildMemberWithName(name, omit_empty_base_classes,
                                         child_indexes);

    case clang::Type::Paren:
      return CompilerType(getASTContext(),
                          llvm::cast<clang::ParenType>(qual_type)->desugar())
          .GetIndexOfChildMemberWithName(name, omit_empty_base_classes,
                                         child_indexes);

    default:
      break;
    }
  }
  return 0;
}

// Get the index of the child of "clang_type" whose name matches. This function
// doesn't descend into the children, but only looks one level deep and name
// matches can include base class names.

uint32_t
ClangASTContext::GetIndexOfChildWithName(lldb::opaque_compiler_type_t type,
                                         const char *name,
                                         bool omit_empty_base_classes) {
  if (type && name && name[0]) {
    clang::QualType qual_type(GetCanonicalQualType(type));

    const clang::Type::TypeClass type_class = qual_type->getTypeClass();

    switch (type_class) {
    case clang::Type::Record:
      if (GetCompleteType(type)) {
        const clang::RecordType *record_type =
            llvm::cast<clang::RecordType>(qual_type.getTypePtr());
        const clang::RecordDecl *record_decl = record_type->getDecl();

        assert(record_decl);
        uint32_t child_idx = 0;

        const clang::CXXRecordDecl *cxx_record_decl =
            llvm::dyn_cast<clang::CXXRecordDecl>(record_decl);

        if (cxx_record_decl) {
          clang::CXXRecordDecl::base_class_const_iterator base_class,
              base_class_end;
          for (base_class = cxx_record_decl->bases_begin(),
              base_class_end = cxx_record_decl->bases_end();
               base_class != base_class_end; ++base_class) {
            // Skip empty base classes
            clang::CXXRecordDecl *base_class_decl =
                llvm::cast<clang::CXXRecordDecl>(
                    base_class->getType()
                        ->getAs<clang::RecordType>()
                        ->getDecl());
            if (omit_empty_base_classes &&
                !ClangASTContext::RecordHasFields(base_class_decl))
              continue;

            CompilerType base_class_clang_type(getASTContext(),
                                               base_class->getType());
            std::string base_class_type_name(
                base_class_clang_type.GetTypeName().AsCString(""));
            if (base_class_type_name == name)
              return child_idx;
            ++child_idx;
          }
        }

        // Try and find a field that matches NAME
        clang::RecordDecl::field_iterator field, field_end;
        llvm::StringRef name_sref(name);
        for (field = record_decl->field_begin(),
            field_end = record_decl->field_end();
             field != field_end; ++field, ++child_idx) {
          if (field->getName().equals(name_sref))
            return child_idx;
        }
      }
      break;

    case clang::Type::ObjCObject:
    case clang::Type::ObjCInterface:
      if (GetCompleteType(type)) {
        llvm::StringRef name_sref(name);
        const clang::ObjCObjectType *objc_class_type =
            llvm::dyn_cast<clang::ObjCObjectType>(qual_type.getTypePtr());
        assert(objc_class_type);
        if (objc_class_type) {
          uint32_t child_idx = 0;
          clang::ObjCInterfaceDecl *class_interface_decl =
              objc_class_type->getInterface();

          if (class_interface_decl) {
            clang::ObjCInterfaceDecl::ivar_iterator ivar_pos,
                ivar_end = class_interface_decl->ivar_end();
            clang::ObjCInterfaceDecl *superclass_interface_decl =
                class_interface_decl->getSuperClass();

            for (ivar_pos = class_interface_decl->ivar_begin();
                 ivar_pos != ivar_end; ++ivar_pos, ++child_idx) {
              const clang::ObjCIvarDecl *ivar_decl = *ivar_pos;

              if (ivar_decl->getName().equals(name_sref)) {
                if ((!omit_empty_base_classes && superclass_interface_decl) ||
                    (omit_empty_base_classes &&
                     ObjCDeclHasIVars(superclass_interface_decl, true)))
                  ++child_idx;

                return child_idx;
              }
            }

            if (superclass_interface_decl) {
              if (superclass_interface_decl->getName().equals(name_sref))
                return 0;
            }
          }
        }
      }
      break;

    case clang::Type::ObjCObjectPointer: {
      CompilerType pointee_clang_type(
          getASTContext(),
          llvm::cast<clang::ObjCObjectPointerType>(qual_type.getTypePtr())
              ->getPointeeType());
      return pointee_clang_type.GetIndexOfChildWithName(
          name, omit_empty_base_classes);
    } break;

    case clang::Type::ConstantArray: {
      //                const clang::ConstantArrayType *array =
      //                llvm::cast<clang::ConstantArrayType>(parent_qual_type.getTypePtr());
      //                const uint64_t element_count =
      //                array->getSize().getLimitedValue();
      //
      //                if (idx < element_count)
      //                {
      //                    std::pair<uint64_t, unsigned> field_type_info =
      //                    ast->getTypeInfo(array->getElementType());
      //
      //                    char element_name[32];
      //                    ::snprintf (element_name, sizeof (element_name),
      //                    "%s[%u]", parent_name ? parent_name : "", idx);
      //
      //                    child_name.assign(element_name);
      //                    assert(field_type_info.first % 8 == 0);
      //                    child_byte_size = field_type_info.first / 8;
      //                    child_byte_offset = idx * child_byte_size;
      //                    return array->getElementType().getAsOpaquePtr();
      //                }
    } break;

    //        case clang::Type::MemberPointerType:
    //            {
    //                MemberPointerType *mem_ptr_type =
    //                llvm::cast<MemberPointerType>(qual_type.getTypePtr());
    //                clang::QualType pointee_type =
    //                mem_ptr_type->getPointeeType();
    //
    //                if (ClangASTContext::IsAggregateType
    //                (pointee_type.getAsOpaquePtr()))
    //                {
    //                    return GetIndexOfChildWithName (ast,
    //                                                    mem_ptr_type->getPointeeType().getAsOpaquePtr(),
    //                                                    name);
    //                }
    //            }
    //            break;
    //
    case clang::Type::LValueReference:
    case clang::Type::RValueReference: {
      const clang::ReferenceType *reference_type =
          llvm::cast<clang::ReferenceType>(qual_type.getTypePtr());
      CompilerType pointee_type(getASTContext(),
                                reference_type->getPointeeType());

      if (pointee_type.IsAggregateType()) {
        return pointee_type.GetIndexOfChildWithName(name,
                                                    omit_empty_base_classes);
      }
    } break;

    case clang::Type::Pointer: {
      const clang::PointerType *pointer_type =
          llvm::cast<clang::PointerType>(qual_type.getTypePtr());
      CompilerType pointee_type(getASTContext(),
                                pointer_type->getPointeeType());

      if (pointee_type.IsAggregateType()) {
        return pointee_type.GetIndexOfChildWithName(name,
                                                    omit_empty_base_classes);
      } else {
        //                    if (parent_name)
        //                    {
        //                        child_name.assign(1, '*');
        //                        child_name += parent_name;
        //                    }
        //
        //                    // We have a pointer to an simple type
        //                    if (idx == 0)
        //                    {
        //                        std::pair<uint64_t, unsigned> clang_type_info
        //                        = ast->getTypeInfo(pointee_type);
        //                        assert(clang_type_info.first % 8 == 0);
        //                        child_byte_size = clang_type_info.first / 8;
        //                        child_byte_offset = 0;
        //                        return pointee_type.getAsOpaquePtr();
        //                    }
      }
    } break;

    case clang::Type::Auto:
      return CompilerType(
                 getASTContext(),
                 llvm::cast<clang::AutoType>(qual_type)->getDeducedType())
          .GetIndexOfChildWithName(name, omit_empty_base_classes);

    case clang::Type::Elaborated:
      return CompilerType(
                 getASTContext(),
                 llvm::cast<clang::ElaboratedType>(qual_type)->getNamedType())
          .GetIndexOfChildWithName(name, omit_empty_base_classes);

    case clang::Type::Paren:
      return CompilerType(getASTContext(),
                          llvm::cast<clang::ParenType>(qual_type)->desugar())
          .GetIndexOfChildWithName(name, omit_empty_base_classes);

    case clang::Type::Typedef:
      return CompilerType(getASTContext(),
                          llvm::cast<clang::TypedefType>(qual_type)
                              ->getDecl()
                              ->getUnderlyingType())
          .GetIndexOfChildWithName(name, omit_empty_base_classes);

    default:
      break;
    }
  }
  return UINT32_MAX;
}

size_t
ClangASTContext::GetNumTemplateArguments(lldb::opaque_compiler_type_t type) {
  if (!type)
    return 0;

  clang::QualType qual_type(GetCanonicalQualType(type));
  const clang::Type::TypeClass type_class = qual_type->getTypeClass();
  switch (type_class) {
  case clang::Type::Record:
    if (GetCompleteType(type)) {
      const clang::CXXRecordDecl *cxx_record_decl =
          qual_type->getAsCXXRecordDecl();
      if (cxx_record_decl) {
        const clang::ClassTemplateSpecializationDecl *template_decl =
            llvm::dyn_cast<clang::ClassTemplateSpecializationDecl>(
                cxx_record_decl);
        if (template_decl)
          return template_decl->getTemplateArgs().size();
      }
    }
    break;

  case clang::Type::Typedef:
    return (CompilerType(getASTContext(),
                         llvm::cast<clang::TypedefType>(qual_type)
                             ->getDecl()
                             ->getUnderlyingType()))
        .GetNumTemplateArguments();

  case clang::Type::Auto:
    return (CompilerType(
                getASTContext(),
                llvm::cast<clang::AutoType>(qual_type)->getDeducedType()))
        .GetNumTemplateArguments();

  case clang::Type::Elaborated:
    return (CompilerType(
                getASTContext(),
                llvm::cast<clang::ElaboratedType>(qual_type)->getNamedType()))
        .GetNumTemplateArguments();

  case clang::Type::Paren:
    return (CompilerType(getASTContext(),
                         llvm::cast<clang::ParenType>(qual_type)->desugar()))
        .GetNumTemplateArguments();

  default:
    break;
  }

  return 0;
}

const clang::ClassTemplateSpecializationDecl *
ClangASTContext::GetAsTemplateSpecialization(
    lldb::opaque_compiler_type_t type) {
  if (!type)
    return nullptr;

  clang::QualType qual_type(GetCanonicalQualType(type));
  const clang::Type::TypeClass type_class = qual_type->getTypeClass();
  switch (type_class) {
  case clang::Type::Record: {
    if (! GetCompleteType(type))
      return nullptr;
    const clang::CXXRecordDecl *cxx_record_decl =
        qual_type->getAsCXXRecordDecl();
    if (!cxx_record_decl)
      return nullptr;
    return llvm::dyn_cast<clang::ClassTemplateSpecializationDecl>(
        cxx_record_decl);
  }

  case clang::Type::Typedef:
    return GetAsTemplateSpecialization(llvm::cast<clang::TypedefType>(qual_type)
                                           ->getDecl()
                                           ->getUnderlyingType()
                                           .getAsOpaquePtr());

  case clang::Type::Auto:
    return GetAsTemplateSpecialization(llvm::cast<clang::AutoType>(qual_type)
                                           ->getDeducedType()
                                           .getAsOpaquePtr());

  case clang::Type::Elaborated:
    return GetAsTemplateSpecialization(
        llvm::cast<clang::ElaboratedType>(qual_type)
            ->getNamedType()
            .getAsOpaquePtr());

  case clang::Type::Paren:
    return GetAsTemplateSpecialization(
        llvm::cast<clang::ParenType>(qual_type)->desugar().getAsOpaquePtr());

  default:
    return nullptr;
  }
}

lldb::TemplateArgumentKind
ClangASTContext::GetTemplateArgumentKind(lldb::opaque_compiler_type_t type,
                                         size_t arg_idx) {
  const clang::ClassTemplateSpecializationDecl *template_decl =
      GetAsTemplateSpecialization(type);
  if (! template_decl || arg_idx >= template_decl->getTemplateArgs().size())
    return eTemplateArgumentKindNull;

  switch (template_decl->getTemplateArgs()[arg_idx].getKind()) {
  case clang::TemplateArgument::Null:
    return eTemplateArgumentKindNull;

  case clang::TemplateArgument::NullPtr:
    return eTemplateArgumentKindNullPtr;

  case clang::TemplateArgument::Type:
    return eTemplateArgumentKindType;

  case clang::TemplateArgument::Declaration:
    return eTemplateArgumentKindDeclaration;

  case clang::TemplateArgument::Integral:
    return eTemplateArgumentKindIntegral;

  case clang::TemplateArgument::Template:
    return eTemplateArgumentKindTemplate;

  case clang::TemplateArgument::TemplateExpansion:
    return eTemplateArgumentKindTemplateExpansion;

  case clang::TemplateArgument::Expression:
    return eTemplateArgumentKindExpression;

  case clang::TemplateArgument::Pack:
    return eTemplateArgumentKindPack;
  }
  llvm_unreachable("Unhandled clang::TemplateArgument::ArgKind");
}

CompilerType
ClangASTContext::GetTypeTemplateArgument(lldb::opaque_compiler_type_t type,
                                         size_t idx) {
  const clang::ClassTemplateSpecializationDecl *template_decl =
      GetAsTemplateSpecialization(type);
  if (!template_decl || idx >= template_decl->getTemplateArgs().size())
    return CompilerType();

  const clang::TemplateArgument &template_arg =
      template_decl->getTemplateArgs()[idx];
  if (template_arg.getKind() != clang::TemplateArgument::Type)
    return CompilerType();

  return CompilerType(getASTContext(), template_arg.getAsType());
}

Optional<CompilerType::IntegralTemplateArgument>
ClangASTContext::GetIntegralTemplateArgument(lldb::opaque_compiler_type_t type,
                                             size_t idx) {
  const clang::ClassTemplateSpecializationDecl *template_decl =
      GetAsTemplateSpecialization(type);
  if (! template_decl || idx >= template_decl->getTemplateArgs().size())
    return llvm::None;

  const clang::TemplateArgument &template_arg =
      template_decl->getTemplateArgs()[idx];
  if (template_arg.getKind() != clang::TemplateArgument::Integral)
    return llvm::None;

  return {{template_arg.getAsIntegral(),
           CompilerType(getASTContext(), template_arg.getIntegralType())}};
}

CompilerType ClangASTContext::GetTypeForFormatters(void *type) {
  if (type)
    return ClangUtil::RemoveFastQualifiers(CompilerType(this, type));
  return CompilerType();
}

clang::EnumDecl *ClangASTContext::GetAsEnumDecl(const CompilerType &type) {
  const clang::EnumType *enutype =
      llvm::dyn_cast<clang::EnumType>(ClangUtil::GetCanonicalQualType(type));
  if (enutype)
    return enutype->getDecl();
  return nullptr;
}

clang::RecordDecl *ClangASTContext::GetAsRecordDecl(const CompilerType &type) {
  const clang::RecordType *record_type =
      llvm::dyn_cast<clang::RecordType>(ClangUtil::GetCanonicalQualType(type));
  if (record_type)
    return record_type->getDecl();
  return nullptr;
}

clang::TagDecl *ClangASTContext::GetAsTagDecl(const CompilerType &type) {
  return ClangUtil::GetAsTagDecl(type);
}

clang::TypedefNameDecl *
ClangASTContext::GetAsTypedefDecl(const CompilerType &type) {
  const clang::TypedefType *typedef_type =
      llvm::dyn_cast<clang::TypedefType>(ClangUtil::GetQualType(type));
  if (typedef_type)
    return typedef_type->getDecl();
  return nullptr;
}

clang::CXXRecordDecl *
ClangASTContext::GetAsCXXRecordDecl(lldb::opaque_compiler_type_t type) {
  return GetCanonicalQualType(type)->getAsCXXRecordDecl();
}

clang::ObjCInterfaceDecl *
ClangASTContext::GetAsObjCInterfaceDecl(const CompilerType &type) {
  const clang::ObjCObjectType *objc_class_type =
      llvm::dyn_cast<clang::ObjCObjectType>(
          ClangUtil::GetCanonicalQualType(type));
  if (objc_class_type)
    return objc_class_type->getInterface();
  return nullptr;
}

clang::FieldDecl *ClangASTContext::AddFieldToRecordType(
    const CompilerType &type, llvm::StringRef name,
    const CompilerType &field_clang_type, AccessType access,
    uint32_t bitfield_bit_size) {
  if (!type.IsValid() || !field_clang_type.IsValid())
    return nullptr;
  ClangASTContext *ast =
      llvm::dyn_cast_or_null<ClangASTContext>(type.GetTypeSystem());
  if (!ast)
    return nullptr;
  clang::ASTContext *clang_ast = ast->getASTContext();
  clang::IdentifierInfo *ident = nullptr;
  if (!name.empty())
    ident = &clang_ast->Idents.get(name);

  clang::FieldDecl *field = nullptr;

  clang::Expr *bit_width = nullptr;
  if (bitfield_bit_size != 0) {
    llvm::APInt bitfield_bit_size_apint(
        clang_ast->getTypeSize(clang_ast->IntTy), bitfield_bit_size);
    bit_width = new (*clang_ast)
        clang::IntegerLiteral(*clang_ast, bitfield_bit_size_apint,
                              clang_ast->IntTy, clang::SourceLocation());
  }

  clang::RecordDecl *record_decl = ast->GetAsRecordDecl(type);
  if (record_decl) {
    field = clang::FieldDecl::Create(
        *clang_ast, record_decl, clang::SourceLocation(),
        clang::SourceLocation(),
        ident,                                    // Identifier
        ClangUtil::GetQualType(field_clang_type), // Field type
        nullptr,                                  // TInfo *
        bit_width,                                // BitWidth
        false,                                    // Mutable
        clang::ICIS_NoInit);                      // HasInit

    if (name.empty()) {
      // Determine whether this field corresponds to an anonymous struct or
      // union.
      if (const clang::TagType *TagT =
              field->getType()->getAs<clang::TagType>()) {
        if (clang::RecordDecl *Rec =
                llvm::dyn_cast<clang::RecordDecl>(TagT->getDecl()))
          if (!Rec->getDeclName()) {
            Rec->setAnonymousStructOrUnion(true);
            field->setImplicit();
          }
      }
    }

    if (field) {
      field->setAccess(
          ClangASTContext::ConvertAccessTypeToAccessSpecifier(access));

      record_decl->addDecl(field);

#ifdef LLDB_CONFIGURATION_DEBUG
      VerifyDecl(field);
#endif
    }
  } else {
    clang::ObjCInterfaceDecl *class_interface_decl =
        ast->GetAsObjCInterfaceDecl(type);

    if (class_interface_decl) {
      const bool is_synthesized = false;

      field_clang_type.GetCompleteType();

      field = clang::ObjCIvarDecl::Create(
          *clang_ast, class_interface_decl, clang::SourceLocation(),
          clang::SourceLocation(),
          ident,                                    // Identifier
          ClangUtil::GetQualType(field_clang_type), // Field type
          nullptr,                                  // TypeSourceInfo *
          ConvertAccessTypeToObjCIvarAccessControl(access), bit_width,
          is_synthesized);

      if (field) {
        class_interface_decl->addDecl(field);

#ifdef LLDB_CONFIGURATION_DEBUG
        VerifyDecl(field);
#endif
      }
    }
  }
  return field;
}

void ClangASTContext::BuildIndirectFields(const CompilerType &type) {
  if (!type)
    return;

  ClangASTContext *ast = llvm::dyn_cast<ClangASTContext>(type.GetTypeSystem());
  if (!ast)
    return;

  clang::RecordDecl *record_decl = ast->GetAsRecordDecl(type);

  if (!record_decl)
    return;

  typedef llvm::SmallVector<clang::IndirectFieldDecl *, 1> IndirectFieldVector;

  IndirectFieldVector indirect_fields;
  clang::RecordDecl::field_iterator field_pos;
  clang::RecordDecl::field_iterator field_end_pos = record_decl->field_end();
  clang::RecordDecl::field_iterator last_field_pos = field_end_pos;
  for (field_pos = record_decl->field_begin(); field_pos != field_end_pos;
       last_field_pos = field_pos++) {
    if (field_pos->isAnonymousStructOrUnion()) {
      clang::QualType field_qual_type = field_pos->getType();

      const clang::RecordType *field_record_type =
          field_qual_type->getAs<clang::RecordType>();

      if (!field_record_type)
        continue;

      clang::RecordDecl *field_record_decl = field_record_type->getDecl();

      if (!field_record_decl)
        continue;

      for (clang::RecordDecl::decl_iterator
               di = field_record_decl->decls_begin(),
               de = field_record_decl->decls_end();
           di != de; ++di) {
        if (clang::FieldDecl *nested_field_decl =
                llvm::dyn_cast<clang::FieldDecl>(*di)) {
          clang::NamedDecl **chain =
              new (*ast->getASTContext()) clang::NamedDecl *[2];
          chain[0] = *field_pos;
          chain[1] = nested_field_decl;
          clang::IndirectFieldDecl *indirect_field =
              clang::IndirectFieldDecl::Create(
                  *ast->getASTContext(), record_decl, clang::SourceLocation(),
                  nested_field_decl->getIdentifier(),
                  nested_field_decl->getType(), {chain, 2});

          indirect_field->setImplicit();

          indirect_field->setAccess(ClangASTContext::UnifyAccessSpecifiers(
              field_pos->getAccess(), nested_field_decl->getAccess()));

          indirect_fields.push_back(indirect_field);
        } else if (clang::IndirectFieldDecl *nested_indirect_field_decl =
                       llvm::dyn_cast<clang::IndirectFieldDecl>(*di)) {
          size_t nested_chain_size =
              nested_indirect_field_decl->getChainingSize();
          clang::NamedDecl **chain = new (*ast->getASTContext())
              clang::NamedDecl *[nested_chain_size + 1];
          chain[0] = *field_pos;

          int chain_index = 1;
          for (clang::IndirectFieldDecl::chain_iterator
                   nci = nested_indirect_field_decl->chain_begin(),
                   nce = nested_indirect_field_decl->chain_end();
               nci < nce; ++nci) {
            chain[chain_index] = *nci;
            chain_index++;
          }

          clang::IndirectFieldDecl *indirect_field =
              clang::IndirectFieldDecl::Create(
                  *ast->getASTContext(), record_decl, clang::SourceLocation(),
                  nested_indirect_field_decl->getIdentifier(),
                  nested_indirect_field_decl->getType(),
                  {chain, nested_chain_size + 1});

          indirect_field->setImplicit();

          indirect_field->setAccess(ClangASTContext::UnifyAccessSpecifiers(
              field_pos->getAccess(), nested_indirect_field_decl->getAccess()));

          indirect_fields.push_back(indirect_field);
        }
      }
    }
  }

  // Check the last field to see if it has an incomplete array type as its last
  // member and if it does, the tell the record decl about it
  if (last_field_pos != field_end_pos) {
    if (last_field_pos->getType()->isIncompleteArrayType())
      record_decl->hasFlexibleArrayMember();
  }

  for (IndirectFieldVector::iterator ifi = indirect_fields.begin(),
                                     ife = indirect_fields.end();
       ifi < ife; ++ifi) {
    record_decl->addDecl(*ifi);
  }
}

void ClangASTContext::SetIsPacked(const CompilerType &type) {
  if (type) {
    ClangASTContext *ast =
        llvm::dyn_cast<ClangASTContext>(type.GetTypeSystem());
    if (ast) {
      clang::RecordDecl *record_decl = GetAsRecordDecl(type);

      if (!record_decl)
        return;

      record_decl->addAttr(
          clang::PackedAttr::CreateImplicit(*ast->getASTContext()));
    }
  }
}

clang::VarDecl *ClangASTContext::AddVariableToRecordType(
    const CompilerType &type, llvm::StringRef name,
    const CompilerType &var_type, AccessType access) {
  if (!type.IsValid() || !var_type.IsValid())
    return nullptr;

  ClangASTContext *ast = llvm::dyn_cast<ClangASTContext>(type.GetTypeSystem());
  if (!ast)
    return nullptr;

  clang::RecordDecl *record_decl = ast->GetAsRecordDecl(type);
  if (!record_decl)
    return nullptr;

  clang::VarDecl *var_decl = nullptr;
  clang::IdentifierInfo *ident = nullptr;
  if (!name.empty())
    ident = &ast->getASTContext()->Idents.get(name);

  var_decl = clang::VarDecl::Create(
      *ast->getASTContext(),            // ASTContext &
      record_decl,                      // DeclContext *
      clang::SourceLocation(),          // clang::SourceLocation StartLoc
      clang::SourceLocation(),          // clang::SourceLocation IdLoc
      ident,                            // clang::IdentifierInfo *
      ClangUtil::GetQualType(var_type), // Variable clang::QualType
      nullptr,                          // TypeSourceInfo *
      clang::SC_Static);                // StorageClass
  if (!var_decl)
    return nullptr;

  var_decl->setAccess(
      ClangASTContext::ConvertAccessTypeToAccessSpecifier(access));
  record_decl->addDecl(var_decl);

#ifdef LLDB_CONFIGURATION_DEBUG
  VerifyDecl(var_decl);
#endif

  return var_decl;
}

clang::CXXMethodDecl *ClangASTContext::AddMethodToCXXRecordType(
    lldb::opaque_compiler_type_t type, const char *name, const char *mangled_name,
    const CompilerType &method_clang_type, lldb::AccessType access,
    bool is_virtual, bool is_static, bool is_inline, bool is_explicit,
    bool is_attr_used, bool is_artificial) {
  if (!type || !method_clang_type.IsValid() || name == nullptr ||
      name[0] == '\0')
    return nullptr;

  clang::QualType record_qual_type(GetCanonicalQualType(type));

  clang::CXXRecordDecl *cxx_record_decl =
      record_qual_type->getAsCXXRecordDecl();

  if (cxx_record_decl == nullptr)
    return nullptr;

  clang::QualType method_qual_type(ClangUtil::GetQualType(method_clang_type));

  clang::CXXMethodDecl *cxx_method_decl = nullptr;

  clang::DeclarationName decl_name(&getASTContext()->Idents.get(name));

  const clang::FunctionType *function_type =
      llvm::dyn_cast<clang::FunctionType>(method_qual_type.getTypePtr());

  if (function_type == nullptr)
    return nullptr;

  const clang::FunctionProtoType *method_function_prototype(
      llvm::dyn_cast<clang::FunctionProtoType>(function_type));

  if (!method_function_prototype)
    return nullptr;

  unsigned int num_params = method_function_prototype->getNumParams();

  clang::CXXDestructorDecl *cxx_dtor_decl(nullptr);
  clang::CXXConstructorDecl *cxx_ctor_decl(nullptr);

  if (is_artificial)
    return nullptr; // skip everything artificial

  const clang::ExplicitSpecifier explicit_spec(
      nullptr /*expr*/, is_explicit
                            ? clang::ExplicitSpecKind::ResolvedTrue
                            : clang::ExplicitSpecKind::ResolvedFalse);
  if (name[0] == '~') {
    cxx_dtor_decl = clang::CXXDestructorDecl::Create(
        *getASTContext(), cxx_record_decl, clang::SourceLocation(),
        clang::DeclarationNameInfo(
            getASTContext()->DeclarationNames.getCXXDestructorName(
                getASTContext()->getCanonicalType(record_qual_type)),
            clang::SourceLocation()),
        method_qual_type, nullptr, is_inline, is_artificial);
    cxx_method_decl = cxx_dtor_decl;
  } else if (decl_name == cxx_record_decl->getDeclName()) {
    cxx_ctor_decl = clang::CXXConstructorDecl::Create(
        *getASTContext(), cxx_record_decl, clang::SourceLocation(),
        clang::DeclarationNameInfo(
            getASTContext()->DeclarationNames.getCXXConstructorName(
                getASTContext()->getCanonicalType(record_qual_type)),
            clang::SourceLocation()),
        method_qual_type,
        nullptr, // TypeSourceInfo *
        explicit_spec, is_inline, is_artificial, CSK_unspecified);
    cxx_method_decl = cxx_ctor_decl;
  } else {
    clang::StorageClass SC = is_static ? clang::SC_Static : clang::SC_None;
    clang::OverloadedOperatorKind op_kind = clang::NUM_OVERLOADED_OPERATORS;

    if (IsOperator(name, op_kind)) {
      if (op_kind != clang::NUM_OVERLOADED_OPERATORS) {
        // Check the number of operator parameters. Sometimes we have seen bad
        // DWARF that doesn't correctly describe operators and if we try to
        // create a method and add it to the class, clang will assert and
        // crash, so we need to make sure things are acceptable.
        const bool is_method = true;
        if (!ClangASTContext::CheckOverloadedOperatorKindParameterCount(
                is_method, op_kind, num_params))
          return nullptr;
        cxx_method_decl = clang::CXXMethodDecl::Create(
            *getASTContext(), cxx_record_decl, clang::SourceLocation(),
            clang::DeclarationNameInfo(
                getASTContext()->DeclarationNames.getCXXOperatorName(op_kind),
                clang::SourceLocation()),
            method_qual_type,
            nullptr, // TypeSourceInfo *
            SC, is_inline, CSK_unspecified, clang::SourceLocation());
      } else if (num_params == 0) {
        // Conversion operators don't take params...
        cxx_method_decl = clang::CXXConversionDecl::Create(
            *getASTContext(), cxx_record_decl, clang::SourceLocation(),
            clang::DeclarationNameInfo(
                getASTContext()->DeclarationNames.getCXXConversionFunctionName(
                    getASTContext()->getCanonicalType(
                        function_type->getReturnType())),
                clang::SourceLocation()),
            method_qual_type,
            nullptr, // TypeSourceInfo *
            is_inline, explicit_spec, CSK_unspecified,
            clang::SourceLocation());
      }
    }

    if (cxx_method_decl == nullptr) {
      cxx_method_decl = clang::CXXMethodDecl::Create(
          *getASTContext(), cxx_record_decl, clang::SourceLocation(),
          clang::DeclarationNameInfo(decl_name, clang::SourceLocation()),
          method_qual_type,
          nullptr, // TypeSourceInfo *
          SC, is_inline, CSK_unspecified, clang::SourceLocation());
    }
  }

  clang::AccessSpecifier access_specifier =
      ClangASTContext::ConvertAccessTypeToAccessSpecifier(access);

  cxx_method_decl->setAccess(access_specifier);
  cxx_method_decl->setVirtualAsWritten(is_virtual);

  if (is_attr_used)
    cxx_method_decl->addAttr(clang::UsedAttr::CreateImplicit(*getASTContext()));

  if (mangled_name != nullptr) {
    cxx_method_decl->addAttr(
        clang::AsmLabelAttr::CreateImplicit(*getASTContext(), mangled_name));
  }

  // Populate the method decl with parameter decls

  llvm::SmallVector<clang::ParmVarDecl *, 12> params;

  for (unsigned param_index = 0; param_index < num_params; ++param_index) {
    params.push_back(clang::ParmVarDecl::Create(
        *getASTContext(), cxx_method_decl, clang::SourceLocation(),
        clang::SourceLocation(),
        nullptr, // anonymous
        method_function_prototype->getParamType(param_index), nullptr,
        clang::SC_None, nullptr));
  }

  cxx_method_decl->setParams(llvm::ArrayRef<clang::ParmVarDecl *>(params));

  cxx_record_decl->addDecl(cxx_method_decl);

  // Sometimes the debug info will mention a constructor (default/copy/move),
  // destructor, or assignment operator (copy/move) but there won't be any
  // version of this in the code. So we check if the function was artificially
  // generated and if it is trivial and this lets the compiler/backend know
  // that it can inline the IR for these when it needs to and we can avoid a
  // "missing function" error when running expressions.

  if (is_artificial) {
    if (cxx_ctor_decl && ((cxx_ctor_decl->isDefaultConstructor() &&
                           cxx_record_decl->hasTrivialDefaultConstructor()) ||
                          (cxx_ctor_decl->isCopyConstructor() &&
                           cxx_record_decl->hasTrivialCopyConstructor()) ||
                          (cxx_ctor_decl->isMoveConstructor() &&
                           cxx_record_decl->hasTrivialMoveConstructor()))) {
      cxx_ctor_decl->setDefaulted();
      cxx_ctor_decl->setTrivial(true);
    } else if (cxx_dtor_decl) {
      if (cxx_record_decl->hasTrivialDestructor()) {
        cxx_dtor_decl->setDefaulted();
        cxx_dtor_decl->setTrivial(true);
      }
    } else if ((cxx_method_decl->isCopyAssignmentOperator() &&
                cxx_record_decl->hasTrivialCopyAssignment()) ||
               (cxx_method_decl->isMoveAssignmentOperator() &&
                cxx_record_decl->hasTrivialMoveAssignment())) {
      cxx_method_decl->setDefaulted();
      cxx_method_decl->setTrivial(true);
    }
  }

#ifdef LLDB_CONFIGURATION_DEBUG
  VerifyDecl(cxx_method_decl);
#endif

  //    printf ("decl->isPolymorphic()             = %i\n",
  //    cxx_record_decl->isPolymorphic());
  //    printf ("decl->isAggregate()               = %i\n",
  //    cxx_record_decl->isAggregate());
  //    printf ("decl->isPOD()                     = %i\n",
  //    cxx_record_decl->isPOD());
  //    printf ("decl->isEmpty()                   = %i\n",
  //    cxx_record_decl->isEmpty());
  //    printf ("decl->isAbstract()                = %i\n",
  //    cxx_record_decl->isAbstract());
  //    printf ("decl->hasTrivialConstructor()     = %i\n",
  //    cxx_record_decl->hasTrivialConstructor());
  //    printf ("decl->hasTrivialCopyConstructor() = %i\n",
  //    cxx_record_decl->hasTrivialCopyConstructor());
  //    printf ("decl->hasTrivialCopyAssignment()  = %i\n",
  //    cxx_record_decl->hasTrivialCopyAssignment());
  //    printf ("decl->hasTrivialDestructor()      = %i\n",
  //    cxx_record_decl->hasTrivialDestructor());
  return cxx_method_decl;
}

void ClangASTContext::AddMethodOverridesForCXXRecordType(
    lldb::opaque_compiler_type_t type) {
  if (auto *record = GetAsCXXRecordDecl(type))
    for (auto *method : record->methods())
      addOverridesForMethod(method);
}

#pragma mark C++ Base Classes

std::unique_ptr<clang::CXXBaseSpecifier>
ClangASTContext::CreateBaseClassSpecifier(lldb::opaque_compiler_type_t type,
                                          AccessType access, bool is_virtual,
                                          bool base_of_class) {
  if (!type)
    return nullptr;

  return llvm::make_unique<clang::CXXBaseSpecifier>(
      clang::SourceRange(), is_virtual, base_of_class,
      ClangASTContext::ConvertAccessTypeToAccessSpecifier(access),
      getASTContext()->getTrivialTypeSourceInfo(GetQualType(type)),
      clang::SourceLocation());
}

bool ClangASTContext::TransferBaseClasses(
    lldb::opaque_compiler_type_t type,
    std::vector<std::unique_ptr<clang::CXXBaseSpecifier>> bases) {
  if (!type)
    return false;
  clang::CXXRecordDecl *cxx_record_decl = GetAsCXXRecordDecl(type);
  if (!cxx_record_decl)
    return false;
  std::vector<clang::CXXBaseSpecifier *> raw_bases;
  raw_bases.reserve(bases.size());

  // Clang will make a copy of them, so it's ok that we pass pointers that we're
  // about to destroy.
  for (auto &b : bases)
    raw_bases.push_back(b.get());
  cxx_record_decl->setBases(raw_bases.data(), raw_bases.size());
  return true;
}

bool ClangASTContext::SetObjCSuperClass(
    const CompilerType &type, const CompilerType &superclass_clang_type) {
  ClangASTContext *ast =
      llvm::dyn_cast_or_null<ClangASTContext>(type.GetTypeSystem());
  if (!ast)
    return false;
  clang::ASTContext *clang_ast = ast->getASTContext();

  if (type && superclass_clang_type.IsValid() &&
      superclass_clang_type.GetTypeSystem() == type.GetTypeSystem()) {
    clang::ObjCInterfaceDecl *class_interface_decl =
        GetAsObjCInterfaceDecl(type);
    clang::ObjCInterfaceDecl *super_interface_decl =
        GetAsObjCInterfaceDecl(superclass_clang_type);
    if (class_interface_decl && super_interface_decl) {
      class_interface_decl->setSuperClass(clang_ast->getTrivialTypeSourceInfo(
          clang_ast->getObjCInterfaceType(super_interface_decl)));
      return true;
    }
  }
  return false;
}

bool ClangASTContext::AddObjCClassProperty(
    const CompilerType &type, const char *property_name,
    const CompilerType &property_clang_type, clang::ObjCIvarDecl *ivar_decl,
    const char *property_setter_name, const char *property_getter_name,
    uint32_t property_attributes, ClangASTMetadata *metadata) {
  if (!type || !property_clang_type.IsValid() || property_name == nullptr ||
      property_name[0] == '\0')
    return false;
  ClangASTContext *ast = llvm::dyn_cast<ClangASTContext>(type.GetTypeSystem());
  if (!ast)
    return false;
  clang::ASTContext *clang_ast = ast->getASTContext();

  clang::ObjCInterfaceDecl *class_interface_decl = GetAsObjCInterfaceDecl(type);

  if (class_interface_decl) {
    CompilerType property_clang_type_to_access;

    if (property_clang_type.IsValid())
      property_clang_type_to_access = property_clang_type;
    else if (ivar_decl)
      property_clang_type_to_access =
          CompilerType(clang_ast, ivar_decl->getType());

    if (class_interface_decl && property_clang_type_to_access.IsValid()) {
      clang::TypeSourceInfo *prop_type_source;
      if (ivar_decl)
        prop_type_source =
            clang_ast->getTrivialTypeSourceInfo(ivar_decl->getType());
      else
        prop_type_source = clang_ast->getTrivialTypeSourceInfo(
            ClangUtil::GetQualType(property_clang_type));

      clang::ObjCPropertyDecl *property_decl = clang::ObjCPropertyDecl::Create(
          *clang_ast, class_interface_decl,
          clang::SourceLocation(), // Source Location
          &clang_ast->Idents.get(property_name),
          clang::SourceLocation(), // Source Location for AT
          clang::SourceLocation(), // Source location for (
          ivar_decl ? ivar_decl->getType()
                    : ClangUtil::GetQualType(property_clang_type),
          prop_type_source);

      if (property_decl) {
        if (metadata)
          ClangASTContext::SetMetadata(clang_ast, property_decl, *metadata);

        class_interface_decl->addDecl(property_decl);

        clang::Selector setter_sel, getter_sel;

        if (property_setter_name != nullptr) {
          std::string property_setter_no_colon(
              property_setter_name, strlen(property_setter_name) - 1);
          clang::IdentifierInfo *setter_ident =
              &clang_ast->Idents.get(property_setter_no_colon);
          setter_sel = clang_ast->Selectors.getSelector(1, &setter_ident);
        } else if (!(property_attributes & DW_APPLE_PROPERTY_readonly)) {
          std::string setter_sel_string("set");
          setter_sel_string.push_back(::toupper(property_name[0]));
          setter_sel_string.append(&property_name[1]);
          clang::IdentifierInfo *setter_ident =
              &clang_ast->Idents.get(setter_sel_string);
          setter_sel = clang_ast->Selectors.getSelector(1, &setter_ident);
        }
        property_decl->setSetterName(setter_sel);
        property_decl->setPropertyAttributes(
            clang::ObjCPropertyDecl::OBJC_PR_setter);

        if (property_getter_name != nullptr) {
          clang::IdentifierInfo *getter_ident =
              &clang_ast->Idents.get(property_getter_name);
          getter_sel = clang_ast->Selectors.getSelector(0, &getter_ident);
        } else {
          clang::IdentifierInfo *getter_ident =
              &clang_ast->Idents.get(property_name);
          getter_sel = clang_ast->Selectors.getSelector(0, &getter_ident);
        }
        property_decl->setGetterName(getter_sel);
        property_decl->setPropertyAttributes(
            clang::ObjCPropertyDecl::OBJC_PR_getter);

        if (ivar_decl)
          property_decl->setPropertyIvarDecl(ivar_decl);

        if (property_attributes & DW_APPLE_PROPERTY_readonly)
          property_decl->setPropertyAttributes(
              clang::ObjCPropertyDecl::OBJC_PR_readonly);
        if (property_attributes & DW_APPLE_PROPERTY_readwrite)
          property_decl->setPropertyAttributes(
              clang::ObjCPropertyDecl::OBJC_PR_readwrite);
        if (property_attributes & DW_APPLE_PROPERTY_assign)
          property_decl->setPropertyAttributes(
              clang::ObjCPropertyDecl::OBJC_PR_assign);
        if (property_attributes & DW_APPLE_PROPERTY_retain)
          property_decl->setPropertyAttributes(
              clang::ObjCPropertyDecl::OBJC_PR_retain);
        if (property_attributes & DW_APPLE_PROPERTY_copy)
          property_decl->setPropertyAttributes(
              clang::ObjCPropertyDecl::OBJC_PR_copy);
        if (property_attributes & DW_APPLE_PROPERTY_nonatomic)
          property_decl->setPropertyAttributes(
              clang::ObjCPropertyDecl::OBJC_PR_nonatomic);
        if (property_attributes & clang::ObjCPropertyDecl::OBJC_PR_nullability)
          property_decl->setPropertyAttributes(
              clang::ObjCPropertyDecl::OBJC_PR_nullability);
        if (property_attributes &
            clang::ObjCPropertyDecl::OBJC_PR_null_resettable)
          property_decl->setPropertyAttributes(
              clang::ObjCPropertyDecl::OBJC_PR_null_resettable);
        if (property_attributes & clang::ObjCPropertyDecl::OBJC_PR_class)
          property_decl->setPropertyAttributes(
              clang::ObjCPropertyDecl::OBJC_PR_class);

        const bool isInstance =
            (property_attributes & clang::ObjCPropertyDecl::OBJC_PR_class) == 0;

        if (!getter_sel.isNull() &&
            !(isInstance
                  ? class_interface_decl->lookupInstanceMethod(getter_sel)
                  : class_interface_decl->lookupClassMethod(getter_sel))) {
          const bool isVariadic = false;
          const bool isSynthesized = false;
          const bool isImplicitlyDeclared = true;
          const bool isDefined = false;
          const clang::ObjCMethodDecl::ImplementationControl impControl =
              clang::ObjCMethodDecl::None;
          const bool HasRelatedResultType = false;

          clang::ObjCMethodDecl *getter = clang::ObjCMethodDecl::Create(
              *clang_ast, clang::SourceLocation(), clang::SourceLocation(),
              getter_sel, ClangUtil::GetQualType(property_clang_type_to_access),
              nullptr, class_interface_decl, isInstance, isVariadic,
              isSynthesized, isImplicitlyDeclared, isDefined, impControl,
              HasRelatedResultType);

          if (getter && metadata)
            ClangASTContext::SetMetadata(clang_ast, getter, *metadata);

          if (getter) {
            getter->setMethodParams(*clang_ast,
                                    llvm::ArrayRef<clang::ParmVarDecl *>(),
                                    llvm::ArrayRef<clang::SourceLocation>());

            class_interface_decl->addDecl(getter);
          }
        }

        if (!setter_sel.isNull() &&
            !(isInstance
                  ? class_interface_decl->lookupInstanceMethod(setter_sel)
                  : class_interface_decl->lookupClassMethod(setter_sel))) {
          clang::QualType result_type = clang_ast->VoidTy;
          const bool isVariadic = false;
          const bool isSynthesized = false;
          const bool isImplicitlyDeclared = true;
          const bool isDefined = false;
          const clang::ObjCMethodDecl::ImplementationControl impControl =
              clang::ObjCMethodDecl::None;
          const bool HasRelatedResultType = false;

          clang::ObjCMethodDecl *setter = clang::ObjCMethodDecl::Create(
              *clang_ast, clang::SourceLocation(), clang::SourceLocation(),
              setter_sel, result_type, nullptr, class_interface_decl,
              isInstance, isVariadic, isSynthesized, isImplicitlyDeclared,
              isDefined, impControl, HasRelatedResultType);

          if (setter && metadata)
            ClangASTContext::SetMetadata(clang_ast, setter, *metadata);

          llvm::SmallVector<clang::ParmVarDecl *, 1> params;

          params.push_back(clang::ParmVarDecl::Create(
              *clang_ast, setter, clang::SourceLocation(),
              clang::SourceLocation(),
              nullptr, // anonymous
              ClangUtil::GetQualType(property_clang_type_to_access), nullptr,
              clang::SC_Auto, nullptr));

          if (setter) {
            setter->setMethodParams(
                *clang_ast, llvm::ArrayRef<clang::ParmVarDecl *>(params),
                llvm::ArrayRef<clang::SourceLocation>());

            class_interface_decl->addDecl(setter);
          }
        }

        return true;
      }
    }
  }
  return false;
}

bool ClangASTContext::IsObjCClassTypeAndHasIVars(const CompilerType &type,
                                                 bool check_superclass) {
  clang::ObjCInterfaceDecl *class_interface_decl = GetAsObjCInterfaceDecl(type);
  if (class_interface_decl)
    return ObjCDeclHasIVars(class_interface_decl, check_superclass);
  return false;
}

clang::ObjCMethodDecl *ClangASTContext::AddMethodToObjCObjectType(
    const CompilerType &type,
    const char *name, // the full symbol name as seen in the symbol table
                      // (lldb::opaque_compiler_type_t type, "-[NString
                      // stringWithCString:]")
    const CompilerType &method_clang_type, lldb::AccessType access,
    bool is_artificial, bool is_variadic) {
  if (!type || !method_clang_type.IsValid())
    return nullptr;

  clang::ObjCInterfaceDecl *class_interface_decl = GetAsObjCInterfaceDecl(type);

  if (class_interface_decl == nullptr)
    return nullptr;
  ClangASTContext *lldb_ast =
      llvm::dyn_cast<ClangASTContext>(type.GetTypeSystem());
  if (lldb_ast == nullptr)
    return nullptr;
  clang::ASTContext *ast = lldb_ast->getASTContext();

  const char *selector_start = ::strchr(name, ' ');
  if (selector_start == nullptr)
    return nullptr;

  selector_start++;
  llvm::SmallVector<clang::IdentifierInfo *, 12> selector_idents;

  size_t len = 0;
  const char *start;
  // printf ("name = '%s'\n", name);

  unsigned num_selectors_with_args = 0;
  for (start = selector_start; start && *start != '\0' && *start != ']';
       start += len) {
    len = ::strcspn(start, ":]");
    bool has_arg = (start[len] == ':');
    if (has_arg)
      ++num_selectors_with_args;
    selector_idents.push_back(&ast->Idents.get(llvm::StringRef(start, len)));
    if (has_arg)
      len += 1;
  }

  if (selector_idents.size() == 0)
    return nullptr;

  clang::Selector method_selector = ast->Selectors.getSelector(
      num_selectors_with_args ? selector_idents.size() : 0,
      selector_idents.data());

  clang::QualType method_qual_type(ClangUtil::GetQualType(method_clang_type));

  // Populate the method decl with parameter decls
  const clang::Type *method_type(method_qual_type.getTypePtr());

  if (method_type == nullptr)
    return nullptr;

  const clang::FunctionProtoType *method_function_prototype(
      llvm::dyn_cast<clang::FunctionProtoType>(method_type));

  if (!method_function_prototype)
    return nullptr;

  bool is_synthesized = false;
  bool is_defined = false;
  clang::ObjCMethodDecl::ImplementationControl imp_control =
      clang::ObjCMethodDecl::None;

  const unsigned num_args = method_function_prototype->getNumParams();

  if (num_args != num_selectors_with_args)
    return nullptr; // some debug information is corrupt.  We are not going to
                    // deal with it.

  clang::ObjCMethodDecl *objc_method_decl = clang::ObjCMethodDecl::Create(
      *ast,
      clang::SourceLocation(), // beginLoc,
      clang::SourceLocation(), // endLoc,
      method_selector, method_function_prototype->getReturnType(),
      nullptr, // TypeSourceInfo *ResultTInfo,
      ClangASTContext::GetASTContext(ast)->GetDeclContextForType(
          ClangUtil::GetQualType(type)),
      name[0] == '-', is_variadic, is_synthesized,
      true, // is_implicitly_declared; we force this to true because we don't
            // have source locations
      is_defined, imp_control, false /*has_related_result_type*/);

  if (objc_method_decl == nullptr)
    return nullptr;

  if (num_args > 0) {
    llvm::SmallVector<clang::ParmVarDecl *, 12> params;

    for (unsigned param_index = 0; param_index < num_args; ++param_index) {
      params.push_back(clang::ParmVarDecl::Create(
          *ast, objc_method_decl, clang::SourceLocation(),
          clang::SourceLocation(),
          nullptr, // anonymous
          method_function_prototype->getParamType(param_index), nullptr,
          clang::SC_Auto, nullptr));
    }

    objc_method_decl->setMethodParams(
        *ast, llvm::ArrayRef<clang::ParmVarDecl *>(params),
        llvm::ArrayRef<clang::SourceLocation>());
  }

  class_interface_decl->addDecl(objc_method_decl);

#ifdef LLDB_CONFIGURATION_DEBUG
  VerifyDecl(objc_method_decl);
#endif

  return objc_method_decl;
}

bool ClangASTContext::GetHasExternalStorage(const CompilerType &type) {
  if (ClangUtil::IsClangType(type))
    return false;

  clang::QualType qual_type(ClangUtil::GetCanonicalQualType(type));

  const clang::Type::TypeClass type_class = qual_type->getTypeClass();
  switch (type_class) {
  case clang::Type::Record: {
    clang::CXXRecordDecl *cxx_record_decl = qual_type->getAsCXXRecordDecl();
    if (cxx_record_decl)
      return cxx_record_decl->hasExternalLexicalStorage() ||
             cxx_record_decl->hasExternalVisibleStorage();
  } break;

  case clang::Type::Enum: {
    clang::EnumDecl *enum_decl =
        llvm::cast<clang::EnumType>(qual_type)->getDecl();
    if (enum_decl)
      return enum_decl->hasExternalLexicalStorage() ||
             enum_decl->hasExternalVisibleStorage();
  } break;

  case clang::Type::ObjCObject:
  case clang::Type::ObjCInterface: {
    const clang::ObjCObjectType *objc_class_type =
        llvm::dyn_cast<clang::ObjCObjectType>(qual_type.getTypePtr());
    assert(objc_class_type);
    if (objc_class_type) {
      clang::ObjCInterfaceDecl *class_interface_decl =
          objc_class_type->getInterface();

      if (class_interface_decl)
        return class_interface_decl->hasExternalLexicalStorage() ||
               class_interface_decl->hasExternalVisibleStorage();
    }
  } break;

  case clang::Type::Typedef:
    return GetHasExternalStorage(CompilerType(
        type.GetTypeSystem(), llvm::cast<clang::TypedefType>(qual_type)
                                  ->getDecl()
                                  ->getUnderlyingType()
                                  .getAsOpaquePtr()));

  case clang::Type::Auto:
    return GetHasExternalStorage(CompilerType(
        type.GetTypeSystem(), llvm::cast<clang::AutoType>(qual_type)
                                  ->getDeducedType()
                                  .getAsOpaquePtr()));

  case clang::Type::Elaborated:
    return GetHasExternalStorage(CompilerType(
        type.GetTypeSystem(), llvm::cast<clang::ElaboratedType>(qual_type)
                                  ->getNamedType()
                                  .getAsOpaquePtr()));

  case clang::Type::Paren:
    return GetHasExternalStorage(CompilerType(
        type.GetTypeSystem(),
        llvm::cast<clang::ParenType>(qual_type)->desugar().getAsOpaquePtr()));

  default:
    break;
  }
  return false;
}

bool ClangASTContext::SetHasExternalStorage(lldb::opaque_compiler_type_t type,
                                            bool has_extern) {
  if (!type)
    return false;

  clang::QualType qual_type(GetCanonicalQualType(type));

  const clang::Type::TypeClass type_class = qual_type->getTypeClass();
  switch (type_class) {
  case clang::Type::Record: {
    clang::CXXRecordDecl *cxx_record_decl = qual_type->getAsCXXRecordDecl();
    if (cxx_record_decl) {
      cxx_record_decl->setHasExternalLexicalStorage(has_extern);
      cxx_record_decl->setHasExternalVisibleStorage(has_extern);
      return true;
    }
  } break;

  case clang::Type::Enum: {
    clang::EnumDecl *enum_decl =
        llvm::cast<clang::EnumType>(qual_type)->getDecl();
    if (enum_decl) {
      enum_decl->setHasExternalLexicalStorage(has_extern);
      enum_decl->setHasExternalVisibleStorage(has_extern);
      return true;
    }
  } break;

  case clang::Type::ObjCObject:
  case clang::Type::ObjCInterface: {
    const clang::ObjCObjectType *objc_class_type =
        llvm::dyn_cast<clang::ObjCObjectType>(qual_type.getTypePtr());
    assert(objc_class_type);
    if (objc_class_type) {
      clang::ObjCInterfaceDecl *class_interface_decl =
          objc_class_type->getInterface();

      if (class_interface_decl) {
        class_interface_decl->setHasExternalLexicalStorage(has_extern);
        class_interface_decl->setHasExternalVisibleStorage(has_extern);
        return true;
      }
    }
  } break;

  case clang::Type::Typedef:
    return SetHasExternalStorage(llvm::cast<clang::TypedefType>(qual_type)
                                     ->getDecl()
                                     ->getUnderlyingType()
                                     .getAsOpaquePtr(),
                                 has_extern);

  case clang::Type::Auto:
    return SetHasExternalStorage(llvm::cast<clang::AutoType>(qual_type)
                                     ->getDeducedType()
                                     .getAsOpaquePtr(),
                                 has_extern);

  case clang::Type::Elaborated:
    return SetHasExternalStorage(llvm::cast<clang::ElaboratedType>(qual_type)
                                     ->getNamedType()
                                     .getAsOpaquePtr(),
                                 has_extern);

  case clang::Type::Paren:
    return SetHasExternalStorage(
        llvm::cast<clang::ParenType>(qual_type)->desugar().getAsOpaquePtr(),
        has_extern);

  default:
    break;
  }
  return false;
}

#pragma mark TagDecl

bool ClangASTContext::StartTagDeclarationDefinition(const CompilerType &type) {
  clang::QualType qual_type(ClangUtil::GetQualType(type));
  if (!qual_type.isNull()) {
    const clang::TagType *tag_type = qual_type->getAs<clang::TagType>();
    if (tag_type) {
      clang::TagDecl *tag_decl = tag_type->getDecl();
      if (tag_decl) {
        tag_decl->startDefinition();
        return true;
      }
    }

    const clang::ObjCObjectType *object_type =
        qual_type->getAs<clang::ObjCObjectType>();
    if (object_type) {
      clang::ObjCInterfaceDecl *interface_decl = object_type->getInterface();
      if (interface_decl) {
        interface_decl->startDefinition();
        return true;
      }
    }
  }
  return false;
}

bool ClangASTContext::CompleteTagDeclarationDefinition(
    const CompilerType &type) {
  clang::QualType qual_type(ClangUtil::GetQualType(type));
  if (!qual_type.isNull()) {
    // Make sure we use the same methodology as
    // ClangASTContext::StartTagDeclarationDefinition() as to how we start/end
    // the definition. Previously we were calling
    const clang::TagType *tag_type = qual_type->getAs<clang::TagType>();
    if (tag_type) {
      clang::TagDecl *tag_decl = tag_type->getDecl();
      if (tag_decl) {
        clang::CXXRecordDecl *cxx_record_decl =
            llvm::dyn_cast_or_null<clang::CXXRecordDecl>(tag_decl);

        if (cxx_record_decl) {
          if (!cxx_record_decl->isCompleteDefinition())
            cxx_record_decl->completeDefinition();
          cxx_record_decl->setHasLoadedFieldsFromExternalStorage(true);
          cxx_record_decl->setHasExternalLexicalStorage(false);
          cxx_record_decl->setHasExternalVisibleStorage(false);
          return true;
        }
      }
    }

    const clang::EnumType *enutype = qual_type->getAs<clang::EnumType>();

    if (enutype) {
      clang::EnumDecl *enum_decl = enutype->getDecl();

      if (enum_decl) {
        if (!enum_decl->isCompleteDefinition()) {
          ClangASTContext *lldb_ast =
              llvm::dyn_cast<ClangASTContext>(type.GetTypeSystem());
          if (lldb_ast == nullptr)
            return false;
          clang::ASTContext *ast = lldb_ast->getASTContext();

          /// TODO This really needs to be fixed.

          QualType integer_type(enum_decl->getIntegerType());
          if (!integer_type.isNull()) {
            unsigned NumPositiveBits = 1;
            unsigned NumNegativeBits = 0;

            clang::QualType promotion_qual_type;
            // If the enum integer type is less than an integer in bit width,
            // then we must promote it to an integer size.
            if (ast->getTypeSize(enum_decl->getIntegerType()) <
                ast->getTypeSize(ast->IntTy)) {
              if (enum_decl->getIntegerType()->isSignedIntegerType())
                promotion_qual_type = ast->IntTy;
              else
                promotion_qual_type = ast->UnsignedIntTy;
            } else
              promotion_qual_type = enum_decl->getIntegerType();

            enum_decl->completeDefinition(enum_decl->getIntegerType(),
                                          promotion_qual_type, NumPositiveBits,
                                          NumNegativeBits);
          }
        }
        return true;
      }
    }
  }
  return false;
}

clang::EnumConstantDecl *ClangASTContext::AddEnumerationValueToEnumerationType(
    const CompilerType &enum_type, const Declaration &decl, const char *name,
    const llvm::APSInt &value) {

  if (!enum_type || ConstString(name).IsEmpty())
    return nullptr;

  lldbassert(enum_type.GetTypeSystem() == static_cast<TypeSystem *>(this));

  lldb::opaque_compiler_type_t enum_opaque_compiler_type =
      enum_type.GetOpaqueQualType();

  if (!enum_opaque_compiler_type)
    return nullptr;

  clang::QualType enum_qual_type(
      GetCanonicalQualType(enum_opaque_compiler_type));

  const clang::Type *clang_type = enum_qual_type.getTypePtr();

  if (!clang_type)
    return nullptr;

  const clang::EnumType *enutype = llvm::dyn_cast<clang::EnumType>(clang_type);

  if (!enutype)
    return nullptr;

  clang::EnumConstantDecl *enumerator_decl = clang::EnumConstantDecl::Create(
      *getASTContext(), enutype->getDecl(), clang::SourceLocation(),
      name ? &getASTContext()->Idents.get(name) : nullptr, // Identifier
      clang::QualType(enutype, 0), nullptr, value);

  if (!enumerator_decl)
    return nullptr;

  enutype->getDecl()->addDecl(enumerator_decl);

#ifdef LLDB_CONFIGURATION_DEBUG
  VerifyDecl(enumerator_decl);
#endif

  return enumerator_decl;
}

clang::EnumConstantDecl *ClangASTContext::AddEnumerationValueToEnumerationType(
    const CompilerType &enum_type, const Declaration &decl, const char *name,
    int64_t enum_value, uint32_t enum_value_bit_size) {
  CompilerType underlying_type =
      GetEnumerationIntegerType(enum_type.GetOpaqueQualType());
  bool is_signed = false;
  underlying_type.IsIntegerType(is_signed);

  llvm::APSInt value(enum_value_bit_size, is_signed);
  value = enum_value;

  return AddEnumerationValueToEnumerationType(enum_type, decl, name, value);
}

CompilerType
ClangASTContext::GetEnumerationIntegerType(lldb::opaque_compiler_type_t type) {
  clang::QualType enum_qual_type(GetCanonicalQualType(type));
  const clang::Type *clang_type = enum_qual_type.getTypePtr();
  if (clang_type) {
    const clang::EnumType *enutype =
        llvm::dyn_cast<clang::EnumType>(clang_type);
    if (enutype) {
      clang::EnumDecl *enum_decl = enutype->getDecl();
      if (enum_decl)
        return CompilerType(getASTContext(), enum_decl->getIntegerType());
    }
  }
  return CompilerType();
}

CompilerType
ClangASTContext::CreateMemberPointerType(const CompilerType &type,
                                         const CompilerType &pointee_type) {
  if (type && pointee_type.IsValid() &&
      type.GetTypeSystem() == pointee_type.GetTypeSystem()) {
    ClangASTContext *ast =
        llvm::dyn_cast<ClangASTContext>(type.GetTypeSystem());
    if (!ast)
      return CompilerType();
    return CompilerType(ast->getASTContext(),
                        ast->getASTContext()->getMemberPointerType(
                            ClangUtil::GetQualType(pointee_type),
                            ClangUtil::GetQualType(type).getTypePtr()));
  }
  return CompilerType();
}

size_t
ClangASTContext::ConvertStringToFloatValue(lldb::opaque_compiler_type_t type,
                                           const char *s, uint8_t *dst,
                                           size_t dst_size) {
  if (type) {
    clang::QualType qual_type(GetCanonicalQualType(type));
    uint32_t count = 0;
    bool is_complex = false;
    if (IsFloatingPointType(type, count, is_complex)) {
      // TODO: handle complex and vector types
      if (count != 1)
        return false;

      llvm::StringRef s_sref(s);
      llvm::APFloat ap_float(getASTContext()->getFloatTypeSemantics(qual_type),
                             s_sref);

      const uint64_t bit_size = getASTContext()->getTypeSize(qual_type);
      const uint64_t byte_size = bit_size / 8;
      if (dst_size >= byte_size) {
        Scalar scalar = ap_float.bitcastToAPInt().zextOrTrunc(
            llvm::NextPowerOf2(byte_size) * 8);
        lldb_private::Status get_data_error;
        if (scalar.GetAsMemoryData(dst, byte_size,
                                   lldb_private::endian::InlHostByteOrder(),
                                   get_data_error))
          return byte_size;
      }
    }
  }
  return 0;
}

// Dumping types
#define DEPTH_INCREMENT 2

#ifndef NDEBUG
LLVM_DUMP_METHOD void
ClangASTContext::dump(lldb::opaque_compiler_type_t type) const {
  if (!type)
    return;
  clang::QualType qual_type(GetQualType(type));
  qual_type.dump();
}
#endif

void ClangASTContext::Dump(Stream &s) {
  Decl *tu = Decl::castFromDeclContext(GetTranslationUnitDecl());
  tu->dump(s.AsRawOstream());
}

void ClangASTContext::DumpValue(
    lldb::opaque_compiler_type_t type, ExecutionContext *exe_ctx, Stream *s,
    lldb::Format format, const DataExtractor &data,
    lldb::offset_t data_byte_offset, size_t data_byte_size,
    uint32_t bitfield_bit_size, uint32_t bitfield_bit_offset, bool show_types,
    bool show_summary, bool verbose, uint32_t depth) {
  if (!type)
    return;

  clang::QualType qual_type(GetQualType(type));
  switch (qual_type->getTypeClass()) {
  case clang::Type::Record:
    if (GetCompleteType(type)) {
      const clang::RecordType *record_type =
          llvm::cast<clang::RecordType>(qual_type.getTypePtr());
      const clang::RecordDecl *record_decl = record_type->getDecl();
      assert(record_decl);
      uint32_t field_bit_offset = 0;
      uint32_t field_byte_offset = 0;
      const clang::ASTRecordLayout &record_layout =
          getASTContext()->getASTRecordLayout(record_decl);
      uint32_t child_idx = 0;

      const clang::CXXRecordDecl *cxx_record_decl =
          llvm::dyn_cast<clang::CXXRecordDecl>(record_decl);
      if (cxx_record_decl) {
        // We might have base classes to print out first
        clang::CXXRecordDecl::base_class_const_iterator base_class,
            base_class_end;
        for (base_class = cxx_record_decl->bases_begin(),
            base_class_end = cxx_record_decl->bases_end();
             base_class != base_class_end; ++base_class) {
          const clang::CXXRecordDecl *base_class_decl =
              llvm::cast<clang::CXXRecordDecl>(
                  base_class->getType()->getAs<clang::RecordType>()->getDecl());

          // Skip empty base classes
          if (!verbose && !ClangASTContext::RecordHasFields(base_class_decl))
            continue;

          if (base_class->isVirtual())
            field_bit_offset =
                record_layout.getVBaseClassOffset(base_class_decl)
                    .getQuantity() *
                8;
          else
            field_bit_offset = record_layout.getBaseClassOffset(base_class_decl)
                                   .getQuantity() *
                               8;
          field_byte_offset = field_bit_offset / 8;
          assert(field_bit_offset % 8 == 0);
          if (child_idx == 0)
            s->PutChar('{');
          else
            s->PutChar(',');

          clang::QualType base_class_qual_type = base_class->getType();
          std::string base_class_type_name(base_class_qual_type.getAsString());

          // Indent and print the base class type name
          s->Format("\n{0}{1}", llvm::fmt_repeat(" ", depth + DEPTH_INCREMENT),
                    base_class_type_name);

          clang::TypeInfo base_class_type_info =
              getASTContext()->getTypeInfo(base_class_qual_type);

          // Dump the value of the member
          CompilerType base_clang_type(getASTContext(), base_class_qual_type);
          base_clang_type.DumpValue(
              exe_ctx,
              s, // Stream to dump to
              base_clang_type
                  .GetFormat(), // The format with which to display the member
              data, // Data buffer containing all bytes for this type
              data_byte_offset + field_byte_offset, // Offset into "data" where
                                                    // to grab value from
              base_class_type_info.Width / 8, // Size of this type in bytes
              0,                              // Bitfield bit size
              0,                              // Bitfield bit offset
              show_types,   // Boolean indicating if we should show the variable
                            // types
              show_summary, // Boolean indicating if we should show a summary
                            // for the current type
              verbose,      // Verbose output?
              depth + DEPTH_INCREMENT); // Scope depth for any types that have
                                        // children

          ++child_idx;
        }
      }
      uint32_t field_idx = 0;
      clang::RecordDecl::field_iterator field, field_end;
      for (field = record_decl->field_begin(),
          field_end = record_decl->field_end();
           field != field_end; ++field, ++field_idx, ++child_idx) {
        // Print the starting squiggly bracket (if this is the first member) or
        // comma (for member 2 and beyond) for the struct/union/class member.
        if (child_idx == 0)
          s->PutChar('{');
        else
          s->PutChar(',');

        // Indent
        s->Printf("\n%*s", depth + DEPTH_INCREMENT, "");

        clang::QualType field_type = field->getType();
        // Print the member type if requested
        // Figure out the type byte size (field_type_info.first) and alignment
        // (field_type_info.second) from the AST context.
        clang::TypeInfo field_type_info =
            getASTContext()->getTypeInfo(field_type);
        assert(field_idx < record_layout.getFieldCount());
        // Figure out the field offset within the current struct/union/class
        // type
        field_bit_offset = record_layout.getFieldOffset(field_idx);
        field_byte_offset = field_bit_offset / 8;
        uint32_t field_bitfield_bit_size = 0;
        uint32_t field_bitfield_bit_offset = 0;
        if (ClangASTContext::FieldIsBitfield(getASTContext(), *field,
                                             field_bitfield_bit_size))
          field_bitfield_bit_offset = field_bit_offset % 8;

        if (show_types) {
          std::string field_type_name(field_type.getAsString());
          if (field_bitfield_bit_size > 0)
            s->Printf("(%s:%u) ", field_type_name.c_str(),
                      field_bitfield_bit_size);
          else
            s->Printf("(%s) ", field_type_name.c_str());
        }
        // Print the member name and equal sign
        s->Printf("%s = ", field->getNameAsString().c_str());

        // Dump the value of the member
        CompilerType field_clang_type(getASTContext(), field_type);
        field_clang_type.DumpValue(
            exe_ctx,
            s, // Stream to dump to
            field_clang_type
                .GetFormat(), // The format with which to display the member
            data,             // Data buffer containing all bytes for this type
            data_byte_offset + field_byte_offset, // Offset into "data" where to
                                                  // grab value from
            field_type_info.Width / 8,            // Size of this type in bytes
            field_bitfield_bit_size,              // Bitfield bit size
            field_bitfield_bit_offset,            // Bitfield bit offset
            show_types,   // Boolean indicating if we should show the variable
                          // types
            show_summary, // Boolean indicating if we should show a summary for
                          // the current type
            verbose,      // Verbose output?
            depth + DEPTH_INCREMENT); // Scope depth for any types that have
                                      // children
      }

      // Indent the trailing squiggly bracket
      if (child_idx > 0)
        s->Printf("\n%*s}", depth, "");
    }
    return;

  case clang::Type::Enum:
    if (GetCompleteType(type)) {
      const clang::EnumType *enutype =
          llvm::cast<clang::EnumType>(qual_type.getTypePtr());
      const clang::EnumDecl *enum_decl = enutype->getDecl();
      assert(enum_decl);
      clang::EnumDecl::enumerator_iterator enum_pos, enum_end_pos;
      lldb::offset_t offset = data_byte_offset;
      const int64_t enum_value = data.GetMaxU64Bitfield(
          &offset, data_byte_size, bitfield_bit_size, bitfield_bit_offset);
      for (enum_pos = enum_decl->enumerator_begin(),
          enum_end_pos = enum_decl->enumerator_end();
           enum_pos != enum_end_pos; ++enum_pos) {
        if (enum_pos->getInitVal() == enum_value) {
          s->Printf("%s", enum_pos->getNameAsString().c_str());
          return;
        }
      }
      // If we have gotten here we didn't get find the enumerator in the enum
      // decl, so just print the integer.
      s->Printf("%" PRIi64, enum_value);
    }
    return;

  case clang::Type::ConstantArray: {
    const clang::ConstantArrayType *array =
        llvm::cast<clang::ConstantArrayType>(qual_type.getTypePtr());
    bool is_array_of_characters = false;
    clang::QualType element_qual_type = array->getElementType();

    const clang::Type *canonical_type =
        element_qual_type->getCanonicalTypeInternal().getTypePtr();
    if (canonical_type)
      is_array_of_characters = canonical_type->isCharType();

    const uint64_t element_count = array->getSize().getLimitedValue();

    clang::TypeInfo field_type_info =
        getASTContext()->getTypeInfo(element_qual_type);

    uint32_t element_idx = 0;
    uint32_t element_offset = 0;
    uint64_t element_byte_size = field_type_info.Width / 8;
    uint32_t element_stride = element_byte_size;

    if (is_array_of_characters) {
      s->PutChar('"');
      DumpDataExtractor(data, s, data_byte_offset, lldb::eFormatChar,
                        element_byte_size, element_count, UINT32_MAX,
                        LLDB_INVALID_ADDRESS, 0, 0);
      s->PutChar('"');
      return;
    } else {
      CompilerType element_clang_type(getASTContext(), element_qual_type);
      lldb::Format element_format = element_clang_type.GetFormat();

      for (element_idx = 0; element_idx < element_count; ++element_idx) {
        // Print the starting squiggly bracket (if this is the first member) or
        // comman (for member 2 and beyong) for the struct/union/class member.
        if (element_idx == 0)
          s->PutChar('{');
        else
          s->PutChar(',');

        // Indent and print the index
        s->Printf("\n%*s[%u] ", depth + DEPTH_INCREMENT, "", element_idx);

        // Figure out the field offset within the current struct/union/class
        // type
        element_offset = element_idx * element_stride;

        // Dump the value of the member
        element_clang_type.DumpValue(
            exe_ctx,
            s,              // Stream to dump to
            element_format, // The format with which to display the element
            data,           // Data buffer containing all bytes for this type
            data_byte_offset +
                element_offset, // Offset into "data" where to grab value from
            element_byte_size,  // Size of this type in bytes
            0,                  // Bitfield bit size
            0,                  // Bitfield bit offset
            show_types,   // Boolean indicating if we should show the variable
                          // types
            show_summary, // Boolean indicating if we should show a summary for
                          // the current type
            verbose,      // Verbose output?
            depth + DEPTH_INCREMENT); // Scope depth for any types that have
                                      // children
      }

      // Indent the trailing squiggly bracket
      if (element_idx > 0)
        s->Printf("\n%*s}", depth, "");
    }
  }
    return;

  case clang::Type::Typedef: {
    clang::QualType typedef_qual_type =
        llvm::cast<clang::TypedefType>(qual_type)
            ->getDecl()
            ->getUnderlyingType();

    CompilerType typedef_clang_type(getASTContext(), typedef_qual_type);
    lldb::Format typedef_format = typedef_clang_type.GetFormat();
    clang::TypeInfo typedef_type_info =
        getASTContext()->getTypeInfo(typedef_qual_type);
    uint64_t typedef_byte_size = typedef_type_info.Width / 8;

    return typedef_clang_type.DumpValue(
        exe_ctx,
        s,                   // Stream to dump to
        typedef_format,      // The format with which to display the element
        data,                // Data buffer containing all bytes for this type
        data_byte_offset,    // Offset into "data" where to grab value from
        typedef_byte_size,   // Size of this type in bytes
        bitfield_bit_size,   // Bitfield bit size
        bitfield_bit_offset, // Bitfield bit offset
        show_types,   // Boolean indicating if we should show the variable types
        show_summary, // Boolean indicating if we should show a summary for the
                      // current type
        verbose,      // Verbose output?
        depth);       // Scope depth for any types that have children
  } break;

  case clang::Type::Auto: {
    clang::QualType elaborated_qual_type =
        llvm::cast<clang::AutoType>(qual_type)->getDeducedType();
    CompilerType elaborated_clang_type(getASTContext(), elaborated_qual_type);
    lldb::Format elaborated_format = elaborated_clang_type.GetFormat();
    clang::TypeInfo elaborated_type_info =
        getASTContext()->getTypeInfo(elaborated_qual_type);
    uint64_t elaborated_byte_size = elaborated_type_info.Width / 8;

    return elaborated_clang_type.DumpValue(
        exe_ctx,
        s,                    // Stream to dump to
        elaborated_format,    // The format with which to display the element
        data,                 // Data buffer containing all bytes for this type
        data_byte_offset,     // Offset into "data" where to grab value from
        elaborated_byte_size, // Size of this type in bytes
        bitfield_bit_size,    // Bitfield bit size
        bitfield_bit_offset,  // Bitfield bit offset
        show_types,   // Boolean indicating if we should show the variable types
        show_summary, // Boolean indicating if we should show a summary for the
                      // current type
        verbose,      // Verbose output?
        depth);       // Scope depth for any types that have children
  } break;

  case clang::Type::Elaborated: {
    clang::QualType elaborated_qual_type =
        llvm::cast<clang::ElaboratedType>(qual_type)->getNamedType();
    CompilerType elaborated_clang_type(getASTContext(), elaborated_qual_type);
    lldb::Format elaborated_format = elaborated_clang_type.GetFormat();
    clang::TypeInfo elaborated_type_info =
        getASTContext()->getTypeInfo(elaborated_qual_type);
    uint64_t elaborated_byte_size = elaborated_type_info.Width / 8;

    return elaborated_clang_type.DumpValue(
        exe_ctx,
        s,                    // Stream to dump to
        elaborated_format,    // The format with which to display the element
        data,                 // Data buffer containing all bytes for this type
        data_byte_offset,     // Offset into "data" where to grab value from
        elaborated_byte_size, // Size of this type in bytes
        bitfield_bit_size,    // Bitfield bit size
        bitfield_bit_offset,  // Bitfield bit offset
        show_types,   // Boolean indicating if we should show the variable types
        show_summary, // Boolean indicating if we should show a summary for the
                      // current type
        verbose,      // Verbose output?
        depth);       // Scope depth for any types that have children
  } break;

  case clang::Type::Paren: {
    clang::QualType desugar_qual_type =
        llvm::cast<clang::ParenType>(qual_type)->desugar();
    CompilerType desugar_clang_type(getASTContext(), desugar_qual_type);

    lldb::Format desugar_format = desugar_clang_type.GetFormat();
    clang::TypeInfo desugar_type_info =
        getASTContext()->getTypeInfo(desugar_qual_type);
    uint64_t desugar_byte_size = desugar_type_info.Width / 8;

    return desugar_clang_type.DumpValue(
        exe_ctx,
        s,                   // Stream to dump to
        desugar_format,      // The format with which to display the element
        data,                // Data buffer containing all bytes for this type
        data_byte_offset,    // Offset into "data" where to grab value from
        desugar_byte_size,   // Size of this type in bytes
        bitfield_bit_size,   // Bitfield bit size
        bitfield_bit_offset, // Bitfield bit offset
        show_types,   // Boolean indicating if we should show the variable types
        show_summary, // Boolean indicating if we should show a summary for the
                      // current type
        verbose,      // Verbose output?
        depth);       // Scope depth for any types that have children
  } break;

  default:
    // We are down to a scalar type that we just need to display.
    DumpDataExtractor(data, s, data_byte_offset, format, data_byte_size, 1,
                      UINT32_MAX, LLDB_INVALID_ADDRESS, bitfield_bit_size,
                      bitfield_bit_offset);

    if (show_summary)
      DumpSummary(type, exe_ctx, s, data, data_byte_offset, data_byte_size);
    break;
  }
}

bool ClangASTContext::DumpTypeValue(
    lldb::opaque_compiler_type_t type, Stream *s, lldb::Format format,
    const DataExtractor &data, lldb::offset_t byte_offset, size_t byte_size,
    uint32_t bitfield_bit_size, uint32_t bitfield_bit_offset,
    ExecutionContextScope *exe_scope,
    bool is_base_class) {
  if (!type)
    return false;
  if (IsAggregateType(type)) {
    return false;
  } else {
    clang::QualType qual_type(GetQualType(type));

    const clang::Type::TypeClass type_class = qual_type->getTypeClass();
    switch (type_class) {
    case clang::Type::Typedef: {
      clang::QualType typedef_qual_type =
          llvm::cast<clang::TypedefType>(qual_type)
              ->getDecl()
              ->getUnderlyingType();
      CompilerType typedef_clang_type(getASTContext(), typedef_qual_type);
      if (format == eFormatDefault)
        format = typedef_clang_type.GetFormat();
      clang::TypeInfo typedef_type_info =
          getASTContext()->getTypeInfo(typedef_qual_type);
      uint64_t typedef_byte_size = typedef_type_info.Width / 8;

      return typedef_clang_type.DumpTypeValue(
          s,
          format,            // The format with which to display the element
          data,              // Data buffer containing all bytes for this type
          byte_offset,       // Offset into "data" where to grab value from
          typedef_byte_size, // Size of this type in bytes
          bitfield_bit_size, // Size in bits of a bitfield value, if zero don't
                             // treat as a bitfield
          bitfield_bit_offset, // Offset in bits of a bitfield value if
                               // bitfield_bit_size != 0
          exe_scope, is_base_class);
    } break;

    case clang::Type::Enum:
      // If our format is enum or default, show the enumeration value as its
      // enumeration string value, else just display it as requested.
      if ((format == eFormatEnum || format == eFormatDefault) &&
          GetCompleteType(type)) {
        const clang::EnumType *enutype =
            llvm::cast<clang::EnumType>(qual_type.getTypePtr());
        const clang::EnumDecl *enum_decl = enutype->getDecl();
        assert(enum_decl);
        clang::EnumDecl::enumerator_iterator enum_pos, enum_end_pos;
        const bool is_signed = qual_type->isSignedIntegerOrEnumerationType();
        lldb::offset_t offset = byte_offset;
        if (is_signed) {
          const int64_t enum_svalue = data.GetMaxS64Bitfield(
              &offset, byte_size, bitfield_bit_size, bitfield_bit_offset);
          for (enum_pos = enum_decl->enumerator_begin(),
              enum_end_pos = enum_decl->enumerator_end();
               enum_pos != enum_end_pos; ++enum_pos) {
            if (enum_pos->getInitVal().getSExtValue() == enum_svalue) {
              s->PutCString(enum_pos->getNameAsString());
              return true;
            }
          }
          // If we have gotten here we didn't get find the enumerator in the
          // enum decl, so just print the integer.
          s->Printf("%" PRIi64, enum_svalue);
        } else {
          const uint64_t enum_uvalue = data.GetMaxU64Bitfield(
              &offset, byte_size, bitfield_bit_size, bitfield_bit_offset);
          for (enum_pos = enum_decl->enumerator_begin(),
              enum_end_pos = enum_decl->enumerator_end();
               enum_pos != enum_end_pos; ++enum_pos) {
            if (enum_pos->getInitVal().getZExtValue() == enum_uvalue) {
              s->PutCString(enum_pos->getNameAsString());
              return true;
            }
          }
          // If we have gotten here we didn't get find the enumerator in the
          // enum decl, so just print the integer.
          s->Printf("%" PRIu64, enum_uvalue);
        }
        return true;
      }
      // format was not enum, just fall through and dump the value as
      // requested....
      LLVM_FALLTHROUGH;

    default:
      // We are down to a scalar type that we just need to display.
      {
        uint32_t item_count = 1;
        // A few formats, we might need to modify our size and count for
        // depending
        // on how we are trying to display the value...
        switch (format) {
        default:
        case eFormatBoolean:
        case eFormatBinary:
        case eFormatComplex:
        case eFormatCString: // NULL terminated C strings
        case eFormatDecimal:
        case eFormatEnum:
        case eFormatHex:
        case eFormatHexUppercase:
        case eFormatFloat:
        case eFormatOctal:
        case eFormatOSType:
        case eFormatUnsigned:
        case eFormatPointer:
        case eFormatVectorOfChar:
        case eFormatVectorOfSInt8:
        case eFormatVectorOfUInt8:
        case eFormatVectorOfSInt16:
        case eFormatVectorOfUInt16:
        case eFormatVectorOfSInt32:
        case eFormatVectorOfUInt32:
        case eFormatVectorOfSInt64:
        case eFormatVectorOfUInt64:
        case eFormatVectorOfFloat32:
        case eFormatVectorOfFloat64:
        case eFormatVectorOfUInt128:
          break;

        case eFormatChar:
        case eFormatCharPrintable:
        case eFormatCharArray:
        case eFormatBytes:
        case eFormatBytesWithASCII:
          item_count = byte_size;
          byte_size = 1;
          break;

        case eFormatUnicode16:
          item_count = byte_size / 2;
          byte_size = 2;
          break;

        case eFormatUnicode32:
          item_count = byte_size / 4;
          byte_size = 4;
          break;
        }
        return DumpDataExtractor(data, s, byte_offset, format, byte_size,
                                 item_count, UINT32_MAX, LLDB_INVALID_ADDRESS,
                                 bitfield_bit_size, bitfield_bit_offset,
                                 exe_scope);
      }
      break;
    }
  }
  return false;
}

void ClangASTContext::DumpSummary(lldb::opaque_compiler_type_t type,
                                  ExecutionContext *exe_ctx, Stream *s,
                                  const lldb_private::DataExtractor &data,
                                  lldb::offset_t data_byte_offset,
                                  size_t data_byte_size) {
  uint32_t length = 0;
  if (IsCStringType(type, length)) {
    if (exe_ctx) {
      Process *process = exe_ctx->GetProcessPtr();
      if (process) {
        lldb::offset_t offset = data_byte_offset;
        lldb::addr_t pointer_address = data.GetMaxU64(&offset, data_byte_size);
        std::vector<uint8_t> buf;
        if (length > 0)
          buf.resize(length);
        else
          buf.resize(256);

        DataExtractor cstr_data(&buf.front(), buf.size(),
                                process->GetByteOrder(), 4);
        buf.back() = '\0';
        size_t bytes_read;
        size_t total_cstr_len = 0;
        Status error;
        while ((bytes_read = process->ReadMemory(pointer_address, &buf.front(),
                                                 buf.size(), error)) > 0) {
          const size_t len = strlen((const char *)&buf.front());
          if (len == 0)
            break;
          if (total_cstr_len == 0)
            s->PutCString(" \"");
          DumpDataExtractor(cstr_data, s, 0, lldb::eFormatChar, 1, len,
                            UINT32_MAX, LLDB_INVALID_ADDRESS, 0, 0);
          total_cstr_len += len;
          if (len < buf.size())
            break;
          pointer_address += total_cstr_len;
        }
        if (total_cstr_len > 0)
          s->PutChar('"');
      }
    }
  }
}

void ClangASTContext::DumpTypeDescription(lldb::opaque_compiler_type_t type) {
  StreamFile s(stdout, false);
  DumpTypeDescription(type, &s);
  ClangASTMetadata *metadata =
      ClangASTContext::GetMetadata(getASTContext(), type);
  if (metadata) {
    metadata->Dump(&s);
  }
}

void ClangASTContext::DumpTypeDescription(lldb::opaque_compiler_type_t type,
                                          Stream *s) {
  if (type) {
    clang::QualType qual_type(GetQualType(type));

    llvm::SmallVector<char, 1024> buf;
    llvm::raw_svector_ostream llvm_ostrm(buf);

    const clang::Type::TypeClass type_class = qual_type->getTypeClass();
    switch (type_class) {
    case clang::Type::ObjCObject:
    case clang::Type::ObjCInterface: {
      GetCompleteType(type);

      const clang::ObjCObjectType *objc_class_type =
          llvm::dyn_cast<clang::ObjCObjectType>(qual_type.getTypePtr());
      assert(objc_class_type);
      if (objc_class_type) {
        clang::ObjCInterfaceDecl *class_interface_decl =
            objc_class_type->getInterface();
        if (class_interface_decl) {
          clang::PrintingPolicy policy = getASTContext()->getPrintingPolicy();
          class_interface_decl->print(llvm_ostrm, policy, s->GetIndentLevel());
        }
      }
    } break;

    case clang::Type::Typedef: {
      const clang::TypedefType *typedef_type =
          qual_type->getAs<clang::TypedefType>();
      if (typedef_type) {
        const clang::TypedefNameDecl *typedef_decl = typedef_type->getDecl();
        std::string clang_typedef_name(
            typedef_decl->getQualifiedNameAsString());
        if (!clang_typedef_name.empty()) {
          s->PutCString("typedef ");
          s->PutCString(clang_typedef_name);
        }
      }
    } break;

    case clang::Type::Auto:
      CompilerType(getASTContext(),
                   llvm::cast<clang::AutoType>(qual_type)->getDeducedType())
          .DumpTypeDescription(s);
      return;

    case clang::Type::Elaborated:
      CompilerType(getASTContext(),
                   llvm::cast<clang::ElaboratedType>(qual_type)->getNamedType())
          .DumpTypeDescription(s);
      return;

    case clang::Type::Paren:
      CompilerType(getASTContext(),
                   llvm::cast<clang::ParenType>(qual_type)->desugar())
          .DumpTypeDescription(s);
      return;

    case clang::Type::Record: {
      GetCompleteType(type);

      const clang::RecordType *record_type =
          llvm::cast<clang::RecordType>(qual_type.getTypePtr());
      const clang::RecordDecl *record_decl = record_type->getDecl();
      const clang::CXXRecordDecl *cxx_record_decl =
          llvm::dyn_cast<clang::CXXRecordDecl>(record_decl);

      if (cxx_record_decl)
        cxx_record_decl->print(llvm_ostrm, getASTContext()->getPrintingPolicy(),
                               s->GetIndentLevel());
      else
        record_decl->print(llvm_ostrm, getASTContext()->getPrintingPolicy(),
                           s->GetIndentLevel());
    } break;

    default: {
      const clang::TagType *tag_type =
          llvm::dyn_cast<clang::TagType>(qual_type.getTypePtr());
      if (tag_type) {
        clang::TagDecl *tag_decl = tag_type->getDecl();
        if (tag_decl)
          tag_decl->print(llvm_ostrm, 0);
      } else {
        std::string clang_type_name(qual_type.getAsString());
        if (!clang_type_name.empty())
          s->PutCString(clang_type_name);
      }
    }
    }

    if (buf.size() > 0) {
      s->Write(buf.data(), buf.size());
    }
  }
}

void ClangASTContext::DumpTypeName(const CompilerType &type) {
  if (ClangUtil::IsClangType(type)) {
    clang::QualType qual_type(
        ClangUtil::GetCanonicalQualType(ClangUtil::RemoveFastQualifiers(type)));

    const clang::Type::TypeClass type_class = qual_type->getTypeClass();
    switch (type_class) {
    case clang::Type::Record: {
      const clang::CXXRecordDecl *cxx_record_decl =
          qual_type->getAsCXXRecordDecl();
      if (cxx_record_decl)
        printf("class %s", cxx_record_decl->getName().str().c_str());
    } break;

    case clang::Type::Enum: {
      clang::EnumDecl *enum_decl =
          llvm::cast<clang::EnumType>(qual_type)->getDecl();
      if (enum_decl) {
        printf("enum %s", enum_decl->getName().str().c_str());
      }
    } break;

    case clang::Type::ObjCObject:
    case clang::Type::ObjCInterface: {
      const clang::ObjCObjectType *objc_class_type =
          llvm::dyn_cast<clang::ObjCObjectType>(qual_type);
      if (objc_class_type) {
        clang::ObjCInterfaceDecl *class_interface_decl =
            objc_class_type->getInterface();
        // We currently can't complete objective C types through the newly
        // added ASTContext because it only supports TagDecl objects right
        // now...
        if (class_interface_decl)
          printf("@class %s", class_interface_decl->getName().str().c_str());
      }
    } break;

    case clang::Type::Typedef:
      printf("typedef %s", llvm::cast<clang::TypedefType>(qual_type)
                               ->getDecl()
                               ->getName()
                               .str()
                               .c_str());
      break;

    case clang::Type::Auto:
      printf("auto ");
      return DumpTypeName(CompilerType(type.GetTypeSystem(),
                                       llvm::cast<clang::AutoType>(qual_type)
                                           ->getDeducedType()
                                           .getAsOpaquePtr()));

    case clang::Type::Elaborated:
      printf("elaborated ");
      return DumpTypeName(CompilerType(
          type.GetTypeSystem(), llvm::cast<clang::ElaboratedType>(qual_type)
                                    ->getNamedType()
                                    .getAsOpaquePtr()));

    case clang::Type::Paren:
      printf("paren ");
      return DumpTypeName(CompilerType(
          type.GetTypeSystem(),
          llvm::cast<clang::ParenType>(qual_type)->desugar().getAsOpaquePtr()));

    default:
      printf("ClangASTContext::DumpTypeName() type_class = %u", type_class);
      break;
    }
  }
}

clang::ClassTemplateDecl *ClangASTContext::ParseClassTemplateDecl(
    clang::DeclContext *decl_ctx, lldb::AccessType access_type,
    const char *parent_name, int tag_decl_kind,
    const ClangASTContext::TemplateParameterInfos &template_param_infos) {
  if (template_param_infos.IsValid()) {
    std::string template_basename(parent_name);
    template_basename.erase(template_basename.find('<'));

    return CreateClassTemplateDecl(decl_ctx, access_type,
                                   template_basename.c_str(), tag_decl_kind,
                                   template_param_infos);
  }
  return nullptr;
}

void ClangASTContext::CompleteTagDecl(void *baton, clang::TagDecl *decl) {
  ClangASTContext *ast = (ClangASTContext *)baton;
  SymbolFile *sym_file = ast->GetSymbolFile();
  if (sym_file) {
    CompilerType clang_type = GetTypeForDecl(decl);
    if (clang_type)
      sym_file->CompleteType(clang_type);
  }
}

void ClangASTContext::CompleteObjCInterfaceDecl(
    void *baton, clang::ObjCInterfaceDecl *decl) {
  ClangASTContext *ast = (ClangASTContext *)baton;
  SymbolFile *sym_file = ast->GetSymbolFile();
  if (sym_file) {
    CompilerType clang_type = GetTypeForDecl(decl);
    if (clang_type)
      sym_file->CompleteType(clang_type);
  }
}

DWARFASTParser *ClangASTContext::GetDWARFParser() {
  if (!m_dwarf_ast_parser_up)
    m_dwarf_ast_parser_up.reset(new DWARFASTParserClang(*this));
  return m_dwarf_ast_parser_up.get();
}

PDBASTParser *ClangASTContext::GetPDBParser() {
  if (!m_pdb_ast_parser_up)
    m_pdb_ast_parser_up.reset(new PDBASTParser(*this));
  return m_pdb_ast_parser_up.get();
}

bool ClangASTContext::LayoutRecordType(
    void *baton, const clang::RecordDecl *record_decl, uint64_t &bit_size,
    uint64_t &alignment,
    llvm::DenseMap<const clang::FieldDecl *, uint64_t> &field_offsets,
    llvm::DenseMap<const clang::CXXRecordDecl *, clang::CharUnits>
        &base_offsets,
    llvm::DenseMap<const clang::CXXRecordDecl *, clang::CharUnits>
        &vbase_offsets) {
  ClangASTContext *ast = (ClangASTContext *)baton;
  lldb_private::ClangASTImporter *importer = nullptr;
  if (ast->m_dwarf_ast_parser_up)
    importer = &ast->m_dwarf_ast_parser_up->GetClangASTImporter();
  if (!importer && ast->m_pdb_ast_parser_up)
    importer = &ast->m_pdb_ast_parser_up->GetClangASTImporter();
  if (!importer)
    return false;

  return importer->LayoutRecordType(record_decl, bit_size, alignment,
                                    field_offsets, base_offsets, vbase_offsets);
}

// CompilerDecl override functions

ConstString ClangASTContext::DeclGetName(void *opaque_decl) {
  if (opaque_decl) {
    clang::NamedDecl *nd =
        llvm::dyn_cast<NamedDecl>((clang::Decl *)opaque_decl);
    if (nd != nullptr)
      return ConstString(nd->getDeclName().getAsString());
  }
  return ConstString();
}

ConstString ClangASTContext::DeclGetMangledName(void *opaque_decl) {
  if (opaque_decl) {
    clang::NamedDecl *nd =
        llvm::dyn_cast<clang::NamedDecl>((clang::Decl *)opaque_decl);
    if (nd != nullptr && !llvm::isa<clang::ObjCMethodDecl>(nd)) {
      clang::MangleContext *mc = getMangleContext();
      if (mc && mc->shouldMangleCXXName(nd)) {
        llvm::SmallVector<char, 1024> buf;
        llvm::raw_svector_ostream llvm_ostrm(buf);
        if (llvm::isa<clang::CXXConstructorDecl>(nd)) {
          mc->mangleCXXCtor(llvm::dyn_cast<clang::CXXConstructorDecl>(nd),
                            Ctor_Complete, llvm_ostrm);
        } else if (llvm::isa<clang::CXXDestructorDecl>(nd)) {
          mc->mangleCXXDtor(llvm::dyn_cast<clang::CXXDestructorDecl>(nd),
                            Dtor_Complete, llvm_ostrm);
        } else {
          mc->mangleName(nd, llvm_ostrm);
        }
        if (buf.size() > 0)
          return ConstString(buf.data(), buf.size());
      }
    }
  }
  return ConstString();
}

CompilerDeclContext ClangASTContext::DeclGetDeclContext(void *opaque_decl) {
  if (opaque_decl)
    return CompilerDeclContext(this,
                               ((clang::Decl *)opaque_decl)->getDeclContext());
  else
    return CompilerDeclContext();
}

CompilerType ClangASTContext::DeclGetFunctionReturnType(void *opaque_decl) {
  if (clang::FunctionDecl *func_decl =
          llvm::dyn_cast<clang::FunctionDecl>((clang::Decl *)opaque_decl))
    return CompilerType(this, func_decl->getReturnType().getAsOpaquePtr());
  if (clang::ObjCMethodDecl *objc_method =
          llvm::dyn_cast<clang::ObjCMethodDecl>((clang::Decl *)opaque_decl))
    return CompilerType(this, objc_method->getReturnType().getAsOpaquePtr());
  else
    return CompilerType();
}

size_t ClangASTContext::DeclGetFunctionNumArguments(void *opaque_decl) {
  if (clang::FunctionDecl *func_decl =
          llvm::dyn_cast<clang::FunctionDecl>((clang::Decl *)opaque_decl))
    return func_decl->param_size();
  if (clang::ObjCMethodDecl *objc_method =
          llvm::dyn_cast<clang::ObjCMethodDecl>((clang::Decl *)opaque_decl))
    return objc_method->param_size();
  else
    return 0;
}

CompilerType ClangASTContext::DeclGetFunctionArgumentType(void *opaque_decl,
                                                          size_t idx) {
  if (clang::FunctionDecl *func_decl =
          llvm::dyn_cast<clang::FunctionDecl>((clang::Decl *)opaque_decl)) {
    if (idx < func_decl->param_size()) {
      ParmVarDecl *var_decl = func_decl->getParamDecl(idx);
      if (var_decl)
        return CompilerType(this, var_decl->getOriginalType().getAsOpaquePtr());
    }
  } else if (clang::ObjCMethodDecl *objc_method =
                 llvm::dyn_cast<clang::ObjCMethodDecl>(
                     (clang::Decl *)opaque_decl)) {
    if (idx < objc_method->param_size())
      return CompilerType(
          this,
          objc_method->parameters()[idx]->getOriginalType().getAsOpaquePtr());
  }
  return CompilerType();
}

// CompilerDeclContext functions

std::vector<CompilerDecl> ClangASTContext::DeclContextFindDeclByName(
    void *opaque_decl_ctx, ConstString name, const bool ignore_using_decls) {
  std::vector<CompilerDecl> found_decls;
  if (opaque_decl_ctx) {
    DeclContext *root_decl_ctx = (DeclContext *)opaque_decl_ctx;
    std::set<DeclContext *> searched;
    std::multimap<DeclContext *, DeclContext *> search_queue;
    SymbolFile *symbol_file = GetSymbolFile();

    for (clang::DeclContext *decl_context = root_decl_ctx;
         decl_context != nullptr && found_decls.empty();
         decl_context = decl_context->getParent()) {
      search_queue.insert(std::make_pair(decl_context, decl_context));

      for (auto it = search_queue.find(decl_context); it != search_queue.end();
           it++) {
        if (!searched.insert(it->second).second)
          continue;
        symbol_file->ParseDeclsForContext(
            CompilerDeclContext(this, it->second));

        for (clang::Decl *child : it->second->decls()) {
          if (clang::UsingDirectiveDecl *ud =
                  llvm::dyn_cast<clang::UsingDirectiveDecl>(child)) {
            if (ignore_using_decls)
              continue;
            clang::DeclContext *from = ud->getCommonAncestor();
            if (searched.find(ud->getNominatedNamespace()) == searched.end())
              search_queue.insert(
                  std::make_pair(from, ud->getNominatedNamespace()));
          } else if (clang::UsingDecl *ud =
                         llvm::dyn_cast<clang::UsingDecl>(child)) {
            if (ignore_using_decls)
              continue;
            for (clang::UsingShadowDecl *usd : ud->shadows()) {
              clang::Decl *target = usd->getTargetDecl();
              if (clang::NamedDecl *nd =
                      llvm::dyn_cast<clang::NamedDecl>(target)) {
                IdentifierInfo *ii = nd->getIdentifier();
                if (ii != nullptr &&
                    ii->getName().equals(name.AsCString(nullptr)))
                  found_decls.push_back(CompilerDecl(this, nd));
              }
            }
          } else if (clang::NamedDecl *nd =
                         llvm::dyn_cast<clang::NamedDecl>(child)) {
            IdentifierInfo *ii = nd->getIdentifier();
            if (ii != nullptr && ii->getName().equals(name.AsCString(nullptr)))
              found_decls.push_back(CompilerDecl(this, nd));
          }
        }
      }
    }
  }
  return found_decls;
}

// Look for child_decl_ctx's lookup scope in frame_decl_ctx and its parents,
// and return the number of levels it took to find it, or
// LLDB_INVALID_DECL_LEVEL if not found.  If the decl was imported via a using
// declaration, its name and/or type, if set, will be used to check that the
// decl found in the scope is a match.
//
// The optional name is required by languages (like C++) to handle using
// declarations like:
//
//     void poo();
//     namespace ns {
//         void foo();
//         void goo();
//     }
//     void bar() {
//         using ns::foo;
//         // CountDeclLevels returns 0 for 'foo', 1 for 'poo', and
//         // LLDB_INVALID_DECL_LEVEL for 'goo'.
//     }
//
// The optional type is useful in the case that there's a specific overload
// that we're looking for that might otherwise be shadowed, like:
//
//     void foo(int);
//     namespace ns {
//         void foo();
//     }
//     void bar() {
//         using ns::foo;
//         // CountDeclLevels returns 0 for { 'foo', void() },
//         // 1 for { 'foo', void(int) }, and
//         // LLDB_INVALID_DECL_LEVEL for { 'foo', void(int, int) }.
//     }
//
// NOTE: Because file statics are at the TranslationUnit along with globals, a
// function at file scope will return the same level as a function at global
// scope. Ideally we'd like to treat the file scope as an additional scope just
// below the global scope.  More work needs to be done to recognise that, if
// the decl we're trying to look up is static, we should compare its source
// file with that of the current scope and return a lower number for it.
uint32_t ClangASTContext::CountDeclLevels(clang::DeclContext *frame_decl_ctx,
                                          clang::DeclContext *child_decl_ctx,
                                          ConstString *child_name,
                                          CompilerType *child_type) {
  if (frame_decl_ctx) {
    std::set<DeclContext *> searched;
    std::multimap<DeclContext *, DeclContext *> search_queue;
    SymbolFile *symbol_file = GetSymbolFile();

    // Get the lookup scope for the decl we're trying to find.
    clang::DeclContext *parent_decl_ctx = child_decl_ctx->getParent();

    // Look for it in our scope's decl context and its parents.
    uint32_t level = 0;
    for (clang::DeclContext *decl_ctx = frame_decl_ctx; decl_ctx != nullptr;
         decl_ctx = decl_ctx->getParent()) {
      if (!decl_ctx->isLookupContext())
        continue;
      if (decl_ctx == parent_decl_ctx)
        // Found it!
        return level;
      search_queue.insert(std::make_pair(decl_ctx, decl_ctx));
      for (auto it = search_queue.find(decl_ctx); it != search_queue.end();
           it++) {
        if (searched.find(it->second) != searched.end())
          continue;

        // Currently DWARF has one shared translation unit for all Decls at top
        // level, so this would erroneously find using statements anywhere.  So
        // don't look at the top-level translation unit.
        // TODO fix this and add a testcase that depends on it.

        if (llvm::isa<clang::TranslationUnitDecl>(it->second))
          continue;

        searched.insert(it->second);
        symbol_file->ParseDeclsForContext(
            CompilerDeclContext(this, it->second));

        for (clang::Decl *child : it->second->decls()) {
          if (clang::UsingDirectiveDecl *ud =
                  llvm::dyn_cast<clang::UsingDirectiveDecl>(child)) {
            clang::DeclContext *ns = ud->getNominatedNamespace();
            if (ns == parent_decl_ctx)
              // Found it!
              return level;
            clang::DeclContext *from = ud->getCommonAncestor();
            if (searched.find(ns) == searched.end())
              search_queue.insert(std::make_pair(from, ns));
          } else if (child_name) {
            if (clang::UsingDecl *ud =
                    llvm::dyn_cast<clang::UsingDecl>(child)) {
              for (clang::UsingShadowDecl *usd : ud->shadows()) {
                clang::Decl *target = usd->getTargetDecl();
                clang::NamedDecl *nd = llvm::dyn_cast<clang::NamedDecl>(target);
                if (!nd)
                  continue;
                // Check names.
                IdentifierInfo *ii = nd->getIdentifier();
                if (ii == nullptr ||
                    !ii->getName().equals(child_name->AsCString(nullptr)))
                  continue;
                // Check types, if one was provided.
                if (child_type) {
                  CompilerType clang_type = ClangASTContext::GetTypeForDecl(nd);
                  if (!AreTypesSame(clang_type, *child_type,
                                    /*ignore_qualifiers=*/true))
                    continue;
                }
                // Found it!
                return level;
              }
            }
          }
        }
      }
      ++level;
    }
  }
  return LLDB_INVALID_DECL_LEVEL;
}

bool ClangASTContext::DeclContextIsStructUnionOrClass(void *opaque_decl_ctx) {
  if (opaque_decl_ctx)
    return ((clang::DeclContext *)opaque_decl_ctx)->isRecord();
  else
    return false;
}

ConstString ClangASTContext::DeclContextGetName(void *opaque_decl_ctx) {
  if (opaque_decl_ctx) {
    clang::NamedDecl *named_decl =
        llvm::dyn_cast<clang::NamedDecl>((clang::DeclContext *)opaque_decl_ctx);
    if (named_decl)
      return ConstString(named_decl->getName());
  }
  return ConstString();
}

ConstString
ClangASTContext::DeclContextGetScopeQualifiedName(void *opaque_decl_ctx) {
  if (opaque_decl_ctx) {
    clang::NamedDecl *named_decl =
        llvm::dyn_cast<clang::NamedDecl>((clang::DeclContext *)opaque_decl_ctx);
    if (named_decl)
      return ConstString(
          llvm::StringRef(named_decl->getQualifiedNameAsString()));
  }
  return ConstString();
}

bool ClangASTContext::DeclContextIsClassMethod(
    void *opaque_decl_ctx, lldb::LanguageType *language_ptr,
    bool *is_instance_method_ptr, ConstString *language_object_name_ptr) {
  if (opaque_decl_ctx) {
    clang::DeclContext *decl_ctx = (clang::DeclContext *)opaque_decl_ctx;
    if (ObjCMethodDecl *objc_method =
            llvm::dyn_cast<clang::ObjCMethodDecl>(decl_ctx)) {
      if (is_instance_method_ptr)
        *is_instance_method_ptr = objc_method->isInstanceMethod();
      if (language_ptr)
        *language_ptr = eLanguageTypeObjC;
      if (language_object_name_ptr)
        language_object_name_ptr->SetCString("self");
      return true;
    } else if (CXXMethodDecl *cxx_method =
                   llvm::dyn_cast<clang::CXXMethodDecl>(decl_ctx)) {
      if (is_instance_method_ptr)
        *is_instance_method_ptr = cxx_method->isInstance();
      if (language_ptr)
        *language_ptr = eLanguageTypeC_plus_plus;
      if (language_object_name_ptr)
        language_object_name_ptr->SetCString("this");
      return true;
    } else if (clang::FunctionDecl *function_decl =
                   llvm::dyn_cast<clang::FunctionDecl>(decl_ctx)) {
      ClangASTMetadata *metadata =
          GetMetadata(&decl_ctx->getParentASTContext(), function_decl);
      if (metadata && metadata->HasObjectPtr()) {
        if (is_instance_method_ptr)
          *is_instance_method_ptr = true;
        if (language_ptr)
          *language_ptr = eLanguageTypeObjC;
        if (language_object_name_ptr)
          language_object_name_ptr->SetCString(metadata->GetObjectPtrName());
        return true;
      }
    }
  }
  return false;
}

bool ClangASTContext::DeclContextIsContainedInLookup(
    void *opaque_decl_ctx, void *other_opaque_decl_ctx) {
  auto *decl_ctx = (clang::DeclContext *)opaque_decl_ctx;
  auto *other = (clang::DeclContext *)other_opaque_decl_ctx;

  do {
    // A decl context always includes its own contents in its lookup.
    if (decl_ctx == other)
      return true;

    // If we have an inline namespace, then the lookup of the parent context
    // also includes the inline namespace contents.
  } while (other->isInlineNamespace() && (other = other->getParent()));

  return false;
}

clang::DeclContext *
ClangASTContext::DeclContextGetAsDeclContext(const CompilerDeclContext &dc) {
  if (dc.IsClang())
    return (clang::DeclContext *)dc.GetOpaqueDeclContext();
  return nullptr;
}

ObjCMethodDecl *
ClangASTContext::DeclContextGetAsObjCMethodDecl(const CompilerDeclContext &dc) {
  if (dc.IsClang())
    return llvm::dyn_cast<clang::ObjCMethodDecl>(
        (clang::DeclContext *)dc.GetOpaqueDeclContext());
  return nullptr;
}

CXXMethodDecl *
ClangASTContext::DeclContextGetAsCXXMethodDecl(const CompilerDeclContext &dc) {
  if (dc.IsClang())
    return llvm::dyn_cast<clang::CXXMethodDecl>(
        (clang::DeclContext *)dc.GetOpaqueDeclContext());
  return nullptr;
}

clang::FunctionDecl *
ClangASTContext::DeclContextGetAsFunctionDecl(const CompilerDeclContext &dc) {
  if (dc.IsClang())
    return llvm::dyn_cast<clang::FunctionDecl>(
        (clang::DeclContext *)dc.GetOpaqueDeclContext());
  return nullptr;
}

clang::NamespaceDecl *
ClangASTContext::DeclContextGetAsNamespaceDecl(const CompilerDeclContext &dc) {
  if (dc.IsClang())
    return llvm::dyn_cast<clang::NamespaceDecl>(
        (clang::DeclContext *)dc.GetOpaqueDeclContext());
  return nullptr;
}

ClangASTMetadata *
ClangASTContext::DeclContextGetMetaData(const CompilerDeclContext &dc,
                                        const void *object) {
  clang::ASTContext *ast = DeclContextGetClangASTContext(dc);
  if (ast)
    return ClangASTContext::GetMetadata(ast, object);
  return nullptr;
}

clang::ASTContext *
ClangASTContext::DeclContextGetClangASTContext(const CompilerDeclContext &dc) {
  ClangASTContext *ast =
      llvm::dyn_cast_or_null<ClangASTContext>(dc.GetTypeSystem());
  if (ast)
    return ast->getASTContext();
  return nullptr;
}

ClangASTContextForExpressions::ClangASTContextForExpressions(Target &target)
    : ClangASTContext(target.GetArchitecture().GetTriple().getTriple().c_str()),
      m_target_wp(target.shared_from_this()),
      m_persistent_variables(new ClangPersistentVariables) {}

UserExpression *ClangASTContextForExpressions::GetUserExpression(
    llvm::StringRef expr, llvm::StringRef prefix, lldb::LanguageType language,
    Expression::ResultType desired_type,
    const EvaluateExpressionOptions &options,
    ValueObject *ctx_obj) {
  TargetSP target_sp = m_target_wp.lock();
  if (!target_sp)
    return nullptr;

  return new ClangUserExpression(*target_sp.get(), expr, prefix, language,
                                 desired_type, options, ctx_obj);
}

FunctionCaller *ClangASTContextForExpressions::GetFunctionCaller(
    const CompilerType &return_type, const Address &function_address,
    const ValueList &arg_value_list, const char *name) {
  TargetSP target_sp = m_target_wp.lock();
  if (!target_sp)
    return nullptr;

  Process *process = target_sp->GetProcessSP().get();
  if (!process)
    return nullptr;

  return new ClangFunctionCaller(*process, return_type, function_address,
                                 arg_value_list, name);
}

UtilityFunction *
ClangASTContextForExpressions::GetUtilityFunction(const char *text,
                                                  const char *name) {
  TargetSP target_sp = m_target_wp.lock();
  if (!target_sp)
    return nullptr;

  return new ClangUtilityFunction(*target_sp.get(), text, name);
}

PersistentExpressionState *
ClangASTContextForExpressions::GetPersistentExpressionState() {
  return m_persistent_variables.get();
}

clang::ExternalASTMerger &
ClangASTContextForExpressions::GetMergerUnchecked() {
  lldbassert(m_scratch_ast_source_up != nullptr);
  return m_scratch_ast_source_up->GetMergerUnchecked();
}<|MERGE_RESOLUTION|>--- conflicted
+++ resolved
@@ -2277,12 +2277,9 @@
                           name && name[0] ? &ast->Idents.get(name) : nullptr,
                           ClangUtil::GetQualType(param_type), nullptr,
                           (clang::StorageClass)storage, nullptr);
-<<<<<<< HEAD
-=======
   if (add_decl)
     decl_ctx->addDecl(decl);
 
->>>>>>> 0b4a592a
   return decl;
 }
 
