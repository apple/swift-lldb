//===-- ClangASTContext.cpp -------------------------------------*- C++ -*-===//
//
// Part of the LLVM Project, under the Apache License v2.0 with LLVM Exceptions.
// See https://llvm.org/LICENSE.txt for license information.
// SPDX-License-Identifier: Apache-2.0 WITH LLVM-exception
//
//===----------------------------------------------------------------------===//

#include "lldb/Symbol/ClangASTContext.h"

#include "llvm/Support/FormatAdapters.h"
#include "llvm/Support/FormatVariadic.h"

#include <mutex>
#include <string>
#include <vector>


// Clang headers like to use NDEBUG inside of them to enable/disable debug
// related features using "#ifndef NDEBUG" preprocessor blocks to do one thing
// or another. This is bad because it means that if clang was built in release
// mode, it assumes that you are building in release mode which is not always
// the case. You can end up with functions that are defined as empty in header
// files when NDEBUG is not defined, and this can cause link errors with the
// clang .a files that you have since you might be missing functions in the .a
// file. So we have to define NDEBUG when including clang headers to avoid any
// mismatches. This is covered by rdar://problem/8691220

#if !defined(NDEBUG) && !defined(LLVM_NDEBUG_OFF)
#define LLDB_DEFINED_NDEBUG_FOR_CLANG
#define NDEBUG
// Need to include assert.h so it is as clang would expect it to be (disabled)
#include <assert.h>
#endif

#include "clang/AST/ASTContext.h"
#include "clang/AST/ASTImporter.h"
#include "clang/AST/Attr.h"
#include "clang/AST/CXXInheritance.h"
#include "clang/AST/DeclObjC.h"
#include "clang/AST/DeclTemplate.h"
#include "clang/AST/Mangle.h"
#include "clang/AST/RecordLayout.h"
#include "clang/AST/Type.h"
#include "clang/AST/VTableBuilder.h"
#include "clang/Basic/Builtins.h"
#include "clang/Basic/Diagnostic.h"
#include "clang/Basic/DiagnosticOptions.h"
#include "clang/Basic/FileManager.h"
#include "clang/Basic/FileSystemOptions.h"
#include "clang/Basic/SourceManager.h"
#include "clang/Basic/TargetInfo.h"
#include "clang/Basic/TargetOptions.h"
#include "clang/Frontend/FrontendOptions.h"
#include "clang/Frontend/LangStandard.h"

#ifdef LLDB_DEFINED_NDEBUG_FOR_CLANG
#undef NDEBUG
#undef LLDB_DEFINED_NDEBUG_FOR_CLANG
// Need to re-include assert.h so it is as _we_ would expect it to be (enabled)
#include <assert.h>
#endif

#include "llvm/Support/Signals.h"
#include "llvm/Support/Threading.h"

#include "Plugins/ExpressionParser/Clang/ClangFunctionCaller.h"
#include "Plugins/ExpressionParser/Clang/ClangUserExpression.h"
#include "Plugins/ExpressionParser/Clang/ClangUtilityFunction.h"
#include "lldb/Utility/ArchSpec.h"
#include "lldb/Utility/Flags.h"

#include "lldb/Core/DumpDataExtractor.h"
#include "lldb/Core/Module.h"
#include "lldb/Core/PluginManager.h"
#include "lldb/Core/StreamFile.h"
#include "lldb/Core/ThreadSafeDenseMap.h"
#include "lldb/Core/UniqueCStringMap.h"
#include "lldb/Symbol/ClangASTContext.h"
#include "lldb/Symbol/ClangASTImporter.h"
#include "lldb/Symbol/ClangExternalASTSourceCallbacks.h"
#include "lldb/Symbol/ClangExternalASTSourceCommon.h"
#include "lldb/Symbol/ClangUtil.h"
#include "lldb/Symbol/ObjectFile.h"
#include "lldb/Symbol/SymbolFile.h"
#include "lldb/Symbol/VerifyDecl.h"
#include "lldb/Target/ExecutionContext.h"
#include "lldb/Target/Language.h"
#include "lldb/Target/ObjCLanguageRuntime.h"
#include "lldb/Target/Process.h"
#include "lldb/Target/Target.h"
#include "lldb/Utility/DataExtractor.h"
#include "lldb/Utility/LLDBAssert.h"
#include "lldb/Utility/Log.h"
#include "lldb/Utility/RegularExpression.h"
#include "lldb/Utility/Scalar.h"

#include "Plugins/SymbolFile/DWARF/DWARFASTParserClang.h"
#include "Plugins/SymbolFile/PDB/PDBASTParser.h"

#include <stdio.h>

#include <mutex>

using namespace lldb;
using namespace lldb_private;
using namespace llvm;
using namespace clang;

namespace {
static inline bool
ClangASTContextSupportsLanguage(lldb::LanguageType language) {
  return language == eLanguageTypeUnknown || // Clang is the default type system
         Language::LanguageIsC(language) ||
         Language::LanguageIsCPlusPlus(language) ||
         Language::LanguageIsObjC(language) ||
         Language::LanguageIsPascal(language) ||
         // Use Clang for Rust until there is a proper language plugin for it
         language == eLanguageTypeRust ||
         language == eLanguageTypeExtRenderScript ||
         // Use Clang for D until there is a proper language plugin for it
         language == eLanguageTypeD ||
         // Open Dylan compiler debug info is designed to be Clang-compatible
         language == eLanguageTypeDylan;
}

// Checks whether m1 is an overload of m2 (as opposed to an override). This is
// called by addOverridesForMethod to distinguish overrides (which share a
// vtable entry) from overloads (which require distinct entries).
bool isOverload(clang::CXXMethodDecl *m1, clang::CXXMethodDecl *m2) {
  // FIXME: This should detect covariant return types, but currently doesn't.
  lldbassert(&m1->getASTContext() == &m2->getASTContext() &&
             "Methods should have the same AST context");
  clang::ASTContext &context = m1->getASTContext();

  const auto *m1Type = llvm::cast<clang::FunctionProtoType>(
      context.getCanonicalType(m1->getType()));

  const auto *m2Type = llvm::cast<clang::FunctionProtoType>(
      context.getCanonicalType(m2->getType()));

  auto compareArgTypes = [&context](const clang::QualType &m1p,
                                    const clang::QualType &m2p) {
    return context.hasSameType(m1p.getUnqualifiedType(),
                               m2p.getUnqualifiedType());
  };

  // FIXME: In C++14 and later, we can just pass m2Type->param_type_end()
  //        as a fourth parameter to std::equal().
  return (m1->getNumParams() != m2->getNumParams()) ||
         !std::equal(m1Type->param_type_begin(), m1Type->param_type_end(),
                     m2Type->param_type_begin(), compareArgTypes);
}

// If decl is a virtual method, walk the base classes looking for methods that
// decl overrides. This table of overridden methods is used by IRGen to
// determine the vtable layout for decl's parent class.
void addOverridesForMethod(clang::CXXMethodDecl *decl) {
  if (!decl->isVirtual())
    return;

  clang::CXXBasePaths paths;

  auto find_overridden_methods =
      [decl](const clang::CXXBaseSpecifier *specifier,
             clang::CXXBasePath &path) {
        if (auto *base_record = llvm::dyn_cast<clang::CXXRecordDecl>(
                specifier->getType()->getAs<clang::RecordType>()->getDecl())) {

          clang::DeclarationName name = decl->getDeclName();

          // If this is a destructor, check whether the base class destructor is
          // virtual.
          if (name.getNameKind() == clang::DeclarationName::CXXDestructorName)
            if (auto *baseDtorDecl = base_record->getDestructor()) {
              if (baseDtorDecl->isVirtual()) {
                path.Decls = baseDtorDecl;
                return true;
              } else
                return false;
            }

          // Otherwise, search for name in the base class.
          for (path.Decls = base_record->lookup(name); !path.Decls.empty();
               path.Decls = path.Decls.slice(1)) {
            if (auto *method_decl =
                    llvm::dyn_cast<clang::CXXMethodDecl>(path.Decls.front()))
              if (method_decl->isVirtual() && !isOverload(decl, method_decl)) {
                path.Decls = method_decl;
                return true;
              }
          }
        }

        return false;
      };

  if (decl->getParent()->lookupInBases(find_overridden_methods, paths)) {
    for (auto *overridden_decl : paths.found_decls())
      decl->addOverriddenMethod(
          llvm::cast<clang::CXXMethodDecl>(overridden_decl));
  }
}
}

static lldb::addr_t GetVTableAddress(Process &process,
                                     VTableContextBase &vtable_ctx,
                                     ValueObject &valobj,
                                     const ASTRecordLayout &record_layout) {
  // Retrieve type info
  CompilerType pointee_type;
  CompilerType this_type(valobj.GetCompilerType());
  uint32_t type_info = this_type.GetTypeInfo(&pointee_type);
  if (!type_info)
    return LLDB_INVALID_ADDRESS;

  // Check if it's a pointer or reference
  bool ptr_or_ref = false;
  if (type_info & (eTypeIsPointer | eTypeIsReference)) {
    ptr_or_ref = true;
    type_info = pointee_type.GetTypeInfo();
  }

  // We process only C++ classes
  const uint32_t cpp_class = eTypeIsClass | eTypeIsCPlusPlus;
  if ((type_info & cpp_class) != cpp_class)
    return LLDB_INVALID_ADDRESS;

  // Calculate offset to VTable pointer
  lldb::offset_t vbtable_ptr_offset =
      vtable_ctx.isMicrosoft() ? record_layout.getVBPtrOffset().getQuantity()
                               : 0;

  if (ptr_or_ref) {
    // We have a pointer / ref to object, so read
    // VTable pointer from process memory

    if (valobj.GetAddressTypeOfChildren() != eAddressTypeLoad)
      return LLDB_INVALID_ADDRESS;

    auto vbtable_ptr_addr = valobj.GetValueAsUnsigned(LLDB_INVALID_ADDRESS);
    if (vbtable_ptr_addr == LLDB_INVALID_ADDRESS)
      return LLDB_INVALID_ADDRESS;

    vbtable_ptr_addr += vbtable_ptr_offset;

    Status err;
    return process.ReadPointerFromMemory(vbtable_ptr_addr, err);
  }

  // We have an object already read from process memory,
  // so just extract VTable pointer from it

  DataExtractor data;
  Status err;
  auto size = valobj.GetData(data, err);
  if (err.Fail() || vbtable_ptr_offset + data.GetAddressByteSize() > size)
    return LLDB_INVALID_ADDRESS;

  return data.GetPointer(&vbtable_ptr_offset);
}

static int64_t ReadVBaseOffsetFromVTable(Process &process,
                                         VTableContextBase &vtable_ctx,
                                         lldb::addr_t vtable_ptr,
                                         const CXXRecordDecl *cxx_record_decl,
                                         const CXXRecordDecl *base_class_decl) {
  if (vtable_ctx.isMicrosoft()) {
    clang::MicrosoftVTableContext &msoft_vtable_ctx =
        static_cast<clang::MicrosoftVTableContext &>(vtable_ctx);

    // Get the index into the virtual base table. The
    // index is the index in uint32_t from vbtable_ptr
    const unsigned vbtable_index =
        msoft_vtable_ctx.getVBTableIndex(cxx_record_decl, base_class_decl);
    const lldb::addr_t base_offset_addr = vtable_ptr + vbtable_index * 4;
    Status err;
    return process.ReadSignedIntegerFromMemory(base_offset_addr, 4, INT64_MAX,
                                               err);
  }

  clang::ItaniumVTableContext &itanium_vtable_ctx =
      static_cast<clang::ItaniumVTableContext &>(vtable_ctx);

  clang::CharUnits base_offset_offset =
      itanium_vtable_ctx.getVirtualBaseOffsetOffset(cxx_record_decl,
                                                    base_class_decl);
  const lldb::addr_t base_offset_addr =
      vtable_ptr + base_offset_offset.getQuantity();
  const uint32_t base_offset_size = process.GetAddressByteSize();
  Status err;
  return process.ReadSignedIntegerFromMemory(base_offset_addr, base_offset_size,
                                             INT64_MAX, err);
}

static bool GetVBaseBitOffset(VTableContextBase &vtable_ctx,
                              ValueObject &valobj,
                              const ASTRecordLayout &record_layout,
                              const CXXRecordDecl *cxx_record_decl,
                              const CXXRecordDecl *base_class_decl,
                              int32_t &bit_offset) {
  ExecutionContext exe_ctx(valobj.GetExecutionContextRef());
  Process *process = exe_ctx.GetProcessPtr();
  if (!process)
    return false;

  lldb::addr_t vtable_ptr =
      GetVTableAddress(*process, vtable_ctx, valobj, record_layout);
  if (vtable_ptr == LLDB_INVALID_ADDRESS)
    return false;

  auto base_offset = ReadVBaseOffsetFromVTable(
      *process, vtable_ctx, vtable_ptr, cxx_record_decl, base_class_decl);
  if (base_offset == INT64_MAX)
    return false;

  bit_offset = base_offset * 8;

  return true;
}

typedef lldb_private::ThreadSafeDenseMap<clang::ASTContext *, ClangASTContext *>
    ClangASTMap;

static ClangASTMap &GetASTMap() {
  static ClangASTMap *g_map_ptr = nullptr;
  static std::once_flag g_once_flag;
  llvm::call_once(g_once_flag, []() {
    g_map_ptr = new ClangASTMap(); // leaked on purpose to avoid spins
  });
  return *g_map_ptr;
}

bool ClangASTContext::IsOperator(const char *name,
                                 clang::OverloadedOperatorKind &op_kind) {
  if (name == nullptr || name[0] == '\0')
    return false;

#define OPERATOR_PREFIX "operator"
#define OPERATOR_PREFIX_LENGTH (sizeof(OPERATOR_PREFIX) - 1)

  const char *post_op_name = nullptr;

  bool no_space = true;

  if (::strncmp(name, OPERATOR_PREFIX, OPERATOR_PREFIX_LENGTH))
    return false;

  post_op_name = name + OPERATOR_PREFIX_LENGTH;

  if (post_op_name[0] == ' ') {
    post_op_name++;
    no_space = false;
  }

#undef OPERATOR_PREFIX
#undef OPERATOR_PREFIX_LENGTH

  // This is an operator, set the overloaded operator kind to invalid in case
  // this is a conversion operator...
  op_kind = clang::NUM_OVERLOADED_OPERATORS;

  switch (post_op_name[0]) {
  default:
    if (no_space)
      return false;
    break;
  case 'n':
    if (no_space)
      return false;
    if (strcmp(post_op_name, "new") == 0)
      op_kind = clang::OO_New;
    else if (strcmp(post_op_name, "new[]") == 0)
      op_kind = clang::OO_Array_New;
    break;

  case 'd':
    if (no_space)
      return false;
    if (strcmp(post_op_name, "delete") == 0)
      op_kind = clang::OO_Delete;
    else if (strcmp(post_op_name, "delete[]") == 0)
      op_kind = clang::OO_Array_Delete;
    break;

  case '+':
    if (post_op_name[1] == '\0')
      op_kind = clang::OO_Plus;
    else if (post_op_name[2] == '\0') {
      if (post_op_name[1] == '=')
        op_kind = clang::OO_PlusEqual;
      else if (post_op_name[1] == '+')
        op_kind = clang::OO_PlusPlus;
    }
    break;

  case '-':
    if (post_op_name[1] == '\0')
      op_kind = clang::OO_Minus;
    else if (post_op_name[2] == '\0') {
      switch (post_op_name[1]) {
      case '=':
        op_kind = clang::OO_MinusEqual;
        break;
      case '-':
        op_kind = clang::OO_MinusMinus;
        break;
      case '>':
        op_kind = clang::OO_Arrow;
        break;
      }
    } else if (post_op_name[3] == '\0') {
      if (post_op_name[2] == '*')
        op_kind = clang::OO_ArrowStar;
      break;
    }
    break;

  case '*':
    if (post_op_name[1] == '\0')
      op_kind = clang::OO_Star;
    else if (post_op_name[1] == '=' && post_op_name[2] == '\0')
      op_kind = clang::OO_StarEqual;
    break;

  case '/':
    if (post_op_name[1] == '\0')
      op_kind = clang::OO_Slash;
    else if (post_op_name[1] == '=' && post_op_name[2] == '\0')
      op_kind = clang::OO_SlashEqual;
    break;

  case '%':
    if (post_op_name[1] == '\0')
      op_kind = clang::OO_Percent;
    else if (post_op_name[1] == '=' && post_op_name[2] == '\0')
      op_kind = clang::OO_PercentEqual;
    break;

  case '^':
    if (post_op_name[1] == '\0')
      op_kind = clang::OO_Caret;
    else if (post_op_name[1] == '=' && post_op_name[2] == '\0')
      op_kind = clang::OO_CaretEqual;
    break;

  case '&':
    if (post_op_name[1] == '\0')
      op_kind = clang::OO_Amp;
    else if (post_op_name[2] == '\0') {
      switch (post_op_name[1]) {
      case '=':
        op_kind = clang::OO_AmpEqual;
        break;
      case '&':
        op_kind = clang::OO_AmpAmp;
        break;
      }
    }
    break;

  case '|':
    if (post_op_name[1] == '\0')
      op_kind = clang::OO_Pipe;
    else if (post_op_name[2] == '\0') {
      switch (post_op_name[1]) {
      case '=':
        op_kind = clang::OO_PipeEqual;
        break;
      case '|':
        op_kind = clang::OO_PipePipe;
        break;
      }
    }
    break;

  case '~':
    if (post_op_name[1] == '\0')
      op_kind = clang::OO_Tilde;
    break;

  case '!':
    if (post_op_name[1] == '\0')
      op_kind = clang::OO_Exclaim;
    else if (post_op_name[1] == '=' && post_op_name[2] == '\0')
      op_kind = clang::OO_ExclaimEqual;
    break;

  case '=':
    if (post_op_name[1] == '\0')
      op_kind = clang::OO_Equal;
    else if (post_op_name[1] == '=' && post_op_name[2] == '\0')
      op_kind = clang::OO_EqualEqual;
    break;

  case '<':
    if (post_op_name[1] == '\0')
      op_kind = clang::OO_Less;
    else if (post_op_name[2] == '\0') {
      switch (post_op_name[1]) {
      case '<':
        op_kind = clang::OO_LessLess;
        break;
      case '=':
        op_kind = clang::OO_LessEqual;
        break;
      }
    } else if (post_op_name[3] == '\0') {
      if (post_op_name[2] == '=')
        op_kind = clang::OO_LessLessEqual;
    }
    break;

  case '>':
    if (post_op_name[1] == '\0')
      op_kind = clang::OO_Greater;
    else if (post_op_name[2] == '\0') {
      switch (post_op_name[1]) {
      case '>':
        op_kind = clang::OO_GreaterGreater;
        break;
      case '=':
        op_kind = clang::OO_GreaterEqual;
        break;
      }
    } else if (post_op_name[1] == '>' && post_op_name[2] == '=' &&
               post_op_name[3] == '\0') {
      op_kind = clang::OO_GreaterGreaterEqual;
    }
    break;

  case ',':
    if (post_op_name[1] == '\0')
      op_kind = clang::OO_Comma;
    break;

  case '(':
    if (post_op_name[1] == ')' && post_op_name[2] == '\0')
      op_kind = clang::OO_Call;
    break;

  case '[':
    if (post_op_name[1] == ']' && post_op_name[2] == '\0')
      op_kind = clang::OO_Subscript;
    break;
  }

  return true;
}

clang::AccessSpecifier
ClangASTContext::ConvertAccessTypeToAccessSpecifier(AccessType access) {
  switch (access) {
  default:
    break;
  case eAccessNone:
    return AS_none;
  case eAccessPublic:
    return AS_public;
  case eAccessPrivate:
    return AS_private;
  case eAccessProtected:
    return AS_protected;
  }
  return AS_none;
}

static void ParseLangArgs(LangOptions &Opts, InputKind IK, const char *triple) {
  // FIXME: Cleanup per-file based stuff.

  // Set some properties which depend solely on the input kind; it would be
  // nice to move these to the language standard, and have the driver resolve
  // the input kind + language standard.
  if (IK.getLanguage() == InputKind::Asm) {
    Opts.AsmPreprocessor = 1;
  } else if (IK.isObjectiveC()) {
    Opts.ObjC = 1;
  }

  LangStandard::Kind LangStd = LangStandard::lang_unspecified;

  if (LangStd == LangStandard::lang_unspecified) {
    // Based on the base language, pick one.
    switch (IK.getLanguage()) {
    case InputKind::Unknown:
    case InputKind::LLVM_IR:
    case InputKind::RenderScript:
      llvm_unreachable("Invalid input kind!");
    case InputKind::OpenCL:
      LangStd = LangStandard::lang_opencl10;
      break;
    case InputKind::CUDA:
      LangStd = LangStandard::lang_cuda;
      break;
    case InputKind::Asm:
    case InputKind::C:
    case InputKind::ObjC:
      LangStd = LangStandard::lang_gnu99;
      break;
    case InputKind::CXX:
    case InputKind::ObjCXX:
      LangStd = LangStandard::lang_gnucxx98;
      break;
    case InputKind::HIP:
      LangStd = LangStandard::lang_hip;
      break;
    }
  }

  const LangStandard &Std = LangStandard::getLangStandardForKind(LangStd);
  Opts.LineComment = Std.hasLineComments();
  Opts.C99 = Std.isC99();
  Opts.CPlusPlus = Std.isCPlusPlus();
  Opts.CPlusPlus11 = Std.isCPlusPlus11();
  Opts.Digraphs = Std.hasDigraphs();
  Opts.GNUMode = Std.isGNUMode();
  Opts.GNUInline = !Std.isC99();
  Opts.HexFloats = Std.hasHexFloats();
  Opts.ImplicitInt = Std.hasImplicitInt();

  Opts.WChar = true;

  // OpenCL has some additional defaults.
  if (LangStd == LangStandard::lang_opencl10) {
    Opts.OpenCL = 1;
    Opts.AltiVec = 1;
    Opts.CXXOperatorNames = 1;
    Opts.LaxVectorConversions = 1;
  }

  // OpenCL and C++ both have bool, true, false keywords.
  Opts.Bool = Opts.OpenCL || Opts.CPlusPlus;

  Opts.setValueVisibilityMode(DefaultVisibility);

  // Mimicing gcc's behavior, trigraphs are only enabled if -trigraphs is
  // specified, or -std is set to a conforming mode.
  Opts.Trigraphs = !Opts.GNUMode;
  Opts.CharIsSigned = ArchSpec(triple).CharIsSignedByDefault();
  Opts.OptimizeSize = 0;

  // FIXME: Eliminate this dependency.
  //    unsigned Opt =
  //    Args.hasArg(OPT_Os) ? 2 : getLastArgIntValue(Args, OPT_O, 0, Diags);
  //    Opts.Optimize = Opt != 0;
  unsigned Opt = 0;

  // This is the __NO_INLINE__ define, which just depends on things like the
  // optimization level and -fno-inline, not actually whether the backend has
  // inlining enabled.
  //
  // FIXME: This is affected by other options (-fno-inline).
  Opts.NoInlineDefine = !Opt;
}

ClangASTContext::ClangASTContext(const char *target_triple)
    : TypeSystem(TypeSystem::eKindClang), m_target_triple(), m_ast_up(),
      m_language_options_up(), m_source_manager_up(), m_diagnostics_engine_up(),
      m_target_options_rp(), m_target_info_up(), m_identifier_table_up(),
      m_selector_table_up(), m_builtins_up(), m_callback_tag_decl(nullptr),
      m_callback_objc_decl(nullptr), m_callback_baton(nullptr),
      m_pointer_byte_size(0), m_ast_owned(false) {
  if (target_triple && target_triple[0])
    SetTargetTriple(target_triple);
}

ClangASTContext::ClangASTContext(clang::ASTContext *ast_ctx)
    : TypeSystem(TypeSystem::eKindClang), m_target_triple(), m_ast_ap(ast_ctx),
      m_language_options_ap(), m_source_manager_ap(), m_diagnostics_engine_ap(),
      m_target_options_rp(), m_target_info_ap(), m_identifier_table_ap(),
      m_selector_table_ap(), m_builtins_ap(), m_callback_tag_decl(nullptr),
      m_callback_objc_decl(nullptr), m_callback_baton(nullptr),
      m_pointer_byte_size(0), m_ast_owned(false) {}

//----------------------------------------------------------------------
// Destructor
//----------------------------------------------------------------------
ClangASTContext::~ClangASTContext() { Finalize(); }

ConstString ClangASTContext::GetPluginNameStatic() {
  return ConstString("clang");
}

ConstString ClangASTContext::GetPluginName() {
  return ClangASTContext::GetPluginNameStatic();
}

uint32_t ClangASTContext::GetPluginVersion() { return 1; }

lldb::TypeSystemSP
ClangASTContext::CreateInstance(lldb::LanguageType language,
                                lldb_private::Module *module, Target *target,
                                const char *compiler_options) {
  if (ClangASTContextSupportsLanguage(language)) {
    ArchSpec arch;
    if (module)
      arch = module->GetArchitecture();
    else if (target)
      arch = target->GetArchitecture();

    if (arch.IsValid()) {
      ArchSpec fixed_arch = arch;
      // LLVM wants this to be set to iOS or MacOSX; if we're working on
      // a bare-boards type image, change the triple for llvm's benefit.
      if (fixed_arch.GetTriple().getVendor() == llvm::Triple::Apple &&
          fixed_arch.GetTriple().getOS() == llvm::Triple::UnknownOS) {
        if (fixed_arch.GetTriple().getArch() == llvm::Triple::arm ||
            fixed_arch.GetTriple().getArch() == llvm::Triple::aarch64 ||
            fixed_arch.GetTriple().getArch() == llvm::Triple::thumb) {
          fixed_arch.GetTriple().setOS(llvm::Triple::IOS);
        } else {
          fixed_arch.GetTriple().setOS(llvm::Triple::MacOSX);
        }
      }

      if (module) {
        std::shared_ptr<ClangASTContext> ast_sp(new ClangASTContext);
        if (ast_sp) {
          ast_sp->SetArchitecture(fixed_arch);
        }
        return ast_sp;
      } else if (target && target->IsValid()) {
        std::shared_ptr<ClangASTContextForExpressions> ast_sp(
            new ClangASTContextForExpressions(*target));
        if (ast_sp) {
          ast_sp->SetArchitecture(fixed_arch);
          ast_sp->m_scratch_ast_source_up.reset(
              new ClangASTSource(target->shared_from_this()));
          lldbassert(ast_sp->getFileManager());
          ast_sp->m_scratch_ast_source_up->InstallASTContext(
              *ast_sp->getASTContext(), *ast_sp->getFileManager(), true);
          llvm::IntrusiveRefCntPtr<clang::ExternalASTSource> proxy_ast_source(
              ast_sp->m_scratch_ast_source_up->CreateProxy());
          ast_sp->SetExternalSource(proxy_ast_source);
          return ast_sp;
        }
      }
    }
  }
  return lldb::TypeSystemSP();
}

void ClangASTContext::EnumerateSupportedLanguages(
    std::set<lldb::LanguageType> &languages_for_types,
    std::set<lldb::LanguageType> &languages_for_expressions) {
  static std::vector<lldb::LanguageType> s_supported_languages_for_types(
      {lldb::eLanguageTypeC89, lldb::eLanguageTypeC, lldb::eLanguageTypeC11,
       lldb::eLanguageTypeC_plus_plus, lldb::eLanguageTypeC99,
       lldb::eLanguageTypeObjC, lldb::eLanguageTypeObjC_plus_plus,
       lldb::eLanguageTypeC_plus_plus_03, lldb::eLanguageTypeC_plus_plus_11,
       lldb::eLanguageTypeC11, lldb::eLanguageTypeC_plus_plus_14});

  static std::vector<lldb::LanguageType> s_supported_languages_for_expressions(
      {lldb::eLanguageTypeC_plus_plus, lldb::eLanguageTypeObjC_plus_plus,
       lldb::eLanguageTypeC_plus_plus_03, lldb::eLanguageTypeC_plus_plus_11,
       lldb::eLanguageTypeC_plus_plus_14});

  languages_for_types.insert(s_supported_languages_for_types.begin(),
                             s_supported_languages_for_types.end());
  languages_for_expressions.insert(
      s_supported_languages_for_expressions.begin(),
      s_supported_languages_for_expressions.end());
}

void ClangASTContext::Initialize() {
  PluginManager::RegisterPlugin(GetPluginNameStatic(),
                                "clang base AST context plug-in",
                                CreateInstance, EnumerateSupportedLanguages);
}

void ClangASTContext::Terminate() {
  PluginManager::UnregisterPlugin(CreateInstance);
}

void ClangASTContext::Finalize() {
  if (m_ast_up) {
    GetASTMap().Erase(m_ast_up.get());
    if (!m_ast_owned)
      m_ast_up.release();
  }

  m_builtins_up.reset();
  m_selector_table_up.reset();
  m_identifier_table_up.reset();
  m_target_info_up.reset();
  m_target_options_rp.reset();
  m_diagnostics_engine_up.reset();
  m_source_manager_up.reset();
  m_language_options_up.reset();
  m_ast_up.reset();
  m_scratch_ast_source_up.reset();
}

void ClangASTContext::Clear() {
  m_ast_up.reset();
  m_language_options_up.reset();
  m_source_manager_up.reset();
  m_diagnostics_engine_up.reset();
  m_target_options_rp.reset();
  m_target_info_up.reset();
  m_identifier_table_up.reset();
  m_selector_table_up.reset();
  m_builtins_up.reset();
  m_pointer_byte_size = 0;
}

const char *ClangASTContext::GetTargetTriple() {
  return m_target_triple.c_str();
}

void ClangASTContext::SetTargetTriple(const char *target_triple) {
  Clear();
  m_target_triple.assign(target_triple);
}

void ClangASTContext::SetArchitecture(const ArchSpec &arch) {
  SetTargetTriple(arch.GetTriple().str().c_str());
}

bool ClangASTContext::HasExternalSource() {
  ASTContext *ast = getASTContext();
  if (ast)
    return ast->getExternalSource() != nullptr;
  return false;
}

void ClangASTContext::SetExternalSource(
    llvm::IntrusiveRefCntPtr<ExternalASTSource> &ast_source_up) {
  ASTContext *ast = getASTContext();
  if (ast) {
    ast->setExternalSource(ast_source_up);
    ast->getTranslationUnitDecl()->setHasExternalLexicalStorage(true);
  }
}

void ClangASTContext::RemoveExternalSource() {
  ASTContext *ast = getASTContext();

  if (ast) {
    llvm::IntrusiveRefCntPtr<ExternalASTSource> empty_ast_source_up;
    ast->setExternalSource(empty_ast_source_up);
    ast->getTranslationUnitDecl()->setHasExternalLexicalStorage(false);
  }
}

void ClangASTContext::setASTContext(clang::ASTContext *ast_ctx) {
  if (!m_ast_owned) {
    m_ast_up.release();
  }
  m_ast_owned = false;
  m_ast_up.reset(ast_ctx);
  GetASTMap().Insert(ast_ctx, this);
}

ASTContext *ClangASTContext::getASTContext() {
  if (m_ast_up == nullptr) {
    m_ast_owned = true;
    m_ast_up.reset(new ASTContext(*getLanguageOptions(), *getSourceManager(),
                                  *getIdentifierTable(), *getSelectorTable(),
                                  *getBuiltinContext()));

    m_ast_up->getDiagnostics().setClient(getDiagnosticConsumer(), false);

    // This can be NULL if we don't know anything about the architecture or if
    // the target for an architecture isn't enabled in the llvm/clang that we
    // built
    TargetInfo *target_info = getTargetInfo();
    if (target_info)
      m_ast_up->InitBuiltinTypes(*target_info);

    if ((m_callback_tag_decl || m_callback_objc_decl) && m_callback_baton) {
      m_ast_up->getTranslationUnitDecl()->setHasExternalLexicalStorage();
      // m_ast_up->getTranslationUnitDecl()->setHasExternalVisibleStorage();
    }

    GetASTMap().Insert(m_ast_up.get(), this);

    llvm::IntrusiveRefCntPtr<clang::ExternalASTSource> ast_source_up(
        new ClangExternalASTSourceCallbacks(
            ClangASTContext::CompleteTagDecl,
            ClangASTContext::CompleteObjCInterfaceDecl, nullptr,
            ClangASTContext::LayoutRecordType, this));
    SetExternalSource(ast_source_up);
  }
  return m_ast_up.get();
}

ClangASTContext *ClangASTContext::GetASTContext(clang::ASTContext *ast) {
  ClangASTContext *clang_ast = GetASTMap().Lookup(ast);
  if (!clang_ast)
    clang_ast = new ClangASTContext(ast);
  return clang_ast;
}

Builtin::Context *ClangASTContext::getBuiltinContext() {
  if (m_builtins_up == nullptr)
    m_builtins_up.reset(new Builtin::Context());
  return m_builtins_up.get();
}

IdentifierTable *ClangASTContext::getIdentifierTable() {
  if (m_identifier_table_up == nullptr)
    m_identifier_table_up.reset(
        new IdentifierTable(*ClangASTContext::getLanguageOptions(), nullptr));
  return m_identifier_table_up.get();
}

LangOptions *ClangASTContext::getLanguageOptions() {
  if (m_language_options_up == nullptr) {
    m_language_options_up.reset(new LangOptions());
    ParseLangArgs(*m_language_options_up, InputKind::ObjCXX, GetTargetTriple());
    //        InitializeLangOptions(*m_language_options_up, InputKind::ObjCXX);
  }
  return m_language_options_up.get();
}

SelectorTable *ClangASTContext::getSelectorTable() {
  if (m_selector_table_up == nullptr)
    m_selector_table_up.reset(new SelectorTable());
  return m_selector_table_up.get();
}

clang::FileManager *ClangASTContext::getFileManager() {
  if (m_file_manager_up == nullptr) {
    clang::FileSystemOptions file_system_options;
    m_file_manager_up.reset(new clang::FileManager(file_system_options));
  }
  return m_file_manager_up.get();
}

clang::SourceManager *ClangASTContext::getSourceManager() {
  if (m_source_manager_up == nullptr)
    m_source_manager_up.reset(
        new clang::SourceManager(*getDiagnosticsEngine(), *getFileManager()));
  return m_source_manager_up.get();
}

clang::DiagnosticsEngine *ClangASTContext::getDiagnosticsEngine() {
  if (m_diagnostics_engine_up == nullptr) {
    llvm::IntrusiveRefCntPtr<DiagnosticIDs> diag_id_sp(new DiagnosticIDs());
    m_diagnostics_engine_up.reset(
        new DiagnosticsEngine(diag_id_sp, new DiagnosticOptions()));
  }
  return m_diagnostics_engine_up.get();
}

clang::MangleContext *ClangASTContext::getMangleContext() {
  if (m_mangle_ctx_up == nullptr)
    m_mangle_ctx_up.reset(getASTContext()->createMangleContext());
  return m_mangle_ctx_up.get();
}

class NullDiagnosticConsumer : public DiagnosticConsumer {
public:
  NullDiagnosticConsumer() {
    m_log = lldb_private::GetLogIfAllCategoriesSet(LIBLLDB_LOG_EXPRESSIONS);
  }

  void HandleDiagnostic(DiagnosticsEngine::Level DiagLevel,
                        const clang::Diagnostic &info) {
    if (m_log) {
      llvm::SmallVector<char, 32> diag_str(10);
      info.FormatDiagnostic(diag_str);
      diag_str.push_back('\0');
      m_log->Printf("Compiler diagnostic: %s\n", diag_str.data());
    }
  }

  DiagnosticConsumer *clone(DiagnosticsEngine &Diags) const {
    return new NullDiagnosticConsumer();
  }

private:
  Log *m_log;
};

DiagnosticConsumer *ClangASTContext::getDiagnosticConsumer() {
  if (m_diagnostic_consumer_up == nullptr)
    m_diagnostic_consumer_up.reset(new NullDiagnosticConsumer);

  return m_diagnostic_consumer_up.get();
}

std::shared_ptr<clang::TargetOptions> &ClangASTContext::getTargetOptions() {
  if (m_target_options_rp == nullptr && !m_target_triple.empty()) {
    m_target_options_rp = std::make_shared<clang::TargetOptions>();
    if (m_target_options_rp != nullptr)
      m_target_options_rp->Triple = m_target_triple;
  }
  return m_target_options_rp;
}

TargetInfo *ClangASTContext::getTargetInfo() {
  // target_triple should be something like "x86_64-apple-macosx"
  if (m_target_info_up == nullptr && !m_target_triple.empty())
    m_target_info_up.reset(TargetInfo::CreateTargetInfo(*getDiagnosticsEngine(),
                                                        getTargetOptions()));
  return m_target_info_up.get();
}

#pragma mark Basic Types

static inline bool QualTypeMatchesBitSize(const uint64_t bit_size,
                                          ASTContext *ast, QualType qual_type) {
  uint64_t qual_type_bit_size = ast->getTypeSize(qual_type);
  return qual_type_bit_size == bit_size;
}

CompilerType
ClangASTContext::GetBuiltinTypeForEncodingAndBitSize(Encoding encoding,
                                                     size_t bit_size) {
  return ClangASTContext::GetBuiltinTypeForEncodingAndBitSize(
      getASTContext(), encoding, bit_size);
}

CompilerType ClangASTContext::GetBuiltinTypeForEncodingAndBitSize(
    ASTContext *ast, Encoding encoding, uint32_t bit_size) {
  if (!ast)
    return CompilerType();
  switch (encoding) {
  case eEncodingInvalid:
    if (QualTypeMatchesBitSize(bit_size, ast, ast->VoidPtrTy))
      return CompilerType(ast, ast->VoidPtrTy);
    break;

  case eEncodingUint:
    if (QualTypeMatchesBitSize(bit_size, ast, ast->UnsignedCharTy))
      return CompilerType(ast, ast->UnsignedCharTy);
    if (QualTypeMatchesBitSize(bit_size, ast, ast->UnsignedShortTy))
      return CompilerType(ast, ast->UnsignedShortTy);
    if (QualTypeMatchesBitSize(bit_size, ast, ast->UnsignedIntTy))
      return CompilerType(ast, ast->UnsignedIntTy);
    if (QualTypeMatchesBitSize(bit_size, ast, ast->UnsignedLongTy))
      return CompilerType(ast, ast->UnsignedLongTy);
    if (QualTypeMatchesBitSize(bit_size, ast, ast->UnsignedLongLongTy))
      return CompilerType(ast, ast->UnsignedLongLongTy);
    if (QualTypeMatchesBitSize(bit_size, ast, ast->UnsignedInt128Ty))
      return CompilerType(ast, ast->UnsignedInt128Ty);
    break;

  case eEncodingSint:
    if (QualTypeMatchesBitSize(bit_size, ast, ast->SignedCharTy))
      return CompilerType(ast, ast->SignedCharTy);
    if (QualTypeMatchesBitSize(bit_size, ast, ast->ShortTy))
      return CompilerType(ast, ast->ShortTy);
    if (QualTypeMatchesBitSize(bit_size, ast, ast->IntTy))
      return CompilerType(ast, ast->IntTy);
    if (QualTypeMatchesBitSize(bit_size, ast, ast->LongTy))
      return CompilerType(ast, ast->LongTy);
    if (QualTypeMatchesBitSize(bit_size, ast, ast->LongLongTy))
      return CompilerType(ast, ast->LongLongTy);
    if (QualTypeMatchesBitSize(bit_size, ast, ast->Int128Ty))
      return CompilerType(ast, ast->Int128Ty);
    break;

  case eEncodingIEEE754:
    if (QualTypeMatchesBitSize(bit_size, ast, ast->FloatTy))
      return CompilerType(ast, ast->FloatTy);
    if (QualTypeMatchesBitSize(bit_size, ast, ast->DoubleTy))
      return CompilerType(ast, ast->DoubleTy);
    if (QualTypeMatchesBitSize(bit_size, ast, ast->LongDoubleTy))
      return CompilerType(ast, ast->LongDoubleTy);
    if (QualTypeMatchesBitSize(bit_size, ast, ast->HalfTy))
      return CompilerType(ast, ast->HalfTy);
    break;

  case eEncodingVector:
    // Sanity check that bit_size is a multiple of 8's.
    if (bit_size && !(bit_size & 0x7u))
      return CompilerType(
          ast, ast->getExtVectorType(ast->UnsignedCharTy, bit_size / 8));
    break;
  }

  return CompilerType();
}

lldb::BasicType
ClangASTContext::GetBasicTypeEnumeration(const ConstString &name) {
  if (name) {
    typedef UniqueCStringMap<lldb::BasicType> TypeNameToBasicTypeMap;
    static TypeNameToBasicTypeMap g_type_map;
    static std::once_flag g_once_flag;
    llvm::call_once(g_once_flag, []() {
      // "void"
      g_type_map.Append(ConstString("void"), eBasicTypeVoid);

      // "char"
      g_type_map.Append(ConstString("char"), eBasicTypeChar);
      g_type_map.Append(ConstString("signed char"), eBasicTypeSignedChar);
      g_type_map.Append(ConstString("unsigned char"), eBasicTypeUnsignedChar);
      g_type_map.Append(ConstString("wchar_t"), eBasicTypeWChar);
      g_type_map.Append(ConstString("signed wchar_t"), eBasicTypeSignedWChar);
      g_type_map.Append(ConstString("unsigned wchar_t"),
                        eBasicTypeUnsignedWChar);
      // "short"
      g_type_map.Append(ConstString("short"), eBasicTypeShort);
      g_type_map.Append(ConstString("short int"), eBasicTypeShort);
      g_type_map.Append(ConstString("unsigned short"), eBasicTypeUnsignedShort);
      g_type_map.Append(ConstString("unsigned short int"),
                        eBasicTypeUnsignedShort);

      // "int"
      g_type_map.Append(ConstString("int"), eBasicTypeInt);
      g_type_map.Append(ConstString("signed int"), eBasicTypeInt);
      g_type_map.Append(ConstString("unsigned int"), eBasicTypeUnsignedInt);
      g_type_map.Append(ConstString("unsigned"), eBasicTypeUnsignedInt);

      // "long"
      g_type_map.Append(ConstString("long"), eBasicTypeLong);
      g_type_map.Append(ConstString("long int"), eBasicTypeLong);
      g_type_map.Append(ConstString("unsigned long"), eBasicTypeUnsignedLong);
      g_type_map.Append(ConstString("unsigned long int"),
                        eBasicTypeUnsignedLong);

      // "long long"
      g_type_map.Append(ConstString("long long"), eBasicTypeLongLong);
      g_type_map.Append(ConstString("long long int"), eBasicTypeLongLong);
      g_type_map.Append(ConstString("unsigned long long"),
                        eBasicTypeUnsignedLongLong);
      g_type_map.Append(ConstString("unsigned long long int"),
                        eBasicTypeUnsignedLongLong);

      // "int128"
      g_type_map.Append(ConstString("__int128_t"), eBasicTypeInt128);
      g_type_map.Append(ConstString("__uint128_t"), eBasicTypeUnsignedInt128);

      // Miscellaneous
      g_type_map.Append(ConstString("bool"), eBasicTypeBool);
      g_type_map.Append(ConstString("float"), eBasicTypeFloat);
      g_type_map.Append(ConstString("double"), eBasicTypeDouble);
      g_type_map.Append(ConstString("long double"), eBasicTypeLongDouble);
      g_type_map.Append(ConstString("id"), eBasicTypeObjCID);
      g_type_map.Append(ConstString("SEL"), eBasicTypeObjCSel);
      g_type_map.Append(ConstString("nullptr"), eBasicTypeNullPtr);
      g_type_map.Sort();
    });

    return g_type_map.Find(name, eBasicTypeInvalid);
  }
  return eBasicTypeInvalid;
}

CompilerType ClangASTContext::GetBasicType(ASTContext *ast,
                                           const ConstString &name) {
  if (ast) {
    lldb::BasicType basic_type = ClangASTContext::GetBasicTypeEnumeration(name);
    return ClangASTContext::GetBasicType(ast, basic_type);
  }
  return CompilerType();
}

uint32_t ClangASTContext::GetPointerByteSize() {
  if (m_pointer_byte_size == 0)
    if (auto size = GetBasicType(lldb::eBasicTypeVoid)
                        .GetPointerType()
                        .GetByteSize(nullptr))
      m_pointer_byte_size = *size;
  return m_pointer_byte_size;
}

CompilerType ClangASTContext::GetBasicType(lldb::BasicType basic_type) {
  return GetBasicType(getASTContext(), basic_type);
}

CompilerType ClangASTContext::GetBasicType(ASTContext *ast,
                                           lldb::BasicType basic_type) {
  if (!ast)
    return CompilerType();
  lldb::opaque_compiler_type_t clang_type =
      GetOpaqueCompilerType(ast, basic_type);

  if (clang_type)
    return CompilerType(GetASTContext(ast), clang_type);
  return CompilerType();
}

CompilerType ClangASTContext::GetBuiltinTypeForDWARFEncodingAndBitSize(
    const char *type_name, uint32_t dw_ate, uint32_t bit_size) {
  ASTContext *ast = getASTContext();

#define streq(a, b) strcmp(a, b) == 0
  assert(ast != nullptr);
  if (ast) {
    switch (dw_ate) {
    default:
      break;

    case DW_ATE_address:
      if (QualTypeMatchesBitSize(bit_size, ast, ast->VoidPtrTy))
        return CompilerType(ast, ast->VoidPtrTy);
      break;

    case DW_ATE_boolean:
      if (QualTypeMatchesBitSize(bit_size, ast, ast->BoolTy))
        return CompilerType(ast, ast->BoolTy);
      if (QualTypeMatchesBitSize(bit_size, ast, ast->UnsignedCharTy))
        return CompilerType(ast, ast->UnsignedCharTy);
      if (QualTypeMatchesBitSize(bit_size, ast, ast->UnsignedShortTy))
        return CompilerType(ast, ast->UnsignedShortTy);
      if (QualTypeMatchesBitSize(bit_size, ast, ast->UnsignedIntTy))
        return CompilerType(ast, ast->UnsignedIntTy);
      break;

    case DW_ATE_lo_user:
      // This has been seen to mean DW_AT_complex_integer
      if (type_name) {
        if (::strstr(type_name, "complex")) {
          CompilerType complex_int_clang_type =
              GetBuiltinTypeForDWARFEncodingAndBitSize("int", DW_ATE_signed,
                                                       bit_size / 2);
          return CompilerType(ast, ast->getComplexType(ClangUtil::GetQualType(
                                       complex_int_clang_type)));
        }
      }
      break;

    case DW_ATE_complex_float:
      if (QualTypeMatchesBitSize(bit_size, ast, ast->FloatComplexTy))
        return CompilerType(ast, ast->FloatComplexTy);
      else if (QualTypeMatchesBitSize(bit_size, ast, ast->DoubleComplexTy))
        return CompilerType(ast, ast->DoubleComplexTy);
      else if (QualTypeMatchesBitSize(bit_size, ast, ast->LongDoubleComplexTy))
        return CompilerType(ast, ast->LongDoubleComplexTy);
      else {
        CompilerType complex_float_clang_type =
            GetBuiltinTypeForDWARFEncodingAndBitSize("float", DW_ATE_float,
                                                     bit_size / 2);
        return CompilerType(ast, ast->getComplexType(ClangUtil::GetQualType(
                                     complex_float_clang_type)));
      }
      break;

    case DW_ATE_float:
      if (streq(type_name, "float") &&
          QualTypeMatchesBitSize(bit_size, ast, ast->FloatTy))
        return CompilerType(ast, ast->FloatTy);
      if (streq(type_name, "double") &&
          QualTypeMatchesBitSize(bit_size, ast, ast->DoubleTy))
        return CompilerType(ast, ast->DoubleTy);
      if (streq(type_name, "long double") &&
          QualTypeMatchesBitSize(bit_size, ast, ast->LongDoubleTy))
        return CompilerType(ast, ast->LongDoubleTy);
      // Fall back to not requiring a name match
      if (QualTypeMatchesBitSize(bit_size, ast, ast->FloatTy))
        return CompilerType(ast, ast->FloatTy);
      if (QualTypeMatchesBitSize(bit_size, ast, ast->DoubleTy))
        return CompilerType(ast, ast->DoubleTy);
      if (QualTypeMatchesBitSize(bit_size, ast, ast->LongDoubleTy))
        return CompilerType(ast, ast->LongDoubleTy);
      if (QualTypeMatchesBitSize(bit_size, ast, ast->HalfTy))
        return CompilerType(ast, ast->HalfTy);
      break;

    case DW_ATE_signed:
      if (type_name) {
        if (streq(type_name, "wchar_t") &&
            QualTypeMatchesBitSize(bit_size, ast, ast->WCharTy) &&
            (getTargetInfo() &&
             TargetInfo::isTypeSigned(getTargetInfo()->getWCharType())))
          return CompilerType(ast, ast->WCharTy);
        if (streq(type_name, "void") &&
            QualTypeMatchesBitSize(bit_size, ast, ast->VoidTy))
          return CompilerType(ast, ast->VoidTy);
        if (strstr(type_name, "long long") &&
            QualTypeMatchesBitSize(bit_size, ast, ast->LongLongTy))
          return CompilerType(ast, ast->LongLongTy);
        if (strstr(type_name, "long") &&
            QualTypeMatchesBitSize(bit_size, ast, ast->LongTy))
          return CompilerType(ast, ast->LongTy);
        if (strstr(type_name, "short") &&
            QualTypeMatchesBitSize(bit_size, ast, ast->ShortTy))
          return CompilerType(ast, ast->ShortTy);
        if (strstr(type_name, "char")) {
          if (QualTypeMatchesBitSize(bit_size, ast, ast->CharTy))
            return CompilerType(ast, ast->CharTy);
          if (QualTypeMatchesBitSize(bit_size, ast, ast->SignedCharTy))
            return CompilerType(ast, ast->SignedCharTy);
        }
        if (strstr(type_name, "int")) {
          if (QualTypeMatchesBitSize(bit_size, ast, ast->IntTy))
            return CompilerType(ast, ast->IntTy);
          if (QualTypeMatchesBitSize(bit_size, ast, ast->Int128Ty))
            return CompilerType(ast, ast->Int128Ty);
        }
      }
      // We weren't able to match up a type name, just search by size
      if (QualTypeMatchesBitSize(bit_size, ast, ast->CharTy))
        return CompilerType(ast, ast->CharTy);
      if (QualTypeMatchesBitSize(bit_size, ast, ast->ShortTy))
        return CompilerType(ast, ast->ShortTy);
      if (QualTypeMatchesBitSize(bit_size, ast, ast->IntTy))
        return CompilerType(ast, ast->IntTy);
      if (QualTypeMatchesBitSize(bit_size, ast, ast->LongTy))
        return CompilerType(ast, ast->LongTy);
      if (QualTypeMatchesBitSize(bit_size, ast, ast->LongLongTy))
        return CompilerType(ast, ast->LongLongTy);
      if (QualTypeMatchesBitSize(bit_size, ast, ast->Int128Ty))
        return CompilerType(ast, ast->Int128Ty);
      break;

    case DW_ATE_signed_char:
      if (ast->getLangOpts().CharIsSigned && type_name &&
          streq(type_name, "char")) {
        if (QualTypeMatchesBitSize(bit_size, ast, ast->CharTy))
          return CompilerType(ast, ast->CharTy);
      }
      if (QualTypeMatchesBitSize(bit_size, ast, ast->SignedCharTy))
        return CompilerType(ast, ast->SignedCharTy);
      break;

    case DW_ATE_unsigned:
      if (type_name) {
        if (streq(type_name, "wchar_t")) {
          if (QualTypeMatchesBitSize(bit_size, ast, ast->WCharTy)) {
            if (!(getTargetInfo() &&
                  TargetInfo::isTypeSigned(getTargetInfo()->getWCharType())))
              return CompilerType(ast, ast->WCharTy);
          }
        }
        if (strstr(type_name, "long long")) {
          if (QualTypeMatchesBitSize(bit_size, ast, ast->UnsignedLongLongTy))
            return CompilerType(ast, ast->UnsignedLongLongTy);
        } else if (strstr(type_name, "long")) {
          if (QualTypeMatchesBitSize(bit_size, ast, ast->UnsignedLongTy))
            return CompilerType(ast, ast->UnsignedLongTy);
        } else if (strstr(type_name, "short")) {
          if (QualTypeMatchesBitSize(bit_size, ast, ast->UnsignedShortTy))
            return CompilerType(ast, ast->UnsignedShortTy);
        } else if (strstr(type_name, "char")) {
          if (QualTypeMatchesBitSize(bit_size, ast, ast->UnsignedCharTy))
            return CompilerType(ast, ast->UnsignedCharTy);
        } else if (strstr(type_name, "int")) {
          if (QualTypeMatchesBitSize(bit_size, ast, ast->UnsignedIntTy))
            return CompilerType(ast, ast->UnsignedIntTy);
          if (QualTypeMatchesBitSize(bit_size, ast, ast->UnsignedInt128Ty))
            return CompilerType(ast, ast->UnsignedInt128Ty);
        }
      }
      // We weren't able to match up a type name, just search by size
      if (QualTypeMatchesBitSize(bit_size, ast, ast->UnsignedCharTy))
        return CompilerType(ast, ast->UnsignedCharTy);
      if (QualTypeMatchesBitSize(bit_size, ast, ast->UnsignedShortTy))
        return CompilerType(ast, ast->UnsignedShortTy);
      if (QualTypeMatchesBitSize(bit_size, ast, ast->UnsignedIntTy))
        return CompilerType(ast, ast->UnsignedIntTy);
      if (QualTypeMatchesBitSize(bit_size, ast, ast->UnsignedLongTy))
        return CompilerType(ast, ast->UnsignedLongTy);
      if (QualTypeMatchesBitSize(bit_size, ast, ast->UnsignedLongLongTy))
        return CompilerType(ast, ast->UnsignedLongLongTy);
      if (QualTypeMatchesBitSize(bit_size, ast, ast->UnsignedInt128Ty))
        return CompilerType(ast, ast->UnsignedInt128Ty);
      break;

    case DW_ATE_unsigned_char:
      if (!ast->getLangOpts().CharIsSigned && type_name &&
          streq(type_name, "char")) {
        if (QualTypeMatchesBitSize(bit_size, ast, ast->CharTy))
          return CompilerType(ast, ast->CharTy);
      }
      if (QualTypeMatchesBitSize(bit_size, ast, ast->UnsignedCharTy))
        return CompilerType(ast, ast->UnsignedCharTy);
      if (QualTypeMatchesBitSize(bit_size, ast, ast->UnsignedShortTy))
        return CompilerType(ast, ast->UnsignedShortTy);
      break;

    case DW_ATE_imaginary_float:
      break;

    case DW_ATE_UTF:
      if (type_name) {
        if (streq(type_name, "char16_t")) {
          return CompilerType(ast, ast->Char16Ty);
        } else if (streq(type_name, "char32_t")) {
          return CompilerType(ast, ast->Char32Ty);
        }
      }
      break;
    }
  }
  // This assert should fire for anything that we don't catch above so we know
  // to fix any issues we run into.
  if (type_name) {
    Host::SystemLog(Host::eSystemLogError, "error: need to add support for "
                                           "DW_TAG_base_type '%s' encoded with "
                                           "DW_ATE = 0x%x, bit_size = %u\n",
                    type_name, dw_ate, bit_size);
  } else {
    Host::SystemLog(Host::eSystemLogError, "error: need to add support for "
                                           "DW_TAG_base_type encoded with "
                                           "DW_ATE = 0x%x, bit_size = %u\n",
                    dw_ate, bit_size);
  }
  return CompilerType();
}

CompilerType ClangASTContext::GetUnknownAnyType(clang::ASTContext *ast) {
  if (ast)
    return CompilerType(ast, ast->UnknownAnyTy);
  return CompilerType();
}

CompilerType ClangASTContext::GetCStringType(bool is_const) {
  ASTContext *ast = getASTContext();
  QualType char_type(ast->CharTy);

  if (is_const)
    char_type.addConst();

  return CompilerType(ast, ast->getPointerType(char_type));
}

clang::DeclContext *
ClangASTContext::GetTranslationUnitDecl(clang::ASTContext *ast) {
  return ast->getTranslationUnitDecl();
}

CompilerType ClangASTContext::CopyType(const CompilerType &src) {
  clang::ASTContext *dst_clang_ast = getASTContext();
  if (dst_clang_ast) {
    FileSystemOptions file_system_options;
    ClangASTContext *src_ast =
        llvm::dyn_cast_or_null<ClangASTContext>(src.GetTypeSystem());
    if (src_ast) {
      clang::ASTContext *src_clang_ast = src_ast->getASTContext();
      if (src_clang_ast) {
        if (src_clang_ast == dst_clang_ast)
          return src; // We already are in the right AST, no need to copy
        else {
          FileManager file_manager(file_system_options);
          ASTImporter importer(*dst_clang_ast, file_manager, *src_clang_ast,
                               file_manager, false);
          QualType dst_qual_type(importer.Import(ClangUtil::GetQualType(src)));
          return CompilerType(this, dst_qual_type.getAsOpaquePtr());
        }
      }
    }
  }
  return CompilerType();
}

clang::Decl *ClangASTContext::CopyDecl(ASTContext *dst_ast, ASTContext *src_ast,
                                       clang::Decl *source_decl) {
  FileSystemOptions file_system_options;
  FileManager file_manager(file_system_options);
  ASTImporter importer(*dst_ast, file_manager, *src_ast, file_manager, false);

  return importer.Import(source_decl);
}

bool ClangASTContext::AreTypesSame(CompilerType type1, CompilerType type2,
                                   bool ignore_qualifiers) {
  ClangASTContext *ast =
      llvm::dyn_cast_or_null<ClangASTContext>(type1.GetTypeSystem());
  if (!ast || ast != type2.GetTypeSystem())
    return false;

  if (type1.GetOpaqueQualType() == type2.GetOpaqueQualType())
    return true;

  QualType type1_qual = ClangUtil::GetQualType(type1);
  QualType type2_qual = ClangUtil::GetQualType(type2);

  if (ignore_qualifiers) {
    type1_qual = type1_qual.getUnqualifiedType();
    type2_qual = type2_qual.getUnqualifiedType();
  }

  return ast->getASTContext()->hasSameType(type1_qual, type2_qual);
}

CompilerType ClangASTContext::GetTypeForDecl(clang::NamedDecl *decl) {
  if (clang::ObjCInterfaceDecl *interface_decl =
          llvm::dyn_cast<clang::ObjCInterfaceDecl>(decl))
    return GetTypeForDecl(interface_decl);
  if (clang::TagDecl *tag_decl = llvm::dyn_cast<clang::TagDecl>(decl))
    return GetTypeForDecl(tag_decl);
  return CompilerType();
}

CompilerType ClangASTContext::GetTypeForDecl(TagDecl *decl) {
  // No need to call the getASTContext() accessor (which can create the AST if
  // it isn't created yet, because we can't have created a decl in this
  // AST if our AST didn't already exist...
  ASTContext *ast = &decl->getASTContext();
  if (ast)
    return CompilerType(ast, ast->getTagDeclType(decl));
  return CompilerType();
}

CompilerType ClangASTContext::GetTypeForDecl(ObjCInterfaceDecl *decl) {
  // No need to call the getASTContext() accessor (which can create the AST if
  // it isn't created yet, because we can't have created a decl in this
  // AST if our AST didn't already exist...
  ASTContext *ast = &decl->getASTContext();
  if (ast)
    return CompilerType(ast, ast->getObjCInterfaceType(decl));
  return CompilerType();
}

#pragma mark Structure, Unions, Classes

CompilerType ClangASTContext::CreateRecordType(DeclContext *decl_ctx,
                                               AccessType access_type,
                                               const char *name, int kind,
                                               LanguageType language,
                                               ClangASTMetadata *metadata) {
  ASTContext *ast = getASTContext();
  assert(ast != nullptr);

  if (decl_ctx == nullptr)
    decl_ctx = ast->getTranslationUnitDecl();

  if (language == eLanguageTypeObjC ||
      language == eLanguageTypeObjC_plus_plus) {
    bool isForwardDecl = true;
    bool isInternal = false;
    return CreateObjCClass(name, decl_ctx, isForwardDecl, isInternal, metadata);
  }

  // NOTE: Eventually CXXRecordDecl will be merged back into RecordDecl and
  // we will need to update this code. I was told to currently always use the
  // CXXRecordDecl class since we often don't know from debug information if
  // something is struct or a class, so we default to always use the more
  // complete definition just in case.

  bool is_anonymous = (!name) || (!name[0]);

  CXXRecordDecl *decl = CXXRecordDecl::Create(
      *ast, (TagDecl::TagKind)kind, decl_ctx, SourceLocation(),
      SourceLocation(), is_anonymous ? nullptr : &ast->Idents.get(name));

  if (is_anonymous)
    decl->setAnonymousStructOrUnion(true);

  if (decl) {
    if (metadata)
      SetMetadata(ast, decl, *metadata);

    if (access_type != eAccessNone)
      decl->setAccess(ConvertAccessTypeToAccessSpecifier(access_type));

    if (decl_ctx)
      decl_ctx->addDecl(decl);

    return CompilerType(ast, ast->getTagDeclType(decl));
  }
  return CompilerType();
}

namespace {
  bool IsValueParam(const clang::TemplateArgument &argument) {
    return argument.getKind() == TemplateArgument::Integral;
  }
}

static TemplateParameterList *CreateTemplateParameterList(
    ASTContext *ast,
    const ClangASTContext::TemplateParameterInfos &template_param_infos,
    llvm::SmallVector<NamedDecl *, 8> &template_param_decls) {
  const bool parameter_pack = false;
  const bool is_typename = false;
  const unsigned depth = 0;
  const size_t num_template_params = template_param_infos.args.size();
  DeclContext *const decl_context =
      ast->getTranslationUnitDecl(); // Is this the right decl context?,
  for (size_t i = 0; i < num_template_params; ++i) {
    const char *name = template_param_infos.names[i];

    IdentifierInfo *identifier_info = nullptr;
    if (name && name[0])
      identifier_info = &ast->Idents.get(name);
    if (IsValueParam(template_param_infos.args[i])) {
      template_param_decls.push_back(NonTypeTemplateParmDecl::Create(
          *ast, decl_context,
          SourceLocation(), SourceLocation(), depth, i, identifier_info,
          template_param_infos.args[i].getIntegralType(), parameter_pack,
          nullptr));

    } else {
      template_param_decls.push_back(TemplateTypeParmDecl::Create(
          *ast, decl_context,
          SourceLocation(), SourceLocation(), depth, i, identifier_info,
          is_typename, parameter_pack));
    }
  }

  if (template_param_infos.packed_args) {
    IdentifierInfo *identifier_info = nullptr;
    if (template_param_infos.pack_name && template_param_infos.pack_name[0])
      identifier_info = &ast->Idents.get(template_param_infos.pack_name);
    const bool parameter_pack_true = true;

    if (!template_param_infos.packed_args->args.empty() &&
        IsValueParam(template_param_infos.packed_args->args[0])) {
      template_param_decls.push_back(NonTypeTemplateParmDecl::Create(
          *ast, decl_context, SourceLocation(), SourceLocation(), depth,
          num_template_params, identifier_info,
          template_param_infos.packed_args->args[0].getIntegralType(),
          parameter_pack_true, nullptr));
    } else {
      template_param_decls.push_back(TemplateTypeParmDecl::Create(
          *ast, decl_context, SourceLocation(), SourceLocation(), depth,
          num_template_params, identifier_info, is_typename,
          parameter_pack_true));
    }
  }
  clang::Expr *const requires_clause = nullptr; // TODO: Concepts
  TemplateParameterList *template_param_list = TemplateParameterList::Create(
      *ast, SourceLocation(), SourceLocation(), template_param_decls,
      SourceLocation(), requires_clause);
  return template_param_list;
}

clang::FunctionTemplateDecl *ClangASTContext::CreateFunctionTemplateDecl(
    clang::DeclContext *decl_ctx, clang::FunctionDecl *func_decl,
    const char *name, const TemplateParameterInfos &template_param_infos) {
  //    /// Create a function template node.
  ASTContext *ast = getASTContext();

  llvm::SmallVector<NamedDecl *, 8> template_param_decls;

  TemplateParameterList *template_param_list = CreateTemplateParameterList(
      ast, template_param_infos, template_param_decls);
  FunctionTemplateDecl *func_tmpl_decl = FunctionTemplateDecl::Create(
      *ast, decl_ctx, func_decl->getLocation(), func_decl->getDeclName(),
      template_param_list, func_decl);

  for (size_t i = 0, template_param_decl_count = template_param_decls.size();
       i < template_param_decl_count; ++i) {
    // TODO: verify which decl context we should put template_param_decls into..
    template_param_decls[i]->setDeclContext(func_decl);
  }

  return func_tmpl_decl;
}

void ClangASTContext::CreateFunctionTemplateSpecializationInfo(
    FunctionDecl *func_decl, clang::FunctionTemplateDecl *func_tmpl_decl,
    const TemplateParameterInfos &infos) {
  TemplateArgumentList template_args(TemplateArgumentList::OnStack, infos.args);

  func_decl->setFunctionTemplateSpecialization(func_tmpl_decl, &template_args,
                                               nullptr);
}

ClassTemplateDecl *ClangASTContext::CreateClassTemplateDecl(
    DeclContext *decl_ctx, lldb::AccessType access_type, const char *class_name,
    int kind, const TemplateParameterInfos &template_param_infos) {
  ASTContext *ast = getASTContext();

  ClassTemplateDecl *class_template_decl = nullptr;
  if (decl_ctx == nullptr)
    decl_ctx = ast->getTranslationUnitDecl();

  IdentifierInfo &identifier_info = ast->Idents.get(class_name);
  DeclarationName decl_name(&identifier_info);

  clang::DeclContext::lookup_result result = decl_ctx->lookup(decl_name);

  for (NamedDecl *decl : result) {
    class_template_decl = dyn_cast<clang::ClassTemplateDecl>(decl);
    if (class_template_decl)
      return class_template_decl;
  }

  llvm::SmallVector<NamedDecl *, 8> template_param_decls;

  TemplateParameterList *template_param_list = CreateTemplateParameterList(
      ast, template_param_infos, template_param_decls);

  CXXRecordDecl *template_cxx_decl = CXXRecordDecl::Create(
      *ast, (TagDecl::TagKind)kind,
      decl_ctx, // What decl context do we use here? TU? The actual decl
                // context?
      SourceLocation(), SourceLocation(), &identifier_info);

  for (size_t i = 0, template_param_decl_count = template_param_decls.size();
       i < template_param_decl_count; ++i) {
    template_param_decls[i]->setDeclContext(template_cxx_decl);
  }

  // With templated classes, we say that a class is templated with
  // specializations, but that the bare class has no functions.
  // template_cxx_decl->startDefinition();
  // template_cxx_decl->completeDefinition();

  class_template_decl = ClassTemplateDecl::Create(
      *ast,
      decl_ctx, // What decl context do we use here? TU? The actual decl
                // context?
      SourceLocation(), decl_name, template_param_list, template_cxx_decl);

  if (class_template_decl) {
    if (access_type != eAccessNone)
      class_template_decl->setAccess(
          ConvertAccessTypeToAccessSpecifier(access_type));

    // if (TagDecl *ctx_tag_decl = dyn_cast<TagDecl>(decl_ctx))
    //    CompleteTagDeclarationDefinition(GetTypeForDecl(ctx_tag_decl));

    decl_ctx->addDecl(class_template_decl);

#ifdef LLDB_CONFIGURATION_DEBUG
    VerifyDecl(class_template_decl);
#endif
  }

  return class_template_decl;
}

TemplateTemplateParmDecl *
ClangASTContext::CreateTemplateTemplateParmDecl(const char *template_name) {
  ASTContext *ast = getASTContext();

  auto *decl_ctx = ast->getTranslationUnitDecl();

  IdentifierInfo &identifier_info = ast->Idents.get(template_name);
  llvm::SmallVector<NamedDecl *, 8> template_param_decls;

  ClangASTContext::TemplateParameterInfos template_param_infos;
  TemplateParameterList *template_param_list = CreateTemplateParameterList(
      ast, template_param_infos, template_param_decls);

  // LLDB needs to create those decls only to be able to display a
  // type that includes a template template argument. Only the name matters for
  // this purpose, so we use dummy values for the other characterisitcs of the
  // type.
  return TemplateTemplateParmDecl::Create(
      *ast, decl_ctx, SourceLocation(),
      /*Depth*/ 0, /*Position*/ 0,
      /*IsParameterPack*/ false, &identifier_info, template_param_list);
}

ClassTemplateSpecializationDecl *
ClangASTContext::CreateClassTemplateSpecializationDecl(
    DeclContext *decl_ctx, ClassTemplateDecl *class_template_decl, int kind,
    const TemplateParameterInfos &template_param_infos) {
  ASTContext *ast = getASTContext();
  llvm::SmallVector<clang::TemplateArgument, 2> args(
      template_param_infos.args.size() +
      (template_param_infos.packed_args ? 1 : 0));
  std::copy(template_param_infos.args.begin(), template_param_infos.args.end(),
            args.begin());
  if (template_param_infos.packed_args) {
    args[args.size() - 1] = TemplateArgument::CreatePackCopy(
        *ast, template_param_infos.packed_args->args);
  }
  ClassTemplateSpecializationDecl *class_template_specialization_decl =
      ClassTemplateSpecializationDecl::Create(
          *ast, (TagDecl::TagKind)kind, decl_ctx, SourceLocation(),
          SourceLocation(), class_template_decl, args,
          nullptr);

  class_template_specialization_decl->setSpecializationKind(
      TSK_ExplicitSpecialization);

  return class_template_specialization_decl;
}

CompilerType ClangASTContext::CreateClassTemplateSpecializationType(
    ClassTemplateSpecializationDecl *class_template_specialization_decl) {
  if (class_template_specialization_decl) {
    ASTContext *ast = getASTContext();
    if (ast)
      return CompilerType(
          ast, ast->getTagDeclType(class_template_specialization_decl));
  }
  return CompilerType();
}

static inline bool check_op_param(bool is_method,
                                  clang::OverloadedOperatorKind op_kind,
                                  bool unary, bool binary,
                                  uint32_t num_params) {
  // Special-case call since it can take any number of operands
  if (op_kind == OO_Call)
    return true;

  // The parameter count doesn't include "this"
  if (is_method)
    ++num_params;
  if (num_params == 1)
    return unary;
  if (num_params == 2)
    return binary;
  else
    return false;
}

bool ClangASTContext::CheckOverloadedOperatorKindParameterCount(
    bool is_method, clang::OverloadedOperatorKind op_kind,
    uint32_t num_params) {
  switch (op_kind) {
  default:
    break;
  // C++ standard allows any number of arguments to new/delete
  case OO_New:
  case OO_Array_New:
  case OO_Delete:
  case OO_Array_Delete:
    return true;
  }

#define OVERLOADED_OPERATOR(Name, Spelling, Token, Unary, Binary, MemberOnly)  \
  case OO_##Name:                                                              \
    return check_op_param(is_method, op_kind, Unary, Binary, num_params);
  switch (op_kind) {
#include "clang/Basic/OperatorKinds.def"
  default:
    break;
  }
  return false;
}

clang::AccessSpecifier
ClangASTContext::UnifyAccessSpecifiers(clang::AccessSpecifier lhs,
                                       clang::AccessSpecifier rhs) {
  // Make the access equal to the stricter of the field and the nested field's
  // access
  if (lhs == AS_none || rhs == AS_none)
    return AS_none;
  if (lhs == AS_private || rhs == AS_private)
    return AS_private;
  if (lhs == AS_protected || rhs == AS_protected)
    return AS_protected;
  return AS_public;
}

bool ClangASTContext::FieldIsBitfield(FieldDecl *field,
                                      uint32_t &bitfield_bit_size) {
  return FieldIsBitfield(getASTContext(), field, bitfield_bit_size);
}

bool ClangASTContext::FieldIsBitfield(ASTContext *ast, FieldDecl *field,
                                      uint32_t &bitfield_bit_size) {
  if (ast == nullptr || field == nullptr)
    return false;

  if (field->isBitField()) {
    Expr *bit_width_expr = field->getBitWidth();
    if (bit_width_expr) {
      llvm::APSInt bit_width_apsint;
      if (bit_width_expr->isIntegerConstantExpr(bit_width_apsint, *ast)) {
        bitfield_bit_size = bit_width_apsint.getLimitedValue(UINT32_MAX);
        return true;
      }
    }
  }
  return false;
}

bool ClangASTContext::RecordHasFields(const RecordDecl *record_decl) {
  if (record_decl == nullptr)
    return false;

  if (!record_decl->field_empty())
    return true;

  // No fields, lets check this is a CXX record and check the base classes
  const CXXRecordDecl *cxx_record_decl = dyn_cast<CXXRecordDecl>(record_decl);
  if (cxx_record_decl) {
    CXXRecordDecl::base_class_const_iterator base_class, base_class_end;
    for (base_class = cxx_record_decl->bases_begin(),
        base_class_end = cxx_record_decl->bases_end();
         base_class != base_class_end; ++base_class) {
      const CXXRecordDecl *base_class_decl = cast<CXXRecordDecl>(
          base_class->getType()->getAs<RecordType>()->getDecl());
      if (RecordHasFields(base_class_decl))
        return true;
    }
  }
  return false;
}

#pragma mark Objective-C Classes

CompilerType ClangASTContext::CreateObjCClass(const char *name,
                                              DeclContext *decl_ctx,
                                              bool isForwardDecl,
                                              bool isInternal,
                                              ClangASTMetadata *metadata) {
  ASTContext *ast = getASTContext();
  assert(ast != nullptr);
  assert(name && name[0]);
  if (decl_ctx == nullptr)
    decl_ctx = ast->getTranslationUnitDecl();

  ObjCInterfaceDecl *decl = ObjCInterfaceDecl::Create(
      *ast, decl_ctx, SourceLocation(), &ast->Idents.get(name), nullptr,
      nullptr, SourceLocation(),
      /*isForwardDecl,*/
      isInternal);

  if (decl && metadata)
    SetMetadata(ast, decl, *metadata);

  return CompilerType(ast, ast->getObjCInterfaceType(decl));
}

static inline bool BaseSpecifierIsEmpty(const CXXBaseSpecifier *b) {
  return !ClangASTContext::RecordHasFields(b->getType()->getAsCXXRecordDecl());
}

uint32_t
ClangASTContext::GetNumBaseClasses(const CXXRecordDecl *cxx_record_decl,
                                   bool omit_empty_base_classes) {
  uint32_t num_bases = 0;
  if (cxx_record_decl) {
    if (omit_empty_base_classes) {
      CXXRecordDecl::base_class_const_iterator base_class, base_class_end;
      for (base_class = cxx_record_decl->bases_begin(),
          base_class_end = cxx_record_decl->bases_end();
           base_class != base_class_end; ++base_class) {
        // Skip empty base classes
        if (omit_empty_base_classes) {
          if (BaseSpecifierIsEmpty(base_class))
            continue;
        }
        ++num_bases;
      }
    } else
      num_bases = cxx_record_decl->getNumBases();
  }
  return num_bases;
}

#pragma mark Namespace Declarations

NamespaceDecl *
ClangASTContext::GetUniqueNamespaceDeclaration(const char *name,
                                               DeclContext *decl_ctx) {
  NamespaceDecl *namespace_decl = nullptr;
  ASTContext *ast = getASTContext();
  TranslationUnitDecl *translation_unit_decl = ast->getTranslationUnitDecl();
  if (decl_ctx == nullptr)
    decl_ctx = translation_unit_decl;

  if (name) {
    IdentifierInfo &identifier_info = ast->Idents.get(name);
    DeclarationName decl_name(&identifier_info);
    clang::DeclContext::lookup_result result = decl_ctx->lookup(decl_name);
    for (NamedDecl *decl : result) {
      namespace_decl = dyn_cast<clang::NamespaceDecl>(decl);
      if (namespace_decl)
        return namespace_decl;
    }

    namespace_decl =
        NamespaceDecl::Create(*ast, decl_ctx, false, SourceLocation(),
                              SourceLocation(), &identifier_info, nullptr);

    decl_ctx->addDecl(namespace_decl);
  } else {
    if (decl_ctx == translation_unit_decl) {
      namespace_decl = translation_unit_decl->getAnonymousNamespace();
      if (namespace_decl)
        return namespace_decl;

      namespace_decl =
          NamespaceDecl::Create(*ast, decl_ctx, false, SourceLocation(),
                                SourceLocation(), nullptr, nullptr);
      translation_unit_decl->setAnonymousNamespace(namespace_decl);
      translation_unit_decl->addDecl(namespace_decl);
      assert(namespace_decl == translation_unit_decl->getAnonymousNamespace());
    } else {
      NamespaceDecl *parent_namespace_decl = cast<NamespaceDecl>(decl_ctx);
      if (parent_namespace_decl) {
        namespace_decl = parent_namespace_decl->getAnonymousNamespace();
        if (namespace_decl)
          return namespace_decl;
        namespace_decl =
            NamespaceDecl::Create(*ast, decl_ctx, false, SourceLocation(),
                                  SourceLocation(), nullptr, nullptr);
        parent_namespace_decl->setAnonymousNamespace(namespace_decl);
        parent_namespace_decl->addDecl(namespace_decl);
        assert(namespace_decl ==
               parent_namespace_decl->getAnonymousNamespace());
      } else {
        // BAD!!!
      }
    }
  }
#ifdef LLDB_CONFIGURATION_DEBUG
  VerifyDecl(namespace_decl);
#endif
  return namespace_decl;
}

NamespaceDecl *ClangASTContext::GetUniqueNamespaceDeclaration(
    clang::ASTContext *ast, const char *name, clang::DeclContext *decl_ctx) {
  ClangASTContext *ast_ctx = ClangASTContext::GetASTContext(ast);
  if (ast_ctx == nullptr)
    return nullptr;

  return ast_ctx->GetUniqueNamespaceDeclaration(name, decl_ctx);
}

clang::BlockDecl *
ClangASTContext::CreateBlockDeclaration(clang::DeclContext *ctx) {
  if (ctx != nullptr) {
    clang::BlockDecl *decl = clang::BlockDecl::Create(*getASTContext(), ctx,
                                                      clang::SourceLocation());
    ctx->addDecl(decl);
    return decl;
  }
  return nullptr;
}

clang::DeclContext *FindLCABetweenDecls(clang::DeclContext *left,
                                        clang::DeclContext *right,
                                        clang::DeclContext *root) {
  if (root == nullptr)
    return nullptr;

  std::set<clang::DeclContext *> path_left;
  for (clang::DeclContext *d = left; d != nullptr; d = d->getParent())
    path_left.insert(d);

  for (clang::DeclContext *d = right; d != nullptr; d = d->getParent())
    if (path_left.find(d) != path_left.end())
      return d;

  return nullptr;
}

clang::UsingDirectiveDecl *ClangASTContext::CreateUsingDirectiveDeclaration(
    clang::DeclContext *decl_ctx, clang::NamespaceDecl *ns_decl) {
  if (decl_ctx != nullptr && ns_decl != nullptr) {
    clang::TranslationUnitDecl *translation_unit =
        (clang::TranslationUnitDecl *)GetTranslationUnitDecl(getASTContext());
    clang::UsingDirectiveDecl *using_decl = clang::UsingDirectiveDecl::Create(
        *getASTContext(), decl_ctx, clang::SourceLocation(),
        clang::SourceLocation(), clang::NestedNameSpecifierLoc(),
        clang::SourceLocation(), ns_decl,
        FindLCABetweenDecls(decl_ctx, ns_decl, translation_unit));
    decl_ctx->addDecl(using_decl);
    return using_decl;
  }
  return nullptr;
}

clang::UsingDecl *
ClangASTContext::CreateUsingDeclaration(clang::DeclContext *current_decl_ctx,
                                        clang::NamedDecl *target) {
  if (current_decl_ctx != nullptr && target != nullptr) {
    clang::UsingDecl *using_decl = clang::UsingDecl::Create(
        *getASTContext(), current_decl_ctx, clang::SourceLocation(),
        clang::NestedNameSpecifierLoc(), clang::DeclarationNameInfo(), false);
    clang::UsingShadowDecl *shadow_decl = clang::UsingShadowDecl::Create(
        *getASTContext(), current_decl_ctx, clang::SourceLocation(), using_decl,
        target);
    using_decl->addShadowDecl(shadow_decl);
    current_decl_ctx->addDecl(using_decl);
    return using_decl;
  }
  return nullptr;
}

clang::VarDecl *ClangASTContext::CreateVariableDeclaration(
    clang::DeclContext *decl_context, const char *name, clang::QualType type) {
  if (decl_context != nullptr) {
    clang::VarDecl *var_decl = clang::VarDecl::Create(
        *getASTContext(), decl_context, clang::SourceLocation(),
        clang::SourceLocation(),
        name && name[0] ? &getASTContext()->Idents.getOwn(name) : nullptr, type,
        nullptr, clang::SC_None);
    var_decl->setAccess(clang::AS_public);
    decl_context->addDecl(var_decl);
    return var_decl;
  }
  return nullptr;
}

lldb::opaque_compiler_type_t
ClangASTContext::GetOpaqueCompilerType(clang::ASTContext *ast,
                                       lldb::BasicType basic_type) {
  switch (basic_type) {
  case eBasicTypeVoid:
    return ast->VoidTy.getAsOpaquePtr();
  case eBasicTypeChar:
    return ast->CharTy.getAsOpaquePtr();
  case eBasicTypeSignedChar:
    return ast->SignedCharTy.getAsOpaquePtr();
  case eBasicTypeUnsignedChar:
    return ast->UnsignedCharTy.getAsOpaquePtr();
  case eBasicTypeWChar:
    return ast->getWCharType().getAsOpaquePtr();
  case eBasicTypeSignedWChar:
    return ast->getSignedWCharType().getAsOpaquePtr();
  case eBasicTypeUnsignedWChar:
    return ast->getUnsignedWCharType().getAsOpaquePtr();
  case eBasicTypeChar16:
    return ast->Char16Ty.getAsOpaquePtr();
  case eBasicTypeChar32:
    return ast->Char32Ty.getAsOpaquePtr();
  case eBasicTypeShort:
    return ast->ShortTy.getAsOpaquePtr();
  case eBasicTypeUnsignedShort:
    return ast->UnsignedShortTy.getAsOpaquePtr();
  case eBasicTypeInt:
    return ast->IntTy.getAsOpaquePtr();
  case eBasicTypeUnsignedInt:
    return ast->UnsignedIntTy.getAsOpaquePtr();
  case eBasicTypeLong:
    return ast->LongTy.getAsOpaquePtr();
  case eBasicTypeUnsignedLong:
    return ast->UnsignedLongTy.getAsOpaquePtr();
  case eBasicTypeLongLong:
    return ast->LongLongTy.getAsOpaquePtr();
  case eBasicTypeUnsignedLongLong:
    return ast->UnsignedLongLongTy.getAsOpaquePtr();
  case eBasicTypeInt128:
    return ast->Int128Ty.getAsOpaquePtr();
  case eBasicTypeUnsignedInt128:
    return ast->UnsignedInt128Ty.getAsOpaquePtr();
  case eBasicTypeBool:
    return ast->BoolTy.getAsOpaquePtr();
  case eBasicTypeHalf:
    return ast->HalfTy.getAsOpaquePtr();
  case eBasicTypeFloat:
    return ast->FloatTy.getAsOpaquePtr();
  case eBasicTypeDouble:
    return ast->DoubleTy.getAsOpaquePtr();
  case eBasicTypeLongDouble:
    return ast->LongDoubleTy.getAsOpaquePtr();
  case eBasicTypeFloatComplex:
    return ast->FloatComplexTy.getAsOpaquePtr();
  case eBasicTypeDoubleComplex:
    return ast->DoubleComplexTy.getAsOpaquePtr();
  case eBasicTypeLongDoubleComplex:
    return ast->LongDoubleComplexTy.getAsOpaquePtr();
  case eBasicTypeObjCID:
    return ast->getObjCIdType().getAsOpaquePtr();
  case eBasicTypeObjCClass:
    return ast->getObjCClassType().getAsOpaquePtr();
  case eBasicTypeObjCSel:
    return ast->getObjCSelType().getAsOpaquePtr();
  case eBasicTypeNullPtr:
    return ast->NullPtrTy.getAsOpaquePtr();
  default:
    return nullptr;
  }
}

#pragma mark Function Types

clang::DeclarationName
ClangASTContext::GetDeclarationName(const char *name,
                                    const CompilerType &function_clang_type) {
  if (!name || !name[0])
    return clang::DeclarationName();

  clang::OverloadedOperatorKind op_kind = clang::NUM_OVERLOADED_OPERATORS;
  if (!IsOperator(name, op_kind) || op_kind == clang::NUM_OVERLOADED_OPERATORS)
    return DeclarationName(&getASTContext()->Idents.get(
        name)); // Not operator, but a regular function.

  // Check the number of operator parameters. Sometimes we have seen bad DWARF
  // that doesn't correctly describe operators and if we try to create a method
  // and add it to the class, clang will assert and crash, so we need to make
  // sure things are acceptable.
  clang::QualType method_qual_type(ClangUtil::GetQualType(function_clang_type));
  const clang::FunctionProtoType *function_type =
      llvm::dyn_cast<clang::FunctionProtoType>(method_qual_type.getTypePtr());
  if (function_type == nullptr)
    return clang::DeclarationName();

  const bool is_method = false;
  const unsigned int num_params = function_type->getNumParams();
  if (!ClangASTContext::CheckOverloadedOperatorKindParameterCount(
          is_method, op_kind, num_params))
    return clang::DeclarationName();

  return getASTContext()->DeclarationNames.getCXXOperatorName(op_kind);
}

FunctionDecl *ClangASTContext::CreateFunctionDeclaration(
    DeclContext *decl_ctx, const char *name,
    const CompilerType &function_clang_type, int storage, bool is_inline) {
  FunctionDecl *func_decl = nullptr;
  ASTContext *ast = getASTContext();
  if (decl_ctx == nullptr)
    decl_ctx = ast->getTranslationUnitDecl();

  const bool hasWrittenPrototype = true;
  const bool isConstexprSpecified = false;

  clang::DeclarationName declarationName =
      GetDeclarationName(name, function_clang_type);
  func_decl = FunctionDecl::Create(
      *ast, decl_ctx, SourceLocation(), SourceLocation(), declarationName,
      ClangUtil::GetQualType(function_clang_type), nullptr,
      (clang::StorageClass)storage, is_inline, hasWrittenPrototype,
      isConstexprSpecified);
  if (func_decl)
    decl_ctx->addDecl(func_decl);

#ifdef LLDB_CONFIGURATION_DEBUG
  VerifyDecl(func_decl);
#endif

  return func_decl;
}

CompilerType ClangASTContext::CreateFunctionType(
    ASTContext *ast, const CompilerType &result_type, const CompilerType *args,
    unsigned num_args, bool is_variadic, unsigned type_quals,
    clang::CallingConv cc) {
  if (ast == nullptr)
    return CompilerType(); // invalid AST

  if (!result_type || !ClangUtil::IsClangType(result_type))
    return CompilerType(); // invalid return type

  std::vector<QualType> qual_type_args;
  if (num_args > 0 && args == nullptr)
    return CompilerType(); // invalid argument array passed in

  // Verify that all arguments are valid and the right type
  for (unsigned i = 0; i < num_args; ++i) {
    if (args[i]) {
      // Make sure we have a clang type in args[i] and not a type from another
      // language whose name might match
      const bool is_clang_type = ClangUtil::IsClangType(args[i]);
      lldbassert(is_clang_type);
      if (is_clang_type)
        qual_type_args.push_back(ClangUtil::GetQualType(args[i]));
      else
        return CompilerType(); //  invalid argument type (must be a clang type)
    } else
      return CompilerType(); // invalid argument type (empty)
  }

  // TODO: Detect calling convention in DWARF?
  FunctionProtoType::ExtProtoInfo proto_info;
  proto_info.ExtInfo = cc;
  proto_info.Variadic = is_variadic;
  proto_info.ExceptionSpec = EST_None;
  proto_info.TypeQuals = clang::Qualifiers::fromFastMask(type_quals);
  proto_info.RefQualifier = RQ_None;

  return CompilerType(ast,
                      ast->getFunctionType(ClangUtil::GetQualType(result_type),
                                           qual_type_args, proto_info));
}

ParmVarDecl *ClangASTContext::CreateParameterDeclaration(
    clang::DeclContext *decl_ctx, const char *name,
    const CompilerType &param_type, int storage) {
  ASTContext *ast = getASTContext();
  assert(ast != nullptr);
  auto *decl =
      ParmVarDecl::Create(*ast, decl_ctx, SourceLocation(), SourceLocation(),
                          name && name[0] ? &ast->Idents.get(name) : nullptr,
                          ClangUtil::GetQualType(param_type), nullptr,
                          (clang::StorageClass)storage, nullptr);
  decl_ctx->addDecl(decl);
  return decl;
}

void ClangASTContext::SetFunctionParameters(FunctionDecl *function_decl,
                                            ParmVarDecl **params,
                                            unsigned num_params) {
  if (function_decl)
    function_decl->setParams(ArrayRef<ParmVarDecl *>(params, num_params));
}

CompilerType
ClangASTContext::CreateBlockPointerType(const CompilerType &function_type) {
  QualType block_type = m_ast_up->getBlockPointerType(
      clang::QualType::getFromOpaquePtr(function_type.GetOpaqueQualType()));

  return CompilerType(this, block_type.getAsOpaquePtr());
}

#pragma mark Array Types

CompilerType ClangASTContext::CreateArrayType(const CompilerType &element_type,
                                              size_t element_count,
                                              bool is_vector) {
  if (element_type.IsValid()) {
    ASTContext *ast = getASTContext();
    assert(ast != nullptr);

    if (is_vector) {
      return CompilerType(
          ast, ast->getExtVectorType(ClangUtil::GetQualType(element_type),
                                     element_count));
    } else {

      llvm::APInt ap_element_count(64, element_count);
      if (element_count == 0) {
        return CompilerType(ast, ast->getIncompleteArrayType(
                                     ClangUtil::GetQualType(element_type),
                                     clang::ArrayType::Normal, 0));
      } else {
        return CompilerType(
            ast, ast->getConstantArrayType(ClangUtil::GetQualType(element_type),
                                           ap_element_count,
                                           clang::ArrayType::Normal, 0));
      }
    }
  }
  return CompilerType();
}

CompilerType ClangASTContext::CreateStructForIdentifier(
    const ConstString &type_name,
    const std::initializer_list<std::pair<const char *, CompilerType>>
        &type_fields,
    bool packed) {
  CompilerType type;
  if (!type_name.IsEmpty() &&
      (type = GetTypeForIdentifier<clang::CXXRecordDecl>(type_name))
          .IsValid()) {
    lldbassert(0 && "Trying to create a type for an existing name");
    return type;
  }

  type = CreateRecordType(nullptr, lldb::eAccessPublic, type_name.GetCString(),
                          clang::TTK_Struct, lldb::eLanguageTypeC);
  StartTagDeclarationDefinition(type);
  for (const auto &field : type_fields)
    AddFieldToRecordType(type, field.first, field.second, lldb::eAccessPublic,
                         0);
  if (packed)
    SetIsPacked(type);
  CompleteTagDeclarationDefinition(type);
  return type;
}

CompilerType ClangASTContext::GetOrCreateStructForIdentifier(
    const ConstString &type_name,
    const std::initializer_list<std::pair<const char *, CompilerType>>
        &type_fields,
    bool packed) {
  CompilerType type;
  if ((type = GetTypeForIdentifier<clang::CXXRecordDecl>(type_name)).IsValid())
    return type;

  return CreateStructForIdentifier(type_name, type_fields, packed);
}

#pragma mark Enumeration Types

CompilerType
ClangASTContext::CreateEnumerationType(const char *name, DeclContext *decl_ctx,
                                       const Declaration &decl,
                                       const CompilerType &integer_clang_type,
                                       bool is_scoped) {
  // TODO: Do something intelligent with the Declaration object passed in
  // like maybe filling in the SourceLocation with it...
  ASTContext *ast = getASTContext();

  // TODO: ask about these...
  //    const bool IsFixed = false;

  EnumDecl *enum_decl = EnumDecl::Create(
      *ast, decl_ctx, SourceLocation(), SourceLocation(),
      name && name[0] ? &ast->Idents.get(name) : nullptr, nullptr,
      is_scoped, // IsScoped
      is_scoped, // IsScopedUsingClassTag
      false);    // IsFixed

  if (enum_decl) {
    if (decl_ctx)
      decl_ctx->addDecl(enum_decl);

    // TODO: check if we should be setting the promotion type too?
    enum_decl->setIntegerType(ClangUtil::GetQualType(integer_clang_type));

    enum_decl->setAccess(AS_public); // TODO respect what's in the debug info

    return CompilerType(ast, ast->getTagDeclType(enum_decl));
  }
  return CompilerType();
}

CompilerType ClangASTContext::GetIntTypeFromBitSize(clang::ASTContext *ast,
                                                    size_t bit_size,
                                                    bool is_signed) {
  if (ast) {
    if (is_signed) {
      if (bit_size == ast->getTypeSize(ast->SignedCharTy))
        return CompilerType(ast, ast->SignedCharTy);

      if (bit_size == ast->getTypeSize(ast->ShortTy))
        return CompilerType(ast, ast->ShortTy);

      if (bit_size == ast->getTypeSize(ast->IntTy))
        return CompilerType(ast, ast->IntTy);

      if (bit_size == ast->getTypeSize(ast->LongTy))
        return CompilerType(ast, ast->LongTy);

      if (bit_size == ast->getTypeSize(ast->LongLongTy))
        return CompilerType(ast, ast->LongLongTy);

      if (bit_size == ast->getTypeSize(ast->Int128Ty))
        return CompilerType(ast, ast->Int128Ty);
    } else {
      if (bit_size == ast->getTypeSize(ast->UnsignedCharTy))
        return CompilerType(ast, ast->UnsignedCharTy);

      if (bit_size == ast->getTypeSize(ast->UnsignedShortTy))
        return CompilerType(ast, ast->UnsignedShortTy);

      if (bit_size == ast->getTypeSize(ast->UnsignedIntTy))
        return CompilerType(ast, ast->UnsignedIntTy);

      if (bit_size == ast->getTypeSize(ast->UnsignedLongTy))
        return CompilerType(ast, ast->UnsignedLongTy);

      if (bit_size == ast->getTypeSize(ast->UnsignedLongLongTy))
        return CompilerType(ast, ast->UnsignedLongLongTy);

      if (bit_size == ast->getTypeSize(ast->UnsignedInt128Ty))
        return CompilerType(ast, ast->UnsignedInt128Ty);
    }
  }
  return CompilerType();
}

CompilerType ClangASTContext::GetPointerSizedIntType(clang::ASTContext *ast,
                                                     bool is_signed) {
  if (ast)
    return GetIntTypeFromBitSize(ast, ast->getTypeSize(ast->VoidPtrTy),
                                 is_signed);
  return CompilerType();
}

void ClangASTContext::DumpDeclContextHiearchy(clang::DeclContext *decl_ctx) {
  if (decl_ctx) {
    DumpDeclContextHiearchy(decl_ctx->getParent());

    clang::NamedDecl *named_decl = llvm::dyn_cast<clang::NamedDecl>(decl_ctx);
    if (named_decl) {
      printf("%20s: %s\n", decl_ctx->getDeclKindName(),
             named_decl->getDeclName().getAsString().c_str());
    } else {
      printf("%20s\n", decl_ctx->getDeclKindName());
    }
  }
}

void ClangASTContext::DumpDeclHiearchy(clang::Decl *decl) {
  if (decl == nullptr)
    return;
  DumpDeclContextHiearchy(decl->getDeclContext());

  clang::RecordDecl *record_decl = llvm::dyn_cast<clang::RecordDecl>(decl);
  if (record_decl) {
    printf("%20s: %s%s\n", decl->getDeclKindName(),
           record_decl->getDeclName().getAsString().c_str(),
           record_decl->isInjectedClassName() ? " (injected class name)" : "");

  } else {
    clang::NamedDecl *named_decl = llvm::dyn_cast<clang::NamedDecl>(decl);
    if (named_decl) {
      printf("%20s: %s\n", decl->getDeclKindName(),
             named_decl->getDeclName().getAsString().c_str());
    } else {
      printf("%20s\n", decl->getDeclKindName());
    }
  }
}

bool ClangASTContext::DeclsAreEquivalent(clang::Decl *lhs_decl,
                                         clang::Decl *rhs_decl) {
  if (lhs_decl && rhs_decl) {
    //----------------------------------------------------------------------
    // Make sure the decl kinds match first
    //----------------------------------------------------------------------
    const clang::Decl::Kind lhs_decl_kind = lhs_decl->getKind();
    const clang::Decl::Kind rhs_decl_kind = rhs_decl->getKind();

    if (lhs_decl_kind == rhs_decl_kind) {
      //------------------------------------------------------------------
      // Now check that the decl contexts kinds are all equivalent before we
      // have to check any names of the decl contexts...
      //------------------------------------------------------------------
      clang::DeclContext *lhs_decl_ctx = lhs_decl->getDeclContext();
      clang::DeclContext *rhs_decl_ctx = rhs_decl->getDeclContext();
      if (lhs_decl_ctx && rhs_decl_ctx) {
        while (1) {
          if (lhs_decl_ctx && rhs_decl_ctx) {
            const clang::Decl::Kind lhs_decl_ctx_kind =
                lhs_decl_ctx->getDeclKind();
            const clang::Decl::Kind rhs_decl_ctx_kind =
                rhs_decl_ctx->getDeclKind();
            if (lhs_decl_ctx_kind == rhs_decl_ctx_kind) {
              lhs_decl_ctx = lhs_decl_ctx->getParent();
              rhs_decl_ctx = rhs_decl_ctx->getParent();

              if (lhs_decl_ctx == nullptr && rhs_decl_ctx == nullptr)
                break;
            } else
              return false;
          } else
            return false;
        }

        //--------------------------------------------------------------
        // Now make sure the name of the decls match
        //--------------------------------------------------------------
        clang::NamedDecl *lhs_named_decl =
            llvm::dyn_cast<clang::NamedDecl>(lhs_decl);
        clang::NamedDecl *rhs_named_decl =
            llvm::dyn_cast<clang::NamedDecl>(rhs_decl);
        if (lhs_named_decl && rhs_named_decl) {
          clang::DeclarationName lhs_decl_name = lhs_named_decl->getDeclName();
          clang::DeclarationName rhs_decl_name = rhs_named_decl->getDeclName();
          if (lhs_decl_name.getNameKind() == rhs_decl_name.getNameKind()) {
            if (lhs_decl_name.getAsString() != rhs_decl_name.getAsString())
              return false;
          } else
            return false;
        } else
          return false;

        //--------------------------------------------------------------
        // We know that the decl context kinds all match, so now we need to
        // make sure the names match as well
        //--------------------------------------------------------------
        lhs_decl_ctx = lhs_decl->getDeclContext();
        rhs_decl_ctx = rhs_decl->getDeclContext();
        while (1) {
          switch (lhs_decl_ctx->getDeclKind()) {
          case clang::Decl::TranslationUnit:
            // We don't care about the translation unit names
            return true;
          default: {
            clang::NamedDecl *lhs_named_decl =
                llvm::dyn_cast<clang::NamedDecl>(lhs_decl_ctx);
            clang::NamedDecl *rhs_named_decl =
                llvm::dyn_cast<clang::NamedDecl>(rhs_decl_ctx);
            if (lhs_named_decl && rhs_named_decl) {
              clang::DeclarationName lhs_decl_name =
                  lhs_named_decl->getDeclName();
              clang::DeclarationName rhs_decl_name =
                  rhs_named_decl->getDeclName();
              if (lhs_decl_name.getNameKind() == rhs_decl_name.getNameKind()) {
                if (lhs_decl_name.getAsString() != rhs_decl_name.getAsString())
                  return false;
              } else
                return false;
            } else
              return false;
          } break;
          }
          lhs_decl_ctx = lhs_decl_ctx->getParent();
          rhs_decl_ctx = rhs_decl_ctx->getParent();
        }
      }
    }
  }
  return false;
}
bool ClangASTContext::GetCompleteDecl(clang::ASTContext *ast,
                                      clang::Decl *decl) {
  if (!decl)
    return false;

  ExternalASTSource *ast_source = ast->getExternalSource();

  if (!ast_source)
    return false;

  if (clang::TagDecl *tag_decl = llvm::dyn_cast<clang::TagDecl>(decl)) {
    if (tag_decl->isCompleteDefinition())
      return true;

    if (!tag_decl->hasExternalLexicalStorage())
      return false;

    ast_source->CompleteType(tag_decl);

    return !tag_decl->getTypeForDecl()->isIncompleteType();
  } else if (clang::ObjCInterfaceDecl *objc_interface_decl =
                 llvm::dyn_cast<clang::ObjCInterfaceDecl>(decl)) {
    if (objc_interface_decl->getDefinition())
      return true;

    if (!objc_interface_decl->hasExternalLexicalStorage())
      return false;

    ast_source->CompleteType(objc_interface_decl);

    return !objc_interface_decl->getTypeForDecl()->isIncompleteType();
  } else {
    return false;
  }
}

void ClangASTContext::SetMetadataAsUserID(const void *object,
                                          user_id_t user_id) {
  ClangASTMetadata meta_data;
  meta_data.SetUserID(user_id);
  SetMetadata(object, meta_data);
}

void ClangASTContext::SetMetadata(clang::ASTContext *ast, const void *object,
                                  ClangASTMetadata &metadata) {
  ClangExternalASTSourceCommon *external_source =
      ClangExternalASTSourceCommon::Lookup(ast->getExternalSource());

  if (external_source)
    external_source->SetMetadata(object, metadata);
}

ClangASTMetadata *ClangASTContext::GetMetadata(clang::ASTContext *ast,
                                               const void *object) {
  ClangExternalASTSourceCommon *external_source =
      ClangExternalASTSourceCommon::Lookup(ast->getExternalSource());

  if (external_source && external_source->HasMetadata(object))
    return external_source->GetMetadata(object);
  else
    return nullptr;
}

clang::DeclContext *
ClangASTContext::GetAsDeclContext(clang::CXXMethodDecl *cxx_method_decl) {
  return llvm::dyn_cast<clang::DeclContext>(cxx_method_decl);
}

clang::DeclContext *
ClangASTContext::GetAsDeclContext(clang::ObjCMethodDecl *objc_method_decl) {
  return llvm::dyn_cast<clang::DeclContext>(objc_method_decl);
}

bool ClangASTContext::SetTagTypeKind(clang::QualType tag_qual_type,
                                     int kind) const {
  const clang::Type *clang_type = tag_qual_type.getTypePtr();
  if (clang_type) {
    const clang::TagType *tag_type = llvm::dyn_cast<clang::TagType>(clang_type);
    if (tag_type) {
      clang::TagDecl *tag_decl =
          llvm::dyn_cast<clang::TagDecl>(tag_type->getDecl());
      if (tag_decl) {
        tag_decl->setTagKind((clang::TagDecl::TagKind)kind);
        return true;
      }
    }
  }
  return false;
}

bool ClangASTContext::SetDefaultAccessForRecordFields(
    clang::RecordDecl *record_decl, int default_accessibility,
    int *assigned_accessibilities, size_t num_assigned_accessibilities) {
  if (record_decl) {
    uint32_t field_idx;
    clang::RecordDecl::field_iterator field, field_end;
    for (field = record_decl->field_begin(),
        field_end = record_decl->field_end(), field_idx = 0;
         field != field_end; ++field, ++field_idx) {
      // If no accessibility was assigned, assign the correct one
      if (field_idx < num_assigned_accessibilities &&
          assigned_accessibilities[field_idx] == clang::AS_none)
        field->setAccess((clang::AccessSpecifier)default_accessibility);
    }
    return true;
  }
  return false;
}

clang::DeclContext *
ClangASTContext::GetDeclContextForType(const CompilerType &type) {
  return GetDeclContextForType(ClangUtil::GetQualType(type));
}

clang::DeclContext *
ClangASTContext::GetDeclContextForType(clang::QualType type) {
  if (type.isNull())
    return nullptr;

  clang::QualType qual_type = type.getCanonicalType();
  const clang::Type::TypeClass type_class = qual_type->getTypeClass();
  switch (type_class) {
  case clang::Type::ObjCInterface:
    return llvm::cast<clang::ObjCObjectType>(qual_type.getTypePtr())
        ->getInterface();
  case clang::Type::ObjCObjectPointer:
    return GetDeclContextForType(
        llvm::cast<clang::ObjCObjectPointerType>(qual_type.getTypePtr())
            ->getPointeeType());
  case clang::Type::Record:
    return llvm::cast<clang::RecordType>(qual_type)->getDecl();
  case clang::Type::Enum:
    return llvm::cast<clang::EnumType>(qual_type)->getDecl();
  case clang::Type::Typedef:
    return GetDeclContextForType(llvm::cast<clang::TypedefType>(qual_type)
                                     ->getDecl()
                                     ->getUnderlyingType());
  case clang::Type::Auto:
    return GetDeclContextForType(
        llvm::cast<clang::AutoType>(qual_type)->getDeducedType());
  case clang::Type::Elaborated:
    return GetDeclContextForType(
        llvm::cast<clang::ElaboratedType>(qual_type)->getNamedType());
  case clang::Type::Paren:
    return GetDeclContextForType(
        llvm::cast<clang::ParenType>(qual_type)->desugar());
  default:
    break;
  }
  // No DeclContext in this type...
  return nullptr;
}

static bool GetCompleteQualType(clang::ASTContext *ast,
                                clang::QualType qual_type,
                                bool allow_completion = true) {
  const clang::Type::TypeClass type_class = qual_type->getTypeClass();
  switch (type_class) {
  case clang::Type::ConstantArray:
  case clang::Type::IncompleteArray:
  case clang::Type::VariableArray: {
    const clang::ArrayType *array_type =
        llvm::dyn_cast<clang::ArrayType>(qual_type.getTypePtr());

    if (array_type)
      return GetCompleteQualType(ast, array_type->getElementType(),
                                 allow_completion);
  } break;
  case clang::Type::Record: {
    clang::CXXRecordDecl *cxx_record_decl = qual_type->getAsCXXRecordDecl();
    if (cxx_record_decl) {
      if (cxx_record_decl->hasExternalLexicalStorage()) {
        const bool is_complete = cxx_record_decl->isCompleteDefinition();
        const bool fields_loaded =
            cxx_record_decl->hasLoadedFieldsFromExternalStorage();
        if (is_complete && fields_loaded)
          return true;

        if (!allow_completion)
          return false;

        // Call the field_begin() accessor to for it to use the external source
        // to load the fields...
        clang::ExternalASTSource *external_ast_source =
            ast->getExternalSource();
        if (external_ast_source) {
          external_ast_source->CompleteType(cxx_record_decl);
          if (cxx_record_decl->isCompleteDefinition()) {
            cxx_record_decl->field_begin();
            cxx_record_decl->setHasLoadedFieldsFromExternalStorage(true);
          }
        }
      }
    }
    const clang::TagType *tag_type =
        llvm::cast<clang::TagType>(qual_type.getTypePtr());
    return !tag_type->isIncompleteType();
  } break;

  case clang::Type::Enum: {
    const clang::TagType *tag_type =
        llvm::dyn_cast<clang::TagType>(qual_type.getTypePtr());
    if (tag_type) {
      clang::TagDecl *tag_decl = tag_type->getDecl();
      if (tag_decl) {
        if (tag_decl->getDefinition())
          return true;

        if (!allow_completion)
          return false;

        if (tag_decl->hasExternalLexicalStorage()) {
          if (ast) {
            clang::ExternalASTSource *external_ast_source =
                ast->getExternalSource();
            if (external_ast_source) {
              external_ast_source->CompleteType(tag_decl);
              return !tag_type->isIncompleteType();
            }
          }
        }
        return false;
      }
    }

  } break;
  case clang::Type::ObjCObject:
  case clang::Type::ObjCInterface: {
    const clang::ObjCObjectType *objc_class_type =
        llvm::dyn_cast<clang::ObjCObjectType>(qual_type);
    if (objc_class_type) {
      clang::ObjCInterfaceDecl *class_interface_decl =
          objc_class_type->getInterface();
      // We currently can't complete objective C types through the newly added
      // ASTContext because it only supports TagDecl objects right now...
      if (class_interface_decl) {
        if (class_interface_decl->getDefinition())
          return true;

        if (!allow_completion)
          return false;

        if (class_interface_decl->hasExternalLexicalStorage()) {
          if (ast) {
            clang::ExternalASTSource *external_ast_source =
                ast->getExternalSource();
            if (external_ast_source) {
              external_ast_source->CompleteType(class_interface_decl);
              return !objc_class_type->isIncompleteType();
            }
          }
        }
        return false;
      }
    }
  } break;

  case clang::Type::Typedef:
    return GetCompleteQualType(ast, llvm::cast<clang::TypedefType>(qual_type)
                                        ->getDecl()
                                        ->getUnderlyingType(),
                               allow_completion);

  case clang::Type::Auto:
    return GetCompleteQualType(
        ast, llvm::cast<clang::AutoType>(qual_type)->getDeducedType(),
        allow_completion);

  case clang::Type::Elaborated:
    return GetCompleteQualType(
        ast, llvm::cast<clang::ElaboratedType>(qual_type)->getNamedType(),
        allow_completion);

  case clang::Type::Paren:
    return GetCompleteQualType(
        ast, llvm::cast<clang::ParenType>(qual_type)->desugar(),
        allow_completion);

  case clang::Type::Attributed:
    return GetCompleteQualType(
        ast, llvm::cast<clang::AttributedType>(qual_type)->getModifiedType(),
        allow_completion);

  default:
    break;
  }

  return true;
}

static clang::ObjCIvarDecl::AccessControl
ConvertAccessTypeToObjCIvarAccessControl(AccessType access) {
  switch (access) {
  case eAccessNone:
    return clang::ObjCIvarDecl::None;
  case eAccessPublic:
    return clang::ObjCIvarDecl::Public;
  case eAccessPrivate:
    return clang::ObjCIvarDecl::Private;
  case eAccessProtected:
    return clang::ObjCIvarDecl::Protected;
  case eAccessPackage:
    return clang::ObjCIvarDecl::Package;
  }
  return clang::ObjCIvarDecl::None;
}

//----------------------------------------------------------------------
// Tests
//----------------------------------------------------------------------

bool ClangASTContext::IsAggregateType(lldb::opaque_compiler_type_t type) {
  clang::QualType qual_type(GetCanonicalQualType(type));

  const clang::Type::TypeClass type_class = qual_type->getTypeClass();
  switch (type_class) {
  case clang::Type::IncompleteArray:
  case clang::Type::VariableArray:
  case clang::Type::ConstantArray:
  case clang::Type::ExtVector:
  case clang::Type::Vector:
  case clang::Type::Record:
  case clang::Type::ObjCObject:
  case clang::Type::ObjCInterface:
    return true;
  case clang::Type::Auto:
    return IsAggregateType(llvm::cast<clang::AutoType>(qual_type)
                               ->getDeducedType()
                               .getAsOpaquePtr());
  case clang::Type::Elaborated:
    return IsAggregateType(llvm::cast<clang::ElaboratedType>(qual_type)
                               ->getNamedType()
                               .getAsOpaquePtr());
  case clang::Type::Typedef:
    return IsAggregateType(llvm::cast<clang::TypedefType>(qual_type)
                               ->getDecl()
                               ->getUnderlyingType()
                               .getAsOpaquePtr());
  case clang::Type::Paren:
    return IsAggregateType(
        llvm::cast<clang::ParenType>(qual_type)->desugar().getAsOpaquePtr());
  default:
    break;
  }
  // The clang type does have a value
  return false;
}

bool ClangASTContext::IsAnonymousType(lldb::opaque_compiler_type_t type) {
  clang::QualType qual_type(GetCanonicalQualType(type));

  const clang::Type::TypeClass type_class = qual_type->getTypeClass();
  switch (type_class) {
  case clang::Type::Record: {
    if (const clang::RecordType *record_type =
            llvm::dyn_cast_or_null<clang::RecordType>(
                qual_type.getTypePtrOrNull())) {
      if (const clang::RecordDecl *record_decl = record_type->getDecl()) {
        return record_decl->isAnonymousStructOrUnion();
      }
    }
    break;
  }
  case clang::Type::Auto:
    return IsAnonymousType(llvm::cast<clang::AutoType>(qual_type)
                               ->getDeducedType()
                               .getAsOpaquePtr());
  case clang::Type::Elaborated:
    return IsAnonymousType(llvm::cast<clang::ElaboratedType>(qual_type)
                               ->getNamedType()
                               .getAsOpaquePtr());
  case clang::Type::Typedef:
    return IsAnonymousType(llvm::cast<clang::TypedefType>(qual_type)
                               ->getDecl()
                               ->getUnderlyingType()
                               .getAsOpaquePtr());
  case clang::Type::Paren:
    return IsAnonymousType(
        llvm::cast<clang::ParenType>(qual_type)->desugar().getAsOpaquePtr());
  default:
    break;
  }
  // The clang type does have a value
  return false;
}

bool ClangASTContext::IsArrayType(lldb::opaque_compiler_type_t type,
                                  CompilerType *element_type_ptr,
                                  uint64_t *size, bool *is_incomplete) {
  clang::QualType qual_type(GetCanonicalQualType(type));

  const clang::Type::TypeClass type_class = qual_type->getTypeClass();
  switch (type_class) {
  default:
    break;

  case clang::Type::ConstantArray:
    if (element_type_ptr)
      element_type_ptr->SetCompilerType(
          getASTContext(),
          llvm::cast<clang::ConstantArrayType>(qual_type)->getElementType());
    if (size)
      *size = llvm::cast<clang::ConstantArrayType>(qual_type)
                  ->getSize()
                  .getLimitedValue(ULLONG_MAX);
    if (is_incomplete)
      *is_incomplete = false;
    return true;

  case clang::Type::IncompleteArray:
    if (element_type_ptr)
      element_type_ptr->SetCompilerType(
          getASTContext(),
          llvm::cast<clang::IncompleteArrayType>(qual_type)->getElementType());
    if (size)
      *size = 0;
    if (is_incomplete)
      *is_incomplete = true;
    return true;

  case clang::Type::VariableArray:
    if (element_type_ptr)
      element_type_ptr->SetCompilerType(
          getASTContext(),
          llvm::cast<clang::VariableArrayType>(qual_type)->getElementType());
    if (size)
      *size = 0;
    if (is_incomplete)
      *is_incomplete = false;
    return true;

  case clang::Type::DependentSizedArray:
    if (element_type_ptr)
      element_type_ptr->SetCompilerType(
          getASTContext(), llvm::cast<clang::DependentSizedArrayType>(qual_type)
                               ->getElementType());
    if (size)
      *size = 0;
    if (is_incomplete)
      *is_incomplete = false;
    return true;

  case clang::Type::Typedef:
    return IsArrayType(llvm::cast<clang::TypedefType>(qual_type)
                           ->getDecl()
                           ->getUnderlyingType()
                           .getAsOpaquePtr(),
                       element_type_ptr, size, is_incomplete);
  case clang::Type::Auto:
    return IsArrayType(llvm::cast<clang::AutoType>(qual_type)
                           ->getDeducedType()
                           .getAsOpaquePtr(),
                       element_type_ptr, size, is_incomplete);
  case clang::Type::Elaborated:
    return IsArrayType(llvm::cast<clang::ElaboratedType>(qual_type)
                           ->getNamedType()
                           .getAsOpaquePtr(),
                       element_type_ptr, size, is_incomplete);
  case clang::Type::Paren:
    return IsArrayType(
        llvm::cast<clang::ParenType>(qual_type)->desugar().getAsOpaquePtr(),
        element_type_ptr, size, is_incomplete);
  }
  if (element_type_ptr)
    element_type_ptr->Clear();
  if (size)
    *size = 0;
  if (is_incomplete)
    *is_incomplete = false;
  return false;
}

bool ClangASTContext::IsVectorType(lldb::opaque_compiler_type_t type,
                                   CompilerType *element_type, uint64_t *size) {
  clang::QualType qual_type(GetCanonicalQualType(type));

  const clang::Type::TypeClass type_class = qual_type->getTypeClass();
  switch (type_class) {
  case clang::Type::Vector: {
    const clang::VectorType *vector_type =
        qual_type->getAs<clang::VectorType>();
    if (vector_type) {
      if (size)
        *size = vector_type->getNumElements();
      if (element_type)
        *element_type =
            CompilerType(getASTContext(), vector_type->getElementType());
    }
    return true;
  } break;
  case clang::Type::ExtVector: {
    const clang::ExtVectorType *ext_vector_type =
        qual_type->getAs<clang::ExtVectorType>();
    if (ext_vector_type) {
      if (size)
        *size = ext_vector_type->getNumElements();
      if (element_type)
        *element_type =
            CompilerType(getASTContext(), ext_vector_type->getElementType());
    }
    return true;
  }
  default:
    break;
  }
  return false;
}

bool ClangASTContext::IsRuntimeGeneratedType(
    lldb::opaque_compiler_type_t type) {
  clang::DeclContext *decl_ctx = ClangASTContext::GetASTContext(getASTContext())
                                     ->GetDeclContextForType(GetQualType(type));
  if (!decl_ctx)
    return false;

  if (!llvm::isa<clang::ObjCInterfaceDecl>(decl_ctx))
    return false;

  clang::ObjCInterfaceDecl *result_iface_decl =
      llvm::dyn_cast<clang::ObjCInterfaceDecl>(decl_ctx);

  ClangASTMetadata *ast_metadata =
      ClangASTContext::GetMetadata(getASTContext(), result_iface_decl);
  if (!ast_metadata)
    return false;
  return (ast_metadata->GetISAPtr() != 0);
}

bool ClangASTContext::IsCharType(lldb::opaque_compiler_type_t type) {
  return GetQualType(type).getUnqualifiedType()->isCharType();
}

bool ClangASTContext::IsCompleteType(lldb::opaque_compiler_type_t type) {
  const bool allow_completion = false;
  return GetCompleteQualType(getASTContext(), GetQualType(type),
                             allow_completion);
}

bool ClangASTContext::IsConst(lldb::opaque_compiler_type_t type) {
  return GetQualType(type).isConstQualified();
}

bool ClangASTContext::IsCStringType(lldb::opaque_compiler_type_t type,
                                    uint32_t &length) {
  CompilerType pointee_or_element_clang_type;
  length = 0;
  Flags type_flags(GetTypeInfo(type, &pointee_or_element_clang_type));

  if (!pointee_or_element_clang_type.IsValid())
    return false;

  if (type_flags.AnySet(eTypeIsArray | eTypeIsPointer)) {
    if (pointee_or_element_clang_type.IsCharType()) {
      if (type_flags.Test(eTypeIsArray)) {
        // We know the size of the array and it could be a C string since it is
        // an array of characters
        length = llvm::cast<clang::ConstantArrayType>(
                     GetCanonicalQualType(type).getTypePtr())
                     ->getSize()
                     .getLimitedValue();
      }
      return true;
    }
  }
  return false;
}

bool ClangASTContext::IsFunctionType(lldb::opaque_compiler_type_t type,
                                     bool *is_variadic_ptr) {
  if (type) {
    clang::QualType qual_type(GetCanonicalQualType(type));

    if (qual_type->isFunctionType()) {
      if (is_variadic_ptr) {
        const clang::FunctionProtoType *function_proto_type =
            llvm::dyn_cast<clang::FunctionProtoType>(qual_type.getTypePtr());
        if (function_proto_type)
          *is_variadic_ptr = function_proto_type->isVariadic();
        else
          *is_variadic_ptr = false;
      }
      return true;
    }

    const clang::Type::TypeClass type_class = qual_type->getTypeClass();
    switch (type_class) {
    default:
      break;
    case clang::Type::Typedef:
      return IsFunctionType(llvm::cast<clang::TypedefType>(qual_type)
                                ->getDecl()
                                ->getUnderlyingType()
                                .getAsOpaquePtr(),
                            nullptr);
    case clang::Type::Auto:
      return IsFunctionType(llvm::cast<clang::AutoType>(qual_type)
                                ->getDeducedType()
                                .getAsOpaquePtr(),
                            nullptr);
    case clang::Type::Elaborated:
      return IsFunctionType(llvm::cast<clang::ElaboratedType>(qual_type)
                                ->getNamedType()
                                .getAsOpaquePtr(),
                            nullptr);
    case clang::Type::Paren:
      return IsFunctionType(
          llvm::cast<clang::ParenType>(qual_type)->desugar().getAsOpaquePtr(),
          nullptr);
    case clang::Type::LValueReference:
    case clang::Type::RValueReference: {
      const clang::ReferenceType *reference_type =
          llvm::cast<clang::ReferenceType>(qual_type.getTypePtr());
      if (reference_type)
        return IsFunctionType(reference_type->getPointeeType().getAsOpaquePtr(),
                              nullptr);
    } break;
    }
  }
  return false;
}

// Used to detect "Homogeneous Floating-point Aggregates"
uint32_t
ClangASTContext::IsHomogeneousAggregate(lldb::opaque_compiler_type_t type,
                                        CompilerType *base_type_ptr) {
  if (!type)
    return 0;

  clang::QualType qual_type(GetCanonicalQualType(type));
  const clang::Type::TypeClass type_class = qual_type->getTypeClass();
  switch (type_class) {
  case clang::Type::Record:
    if (GetCompleteType(type)) {
      const clang::CXXRecordDecl *cxx_record_decl =
          qual_type->getAsCXXRecordDecl();
      if (cxx_record_decl) {
        if (cxx_record_decl->getNumBases() || cxx_record_decl->isDynamicClass())
          return 0;
      }
      const clang::RecordType *record_type =
          llvm::cast<clang::RecordType>(qual_type.getTypePtr());
      if (record_type) {
        const clang::RecordDecl *record_decl = record_type->getDecl();
        if (record_decl) {
          // We are looking for a structure that contains only floating point
          // types
          clang::RecordDecl::field_iterator field_pos,
              field_end = record_decl->field_end();
          uint32_t num_fields = 0;
          bool is_hva = false;
          bool is_hfa = false;
          clang::QualType base_qual_type;
          uint64_t base_bitwidth = 0;
          for (field_pos = record_decl->field_begin(); field_pos != field_end;
               ++field_pos) {
            clang::QualType field_qual_type = field_pos->getType();
            uint64_t field_bitwidth = getASTContext()->getTypeSize(qual_type);
            if (field_qual_type->isFloatingType()) {
              if (field_qual_type->isComplexType())
                return 0;
              else {
                if (num_fields == 0)
                  base_qual_type = field_qual_type;
                else {
                  if (is_hva)
                    return 0;
                  is_hfa = true;
                  if (field_qual_type.getTypePtr() !=
                      base_qual_type.getTypePtr())
                    return 0;
                }
              }
            } else if (field_qual_type->isVectorType() ||
                       field_qual_type->isExtVectorType()) {
              if (num_fields == 0) {
                base_qual_type = field_qual_type;
                base_bitwidth = field_bitwidth;
              } else {
                if (is_hfa)
                  return 0;
                is_hva = true;
                if (base_bitwidth != field_bitwidth)
                  return 0;
                if (field_qual_type.getTypePtr() != base_qual_type.getTypePtr())
                  return 0;
              }
            } else
              return 0;
            ++num_fields;
          }
          if (base_type_ptr)
            *base_type_ptr = CompilerType(getASTContext(), base_qual_type);
          return num_fields;
        }
      }
    }
    break;

  case clang::Type::Typedef:
    return IsHomogeneousAggregate(llvm::cast<clang::TypedefType>(qual_type)
                                      ->getDecl()
                                      ->getUnderlyingType()
                                      .getAsOpaquePtr(),
                                  base_type_ptr);

  case clang::Type::Auto:
    return IsHomogeneousAggregate(llvm::cast<clang::AutoType>(qual_type)
                                      ->getDeducedType()
                                      .getAsOpaquePtr(),
                                  base_type_ptr);

  case clang::Type::Elaborated:
    return IsHomogeneousAggregate(llvm::cast<clang::ElaboratedType>(qual_type)
                                      ->getNamedType()
                                      .getAsOpaquePtr(),
                                  base_type_ptr);
  default:
    break;
  }
  return 0;
}

size_t ClangASTContext::GetNumberOfFunctionArguments(
    lldb::opaque_compiler_type_t type) {
  if (type) {
    clang::QualType qual_type(GetCanonicalQualType(type));
    const clang::FunctionProtoType *func =
        llvm::dyn_cast<clang::FunctionProtoType>(qual_type.getTypePtr());
    if (func)
      return func->getNumParams();
  }
  return 0;
}

CompilerType
ClangASTContext::GetFunctionArgumentAtIndex(lldb::opaque_compiler_type_t type,
                                            const size_t index) {
  if (type) {
    clang::QualType qual_type(GetQualType(type));
    const clang::FunctionProtoType *func =
        llvm::dyn_cast<clang::FunctionProtoType>(qual_type.getTypePtr());
    if (func) {
      if (index < func->getNumParams())
        return CompilerType(getASTContext(), func->getParamType(index));
    }
  }
  return CompilerType();
}

bool ClangASTContext::IsFunctionPointerType(lldb::opaque_compiler_type_t type) {
  if (type) {
    clang::QualType qual_type(GetCanonicalQualType(type));

    if (qual_type->isFunctionPointerType())
      return true;

    const clang::Type::TypeClass type_class = qual_type->getTypeClass();
    switch (type_class) {
    default:
      break;
    case clang::Type::Typedef:
      return IsFunctionPointerType(llvm::cast<clang::TypedefType>(qual_type)
                                       ->getDecl()
                                       ->getUnderlyingType()
                                       .getAsOpaquePtr());
    case clang::Type::Auto:
      return IsFunctionPointerType(llvm::cast<clang::AutoType>(qual_type)
                                       ->getDeducedType()
                                       .getAsOpaquePtr());
    case clang::Type::Elaborated:
      return IsFunctionPointerType(llvm::cast<clang::ElaboratedType>(qual_type)
                                       ->getNamedType()
                                       .getAsOpaquePtr());
    case clang::Type::Paren:
      return IsFunctionPointerType(
          llvm::cast<clang::ParenType>(qual_type)->desugar().getAsOpaquePtr());

    case clang::Type::LValueReference:
    case clang::Type::RValueReference: {
      const clang::ReferenceType *reference_type =
          llvm::cast<clang::ReferenceType>(qual_type.getTypePtr());
      if (reference_type)
        return IsFunctionPointerType(
            reference_type->getPointeeType().getAsOpaquePtr());
    } break;
    }
  }
  return false;
}

bool ClangASTContext::IsBlockPointerType(
    lldb::opaque_compiler_type_t type,
    CompilerType *function_pointer_type_ptr) {
  if (type) {
    clang::QualType qual_type(GetCanonicalQualType(type));

    if (qual_type->isBlockPointerType()) {
      if (function_pointer_type_ptr) {
        const clang::BlockPointerType *block_pointer_type =
            qual_type->getAs<clang::BlockPointerType>();
        QualType pointee_type = block_pointer_type->getPointeeType();
        QualType function_pointer_type = m_ast_up->getPointerType(pointee_type);
        *function_pointer_type_ptr =
            CompilerType(getASTContext(), function_pointer_type);
      }
      return true;
    }

    const clang::Type::TypeClass type_class = qual_type->getTypeClass();
    switch (type_class) {
    default:
      break;
    case clang::Type::Typedef:
      return IsBlockPointerType(llvm::cast<clang::TypedefType>(qual_type)
                                    ->getDecl()
                                    ->getUnderlyingType()
                                    .getAsOpaquePtr(),
                                function_pointer_type_ptr);
    case clang::Type::Auto:
      return IsBlockPointerType(llvm::cast<clang::AutoType>(qual_type)
                                    ->getDeducedType()
                                    .getAsOpaquePtr(),
                                function_pointer_type_ptr);
    case clang::Type::Elaborated:
      return IsBlockPointerType(llvm::cast<clang::ElaboratedType>(qual_type)
                                    ->getNamedType()
                                    .getAsOpaquePtr(),
                                function_pointer_type_ptr);
    case clang::Type::Paren:
      return IsBlockPointerType(
          llvm::cast<clang::ParenType>(qual_type)->desugar().getAsOpaquePtr(),
          function_pointer_type_ptr);

    case clang::Type::LValueReference:
    case clang::Type::RValueReference: {
      const clang::ReferenceType *reference_type =
          llvm::cast<clang::ReferenceType>(qual_type.getTypePtr());
      if (reference_type)
        return IsBlockPointerType(
            reference_type->getPointeeType().getAsOpaquePtr(),
            function_pointer_type_ptr);
    } break;
    }
  }
  return false;
}

bool ClangASTContext::IsIntegerType(lldb::opaque_compiler_type_t type,
                                    bool &is_signed) {
  if (!type)
    return false;

  clang::QualType qual_type(GetCanonicalQualType(type));
  const clang::BuiltinType *builtin_type =
      llvm::dyn_cast<clang::BuiltinType>(qual_type->getCanonicalTypeInternal());

  if (builtin_type) {
    if (builtin_type->isInteger()) {
      is_signed = builtin_type->isSignedInteger();
      return true;
    }
  }

  return false;
}

bool ClangASTContext::IsEnumerationType(lldb::opaque_compiler_type_t type,
                                        bool &is_signed) {
  if (type) {
    const clang::EnumType *enum_type = llvm::dyn_cast<clang::EnumType>(
        GetCanonicalQualType(type)->getCanonicalTypeInternal());

    if (enum_type) {
      IsIntegerType(enum_type->getDecl()->getIntegerType().getAsOpaquePtr(),
                    is_signed);
      return true;
    }
  }

  return false;
}

bool ClangASTContext::IsPointerType(lldb::opaque_compiler_type_t type,
                                    CompilerType *pointee_type) {
  if (type) {
    clang::QualType qual_type(GetCanonicalQualType(type));
    const clang::Type::TypeClass type_class = qual_type->getTypeClass();
    switch (type_class) {
    case clang::Type::Builtin:
      switch (llvm::cast<clang::BuiltinType>(qual_type)->getKind()) {
      default:
        break;
      case clang::BuiltinType::ObjCId:
      case clang::BuiltinType::ObjCClass:
        return true;
      }
      return false;
    case clang::Type::ObjCObjectPointer:
      if (pointee_type)
        pointee_type->SetCompilerType(
            getASTContext(), llvm::cast<clang::ObjCObjectPointerType>(qual_type)
                                 ->getPointeeType());
      return true;
    case clang::Type::BlockPointer:
      if (pointee_type)
        pointee_type->SetCompilerType(
            getASTContext(),
            llvm::cast<clang::BlockPointerType>(qual_type)->getPointeeType());
      return true;
    case clang::Type::Pointer:
      if (pointee_type)
        pointee_type->SetCompilerType(
            getASTContext(),
            llvm::cast<clang::PointerType>(qual_type)->getPointeeType());
      return true;
    case clang::Type::MemberPointer:
      if (pointee_type)
        pointee_type->SetCompilerType(
            getASTContext(),
            llvm::cast<clang::MemberPointerType>(qual_type)->getPointeeType());
      return true;
    case clang::Type::Typedef:
      return IsPointerType(llvm::cast<clang::TypedefType>(qual_type)
                               ->getDecl()
                               ->getUnderlyingType()
                               .getAsOpaquePtr(),
                           pointee_type);
    case clang::Type::Auto:
      return IsPointerType(llvm::cast<clang::AutoType>(qual_type)
                               ->getDeducedType()
                               .getAsOpaquePtr(),
                           pointee_type);
    case clang::Type::Elaborated:
      return IsPointerType(llvm::cast<clang::ElaboratedType>(qual_type)
                               ->getNamedType()
                               .getAsOpaquePtr(),
                           pointee_type);
    case clang::Type::Paren:
      return IsPointerType(
          llvm::cast<clang::ParenType>(qual_type)->desugar().getAsOpaquePtr(),
          pointee_type);
    default:
      break;
    }
  }
  if (pointee_type)
    pointee_type->Clear();
  return false;
}

bool ClangASTContext::IsPointerOrReferenceType(
    lldb::opaque_compiler_type_t type, CompilerType *pointee_type) {
  if (type) {
    clang::QualType qual_type(GetCanonicalQualType(type));
    const clang::Type::TypeClass type_class = qual_type->getTypeClass();
    switch (type_class) {
    case clang::Type::Builtin:
      switch (llvm::cast<clang::BuiltinType>(qual_type)->getKind()) {
      default:
        break;
      case clang::BuiltinType::ObjCId:
      case clang::BuiltinType::ObjCClass:
        return true;
      }
      return false;
    case clang::Type::ObjCObjectPointer:
      if (pointee_type)
        pointee_type->SetCompilerType(
            getASTContext(), llvm::cast<clang::ObjCObjectPointerType>(qual_type)
                                 ->getPointeeType());
      return true;
    case clang::Type::BlockPointer:
      if (pointee_type)
        pointee_type->SetCompilerType(
            getASTContext(),
            llvm::cast<clang::BlockPointerType>(qual_type)->getPointeeType());
      return true;
    case clang::Type::Pointer:
      if (pointee_type)
        pointee_type->SetCompilerType(
            getASTContext(),
            llvm::cast<clang::PointerType>(qual_type)->getPointeeType());
      return true;
    case clang::Type::MemberPointer:
      if (pointee_type)
        pointee_type->SetCompilerType(
            getASTContext(),
            llvm::cast<clang::MemberPointerType>(qual_type)->getPointeeType());
      return true;
    case clang::Type::LValueReference:
      if (pointee_type)
        pointee_type->SetCompilerType(
            getASTContext(),
            llvm::cast<clang::LValueReferenceType>(qual_type)->desugar());
      return true;
    case clang::Type::RValueReference:
      if (pointee_type)
        pointee_type->SetCompilerType(
            getASTContext(),
            llvm::cast<clang::RValueReferenceType>(qual_type)->desugar());
      return true;
    case clang::Type::Typedef:
      return IsPointerOrReferenceType(llvm::cast<clang::TypedefType>(qual_type)
                                          ->getDecl()
                                          ->getUnderlyingType()
                                          .getAsOpaquePtr(),
                                      pointee_type);
    case clang::Type::Auto:
      return IsPointerOrReferenceType(llvm::cast<clang::AutoType>(qual_type)
                                          ->getDeducedType()
                                          .getAsOpaquePtr(),
                                      pointee_type);
    case clang::Type::Elaborated:
      return IsPointerOrReferenceType(
          llvm::cast<clang::ElaboratedType>(qual_type)
              ->getNamedType()
              .getAsOpaquePtr(),
          pointee_type);
    case clang::Type::Paren:
      return IsPointerOrReferenceType(
          llvm::cast<clang::ParenType>(qual_type)->desugar().getAsOpaquePtr(),
          pointee_type);
    default:
      break;
    }
  }
  if (pointee_type)
    pointee_type->Clear();
  return false;
}

bool ClangASTContext::IsReferenceType(lldb::opaque_compiler_type_t type,
                                      CompilerType *pointee_type,
                                      bool *is_rvalue) {
  if (type) {
    clang::QualType qual_type(GetCanonicalQualType(type));
    const clang::Type::TypeClass type_class = qual_type->getTypeClass();

    switch (type_class) {
    case clang::Type::LValueReference:
      if (pointee_type)
        pointee_type->SetCompilerType(
            getASTContext(),
            llvm::cast<clang::LValueReferenceType>(qual_type)->desugar());
      if (is_rvalue)
        *is_rvalue = false;
      return true;
    case clang::Type::RValueReference:
      if (pointee_type)
        pointee_type->SetCompilerType(
            getASTContext(),
            llvm::cast<clang::RValueReferenceType>(qual_type)->desugar());
      if (is_rvalue)
        *is_rvalue = true;
      return true;
    case clang::Type::Typedef:
      return IsReferenceType(llvm::cast<clang::TypedefType>(qual_type)
                                 ->getDecl()
                                 ->getUnderlyingType()
                                 .getAsOpaquePtr(),
                             pointee_type, is_rvalue);
    case clang::Type::Auto:
      return IsReferenceType(llvm::cast<clang::AutoType>(qual_type)
                                 ->getDeducedType()
                                 .getAsOpaquePtr(),
                             pointee_type, is_rvalue);
    case clang::Type::Elaborated:
      return IsReferenceType(llvm::cast<clang::ElaboratedType>(qual_type)
                                 ->getNamedType()
                                 .getAsOpaquePtr(),
                             pointee_type, is_rvalue);
    case clang::Type::Paren:
      return IsReferenceType(
          llvm::cast<clang::ParenType>(qual_type)->desugar().getAsOpaquePtr(),
          pointee_type, is_rvalue);

    default:
      break;
    }
  }
  if (pointee_type)
    pointee_type->Clear();
  return false;
}

bool ClangASTContext::IsFloatingPointType(lldb::opaque_compiler_type_t type,
                                          uint32_t &count, bool &is_complex) {
  if (type) {
    clang::QualType qual_type(GetCanonicalQualType(type));

    if (const clang::BuiltinType *BT = llvm::dyn_cast<clang::BuiltinType>(
            qual_type->getCanonicalTypeInternal())) {
      clang::BuiltinType::Kind kind = BT->getKind();
      if (kind >= clang::BuiltinType::Float &&
          kind <= clang::BuiltinType::LongDouble) {
        count = 1;
        is_complex = false;
        return true;
      }
    } else if (const clang::ComplexType *CT =
                   llvm::dyn_cast<clang::ComplexType>(
                       qual_type->getCanonicalTypeInternal())) {
      if (IsFloatingPointType(CT->getElementType().getAsOpaquePtr(), count,
                              is_complex)) {
        count = 2;
        is_complex = true;
        return true;
      }
    } else if (const clang::VectorType *VT = llvm::dyn_cast<clang::VectorType>(
                   qual_type->getCanonicalTypeInternal())) {
      if (IsFloatingPointType(VT->getElementType().getAsOpaquePtr(), count,
                              is_complex)) {
        count = VT->getNumElements();
        is_complex = false;
        return true;
      }
    }
  }
  count = 0;
  is_complex = false;
  return false;
}

bool ClangASTContext::IsDefined(lldb::opaque_compiler_type_t type) {
  if (!type)
    return false;

  clang::QualType qual_type(GetQualType(type));
  const clang::TagType *tag_type =
      llvm::dyn_cast<clang::TagType>(qual_type.getTypePtr());
  if (tag_type) {
    clang::TagDecl *tag_decl = tag_type->getDecl();
    if (tag_decl)
      return tag_decl->isCompleteDefinition();
    return false;
  } else {
    const clang::ObjCObjectType *objc_class_type =
        llvm::dyn_cast<clang::ObjCObjectType>(qual_type);
    if (objc_class_type) {
      clang::ObjCInterfaceDecl *class_interface_decl =
          objc_class_type->getInterface();
      if (class_interface_decl)
        return class_interface_decl->getDefinition() != nullptr;
      return false;
    }
  }
  return true;
}

bool ClangASTContext::IsObjCClassType(const CompilerType &type) {
  if (type && ClangUtil::IsClangType(type)) {
    clang::QualType qual_type(ClangUtil::GetCanonicalQualType(type));

    const clang::ObjCObjectPointerType *obj_pointer_type =
        llvm::dyn_cast<clang::ObjCObjectPointerType>(qual_type);

    if (obj_pointer_type)
      return obj_pointer_type->isObjCClassType();
  }
  return false;
}

bool ClangASTContext::IsObjCObjectOrInterfaceType(const CompilerType &type) {
  if (type && ClangUtil::IsClangType(type))
    return ClangUtil::GetCanonicalQualType(type)->isObjCObjectOrInterfaceType();
  return false;
}

bool ClangASTContext::IsClassType(lldb::opaque_compiler_type_t type) {
  if (!type)
    return false;
  clang::QualType qual_type(GetCanonicalQualType(type));
  const clang::Type::TypeClass type_class = qual_type->getTypeClass();
  return (type_class == clang::Type::Record);
}

bool ClangASTContext::IsEnumType(lldb::opaque_compiler_type_t type) {
  if (!type)
    return false;
  clang::QualType qual_type(GetCanonicalQualType(type));
  const clang::Type::TypeClass type_class = qual_type->getTypeClass();
  return (type_class == clang::Type::Enum);
}

bool ClangASTContext::IsPolymorphicClass(lldb::opaque_compiler_type_t type) {
  if (type) {
    clang::QualType qual_type(GetCanonicalQualType(type));
    const clang::Type::TypeClass type_class = qual_type->getTypeClass();
    switch (type_class) {
    case clang::Type::Record:
      if (GetCompleteType(type)) {
        const clang::RecordType *record_type =
            llvm::cast<clang::RecordType>(qual_type.getTypePtr());
        const clang::RecordDecl *record_decl = record_type->getDecl();
        if (record_decl) {
          const clang::CXXRecordDecl *cxx_record_decl =
              llvm::dyn_cast<clang::CXXRecordDecl>(record_decl);
          if (cxx_record_decl)
            return cxx_record_decl->isPolymorphic();
        }
      }
      break;

    default:
      break;
    }
  }
  return false;
}

bool ClangASTContext::IsPossibleDynamicType(lldb::opaque_compiler_type_t type,
                                            CompilerType *dynamic_pointee_type,
                                            bool check_cplusplus,
                                            bool check_objc, bool check_swift) {
  clang::QualType pointee_qual_type;
  if (type) {
    clang::QualType qual_type(GetCanonicalQualType(type));
    bool success = false;
    const clang::Type::TypeClass type_class = qual_type->getTypeClass();
    switch (type_class) {
    case clang::Type::Builtin:
      if (check_objc &&
          llvm::cast<clang::BuiltinType>(qual_type)->getKind() ==
              clang::BuiltinType::ObjCId) {
        if (dynamic_pointee_type)
          dynamic_pointee_type->SetCompilerType(this, type);
        return true;
      }
      break;

    case clang::Type::ObjCObjectPointer:
      if (check_objc) {
        if (auto objc_pointee_type =
                qual_type->getPointeeType().getTypePtrOrNull()) {
          if (auto objc_object_type =
                  llvm::dyn_cast_or_null<clang::ObjCObjectType>(
                      objc_pointee_type)) {
            if (objc_object_type->isObjCClass())
              return false;
          }
        }
        if (dynamic_pointee_type)
          dynamic_pointee_type->SetCompilerType(
              getASTContext(),
              llvm::cast<clang::ObjCObjectPointerType>(qual_type)
                  ->getPointeeType());
        return true;
      }
      break;

    case clang::Type::Pointer:
      pointee_qual_type =
          llvm::cast<clang::PointerType>(qual_type)->getPointeeType();
      success = true;
      break;

    case clang::Type::LValueReference:
    case clang::Type::RValueReference:
      pointee_qual_type =
          llvm::cast<clang::ReferenceType>(qual_type)->getPointeeType();
      success = true;
      break;

    case clang::Type::Typedef:
      return IsPossibleDynamicType(llvm::cast<clang::TypedefType>(qual_type)
                                       ->getDecl()
                                       ->getUnderlyingType()
                                       .getAsOpaquePtr(),
                                   dynamic_pointee_type, check_cplusplus,
                                   check_objc, check_swift);

    case clang::Type::Auto:
      return IsPossibleDynamicType(llvm::cast<clang::AutoType>(qual_type)
                                       ->getDeducedType()
                                       .getAsOpaquePtr(),
                                   dynamic_pointee_type, check_cplusplus,
                                   check_objc, check_swift);

    case clang::Type::Elaborated:
      return IsPossibleDynamicType(llvm::cast<clang::ElaboratedType>(qual_type)
                                       ->getNamedType()
                                       .getAsOpaquePtr(),
                                   dynamic_pointee_type, check_cplusplus,
                                   check_objc, check_swift);

    case clang::Type::Paren:
      return IsPossibleDynamicType(
          llvm::cast<clang::ParenType>(qual_type)->desugar().getAsOpaquePtr(),
          dynamic_pointee_type, check_cplusplus, check_objc, check_swift);
    default:
      break;
    }

    if (success) {
      // Check to make sure what we are pointing too is a possible dynamic C++
      // type We currently accept any "void *" (in case we have a class that
      // has been watered down to an opaque pointer) and virtual C++ classes.
      const clang::Type::TypeClass pointee_type_class =
          pointee_qual_type.getCanonicalType()->getTypeClass();
      switch (pointee_type_class) {
      case clang::Type::Builtin:
        switch (llvm::cast<clang::BuiltinType>(pointee_qual_type)->getKind()) {
        case clang::BuiltinType::UnknownAny:
        case clang::BuiltinType::Void:
          if (dynamic_pointee_type)
            dynamic_pointee_type->SetCompilerType(getASTContext(),
                                                  pointee_qual_type);
          return true;
        default:
          break;
        }
        break;

      case clang::Type::Record:
        if (check_cplusplus) {
          clang::CXXRecordDecl *cxx_record_decl =
              pointee_qual_type->getAsCXXRecordDecl();
          if (cxx_record_decl) {
            bool is_complete = cxx_record_decl->isCompleteDefinition();

            if (is_complete)
              success = cxx_record_decl->isDynamicClass();
            else {
              ClangASTMetadata *metadata = ClangASTContext::GetMetadata(
                  getASTContext(), cxx_record_decl);
              if (metadata)
                success = metadata->GetIsDynamicCXXType();
              else {
                is_complete = CompilerType(getASTContext(), pointee_qual_type)
                                  .GetCompleteType();
                if (is_complete)
                  success = cxx_record_decl->isDynamicClass();
                else
                  success = false;
              }
            }

            if (success) {
              if (dynamic_pointee_type)
                dynamic_pointee_type->SetCompilerType(getASTContext(),
                                                      pointee_qual_type);
              return true;
            }
          }
        }
        break;

      case clang::Type::ObjCObject:
      case clang::Type::ObjCInterface:
        if (check_objc) {
          if (dynamic_pointee_type)
            dynamic_pointee_type->SetCompilerType(getASTContext(),
                                                  pointee_qual_type);
          return true;
        }
        break;

      default:
        break;
      }
    }
  }
  if (dynamic_pointee_type)
    dynamic_pointee_type->Clear();
  return false;
}

bool ClangASTContext::IsScalarType(lldb::opaque_compiler_type_t type) {
  if (!type)
    return false;

  return (GetTypeInfo(type, nullptr) & eTypeIsScalar) != 0;
}

bool ClangASTContext::IsTypedefType(lldb::opaque_compiler_type_t type) {
  if (!type)
    return false;
  return GetQualType(type)->getTypeClass() == clang::Type::Typedef;
}

bool ClangASTContext::IsVoidType(lldb::opaque_compiler_type_t type) {
  if (!type)
    return false;
  return GetCanonicalQualType(type)->isVoidType();
}

bool ClangASTContext::SupportsLanguage(lldb::LanguageType language) {
  return ClangASTContextSupportsLanguage(language);
}

bool ClangASTContext::GetCXXClassName(const CompilerType &type,
                                      std::string &class_name) {
  if (type) {
    clang::QualType qual_type(ClangUtil::GetCanonicalQualType(type));
    if (!qual_type.isNull()) {
      clang::CXXRecordDecl *cxx_record_decl = qual_type->getAsCXXRecordDecl();
      if (cxx_record_decl) {
        class_name.assign(cxx_record_decl->getIdentifier()->getNameStart());
        return true;
      }
    }
  }
  class_name.clear();
  return false;
}

bool ClangASTContext::IsCXXClassType(const CompilerType &type) {
  if (!type)
    return false;

  clang::QualType qual_type(ClangUtil::GetCanonicalQualType(type));
  return !qual_type.isNull() && qual_type->getAsCXXRecordDecl() != nullptr;
}

bool ClangASTContext::IsBeingDefined(lldb::opaque_compiler_type_t type) {
  if (!type)
    return false;
  clang::QualType qual_type(GetCanonicalQualType(type));
  const clang::TagType *tag_type = llvm::dyn_cast<clang::TagType>(qual_type);
  if (tag_type)
    return tag_type->isBeingDefined();
  return false;
}

bool ClangASTContext::IsObjCObjectPointerType(const CompilerType &type,
                                              CompilerType *class_type_ptr) {
  if (!type || !ClangUtil::IsClangType(type))
    return false;

  clang::QualType qual_type(ClangUtil::GetCanonicalQualType(type));

  if (!qual_type.isNull() && qual_type->isObjCObjectPointerType()) {
    if (class_type_ptr) {
      if (!qual_type->isObjCClassType() && !qual_type->isObjCIdType()) {
        const clang::ObjCObjectPointerType *obj_pointer_type =
            llvm::dyn_cast<clang::ObjCObjectPointerType>(qual_type);
        if (obj_pointer_type == nullptr)
          class_type_ptr->Clear();
        else
          class_type_ptr->SetCompilerType(
              type.GetTypeSystem(),
              clang::QualType(obj_pointer_type->getInterfaceType(), 0)
                  .getAsOpaquePtr());
      }
    }
    return true;
  }
  if (class_type_ptr)
    class_type_ptr->Clear();
  return false;
}

bool ClangASTContext::GetObjCClassName(const CompilerType &type,
                                       std::string &class_name) {
  if (!type)
    return false;

  clang::QualType qual_type(ClangUtil::GetCanonicalQualType(type));

  const clang::ObjCObjectType *object_type =
      llvm::dyn_cast<clang::ObjCObjectType>(qual_type);
  if (object_type) {
    const clang::ObjCInterfaceDecl *interface = object_type->getInterface();
    if (interface) {
      class_name = interface->getNameAsString();
      return true;
    }
  }
  return false;
}

//----------------------------------------------------------------------
// Type Completion
//----------------------------------------------------------------------

bool ClangASTContext::GetCompleteType(lldb::opaque_compiler_type_t type) {
  if (!type)
    return false;
  const bool allow_completion = true;
  return GetCompleteQualType(getASTContext(), GetQualType(type),
                             allow_completion);
}

ConstString ClangASTContext::GetTypeName(lldb::opaque_compiler_type_t type) {
  std::string type_name;
  if (type) {
    clang::PrintingPolicy printing_policy(getASTContext()->getPrintingPolicy());
    clang::QualType qual_type(GetQualType(type));
    printing_policy.SuppressTagKeyword = true;
    const clang::TypedefType *typedef_type =
        qual_type->getAs<clang::TypedefType>();
    if (typedef_type) {
      const clang::TypedefNameDecl *typedef_decl = typedef_type->getDecl();
      type_name = typedef_decl->getQualifiedNameAsString();
    } else {
      type_name = qual_type.getAsString(printing_policy);
    }
  }
  return ConstString(type_name);
}

uint32_t
ClangASTContext::GetTypeInfo(lldb::opaque_compiler_type_t type,
                             CompilerType *pointee_or_element_clang_type) {
  if (!type)
    return 0;

  if (pointee_or_element_clang_type)
    pointee_or_element_clang_type->Clear();

  clang::QualType qual_type(GetQualType(type));

  const clang::Type::TypeClass type_class = qual_type->getTypeClass();
  switch (type_class) {
  case clang::Type::Attributed:
    return GetTypeInfo(
        qual_type->getAs<clang::AttributedType>()
            ->getModifiedType().getAsOpaquePtr(),
        pointee_or_element_clang_type);
  case clang::Type::Builtin: {
    const clang::BuiltinType *builtin_type = llvm::dyn_cast<clang::BuiltinType>(
        qual_type->getCanonicalTypeInternal());

    uint32_t builtin_type_flags = eTypeIsBuiltIn | eTypeHasValue;
    switch (builtin_type->getKind()) {
    case clang::BuiltinType::ObjCId:
    case clang::BuiltinType::ObjCClass:
      if (pointee_or_element_clang_type)
        pointee_or_element_clang_type->SetCompilerType(
            getASTContext(), getASTContext()->ObjCBuiltinClassTy);
      builtin_type_flags |= eTypeIsPointer | eTypeIsObjC;
      break;

    case clang::BuiltinType::ObjCSel:
      if (pointee_or_element_clang_type)
        pointee_or_element_clang_type->SetCompilerType(getASTContext(),
                                                       getASTContext()->CharTy);
      builtin_type_flags |= eTypeIsPointer | eTypeIsObjC;
      break;

    case clang::BuiltinType::Bool:
    case clang::BuiltinType::Char_U:
    case clang::BuiltinType::UChar:
    case clang::BuiltinType::WChar_U:
    case clang::BuiltinType::Char16:
    case clang::BuiltinType::Char32:
    case clang::BuiltinType::UShort:
    case clang::BuiltinType::UInt:
    case clang::BuiltinType::ULong:
    case clang::BuiltinType::ULongLong:
    case clang::BuiltinType::UInt128:
    case clang::BuiltinType::Char_S:
    case clang::BuiltinType::SChar:
    case clang::BuiltinType::WChar_S:
    case clang::BuiltinType::Short:
    case clang::BuiltinType::Int:
    case clang::BuiltinType::Long:
    case clang::BuiltinType::LongLong:
    case clang::BuiltinType::Int128:
    case clang::BuiltinType::Float:
    case clang::BuiltinType::Double:
    case clang::BuiltinType::LongDouble:
      builtin_type_flags |= eTypeIsScalar;
      if (builtin_type->isInteger()) {
        builtin_type_flags |= eTypeIsInteger;
        if (builtin_type->isSignedInteger())
          builtin_type_flags |= eTypeIsSigned;
      } else if (builtin_type->isFloatingPoint())
        builtin_type_flags |= eTypeIsFloat;
      break;
    default:
      break;
    }
    return builtin_type_flags;
  }

  case clang::Type::BlockPointer:
    if (pointee_or_element_clang_type)
      pointee_or_element_clang_type->SetCompilerType(
          getASTContext(), qual_type->getPointeeType());
    return eTypeIsPointer | eTypeHasChildren | eTypeIsBlock;

  case clang::Type::Complex: {
    uint32_t complex_type_flags =
        eTypeIsBuiltIn | eTypeHasValue | eTypeIsComplex;
    const clang::ComplexType *complex_type = llvm::dyn_cast<clang::ComplexType>(
        qual_type->getCanonicalTypeInternal());
    if (complex_type) {
      clang::QualType complex_element_type(complex_type->getElementType());
      if (complex_element_type->isIntegerType())
        complex_type_flags |= eTypeIsFloat;
      else if (complex_element_type->isFloatingType())
        complex_type_flags |= eTypeIsInteger;
    }
    return complex_type_flags;
  } break;

  case clang::Type::ConstantArray:
  case clang::Type::DependentSizedArray:
  case clang::Type::IncompleteArray:
  case clang::Type::VariableArray:
    if (pointee_or_element_clang_type)
      pointee_or_element_clang_type->SetCompilerType(
          getASTContext(), llvm::cast<clang::ArrayType>(qual_type.getTypePtr())
                               ->getElementType());
    return eTypeHasChildren | eTypeIsArray;

  case clang::Type::DependentName:
    return 0;
  case clang::Type::DependentSizedExtVector:
    return eTypeHasChildren | eTypeIsVector;
  case clang::Type::DependentTemplateSpecialization:
    return eTypeIsTemplate;
  case clang::Type::Decltype:
    return CompilerType(
               getASTContext(),
               llvm::cast<clang::DecltypeType>(qual_type)->getUnderlyingType())
        .GetTypeInfo(pointee_or_element_clang_type);

  case clang::Type::Enum:
    if (pointee_or_element_clang_type)
      pointee_or_element_clang_type->SetCompilerType(
          getASTContext(),
          llvm::cast<clang::EnumType>(qual_type)->getDecl()->getIntegerType());
    return eTypeIsEnumeration | eTypeHasValue;

  case clang::Type::Auto:
    return CompilerType(
               getASTContext(),
               llvm::cast<clang::AutoType>(qual_type)->getDeducedType())
        .GetTypeInfo(pointee_or_element_clang_type);
  case clang::Type::Elaborated:
    return CompilerType(
               getASTContext(),
               llvm::cast<clang::ElaboratedType>(qual_type)->getNamedType())
        .GetTypeInfo(pointee_or_element_clang_type);
  case clang::Type::Paren:
    return CompilerType(getASTContext(),
                        llvm::cast<clang::ParenType>(qual_type)->desugar())
        .GetTypeInfo(pointee_or_element_clang_type);

  case clang::Type::FunctionProto:
    return eTypeIsFuncPrototype | eTypeHasValue;
  case clang::Type::FunctionNoProto:
    return eTypeIsFuncPrototype | eTypeHasValue;
  case clang::Type::InjectedClassName:
    return 0;

  case clang::Type::LValueReference:
  case clang::Type::RValueReference:
    if (pointee_or_element_clang_type)
      pointee_or_element_clang_type->SetCompilerType(
          getASTContext(),
          llvm::cast<clang::ReferenceType>(qual_type.getTypePtr())
              ->getPointeeType());
    return eTypeHasChildren | eTypeIsReference | eTypeHasValue;

  case clang::Type::MemberPointer:
    return eTypeIsPointer | eTypeIsMember | eTypeHasValue;

  case clang::Type::ObjCObjectPointer:
    if (pointee_or_element_clang_type)
      pointee_or_element_clang_type->SetCompilerType(
          getASTContext(), qual_type->getPointeeType());
    return eTypeHasChildren | eTypeIsObjC | eTypeIsClass | eTypeIsPointer |
           eTypeHasValue;

  case clang::Type::ObjCObject:
    return eTypeHasChildren | eTypeIsObjC | eTypeIsClass;
  case clang::Type::ObjCInterface:
    return eTypeHasChildren | eTypeIsObjC | eTypeIsClass;

  case clang::Type::Pointer:
    if (pointee_or_element_clang_type)
      pointee_or_element_clang_type->SetCompilerType(
          getASTContext(), qual_type->getPointeeType());
    return eTypeHasChildren | eTypeIsPointer | eTypeHasValue;

  case clang::Type::Record:
    if (qual_type->getAsCXXRecordDecl())
      return eTypeHasChildren | eTypeIsClass | eTypeIsCPlusPlus;
    else
      return eTypeHasChildren | eTypeIsStructUnion;
    break;
  case clang::Type::SubstTemplateTypeParm:
    return eTypeIsTemplate;
  case clang::Type::TemplateTypeParm:
    return eTypeIsTemplate;
  case clang::Type::TemplateSpecialization:
    return eTypeIsTemplate;

  case clang::Type::Typedef:
    return eTypeIsTypedef |
           CompilerType(getASTContext(),
                        llvm::cast<clang::TypedefType>(qual_type)
                            ->getDecl()
                            ->getUnderlyingType())
               .GetTypeInfo(pointee_or_element_clang_type);
  case clang::Type::TypeOfExpr:
    return CompilerType(getASTContext(),
                        llvm::cast<clang::TypeOfExprType>(qual_type)
                            ->getUnderlyingExpr()
                            ->getType())
        .GetTypeInfo(pointee_or_element_clang_type);
  case clang::Type::TypeOf:
    return CompilerType(
               getASTContext(),
               llvm::cast<clang::TypeOfType>(qual_type)->getUnderlyingType())
        .GetTypeInfo(pointee_or_element_clang_type);
  case clang::Type::UnresolvedUsing:
    return 0;

  case clang::Type::ExtVector:
  case clang::Type::Vector: {
    uint32_t vector_type_flags = eTypeHasChildren | eTypeIsVector;
    const clang::VectorType *vector_type = llvm::dyn_cast<clang::VectorType>(
        qual_type->getCanonicalTypeInternal());
    if (vector_type) {
      if (vector_type->isIntegerType())
        vector_type_flags |= eTypeIsFloat;
      else if (vector_type->isFloatingType())
        vector_type_flags |= eTypeIsInteger;
    }
    return vector_type_flags;
  }
  default:
    return 0;
  }
  return 0;
}

lldb::LanguageType
ClangASTContext::GetMinimumLanguage(lldb::opaque_compiler_type_t type) {
  if (!type)
    return lldb::eLanguageTypeC;

  // If the type is a reference, then resolve it to what it refers to first:
  clang::QualType qual_type(GetCanonicalQualType(type).getNonReferenceType());
  if (qual_type->isAnyPointerType()) {
    if (qual_type->isObjCObjectPointerType())
      return lldb::eLanguageTypeObjC;

    clang::QualType pointee_type(qual_type->getPointeeType());
    if (pointee_type->getPointeeCXXRecordDecl() != nullptr)
      return lldb::eLanguageTypeC_plus_plus;
    if (pointee_type->isObjCObjectOrInterfaceType())
      return lldb::eLanguageTypeObjC;
    if (pointee_type->isObjCClassType())
      return lldb::eLanguageTypeObjC;
    if (pointee_type.getTypePtr() ==
        getASTContext()->ObjCBuiltinIdTy.getTypePtr())
      return lldb::eLanguageTypeObjC;
  } else {
    if (qual_type->isObjCObjectOrInterfaceType())
      return lldb::eLanguageTypeObjC;
    if (qual_type->getAsCXXRecordDecl())
      return lldb::eLanguageTypeC_plus_plus;
    switch (qual_type->getTypeClass()) {
    default:
      break;
    case clang::Type::Builtin:
      switch (llvm::cast<clang::BuiltinType>(qual_type)->getKind()) {
      default:
      case clang::BuiltinType::Void:
      case clang::BuiltinType::Bool:
      case clang::BuiltinType::Char_U:
      case clang::BuiltinType::UChar:
      case clang::BuiltinType::WChar_U:
      case clang::BuiltinType::Char16:
      case clang::BuiltinType::Char32:
      case clang::BuiltinType::UShort:
      case clang::BuiltinType::UInt:
      case clang::BuiltinType::ULong:
      case clang::BuiltinType::ULongLong:
      case clang::BuiltinType::UInt128:
      case clang::BuiltinType::Char_S:
      case clang::BuiltinType::SChar:
      case clang::BuiltinType::WChar_S:
      case clang::BuiltinType::Short:
      case clang::BuiltinType::Int:
      case clang::BuiltinType::Long:
      case clang::BuiltinType::LongLong:
      case clang::BuiltinType::Int128:
      case clang::BuiltinType::Float:
      case clang::BuiltinType::Double:
      case clang::BuiltinType::LongDouble:
        break;

      case clang::BuiltinType::NullPtr:
        return eLanguageTypeC_plus_plus;

      case clang::BuiltinType::ObjCId:
      case clang::BuiltinType::ObjCClass:
      case clang::BuiltinType::ObjCSel:
        return eLanguageTypeObjC;

      case clang::BuiltinType::Dependent:
      case clang::BuiltinType::Overload:
      case clang::BuiltinType::BoundMember:
      case clang::BuiltinType::UnknownAny:
        break;
      }
      break;
    case clang::Type::Typedef:
      return CompilerType(getASTContext(),
                          llvm::cast<clang::TypedefType>(qual_type)
                              ->getDecl()
                              ->getUnderlyingType())
          .GetMinimumLanguage();
    }
  }
  return lldb::eLanguageTypeC;
}

lldb::TypeClass
ClangASTContext::GetTypeClass(lldb::opaque_compiler_type_t type) {
  if (!type)
    return lldb::eTypeClassInvalid;

  clang::QualType qual_type(GetQualType(type));

  switch (qual_type->getTypeClass()) {
  case clang::Type::UnaryTransform:
    break;
  case clang::Type::FunctionNoProto:
    return lldb::eTypeClassFunction;
  case clang::Type::FunctionProto:
    return lldb::eTypeClassFunction;
  case clang::Type::IncompleteArray:
    return lldb::eTypeClassArray;
  case clang::Type::VariableArray:
    return lldb::eTypeClassArray;
  case clang::Type::ConstantArray:
    return lldb::eTypeClassArray;
  case clang::Type::DependentSizedArray:
    return lldb::eTypeClassArray;
  case clang::Type::DependentSizedExtVector:
    return lldb::eTypeClassVector;
  case clang::Type::DependentVector:
    return lldb::eTypeClassVector;
  case clang::Type::ExtVector:
    return lldb::eTypeClassVector;
  case clang::Type::Vector:
    return lldb::eTypeClassVector;
  case clang::Type::Builtin:
    return lldb::eTypeClassBuiltin;
  case clang::Type::ObjCObjectPointer:
    return lldb::eTypeClassObjCObjectPointer;
  case clang::Type::BlockPointer:
    return lldb::eTypeClassBlockPointer;
  case clang::Type::Pointer:
    return lldb::eTypeClassPointer;
  case clang::Type::LValueReference:
    return lldb::eTypeClassReference;
  case clang::Type::RValueReference:
    return lldb::eTypeClassReference;
  case clang::Type::MemberPointer:
    return lldb::eTypeClassMemberPointer;
  case clang::Type::Complex:
    if (qual_type->isComplexType())
      return lldb::eTypeClassComplexFloat;
    else
      return lldb::eTypeClassComplexInteger;
  case clang::Type::ObjCObject:
    return lldb::eTypeClassObjCObject;
  case clang::Type::ObjCInterface:
    return lldb::eTypeClassObjCInterface;
  case clang::Type::Record: {
    const clang::RecordType *record_type =
        llvm::cast<clang::RecordType>(qual_type.getTypePtr());
    const clang::RecordDecl *record_decl = record_type->getDecl();
    if (record_decl->isUnion())
      return lldb::eTypeClassUnion;
    else if (record_decl->isStruct())
      return lldb::eTypeClassStruct;
    else
      return lldb::eTypeClassClass;
  } break;
  case clang::Type::Enum:
    return lldb::eTypeClassEnumeration;
  case clang::Type::Typedef:
    return lldb::eTypeClassTypedef;
  case clang::Type::UnresolvedUsing:
    break;
  case clang::Type::Paren:
    return CompilerType(getASTContext(),
                        llvm::cast<clang::ParenType>(qual_type)->desugar())
        .GetTypeClass();
  case clang::Type::Auto:
    return CompilerType(
               getASTContext(),
               llvm::cast<clang::AutoType>(qual_type)->getDeducedType())
        .GetTypeClass();
  case clang::Type::Elaborated:
    return CompilerType(
               getASTContext(),
               llvm::cast<clang::ElaboratedType>(qual_type)->getNamedType())
        .GetTypeClass();

  case clang::Type::Attributed:
    break;
  case clang::Type::TemplateTypeParm:
    break;
  case clang::Type::SubstTemplateTypeParm:
    break;
  case clang::Type::SubstTemplateTypeParmPack:
    break;
  case clang::Type::InjectedClassName:
    break;
  case clang::Type::DependentName:
    break;
  case clang::Type::DependentTemplateSpecialization:
    break;
  case clang::Type::PackExpansion:
    break;

  case clang::Type::TypeOfExpr:
    return CompilerType(getASTContext(),
                        llvm::cast<clang::TypeOfExprType>(qual_type)
                            ->getUnderlyingExpr()
                            ->getType())
        .GetTypeClass();
  case clang::Type::TypeOf:
    return CompilerType(
               getASTContext(),
               llvm::cast<clang::TypeOfType>(qual_type)->getUnderlyingType())
        .GetTypeClass();
  case clang::Type::Decltype:
    return CompilerType(
               getASTContext(),
               llvm::cast<clang::TypeOfType>(qual_type)->getUnderlyingType())
        .GetTypeClass();
  case clang::Type::TemplateSpecialization:
    break;
  case clang::Type::DeducedTemplateSpecialization:
    break;
  case clang::Type::Atomic:
    break;
  case clang::Type::Pipe:
    break;

  // pointer type decayed from an array or function type.
  case clang::Type::Decayed:
    break;
  case clang::Type::Adjusted:
    break;
  case clang::Type::ObjCTypeParam:
    break;

  case clang::Type::DependentAddressSpace:
    break;
  }
  // We don't know hot to display this type...
  return lldb::eTypeClassOther;
}

unsigned ClangASTContext::GetTypeQualifiers(lldb::opaque_compiler_type_t type) {
  if (type)
    return GetQualType(type).getQualifiers().getCVRQualifiers();
  return 0;
}

//----------------------------------------------------------------------
// Creating related types
//----------------------------------------------------------------------

CompilerType
ClangASTContext::GetArrayElementType(lldb::opaque_compiler_type_t type,
                                     uint64_t *stride) {
  if (type) {
    clang::QualType qual_type(GetCanonicalQualType(type));

    const clang::Type *array_eletype =
        qual_type.getTypePtr()->getArrayElementTypeNoTypeQual();

    if (!array_eletype)
      return CompilerType();

    CompilerType element_type(getASTContext(),
                              array_eletype->getCanonicalTypeUnqualified());

    // TODO: the real stride will be >= this value.. find the real one!
    if (stride)
      if (Optional<uint64_t> size = element_type.GetByteSize(nullptr))
        *stride = *size;

    return element_type;
  }
  return CompilerType();
}

CompilerType ClangASTContext::GetArrayType(lldb::opaque_compiler_type_t type,
                                           uint64_t size) {
  if (type) {
    clang::QualType qual_type(GetCanonicalQualType(type));
    if (clang::ASTContext *ast_ctx = getASTContext()) {
      if (size != 0)
        return CompilerType(
            ast_ctx, ast_ctx->getConstantArrayType(
                         qual_type, llvm::APInt(64, size),
                         clang::ArrayType::ArraySizeModifier::Normal, 0));
      else
        return CompilerType(
            ast_ctx,
            ast_ctx->getIncompleteArrayType(
                qual_type, clang::ArrayType::ArraySizeModifier::Normal, 0));
    }
  }

  return CompilerType();
}

CompilerType
ClangASTContext::GetCanonicalType(lldb::opaque_compiler_type_t type) {
  if (type)
    return CompilerType(getASTContext(), GetCanonicalQualType(type));
  return CompilerType();
}

CompilerType ClangASTContext::GetInstanceType(void *type) {
  if (type)
    return CompilerType(getASTContext(), GetQualType(type));
  return CompilerType();
}

static clang::QualType GetFullyUnqualifiedType_Impl(clang::ASTContext *ast,
                                                    clang::QualType qual_type) {
  if (qual_type->isPointerType())
    qual_type = ast->getPointerType(
        GetFullyUnqualifiedType_Impl(ast, qual_type->getPointeeType()));
  else
    qual_type = qual_type.getUnqualifiedType();
  qual_type.removeLocalConst();
  qual_type.removeLocalRestrict();
  qual_type.removeLocalVolatile();
  return qual_type;
}

CompilerType
ClangASTContext::GetFullyUnqualifiedType(lldb::opaque_compiler_type_t type) {
  if (type)
    return CompilerType(
        getASTContext(),
        GetFullyUnqualifiedType_Impl(getASTContext(), GetQualType(type)));
  return CompilerType();
}

int ClangASTContext::GetFunctionArgumentCount(
    lldb::opaque_compiler_type_t type) {
  if (type) {
    const clang::FunctionProtoType *func =
        llvm::dyn_cast<clang::FunctionProtoType>(GetCanonicalQualType(type));
    if (func)
      return func->getNumParams();
  }
  return -1;
}

CompilerType ClangASTContext::GetFunctionArgumentTypeAtIndex(
    lldb::opaque_compiler_type_t type, size_t idx) {
  if (type) {
    const clang::FunctionProtoType *func =
        llvm::dyn_cast<clang::FunctionProtoType>(GetQualType(type));
    if (func) {
      const uint32_t num_args = func->getNumParams();
      if (idx < num_args)
        return CompilerType(getASTContext(), func->getParamType(idx));
    }
  }
  return CompilerType();
}

CompilerType
ClangASTContext::GetFunctionReturnType(lldb::opaque_compiler_type_t type) {
  if (type) {
    clang::QualType qual_type(GetQualType(type));
    const clang::FunctionProtoType *func =
        llvm::dyn_cast<clang::FunctionProtoType>(qual_type.getTypePtr());
    if (func)
      return CompilerType(getASTContext(), func->getReturnType());
  }
  return CompilerType();
}

size_t
ClangASTContext::GetNumMemberFunctions(lldb::opaque_compiler_type_t type) {
  size_t num_functions = 0;
  if (type) {
    clang::QualType qual_type(GetCanonicalQualType(type));
    switch (qual_type->getTypeClass()) {
    case clang::Type::Record:
      if (GetCompleteQualType(getASTContext(), qual_type)) {
        const clang::RecordType *record_type =
            llvm::cast<clang::RecordType>(qual_type.getTypePtr());
        const clang::RecordDecl *record_decl = record_type->getDecl();
        assert(record_decl);
        const clang::CXXRecordDecl *cxx_record_decl =
            llvm::dyn_cast<clang::CXXRecordDecl>(record_decl);
        if (cxx_record_decl)
          num_functions = std::distance(cxx_record_decl->method_begin(),
                                        cxx_record_decl->method_end());
      }
      break;

    case clang::Type::ObjCObjectPointer: {
      const clang::ObjCObjectPointerType *objc_class_type =
          qual_type->getAs<clang::ObjCObjectPointerType>();
      const clang::ObjCInterfaceType *objc_interface_type =
          objc_class_type->getInterfaceType();
      if (objc_interface_type &&
          GetCompleteType(static_cast<lldb::opaque_compiler_type_t>(
              const_cast<clang::ObjCInterfaceType *>(objc_interface_type)))) {
        clang::ObjCInterfaceDecl *class_interface_decl =
            objc_interface_type->getDecl();
        if (class_interface_decl) {
          num_functions = std::distance(class_interface_decl->meth_begin(),
                                        class_interface_decl->meth_end());
        }
      }
      break;
    }

    case clang::Type::ObjCObject:
    case clang::Type::ObjCInterface:
      if (GetCompleteType(type)) {
        const clang::ObjCObjectType *objc_class_type =
            llvm::dyn_cast<clang::ObjCObjectType>(qual_type.getTypePtr());
        if (objc_class_type) {
          clang::ObjCInterfaceDecl *class_interface_decl =
              objc_class_type->getInterface();
          if (class_interface_decl)
            num_functions = std::distance(class_interface_decl->meth_begin(),
                                          class_interface_decl->meth_end());
        }
      }
      break;

    case clang::Type::Typedef:
      return CompilerType(getASTContext(),
                          llvm::cast<clang::TypedefType>(qual_type)
                              ->getDecl()
                              ->getUnderlyingType())
          .GetNumMemberFunctions();

    case clang::Type::Auto:
      return CompilerType(
                 getASTContext(),
                 llvm::cast<clang::AutoType>(qual_type)->getDeducedType())
          .GetNumMemberFunctions();

    case clang::Type::Elaborated:
      return CompilerType(
                 getASTContext(),
                 llvm::cast<clang::ElaboratedType>(qual_type)->getNamedType())
          .GetNumMemberFunctions();

    case clang::Type::Paren:
      return CompilerType(getASTContext(),
                          llvm::cast<clang::ParenType>(qual_type)->desugar())
          .GetNumMemberFunctions();

    default:
      break;
    }
  }
  return num_functions;
}

TypeMemberFunctionImpl
ClangASTContext::GetMemberFunctionAtIndex(lldb::opaque_compiler_type_t type,
                                          size_t idx) {
  std::string name;
  MemberFunctionKind kind(MemberFunctionKind::eMemberFunctionKindUnknown);
  CompilerType clang_type;
  CompilerDecl clang_decl;
  if (type) {
    clang::QualType qual_type(GetCanonicalQualType(type));
    switch (qual_type->getTypeClass()) {
    case clang::Type::Record:
      if (GetCompleteQualType(getASTContext(), qual_type)) {
        const clang::RecordType *record_type =
            llvm::cast<clang::RecordType>(qual_type.getTypePtr());
        const clang::RecordDecl *record_decl = record_type->getDecl();
        assert(record_decl);
        const clang::CXXRecordDecl *cxx_record_decl =
            llvm::dyn_cast<clang::CXXRecordDecl>(record_decl);
        if (cxx_record_decl) {
          auto method_iter = cxx_record_decl->method_begin();
          auto method_end = cxx_record_decl->method_end();
          if (idx <
              static_cast<size_t>(std::distance(method_iter, method_end))) {
            std::advance(method_iter, idx);
            clang::CXXMethodDecl *cxx_method_decl =
                method_iter->getCanonicalDecl();
            if (cxx_method_decl) {
              name = cxx_method_decl->getDeclName().getAsString();
              if (cxx_method_decl->isStatic())
                kind = lldb::eMemberFunctionKindStaticMethod;
              else if (llvm::isa<clang::CXXConstructorDecl>(cxx_method_decl))
                kind = lldb::eMemberFunctionKindConstructor;
              else if (llvm::isa<clang::CXXDestructorDecl>(cxx_method_decl))
                kind = lldb::eMemberFunctionKindDestructor;
              else
                kind = lldb::eMemberFunctionKindInstanceMethod;
              clang_type = CompilerType(
                  this, cxx_method_decl->getType().getAsOpaquePtr());
              clang_decl = CompilerDecl(this, cxx_method_decl);
            }
          }
        }
      }
      break;

    case clang::Type::ObjCObjectPointer: {
      const clang::ObjCObjectPointerType *objc_class_type =
          qual_type->getAs<clang::ObjCObjectPointerType>();
      const clang::ObjCInterfaceType *objc_interface_type =
          objc_class_type->getInterfaceType();
      if (objc_interface_type &&
          GetCompleteType(static_cast<lldb::opaque_compiler_type_t>(
              const_cast<clang::ObjCInterfaceType *>(objc_interface_type)))) {
        clang::ObjCInterfaceDecl *class_interface_decl =
            objc_interface_type->getDecl();
        if (class_interface_decl) {
          auto method_iter = class_interface_decl->meth_begin();
          auto method_end = class_interface_decl->meth_end();
          if (idx <
              static_cast<size_t>(std::distance(method_iter, method_end))) {
            std::advance(method_iter, idx);
            clang::ObjCMethodDecl *objc_method_decl =
                method_iter->getCanonicalDecl();
            if (objc_method_decl) {
              clang_decl = CompilerDecl(this, objc_method_decl);
              name = objc_method_decl->getSelector().getAsString();
              if (objc_method_decl->isClassMethod())
                kind = lldb::eMemberFunctionKindStaticMethod;
              else
                kind = lldb::eMemberFunctionKindInstanceMethod;
            }
          }
        }
      }
      break;
    }

    case clang::Type::ObjCObject:
    case clang::Type::ObjCInterface:
      if (GetCompleteType(type)) {
        const clang::ObjCObjectType *objc_class_type =
            llvm::dyn_cast<clang::ObjCObjectType>(qual_type.getTypePtr());
        if (objc_class_type) {
          clang::ObjCInterfaceDecl *class_interface_decl =
              objc_class_type->getInterface();
          if (class_interface_decl) {
            auto method_iter = class_interface_decl->meth_begin();
            auto method_end = class_interface_decl->meth_end();
            if (idx <
                static_cast<size_t>(std::distance(method_iter, method_end))) {
              std::advance(method_iter, idx);
              clang::ObjCMethodDecl *objc_method_decl =
                  method_iter->getCanonicalDecl();
              if (objc_method_decl) {
                clang_decl = CompilerDecl(this, objc_method_decl);
                name = objc_method_decl->getSelector().getAsString();
                if (objc_method_decl->isClassMethod())
                  kind = lldb::eMemberFunctionKindStaticMethod;
                else
                  kind = lldb::eMemberFunctionKindInstanceMethod;
              }
            }
          }
        }
      }
      break;

    case clang::Type::Typedef:
      return GetMemberFunctionAtIndex(llvm::cast<clang::TypedefType>(qual_type)
                                          ->getDecl()
                                          ->getUnderlyingType()
                                          .getAsOpaquePtr(),
                                      idx);

    case clang::Type::Auto:
      return GetMemberFunctionAtIndex(llvm::cast<clang::AutoType>(qual_type)
                                          ->getDeducedType()
                                          .getAsOpaquePtr(),
                                      idx);

    case clang::Type::Elaborated:
      return GetMemberFunctionAtIndex(
          llvm::cast<clang::ElaboratedType>(qual_type)
              ->getNamedType()
              .getAsOpaquePtr(),
          idx);

    case clang::Type::Paren:
      return GetMemberFunctionAtIndex(
          llvm::cast<clang::ParenType>(qual_type)->desugar().getAsOpaquePtr(),
          idx);

    default:
      break;
    }
  }

  if (kind == eMemberFunctionKindUnknown)
    return TypeMemberFunctionImpl();
  else
    return TypeMemberFunctionImpl(clang_type, clang_decl, name, kind);
}

CompilerType ClangASTContext::GetLValueReferenceType(const CompilerType &type) {
  if (ClangUtil::IsClangType(type)) {
    ClangASTContext *ast =
        llvm::dyn_cast<ClangASTContext>(type.GetTypeSystem());
    return CompilerType(ast->getASTContext(),
                        ast->getASTContext()->getLValueReferenceType(
                            ClangUtil::GetQualType(type)));
  }
  return CompilerType();
}

CompilerType ClangASTContext::GetRValueReferenceType(const CompilerType &type) {
  if (ClangUtil::IsClangType(type)) {
    ClangASTContext *ast =
        llvm::dyn_cast<ClangASTContext>(type.GetTypeSystem());
    return CompilerType(ast->getASTContext(),
                        ast->getASTContext()->getRValueReferenceType(
                            ClangUtil::GetQualType(type)));
  }
  return CompilerType();
}

CompilerType
ClangASTContext::GetNonReferenceType(lldb::opaque_compiler_type_t type) {
  if (type)
    return CompilerType(getASTContext(),
                        GetQualType(type).getNonReferenceType());
  return CompilerType();
}

CompilerType ClangASTContext::CreateTypedefType(
    const CompilerType &type, const char *typedef_name,
    const CompilerDeclContext &compiler_decl_ctx) {
  if (type && typedef_name && typedef_name[0]) {
    ClangASTContext *ast =
        llvm::dyn_cast<ClangASTContext>(type.GetTypeSystem());
    if (!ast)
      return CompilerType();
    clang::ASTContext *clang_ast = ast->getASTContext();
    clang::QualType qual_type(ClangUtil::GetQualType(type));

    clang::DeclContext *decl_ctx =
        ClangASTContext::DeclContextGetAsDeclContext(compiler_decl_ctx);
    if (decl_ctx == nullptr)
      decl_ctx = ast->getASTContext()->getTranslationUnitDecl();

    clang::TypedefDecl *decl = clang::TypedefDecl::Create(
        *clang_ast, decl_ctx, clang::SourceLocation(), clang::SourceLocation(),
        &clang_ast->Idents.get(typedef_name),
        clang_ast->getTrivialTypeSourceInfo(qual_type));

    decl->setAccess(clang::AS_public); // TODO respect proper access specifier

    decl_ctx->addDecl(decl);

    // Get a uniqued clang::QualType for the typedef decl type
    return CompilerType(clang_ast, clang_ast->getTypedefType(decl));
  }
  return CompilerType();
}

CompilerType
ClangASTContext::GetPointeeType(lldb::opaque_compiler_type_t type) {
  if (type) {
    clang::QualType qual_type(GetQualType(type));
    return CompilerType(getASTContext(),
                        qual_type.getTypePtr()->getPointeeType());
  }
  return CompilerType();
}

CompilerType
ClangASTContext::GetPointerType(lldb::opaque_compiler_type_t type) {
  if (type) {
    clang::QualType qual_type(GetQualType(type));

    const clang::Type::TypeClass type_class = qual_type->getTypeClass();
    switch (type_class) {
    case clang::Type::ObjCObject:
    case clang::Type::ObjCInterface:
      return CompilerType(getASTContext(),
                          getASTContext()->getObjCObjectPointerType(qual_type));

    default:
      return CompilerType(getASTContext(),
                          getASTContext()->getPointerType(qual_type));
    }
  }
  return CompilerType();
}

CompilerType
ClangASTContext::GetLValueReferenceType(lldb::opaque_compiler_type_t type) {
  if (type)
    return CompilerType(this, getASTContext()
                                  ->getLValueReferenceType(GetQualType(type))
                                  .getAsOpaquePtr());
  else
    return CompilerType();
}

CompilerType
ClangASTContext::GetRValueReferenceType(lldb::opaque_compiler_type_t type) {
  if (type)
    return CompilerType(this, getASTContext()
                                  ->getRValueReferenceType(GetQualType(type))
                                  .getAsOpaquePtr());
  else
    return CompilerType();
}

CompilerType
ClangASTContext::AddConstModifier(lldb::opaque_compiler_type_t type) {
  if (type) {
    clang::QualType result(GetQualType(type));
    result.addConst();
    return CompilerType(this, result.getAsOpaquePtr());
  }
  return CompilerType();
}

CompilerType
ClangASTContext::AddVolatileModifier(lldb::opaque_compiler_type_t type) {
  if (type) {
    clang::QualType result(GetQualType(type));
    result.addVolatile();
    return CompilerType(this, result.getAsOpaquePtr());
  }
  return CompilerType();
}

CompilerType
ClangASTContext::AddRestrictModifier(lldb::opaque_compiler_type_t type) {
  if (type) {
    clang::QualType result(GetQualType(type));
    result.addRestrict();
    return CompilerType(this, result.getAsOpaquePtr());
  }
  return CompilerType();
}

CompilerType
ClangASTContext::CreateTypedef(lldb::opaque_compiler_type_t type,
                               const char *typedef_name,
                               const CompilerDeclContext &compiler_decl_ctx) {
  if (type) {
    clang::ASTContext *clang_ast = getASTContext();
    clang::QualType qual_type(GetQualType(type));

    clang::DeclContext *decl_ctx =
        ClangASTContext::DeclContextGetAsDeclContext(compiler_decl_ctx);
    if (decl_ctx == nullptr)
      decl_ctx = getASTContext()->getTranslationUnitDecl();

    clang::TypedefDecl *decl = clang::TypedefDecl::Create(
        *clang_ast, decl_ctx, clang::SourceLocation(), clang::SourceLocation(),
        &clang_ast->Idents.get(typedef_name),
        clang_ast->getTrivialTypeSourceInfo(qual_type));

    clang::TagDecl *tdecl = nullptr;
    if (!qual_type.isNull()) {
      if (const clang::RecordType *rt = qual_type->getAs<clang::RecordType>())
        tdecl = rt->getDecl();
      if (const clang::EnumType *et = qual_type->getAs<clang::EnumType>())
        tdecl = et->getDecl();
    }

    // Check whether this declaration is an anonymous struct, union, or enum,
    // hidden behind a typedef. If so, we try to check whether we have a
    // typedef tag to attach to the original record declaration
    if (tdecl && !tdecl->getIdentifier() && !tdecl->getTypedefNameForAnonDecl())
      tdecl->setTypedefNameForAnonDecl(decl);

    decl->setAccess(clang::AS_public); // TODO respect proper access specifier

    // Get a uniqued clang::QualType for the typedef decl type
    return CompilerType(this, clang_ast->getTypedefType(decl).getAsOpaquePtr());
  }
  return CompilerType();
}

CompilerType
ClangASTContext::GetTypedefedType(lldb::opaque_compiler_type_t type) {
  if (type) {
    const clang::TypedefType *typedef_type =
        llvm::dyn_cast<clang::TypedefType>(GetQualType(type));
    if (typedef_type)
      return CompilerType(getASTContext(),
                          typedef_type->getDecl()->getUnderlyingType());
  }
  return CompilerType();
}

CompilerType
ClangASTContext::GetUnboundType(lldb::opaque_compiler_type_t type) {
  return CompilerType(getASTContext(), GetQualType(type));
}

CompilerType ClangASTContext::RemoveFastQualifiers(const CompilerType &type) {
  if (ClangUtil::IsClangType(type)) {
    clang::QualType qual_type(ClangUtil::GetQualType(type));
    qual_type.getQualifiers().removeFastQualifiers();
    return CompilerType(type.GetTypeSystem(), qual_type.getAsOpaquePtr());
  }
  return type;
}

//----------------------------------------------------------------------
// Create related types using the current type's AST
//----------------------------------------------------------------------

CompilerType ClangASTContext::GetBasicTypeFromAST(lldb::BasicType basic_type) {
  return ClangASTContext::GetBasicType(getASTContext(), basic_type);
}
//----------------------------------------------------------------------
// Exploring the type
//----------------------------------------------------------------------

Optional<uint64_t>
ClangASTContext::GetBitSize(lldb::opaque_compiler_type_t type,
                            ExecutionContextScope *exe_scope) {
  if (GetCompleteType(type)) {
    clang::QualType qual_type(GetCanonicalQualType(type));
    const clang::Type::TypeClass type_class = qual_type->getTypeClass();
    switch (type_class) {
    case clang::Type::Record:
      if (GetCompleteType(type))
        return getASTContext()->getTypeSize(qual_type);
      else
        return None;
      break;

    case clang::Type::ObjCInterface:
    case clang::Type::ObjCObject: {
      ExecutionContext exe_ctx(exe_scope);
      Process *process = exe_ctx.GetProcessPtr();
      if (process) {
        ObjCLanguageRuntime *objc_runtime = process->GetObjCLanguageRuntime();
        if (objc_runtime) {
          uint64_t bit_size = 0;
          if (objc_runtime->GetTypeBitSize(
                  CompilerType(getASTContext(), qual_type), bit_size))
            return bit_size;
        }
      } else {
        static bool g_printed = false;
        if (!g_printed) {
          StreamString s;
          DumpTypeDescription(type, &s);

          llvm::outs() << "warning: trying to determine the size of type ";
          llvm::outs() << s.GetString() << "\n";
          llvm::outs() << "without a valid ExecutionContext. this is not "
                          "reliable. please file a bug against LLDB.\n";
          llvm::outs() << "backtrace:\n";
          llvm::sys::PrintStackTrace(llvm::outs());
          llvm::outs() << "\n";
          g_printed = true;
        }
      }
    }
      LLVM_FALLTHROUGH;
    default:
      const uint32_t bit_size = getASTContext()->getTypeSize(qual_type);
      if (bit_size == 0) {
        if (qual_type->isIncompleteArrayType())
          return getASTContext()->getTypeSize(
              qual_type->getArrayElementTypeNoTypeQual()
                  ->getCanonicalTypeUnqualified());
      }
      if (qual_type->isObjCObjectOrInterfaceType())
        return bit_size +
               getASTContext()->getTypeSize(
                   getASTContext()->ObjCBuiltinClassTy);
      // Function types actually have a size of 0, that's not an error.
      if (qual_type->isFunctionProtoType())
        return bit_size;
      if (bit_size)
        return bit_size;
    }
  }
  return None;
}

uint64_t ClangASTContext::GetByteStride(lldb::opaque_compiler_type_t type) {
  return GetByteSize(type, nullptr).getValueOr(0);
}

size_t ClangASTContext::GetTypeBitAlign(lldb::opaque_compiler_type_t type) {
  if (GetCompleteType(type))
    return getASTContext()->getTypeAlign(GetQualType(type));
  return 0;
}

lldb::Encoding ClangASTContext::GetEncoding(lldb::opaque_compiler_type_t type,
                                            uint64_t &count) {
  if (!type)
    return lldb::eEncodingInvalid;

  count = 1;
  clang::QualType qual_type(GetCanonicalQualType(type));

  switch (qual_type->getTypeClass()) {
  case clang::Type::UnaryTransform:
    break;

  case clang::Type::FunctionNoProto:
  case clang::Type::FunctionProto:
    break;

  case clang::Type::IncompleteArray:
  case clang::Type::VariableArray:
    break;

  case clang::Type::ConstantArray:
    break;

  case clang::Type::DependentVector:
  case clang::Type::ExtVector:
  case clang::Type::Vector:
    // TODO: Set this to more than one???
    break;

  case clang::Type::Builtin:
    switch (llvm::cast<clang::BuiltinType>(qual_type)->getKind()) {
    case clang::BuiltinType::Void:
      break;

    case clang::BuiltinType::Bool:
    case clang::BuiltinType::Char_S:
    case clang::BuiltinType::SChar:
    case clang::BuiltinType::WChar_S:
    case clang::BuiltinType::Short:
    case clang::BuiltinType::Int:
    case clang::BuiltinType::Long:
    case clang::BuiltinType::LongLong:
    case clang::BuiltinType::Int128:
      return lldb::eEncodingSint;

    case clang::BuiltinType::Char_U:
    case clang::BuiltinType::UChar:
    case clang::BuiltinType::WChar_U:
    case clang::BuiltinType::Char8:
    case clang::BuiltinType::Char16:
    case clang::BuiltinType::Char32:
    case clang::BuiltinType::UShort:
    case clang::BuiltinType::UInt:
    case clang::BuiltinType::ULong:
    case clang::BuiltinType::ULongLong:
    case clang::BuiltinType::UInt128:
      return lldb::eEncodingUint;

    // Fixed point types. Note that they are currently ignored.
    case clang::BuiltinType::ShortAccum:
    case clang::BuiltinType::Accum:
    case clang::BuiltinType::LongAccum:
    case clang::BuiltinType::UShortAccum:
    case clang::BuiltinType::UAccum:
    case clang::BuiltinType::ULongAccum:
    case clang::BuiltinType::ShortFract:
    case clang::BuiltinType::Fract:
    case clang::BuiltinType::LongFract:
    case clang::BuiltinType::UShortFract:
    case clang::BuiltinType::UFract:
    case clang::BuiltinType::ULongFract:
    case clang::BuiltinType::SatShortAccum:
    case clang::BuiltinType::SatAccum:
    case clang::BuiltinType::SatLongAccum:
    case clang::BuiltinType::SatUShortAccum:
    case clang::BuiltinType::SatUAccum:
    case clang::BuiltinType::SatULongAccum:
    case clang::BuiltinType::SatShortFract:
    case clang::BuiltinType::SatFract:
    case clang::BuiltinType::SatLongFract:
    case clang::BuiltinType::SatUShortFract:
    case clang::BuiltinType::SatUFract:
    case clang::BuiltinType::SatULongFract:
      break;

    case clang::BuiltinType::Half:
    case clang::BuiltinType::Float:
    case clang::BuiltinType::Float16:
    case clang::BuiltinType::Float128:
    case clang::BuiltinType::Double:
    case clang::BuiltinType::LongDouble:
      return lldb::eEncodingIEEE754;

    case clang::BuiltinType::ObjCClass:
    case clang::BuiltinType::ObjCId:
    case clang::BuiltinType::ObjCSel:
      return lldb::eEncodingUint;

    case clang::BuiltinType::NullPtr:
      return lldb::eEncodingUint;

    case clang::BuiltinType::Kind::ARCUnbridgedCast:
    case clang::BuiltinType::Kind::BoundMember:
    case clang::BuiltinType::Kind::BuiltinFn:
    case clang::BuiltinType::Kind::Dependent:
    case clang::BuiltinType::Kind::OCLClkEvent:
    case clang::BuiltinType::Kind::OCLEvent:
    case clang::BuiltinType::Kind::OCLImage1dRO:
    case clang::BuiltinType::Kind::OCLImage1dWO:
    case clang::BuiltinType::Kind::OCLImage1dRW:
    case clang::BuiltinType::Kind::OCLImage1dArrayRO:
    case clang::BuiltinType::Kind::OCLImage1dArrayWO:
    case clang::BuiltinType::Kind::OCLImage1dArrayRW:
    case clang::BuiltinType::Kind::OCLImage1dBufferRO:
    case clang::BuiltinType::Kind::OCLImage1dBufferWO:
    case clang::BuiltinType::Kind::OCLImage1dBufferRW:
    case clang::BuiltinType::Kind::OCLImage2dRO:
    case clang::BuiltinType::Kind::OCLImage2dWO:
    case clang::BuiltinType::Kind::OCLImage2dRW:
    case clang::BuiltinType::Kind::OCLImage2dArrayRO:
    case clang::BuiltinType::Kind::OCLImage2dArrayWO:
    case clang::BuiltinType::Kind::OCLImage2dArrayRW:
    case clang::BuiltinType::Kind::OCLImage2dArrayDepthRO:
    case clang::BuiltinType::Kind::OCLImage2dArrayDepthWO:
    case clang::BuiltinType::Kind::OCLImage2dArrayDepthRW:
    case clang::BuiltinType::Kind::OCLImage2dArrayMSAARO:
    case clang::BuiltinType::Kind::OCLImage2dArrayMSAAWO:
    case clang::BuiltinType::Kind::OCLImage2dArrayMSAARW:
    case clang::BuiltinType::Kind::OCLImage2dArrayMSAADepthRO:
    case clang::BuiltinType::Kind::OCLImage2dArrayMSAADepthWO:
    case clang::BuiltinType::Kind::OCLImage2dArrayMSAADepthRW:
    case clang::BuiltinType::Kind::OCLImage2dDepthRO:
    case clang::BuiltinType::Kind::OCLImage2dDepthWO:
    case clang::BuiltinType::Kind::OCLImage2dDepthRW:
    case clang::BuiltinType::Kind::OCLImage2dMSAARO:
    case clang::BuiltinType::Kind::OCLImage2dMSAAWO:
    case clang::BuiltinType::Kind::OCLImage2dMSAARW:
    case clang::BuiltinType::Kind::OCLImage2dMSAADepthRO:
    case clang::BuiltinType::Kind::OCLImage2dMSAADepthWO:
    case clang::BuiltinType::Kind::OCLImage2dMSAADepthRW:
    case clang::BuiltinType::Kind::OCLImage3dRO:
    case clang::BuiltinType::Kind::OCLImage3dWO:
    case clang::BuiltinType::Kind::OCLImage3dRW:
    case clang::BuiltinType::Kind::OCLQueue:
    case clang::BuiltinType::Kind::OCLReserveID:
    case clang::BuiltinType::Kind::OCLSampler:
    case clang::BuiltinType::Kind::OMPArraySection:
    case clang::BuiltinType::Kind::Overload:
    case clang::BuiltinType::Kind::PseudoObject:
    case clang::BuiltinType::Kind::UnknownAny:
      break;

    case clang::BuiltinType::OCLIntelSubgroupAVCMcePayload:
    case clang::BuiltinType::OCLIntelSubgroupAVCImePayload:
    case clang::BuiltinType::OCLIntelSubgroupAVCRefPayload:
    case clang::BuiltinType::OCLIntelSubgroupAVCSicPayload:
    case clang::BuiltinType::OCLIntelSubgroupAVCMceResult:
    case clang::BuiltinType::OCLIntelSubgroupAVCImeResult:
    case clang::BuiltinType::OCLIntelSubgroupAVCRefResult:
    case clang::BuiltinType::OCLIntelSubgroupAVCSicResult:
    case clang::BuiltinType::OCLIntelSubgroupAVCImeResultSingleRefStreamout:
    case clang::BuiltinType::OCLIntelSubgroupAVCImeResultDualRefStreamout:
    case clang::BuiltinType::OCLIntelSubgroupAVCImeSingleRefStreamin:
    case clang::BuiltinType::OCLIntelSubgroupAVCImeDualRefStreamin:
      break;
    }
    break;
  // All pointer types are represented as unsigned integer encodings. We may
  // nee to add a eEncodingPointer if we ever need to know the difference
  case clang::Type::ObjCObjectPointer:
  case clang::Type::BlockPointer:
  case clang::Type::Pointer:
  case clang::Type::LValueReference:
  case clang::Type::RValueReference:
  case clang::Type::MemberPointer:
    return lldb::eEncodingUint;
  case clang::Type::Complex: {
    lldb::Encoding encoding = lldb::eEncodingIEEE754;
    if (qual_type->isComplexType())
      encoding = lldb::eEncodingIEEE754;
    else {
      const clang::ComplexType *complex_type =
          qual_type->getAsComplexIntegerType();
      if (complex_type)
        encoding = CompilerType(getASTContext(), complex_type->getElementType())
                       .GetEncoding(count);
      else
        encoding = lldb::eEncodingSint;
    }
    count = 2;
    return encoding;
  }

  case clang::Type::ObjCInterface:
    break;
  case clang::Type::Record:
    break;
  case clang::Type::Enum:
    return lldb::eEncodingSint;
  case clang::Type::Typedef:
    return CompilerType(getASTContext(),
                        llvm::cast<clang::TypedefType>(qual_type)
                            ->getDecl()
                            ->getUnderlyingType())
        .GetEncoding(count);

  case clang::Type::Auto:
    return CompilerType(
               getASTContext(),
               llvm::cast<clang::AutoType>(qual_type)->getDeducedType())
        .GetEncoding(count);

  case clang::Type::Elaborated:
    return CompilerType(
               getASTContext(),
               llvm::cast<clang::ElaboratedType>(qual_type)->getNamedType())
        .GetEncoding(count);

  case clang::Type::Paren:
    return CompilerType(getASTContext(),
                        llvm::cast<clang::ParenType>(qual_type)->desugar())
        .GetEncoding(count);
  case clang::Type::TypeOfExpr:
    return CompilerType(getASTContext(),
                        llvm::cast<clang::TypeOfExprType>(qual_type)
                            ->getUnderlyingExpr()
                            ->getType())
        .GetEncoding(count);
  case clang::Type::TypeOf:
    return CompilerType(
               getASTContext(),
               llvm::cast<clang::TypeOfType>(qual_type)->getUnderlyingType())
        .GetEncoding(count);
  case clang::Type::Decltype:
    return CompilerType(
               getASTContext(),
               llvm::cast<clang::DecltypeType>(qual_type)->getUnderlyingType())
        .GetEncoding(count);
  case clang::Type::DependentSizedArray:
  case clang::Type::DependentSizedExtVector:
  case clang::Type::UnresolvedUsing:
  case clang::Type::Attributed:
  case clang::Type::TemplateTypeParm:
  case clang::Type::SubstTemplateTypeParm:
  case clang::Type::SubstTemplateTypeParmPack:
  case clang::Type::InjectedClassName:
  case clang::Type::DependentName:
  case clang::Type::DependentTemplateSpecialization:
  case clang::Type::PackExpansion:
  case clang::Type::ObjCObject:

  case clang::Type::TemplateSpecialization:
  case clang::Type::DeducedTemplateSpecialization:
  case clang::Type::Atomic:
  case clang::Type::Adjusted:
  case clang::Type::Pipe:
    break;

  // pointer type decayed from an array or function type.
  case clang::Type::Decayed:
    break;
  case clang::Type::ObjCTypeParam:
    break;

  case clang::Type::DependentAddressSpace:
    break;
  }
  count = 0;
  return lldb::eEncodingInvalid;
}

lldb::Format ClangASTContext::GetFormat(lldb::opaque_compiler_type_t type) {
  if (!type)
    return lldb::eFormatDefault;

  clang::QualType qual_type(GetCanonicalQualType(type));

  switch (qual_type->getTypeClass()) {
  case clang::Type::UnaryTransform:
    break;

  case clang::Type::FunctionNoProto:
  case clang::Type::FunctionProto:
    break;

  case clang::Type::IncompleteArray:
  case clang::Type::VariableArray:
    break;

  case clang::Type::ConstantArray:
    return lldb::eFormatVoid; // no value

  case clang::Type::DependentVector:
  case clang::Type::ExtVector:
  case clang::Type::Vector:
    break;

  case clang::Type::Builtin:
    switch (llvm::cast<clang::BuiltinType>(qual_type)->getKind()) {
    // default: assert(0 && "Unknown builtin type!");
    case clang::BuiltinType::UnknownAny:
    case clang::BuiltinType::Void:
    case clang::BuiltinType::BoundMember:
      break;

    case clang::BuiltinType::Bool:
      return lldb::eFormatBoolean;
    case clang::BuiltinType::Char_S:
    case clang::BuiltinType::SChar:
    case clang::BuiltinType::WChar_S:
    case clang::BuiltinType::Char_U:
    case clang::BuiltinType::UChar:
    case clang::BuiltinType::WChar_U:
      return lldb::eFormatChar;
    case clang::BuiltinType::Char16:
      return lldb::eFormatUnicode16;
    case clang::BuiltinType::Char32:
      return lldb::eFormatUnicode32;
    case clang::BuiltinType::UShort:
      return lldb::eFormatUnsigned;
    case clang::BuiltinType::Short:
      return lldb::eFormatDecimal;
    case clang::BuiltinType::UInt:
      return lldb::eFormatUnsigned;
    case clang::BuiltinType::Int:
      return lldb::eFormatDecimal;
    case clang::BuiltinType::ULong:
      return lldb::eFormatUnsigned;
    case clang::BuiltinType::Long:
      return lldb::eFormatDecimal;
    case clang::BuiltinType::ULongLong:
      return lldb::eFormatUnsigned;
    case clang::BuiltinType::LongLong:
      return lldb::eFormatDecimal;
    case clang::BuiltinType::UInt128:
      return lldb::eFormatUnsigned;
    case clang::BuiltinType::Int128:
      return lldb::eFormatDecimal;
    case clang::BuiltinType::Half:
    case clang::BuiltinType::Float:
    case clang::BuiltinType::Double:
    case clang::BuiltinType::LongDouble:
      return lldb::eFormatFloat;
    default:
      return lldb::eFormatHex;
    }
    break;
  case clang::Type::ObjCObjectPointer:
    return lldb::eFormatHex;
  case clang::Type::BlockPointer:
    return lldb::eFormatHex;
  case clang::Type::Pointer:
    return lldb::eFormatHex;
  case clang::Type::LValueReference:
  case clang::Type::RValueReference:
    return lldb::eFormatHex;
  case clang::Type::MemberPointer:
    break;
  case clang::Type::Complex: {
    if (qual_type->isComplexType())
      return lldb::eFormatComplex;
    else
      return lldb::eFormatComplexInteger;
  }
  case clang::Type::ObjCInterface:
    break;
  case clang::Type::Record:
    break;
  case clang::Type::Enum:
    return lldb::eFormatEnum;
  case clang::Type::Typedef:
    return CompilerType(getASTContext(),
                        llvm::cast<clang::TypedefType>(qual_type)
                            ->getDecl()
                            ->getUnderlyingType())
        .GetFormat();
  case clang::Type::Auto:
    return CompilerType(getASTContext(),
                        llvm::cast<clang::AutoType>(qual_type)->desugar())
        .GetFormat();
  case clang::Type::Paren:
    return CompilerType(getASTContext(),
                        llvm::cast<clang::ParenType>(qual_type)->desugar())
        .GetFormat();
  case clang::Type::Elaborated:
    return CompilerType(
               getASTContext(),
               llvm::cast<clang::ElaboratedType>(qual_type)->getNamedType())
        .GetFormat();
  case clang::Type::TypeOfExpr:
    return CompilerType(getASTContext(),
                        llvm::cast<clang::TypeOfExprType>(qual_type)
                            ->getUnderlyingExpr()
                            ->getType())
        .GetFormat();
  case clang::Type::TypeOf:
    return CompilerType(
               getASTContext(),
               llvm::cast<clang::TypeOfType>(qual_type)->getUnderlyingType())
        .GetFormat();
  case clang::Type::Decltype:
    return CompilerType(
               getASTContext(),
               llvm::cast<clang::DecltypeType>(qual_type)->getUnderlyingType())
        .GetFormat();
  case clang::Type::DependentSizedArray:
  case clang::Type::DependentSizedExtVector:
  case clang::Type::UnresolvedUsing:
  case clang::Type::Attributed:
  case clang::Type::TemplateTypeParm:
  case clang::Type::SubstTemplateTypeParm:
  case clang::Type::SubstTemplateTypeParmPack:
  case clang::Type::InjectedClassName:
  case clang::Type::DependentName:
  case clang::Type::DependentTemplateSpecialization:
  case clang::Type::PackExpansion:
  case clang::Type::ObjCObject:

  case clang::Type::TemplateSpecialization:
  case clang::Type::DeducedTemplateSpecialization:
  case clang::Type::Atomic:
  case clang::Type::Adjusted:
  case clang::Type::Pipe:
    break;

  // pointer type decayed from an array or function type.
  case clang::Type::Decayed:
    break;
  case clang::Type::ObjCTypeParam:
    break;

  case clang::Type::DependentAddressSpace:
    break;
  }
  // We don't know hot to display this type...
  return lldb::eFormatBytes;
}

static bool ObjCDeclHasIVars(clang::ObjCInterfaceDecl *class_interface_decl,
                             bool check_superclass) {
  while (class_interface_decl) {
    if (class_interface_decl->ivar_size() > 0)
      return true;

    if (check_superclass)
      class_interface_decl = class_interface_decl->getSuperClass();
    else
      break;
  }
  return false;
}

static Optional<SymbolFile::ArrayInfo>
GetDynamicArrayInfo(ClangASTContext &ast, SymbolFile *sym_file,
                    clang::QualType qual_type,
                    const ExecutionContext *exe_ctx) {
  if (qual_type->isIncompleteArrayType())
    if (auto *metadata = ast.GetMetadata(qual_type.getAsOpaquePtr()))
      return sym_file->GetDynamicArrayInfoForUID(metadata->GetUserID(),
                                                 exe_ctx);
  return llvm::None;
}

uint32_t ClangASTContext::GetNumChildren(lldb::opaque_compiler_type_t type,
                                         bool omit_empty_base_classes,
                                         const ExecutionContext *exe_ctx) {
  if (!type)
    return 0;

  uint32_t num_children = 0;
  clang::QualType qual_type(GetQualType(type));
  const clang::Type::TypeClass type_class = qual_type->getTypeClass();
  switch (type_class) {
  case clang::Type::Builtin:
    switch (llvm::cast<clang::BuiltinType>(qual_type)->getKind()) {
    case clang::BuiltinType::ObjCId:    // child is Class
    case clang::BuiltinType::ObjCClass: // child is Class
      num_children = 1;
      break;

    default:
      break;
    }
    break;

  case clang::Type::Complex:
    return 0;
  case clang::Type::Record:
    if (GetCompleteQualType(getASTContext(), qual_type)) {
      const clang::RecordType *record_type =
          llvm::cast<clang::RecordType>(qual_type.getTypePtr());
      const clang::RecordDecl *record_decl = record_type->getDecl();
      assert(record_decl);
      const clang::CXXRecordDecl *cxx_record_decl =
          llvm::dyn_cast<clang::CXXRecordDecl>(record_decl);
      if (cxx_record_decl) {
        if (omit_empty_base_classes) {
          // Check each base classes to see if it or any of its base classes
          // contain any fields. This can help limit the noise in variable
          // views by not having to show base classes that contain no members.
          clang::CXXRecordDecl::base_class_const_iterator base_class,
              base_class_end;
          for (base_class = cxx_record_decl->bases_begin(),
              base_class_end = cxx_record_decl->bases_end();
               base_class != base_class_end; ++base_class) {
            const clang::CXXRecordDecl *base_class_decl =
                llvm::cast<clang::CXXRecordDecl>(
                    base_class->getType()
                        ->getAs<clang::RecordType>()
                        ->getDecl());

            // Skip empty base classes
            if (!ClangASTContext::RecordHasFields(base_class_decl))
              continue;

            num_children++;
          }
        } else {
          // Include all base classes
          num_children += cxx_record_decl->getNumBases();
        }
      }
      clang::RecordDecl::field_iterator field, field_end;
      for (field = record_decl->field_begin(),
          field_end = record_decl->field_end();
           field != field_end; ++field)
        ++num_children;
    }
    break;

  case clang::Type::ObjCObject:
  case clang::Type::ObjCInterface:
    if (GetCompleteQualType(getASTContext(), qual_type)) {
      const clang::ObjCObjectType *objc_class_type =
          llvm::dyn_cast<clang::ObjCObjectType>(qual_type.getTypePtr());
      assert(objc_class_type);
      if (objc_class_type) {
        clang::ObjCInterfaceDecl *class_interface_decl =
            objc_class_type->getInterface();

        if (class_interface_decl) {

          clang::ObjCInterfaceDecl *superclass_interface_decl =
              class_interface_decl->getSuperClass();
          if (superclass_interface_decl) {
            if (omit_empty_base_classes) {
              if (ObjCDeclHasIVars(superclass_interface_decl, true))
                ++num_children;
            } else
              ++num_children;
          }

          num_children += class_interface_decl->ivar_size();
        }
      }
    }
    break;

  case clang::Type::ObjCObjectPointer: {
    const clang::ObjCObjectPointerType *pointer_type =
        llvm::cast<clang::ObjCObjectPointerType>(qual_type.getTypePtr());
    clang::QualType pointee_type = pointer_type->getPointeeType();
    uint32_t num_pointee_children =
        CompilerType(getASTContext(), pointee_type)
            .GetNumChildren(omit_empty_base_classes, exe_ctx);
    // If this type points to a simple type, then it has 1 child
    if (num_pointee_children == 0)
      num_children = 1;
    else
      num_children = num_pointee_children;
  } break;

  case clang::Type::Vector:
  case clang::Type::ExtVector:
    num_children =
        llvm::cast<clang::VectorType>(qual_type.getTypePtr())->getNumElements();
    break;

  case clang::Type::ConstantArray:
    num_children = llvm::cast<clang::ConstantArrayType>(qual_type.getTypePtr())
                       ->getSize()
                       .getLimitedValue();
    break;
  case clang::Type::IncompleteArray:
    if (auto array_info =
            GetDynamicArrayInfo(*this, GetSymbolFile(), qual_type, exe_ctx))
      // Only 1-dimensional arrays are supported.
      num_children = array_info->element_orders.size()
                         ? array_info->element_orders.back()
                         : 0;
    break;

  case clang::Type::Pointer: {
    const clang::PointerType *pointer_type =
        llvm::cast<clang::PointerType>(qual_type.getTypePtr());
    clang::QualType pointee_type(pointer_type->getPointeeType());
    uint32_t num_pointee_children =
        CompilerType(getASTContext(), pointee_type)
      .GetNumChildren(omit_empty_base_classes, exe_ctx);
    if (num_pointee_children == 0) {
      // We have a pointer to a pointee type that claims it has no children. We
      // will want to look at
      num_children = GetNumPointeeChildren(pointee_type);
    } else
      num_children = num_pointee_children;
  } break;

  case clang::Type::LValueReference:
  case clang::Type::RValueReference: {
    const clang::ReferenceType *reference_type =
        llvm::cast<clang::ReferenceType>(qual_type.getTypePtr());
    clang::QualType pointee_type = reference_type->getPointeeType();
    uint32_t num_pointee_children =
        CompilerType(getASTContext(), pointee_type)
            .GetNumChildren(omit_empty_base_classes, exe_ctx);
    // If this type points to a simple type, then it has 1 child
    if (num_pointee_children == 0)
      num_children = 1;
    else
      num_children = num_pointee_children;
  } break;

  case clang::Type::Typedef:
    num_children =
        CompilerType(getASTContext(), llvm::cast<clang::TypedefType>(qual_type)
                                          ->getDecl()
                                          ->getUnderlyingType())
            .GetNumChildren(omit_empty_base_classes, exe_ctx);
    break;

  case clang::Type::Auto:
    num_children =
        CompilerType(getASTContext(),
                     llvm::cast<clang::AutoType>(qual_type)->getDeducedType())
            .GetNumChildren(omit_empty_base_classes, exe_ctx);
    break;

  case clang::Type::Elaborated:
    num_children =
        CompilerType(
            getASTContext(),
            llvm::cast<clang::ElaboratedType>(qual_type)->getNamedType())
            .GetNumChildren(omit_empty_base_classes, exe_ctx);
    break;

  case clang::Type::Paren:
    num_children =
        CompilerType(getASTContext(),
                     llvm::cast<clang::ParenType>(qual_type)->desugar())
            .GetNumChildren(omit_empty_base_classes, exe_ctx);
    break;
  default:
    break;
  }
  return num_children;
}

CompilerType ClangASTContext::GetBuiltinTypeByName(const ConstString &name) {
  return GetBasicType(GetBasicTypeEnumeration(name));
}

lldb::BasicType
ClangASTContext::GetBasicTypeEnumeration(lldb::opaque_compiler_type_t type) {
  if (type) {
    clang::QualType qual_type(GetQualType(type));
    const clang::Type::TypeClass type_class = qual_type->getTypeClass();
    if (type_class == clang::Type::Builtin) {
      switch (llvm::cast<clang::BuiltinType>(qual_type)->getKind()) {
      case clang::BuiltinType::Void:
        return eBasicTypeVoid;
      case clang::BuiltinType::Bool:
        return eBasicTypeBool;
      case clang::BuiltinType::Char_S:
        return eBasicTypeSignedChar;
      case clang::BuiltinType::Char_U:
        return eBasicTypeUnsignedChar;
      case clang::BuiltinType::Char16:
        return eBasicTypeChar16;
      case clang::BuiltinType::Char32:
        return eBasicTypeChar32;
      case clang::BuiltinType::UChar:
        return eBasicTypeUnsignedChar;
      case clang::BuiltinType::SChar:
        return eBasicTypeSignedChar;
      case clang::BuiltinType::WChar_S:
        return eBasicTypeSignedWChar;
      case clang::BuiltinType::WChar_U:
        return eBasicTypeUnsignedWChar;
      case clang::BuiltinType::Short:
        return eBasicTypeShort;
      case clang::BuiltinType::UShort:
        return eBasicTypeUnsignedShort;
      case clang::BuiltinType::Int:
        return eBasicTypeInt;
      case clang::BuiltinType::UInt:
        return eBasicTypeUnsignedInt;
      case clang::BuiltinType::Long:
        return eBasicTypeLong;
      case clang::BuiltinType::ULong:
        return eBasicTypeUnsignedLong;
      case clang::BuiltinType::LongLong:
        return eBasicTypeLongLong;
      case clang::BuiltinType::ULongLong:
        return eBasicTypeUnsignedLongLong;
      case clang::BuiltinType::Int128:
        return eBasicTypeInt128;
      case clang::BuiltinType::UInt128:
        return eBasicTypeUnsignedInt128;

      case clang::BuiltinType::Half:
        return eBasicTypeHalf;
      case clang::BuiltinType::Float:
        return eBasicTypeFloat;
      case clang::BuiltinType::Double:
        return eBasicTypeDouble;
      case clang::BuiltinType::LongDouble:
        return eBasicTypeLongDouble;

      case clang::BuiltinType::NullPtr:
        return eBasicTypeNullPtr;
      case clang::BuiltinType::ObjCId:
        return eBasicTypeObjCID;
      case clang::BuiltinType::ObjCClass:
        return eBasicTypeObjCClass;
      case clang::BuiltinType::ObjCSel:
        return eBasicTypeObjCSel;
      default:
        return eBasicTypeOther;
      }
    }
  }
  return eBasicTypeInvalid;
}

void ClangASTContext::ForEachEnumerator(
    lldb::opaque_compiler_type_t type,
    std::function<bool(const CompilerType &integer_type,
                       const ConstString &name,
                       const llvm::APSInt &value)> const &callback) {
  const clang::EnumType *enum_type =
      llvm::dyn_cast<clang::EnumType>(GetCanonicalQualType(type));
  if (enum_type) {
    const clang::EnumDecl *enum_decl = enum_type->getDecl();
    if (enum_decl) {
      CompilerType integer_type(this,
                                enum_decl->getIntegerType().getAsOpaquePtr());

      clang::EnumDecl::enumerator_iterator enum_pos, enum_end_pos;
      for (enum_pos = enum_decl->enumerator_begin(),
          enum_end_pos = enum_decl->enumerator_end();
           enum_pos != enum_end_pos; ++enum_pos) {
        ConstString name(enum_pos->getNameAsString().c_str());
        if (!callback(integer_type, name, enum_pos->getInitVal()))
          break;
      }
    }
  }
}

#pragma mark Aggregate Types

uint32_t ClangASTContext::GetNumFields(lldb::opaque_compiler_type_t type) {
  if (!type)
    return 0;

  uint32_t count = 0;
  clang::QualType qual_type(GetCanonicalQualType(type));
  const clang::Type::TypeClass type_class = qual_type->getTypeClass();
  switch (type_class) {
  case clang::Type::Record:
    if (GetCompleteType(type)) {
      const clang::RecordType *record_type =
          llvm::dyn_cast<clang::RecordType>(qual_type.getTypePtr());
      if (record_type) {
        clang::RecordDecl *record_decl = record_type->getDecl();
        if (record_decl) {
          uint32_t field_idx = 0;
          clang::RecordDecl::field_iterator field, field_end;
          for (field = record_decl->field_begin(),
              field_end = record_decl->field_end();
               field != field_end; ++field)
            ++field_idx;
          count = field_idx;
        }
      }
    }
    break;

  case clang::Type::Typedef:
    count =
        CompilerType(getASTContext(), llvm::cast<clang::TypedefType>(qual_type)
                                          ->getDecl()
                                          ->getUnderlyingType())
            .GetNumFields();
    break;

  case clang::Type::Auto:
    count =
        CompilerType(getASTContext(),
                     llvm::cast<clang::AutoType>(qual_type)->getDeducedType())
            .GetNumFields();
    break;

  case clang::Type::Elaborated:
    count = CompilerType(
                getASTContext(),
                llvm::cast<clang::ElaboratedType>(qual_type)->getNamedType())
                .GetNumFields();
    break;

  case clang::Type::Paren:
    count = CompilerType(getASTContext(),
                         llvm::cast<clang::ParenType>(qual_type)->desugar())
                .GetNumFields();
    break;

  case clang::Type::ObjCObjectPointer: {
    const clang::ObjCObjectPointerType *objc_class_type =
        qual_type->getAs<clang::ObjCObjectPointerType>();
    const clang::ObjCInterfaceType *objc_interface_type =
        objc_class_type->getInterfaceType();
    if (objc_interface_type &&
        GetCompleteType(static_cast<lldb::opaque_compiler_type_t>(
            const_cast<clang::ObjCInterfaceType *>(objc_interface_type)))) {
      clang::ObjCInterfaceDecl *class_interface_decl =
          objc_interface_type->getDecl();
      if (class_interface_decl) {
        count = class_interface_decl->ivar_size();
      }
    }
    break;
  }

  case clang::Type::ObjCObject:
  case clang::Type::ObjCInterface:
    if (GetCompleteType(type)) {
      const clang::ObjCObjectType *objc_class_type =
          llvm::dyn_cast<clang::ObjCObjectType>(qual_type.getTypePtr());
      if (objc_class_type) {
        clang::ObjCInterfaceDecl *class_interface_decl =
            objc_class_type->getInterface();

        if (class_interface_decl)
          count = class_interface_decl->ivar_size();
      }
    }
    break;

  default:
    break;
  }
  return count;
}

static lldb::opaque_compiler_type_t
GetObjCFieldAtIndex(clang::ASTContext *ast,
                    clang::ObjCInterfaceDecl *class_interface_decl, size_t idx,
                    std::string &name, uint64_t *bit_offset_ptr,
                    uint32_t *bitfield_bit_size_ptr, bool *is_bitfield_ptr) {
  if (class_interface_decl) {
    if (idx < (class_interface_decl->ivar_size())) {
      clang::ObjCInterfaceDecl::ivar_iterator ivar_pos,
          ivar_end = class_interface_decl->ivar_end();
      uint32_t ivar_idx = 0;

      for (ivar_pos = class_interface_decl->ivar_begin(); ivar_pos != ivar_end;
           ++ivar_pos, ++ivar_idx) {
        if (ivar_idx == idx) {
          const clang::ObjCIvarDecl *ivar_decl = *ivar_pos;

          clang::QualType ivar_qual_type(ivar_decl->getType());

          name.assign(ivar_decl->getNameAsString());

          if (bit_offset_ptr) {
            const clang::ASTRecordLayout &interface_layout =
                ast->getASTObjCInterfaceLayout(class_interface_decl);
            *bit_offset_ptr = interface_layout.getFieldOffset(ivar_idx);
          }

          const bool is_bitfield = ivar_pos->isBitField();

          if (bitfield_bit_size_ptr) {
            *bitfield_bit_size_ptr = 0;

            if (is_bitfield && ast) {
              clang::Expr *bitfield_bit_size_expr = ivar_pos->getBitWidth();
              clang::Expr::EvalResult result;
              if (bitfield_bit_size_expr &&
                  bitfield_bit_size_expr->EvaluateAsInt(result, *ast)) {
                llvm::APSInt bitfield_apsint = result.Val.getInt();
                *bitfield_bit_size_ptr = bitfield_apsint.getLimitedValue();
              }
            }
          }
          if (is_bitfield_ptr)
            *is_bitfield_ptr = is_bitfield;

          return ivar_qual_type.getAsOpaquePtr();
        }
      }
    }
  }
  return nullptr;
}

CompilerType ClangASTContext::GetFieldAtIndex(lldb::opaque_compiler_type_t type,
                                              size_t idx, std::string &name,
                                              uint64_t *bit_offset_ptr,
                                              uint32_t *bitfield_bit_size_ptr,
                                              bool *is_bitfield_ptr) {
  if (!type)
    return CompilerType();

  clang::QualType qual_type(GetCanonicalQualType(type));
  const clang::Type::TypeClass type_class = qual_type->getTypeClass();
  switch (type_class) {
  case clang::Type::Record:
    if (GetCompleteType(type)) {
      const clang::RecordType *record_type =
          llvm::cast<clang::RecordType>(qual_type.getTypePtr());
      const clang::RecordDecl *record_decl = record_type->getDecl();
      uint32_t field_idx = 0;
      clang::RecordDecl::field_iterator field, field_end;
      for (field = record_decl->field_begin(),
          field_end = record_decl->field_end();
           field != field_end; ++field, ++field_idx) {
        if (idx == field_idx) {
          // Print the member type if requested
          // Print the member name and equal sign
          name.assign(field->getNameAsString());

          // Figure out the type byte size (field_type_info.first) and
          // alignment (field_type_info.second) from the AST context.
          if (bit_offset_ptr) {
            const clang::ASTRecordLayout &record_layout =
                getASTContext()->getASTRecordLayout(record_decl);
            *bit_offset_ptr = record_layout.getFieldOffset(field_idx);
          }

          const bool is_bitfield = field->isBitField();

          if (bitfield_bit_size_ptr) {
            *bitfield_bit_size_ptr = 0;

            if (is_bitfield) {
              clang::Expr *bitfield_bit_size_expr = field->getBitWidth();
              clang::Expr::EvalResult result;
              if (bitfield_bit_size_expr &&
                  bitfield_bit_size_expr->EvaluateAsInt(result,
                                                        *getASTContext())) {
                llvm::APSInt bitfield_apsint = result.Val.getInt();
                *bitfield_bit_size_ptr = bitfield_apsint.getLimitedValue();
              }
            }
          }
          if (is_bitfield_ptr)
            *is_bitfield_ptr = is_bitfield;

          return CompilerType(getASTContext(), field->getType());
        }
      }
    }
    break;

  case clang::Type::ObjCObjectPointer: {
    const clang::ObjCObjectPointerType *objc_class_type =
        qual_type->getAs<clang::ObjCObjectPointerType>();
    const clang::ObjCInterfaceType *objc_interface_type =
        objc_class_type->getInterfaceType();
    if (objc_interface_type &&
        GetCompleteType(static_cast<lldb::opaque_compiler_type_t>(
            const_cast<clang::ObjCInterfaceType *>(objc_interface_type)))) {
      clang::ObjCInterfaceDecl *class_interface_decl =
          objc_interface_type->getDecl();
      if (class_interface_decl) {
        return CompilerType(
            this, GetObjCFieldAtIndex(getASTContext(), class_interface_decl,
                                      idx, name, bit_offset_ptr,
                                      bitfield_bit_size_ptr, is_bitfield_ptr));
      }
    }
    break;
  }

  case clang::Type::ObjCObject:
  case clang::Type::ObjCInterface:
    if (GetCompleteType(type)) {
      const clang::ObjCObjectType *objc_class_type =
          llvm::dyn_cast<clang::ObjCObjectType>(qual_type.getTypePtr());
      assert(objc_class_type);
      if (objc_class_type) {
        clang::ObjCInterfaceDecl *class_interface_decl =
            objc_class_type->getInterface();
        return CompilerType(
            this, GetObjCFieldAtIndex(getASTContext(), class_interface_decl,
                                      idx, name, bit_offset_ptr,
                                      bitfield_bit_size_ptr, is_bitfield_ptr));
      }
    }
    break;

  case clang::Type::Typedef:
    return CompilerType(getASTContext(),
                        llvm::cast<clang::TypedefType>(qual_type)
                            ->getDecl()
                            ->getUnderlyingType())
        .GetFieldAtIndex(idx, name, bit_offset_ptr, bitfield_bit_size_ptr,
                         is_bitfield_ptr);

  case clang::Type::Auto:
    return CompilerType(
               getASTContext(),
               llvm::cast<clang::AutoType>(qual_type)->getDeducedType())
        .GetFieldAtIndex(idx, name, bit_offset_ptr, bitfield_bit_size_ptr,
                         is_bitfield_ptr);

  case clang::Type::Elaborated:
    return CompilerType(
               getASTContext(),
               llvm::cast<clang::ElaboratedType>(qual_type)->getNamedType())
        .GetFieldAtIndex(idx, name, bit_offset_ptr, bitfield_bit_size_ptr,
                         is_bitfield_ptr);

  case clang::Type::Paren:
    return CompilerType(getASTContext(),
                        llvm::cast<clang::ParenType>(qual_type)->desugar())
        .GetFieldAtIndex(idx, name, bit_offset_ptr, bitfield_bit_size_ptr,
                         is_bitfield_ptr);

  default:
    break;
  }
  return CompilerType();
}

uint32_t
ClangASTContext::GetNumDirectBaseClasses(lldb::opaque_compiler_type_t type) {
  uint32_t count = 0;
  clang::QualType qual_type(GetCanonicalQualType(type));
  const clang::Type::TypeClass type_class = qual_type->getTypeClass();
  switch (type_class) {
  case clang::Type::Record:
    if (GetCompleteType(type)) {
      const clang::CXXRecordDecl *cxx_record_decl =
          qual_type->getAsCXXRecordDecl();
      if (cxx_record_decl)
        count = cxx_record_decl->getNumBases();
    }
    break;

  case clang::Type::ObjCObjectPointer:
    count = GetPointeeType(type).GetNumDirectBaseClasses();
    break;

  case clang::Type::ObjCObject:
    if (GetCompleteType(type)) {
      const clang::ObjCObjectType *objc_class_type =
          qual_type->getAsObjCQualifiedInterfaceType();
      if (objc_class_type) {
        clang::ObjCInterfaceDecl *class_interface_decl =
            objc_class_type->getInterface();

        if (class_interface_decl && class_interface_decl->getSuperClass())
          count = 1;
      }
    }
    break;
  case clang::Type::ObjCInterface:
    if (GetCompleteType(type)) {
      const clang::ObjCInterfaceType *objc_interface_type =
          qual_type->getAs<clang::ObjCInterfaceType>();
      if (objc_interface_type) {
        clang::ObjCInterfaceDecl *class_interface_decl =
            objc_interface_type->getInterface();

        if (class_interface_decl && class_interface_decl->getSuperClass())
          count = 1;
      }
    }
    break;

  case clang::Type::Typedef:
    count = GetNumDirectBaseClasses(llvm::cast<clang::TypedefType>(qual_type)
                                        ->getDecl()
                                        ->getUnderlyingType()
                                        .getAsOpaquePtr());
    break;

  case clang::Type::Auto:
    count = GetNumDirectBaseClasses(llvm::cast<clang::AutoType>(qual_type)
                                        ->getDeducedType()
                                        .getAsOpaquePtr());
    break;

  case clang::Type::Elaborated:
    count = GetNumDirectBaseClasses(llvm::cast<clang::ElaboratedType>(qual_type)
                                        ->getNamedType()
                                        .getAsOpaquePtr());
    break;

  case clang::Type::Paren:
    return GetNumDirectBaseClasses(
        llvm::cast<clang::ParenType>(qual_type)->desugar().getAsOpaquePtr());

  default:
    break;
  }
  return count;
}

uint32_t
ClangASTContext::GetNumVirtualBaseClasses(lldb::opaque_compiler_type_t type) {
  uint32_t count = 0;
  clang::QualType qual_type(GetCanonicalQualType(type));
  const clang::Type::TypeClass type_class = qual_type->getTypeClass();
  switch (type_class) {
  case clang::Type::Record:
    if (GetCompleteType(type)) {
      const clang::CXXRecordDecl *cxx_record_decl =
          qual_type->getAsCXXRecordDecl();
      if (cxx_record_decl)
        count = cxx_record_decl->getNumVBases();
    }
    break;

  case clang::Type::Typedef:
    count = GetNumVirtualBaseClasses(llvm::cast<clang::TypedefType>(qual_type)
                                         ->getDecl()
                                         ->getUnderlyingType()
                                         .getAsOpaquePtr());
    break;

  case clang::Type::Auto:
    count = GetNumVirtualBaseClasses(llvm::cast<clang::AutoType>(qual_type)
                                         ->getDeducedType()
                                         .getAsOpaquePtr());
    break;

  case clang::Type::Elaborated:
    count =
        GetNumVirtualBaseClasses(llvm::cast<clang::ElaboratedType>(qual_type)
                                     ->getNamedType()
                                     .getAsOpaquePtr());
    break;

  case clang::Type::Paren:
    count = GetNumVirtualBaseClasses(
        llvm::cast<clang::ParenType>(qual_type)->desugar().getAsOpaquePtr());
    break;

  default:
    break;
  }
  return count;
}

CompilerType ClangASTContext::GetDirectBaseClassAtIndex(
    lldb::opaque_compiler_type_t type, size_t idx, uint32_t *bit_offset_ptr) {
  clang::QualType qual_type(GetCanonicalQualType(type));
  const clang::Type::TypeClass type_class = qual_type->getTypeClass();
  switch (type_class) {
  case clang::Type::Record:
    if (GetCompleteType(type)) {
      const clang::CXXRecordDecl *cxx_record_decl =
          qual_type->getAsCXXRecordDecl();
      if (cxx_record_decl) {
        uint32_t curr_idx = 0;
        clang::CXXRecordDecl::base_class_const_iterator base_class,
            base_class_end;
        for (base_class = cxx_record_decl->bases_begin(),
            base_class_end = cxx_record_decl->bases_end();
             base_class != base_class_end; ++base_class, ++curr_idx) {
          if (curr_idx == idx) {
            if (bit_offset_ptr) {
              const clang::ASTRecordLayout &record_layout =
                  getASTContext()->getASTRecordLayout(cxx_record_decl);
              const clang::CXXRecordDecl *base_class_decl =
                  llvm::cast<clang::CXXRecordDecl>(
                      base_class->getType()
                          ->getAs<clang::RecordType>()
                          ->getDecl());
              if (base_class->isVirtual())
                *bit_offset_ptr =
                    record_layout.getVBaseClassOffset(base_class_decl)
                        .getQuantity() *
                    8;
              else
                *bit_offset_ptr =
                    record_layout.getBaseClassOffset(base_class_decl)
                        .getQuantity() *
                    8;
            }
            return CompilerType(this, base_class->getType().getAsOpaquePtr());
          }
        }
      }
    }
    break;

  case clang::Type::ObjCObjectPointer:
    return GetPointeeType(type).GetDirectBaseClassAtIndex(idx, bit_offset_ptr);

  case clang::Type::ObjCObject:
    if (idx == 0 && GetCompleteType(type)) {
      const clang::ObjCObjectType *objc_class_type =
          qual_type->getAsObjCQualifiedInterfaceType();
      if (objc_class_type) {
        clang::ObjCInterfaceDecl *class_interface_decl =
            objc_class_type->getInterface();

        if (class_interface_decl) {
          clang::ObjCInterfaceDecl *superclass_interface_decl =
              class_interface_decl->getSuperClass();
          if (superclass_interface_decl) {
            if (bit_offset_ptr)
              *bit_offset_ptr = 0;
            return CompilerType(getASTContext(),
                                getASTContext()->getObjCInterfaceType(
                                    superclass_interface_decl));
          }
        }
      }
    }
    break;
  case clang::Type::ObjCInterface:
    if (idx == 0 && GetCompleteType(type)) {
      const clang::ObjCObjectType *objc_interface_type =
          qual_type->getAs<clang::ObjCInterfaceType>();
      if (objc_interface_type) {
        clang::ObjCInterfaceDecl *class_interface_decl =
            objc_interface_type->getInterface();

        if (class_interface_decl) {
          clang::ObjCInterfaceDecl *superclass_interface_decl =
              class_interface_decl->getSuperClass();
          if (superclass_interface_decl) {
            if (bit_offset_ptr)
              *bit_offset_ptr = 0;
            return CompilerType(getASTContext(),
                                getASTContext()->getObjCInterfaceType(
                                    superclass_interface_decl));
          }
        }
      }
    }
    break;

  case clang::Type::Typedef:
    return GetDirectBaseClassAtIndex(llvm::cast<clang::TypedefType>(qual_type)
                                         ->getDecl()
                                         ->getUnderlyingType()
                                         .getAsOpaquePtr(),
                                     idx, bit_offset_ptr);

  case clang::Type::Auto:
    return GetDirectBaseClassAtIndex(llvm::cast<clang::AutoType>(qual_type)
                                         ->getDeducedType()
                                         .getAsOpaquePtr(),
                                     idx, bit_offset_ptr);

  case clang::Type::Elaborated:
    return GetDirectBaseClassAtIndex(
        llvm::cast<clang::ElaboratedType>(qual_type)
            ->getNamedType()
            .getAsOpaquePtr(),
        idx, bit_offset_ptr);

  case clang::Type::Paren:
    return GetDirectBaseClassAtIndex(
        llvm::cast<clang::ParenType>(qual_type)->desugar().getAsOpaquePtr(),
        idx, bit_offset_ptr);

  default:
    break;
  }
  return CompilerType();
}

CompilerType ClangASTContext::GetVirtualBaseClassAtIndex(
    lldb::opaque_compiler_type_t type, size_t idx, uint32_t *bit_offset_ptr) {
  clang::QualType qual_type(GetCanonicalQualType(type));
  const clang::Type::TypeClass type_class = qual_type->getTypeClass();
  switch (type_class) {
  case clang::Type::Record:
    if (GetCompleteType(type)) {
      const clang::CXXRecordDecl *cxx_record_decl =
          qual_type->getAsCXXRecordDecl();
      if (cxx_record_decl) {
        uint32_t curr_idx = 0;
        clang::CXXRecordDecl::base_class_const_iterator base_class,
            base_class_end;
        for (base_class = cxx_record_decl->vbases_begin(),
            base_class_end = cxx_record_decl->vbases_end();
             base_class != base_class_end; ++base_class, ++curr_idx) {
          if (curr_idx == idx) {
            if (bit_offset_ptr) {
              const clang::ASTRecordLayout &record_layout =
                  getASTContext()->getASTRecordLayout(cxx_record_decl);
              const clang::CXXRecordDecl *base_class_decl =
                  llvm::cast<clang::CXXRecordDecl>(
                      base_class->getType()
                          ->getAs<clang::RecordType>()
                          ->getDecl());
              *bit_offset_ptr =
                  record_layout.getVBaseClassOffset(base_class_decl)
                      .getQuantity() *
                  8;
            }
            return CompilerType(this, base_class->getType().getAsOpaquePtr());
          }
        }
      }
    }
    break;

  case clang::Type::Typedef:
    return GetVirtualBaseClassAtIndex(llvm::cast<clang::TypedefType>(qual_type)
                                          ->getDecl()
                                          ->getUnderlyingType()
                                          .getAsOpaquePtr(),
                                      idx, bit_offset_ptr);

  case clang::Type::Auto:
    return GetVirtualBaseClassAtIndex(llvm::cast<clang::AutoType>(qual_type)
                                          ->getDeducedType()
                                          .getAsOpaquePtr(),
                                      idx, bit_offset_ptr);

  case clang::Type::Elaborated:
    return GetVirtualBaseClassAtIndex(
        llvm::cast<clang::ElaboratedType>(qual_type)
            ->getNamedType()
            .getAsOpaquePtr(),
        idx, bit_offset_ptr);

  case clang::Type::Paren:
    return GetVirtualBaseClassAtIndex(
        llvm::cast<clang::ParenType>(qual_type)->desugar().getAsOpaquePtr(),
        idx, bit_offset_ptr);

  default:
    break;
  }
  return CompilerType();
}

// If a pointer to a pointee type (the clang_type arg) says that it has no
// children, then we either need to trust it, or override it and return a
// different result. For example, an "int *" has one child that is an integer,
// but a function pointer doesn't have any children. Likewise if a Record type
// claims it has no children, then there really is nothing to show.
uint32_t ClangASTContext::GetNumPointeeChildren(clang::QualType type) {
  if (type.isNull())
    return 0;

  clang::QualType qual_type(type.getCanonicalType());
  const clang::Type::TypeClass type_class = qual_type->getTypeClass();
  switch (type_class) {
  case clang::Type::Builtin:
    switch (llvm::cast<clang::BuiltinType>(qual_type)->getKind()) {
    case clang::BuiltinType::UnknownAny:
    case clang::BuiltinType::Void:
    case clang::BuiltinType::NullPtr:
    case clang::BuiltinType::OCLEvent:
    case clang::BuiltinType::OCLImage1dRO:
    case clang::BuiltinType::OCLImage1dWO:
    case clang::BuiltinType::OCLImage1dRW:
    case clang::BuiltinType::OCLImage1dArrayRO:
    case clang::BuiltinType::OCLImage1dArrayWO:
    case clang::BuiltinType::OCLImage1dArrayRW:
    case clang::BuiltinType::OCLImage1dBufferRO:
    case clang::BuiltinType::OCLImage1dBufferWO:
    case clang::BuiltinType::OCLImage1dBufferRW:
    case clang::BuiltinType::OCLImage2dRO:
    case clang::BuiltinType::OCLImage2dWO:
    case clang::BuiltinType::OCLImage2dRW:
    case clang::BuiltinType::OCLImage2dArrayRO:
    case clang::BuiltinType::OCLImage2dArrayWO:
    case clang::BuiltinType::OCLImage2dArrayRW:
    case clang::BuiltinType::OCLImage3dRO:
    case clang::BuiltinType::OCLImage3dWO:
    case clang::BuiltinType::OCLImage3dRW:
    case clang::BuiltinType::OCLSampler:
      return 0;
    case clang::BuiltinType::Bool:
    case clang::BuiltinType::Char_U:
    case clang::BuiltinType::UChar:
    case clang::BuiltinType::WChar_U:
    case clang::BuiltinType::Char16:
    case clang::BuiltinType::Char32:
    case clang::BuiltinType::UShort:
    case clang::BuiltinType::UInt:
    case clang::BuiltinType::ULong:
    case clang::BuiltinType::ULongLong:
    case clang::BuiltinType::UInt128:
    case clang::BuiltinType::Char_S:
    case clang::BuiltinType::SChar:
    case clang::BuiltinType::WChar_S:
    case clang::BuiltinType::Short:
    case clang::BuiltinType::Int:
    case clang::BuiltinType::Long:
    case clang::BuiltinType::LongLong:
    case clang::BuiltinType::Int128:
    case clang::BuiltinType::Float:
    case clang::BuiltinType::Double:
    case clang::BuiltinType::LongDouble:
    case clang::BuiltinType::Dependent:
    case clang::BuiltinType::Overload:
    case clang::BuiltinType::ObjCId:
    case clang::BuiltinType::ObjCClass:
    case clang::BuiltinType::ObjCSel:
    case clang::BuiltinType::BoundMember:
    case clang::BuiltinType::Half:
    case clang::BuiltinType::ARCUnbridgedCast:
    case clang::BuiltinType::PseudoObject:
    case clang::BuiltinType::BuiltinFn:
    case clang::BuiltinType::OMPArraySection:
      return 1;
    default:
      return 0;
    }
    break;

  case clang::Type::Complex:
    return 1;
  case clang::Type::Pointer:
    return 1;
  case clang::Type::BlockPointer:
    return 0; // If block pointers don't have debug info, then no children for
              // them
  case clang::Type::LValueReference:
    return 1;
  case clang::Type::RValueReference:
    return 1;
  case clang::Type::MemberPointer:
    return 0;
  case clang::Type::ConstantArray:
    return 0;
  case clang::Type::IncompleteArray:
    return 0;
  case clang::Type::VariableArray:
    return 0;
  case clang::Type::DependentSizedArray:
    return 0;
  case clang::Type::DependentSizedExtVector:
    return 0;
  case clang::Type::Vector:
    return 0;
  case clang::Type::ExtVector:
    return 0;
  case clang::Type::FunctionProto:
    return 0; // When we function pointers, they have no children...
  case clang::Type::FunctionNoProto:
    return 0; // When we function pointers, they have no children...
  case clang::Type::UnresolvedUsing:
    return 0;
  case clang::Type::Paren:
    return GetNumPointeeChildren(
        llvm::cast<clang::ParenType>(qual_type)->desugar());
  case clang::Type::Typedef:
    return GetNumPointeeChildren(llvm::cast<clang::TypedefType>(qual_type)
                                     ->getDecl()
                                     ->getUnderlyingType());
  case clang::Type::Auto:
    return GetNumPointeeChildren(
        llvm::cast<clang::AutoType>(qual_type)->getDeducedType());
  case clang::Type::Elaborated:
    return GetNumPointeeChildren(
        llvm::cast<clang::ElaboratedType>(qual_type)->getNamedType());
  case clang::Type::TypeOfExpr:
    return GetNumPointeeChildren(llvm::cast<clang::TypeOfExprType>(qual_type)
                                     ->getUnderlyingExpr()
                                     ->getType());
  case clang::Type::TypeOf:
    return GetNumPointeeChildren(
        llvm::cast<clang::TypeOfType>(qual_type)->getUnderlyingType());
  case clang::Type::Decltype:
    return GetNumPointeeChildren(
        llvm::cast<clang::DecltypeType>(qual_type)->getUnderlyingType());
  case clang::Type::Record:
    return 0;
  case clang::Type::Enum:
    return 1;
  case clang::Type::TemplateTypeParm:
    return 1;
  case clang::Type::SubstTemplateTypeParm:
    return 1;
  case clang::Type::TemplateSpecialization:
    return 1;
  case clang::Type::InjectedClassName:
    return 0;
  case clang::Type::DependentName:
    return 1;
  case clang::Type::DependentTemplateSpecialization:
    return 1;
  case clang::Type::ObjCObject:
    return 0;
  case clang::Type::ObjCInterface:
    return 0;
  case clang::Type::ObjCObjectPointer:
    return 1;
  default:
    break;
  }
  return 0;
}

CompilerType ClangASTContext::GetChildCompilerTypeAtIndex(
    lldb::opaque_compiler_type_t type, ExecutionContext *exe_ctx, size_t idx,
    bool transparent_pointers, bool omit_empty_base_classes,
    bool ignore_array_bounds, std::string &child_name,
    uint32_t &child_byte_size, int32_t &child_byte_offset,
    uint32_t &child_bitfield_bit_size, uint32_t &child_bitfield_bit_offset,
    bool &child_is_base_class, bool &child_is_deref_of_parent,
    ValueObject *valobj, uint64_t &language_flags) {
  if (!type)
    return CompilerType();

  auto get_exe_scope = [&exe_ctx]() {
    return exe_ctx ? exe_ctx->GetBestExecutionContextScope() : nullptr;
  };

  clang::QualType parent_qual_type(GetCanonicalQualType(type));
  const clang::Type::TypeClass parent_type_class =
      parent_qual_type->getTypeClass();
  child_bitfield_bit_size = 0;
  child_bitfield_bit_offset = 0;
  child_is_base_class = false;
  language_flags = 0;

  const bool idx_is_valid =
      idx < GetNumChildren(type, omit_empty_base_classes, exe_ctx);
  int32_t bit_offset;
  switch (parent_type_class) {
  case clang::Type::Builtin:
    if (idx_is_valid) {
      switch (llvm::cast<clang::BuiltinType>(parent_qual_type)->getKind()) {
      case clang::BuiltinType::ObjCId:
      case clang::BuiltinType::ObjCClass:
        child_name = "isa";
        child_byte_size =
            getASTContext()->getTypeSize(getASTContext()->ObjCBuiltinClassTy) /
            CHAR_BIT;
        return CompilerType(getASTContext(),
                            getASTContext()->ObjCBuiltinClassTy);

      default:
        break;
      }
    }
    break;

  case clang::Type::Record:
    if (idx_is_valid && GetCompleteType(type)) {
      const clang::RecordType *record_type =
          llvm::cast<clang::RecordType>(parent_qual_type.getTypePtr());
      const clang::RecordDecl *record_decl = record_type->getDecl();
      assert(record_decl);
      const clang::ASTRecordLayout &record_layout =
          getASTContext()->getASTRecordLayout(record_decl);
      uint32_t child_idx = 0;

      const clang::CXXRecordDecl *cxx_record_decl =
          llvm::dyn_cast<clang::CXXRecordDecl>(record_decl);
      if (cxx_record_decl) {
        // We might have base classes to print out first
        clang::CXXRecordDecl::base_class_const_iterator base_class,
            base_class_end;
        for (base_class = cxx_record_decl->bases_begin(),
            base_class_end = cxx_record_decl->bases_end();
             base_class != base_class_end; ++base_class) {
          const clang::CXXRecordDecl *base_class_decl = nullptr;

          // Skip empty base classes
          if (omit_empty_base_classes) {
            base_class_decl = llvm::cast<clang::CXXRecordDecl>(
                base_class->getType()->getAs<clang::RecordType>()->getDecl());
            if (!ClangASTContext::RecordHasFields(base_class_decl))
              continue;
          }

          if (idx == child_idx) {
            if (base_class_decl == nullptr)
              base_class_decl = llvm::cast<clang::CXXRecordDecl>(
                  base_class->getType()->getAs<clang::RecordType>()->getDecl());

            if (base_class->isVirtual()) {
              bool handled = false;
              if (valobj) {
                clang::VTableContextBase *vtable_ctx =
                    getASTContext()->getVTableContext();
                if (vtable_ctx)
                  handled = GetVBaseBitOffset(*vtable_ctx, *valobj,
                                              record_layout, cxx_record_decl,
                                              base_class_decl, bit_offset);
              }
              if (!handled)
                bit_offset = record_layout.getVBaseClassOffset(base_class_decl)
                                 .getQuantity() *
                             8;
            } else
              bit_offset = record_layout.getBaseClassOffset(base_class_decl)
                               .getQuantity() *
                           8;

            // Base classes should be a multiple of 8 bits in size
            child_byte_offset = bit_offset / 8;
            CompilerType base_class_clang_type(getASTContext(),
                                               base_class->getType());
            child_name = base_class_clang_type.GetTypeName().AsCString("");
            Optional<uint64_t> size =
                base_class_clang_type.GetBitSize(get_exe_scope());
            if (!size)
              return {};
            uint64_t base_class_clang_type_bit_size = *size;

            // Base classes bit sizes should be a multiple of 8 bits in size
            assert(base_class_clang_type_bit_size % 8 == 0);
            child_byte_size = base_class_clang_type_bit_size / 8;
            child_is_base_class = true;
            return base_class_clang_type;
          }
          // We don't increment the child index in the for loop since we might
          // be skipping empty base classes
          ++child_idx;
        }
      }
      // Make sure index is in range...
      uint32_t field_idx = 0;
      clang::RecordDecl::field_iterator field, field_end;
      for (field = record_decl->field_begin(),
          field_end = record_decl->field_end();
           field != field_end; ++field, ++field_idx, ++child_idx) {
        if (idx == child_idx) {
          // Print the member type if requested
          // Print the member name and equal sign
          child_name.assign(field->getNameAsString());

          // Figure out the type byte size (field_type_info.first) and
          // alignment (field_type_info.second) from the AST context.
          CompilerType field_clang_type(getASTContext(), field->getType());
          assert(field_idx < record_layout.getFieldCount());
          Optional<uint64_t> size =
              field_clang_type.GetByteSize(get_exe_scope());
          if (!size)
            return {};
          child_byte_size = *size;
          const uint32_t child_bit_size = child_byte_size * 8;

          // Figure out the field offset within the current struct/union/class
          // type
          bit_offset = record_layout.getFieldOffset(field_idx);
          if (ClangASTContext::FieldIsBitfield(getASTContext(), *field,
                                               child_bitfield_bit_size)) {
            child_bitfield_bit_offset = bit_offset % child_bit_size;
            const uint32_t child_bit_offset =
                bit_offset - child_bitfield_bit_offset;
            child_byte_offset = child_bit_offset / 8;
          } else {
            child_byte_offset = bit_offset / 8;
          }

          return field_clang_type;
        }
      }
    }
    break;

  case clang::Type::ObjCObject:
  case clang::Type::ObjCInterface:
    if (idx_is_valid && GetCompleteType(type)) {
      const clang::ObjCObjectType *objc_class_type =
          llvm::dyn_cast<clang::ObjCObjectType>(parent_qual_type.getTypePtr());
      assert(objc_class_type);
      if (objc_class_type) {
        uint32_t child_idx = 0;
        clang::ObjCInterfaceDecl *class_interface_decl =
            objc_class_type->getInterface();

        if (class_interface_decl) {

          const clang::ASTRecordLayout &interface_layout =
              getASTContext()->getASTObjCInterfaceLayout(class_interface_decl);
          clang::ObjCInterfaceDecl *superclass_interface_decl =
              class_interface_decl->getSuperClass();
          if (superclass_interface_decl) {
            if (omit_empty_base_classes) {
              CompilerType base_class_clang_type(
                  getASTContext(), getASTContext()->getObjCInterfaceType(
                                       superclass_interface_decl));
              if (base_class_clang_type.GetNumChildren(omit_empty_base_classes,
                                                       exe_ctx) > 0) {
                if (idx == 0) {
                  clang::QualType ivar_qual_type(
                      getASTContext()->getObjCInterfaceType(
                          superclass_interface_decl));

                  child_name.assign(
                      superclass_interface_decl->getNameAsString());

                  clang::TypeInfo ivar_type_info =
                      getASTContext()->getTypeInfo(ivar_qual_type.getTypePtr());

                  child_byte_size = ivar_type_info.Width / 8;
                  child_byte_offset = 0;
                  child_is_base_class = true;

                  return CompilerType(getASTContext(), ivar_qual_type);
                }

                ++child_idx;
              }
            } else
              ++child_idx;
          }

          const uint32_t superclass_idx = child_idx;

          if (idx < (child_idx + class_interface_decl->ivar_size())) {
            clang::ObjCInterfaceDecl::ivar_iterator ivar_pos,
                ivar_end = class_interface_decl->ivar_end();

            for (ivar_pos = class_interface_decl->ivar_begin();
                 ivar_pos != ivar_end; ++ivar_pos) {
              if (child_idx == idx) {
                clang::ObjCIvarDecl *ivar_decl = *ivar_pos;

                clang::QualType ivar_qual_type(ivar_decl->getType());

                child_name.assign(ivar_decl->getNameAsString());

                clang::TypeInfo ivar_type_info =
                    getASTContext()->getTypeInfo(ivar_qual_type.getTypePtr());

                child_byte_size = ivar_type_info.Width / 8;

                // Figure out the field offset within the current
                // struct/union/class type For ObjC objects, we can't trust the
                // bit offset we get from the Clang AST, since that doesn't
                // account for the space taken up by unbacked properties, or
                // from the changing size of base classes that are newer than
                // this class. So if we have a process around that we can ask
                // about this object, do so.
                child_byte_offset = LLDB_INVALID_IVAR_OFFSET;
                Process *process = nullptr;
                if (exe_ctx)
                  process = exe_ctx->GetProcessPtr();
                if (process) {
                  ObjCLanguageRuntime *objc_runtime =
                      process->GetObjCLanguageRuntime();
                  if (objc_runtime != nullptr) {
                    CompilerType parent_ast_type(getASTContext(),
                                                 parent_qual_type);
                    child_byte_offset = objc_runtime->GetByteOffsetForIvar(
                        parent_ast_type, ivar_decl->getNameAsString().c_str());
                  }
                }

                // Setting this to INT32_MAX to make sure we don't compute it
                // twice...
                bit_offset = INT32_MAX;

                if (child_byte_offset ==
                    static_cast<int32_t>(LLDB_INVALID_IVAR_OFFSET)) {
                  bit_offset = interface_layout.getFieldOffset(child_idx -
                                                               superclass_idx);
                  child_byte_offset = bit_offset / 8;
                }

                // Note, the ObjC Ivar Byte offset is just that, it doesn't
                // account for the bit offset of a bitfield within its
                // containing object.  So regardless of where we get the byte
                // offset from, we still need to get the bit offset for
                // bitfields from the layout.

                if (ClangASTContext::FieldIsBitfield(getASTContext(), ivar_decl,
                                                     child_bitfield_bit_size)) {
                  if (bit_offset == INT32_MAX)
                    bit_offset = interface_layout.getFieldOffset(
                        child_idx - superclass_idx);

                  child_bitfield_bit_offset = bit_offset % 8;
                }
                return CompilerType(getASTContext(), ivar_qual_type);
              }
              ++child_idx;
            }
          }
        }
      }
    }
    break;

  case clang::Type::ObjCObjectPointer:
    if (idx_is_valid) {
      CompilerType pointee_clang_type(GetPointeeType(type));

      if (transparent_pointers && pointee_clang_type.IsAggregateType()) {
        child_is_deref_of_parent = false;
        bool tmp_child_is_deref_of_parent = false;
        return pointee_clang_type.GetChildCompilerTypeAtIndex(
            exe_ctx, idx, transparent_pointers, omit_empty_base_classes,
            ignore_array_bounds, child_name, child_byte_size, child_byte_offset,
            child_bitfield_bit_size, child_bitfield_bit_offset,
            child_is_base_class, tmp_child_is_deref_of_parent, valobj,
            language_flags);
      } else {
        child_is_deref_of_parent = true;
        const char *parent_name =
            valobj ? valobj->GetName().GetCString() : NULL;
        if (parent_name) {
          child_name.assign(1, '*');
          child_name += parent_name;
        }

        // We have a pointer to an simple type
        if (idx == 0 && pointee_clang_type.GetCompleteType()) {
          if (Optional<uint64_t> size =
                  pointee_clang_type.GetByteSize(get_exe_scope())) {
            child_byte_size = *size;
            child_byte_offset = 0;
            return pointee_clang_type;
          }
        }
      }
    }
    break;

  case clang::Type::Vector:
  case clang::Type::ExtVector:
    if (idx_is_valid) {
      const clang::VectorType *array =
          llvm::cast<clang::VectorType>(parent_qual_type.getTypePtr());
      if (array) {
        CompilerType element_type(getASTContext(), array->getElementType());
        if (element_type.GetCompleteType()) {
          char element_name[64];
          ::snprintf(element_name, sizeof(element_name), "[%" PRIu64 "]",
                     static_cast<uint64_t>(idx));
          child_name.assign(element_name);
          if (Optional<uint64_t> size =
                  element_type.GetByteSize(get_exe_scope())) {
            child_byte_size = *size;
            child_byte_offset = (int32_t)idx * (int32_t)child_byte_size;
            return element_type;
          }
        }
      }
    }
    break;

  case clang::Type::ConstantArray:
  case clang::Type::IncompleteArray:
    if (ignore_array_bounds || idx_is_valid) {
      const clang::ArrayType *array = GetQualType(type)->getAsArrayTypeUnsafe();
      if (array) {
        CompilerType element_type(getASTContext(), array->getElementType());
        if (element_type.GetCompleteType()) {
          child_name = llvm::formatv("[{0}]", idx);
          if (Optional<uint64_t> size =
                  element_type.GetByteSize(get_exe_scope())) {
            child_byte_size = *size;
            child_byte_offset = (int32_t)idx * (int32_t)child_byte_size;
            return element_type;
          }
        }
      }
    }
    break;

  case clang::Type::Pointer: {
    CompilerType pointee_clang_type(GetPointeeType(type));

    // Don't dereference "void *" pointers
    if (pointee_clang_type.IsVoidType())
      return CompilerType();

    if (transparent_pointers && pointee_clang_type.IsAggregateType()) {
      child_is_deref_of_parent = false;
      bool tmp_child_is_deref_of_parent = false;
      return pointee_clang_type.GetChildCompilerTypeAtIndex(
          exe_ctx, idx, transparent_pointers, omit_empty_base_classes,
          ignore_array_bounds, child_name, child_byte_size, child_byte_offset,
          child_bitfield_bit_size, child_bitfield_bit_offset,
          child_is_base_class, tmp_child_is_deref_of_parent, valobj,
          language_flags);
    } else {
      child_is_deref_of_parent = true;

      const char *parent_name =
          valobj ? valobj->GetName().GetCString() : NULL;
      if (parent_name) {
        child_name.assign(1, '*');
        child_name += parent_name;
      }

      // We have a pointer to an simple type
      if (idx == 0) {
        if (Optional<uint64_t> size =
                pointee_clang_type.GetByteSize(get_exe_scope())) {
          child_byte_size = *size;
          child_byte_offset = 0;
          return pointee_clang_type;
        }
      }
    }
    break;
  }

  case clang::Type::LValueReference:
  case clang::Type::RValueReference:
    if (idx_is_valid) {
      const clang::ReferenceType *reference_type =
          llvm::cast<clang::ReferenceType>(parent_qual_type.getTypePtr());
      CompilerType pointee_clang_type(getASTContext(),
                                      reference_type->getPointeeType());
      if (transparent_pointers && pointee_clang_type.IsAggregateType()) {
        child_is_deref_of_parent = false;
        bool tmp_child_is_deref_of_parent = false;
        return pointee_clang_type.GetChildCompilerTypeAtIndex(
            exe_ctx, idx, transparent_pointers, omit_empty_base_classes,
            ignore_array_bounds, child_name, child_byte_size, child_byte_offset,
            child_bitfield_bit_size, child_bitfield_bit_offset,
            child_is_base_class, tmp_child_is_deref_of_parent, valobj,
            language_flags);
      } else {
        const char *parent_name =
            valobj ? valobj->GetName().GetCString() : NULL;
        if (parent_name) {
          child_name.assign(1, '&');
          child_name += parent_name;
        }

        // We have a pointer to an simple type
        if (idx == 0) {
          if (Optional<uint64_t> size =
                  pointee_clang_type.GetByteSize(get_exe_scope())) {
            child_byte_size = *size;
            child_byte_offset = 0;
            return pointee_clang_type;
          }
        }
      }
    }
    break;

  case clang::Type::Typedef: {
    CompilerType typedefed_clang_type(
        getASTContext(), llvm::cast<clang::TypedefType>(parent_qual_type)
                             ->getDecl()
                             ->getUnderlyingType());
    return typedefed_clang_type.GetChildCompilerTypeAtIndex(
        exe_ctx, idx, transparent_pointers, omit_empty_base_classes,
        ignore_array_bounds, child_name, child_byte_size, child_byte_offset,
        child_bitfield_bit_size, child_bitfield_bit_offset, child_is_base_class,
        child_is_deref_of_parent, valobj, language_flags);
  } break;

  case clang::Type::Auto: {
    CompilerType elaborated_clang_type(
        getASTContext(),
        llvm::cast<clang::AutoType>(parent_qual_type)->getDeducedType());
    return elaborated_clang_type.GetChildCompilerTypeAtIndex(
        exe_ctx, idx, transparent_pointers, omit_empty_base_classes,
        ignore_array_bounds, child_name, child_byte_size, child_byte_offset,
        child_bitfield_bit_size, child_bitfield_bit_offset, child_is_base_class,
        child_is_deref_of_parent, valobj, language_flags);
  }

  case clang::Type::Elaborated: {
    CompilerType elaborated_clang_type(
        getASTContext(),
        llvm::cast<clang::ElaboratedType>(parent_qual_type)->getNamedType());
    return elaborated_clang_type.GetChildCompilerTypeAtIndex(
        exe_ctx, idx, transparent_pointers, omit_empty_base_classes,
        ignore_array_bounds, child_name, child_byte_size, child_byte_offset,
        child_bitfield_bit_size, child_bitfield_bit_offset, child_is_base_class,
        child_is_deref_of_parent, valobj, language_flags);
  }

  case clang::Type::Paren: {
    CompilerType paren_clang_type(
        getASTContext(),
        llvm::cast<clang::ParenType>(parent_qual_type)->desugar());
    return paren_clang_type.GetChildCompilerTypeAtIndex(
        exe_ctx, idx, transparent_pointers, omit_empty_base_classes,
        ignore_array_bounds, child_name, child_byte_size, child_byte_offset,
        child_bitfield_bit_size, child_bitfield_bit_offset, child_is_base_class,
        child_is_deref_of_parent, valobj, language_flags);
  }

  default:
    break;
  }
  return CompilerType();
}

uint32_t
ClangASTContext::GetIndexForRecordBase(const clang::RecordDecl *record_decl,
                                       const clang::CXXBaseSpecifier *base_spec,
                                       bool omit_empty_base_classes) {
  uint32_t child_idx = 0;

  const clang::CXXRecordDecl *cxx_record_decl =
      llvm::dyn_cast<clang::CXXRecordDecl>(record_decl);

  //    const char *super_name = record_decl->getNameAsCString();
  //    const char *base_name =
  //    base_spec->getType()->getAs<clang::RecordType>()->getDecl()->getNameAsCString();
  //    printf ("GetIndexForRecordChild (%s, %s)\n", super_name, base_name);
  //
  if (cxx_record_decl) {
    clang::CXXRecordDecl::base_class_const_iterator base_class, base_class_end;
    for (base_class = cxx_record_decl->bases_begin(),
        base_class_end = cxx_record_decl->bases_end();
         base_class != base_class_end; ++base_class) {
      if (omit_empty_base_classes) {
        if (BaseSpecifierIsEmpty(base_class))
          continue;
      }

      //            printf ("GetIndexForRecordChild (%s, %s) base[%u] = %s\n",
      //            super_name, base_name,
      //                    child_idx,
      //                    base_class->getType()->getAs<clang::RecordType>()->getDecl()->getNameAsCString());
      //
      //
      if (base_class == base_spec)
        return child_idx;
      ++child_idx;
    }
  }

  return UINT32_MAX;
}

static uint32_t GetIndexForRecordChild(const clang::RecordDecl *record_decl,
                                       clang::NamedDecl *canonical_decl,
                                       bool omit_empty_base_classes) {
  uint32_t child_idx = ClangASTContext::GetNumBaseClasses(
      llvm::dyn_cast<clang::CXXRecordDecl>(record_decl),
      omit_empty_base_classes);

  clang::RecordDecl::field_iterator field, field_end;
  for (field = record_decl->field_begin(), field_end = record_decl->field_end();
       field != field_end; ++field, ++child_idx) {
    if (field->getCanonicalDecl() == canonical_decl)
      return child_idx;
  }

  return UINT32_MAX;
}

// Look for a child member (doesn't include base classes, but it does include
// their members) in the type hierarchy. Returns an index path into
// "clang_type" on how to reach the appropriate member.
//
//    class A
//    {
//    public:
//        int m_a;
//        int m_b;
//    };
//
//    class B
//    {
//    };
//
//    class C :
//        public B,
//        public A
//    {
//    };
//
// If we have a clang type that describes "class C", and we wanted to looked
// "m_b" in it:
//
// With omit_empty_base_classes == false we would get an integer array back
// with: { 1,  1 } The first index 1 is the child index for "class A" within
// class C The second index 1 is the child index for "m_b" within class A
//
// With omit_empty_base_classes == true we would get an integer array back
// with: { 0,  1 } The first index 0 is the child index for "class A" within
// class C (since class B doesn't have any members it doesn't count) The second
// index 1 is the child index for "m_b" within class A

size_t ClangASTContext::GetIndexOfChildMemberWithName(
    lldb::opaque_compiler_type_t type, const char *name,
    bool omit_empty_base_classes, std::vector<uint32_t> &child_indexes) {
  if (type && name && name[0]) {
    clang::QualType qual_type(GetCanonicalQualType(type));
    const clang::Type::TypeClass type_class = qual_type->getTypeClass();
    switch (type_class) {
    case clang::Type::Record:
      if (GetCompleteType(type)) {
        const clang::RecordType *record_type =
            llvm::cast<clang::RecordType>(qual_type.getTypePtr());
        const clang::RecordDecl *record_decl = record_type->getDecl();

        assert(record_decl);
        uint32_t child_idx = 0;

        const clang::CXXRecordDecl *cxx_record_decl =
            llvm::dyn_cast<clang::CXXRecordDecl>(record_decl);

        // Try and find a field that matches NAME
        clang::RecordDecl::field_iterator field, field_end;
        llvm::StringRef name_sref(name);
        for (field = record_decl->field_begin(),
            field_end = record_decl->field_end();
             field != field_end; ++field, ++child_idx) {
          llvm::StringRef field_name = field->getName();
          if (field_name.empty()) {
            CompilerType field_type(getASTContext(), field->getType());
            child_indexes.push_back(child_idx);
            if (field_type.GetIndexOfChildMemberWithName(
                    name, omit_empty_base_classes, child_indexes))
              return child_indexes.size();
            child_indexes.pop_back();

          } else if (field_name.equals(name_sref)) {
            // We have to add on the number of base classes to this index!
            child_indexes.push_back(
                child_idx + ClangASTContext::GetNumBaseClasses(
                                cxx_record_decl, omit_empty_base_classes));
            return child_indexes.size();
          }
        }

        if (cxx_record_decl) {
          const clang::RecordDecl *parent_record_decl = cxx_record_decl;

          // printf ("parent = %s\n", parent_record_decl->getNameAsCString());

          // const Decl *root_cdecl = cxx_record_decl->getCanonicalDecl();
          // Didn't find things easily, lets let clang do its thang...
          clang::IdentifierInfo &ident_ref =
              getASTContext()->Idents.get(name_sref);
          clang::DeclarationName decl_name(&ident_ref);

          clang::CXXBasePaths paths;
          if (cxx_record_decl->lookupInBases(
                  [&decl_name](const CXXBaseSpecifier *base_specifier,
                               CXXBasePath &base_path) {
                    return clang::CXXRecordDecl::FindOrdinaryMember(
                        base_specifier, base_path, decl_name);
                  },
                  paths)) {
            clang::CXXBasePaths::const_paths_iterator path,
                path_end = paths.end();
            for (path = paths.begin(); path != path_end; ++path) {
              const size_t num_path_elements = path->size();
              for (size_t e = 0; e < num_path_elements; ++e) {
                clang::CXXBasePathElement elem = (*path)[e];

                child_idx = GetIndexForRecordBase(parent_record_decl, elem.Base,
                                                  omit_empty_base_classes);
                if (child_idx == UINT32_MAX) {
                  child_indexes.clear();
                  return 0;
                } else {
                  child_indexes.push_back(child_idx);
                  parent_record_decl = llvm::cast<clang::RecordDecl>(
                      elem.Base->getType()
                          ->getAs<clang::RecordType>()
                          ->getDecl());
                }
              }
              for (clang::NamedDecl *path_decl : path->Decls) {
                child_idx = GetIndexForRecordChild(
                    parent_record_decl, path_decl, omit_empty_base_classes);
                if (child_idx == UINT32_MAX) {
                  child_indexes.clear();
                  return 0;
                } else {
                  child_indexes.push_back(child_idx);
                }
              }
            }
            return child_indexes.size();
          }
        }
      }
      break;

    case clang::Type::ObjCObject:
    case clang::Type::ObjCInterface:
      if (GetCompleteType(type)) {
        llvm::StringRef name_sref(name);
        const clang::ObjCObjectType *objc_class_type =
            llvm::dyn_cast<clang::ObjCObjectType>(qual_type.getTypePtr());
        assert(objc_class_type);
        if (objc_class_type) {
          uint32_t child_idx = 0;
          clang::ObjCInterfaceDecl *class_interface_decl =
              objc_class_type->getInterface();

          if (class_interface_decl) {
            clang::ObjCInterfaceDecl::ivar_iterator ivar_pos,
                ivar_end = class_interface_decl->ivar_end();
            clang::ObjCInterfaceDecl *superclass_interface_decl =
                class_interface_decl->getSuperClass();

            for (ivar_pos = class_interface_decl->ivar_begin();
                 ivar_pos != ivar_end; ++ivar_pos, ++child_idx) {
              const clang::ObjCIvarDecl *ivar_decl = *ivar_pos;

              if (ivar_decl->getName().equals(name_sref)) {
                if ((!omit_empty_base_classes && superclass_interface_decl) ||
                    (omit_empty_base_classes &&
                     ObjCDeclHasIVars(superclass_interface_decl, true)))
                  ++child_idx;

                child_indexes.push_back(child_idx);
                return child_indexes.size();
              }
            }

            if (superclass_interface_decl) {
              // The super class index is always zero for ObjC classes, so we
              // push it onto the child indexes in case we find an ivar in our
              // superclass...
              child_indexes.push_back(0);

              CompilerType superclass_clang_type(
                  getASTContext(), getASTContext()->getObjCInterfaceType(
                                       superclass_interface_decl));
              if (superclass_clang_type.GetIndexOfChildMemberWithName(
                      name, omit_empty_base_classes, child_indexes)) {
                // We did find an ivar in a superclass so just return the
                // results!
                return child_indexes.size();
              }

              // We didn't find an ivar matching "name" in our superclass, pop
              // the superclass zero index that we pushed on above.
              child_indexes.pop_back();
            }
          }
        }
      }
      break;

    case clang::Type::ObjCObjectPointer: {
      CompilerType objc_object_clang_type(
          getASTContext(),
          llvm::cast<clang::ObjCObjectPointerType>(qual_type.getTypePtr())
              ->getPointeeType());
      return objc_object_clang_type.GetIndexOfChildMemberWithName(
          name, omit_empty_base_classes, child_indexes);
    } break;

    case clang::Type::ConstantArray: {
      //                const clang::ConstantArrayType *array =
      //                llvm::cast<clang::ConstantArrayType>(parent_qual_type.getTypePtr());
      //                const uint64_t element_count =
      //                array->getSize().getLimitedValue();
      //
      //                if (idx < element_count)
      //                {
      //                    std::pair<uint64_t, unsigned> field_type_info =
      //                    ast->getTypeInfo(array->getElementType());
      //
      //                    char element_name[32];
      //                    ::snprintf (element_name, sizeof (element_name),
      //                    "%s[%u]", parent_name ? parent_name : "", idx);
      //
      //                    child_name.assign(element_name);
      //                    assert(field_type_info.first % 8 == 0);
      //                    child_byte_size = field_type_info.first / 8;
      //                    child_byte_offset = idx * child_byte_size;
      //                    return array->getElementType().getAsOpaquePtr();
      //                }
    } break;

    //        case clang::Type::MemberPointerType:
    //            {
    //                MemberPointerType *mem_ptr_type =
    //                llvm::cast<MemberPointerType>(qual_type.getTypePtr());
    //                clang::QualType pointee_type =
    //                mem_ptr_type->getPointeeType();
    //
    //                if (ClangASTContext::IsAggregateType
    //                (pointee_type.getAsOpaquePtr()))
    //                {
    //                    return GetIndexOfChildWithName (ast,
    //                                                    mem_ptr_type->getPointeeType().getAsOpaquePtr(),
    //                                                    name);
    //                }
    //            }
    //            break;
    //
    case clang::Type::LValueReference:
    case clang::Type::RValueReference: {
      const clang::ReferenceType *reference_type =
          llvm::cast<clang::ReferenceType>(qual_type.getTypePtr());
      clang::QualType pointee_type(reference_type->getPointeeType());
      CompilerType pointee_clang_type(getASTContext(), pointee_type);

      if (pointee_clang_type.IsAggregateType()) {
        return pointee_clang_type.GetIndexOfChildMemberWithName(
            name, omit_empty_base_classes, child_indexes);
      }
    } break;

    case clang::Type::Pointer: {
      CompilerType pointee_clang_type(GetPointeeType(type));

      if (pointee_clang_type.IsAggregateType()) {
        return pointee_clang_type.GetIndexOfChildMemberWithName(
            name, omit_empty_base_classes, child_indexes);
      }
    } break;

    case clang::Type::Typedef:
      return CompilerType(getASTContext(),
                          llvm::cast<clang::TypedefType>(qual_type)
                              ->getDecl()
                              ->getUnderlyingType())
          .GetIndexOfChildMemberWithName(name, omit_empty_base_classes,
                                         child_indexes);

    case clang::Type::Auto:
      return CompilerType(
                 getASTContext(),
                 llvm::cast<clang::AutoType>(qual_type)->getDeducedType())
          .GetIndexOfChildMemberWithName(name, omit_empty_base_classes,
                                         child_indexes);

    case clang::Type::Elaborated:
      return CompilerType(
                 getASTContext(),
                 llvm::cast<clang::ElaboratedType>(qual_type)->getNamedType())
          .GetIndexOfChildMemberWithName(name, omit_empty_base_classes,
                                         child_indexes);

    case clang::Type::Paren:
      return CompilerType(getASTContext(),
                          llvm::cast<clang::ParenType>(qual_type)->desugar())
          .GetIndexOfChildMemberWithName(name, omit_empty_base_classes,
                                         child_indexes);

    default:
      break;
    }
  }
  return 0;
}

// Get the index of the child of "clang_type" whose name matches. This function
// doesn't descend into the children, but only looks one level deep and name
// matches can include base class names.

uint32_t
ClangASTContext::GetIndexOfChildWithName(lldb::opaque_compiler_type_t type,
                                         const char *name,
                                         bool omit_empty_base_classes) {
  if (type && name && name[0]) {
    clang::QualType qual_type(GetCanonicalQualType(type));

    const clang::Type::TypeClass type_class = qual_type->getTypeClass();

    switch (type_class) {
    case clang::Type::Record:
      if (GetCompleteType(type)) {
        const clang::RecordType *record_type =
            llvm::cast<clang::RecordType>(qual_type.getTypePtr());
        const clang::RecordDecl *record_decl = record_type->getDecl();

        assert(record_decl);
        uint32_t child_idx = 0;

        const clang::CXXRecordDecl *cxx_record_decl =
            llvm::dyn_cast<clang::CXXRecordDecl>(record_decl);

        if (cxx_record_decl) {
          clang::CXXRecordDecl::base_class_const_iterator base_class,
              base_class_end;
          for (base_class = cxx_record_decl->bases_begin(),
              base_class_end = cxx_record_decl->bases_end();
               base_class != base_class_end; ++base_class) {
            // Skip empty base classes
            clang::CXXRecordDecl *base_class_decl =
                llvm::cast<clang::CXXRecordDecl>(
                    base_class->getType()
                        ->getAs<clang::RecordType>()
                        ->getDecl());
            if (omit_empty_base_classes &&
                !ClangASTContext::RecordHasFields(base_class_decl))
              continue;

            CompilerType base_class_clang_type(getASTContext(),
                                               base_class->getType());
            std::string base_class_type_name(
                base_class_clang_type.GetTypeName().AsCString(""));
            if (base_class_type_name == name)
              return child_idx;
            ++child_idx;
          }
        }

        // Try and find a field that matches NAME
        clang::RecordDecl::field_iterator field, field_end;
        llvm::StringRef name_sref(name);
        for (field = record_decl->field_begin(),
            field_end = record_decl->field_end();
             field != field_end; ++field, ++child_idx) {
          if (field->getName().equals(name_sref))
            return child_idx;
        }
      }
      break;

    case clang::Type::ObjCObject:
    case clang::Type::ObjCInterface:
      if (GetCompleteType(type)) {
        llvm::StringRef name_sref(name);
        const clang::ObjCObjectType *objc_class_type =
            llvm::dyn_cast<clang::ObjCObjectType>(qual_type.getTypePtr());
        assert(objc_class_type);
        if (objc_class_type) {
          uint32_t child_idx = 0;
          clang::ObjCInterfaceDecl *class_interface_decl =
              objc_class_type->getInterface();

          if (class_interface_decl) {
            clang::ObjCInterfaceDecl::ivar_iterator ivar_pos,
                ivar_end = class_interface_decl->ivar_end();
            clang::ObjCInterfaceDecl *superclass_interface_decl =
                class_interface_decl->getSuperClass();

            for (ivar_pos = class_interface_decl->ivar_begin();
                 ivar_pos != ivar_end; ++ivar_pos, ++child_idx) {
              const clang::ObjCIvarDecl *ivar_decl = *ivar_pos;

              if (ivar_decl->getName().equals(name_sref)) {
                if ((!omit_empty_base_classes && superclass_interface_decl) ||
                    (omit_empty_base_classes &&
                     ObjCDeclHasIVars(superclass_interface_decl, true)))
                  ++child_idx;

                return child_idx;
              }
            }

            if (superclass_interface_decl) {
              if (superclass_interface_decl->getName().equals(name_sref))
                return 0;
            }
          }
        }
      }
      break;

    case clang::Type::ObjCObjectPointer: {
      CompilerType pointee_clang_type(
          getASTContext(),
          llvm::cast<clang::ObjCObjectPointerType>(qual_type.getTypePtr())
              ->getPointeeType());
      return pointee_clang_type.GetIndexOfChildWithName(
          name, omit_empty_base_classes);
    } break;

    case clang::Type::ConstantArray: {
      //                const clang::ConstantArrayType *array =
      //                llvm::cast<clang::ConstantArrayType>(parent_qual_type.getTypePtr());
      //                const uint64_t element_count =
      //                array->getSize().getLimitedValue();
      //
      //                if (idx < element_count)
      //                {
      //                    std::pair<uint64_t, unsigned> field_type_info =
      //                    ast->getTypeInfo(array->getElementType());
      //
      //                    char element_name[32];
      //                    ::snprintf (element_name, sizeof (element_name),
      //                    "%s[%u]", parent_name ? parent_name : "", idx);
      //
      //                    child_name.assign(element_name);
      //                    assert(field_type_info.first % 8 == 0);
      //                    child_byte_size = field_type_info.first / 8;
      //                    child_byte_offset = idx * child_byte_size;
      //                    return array->getElementType().getAsOpaquePtr();
      //                }
    } break;

    //        case clang::Type::MemberPointerType:
    //            {
    //                MemberPointerType *mem_ptr_type =
    //                llvm::cast<MemberPointerType>(qual_type.getTypePtr());
    //                clang::QualType pointee_type =
    //                mem_ptr_type->getPointeeType();
    //
    //                if (ClangASTContext::IsAggregateType
    //                (pointee_type.getAsOpaquePtr()))
    //                {
    //                    return GetIndexOfChildWithName (ast,
    //                                                    mem_ptr_type->getPointeeType().getAsOpaquePtr(),
    //                                                    name);
    //                }
    //            }
    //            break;
    //
    case clang::Type::LValueReference:
    case clang::Type::RValueReference: {
      const clang::ReferenceType *reference_type =
          llvm::cast<clang::ReferenceType>(qual_type.getTypePtr());
      CompilerType pointee_type(getASTContext(),
                                reference_type->getPointeeType());

      if (pointee_type.IsAggregateType()) {
        return pointee_type.GetIndexOfChildWithName(name,
                                                    omit_empty_base_classes);
      }
    } break;

    case clang::Type::Pointer: {
      const clang::PointerType *pointer_type =
          llvm::cast<clang::PointerType>(qual_type.getTypePtr());
      CompilerType pointee_type(getASTContext(),
                                pointer_type->getPointeeType());

      if (pointee_type.IsAggregateType()) {
        return pointee_type.GetIndexOfChildWithName(name,
                                                    omit_empty_base_classes);
      } else {
        //                    if (parent_name)
        //                    {
        //                        child_name.assign(1, '*');
        //                        child_name += parent_name;
        //                    }
        //
        //                    // We have a pointer to an simple type
        //                    if (idx == 0)
        //                    {
        //                        std::pair<uint64_t, unsigned> clang_type_info
        //                        = ast->getTypeInfo(pointee_type);
        //                        assert(clang_type_info.first % 8 == 0);
        //                        child_byte_size = clang_type_info.first / 8;
        //                        child_byte_offset = 0;
        //                        return pointee_type.getAsOpaquePtr();
        //                    }
      }
    } break;

    case clang::Type::Auto:
      return CompilerType(
                 getASTContext(),
                 llvm::cast<clang::AutoType>(qual_type)->getDeducedType())
          .GetIndexOfChildWithName(name, omit_empty_base_classes);

    case clang::Type::Elaborated:
      return CompilerType(
                 getASTContext(),
                 llvm::cast<clang::ElaboratedType>(qual_type)->getNamedType())
          .GetIndexOfChildWithName(name, omit_empty_base_classes);

    case clang::Type::Paren:
      return CompilerType(getASTContext(),
                          llvm::cast<clang::ParenType>(qual_type)->desugar())
          .GetIndexOfChildWithName(name, omit_empty_base_classes);

    case clang::Type::Typedef:
      return CompilerType(getASTContext(),
                          llvm::cast<clang::TypedefType>(qual_type)
                              ->getDecl()
                              ->getUnderlyingType())
          .GetIndexOfChildWithName(name, omit_empty_base_classes);

    default:
      break;
    }
  }
  return UINT32_MAX;
}

size_t
ClangASTContext::GetNumTemplateArguments(lldb::opaque_compiler_type_t type) {
  if (!type)
    return 0;

  clang::QualType qual_type(GetCanonicalQualType(type));
  const clang::Type::TypeClass type_class = qual_type->getTypeClass();
  switch (type_class) {
  case clang::Type::Record:
    if (GetCompleteType(type)) {
      const clang::CXXRecordDecl *cxx_record_decl =
          qual_type->getAsCXXRecordDecl();
      if (cxx_record_decl) {
        const clang::ClassTemplateSpecializationDecl *template_decl =
            llvm::dyn_cast<clang::ClassTemplateSpecializationDecl>(
                cxx_record_decl);
        if (template_decl)
          return template_decl->getTemplateArgs().size();
      }
    }
    break;

  case clang::Type::Typedef:
    return (CompilerType(getASTContext(),
                         llvm::cast<clang::TypedefType>(qual_type)
                             ->getDecl()
                             ->getUnderlyingType()))
        .GetNumTemplateArguments();

  case clang::Type::Auto:
    return (CompilerType(
                getASTContext(),
                llvm::cast<clang::AutoType>(qual_type)->getDeducedType()))
        .GetNumTemplateArguments();

  case clang::Type::Elaborated:
    return (CompilerType(
                getASTContext(),
                llvm::cast<clang::ElaboratedType>(qual_type)->getNamedType()))
        .GetNumTemplateArguments();

  case clang::Type::Paren:
    return (CompilerType(getASTContext(),
                         llvm::cast<clang::ParenType>(qual_type)->desugar()))
        .GetNumTemplateArguments();

  default:
    break;
  }

  return 0;
}

const clang::ClassTemplateSpecializationDecl *
ClangASTContext::GetAsTemplateSpecialization(
    lldb::opaque_compiler_type_t type) {
  if (!type)
    return nullptr;

  clang::QualType qual_type(GetCanonicalQualType(type));
  const clang::Type::TypeClass type_class = qual_type->getTypeClass();
  switch (type_class) {
  case clang::Type::Record: {
    if (! GetCompleteType(type))
      return nullptr;
    const clang::CXXRecordDecl *cxx_record_decl =
        qual_type->getAsCXXRecordDecl();
    if (!cxx_record_decl)
      return nullptr;
    return llvm::dyn_cast<clang::ClassTemplateSpecializationDecl>(
        cxx_record_decl);
  }

  case clang::Type::Typedef:
    return GetAsTemplateSpecialization(llvm::cast<clang::TypedefType>(qual_type)
                                           ->getDecl()
                                           ->getUnderlyingType()
                                           .getAsOpaquePtr());

  case clang::Type::Auto:
    return GetAsTemplateSpecialization(llvm::cast<clang::AutoType>(qual_type)
                                           ->getDeducedType()
                                           .getAsOpaquePtr());

  case clang::Type::Elaborated:
    return GetAsTemplateSpecialization(
        llvm::cast<clang::ElaboratedType>(qual_type)
            ->getNamedType()
            .getAsOpaquePtr());

  case clang::Type::Paren:
    return GetAsTemplateSpecialization(
        llvm::cast<clang::ParenType>(qual_type)->desugar().getAsOpaquePtr());

  default:
    return nullptr;
  }
}

lldb::TemplateArgumentKind
ClangASTContext::GetTemplateArgumentKind(lldb::opaque_compiler_type_t type,
                                         size_t arg_idx) {
  const clang::ClassTemplateSpecializationDecl *template_decl =
      GetAsTemplateSpecialization(type);
  if (! template_decl || arg_idx >= template_decl->getTemplateArgs().size())
    return eTemplateArgumentKindNull;

  switch (template_decl->getTemplateArgs()[arg_idx].getKind()) {
  case clang::TemplateArgument::Null:
    return eTemplateArgumentKindNull;

  case clang::TemplateArgument::NullPtr:
    return eTemplateArgumentKindNullPtr;

  case clang::TemplateArgument::Type:
    return eTemplateArgumentKindType;

  case clang::TemplateArgument::Declaration:
    return eTemplateArgumentKindDeclaration;

  case clang::TemplateArgument::Integral:
    return eTemplateArgumentKindIntegral;

  case clang::TemplateArgument::Template:
    return eTemplateArgumentKindTemplate;

  case clang::TemplateArgument::TemplateExpansion:
    return eTemplateArgumentKindTemplateExpansion;

  case clang::TemplateArgument::Expression:
    return eTemplateArgumentKindExpression;

  case clang::TemplateArgument::Pack:
    return eTemplateArgumentKindPack;
  }
  llvm_unreachable("Unhandled clang::TemplateArgument::ArgKind");
}

CompilerType
ClangASTContext::GetTypeTemplateArgument(lldb::opaque_compiler_type_t type,
                                         size_t idx) {
  const clang::ClassTemplateSpecializationDecl *template_decl =
      GetAsTemplateSpecialization(type);
  if (!template_decl || idx >= template_decl->getTemplateArgs().size())
    return CompilerType();

  const clang::TemplateArgument &template_arg =
      template_decl->getTemplateArgs()[idx];
  if (template_arg.getKind() != clang::TemplateArgument::Type)
    return CompilerType();

  return CompilerType(getASTContext(), template_arg.getAsType());
}

Optional<CompilerType::IntegralTemplateArgument>
ClangASTContext::GetIntegralTemplateArgument(lldb::opaque_compiler_type_t type,
                                             size_t idx) {
  const clang::ClassTemplateSpecializationDecl *template_decl =
      GetAsTemplateSpecialization(type);
  if (! template_decl || idx >= template_decl->getTemplateArgs().size())
    return llvm::None;

  const clang::TemplateArgument &template_arg =
      template_decl->getTemplateArgs()[idx];
  if (template_arg.getKind() != clang::TemplateArgument::Integral)
    return llvm::None;

  return {{template_arg.getAsIntegral(),
           CompilerType(getASTContext(), template_arg.getIntegralType())}};
}

CompilerType ClangASTContext::GetTypeForFormatters(void *type) {
  if (type)
    return ClangUtil::RemoveFastQualifiers(CompilerType(this, type));
  return CompilerType();
}

clang::EnumDecl *ClangASTContext::GetAsEnumDecl(const CompilerType &type) {
  const clang::EnumType *enutype =
      llvm::dyn_cast<clang::EnumType>(ClangUtil::GetCanonicalQualType(type));
  if (enutype)
    return enutype->getDecl();
  return NULL;
}

clang::RecordDecl *ClangASTContext::GetAsRecordDecl(const CompilerType &type) {
  const clang::RecordType *record_type =
      llvm::dyn_cast<clang::RecordType>(ClangUtil::GetCanonicalQualType(type));
  if (record_type)
    return record_type->getDecl();
  return nullptr;
}

clang::TagDecl *ClangASTContext::GetAsTagDecl(const CompilerType &type) {
  return ClangUtil::GetAsTagDecl(type);
}

clang::TypedefNameDecl *
ClangASTContext::GetAsTypedefDecl(const CompilerType &type) {
  const clang::TypedefType *typedef_type =
      llvm::dyn_cast<clang::TypedefType>(ClangUtil::GetQualType(type));
  if (typedef_type)
    return typedef_type->getDecl();
  return nullptr;
}

clang::CXXRecordDecl *
ClangASTContext::GetAsCXXRecordDecl(lldb::opaque_compiler_type_t type) {
  return GetCanonicalQualType(type)->getAsCXXRecordDecl();
}

clang::ObjCInterfaceDecl *
ClangASTContext::GetAsObjCInterfaceDecl(const CompilerType &type) {
  const clang::ObjCObjectType *objc_class_type =
      llvm::dyn_cast<clang::ObjCObjectType>(
          ClangUtil::GetCanonicalQualType(type));
  if (objc_class_type)
    return objc_class_type->getInterface();
  return nullptr;
}

clang::FieldDecl *ClangASTContext::AddFieldToRecordType(
    const CompilerType &type, llvm::StringRef name,
    const CompilerType &field_clang_type, AccessType access,
    uint32_t bitfield_bit_size) {
  if (!type.IsValid() || !field_clang_type.IsValid())
    return nullptr;
  ClangASTContext *ast =
      llvm::dyn_cast_or_null<ClangASTContext>(type.GetTypeSystem());
  if (!ast)
    return nullptr;
  clang::ASTContext *clang_ast = ast->getASTContext();
  clang::IdentifierInfo *ident = nullptr;
  if (!name.empty())
    ident = &clang_ast->Idents.get(name);

  clang::FieldDecl *field = nullptr;

  clang::Expr *bit_width = nullptr;
  if (bitfield_bit_size != 0) {
    llvm::APInt bitfield_bit_size_apint(
        clang_ast->getTypeSize(clang_ast->IntTy), bitfield_bit_size);
    bit_width = new (*clang_ast)
        clang::IntegerLiteral(*clang_ast, bitfield_bit_size_apint,
                              clang_ast->IntTy, clang::SourceLocation());
  }

  clang::RecordDecl *record_decl = ast->GetAsRecordDecl(type);
  if (record_decl) {
    field = clang::FieldDecl::Create(
        *clang_ast, record_decl, clang::SourceLocation(),
        clang::SourceLocation(),
        ident,                                    // Identifier
        ClangUtil::GetQualType(field_clang_type), // Field type
        nullptr,                                  // TInfo *
        bit_width,                                // BitWidth
        false,                                    // Mutable
        clang::ICIS_NoInit);                      // HasInit

    if (name.empty()) {
      // Determine whether this field corresponds to an anonymous struct or
      // union.
      if (const clang::TagType *TagT =
              field->getType()->getAs<clang::TagType>()) {
        if (clang::RecordDecl *Rec =
                llvm::dyn_cast<clang::RecordDecl>(TagT->getDecl()))
          if (!Rec->getDeclName()) {
            Rec->setAnonymousStructOrUnion(true);
            field->setImplicit();
          }
      }
    }

    if (field) {
      field->setAccess(
          ClangASTContext::ConvertAccessTypeToAccessSpecifier(access));

      record_decl->addDecl(field);

#ifdef LLDB_CONFIGURATION_DEBUG
      VerifyDecl(field);
#endif
    }
  } else {
    clang::ObjCInterfaceDecl *class_interface_decl =
        ast->GetAsObjCInterfaceDecl(type);

    if (class_interface_decl) {
      const bool is_synthesized = false;

      field_clang_type.GetCompleteType();

      field = clang::ObjCIvarDecl::Create(
          *clang_ast, class_interface_decl, clang::SourceLocation(),
          clang::SourceLocation(),
          ident,                                    // Identifier
          ClangUtil::GetQualType(field_clang_type), // Field type
          nullptr,                                  // TypeSourceInfo *
          ConvertAccessTypeToObjCIvarAccessControl(access), bit_width,
          is_synthesized);

      if (field) {
        class_interface_decl->addDecl(field);

#ifdef LLDB_CONFIGURATION_DEBUG
        VerifyDecl(field);
#endif
      }
    }
  }
  return field;
}

void ClangASTContext::BuildIndirectFields(const CompilerType &type) {
  if (!type)
    return;

  ClangASTContext *ast = llvm::dyn_cast<ClangASTContext>(type.GetTypeSystem());
  if (!ast)
    return;

  clang::RecordDecl *record_decl = ast->GetAsRecordDecl(type);

  if (!record_decl)
    return;

  typedef llvm::SmallVector<clang::IndirectFieldDecl *, 1> IndirectFieldVector;

  IndirectFieldVector indirect_fields;
  clang::RecordDecl::field_iterator field_pos;
  clang::RecordDecl::field_iterator field_end_pos = record_decl->field_end();
  clang::RecordDecl::field_iterator last_field_pos = field_end_pos;
  for (field_pos = record_decl->field_begin(); field_pos != field_end_pos;
       last_field_pos = field_pos++) {
    if (field_pos->isAnonymousStructOrUnion()) {
      clang::QualType field_qual_type = field_pos->getType();

      const clang::RecordType *field_record_type =
          field_qual_type->getAs<clang::RecordType>();

      if (!field_record_type)
        continue;

      clang::RecordDecl *field_record_decl = field_record_type->getDecl();

      if (!field_record_decl)
        continue;

      for (clang::RecordDecl::decl_iterator
               di = field_record_decl->decls_begin(),
               de = field_record_decl->decls_end();
           di != de; ++di) {
        if (clang::FieldDecl *nested_field_decl =
                llvm::dyn_cast<clang::FieldDecl>(*di)) {
          clang::NamedDecl **chain =
              new (*ast->getASTContext()) clang::NamedDecl *[2];
          chain[0] = *field_pos;
          chain[1] = nested_field_decl;
          clang::IndirectFieldDecl *indirect_field =
              clang::IndirectFieldDecl::Create(
                  *ast->getASTContext(), record_decl, clang::SourceLocation(),
                  nested_field_decl->getIdentifier(),
                  nested_field_decl->getType(), {chain, 2});

          indirect_field->setImplicit();

          indirect_field->setAccess(ClangASTContext::UnifyAccessSpecifiers(
              field_pos->getAccess(), nested_field_decl->getAccess()));

          indirect_fields.push_back(indirect_field);
        } else if (clang::IndirectFieldDecl *nested_indirect_field_decl =
                       llvm::dyn_cast<clang::IndirectFieldDecl>(*di)) {
          size_t nested_chain_size =
              nested_indirect_field_decl->getChainingSize();
          clang::NamedDecl **chain = new (*ast->getASTContext())
              clang::NamedDecl *[nested_chain_size + 1];
          chain[0] = *field_pos;

          int chain_index = 1;
          for (clang::IndirectFieldDecl::chain_iterator
                   nci = nested_indirect_field_decl->chain_begin(),
                   nce = nested_indirect_field_decl->chain_end();
               nci < nce; ++nci) {
            chain[chain_index] = *nci;
            chain_index++;
          }

          clang::IndirectFieldDecl *indirect_field =
              clang::IndirectFieldDecl::Create(
                  *ast->getASTContext(), record_decl, clang::SourceLocation(),
                  nested_indirect_field_decl->getIdentifier(),
                  nested_indirect_field_decl->getType(),
                  {chain, nested_chain_size + 1});

          indirect_field->setImplicit();

          indirect_field->setAccess(ClangASTContext::UnifyAccessSpecifiers(
              field_pos->getAccess(), nested_indirect_field_decl->getAccess()));

          indirect_fields.push_back(indirect_field);
        }
      }
    }
  }

  // Check the last field to see if it has an incomplete array type as its last
  // member and if it does, the tell the record decl about it
  if (last_field_pos != field_end_pos) {
    if (last_field_pos->getType()->isIncompleteArrayType())
      record_decl->hasFlexibleArrayMember();
  }

  for (IndirectFieldVector::iterator ifi = indirect_fields.begin(),
                                     ife = indirect_fields.end();
       ifi < ife; ++ifi) {
    record_decl->addDecl(*ifi);
  }
}

void ClangASTContext::SetIsPacked(const CompilerType &type) {
  if (type) {
    ClangASTContext *ast =
        llvm::dyn_cast<ClangASTContext>(type.GetTypeSystem());
    if (ast) {
      clang::RecordDecl *record_decl = GetAsRecordDecl(type);

      if (!record_decl)
        return;

      record_decl->addAttr(
          clang::PackedAttr::CreateImplicit(*ast->getASTContext()));
    }
  }
}

clang::VarDecl *ClangASTContext::AddVariableToRecordType(
    const CompilerType &type, llvm::StringRef name,
    const CompilerType &var_type, AccessType access) {
  if (!type.IsValid() || !var_type.IsValid())
    return nullptr;

  ClangASTContext *ast = llvm::dyn_cast<ClangASTContext>(type.GetTypeSystem());
  if (!ast)
    return nullptr;

  clang::RecordDecl *record_decl = ast->GetAsRecordDecl(type);
  if (!record_decl)
    return nullptr;

  clang::VarDecl *var_decl = nullptr;
  clang::IdentifierInfo *ident = nullptr;
  if (!name.empty())
    ident = &ast->getASTContext()->Idents.get(name);

  var_decl = clang::VarDecl::Create(
      *ast->getASTContext(),            // ASTContext &
      record_decl,                      // DeclContext *
      clang::SourceLocation(),          // clang::SourceLocation StartLoc
      clang::SourceLocation(),          // clang::SourceLocation IdLoc
      ident,                            // clang::IdentifierInfo *
      ClangUtil::GetQualType(var_type), // Variable clang::QualType
      nullptr,                          // TypeSourceInfo *
      clang::SC_Static);                // StorageClass
  if (!var_decl)
    return nullptr;

  var_decl->setAccess(
      ClangASTContext::ConvertAccessTypeToAccessSpecifier(access));
  record_decl->addDecl(var_decl);

#ifdef LLDB_CONFIGURATION_DEBUG
  VerifyDecl(var_decl);
#endif

  return var_decl;
}

clang::CXXMethodDecl *ClangASTContext::AddMethodToCXXRecordType(
    lldb::opaque_compiler_type_t type, const char *name, const char *mangled_name,
    const CompilerType &method_clang_type, lldb::AccessType access,
    bool is_virtual, bool is_static, bool is_inline, bool is_explicit,
    bool is_attr_used, bool is_artificial) {
  if (!type || !method_clang_type.IsValid() || name == nullptr ||
      name[0] == '\0')
    return nullptr;

  clang::QualType record_qual_type(GetCanonicalQualType(type));

  clang::CXXRecordDecl *cxx_record_decl =
      record_qual_type->getAsCXXRecordDecl();

  if (cxx_record_decl == nullptr)
    return nullptr;

  clang::QualType method_qual_type(ClangUtil::GetQualType(method_clang_type));

  clang::CXXMethodDecl *cxx_method_decl = nullptr;

  clang::DeclarationName decl_name(&getASTContext()->Idents.get(name));

  const clang::FunctionType *function_type =
      llvm::dyn_cast<clang::FunctionType>(method_qual_type.getTypePtr());

  if (function_type == nullptr)
    return nullptr;

  const clang::FunctionProtoType *method_function_prototype(
      llvm::dyn_cast<clang::FunctionProtoType>(function_type));

  if (!method_function_prototype)
    return nullptr;

  unsigned int num_params = method_function_prototype->getNumParams();

  clang::CXXDestructorDecl *cxx_dtor_decl(nullptr);
  clang::CXXConstructorDecl *cxx_ctor_decl(nullptr);

  if (is_artificial)
    return nullptr; // skip everything artificial

  if (name[0] == '~') {
    cxx_dtor_decl = clang::CXXDestructorDecl::Create(
        *getASTContext(), cxx_record_decl, clang::SourceLocation(),
        clang::DeclarationNameInfo(
            getASTContext()->DeclarationNames.getCXXDestructorName(
                getASTContext()->getCanonicalType(record_qual_type)),
            clang::SourceLocation()),
        method_qual_type, nullptr, is_inline, is_artificial);
    cxx_method_decl = cxx_dtor_decl;
  } else if (decl_name == cxx_record_decl->getDeclName()) {
    cxx_ctor_decl = clang::CXXConstructorDecl::Create(
        *getASTContext(), cxx_record_decl, clang::SourceLocation(),
        clang::DeclarationNameInfo(
            getASTContext()->DeclarationNames.getCXXConstructorName(
                getASTContext()->getCanonicalType(record_qual_type)),
            clang::SourceLocation()),
        method_qual_type,
        nullptr, // TypeSourceInfo *
        is_explicit, is_inline, is_artificial, false /*is_constexpr*/);
    cxx_method_decl = cxx_ctor_decl;
  } else {
    clang::StorageClass SC = is_static ? clang::SC_Static : clang::SC_None;
    clang::OverloadedOperatorKind op_kind = clang::NUM_OVERLOADED_OPERATORS;

    if (IsOperator(name, op_kind)) {
      if (op_kind != clang::NUM_OVERLOADED_OPERATORS) {
        // Check the number of operator parameters. Sometimes we have seen bad
        // DWARF that doesn't correctly describe operators and if we try to
        // create a method and add it to the class, clang will assert and
        // crash, so we need to make sure things are acceptable.
        const bool is_method = true;
        if (!ClangASTContext::CheckOverloadedOperatorKindParameterCount(
                is_method, op_kind, num_params))
          return nullptr;
        cxx_method_decl = clang::CXXMethodDecl::Create(
            *getASTContext(), cxx_record_decl, clang::SourceLocation(),
            clang::DeclarationNameInfo(
                getASTContext()->DeclarationNames.getCXXOperatorName(op_kind),
                clang::SourceLocation()),
            method_qual_type,
            nullptr, // TypeSourceInfo *
            SC, is_inline, false /*is_constexpr*/, clang::SourceLocation());
      } else if (num_params == 0) {
        // Conversion operators don't take params...
        cxx_method_decl = clang::CXXConversionDecl::Create(
            *getASTContext(), cxx_record_decl, clang::SourceLocation(),
            clang::DeclarationNameInfo(
                getASTContext()->DeclarationNames.getCXXConversionFunctionName(
                    getASTContext()->getCanonicalType(
                        function_type->getReturnType())),
                clang::SourceLocation()),
            method_qual_type,
            nullptr, // TypeSourceInfo *
            is_inline, is_explicit, false /*is_constexpr*/,
            clang::SourceLocation());
      }
    }

    if (cxx_method_decl == nullptr) {
      cxx_method_decl = clang::CXXMethodDecl::Create(
          *getASTContext(), cxx_record_decl, clang::SourceLocation(),
          clang::DeclarationNameInfo(decl_name, clang::SourceLocation()),
          method_qual_type,
          nullptr, // TypeSourceInfo *
          SC, is_inline, false /*is_constexpr*/, clang::SourceLocation());
    }
  }

  clang::AccessSpecifier access_specifier =
      ClangASTContext::ConvertAccessTypeToAccessSpecifier(access);

  cxx_method_decl->setAccess(access_specifier);
  cxx_method_decl->setVirtualAsWritten(is_virtual);

  if (is_attr_used)
    cxx_method_decl->addAttr(clang::UsedAttr::CreateImplicit(*getASTContext()));

  if (mangled_name != NULL) {
    cxx_method_decl->addAttr(
        clang::AsmLabelAttr::CreateImplicit(*getASTContext(), mangled_name));
  }

  // Populate the method decl with parameter decls

  llvm::SmallVector<clang::ParmVarDecl *, 12> params;

  for (unsigned param_index = 0; param_index < num_params; ++param_index) {
    params.push_back(clang::ParmVarDecl::Create(
        *getASTContext(), cxx_method_decl, clang::SourceLocation(),
        clang::SourceLocation(),
        nullptr, // anonymous
        method_function_prototype->getParamType(param_index), nullptr,
        clang::SC_None, nullptr));
  }

  cxx_method_decl->setParams(llvm::ArrayRef<clang::ParmVarDecl *>(params));

  cxx_record_decl->addDecl(cxx_method_decl);

  // Sometimes the debug info will mention a constructor (default/copy/move),
  // destructor, or assignment operator (copy/move) but there won't be any
  // version of this in the code. So we check if the function was artificially
  // generated and if it is trivial and this lets the compiler/backend know
  // that it can inline the IR for these when it needs to and we can avoid a
  // "missing function" error when running expressions.

  if (is_artificial) {
    if (cxx_ctor_decl && ((cxx_ctor_decl->isDefaultConstructor() &&
                           cxx_record_decl->hasTrivialDefaultConstructor()) ||
                          (cxx_ctor_decl->isCopyConstructor() &&
                           cxx_record_decl->hasTrivialCopyConstructor()) ||
                          (cxx_ctor_decl->isMoveConstructor() &&
                           cxx_record_decl->hasTrivialMoveConstructor()))) {
      cxx_ctor_decl->setDefaulted();
      cxx_ctor_decl->setTrivial(true);
    } else if (cxx_dtor_decl) {
      if (cxx_record_decl->hasTrivialDestructor()) {
        cxx_dtor_decl->setDefaulted();
        cxx_dtor_decl->setTrivial(true);
      }
    } else if ((cxx_method_decl->isCopyAssignmentOperator() &&
                cxx_record_decl->hasTrivialCopyAssignment()) ||
               (cxx_method_decl->isMoveAssignmentOperator() &&
                cxx_record_decl->hasTrivialMoveAssignment())) {
      cxx_method_decl->setDefaulted();
      cxx_method_decl->setTrivial(true);
    }
  }

#ifdef LLDB_CONFIGURATION_DEBUG
  VerifyDecl(cxx_method_decl);
#endif

  //    printf ("decl->isPolymorphic()             = %i\n",
  //    cxx_record_decl->isPolymorphic());
  //    printf ("decl->isAggregate()               = %i\n",
  //    cxx_record_decl->isAggregate());
  //    printf ("decl->isPOD()                     = %i\n",
  //    cxx_record_decl->isPOD());
  //    printf ("decl->isEmpty()                   = %i\n",
  //    cxx_record_decl->isEmpty());
  //    printf ("decl->isAbstract()                = %i\n",
  //    cxx_record_decl->isAbstract());
  //    printf ("decl->hasTrivialConstructor()     = %i\n",
  //    cxx_record_decl->hasTrivialConstructor());
  //    printf ("decl->hasTrivialCopyConstructor() = %i\n",
  //    cxx_record_decl->hasTrivialCopyConstructor());
  //    printf ("decl->hasTrivialCopyAssignment()  = %i\n",
  //    cxx_record_decl->hasTrivialCopyAssignment());
  //    printf ("decl->hasTrivialDestructor()      = %i\n",
  //    cxx_record_decl->hasTrivialDestructor());
  return cxx_method_decl;
}

void ClangASTContext::AddMethodOverridesForCXXRecordType(
    lldb::opaque_compiler_type_t type) {
  if (auto *record = GetAsCXXRecordDecl(type))
    for (auto *method : record->methods())
      addOverridesForMethod(method);
}

#pragma mark C++ Base Classes

std::unique_ptr<clang::CXXBaseSpecifier>
ClangASTContext::CreateBaseClassSpecifier(lldb::opaque_compiler_type_t type,
                                          AccessType access, bool is_virtual,
                                          bool base_of_class) {
  if (!type)
    return nullptr;

  return llvm::make_unique<clang::CXXBaseSpecifier>(
      clang::SourceRange(), is_virtual, base_of_class,
      ClangASTContext::ConvertAccessTypeToAccessSpecifier(access),
      getASTContext()->getTrivialTypeSourceInfo(GetQualType(type)),
      clang::SourceLocation());
}

bool ClangASTContext::TransferBaseClasses(
    lldb::opaque_compiler_type_t type,
    std::vector<std::unique_ptr<clang::CXXBaseSpecifier>> bases) {
  if (!type)
    return false;
  clang::CXXRecordDecl *cxx_record_decl = GetAsCXXRecordDecl(type);
  if (!cxx_record_decl)
    return false;
  std::vector<clang::CXXBaseSpecifier *> raw_bases;
  raw_bases.reserve(bases.size());

  // Clang will make a copy of them, so it's ok that we pass pointers that we're
  // about to destroy.
  for (auto &b : bases)
    raw_bases.push_back(b.get());
  cxx_record_decl->setBases(raw_bases.data(), raw_bases.size());
  return true;
}

bool ClangASTContext::SetObjCSuperClass(
    const CompilerType &type, const CompilerType &superclass_clang_type) {
  ClangASTContext *ast =
      llvm::dyn_cast_or_null<ClangASTContext>(type.GetTypeSystem());
  if (!ast)
    return false;
  clang::ASTContext *clang_ast = ast->getASTContext();

  if (type && superclass_clang_type.IsValid() &&
      superclass_clang_type.GetTypeSystem() == type.GetTypeSystem()) {
    clang::ObjCInterfaceDecl *class_interface_decl =
        GetAsObjCInterfaceDecl(type);
    clang::ObjCInterfaceDecl *super_interface_decl =
        GetAsObjCInterfaceDecl(superclass_clang_type);
    if (class_interface_decl && super_interface_decl) {
      class_interface_decl->setSuperClass(clang_ast->getTrivialTypeSourceInfo(
          clang_ast->getObjCInterfaceType(super_interface_decl)));
      return true;
    }
  }
  return false;
}

bool ClangASTContext::AddObjCClassProperty(
    const CompilerType &type, const char *property_name,
    const CompilerType &property_clang_type, clang::ObjCIvarDecl *ivar_decl,
    const char *property_setter_name, const char *property_getter_name,
    uint32_t property_attributes, ClangASTMetadata *metadata) {
  if (!type || !property_clang_type.IsValid() || property_name == nullptr ||
      property_name[0] == '\0')
    return false;
  ClangASTContext *ast = llvm::dyn_cast<ClangASTContext>(type.GetTypeSystem());
  if (!ast)
    return false;
  clang::ASTContext *clang_ast = ast->getASTContext();

  clang::ObjCInterfaceDecl *class_interface_decl = GetAsObjCInterfaceDecl(type);

  if (class_interface_decl) {
    CompilerType property_clang_type_to_access;

    if (property_clang_type.IsValid())
      property_clang_type_to_access = property_clang_type;
    else if (ivar_decl)
      property_clang_type_to_access =
          CompilerType(clang_ast, ivar_decl->getType());

    if (class_interface_decl && property_clang_type_to_access.IsValid()) {
      clang::TypeSourceInfo *prop_type_source;
      if (ivar_decl)
        prop_type_source =
            clang_ast->getTrivialTypeSourceInfo(ivar_decl->getType());
      else
        prop_type_source = clang_ast->getTrivialTypeSourceInfo(
            ClangUtil::GetQualType(property_clang_type));

      clang::ObjCPropertyDecl *property_decl = clang::ObjCPropertyDecl::Create(
          *clang_ast, class_interface_decl,
          clang::SourceLocation(), // Source Location
          &clang_ast->Idents.get(property_name),
          clang::SourceLocation(), // Source Location for AT
          clang::SourceLocation(), // Source location for (
          ivar_decl ? ivar_decl->getType()
                    : ClangUtil::GetQualType(property_clang_type),
          prop_type_source);

      if (property_decl) {
        if (metadata)
          ClangASTContext::SetMetadata(clang_ast, property_decl, *metadata);

        class_interface_decl->addDecl(property_decl);

        clang::Selector setter_sel, getter_sel;

        if (property_setter_name != nullptr) {
          std::string property_setter_no_colon(
              property_setter_name, strlen(property_setter_name) - 1);
          clang::IdentifierInfo *setter_ident =
              &clang_ast->Idents.get(property_setter_no_colon);
          setter_sel = clang_ast->Selectors.getSelector(1, &setter_ident);
        } else if (!(property_attributes & DW_APPLE_PROPERTY_readonly)) {
          std::string setter_sel_string("set");
          setter_sel_string.push_back(::toupper(property_name[0]));
          setter_sel_string.append(&property_name[1]);
          clang::IdentifierInfo *setter_ident =
              &clang_ast->Idents.get(setter_sel_string);
          setter_sel = clang_ast->Selectors.getSelector(1, &setter_ident);
        }
        property_decl->setSetterName(setter_sel);
        property_decl->setPropertyAttributes(
            clang::ObjCPropertyDecl::OBJC_PR_setter);

        if (property_getter_name != nullptr) {
          clang::IdentifierInfo *getter_ident =
              &clang_ast->Idents.get(property_getter_name);
          getter_sel = clang_ast->Selectors.getSelector(0, &getter_ident);
        } else {
          clang::IdentifierInfo *getter_ident =
              &clang_ast->Idents.get(property_name);
          getter_sel = clang_ast->Selectors.getSelector(0, &getter_ident);
        }
        property_decl->setGetterName(getter_sel);
        property_decl->setPropertyAttributes(
            clang::ObjCPropertyDecl::OBJC_PR_getter);

        if (ivar_decl)
          property_decl->setPropertyIvarDecl(ivar_decl);

        if (property_attributes & DW_APPLE_PROPERTY_readonly)
          property_decl->setPropertyAttributes(
              clang::ObjCPropertyDecl::OBJC_PR_readonly);
        if (property_attributes & DW_APPLE_PROPERTY_readwrite)
          property_decl->setPropertyAttributes(
              clang::ObjCPropertyDecl::OBJC_PR_readwrite);
        if (property_attributes & DW_APPLE_PROPERTY_assign)
          property_decl->setPropertyAttributes(
              clang::ObjCPropertyDecl::OBJC_PR_assign);
        if (property_attributes & DW_APPLE_PROPERTY_retain)
          property_decl->setPropertyAttributes(
              clang::ObjCPropertyDecl::OBJC_PR_retain);
        if (property_attributes & DW_APPLE_PROPERTY_copy)
          property_decl->setPropertyAttributes(
              clang::ObjCPropertyDecl::OBJC_PR_copy);
        if (property_attributes & DW_APPLE_PROPERTY_nonatomic)
          property_decl->setPropertyAttributes(
              clang::ObjCPropertyDecl::OBJC_PR_nonatomic);
        if (property_attributes & clang::ObjCPropertyDecl::OBJC_PR_nullability)
          property_decl->setPropertyAttributes(
              clang::ObjCPropertyDecl::OBJC_PR_nullability);
        if (property_attributes &
            clang::ObjCPropertyDecl::OBJC_PR_null_resettable)
          property_decl->setPropertyAttributes(
              clang::ObjCPropertyDecl::OBJC_PR_null_resettable);
        if (property_attributes & clang::ObjCPropertyDecl::OBJC_PR_class)
          property_decl->setPropertyAttributes(
              clang::ObjCPropertyDecl::OBJC_PR_class);

        const bool isInstance =
            (property_attributes & clang::ObjCPropertyDecl::OBJC_PR_class) == 0;

        if (!getter_sel.isNull() &&
            !(isInstance
                  ? class_interface_decl->lookupInstanceMethod(getter_sel)
                  : class_interface_decl->lookupClassMethod(getter_sel))) {
          const bool isVariadic = false;
          const bool isSynthesized = false;
          const bool isImplicitlyDeclared = true;
          const bool isDefined = false;
          const clang::ObjCMethodDecl::ImplementationControl impControl =
              clang::ObjCMethodDecl::None;
          const bool HasRelatedResultType = false;

          clang::ObjCMethodDecl *getter = clang::ObjCMethodDecl::Create(
              *clang_ast, clang::SourceLocation(), clang::SourceLocation(),
              getter_sel, ClangUtil::GetQualType(property_clang_type_to_access),
              nullptr, class_interface_decl, isInstance, isVariadic,
              isSynthesized, isImplicitlyDeclared, isDefined, impControl,
              HasRelatedResultType);

          if (getter && metadata)
            ClangASTContext::SetMetadata(clang_ast, getter, *metadata);

          if (getter) {
            getter->setMethodParams(*clang_ast,
                                    llvm::ArrayRef<clang::ParmVarDecl *>(),
                                    llvm::ArrayRef<clang::SourceLocation>());

            class_interface_decl->addDecl(getter);
          }
        }

        if (!setter_sel.isNull() &&
            !(isInstance
                  ? class_interface_decl->lookupInstanceMethod(setter_sel)
                  : class_interface_decl->lookupClassMethod(setter_sel))) {
          clang::QualType result_type = clang_ast->VoidTy;
          const bool isVariadic = false;
          const bool isSynthesized = false;
          const bool isImplicitlyDeclared = true;
          const bool isDefined = false;
          const clang::ObjCMethodDecl::ImplementationControl impControl =
              clang::ObjCMethodDecl::None;
          const bool HasRelatedResultType = false;

          clang::ObjCMethodDecl *setter = clang::ObjCMethodDecl::Create(
              *clang_ast, clang::SourceLocation(), clang::SourceLocation(),
              setter_sel, result_type, nullptr, class_interface_decl,
              isInstance, isVariadic, isSynthesized, isImplicitlyDeclared,
              isDefined, impControl, HasRelatedResultType);

          if (setter && metadata)
            ClangASTContext::SetMetadata(clang_ast, setter, *metadata);

          llvm::SmallVector<clang::ParmVarDecl *, 1> params;

          params.push_back(clang::ParmVarDecl::Create(
              *clang_ast, setter, clang::SourceLocation(),
              clang::SourceLocation(),
              nullptr, // anonymous
              ClangUtil::GetQualType(property_clang_type_to_access), nullptr,
              clang::SC_Auto, nullptr));

          if (setter) {
            setter->setMethodParams(
                *clang_ast, llvm::ArrayRef<clang::ParmVarDecl *>(params),
                llvm::ArrayRef<clang::SourceLocation>());

            class_interface_decl->addDecl(setter);
          }
        }

        return true;
      }
    }
  }
  return false;
}

bool ClangASTContext::IsObjCClassTypeAndHasIVars(const CompilerType &type,
                                                 bool check_superclass) {
  clang::ObjCInterfaceDecl *class_interface_decl = GetAsObjCInterfaceDecl(type);
  if (class_interface_decl)
    return ObjCDeclHasIVars(class_interface_decl, check_superclass);
  return false;
}

clang::ObjCMethodDecl *ClangASTContext::AddMethodToObjCObjectType(
    const CompilerType &type,
    const char *name, // the full symbol name as seen in the symbol table
                      // (lldb::opaque_compiler_type_t type, "-[NString
                      // stringWithCString:]")
    const CompilerType &method_clang_type, lldb::AccessType access,
    bool is_artificial, bool is_variadic) {
  if (!type || !method_clang_type.IsValid())
    return nullptr;

  clang::ObjCInterfaceDecl *class_interface_decl = GetAsObjCInterfaceDecl(type);

  if (class_interface_decl == nullptr)
    return nullptr;
  ClangASTContext *lldb_ast =
      llvm::dyn_cast<ClangASTContext>(type.GetTypeSystem());
  if (lldb_ast == nullptr)
    return nullptr;
  clang::ASTContext *ast = lldb_ast->getASTContext();

  const char *selector_start = ::strchr(name, ' ');
  if (selector_start == nullptr)
    return nullptr;

  selector_start++;
  llvm::SmallVector<clang::IdentifierInfo *, 12> selector_idents;

  size_t len = 0;
  const char *start;
  // printf ("name = '%s'\n", name);

  unsigned num_selectors_with_args = 0;
  for (start = selector_start; start && *start != '\0' && *start != ']';
       start += len) {
    len = ::strcspn(start, ":]");
    bool has_arg = (start[len] == ':');
    if (has_arg)
      ++num_selectors_with_args;
    selector_idents.push_back(&ast->Idents.get(llvm::StringRef(start, len)));
    if (has_arg)
      len += 1;
  }

  if (selector_idents.size() == 0)
    return nullptr;

  clang::Selector method_selector = ast->Selectors.getSelector(
      num_selectors_with_args ? selector_idents.size() : 0,
      selector_idents.data());

  clang::QualType method_qual_type(ClangUtil::GetQualType(method_clang_type));

  // Populate the method decl with parameter decls
  const clang::Type *method_type(method_qual_type.getTypePtr());

  if (method_type == nullptr)
    return nullptr;

  const clang::FunctionProtoType *method_function_prototype(
      llvm::dyn_cast<clang::FunctionProtoType>(method_type));

  if (!method_function_prototype)
    return nullptr;

  bool is_synthesized = false;
  bool is_defined = false;
  clang::ObjCMethodDecl::ImplementationControl imp_control =
      clang::ObjCMethodDecl::None;

  const unsigned num_args = method_function_prototype->getNumParams();

  if (num_args != num_selectors_with_args)
    return nullptr; // some debug information is corrupt.  We are not going to
                    // deal with it.

  clang::ObjCMethodDecl *objc_method_decl = clang::ObjCMethodDecl::Create(
      *ast,
      clang::SourceLocation(), // beginLoc,
      clang::SourceLocation(), // endLoc,
      method_selector, method_function_prototype->getReturnType(),
      nullptr, // TypeSourceInfo *ResultTInfo,
      ClangASTContext::GetASTContext(ast)->GetDeclContextForType(
          ClangUtil::GetQualType(type)),
      name[0] == '-', is_variadic, is_synthesized,
      true, // is_implicitly_declared; we force this to true because we don't
            // have source locations
      is_defined, imp_control, false /*has_related_result_type*/);

  if (objc_method_decl == nullptr)
    return nullptr;

  if (num_args > 0) {
    llvm::SmallVector<clang::ParmVarDecl *, 12> params;

    for (unsigned param_index = 0; param_index < num_args; ++param_index) {
      params.push_back(clang::ParmVarDecl::Create(
          *ast, objc_method_decl, clang::SourceLocation(),
          clang::SourceLocation(),
          nullptr, // anonymous
          method_function_prototype->getParamType(param_index), nullptr,
          clang::SC_Auto, nullptr));
    }

    objc_method_decl->setMethodParams(
        *ast, llvm::ArrayRef<clang::ParmVarDecl *>(params),
        llvm::ArrayRef<clang::SourceLocation>());
  }

  class_interface_decl->addDecl(objc_method_decl);

#ifdef LLDB_CONFIGURATION_DEBUG
  VerifyDecl(objc_method_decl);
#endif

  return objc_method_decl;
}

bool ClangASTContext::GetHasExternalStorage(const CompilerType &type) {
  if (ClangUtil::IsClangType(type))
    return false;

  clang::QualType qual_type(ClangUtil::GetCanonicalQualType(type));

  const clang::Type::TypeClass type_class = qual_type->getTypeClass();
  switch (type_class) {
  case clang::Type::Record: {
    clang::CXXRecordDecl *cxx_record_decl = qual_type->getAsCXXRecordDecl();
    if (cxx_record_decl)
      return cxx_record_decl->hasExternalLexicalStorage() ||
             cxx_record_decl->hasExternalVisibleStorage();
  } break;

  case clang::Type::Enum: {
    clang::EnumDecl *enum_decl =
        llvm::cast<clang::EnumType>(qual_type)->getDecl();
    if (enum_decl)
      return enum_decl->hasExternalLexicalStorage() ||
             enum_decl->hasExternalVisibleStorage();
  } break;

  case clang::Type::ObjCObject:
  case clang::Type::ObjCInterface: {
    const clang::ObjCObjectType *objc_class_type =
        llvm::dyn_cast<clang::ObjCObjectType>(qual_type.getTypePtr());
    assert(objc_class_type);
    if (objc_class_type) {
      clang::ObjCInterfaceDecl *class_interface_decl =
          objc_class_type->getInterface();

      if (class_interface_decl)
        return class_interface_decl->hasExternalLexicalStorage() ||
               class_interface_decl->hasExternalVisibleStorage();
    }
  } break;

  case clang::Type::Typedef:
    return GetHasExternalStorage(CompilerType(
        type.GetTypeSystem(), llvm::cast<clang::TypedefType>(qual_type)
                                  ->getDecl()
                                  ->getUnderlyingType()
                                  .getAsOpaquePtr()));

  case clang::Type::Auto:
    return GetHasExternalStorage(CompilerType(
        type.GetTypeSystem(), llvm::cast<clang::AutoType>(qual_type)
                                  ->getDeducedType()
                                  .getAsOpaquePtr()));

  case clang::Type::Elaborated:
    return GetHasExternalStorage(CompilerType(
        type.GetTypeSystem(), llvm::cast<clang::ElaboratedType>(qual_type)
                                  ->getNamedType()
                                  .getAsOpaquePtr()));

  case clang::Type::Paren:
    return GetHasExternalStorage(CompilerType(
        type.GetTypeSystem(),
        llvm::cast<clang::ParenType>(qual_type)->desugar().getAsOpaquePtr()));

  default:
    break;
  }
  return false;
}

bool ClangASTContext::SetHasExternalStorage(lldb::opaque_compiler_type_t type,
                                            bool has_extern) {
  if (!type)
    return false;

  clang::QualType qual_type(GetCanonicalQualType(type));

  const clang::Type::TypeClass type_class = qual_type->getTypeClass();
  switch (type_class) {
  case clang::Type::Record: {
    clang::CXXRecordDecl *cxx_record_decl = qual_type->getAsCXXRecordDecl();
    if (cxx_record_decl) {
      cxx_record_decl->setHasExternalLexicalStorage(has_extern);
      cxx_record_decl->setHasExternalVisibleStorage(has_extern);
      return true;
    }
  } break;

  case clang::Type::Enum: {
    clang::EnumDecl *enum_decl =
        llvm::cast<clang::EnumType>(qual_type)->getDecl();
    if (enum_decl) {
      enum_decl->setHasExternalLexicalStorage(has_extern);
      enum_decl->setHasExternalVisibleStorage(has_extern);
      return true;
    }
  } break;

  case clang::Type::ObjCObject:
  case clang::Type::ObjCInterface: {
    const clang::ObjCObjectType *objc_class_type =
        llvm::dyn_cast<clang::ObjCObjectType>(qual_type.getTypePtr());
    assert(objc_class_type);
    if (objc_class_type) {
      clang::ObjCInterfaceDecl *class_interface_decl =
          objc_class_type->getInterface();

      if (class_interface_decl) {
        class_interface_decl->setHasExternalLexicalStorage(has_extern);
        class_interface_decl->setHasExternalVisibleStorage(has_extern);
        return true;
      }
    }
  } break;

  case clang::Type::Typedef:
    return SetHasExternalStorage(llvm::cast<clang::TypedefType>(qual_type)
                                     ->getDecl()
                                     ->getUnderlyingType()
                                     .getAsOpaquePtr(),
                                 has_extern);

  case clang::Type::Auto:
    return SetHasExternalStorage(llvm::cast<clang::AutoType>(qual_type)
                                     ->getDeducedType()
                                     .getAsOpaquePtr(),
                                 has_extern);

  case clang::Type::Elaborated:
    return SetHasExternalStorage(llvm::cast<clang::ElaboratedType>(qual_type)
                                     ->getNamedType()
                                     .getAsOpaquePtr(),
                                 has_extern);

  case clang::Type::Paren:
    return SetHasExternalStorage(
        llvm::cast<clang::ParenType>(qual_type)->desugar().getAsOpaquePtr(),
        has_extern);

  default:
    break;
  }
  return false;
}

#pragma mark TagDecl

bool ClangASTContext::StartTagDeclarationDefinition(const CompilerType &type) {
  clang::QualType qual_type(ClangUtil::GetQualType(type));
  if (!qual_type.isNull()) {
    const clang::TagType *tag_type = qual_type->getAs<clang::TagType>();
    if (tag_type) {
      clang::TagDecl *tag_decl = tag_type->getDecl();
      if (tag_decl) {
        tag_decl->startDefinition();
        return true;
      }
    }

    const clang::ObjCObjectType *object_type =
        qual_type->getAs<clang::ObjCObjectType>();
    if (object_type) {
      clang::ObjCInterfaceDecl *interface_decl = object_type->getInterface();
      if (interface_decl) {
        interface_decl->startDefinition();
        return true;
      }
    }
  }
  return false;
}

bool ClangASTContext::CompleteTagDeclarationDefinition(
    const CompilerType &type) {
  clang::QualType qual_type(ClangUtil::GetQualType(type));
  if (!qual_type.isNull()) {
    // Make sure we use the same methodology as
    // ClangASTContext::StartTagDeclarationDefinition() as to how we start/end
    // the definition. Previously we were calling
    const clang::TagType *tag_type = qual_type->getAs<clang::TagType>();
    if (tag_type) {
      clang::TagDecl *tag_decl = tag_type->getDecl();
      if (tag_decl) {
        clang::CXXRecordDecl *cxx_record_decl =
            llvm::dyn_cast_or_null<clang::CXXRecordDecl>(tag_decl);

        if (cxx_record_decl) {
          if (!cxx_record_decl->isCompleteDefinition())
            cxx_record_decl->completeDefinition();
          cxx_record_decl->setHasLoadedFieldsFromExternalStorage(true);
          cxx_record_decl->setHasExternalLexicalStorage(false);
          cxx_record_decl->setHasExternalVisibleStorage(false);
          return true;
        }
      }
    }

    const clang::EnumType *enutype = qual_type->getAs<clang::EnumType>();

    if (enutype) {
      clang::EnumDecl *enum_decl = enutype->getDecl();

      if (enum_decl) {
        if (!enum_decl->isCompleteDefinition()) {
          ClangASTContext *lldb_ast =
              llvm::dyn_cast<ClangASTContext>(type.GetTypeSystem());
          if (lldb_ast == nullptr)
            return false;
          clang::ASTContext *ast = lldb_ast->getASTContext();

          /// TODO This really needs to be fixed.

          QualType integer_type(enum_decl->getIntegerType());
          if (!integer_type.isNull()) {
            unsigned NumPositiveBits = 1;
            unsigned NumNegativeBits = 0;

            clang::QualType promotion_qual_type;
            // If the enum integer type is less than an integer in bit width,
            // then we must promote it to an integer size.
            if (ast->getTypeSize(enum_decl->getIntegerType()) <
                ast->getTypeSize(ast->IntTy)) {
              if (enum_decl->getIntegerType()->isSignedIntegerType())
                promotion_qual_type = ast->IntTy;
              else
                promotion_qual_type = ast->UnsignedIntTy;
            } else
              promotion_qual_type = enum_decl->getIntegerType();

            enum_decl->completeDefinition(enum_decl->getIntegerType(),
                                          promotion_qual_type, NumPositiveBits,
                                          NumNegativeBits);
          }
        }
        return true;
      }
    }
  }
  return false;
}

clang::EnumConstantDecl *ClangASTContext::AddEnumerationValueToEnumerationType(
    const CompilerType &enum_type, const Declaration &decl, const char *name,
    const llvm::APSInt &value) {

  if (!enum_type || ConstString(name).IsEmpty())
    return nullptr;

  lldbassert(enum_type.GetTypeSystem() == static_cast<TypeSystem *>(this));

  lldb::opaque_compiler_type_t enum_opaque_compiler_type =
      enum_type.GetOpaqueQualType();

  if (!enum_opaque_compiler_type)
    return nullptr;

  clang::QualType enum_qual_type(
      GetCanonicalQualType(enum_opaque_compiler_type));

  const clang::Type *clang_type = enum_qual_type.getTypePtr();

  if (!clang_type)
    return nullptr;

  const clang::EnumType *enutype = llvm::dyn_cast<clang::EnumType>(clang_type);

  if (!enutype)
    return nullptr;

  clang::EnumConstantDecl *enumerator_decl = clang::EnumConstantDecl::Create(
      *getASTContext(), enutype->getDecl(), clang::SourceLocation(),
      name ? &getASTContext()->Idents.get(name) : nullptr, // Identifier
      clang::QualType(enutype, 0), nullptr, value);

  if (!enumerator_decl)
    return nullptr;

  enutype->getDecl()->addDecl(enumerator_decl);

#ifdef LLDB_CONFIGURATION_DEBUG
  VerifyDecl(enumerator_decl);
#endif

  return enumerator_decl;
}

clang::EnumConstantDecl *ClangASTContext::AddEnumerationValueToEnumerationType(
    const CompilerType &enum_type, const Declaration &decl, const char *name,
    int64_t enum_value, uint32_t enum_value_bit_size) {
  CompilerType underlying_type =
      GetEnumerationIntegerType(enum_type.GetOpaqueQualType());
  bool is_signed = false;
  underlying_type.IsIntegerType(is_signed);

  llvm::APSInt value(enum_value_bit_size, is_signed);
  value = enum_value;

  return AddEnumerationValueToEnumerationType(enum_type, decl, name, value);
}

CompilerType
ClangASTContext::GetEnumerationIntegerType(lldb::opaque_compiler_type_t type) {
  clang::QualType enum_qual_type(GetCanonicalQualType(type));
  const clang::Type *clang_type = enum_qual_type.getTypePtr();
  if (clang_type) {
    const clang::EnumType *enutype =
        llvm::dyn_cast<clang::EnumType>(clang_type);
    if (enutype) {
      clang::EnumDecl *enum_decl = enutype->getDecl();
      if (enum_decl)
        return CompilerType(getASTContext(), enum_decl->getIntegerType());
    }
  }
  return CompilerType();
}

CompilerType
ClangASTContext::CreateMemberPointerType(const CompilerType &type,
                                         const CompilerType &pointee_type) {
  if (type && pointee_type.IsValid() &&
      type.GetTypeSystem() == pointee_type.GetTypeSystem()) {
    ClangASTContext *ast =
        llvm::dyn_cast<ClangASTContext>(type.GetTypeSystem());
    if (!ast)
      return CompilerType();
    return CompilerType(ast->getASTContext(),
                        ast->getASTContext()->getMemberPointerType(
                            ClangUtil::GetQualType(pointee_type),
                            ClangUtil::GetQualType(type).getTypePtr()));
  }
  return CompilerType();
}

size_t
ClangASTContext::ConvertStringToFloatValue(lldb::opaque_compiler_type_t type,
                                           const char *s, uint8_t *dst,
                                           size_t dst_size) {
  if (type) {
    clang::QualType qual_type(GetCanonicalQualType(type));
    uint32_t count = 0;
    bool is_complex = false;
    if (IsFloatingPointType(type, count, is_complex)) {
      // TODO: handle complex and vector types
      if (count != 1)
        return false;

      llvm::StringRef s_sref(s);
      llvm::APFloat ap_float(getASTContext()->getFloatTypeSemantics(qual_type),
                             s_sref);

      const uint64_t bit_size = getASTContext()->getTypeSize(qual_type);
      const uint64_t byte_size = bit_size / 8;
      if (dst_size >= byte_size) {
        Scalar scalar = ap_float.bitcastToAPInt().zextOrTrunc(
            llvm::NextPowerOf2(byte_size) * 8);
        lldb_private::Status get_data_error;
        if (scalar.GetAsMemoryData(dst, byte_size,
                                   lldb_private::endian::InlHostByteOrder(),
                                   get_data_error))
          return byte_size;
      }
    }
  }
  return 0;
}

//----------------------------------------------------------------------
// Dumping types
//----------------------------------------------------------------------
#define DEPTH_INCREMENT 2

void ClangASTContext::Dump(Stream &s) {
  Decl *tu = Decl::castFromDeclContext(GetTranslationUnitDecl());
  tu->dump(s.AsRawOstream());
}

void ClangASTContext::DumpValue(
    lldb::opaque_compiler_type_t type, ExecutionContext *exe_ctx, Stream *s,
    lldb::Format format, const DataExtractor &data,
    lldb::offset_t data_byte_offset, size_t data_byte_size,
    uint32_t bitfield_bit_size, uint32_t bitfield_bit_offset, bool show_types,
    bool show_summary, bool verbose, uint32_t depth) {
  if (!type)
    return;

  clang::QualType qual_type(GetQualType(type));
  switch (qual_type->getTypeClass()) {
  case clang::Type::Record:
    if (GetCompleteType(type)) {
      const clang::RecordType *record_type =
          llvm::cast<clang::RecordType>(qual_type.getTypePtr());
      const clang::RecordDecl *record_decl = record_type->getDecl();
      assert(record_decl);
      uint32_t field_bit_offset = 0;
      uint32_t field_byte_offset = 0;
      const clang::ASTRecordLayout &record_layout =
          getASTContext()->getASTRecordLayout(record_decl);
      uint32_t child_idx = 0;

      const clang::CXXRecordDecl *cxx_record_decl =
          llvm::dyn_cast<clang::CXXRecordDecl>(record_decl);
      if (cxx_record_decl) {
        // We might have base classes to print out first
        clang::CXXRecordDecl::base_class_const_iterator base_class,
            base_class_end;
        for (base_class = cxx_record_decl->bases_begin(),
            base_class_end = cxx_record_decl->bases_end();
             base_class != base_class_end; ++base_class) {
          const clang::CXXRecordDecl *base_class_decl =
              llvm::cast<clang::CXXRecordDecl>(
                  base_class->getType()->getAs<clang::RecordType>()->getDecl());

          // Skip empty base classes
          if (!verbose && !ClangASTContext::RecordHasFields(base_class_decl))
            continue;

          if (base_class->isVirtual())
            field_bit_offset =
                record_layout.getVBaseClassOffset(base_class_decl)
                    .getQuantity() *
                8;
          else
            field_bit_offset = record_layout.getBaseClassOffset(base_class_decl)
                                   .getQuantity() *
                               8;
          field_byte_offset = field_bit_offset / 8;
          assert(field_bit_offset % 8 == 0);
          if (child_idx == 0)
            s->PutChar('{');
          else
            s->PutChar(',');

          clang::QualType base_class_qual_type = base_class->getType();
          std::string base_class_type_name(base_class_qual_type.getAsString());

          // Indent and print the base class type name
          s->Format("\n{0}{1}", llvm::fmt_repeat(" ", depth + DEPTH_INCREMENT),
                    base_class_type_name);

          clang::TypeInfo base_class_type_info =
              getASTContext()->getTypeInfo(base_class_qual_type);

          // Dump the value of the member
          CompilerType base_clang_type(getASTContext(), base_class_qual_type);
          base_clang_type.DumpValue(
              exe_ctx,
              s, // Stream to dump to
              base_clang_type
                  .GetFormat(), // The format with which to display the member
              data, // Data buffer containing all bytes for this type
              data_byte_offset + field_byte_offset, // Offset into "data" where
                                                    // to grab value from
              base_class_type_info.Width / 8, // Size of this type in bytes
              0,                              // Bitfield bit size
              0,                              // Bitfield bit offset
              show_types,   // Boolean indicating if we should show the variable
                            // types
              show_summary, // Boolean indicating if we should show a summary
                            // for the current type
              verbose,      // Verbose output?
              depth + DEPTH_INCREMENT); // Scope depth for any types that have
                                        // children

          ++child_idx;
        }
      }
      uint32_t field_idx = 0;
      clang::RecordDecl::field_iterator field, field_end;
      for (field = record_decl->field_begin(),
          field_end = record_decl->field_end();
           field != field_end; ++field, ++field_idx, ++child_idx) {
        // Print the starting squiggly bracket (if this is the first member) or
        // comma (for member 2 and beyond) for the struct/union/class member.
        if (child_idx == 0)
          s->PutChar('{');
        else
          s->PutChar(',');

        // Indent
        s->Printf("\n%*s", depth + DEPTH_INCREMENT, "");

        clang::QualType field_type = field->getType();
        // Print the member type if requested
        // Figure out the type byte size (field_type_info.first) and alignment
        // (field_type_info.second) from the AST context.
        clang::TypeInfo field_type_info =
            getASTContext()->getTypeInfo(field_type);
        assert(field_idx < record_layout.getFieldCount());
        // Figure out the field offset within the current struct/union/class
        // type
        field_bit_offset = record_layout.getFieldOffset(field_idx);
        field_byte_offset = field_bit_offset / 8;
        uint32_t field_bitfield_bit_size = 0;
        uint32_t field_bitfield_bit_offset = 0;
        if (ClangASTContext::FieldIsBitfield(getASTContext(), *field,
                                             field_bitfield_bit_size))
          field_bitfield_bit_offset = field_bit_offset % 8;

        if (show_types) {
          std::string field_type_name(field_type.getAsString());
          if (field_bitfield_bit_size > 0)
            s->Printf("(%s:%u) ", field_type_name.c_str(),
                      field_bitfield_bit_size);
          else
            s->Printf("(%s) ", field_type_name.c_str());
        }
        // Print the member name and equal sign
        s->Printf("%s = ", field->getNameAsString().c_str());

        // Dump the value of the member
        CompilerType field_clang_type(getASTContext(), field_type);
        field_clang_type.DumpValue(
            exe_ctx,
            s, // Stream to dump to
            field_clang_type
                .GetFormat(), // The format with which to display the member
            data,             // Data buffer containing all bytes for this type
            data_byte_offset + field_byte_offset, // Offset into "data" where to
                                                  // grab value from
            field_type_info.Width / 8,            // Size of this type in bytes
            field_bitfield_bit_size,              // Bitfield bit size
            field_bitfield_bit_offset,            // Bitfield bit offset
            show_types,   // Boolean indicating if we should show the variable
                          // types
            show_summary, // Boolean indicating if we should show a summary for
                          // the current type
            verbose,      // Verbose output?
            depth + DEPTH_INCREMENT); // Scope depth for any types that have
                                      // children
      }

      // Indent the trailing squiggly bracket
      if (child_idx > 0)
        s->Printf("\n%*s}", depth, "");
    }
    return;

  case clang::Type::Enum:
    if (GetCompleteType(type)) {
      const clang::EnumType *enutype =
          llvm::cast<clang::EnumType>(qual_type.getTypePtr());
      const clang::EnumDecl *enum_decl = enutype->getDecl();
      assert(enum_decl);
      clang::EnumDecl::enumerator_iterator enum_pos, enum_end_pos;
      lldb::offset_t offset = data_byte_offset;
      const int64_t enum_value = data.GetMaxU64Bitfield(
          &offset, data_byte_size, bitfield_bit_size, bitfield_bit_offset);
      for (enum_pos = enum_decl->enumerator_begin(),
          enum_end_pos = enum_decl->enumerator_end();
           enum_pos != enum_end_pos; ++enum_pos) {
        if (enum_pos->getInitVal() == enum_value) {
          s->Printf("%s", enum_pos->getNameAsString().c_str());
          return;
        }
      }
      // If we have gotten here we didn't get find the enumerator in the enum
      // decl, so just print the integer.
      s->Printf("%" PRIi64, enum_value);
    }
    return;

  case clang::Type::ConstantArray: {
    const clang::ConstantArrayType *array =
        llvm::cast<clang::ConstantArrayType>(qual_type.getTypePtr());
    bool is_array_of_characters = false;
    clang::QualType element_qual_type = array->getElementType();

    const clang::Type *canonical_type =
        element_qual_type->getCanonicalTypeInternal().getTypePtr();
    if (canonical_type)
      is_array_of_characters = canonical_type->isCharType();

    const uint64_t element_count = array->getSize().getLimitedValue();

    clang::TypeInfo field_type_info =
        getASTContext()->getTypeInfo(element_qual_type);

    uint32_t element_idx = 0;
    uint32_t element_offset = 0;
    uint64_t element_byte_size = field_type_info.Width / 8;
    uint32_t element_stride = element_byte_size;

    if (is_array_of_characters) {
      s->PutChar('"');
      DumpDataExtractor(data, s, data_byte_offset, lldb::eFormatChar,
                        element_byte_size, element_count, UINT32_MAX,
                        LLDB_INVALID_ADDRESS, 0, 0);
      s->PutChar('"');
      return;
    } else {
      CompilerType element_clang_type(getASTContext(), element_qual_type);
      lldb::Format element_format = element_clang_type.GetFormat();

      for (element_idx = 0; element_idx < element_count; ++element_idx) {
        // Print the starting squiggly bracket (if this is the first member) or
        // comman (for member 2 and beyong) for the struct/union/class member.
        if (element_idx == 0)
          s->PutChar('{');
        else
          s->PutChar(',');

        // Indent and print the index
        s->Printf("\n%*s[%u] ", depth + DEPTH_INCREMENT, "", element_idx);

        // Figure out the field offset within the current struct/union/class
        // type
        element_offset = element_idx * element_stride;

        // Dump the value of the member
        element_clang_type.DumpValue(
            exe_ctx,
            s,              // Stream to dump to
            element_format, // The format with which to display the element
            data,           // Data buffer containing all bytes for this type
            data_byte_offset +
                element_offset, // Offset into "data" where to grab value from
            element_byte_size,  // Size of this type in bytes
            0,                  // Bitfield bit size
            0,                  // Bitfield bit offset
            show_types,   // Boolean indicating if we should show the variable
                          // types
            show_summary, // Boolean indicating if we should show a summary for
                          // the current type
            verbose,      // Verbose output?
            depth + DEPTH_INCREMENT); // Scope depth for any types that have
                                      // children
      }

      // Indent the trailing squiggly bracket
      if (element_idx > 0)
        s->Printf("\n%*s}", depth, "");
    }
  }
    return;

  case clang::Type::Typedef: {
    clang::QualType typedef_qual_type =
        llvm::cast<clang::TypedefType>(qual_type)
            ->getDecl()
            ->getUnderlyingType();

    CompilerType typedef_clang_type(getASTContext(), typedef_qual_type);
    lldb::Format typedef_format = typedef_clang_type.GetFormat();
    clang::TypeInfo typedef_type_info =
        getASTContext()->getTypeInfo(typedef_qual_type);
    uint64_t typedef_byte_size = typedef_type_info.Width / 8;

    return typedef_clang_type.DumpValue(
        exe_ctx,
        s,                   // Stream to dump to
        typedef_format,      // The format with which to display the element
        data,                // Data buffer containing all bytes for this type
        data_byte_offset,    // Offset into "data" where to grab value from
        typedef_byte_size,   // Size of this type in bytes
        bitfield_bit_size,   // Bitfield bit size
        bitfield_bit_offset, // Bitfield bit offset
        show_types,   // Boolean indicating if we should show the variable types
        show_summary, // Boolean indicating if we should show a summary for the
                      // current type
        verbose,      // Verbose output?
        depth);       // Scope depth for any types that have children
  } break;

  case clang::Type::Auto: {
    clang::QualType elaborated_qual_type =
        llvm::cast<clang::AutoType>(qual_type)->getDeducedType();
    CompilerType elaborated_clang_type(getASTContext(), elaborated_qual_type);
    lldb::Format elaborated_format = elaborated_clang_type.GetFormat();
    clang::TypeInfo elaborated_type_info =
        getASTContext()->getTypeInfo(elaborated_qual_type);
    uint64_t elaborated_byte_size = elaborated_type_info.Width / 8;

    return elaborated_clang_type.DumpValue(
        exe_ctx,
        s,                    // Stream to dump to
        elaborated_format,    // The format with which to display the element
        data,                 // Data buffer containing all bytes for this type
        data_byte_offset,     // Offset into "data" where to grab value from
        elaborated_byte_size, // Size of this type in bytes
        bitfield_bit_size,    // Bitfield bit size
        bitfield_bit_offset,  // Bitfield bit offset
        show_types,   // Boolean indicating if we should show the variable types
        show_summary, // Boolean indicating if we should show a summary for the
                      // current type
        verbose,      // Verbose output?
        depth);       // Scope depth for any types that have children
  } break;

  case clang::Type::Elaborated: {
    clang::QualType elaborated_qual_type =
        llvm::cast<clang::ElaboratedType>(qual_type)->getNamedType();
    CompilerType elaborated_clang_type(getASTContext(), elaborated_qual_type);
    lldb::Format elaborated_format = elaborated_clang_type.GetFormat();
    clang::TypeInfo elaborated_type_info =
        getASTContext()->getTypeInfo(elaborated_qual_type);
    uint64_t elaborated_byte_size = elaborated_type_info.Width / 8;

    return elaborated_clang_type.DumpValue(
        exe_ctx,
        s,                    // Stream to dump to
        elaborated_format,    // The format with which to display the element
        data,                 // Data buffer containing all bytes for this type
        data_byte_offset,     // Offset into "data" where to grab value from
        elaborated_byte_size, // Size of this type in bytes
        bitfield_bit_size,    // Bitfield bit size
        bitfield_bit_offset,  // Bitfield bit offset
        show_types,   // Boolean indicating if we should show the variable types
        show_summary, // Boolean indicating if we should show a summary for the
                      // current type
        verbose,      // Verbose output?
        depth);       // Scope depth for any types that have children
  } break;

  case clang::Type::Paren: {
    clang::QualType desugar_qual_type =
        llvm::cast<clang::ParenType>(qual_type)->desugar();
    CompilerType desugar_clang_type(getASTContext(), desugar_qual_type);

    lldb::Format desugar_format = desugar_clang_type.GetFormat();
    clang::TypeInfo desugar_type_info =
        getASTContext()->getTypeInfo(desugar_qual_type);
    uint64_t desugar_byte_size = desugar_type_info.Width / 8;

    return desugar_clang_type.DumpValue(
        exe_ctx,
        s,                   // Stream to dump to
        desugar_format,      // The format with which to display the element
        data,                // Data buffer containing all bytes for this type
        data_byte_offset,    // Offset into "data" where to grab value from
        desugar_byte_size,   // Size of this type in bytes
        bitfield_bit_size,   // Bitfield bit size
        bitfield_bit_offset, // Bitfield bit offset
        show_types,   // Boolean indicating if we should show the variable types
        show_summary, // Boolean indicating if we should show a summary for the
                      // current type
        verbose,      // Verbose output?
        depth);       // Scope depth for any types that have children
  } break;

  default:
    // We are down to a scalar type that we just need to display.
    DumpDataExtractor(data, s, data_byte_offset, format, data_byte_size, 1,
                      UINT32_MAX, LLDB_INVALID_ADDRESS, bitfield_bit_size,
                      bitfield_bit_offset);

    if (show_summary)
      DumpSummary(type, exe_ctx, s, data, data_byte_offset, data_byte_size);
    break;
  }
}

bool ClangASTContext::DumpTypeValue(
    lldb::opaque_compiler_type_t type, Stream *s, lldb::Format format,
    const DataExtractor &data, lldb::offset_t byte_offset, size_t byte_size,
    uint32_t bitfield_bit_size, uint32_t bitfield_bit_offset,
    ExecutionContextScope *exe_scope,
    bool is_base_class) {
  if (!type)
    return false;
  if (IsAggregateType(type)) {
    return false;
  } else {
    clang::QualType qual_type(GetQualType(type));

    const clang::Type::TypeClass type_class = qual_type->getTypeClass();
    switch (type_class) {
    case clang::Type::Typedef: {
      clang::QualType typedef_qual_type =
          llvm::cast<clang::TypedefType>(qual_type)
              ->getDecl()
              ->getUnderlyingType();
      CompilerType typedef_clang_type(getASTContext(), typedef_qual_type);
      if (format == eFormatDefault)
        format = typedef_clang_type.GetFormat();
      clang::TypeInfo typedef_type_info =
          getASTContext()->getTypeInfo(typedef_qual_type);
      uint64_t typedef_byte_size = typedef_type_info.Width / 8;

      return typedef_clang_type.DumpTypeValue(
          s,
          format,            // The format with which to display the element
          data,              // Data buffer containing all bytes for this type
          byte_offset,       // Offset into "data" where to grab value from
          typedef_byte_size, // Size of this type in bytes
          bitfield_bit_size, // Size in bits of a bitfield value, if zero don't
                             // treat as a bitfield
          bitfield_bit_offset, // Offset in bits of a bitfield value if
                               // bitfield_bit_size != 0
          exe_scope, is_base_class);
    } break;

    case clang::Type::Enum:
      // If our format is enum or default, show the enumeration value as its
      // enumeration string value, else just display it as requested.
      if ((format == eFormatEnum || format == eFormatDefault) &&
          GetCompleteType(type)) {
        const clang::EnumType *enutype =
            llvm::cast<clang::EnumType>(qual_type.getTypePtr());
        const clang::EnumDecl *enum_decl = enutype->getDecl();
        assert(enum_decl);
        clang::EnumDecl::enumerator_iterator enum_pos, enum_end_pos;
        const bool is_signed = qual_type->isSignedIntegerOrEnumerationType();
        lldb::offset_t offset = byte_offset;
        if (is_signed) {
          const int64_t enum_svalue = data.GetMaxS64Bitfield(
              &offset, byte_size, bitfield_bit_size, bitfield_bit_offset);
          for (enum_pos = enum_decl->enumerator_begin(),
              enum_end_pos = enum_decl->enumerator_end();
               enum_pos != enum_end_pos; ++enum_pos) {
            if (enum_pos->getInitVal().getSExtValue() == enum_svalue) {
              s->PutCString(enum_pos->getNameAsString());
              return true;
            }
          }
          // If we have gotten here we didn't get find the enumerator in the
          // enum decl, so just print the integer.
          s->Printf("%" PRIi64, enum_svalue);
        } else {
          const uint64_t enum_uvalue = data.GetMaxU64Bitfield(
              &offset, byte_size, bitfield_bit_size, bitfield_bit_offset);
          for (enum_pos = enum_decl->enumerator_begin(),
              enum_end_pos = enum_decl->enumerator_end();
               enum_pos != enum_end_pos; ++enum_pos) {
            if (enum_pos->getInitVal().getZExtValue() == enum_uvalue) {
              s->PutCString(enum_pos->getNameAsString());
              return true;
            }
          }
          // If we have gotten here we didn't get find the enumerator in the
          // enum decl, so just print the integer.
          s->Printf("%" PRIu64, enum_uvalue);
        }
        return true;
      }
      // format was not enum, just fall through and dump the value as
      // requested....
      LLVM_FALLTHROUGH;

    default:
      // We are down to a scalar type that we just need to display.
      {
        uint32_t item_count = 1;
        // A few formats, we might need to modify our size and count for
        // depending
        // on how we are trying to display the value...
        switch (format) {
        default:
        case eFormatBoolean:
        case eFormatBinary:
        case eFormatComplex:
        case eFormatCString: // NULL terminated C strings
        case eFormatDecimal:
        case eFormatEnum:
        case eFormatHex:
        case eFormatHexUppercase:
        case eFormatFloat:
        case eFormatOctal:
        case eFormatOSType:
        case eFormatUnsigned:
        case eFormatPointer:
        case eFormatVectorOfChar:
        case eFormatVectorOfSInt8:
        case eFormatVectorOfUInt8:
        case eFormatVectorOfSInt16:
        case eFormatVectorOfUInt16:
        case eFormatVectorOfSInt32:
        case eFormatVectorOfUInt32:
        case eFormatVectorOfSInt64:
        case eFormatVectorOfUInt64:
        case eFormatVectorOfFloat32:
        case eFormatVectorOfFloat64:
        case eFormatVectorOfUInt128:
          break;

        case eFormatChar:
        case eFormatCharPrintable:
        case eFormatCharArray:
        case eFormatBytes:
        case eFormatBytesWithASCII:
          item_count = byte_size;
          byte_size = 1;
          break;

        case eFormatUnicode16:
          item_count = byte_size / 2;
          byte_size = 2;
          break;

        case eFormatUnicode32:
          item_count = byte_size / 4;
          byte_size = 4;
          break;
        }
        return DumpDataExtractor(data, s, byte_offset, format, byte_size,
                                 item_count, UINT32_MAX, LLDB_INVALID_ADDRESS,
                                 bitfield_bit_size, bitfield_bit_offset,
                                 exe_scope);
      }
      break;
    }
  }
  return 0;
}

void ClangASTContext::DumpSummary(lldb::opaque_compiler_type_t type,
                                  ExecutionContext *exe_ctx, Stream *s,
                                  const lldb_private::DataExtractor &data,
                                  lldb::offset_t data_byte_offset,
                                  size_t data_byte_size) {
  uint32_t length = 0;
  if (IsCStringType(type, length)) {
    if (exe_ctx) {
      Process *process = exe_ctx->GetProcessPtr();
      if (process) {
        lldb::offset_t offset = data_byte_offset;
        lldb::addr_t pointer_address = data.GetMaxU64(&offset, data_byte_size);
        std::vector<uint8_t> buf;
        if (length > 0)
          buf.resize(length);
        else
          buf.resize(256);

        DataExtractor cstr_data(&buf.front(), buf.size(),
                                process->GetByteOrder(), 4);
        buf.back() = '\0';
        size_t bytes_read;
        size_t total_cstr_len = 0;
        Status error;
        while ((bytes_read = process->ReadMemory(pointer_address, &buf.front(),
                                                 buf.size(), error)) > 0) {
          const size_t len = strlen((const char *)&buf.front());
          if (len == 0)
            break;
          if (total_cstr_len == 0)
            s->PutCString(" \"");
          DumpDataExtractor(cstr_data, s, 0, lldb::eFormatChar, 1, len,
                            UINT32_MAX, LLDB_INVALID_ADDRESS, 0, 0);
          total_cstr_len += len;
          if (len < buf.size())
            break;
          pointer_address += total_cstr_len;
        }
        if (total_cstr_len > 0)
          s->PutChar('"');
      }
    }
  }
}

void ClangASTContext::DumpTypeDescription(lldb::opaque_compiler_type_t type) {
  StreamFile s(stdout, false);
  DumpTypeDescription(type, &s);
  ClangASTMetadata *metadata =
      ClangASTContext::GetMetadata(getASTContext(), type);
  if (metadata) {
    metadata->Dump(&s);
  }
}

void ClangASTContext::DumpTypeDescription(lldb::opaque_compiler_type_t type,
                                          Stream *s) {
  if (type) {
    clang::QualType qual_type(GetQualType(type));

    llvm::SmallVector<char, 1024> buf;
    llvm::raw_svector_ostream llvm_ostrm(buf);

    const clang::Type::TypeClass type_class = qual_type->getTypeClass();
    switch (type_class) {
    case clang::Type::ObjCObject:
    case clang::Type::ObjCInterface: {
      GetCompleteType(type);

      const clang::ObjCObjectType *objc_class_type =
          llvm::dyn_cast<clang::ObjCObjectType>(qual_type.getTypePtr());
      assert(objc_class_type);
      if (objc_class_type) {
        clang::ObjCInterfaceDecl *class_interface_decl =
            objc_class_type->getInterface();
        if (class_interface_decl) {
          clang::PrintingPolicy policy = getASTContext()->getPrintingPolicy();
          class_interface_decl->print(llvm_ostrm, policy, s->GetIndentLevel());
        }
      }
    } break;

    case clang::Type::Typedef: {
      const clang::TypedefType *typedef_type =
          qual_type->getAs<clang::TypedefType>();
      if (typedef_type) {
        const clang::TypedefNameDecl *typedef_decl = typedef_type->getDecl();
        std::string clang_typedef_name(
            typedef_decl->getQualifiedNameAsString());
        if (!clang_typedef_name.empty()) {
          s->PutCString("typedef ");
          s->PutCString(clang_typedef_name);
        }
      }
    } break;

    case clang::Type::Auto:
      CompilerType(getASTContext(),
                   llvm::cast<clang::AutoType>(qual_type)->getDeducedType())
          .DumpTypeDescription(s);
      return;

    case clang::Type::Elaborated:
      CompilerType(getASTContext(),
                   llvm::cast<clang::ElaboratedType>(qual_type)->getNamedType())
          .DumpTypeDescription(s);
      return;

    case clang::Type::Paren:
      CompilerType(getASTContext(),
                   llvm::cast<clang::ParenType>(qual_type)->desugar())
          .DumpTypeDescription(s);
      return;

    case clang::Type::Record: {
      GetCompleteType(type);

      const clang::RecordType *record_type =
          llvm::cast<clang::RecordType>(qual_type.getTypePtr());
      const clang::RecordDecl *record_decl = record_type->getDecl();
      const clang::CXXRecordDecl *cxx_record_decl =
          llvm::dyn_cast<clang::CXXRecordDecl>(record_decl);

      if (cxx_record_decl)
        cxx_record_decl->print(llvm_ostrm, getASTContext()->getPrintingPolicy(),
                               s->GetIndentLevel());
      else
        record_decl->print(llvm_ostrm, getASTContext()->getPrintingPolicy(),
                           s->GetIndentLevel());
    } break;

    default: {
      const clang::TagType *tag_type =
          llvm::dyn_cast<clang::TagType>(qual_type.getTypePtr());
      if (tag_type) {
        clang::TagDecl *tag_decl = tag_type->getDecl();
        if (tag_decl)
          tag_decl->print(llvm_ostrm, 0);
      } else {
        std::string clang_type_name(qual_type.getAsString());
        if (!clang_type_name.empty())
          s->PutCString(clang_type_name);
      }
    }
    }

    if (buf.size() > 0) {
      s->Write(buf.data(), buf.size());
    }
  }
}

void ClangASTContext::DumpTypeName(const CompilerType &type) {
  if (ClangUtil::IsClangType(type)) {
    clang::QualType qual_type(
        ClangUtil::GetCanonicalQualType(ClangUtil::RemoveFastQualifiers(type)));

    const clang::Type::TypeClass type_class = qual_type->getTypeClass();
    switch (type_class) {
    case clang::Type::Record: {
      const clang::CXXRecordDecl *cxx_record_decl =
          qual_type->getAsCXXRecordDecl();
      if (cxx_record_decl)
        printf("class %s", cxx_record_decl->getName().str().c_str());
    } break;

    case clang::Type::Enum: {
      clang::EnumDecl *enum_decl =
          llvm::cast<clang::EnumType>(qual_type)->getDecl();
      if (enum_decl) {
        printf("enum %s", enum_decl->getName().str().c_str());
      }
    } break;

    case clang::Type::ObjCObject:
    case clang::Type::ObjCInterface: {
      const clang::ObjCObjectType *objc_class_type =
          llvm::dyn_cast<clang::ObjCObjectType>(qual_type);
      if (objc_class_type) {
        clang::ObjCInterfaceDecl *class_interface_decl =
            objc_class_type->getInterface();
        // We currently can't complete objective C types through the newly
        // added ASTContext because it only supports TagDecl objects right
        // now...
        if (class_interface_decl)
          printf("@class %s", class_interface_decl->getName().str().c_str());
      }
    } break;

    case clang::Type::Typedef:
      printf("typedef %s", llvm::cast<clang::TypedefType>(qual_type)
                               ->getDecl()
                               ->getName()
                               .str()
                               .c_str());
      break;

    case clang::Type::Auto:
      printf("auto ");
      return DumpTypeName(CompilerType(type.GetTypeSystem(),
                                       llvm::cast<clang::AutoType>(qual_type)
                                           ->getDeducedType()
                                           .getAsOpaquePtr()));

    case clang::Type::Elaborated:
      printf("elaborated ");
      return DumpTypeName(CompilerType(
          type.GetTypeSystem(), llvm::cast<clang::ElaboratedType>(qual_type)
                                    ->getNamedType()
                                    .getAsOpaquePtr()));

    case clang::Type::Paren:
      printf("paren ");
      return DumpTypeName(CompilerType(
          type.GetTypeSystem(),
          llvm::cast<clang::ParenType>(qual_type)->desugar().getAsOpaquePtr()));

    default:
      printf("ClangASTContext::DumpTypeName() type_class = %u", type_class);
      break;
    }
  }
}

clang::ClassTemplateDecl *ClangASTContext::ParseClassTemplateDecl(
    clang::DeclContext *decl_ctx, lldb::AccessType access_type,
    const char *parent_name, int tag_decl_kind,
    const ClangASTContext::TemplateParameterInfos &template_param_infos) {
  if (template_param_infos.IsValid()) {
    std::string template_basename(parent_name);
    template_basename.erase(template_basename.find('<'));

    return CreateClassTemplateDecl(decl_ctx, access_type,
                                   template_basename.c_str(), tag_decl_kind,
                                   template_param_infos);
  }
  return NULL;
}

void ClangASTContext::CompleteTagDecl(void *baton, clang::TagDecl *decl) {
  ClangASTContext *ast = (ClangASTContext *)baton;
  SymbolFile *sym_file = ast->GetSymbolFile();
  if (sym_file) {
    CompilerType clang_type = GetTypeForDecl(decl);
    if (clang_type)
      sym_file->CompleteType(clang_type);
  }
}

void ClangASTContext::CompleteObjCInterfaceDecl(
    void *baton, clang::ObjCInterfaceDecl *decl) {
  ClangASTContext *ast = (ClangASTContext *)baton;
  SymbolFile *sym_file = ast->GetSymbolFile();
  if (sym_file) {
    CompilerType clang_type = GetTypeForDecl(decl);
    if (clang_type)
      sym_file->CompleteType(clang_type);
  }
}

DWARFASTParser *ClangASTContext::GetDWARFParser() {
  if (!m_dwarf_ast_parser_up)
    m_dwarf_ast_parser_up.reset(new DWARFASTParserClang(*this));
  return m_dwarf_ast_parser_up.get();
}

PDBASTParser *ClangASTContext::GetPDBParser() {
<<<<<<< HEAD
    if (!m_pdb_ast_parser_ap)
        m_pdb_ast_parser_ap.reset(new PDBASTParser(*this));
    return m_pdb_ast_parser_ap.get();
=======
  if (!m_pdb_ast_parser_up)
    m_pdb_ast_parser_up.reset(new PDBASTParser(*this));
  return m_pdb_ast_parser_up.get();
>>>>>>> e8af9bac
}

bool ClangASTContext::LayoutRecordType(
    void *baton, const clang::RecordDecl *record_decl, uint64_t &bit_size,
    uint64_t &alignment,
    llvm::DenseMap<const clang::FieldDecl *, uint64_t> &field_offsets,
    llvm::DenseMap<const clang::CXXRecordDecl *, clang::CharUnits>
        &base_offsets,
    llvm::DenseMap<const clang::CXXRecordDecl *, clang::CharUnits>
        &vbase_offsets) {
  ClangASTContext *ast = (ClangASTContext *)baton;
  lldb_private::ClangASTImporter *importer = nullptr;
  if (ast->m_dwarf_ast_parser_up)
    importer = &ast->m_dwarf_ast_parser_up->GetClangASTImporter();
  if (!importer && ast->m_pdb_ast_parser_up)
    importer = &ast->m_pdb_ast_parser_up->GetClangASTImporter();
  if (!importer)
    return false;

  return importer->LayoutRecordType(record_decl, bit_size, alignment,
                                    field_offsets, base_offsets, vbase_offsets);
}

//----------------------------------------------------------------------
// CompilerDecl override functions
//----------------------------------------------------------------------

ConstString ClangASTContext::DeclGetName(void *opaque_decl) {
  if (opaque_decl) {
    clang::NamedDecl *nd =
        llvm::dyn_cast<NamedDecl>((clang::Decl *)opaque_decl);
    if (nd != nullptr)
      return ConstString(nd->getDeclName().getAsString());
  }
  return ConstString();
}

ConstString ClangASTContext::DeclGetMangledName(void *opaque_decl) {
  if (opaque_decl) {
    clang::NamedDecl *nd =
        llvm::dyn_cast<clang::NamedDecl>((clang::Decl *)opaque_decl);
    if (nd != nullptr && !llvm::isa<clang::ObjCMethodDecl>(nd)) {
      clang::MangleContext *mc = getMangleContext();
      if (mc && mc->shouldMangleCXXName(nd)) {
        llvm::SmallVector<char, 1024> buf;
        llvm::raw_svector_ostream llvm_ostrm(buf);
        if (llvm::isa<clang::CXXConstructorDecl>(nd)) {
          mc->mangleCXXCtor(llvm::dyn_cast<clang::CXXConstructorDecl>(nd),
                            Ctor_Complete, llvm_ostrm);
        } else if (llvm::isa<clang::CXXDestructorDecl>(nd)) {
          mc->mangleCXXDtor(llvm::dyn_cast<clang::CXXDestructorDecl>(nd),
                            Dtor_Complete, llvm_ostrm);
        } else {
          mc->mangleName(nd, llvm_ostrm);
        }
        if (buf.size() > 0)
          return ConstString(buf.data(), buf.size());
      }
    }
  }
  return ConstString();
}

CompilerDeclContext ClangASTContext::DeclGetDeclContext(void *opaque_decl) {
  if (opaque_decl)
    return CompilerDeclContext(this,
                               ((clang::Decl *)opaque_decl)->getDeclContext());
  else
    return CompilerDeclContext();
}

CompilerType ClangASTContext::DeclGetFunctionReturnType(void *opaque_decl) {
  if (clang::FunctionDecl *func_decl =
          llvm::dyn_cast<clang::FunctionDecl>((clang::Decl *)opaque_decl))
    return CompilerType(this, func_decl->getReturnType().getAsOpaquePtr());
  if (clang::ObjCMethodDecl *objc_method =
          llvm::dyn_cast<clang::ObjCMethodDecl>((clang::Decl *)opaque_decl))
    return CompilerType(this, objc_method->getReturnType().getAsOpaquePtr());
  else
    return CompilerType();
}

size_t ClangASTContext::DeclGetFunctionNumArguments(void *opaque_decl) {
  if (clang::FunctionDecl *func_decl =
          llvm::dyn_cast<clang::FunctionDecl>((clang::Decl *)opaque_decl))
    return func_decl->param_size();
  if (clang::ObjCMethodDecl *objc_method =
          llvm::dyn_cast<clang::ObjCMethodDecl>((clang::Decl *)opaque_decl))
    return objc_method->param_size();
  else
    return 0;
}

CompilerType ClangASTContext::DeclGetFunctionArgumentType(void *opaque_decl,
                                                          size_t idx) {
  if (clang::FunctionDecl *func_decl =
          llvm::dyn_cast<clang::FunctionDecl>((clang::Decl *)opaque_decl)) {
    if (idx < func_decl->param_size()) {
      ParmVarDecl *var_decl = func_decl->getParamDecl(idx);
      if (var_decl)
        return CompilerType(this, var_decl->getOriginalType().getAsOpaquePtr());
    }
  } else if (clang::ObjCMethodDecl *objc_method =
                 llvm::dyn_cast<clang::ObjCMethodDecl>(
                     (clang::Decl *)opaque_decl)) {
    if (idx < objc_method->param_size())
      return CompilerType(
          this,
          objc_method->parameters()[idx]->getOriginalType().getAsOpaquePtr());
  }
  return CompilerType();
}

//----------------------------------------------------------------------
// CompilerDeclContext functions
//----------------------------------------------------------------------

std::vector<CompilerDecl> ClangASTContext::DeclContextFindDeclByName(
    void *opaque_decl_ctx, ConstString name, const bool ignore_using_decls) {
  std::vector<CompilerDecl> found_decls;
  if (opaque_decl_ctx) {
    DeclContext *root_decl_ctx = (DeclContext *)opaque_decl_ctx;
    std::set<DeclContext *> searched;
    std::multimap<DeclContext *, DeclContext *> search_queue;
    SymbolFile *symbol_file = GetSymbolFile();

    for (clang::DeclContext *decl_context = root_decl_ctx;
         decl_context != nullptr && found_decls.empty();
         decl_context = decl_context->getParent()) {
      search_queue.insert(std::make_pair(decl_context, decl_context));

      for (auto it = search_queue.find(decl_context); it != search_queue.end();
           it++) {
        if (!searched.insert(it->second).second)
          continue;
        symbol_file->ParseDeclsForContext(
            CompilerDeclContext(this, it->second));

        for (clang::Decl *child : it->second->decls()) {
          if (clang::UsingDirectiveDecl *ud =
                  llvm::dyn_cast<clang::UsingDirectiveDecl>(child)) {
            if (ignore_using_decls)
              continue;
            clang::DeclContext *from = ud->getCommonAncestor();
            if (searched.find(ud->getNominatedNamespace()) == searched.end())
              search_queue.insert(
                  std::make_pair(from, ud->getNominatedNamespace()));
          } else if (clang::UsingDecl *ud =
                         llvm::dyn_cast<clang::UsingDecl>(child)) {
            if (ignore_using_decls)
              continue;
            for (clang::UsingShadowDecl *usd : ud->shadows()) {
              clang::Decl *target = usd->getTargetDecl();
              if (clang::NamedDecl *nd =
                      llvm::dyn_cast<clang::NamedDecl>(target)) {
                IdentifierInfo *ii = nd->getIdentifier();
                if (ii != nullptr &&
                    ii->getName().equals(name.AsCString(nullptr)))
                  found_decls.push_back(CompilerDecl(this, nd));
              }
            }
          } else if (clang::NamedDecl *nd =
                         llvm::dyn_cast<clang::NamedDecl>(child)) {
            IdentifierInfo *ii = nd->getIdentifier();
            if (ii != nullptr && ii->getName().equals(name.AsCString(nullptr)))
              found_decls.push_back(CompilerDecl(this, nd));
          }
        }
      }
    }
  }
  return found_decls;
}

// Look for child_decl_ctx's lookup scope in frame_decl_ctx and its parents,
// and return the number of levels it took to find it, or
// LLDB_INVALID_DECL_LEVEL if not found.  If the decl was imported via a using
// declaration, its name and/or type, if set, will be used to check that the
// decl found in the scope is a match.
//
// The optional name is required by languages (like C++) to handle using
// declarations like:
//
//     void poo();
//     namespace ns {
//         void foo();
//         void goo();
//     }
//     void bar() {
//         using ns::foo;
//         // CountDeclLevels returns 0 for 'foo', 1 for 'poo', and
//         // LLDB_INVALID_DECL_LEVEL for 'goo'.
//     }
//
// The optional type is useful in the case that there's a specific overload
// that we're looking for that might otherwise be shadowed, like:
//
//     void foo(int);
//     namespace ns {
//         void foo();
//     }
//     void bar() {
//         using ns::foo;
//         // CountDeclLevels returns 0 for { 'foo', void() },
//         // 1 for { 'foo', void(int) }, and
//         // LLDB_INVALID_DECL_LEVEL for { 'foo', void(int, int) }.
//     }
//
// NOTE: Because file statics are at the TranslationUnit along with globals, a
// function at file scope will return the same level as a function at global
// scope. Ideally we'd like to treat the file scope as an additional scope just
// below the global scope.  More work needs to be done to recognise that, if
// the decl we're trying to look up is static, we should compare its source
// file with that of the current scope and return a lower number for it.
uint32_t ClangASTContext::CountDeclLevels(clang::DeclContext *frame_decl_ctx,
                                          clang::DeclContext *child_decl_ctx,
                                          ConstString *child_name,
                                          CompilerType *child_type) {
  if (frame_decl_ctx) {
    std::set<DeclContext *> searched;
    std::multimap<DeclContext *, DeclContext *> search_queue;
    SymbolFile *symbol_file = GetSymbolFile();

    // Get the lookup scope for the decl we're trying to find.
    clang::DeclContext *parent_decl_ctx = child_decl_ctx->getParent();

    // Look for it in our scope's decl context and its parents.
    uint32_t level = 0;
    for (clang::DeclContext *decl_ctx = frame_decl_ctx; decl_ctx != nullptr;
         decl_ctx = decl_ctx->getParent()) {
      if (!decl_ctx->isLookupContext())
        continue;
      if (decl_ctx == parent_decl_ctx)
        // Found it!
        return level;
      search_queue.insert(std::make_pair(decl_ctx, decl_ctx));
      for (auto it = search_queue.find(decl_ctx); it != search_queue.end();
           it++) {
        if (searched.find(it->second) != searched.end())
          continue;

        // Currently DWARF has one shared translation unit for all Decls at top
        // level, so this would erroneously find using statements anywhere.  So
        // don't look at the top-level translation unit.
        // TODO fix this and add a testcase that depends on it.

        if (llvm::isa<clang::TranslationUnitDecl>(it->second))
          continue;

        searched.insert(it->second);
        symbol_file->ParseDeclsForContext(
            CompilerDeclContext(this, it->second));

        for (clang::Decl *child : it->second->decls()) {
          if (clang::UsingDirectiveDecl *ud =
                  llvm::dyn_cast<clang::UsingDirectiveDecl>(child)) {
            clang::DeclContext *ns = ud->getNominatedNamespace();
            if (ns == parent_decl_ctx)
              // Found it!
              return level;
            clang::DeclContext *from = ud->getCommonAncestor();
            if (searched.find(ns) == searched.end())
              search_queue.insert(std::make_pair(from, ns));
          } else if (child_name) {
            if (clang::UsingDecl *ud =
                    llvm::dyn_cast<clang::UsingDecl>(child)) {
              for (clang::UsingShadowDecl *usd : ud->shadows()) {
                clang::Decl *target = usd->getTargetDecl();
                clang::NamedDecl *nd = llvm::dyn_cast<clang::NamedDecl>(target);
                if (!nd)
                  continue;
                // Check names.
                IdentifierInfo *ii = nd->getIdentifier();
                if (ii == nullptr ||
                    !ii->getName().equals(child_name->AsCString(nullptr)))
                  continue;
                // Check types, if one was provided.
                if (child_type) {
                  CompilerType clang_type = ClangASTContext::GetTypeForDecl(nd);
                  if (!AreTypesSame(clang_type, *child_type,
                                    /*ignore_qualifiers=*/true))
                    continue;
                }
                // Found it!
                return level;
              }
            }
          }
        }
      }
      ++level;
    }
  }
  return LLDB_INVALID_DECL_LEVEL;
}

bool ClangASTContext::DeclContextIsStructUnionOrClass(void *opaque_decl_ctx) {
  if (opaque_decl_ctx)
    return ((clang::DeclContext *)opaque_decl_ctx)->isRecord();
  else
    return false;
}

ConstString ClangASTContext::DeclContextGetName(void *opaque_decl_ctx) {
  if (opaque_decl_ctx) {
    clang::NamedDecl *named_decl =
        llvm::dyn_cast<clang::NamedDecl>((clang::DeclContext *)opaque_decl_ctx);
    if (named_decl)
      return ConstString(named_decl->getName());
  }
  return ConstString();
}

ConstString
ClangASTContext::DeclContextGetScopeQualifiedName(void *opaque_decl_ctx) {
  if (opaque_decl_ctx) {
    clang::NamedDecl *named_decl =
        llvm::dyn_cast<clang::NamedDecl>((clang::DeclContext *)opaque_decl_ctx);
    if (named_decl)
      return ConstString(
          llvm::StringRef(named_decl->getQualifiedNameAsString()));
  }
  return ConstString();
}

bool ClangASTContext::DeclContextIsClassMethod(
    void *opaque_decl_ctx, lldb::LanguageType *language_ptr,
    bool *is_instance_method_ptr, ConstString *language_object_name_ptr) {
  if (opaque_decl_ctx) {
    clang::DeclContext *decl_ctx = (clang::DeclContext *)opaque_decl_ctx;
    if (ObjCMethodDecl *objc_method =
            llvm::dyn_cast<clang::ObjCMethodDecl>(decl_ctx)) {
      if (is_instance_method_ptr)
        *is_instance_method_ptr = objc_method->isInstanceMethod();
      if (language_ptr)
        *language_ptr = eLanguageTypeObjC;
      if (language_object_name_ptr)
        language_object_name_ptr->SetCString("self");
      return true;
    } else if (CXXMethodDecl *cxx_method =
                   llvm::dyn_cast<clang::CXXMethodDecl>(decl_ctx)) {
      if (is_instance_method_ptr)
        *is_instance_method_ptr = cxx_method->isInstance();
      if (language_ptr)
        *language_ptr = eLanguageTypeC_plus_plus;
      if (language_object_name_ptr)
        language_object_name_ptr->SetCString("this");
      return true;
    } else if (clang::FunctionDecl *function_decl =
                   llvm::dyn_cast<clang::FunctionDecl>(decl_ctx)) {
      ClangASTMetadata *metadata =
          GetMetadata(&decl_ctx->getParentASTContext(), function_decl);
      if (metadata && metadata->HasObjectPtr()) {
        if (is_instance_method_ptr)
          *is_instance_method_ptr = true;
        if (language_ptr)
          *language_ptr = eLanguageTypeObjC;
        if (language_object_name_ptr)
          language_object_name_ptr->SetCString(metadata->GetObjectPtrName());
        return true;
      }
    }
  }
  return false;
}

clang::DeclContext *
ClangASTContext::DeclContextGetAsDeclContext(const CompilerDeclContext &dc) {
  if (dc.IsClang())
    return (clang::DeclContext *)dc.GetOpaqueDeclContext();
  return nullptr;
}

ObjCMethodDecl *
ClangASTContext::DeclContextGetAsObjCMethodDecl(const CompilerDeclContext &dc) {
  if (dc.IsClang())
    return llvm::dyn_cast<clang::ObjCMethodDecl>(
        (clang::DeclContext *)dc.GetOpaqueDeclContext());
  return nullptr;
}

CXXMethodDecl *
ClangASTContext::DeclContextGetAsCXXMethodDecl(const CompilerDeclContext &dc) {
  if (dc.IsClang())
    return llvm::dyn_cast<clang::CXXMethodDecl>(
        (clang::DeclContext *)dc.GetOpaqueDeclContext());
  return nullptr;
}

clang::FunctionDecl *
ClangASTContext::DeclContextGetAsFunctionDecl(const CompilerDeclContext &dc) {
  if (dc.IsClang())
    return llvm::dyn_cast<clang::FunctionDecl>(
        (clang::DeclContext *)dc.GetOpaqueDeclContext());
  return nullptr;
}

clang::NamespaceDecl *
ClangASTContext::DeclContextGetAsNamespaceDecl(const CompilerDeclContext &dc) {
  if (dc.IsClang())
    return llvm::dyn_cast<clang::NamespaceDecl>(
        (clang::DeclContext *)dc.GetOpaqueDeclContext());
  return nullptr;
}

ClangASTMetadata *
ClangASTContext::DeclContextGetMetaData(const CompilerDeclContext &dc,
                                        const void *object) {
  clang::ASTContext *ast = DeclContextGetClangASTContext(dc);
  if (ast)
    return ClangASTContext::GetMetadata(ast, object);
  return nullptr;
}

clang::ASTContext *
ClangASTContext::DeclContextGetClangASTContext(const CompilerDeclContext &dc) {
  ClangASTContext *ast =
      llvm::dyn_cast_or_null<ClangASTContext>(dc.GetTypeSystem());
  if (ast)
    return ast->getASTContext();
  return nullptr;
}

ClangASTContextForExpressions::ClangASTContextForExpressions(Target &target)
    : ClangASTContext(target.GetArchitecture().GetTriple().getTriple().c_str()),
      m_target_wp(target.shared_from_this()),
      m_persistent_variables(new ClangPersistentVariables) {}

UserExpression *ClangASTContextForExpressions::GetUserExpression(
    llvm::StringRef expr, llvm::StringRef prefix, lldb::LanguageType language,
    Expression::ResultType desired_type,
    const EvaluateExpressionOptions &options,
    ValueObject *ctx_obj) {
  TargetSP target_sp = m_target_wp.lock();
  if (!target_sp)
    return nullptr;

  return new ClangUserExpression(*target_sp.get(), expr, prefix, language,
                                 desired_type, options, ctx_obj);
}

FunctionCaller *ClangASTContextForExpressions::GetFunctionCaller(
    const CompilerType &return_type, const Address &function_address,
    const ValueList &arg_value_list, const char *name) {
  TargetSP target_sp = m_target_wp.lock();
  if (!target_sp)
    return nullptr;

  Process *process = target_sp->GetProcessSP().get();
  if (!process)
    return nullptr;

  return new ClangFunctionCaller(*process, return_type, function_address,
                                 arg_value_list, name);
}

UtilityFunction *
ClangASTContextForExpressions::GetUtilityFunction(const char *text,
                                                  const char *name) {
  TargetSP target_sp = m_target_wp.lock();
  if (!target_sp)
    return nullptr;

  return new ClangUtilityFunction(*target_sp.get(), text, name);
}

PersistentExpressionState *
ClangASTContextForExpressions::GetPersistentExpressionState() {
  return m_persistent_variables.get();
}

clang::ExternalASTMerger &
ClangASTContextForExpressions::GetMergerUnchecked() {
  lldbassert(m_scratch_ast_source_up != nullptr);
  return m_scratch_ast_source_up->GetMergerUnchecked();
}<|MERGE_RESOLUTION|>--- conflicted
+++ resolved
@@ -9967,15 +9967,9 @@
 }
 
 PDBASTParser *ClangASTContext::GetPDBParser() {
-<<<<<<< HEAD
-    if (!m_pdb_ast_parser_ap)
-        m_pdb_ast_parser_ap.reset(new PDBASTParser(*this));
-    return m_pdb_ast_parser_ap.get();
-=======
   if (!m_pdb_ast_parser_up)
     m_pdb_ast_parser_up.reset(new PDBASTParser(*this));
   return m_pdb_ast_parser_up.get();
->>>>>>> e8af9bac
 }
 
 bool ClangASTContext::LayoutRecordType(
