//===-- ClangASTContext.cpp -------------------------------------*- C++ -*-===//
//
// Part of the LLVM Project, under the Apache License v2.0 with LLVM Exceptions.
// See https://llvm.org/LICENSE.txt for license information.
// SPDX-License-Identifier: Apache-2.0 WITH LLVM-exception
//
//===----------------------------------------------------------------------===//

#include "lldb/Symbol/ClangASTContext.h"

#include "llvm/Support/FormatAdapters.h"
#include "llvm/Support/FormatVariadic.h"

#include <mutex>
#include <string>
#include <vector>


// Clang headers like to use NDEBUG inside of them to enable/disable debug
// related features using "#ifndef NDEBUG" preprocessor blocks to do one thing
// or another. This is bad because it means that if clang was built in release
// mode, it assumes that you are building in release mode which is not always
// the case. You can end up with functions that are defined as empty in header
// files when NDEBUG is not defined, and this can cause link errors with the
// clang .a files that you have since you might be missing functions in the .a
// file. So we have to define NDEBUG when including clang headers to avoid any
// mismatches. This is covered by rdar://problem/8691220

#if !defined(NDEBUG) && !defined(LLVM_NDEBUG_OFF)
#define LLDB_DEFINED_NDEBUG_FOR_CLANG
#define NDEBUG
// Need to include assert.h so it is as clang would expect it to be (disabled)
#include <assert.h>
#endif

#include "clang/AST/ASTContext.h"
#include "clang/AST/ASTImporter.h"
#include "clang/AST/Attr.h"
#include "clang/AST/CXXInheritance.h"
#include "clang/AST/DeclObjC.h"
#include "clang/AST/DeclTemplate.h"
#include "clang/AST/Mangle.h"
#include "clang/AST/RecordLayout.h"
#include "clang/AST/Type.h"
#include "clang/AST/VTableBuilder.h"
#include "clang/Basic/Builtins.h"
#include "clang/Basic/Diagnostic.h"
#include "clang/Basic/DiagnosticOptions.h"
#include "clang/Basic/FileManager.h"
#include "clang/Basic/FileSystemOptions.h"
#include "clang/Basic/LangStandard.h"
#include "clang/Basic/SourceManager.h"
#include "clang/Basic/TargetInfo.h"
#include "clang/Basic/TargetOptions.h"
#include "clang/Frontend/FrontendOptions.h"
#include "clang/Sema/Sema.h"

#ifdef LLDB_DEFINED_NDEBUG_FOR_CLANG
#undef NDEBUG
#undef LLDB_DEFINED_NDEBUG_FOR_CLANG
// Need to re-include assert.h so it is as _we_ would expect it to be (enabled)
#include <assert.h>
#endif

#include "llvm/Support/Signals.h"
#include "llvm/Support/Threading.h"

#include "Plugins/ExpressionParser/Clang/ClangFunctionCaller.h"
#include "Plugins/ExpressionParser/Clang/ClangUserExpression.h"
#include "Plugins/ExpressionParser/Clang/ClangUtilityFunction.h"
#include "lldb/Utility/ArchSpec.h"
#include "lldb/Utility/Flags.h"

#include "lldb/Core/DumpDataExtractor.h"
#include "lldb/Core/Module.h"
#include "lldb/Core/PluginManager.h"
#include "lldb/Core/StreamFile.h"
#include "lldb/Core/ThreadSafeDenseMap.h"
#include "lldb/Core/UniqueCStringMap.h"
#include "lldb/Symbol/ClangASTImporter.h"
#include "lldb/Symbol/ClangExternalASTSourceCallbacks.h"
#include "lldb/Symbol/ClangExternalASTSourceCommon.h"
#include "lldb/Symbol/ClangUtil.h"
#include "lldb/Symbol/ObjectFile.h"
#include "lldb/Symbol/SymbolFile.h"
#include "lldb/Target/ExecutionContext.h"
#include "lldb/Target/Language.h"
#include "lldb/Target/Process.h"
#include "lldb/Target/Target.h"
#include "lldb/Utility/DataExtractor.h"
#include "lldb/Utility/LLDBAssert.h"
#include "lldb/Utility/Log.h"
#include "lldb/Utility/RegularExpression.h"
#include "lldb/Utility/Scalar.h"

#include "Plugins/LanguageRuntime/ObjC/ObjCLanguageRuntime.h"
#include "Plugins/SymbolFile/DWARF/DWARFASTParserClang.h"
#include "Plugins/SymbolFile/PDB/PDBASTParser.h"

#include <stdio.h>

#include <mutex>

using namespace lldb;
using namespace lldb_private;
using namespace llvm;
using namespace clang;

namespace {
#ifdef LLDB_CONFIGURATION_DEBUG
static void VerifyDecl(clang::Decl *decl) {
  assert(decl && "VerifyDecl called with nullptr?");
  decl->getAccess();
}
#endif

static inline bool
ClangASTContextSupportsLanguage(lldb::LanguageType language) {
  return language == eLanguageTypeUnknown || // Clang is the default type system
         lldb_private::Language::LanguageIsC(language) ||
         lldb_private::Language::LanguageIsCPlusPlus(language) ||
         lldb_private::Language::LanguageIsObjC(language) ||
         lldb_private::Language::LanguageIsPascal(language) ||
         // Use Clang for Rust until there is a proper language plugin for it
         language == eLanguageTypeRust ||
         language == eLanguageTypeExtRenderScript ||
         // Use Clang for D until there is a proper language plugin for it
         language == eLanguageTypeD ||
         // Open Dylan compiler debug info is designed to be Clang-compatible
         language == eLanguageTypeDylan;
}

// Checks whether m1 is an overload of m2 (as opposed to an override). This is
// called by addOverridesForMethod to distinguish overrides (which share a
// vtable entry) from overloads (which require distinct entries).
bool isOverload(clang::CXXMethodDecl *m1, clang::CXXMethodDecl *m2) {
  // FIXME: This should detect covariant return types, but currently doesn't.
  lldbassert(&m1->getASTContext() == &m2->getASTContext() &&
             "Methods should have the same AST context");
  clang::ASTContext &context = m1->getASTContext();

  const auto *m1Type = llvm::cast<clang::FunctionProtoType>(
      context.getCanonicalType(m1->getType()));

  const auto *m2Type = llvm::cast<clang::FunctionProtoType>(
      context.getCanonicalType(m2->getType()));

  auto compareArgTypes = [&context](const clang::QualType &m1p,
                                    const clang::QualType &m2p) {
    return context.hasSameType(m1p.getUnqualifiedType(),
                               m2p.getUnqualifiedType());
  };

  // FIXME: In C++14 and later, we can just pass m2Type->param_type_end()
  //        as a fourth parameter to std::equal().
  return (m1->getNumParams() != m2->getNumParams()) ||
         !std::equal(m1Type->param_type_begin(), m1Type->param_type_end(),
                     m2Type->param_type_begin(), compareArgTypes);
}

// If decl is a virtual method, walk the base classes looking for methods that
// decl overrides. This table of overridden methods is used by IRGen to
// determine the vtable layout for decl's parent class.
void addOverridesForMethod(clang::CXXMethodDecl *decl) {
  if (!decl->isVirtual())
    return;

  clang::CXXBasePaths paths;

  auto find_overridden_methods =
      [decl](const clang::CXXBaseSpecifier *specifier,
             clang::CXXBasePath &path) {
        if (auto *base_record = llvm::dyn_cast<clang::CXXRecordDecl>(
                specifier->getType()->getAs<clang::RecordType>()->getDecl())) {

          clang::DeclarationName name = decl->getDeclName();

          // If this is a destructor, check whether the base class destructor is
          // virtual.
          if (name.getNameKind() == clang::DeclarationName::CXXDestructorName)
            if (auto *baseDtorDecl = base_record->getDestructor()) {
              if (baseDtorDecl->isVirtual()) {
                path.Decls = baseDtorDecl;
                return true;
              } else
                return false;
            }

          // Otherwise, search for name in the base class.
          for (path.Decls = base_record->lookup(name); !path.Decls.empty();
               path.Decls = path.Decls.slice(1)) {
            if (auto *method_decl =
                    llvm::dyn_cast<clang::CXXMethodDecl>(path.Decls.front()))
              if (method_decl->isVirtual() && !isOverload(decl, method_decl)) {
                path.Decls = method_decl;
                return true;
              }
          }
        }

        return false;
      };

  if (decl->getParent()->lookupInBases(find_overridden_methods, paths)) {
    for (auto *overridden_decl : paths.found_decls())
      decl->addOverriddenMethod(
          llvm::cast<clang::CXXMethodDecl>(overridden_decl));
  }
}
}

static lldb::addr_t GetVTableAddress(Process &process,
                                     VTableContextBase &vtable_ctx,
                                     ValueObject &valobj,
                                     const ASTRecordLayout &record_layout) {
  // Retrieve type info
  CompilerType pointee_type;
  CompilerType this_type(valobj.GetCompilerType());
  uint32_t type_info = this_type.GetTypeInfo(&pointee_type);
  if (!type_info)
    return LLDB_INVALID_ADDRESS;

  // Check if it's a pointer or reference
  bool ptr_or_ref = false;
  if (type_info & (eTypeIsPointer | eTypeIsReference)) {
    ptr_or_ref = true;
    type_info = pointee_type.GetTypeInfo();
  }

  // We process only C++ classes
  const uint32_t cpp_class = eTypeIsClass | eTypeIsCPlusPlus;
  if ((type_info & cpp_class) != cpp_class)
    return LLDB_INVALID_ADDRESS;

  // Calculate offset to VTable pointer
  lldb::offset_t vbtable_ptr_offset =
      vtable_ctx.isMicrosoft() ? record_layout.getVBPtrOffset().getQuantity()
                               : 0;

  if (ptr_or_ref) {
    // We have a pointer / ref to object, so read
    // VTable pointer from process memory

    if (valobj.GetAddressTypeOfChildren() != eAddressTypeLoad)
      return LLDB_INVALID_ADDRESS;

    auto vbtable_ptr_addr = valobj.GetValueAsUnsigned(LLDB_INVALID_ADDRESS);
    if (vbtable_ptr_addr == LLDB_INVALID_ADDRESS)
      return LLDB_INVALID_ADDRESS;

    vbtable_ptr_addr += vbtable_ptr_offset;

    Status err;
    return process.ReadPointerFromMemory(vbtable_ptr_addr, err);
  }

  // We have an object already read from process memory,
  // so just extract VTable pointer from it

  DataExtractor data;
  Status err;
  auto size = valobj.GetData(data, err);
  if (err.Fail() || vbtable_ptr_offset + data.GetAddressByteSize() > size)
    return LLDB_INVALID_ADDRESS;

  return data.GetPointer(&vbtable_ptr_offset);
}

static int64_t ReadVBaseOffsetFromVTable(Process &process,
                                         VTableContextBase &vtable_ctx,
                                         lldb::addr_t vtable_ptr,
                                         const CXXRecordDecl *cxx_record_decl,
                                         const CXXRecordDecl *base_class_decl) {
  if (vtable_ctx.isMicrosoft()) {
    clang::MicrosoftVTableContext &msoft_vtable_ctx =
        static_cast<clang::MicrosoftVTableContext &>(vtable_ctx);

    // Get the index into the virtual base table. The
    // index is the index in uint32_t from vbtable_ptr
    const unsigned vbtable_index =
        msoft_vtable_ctx.getVBTableIndex(cxx_record_decl, base_class_decl);
    const lldb::addr_t base_offset_addr = vtable_ptr + vbtable_index * 4;
    Status err;
    return process.ReadSignedIntegerFromMemory(base_offset_addr, 4, INT64_MAX,
                                               err);
  }

  clang::ItaniumVTableContext &itanium_vtable_ctx =
      static_cast<clang::ItaniumVTableContext &>(vtable_ctx);

  clang::CharUnits base_offset_offset =
      itanium_vtable_ctx.getVirtualBaseOffsetOffset(cxx_record_decl,
                                                    base_class_decl);
  const lldb::addr_t base_offset_addr =
      vtable_ptr + base_offset_offset.getQuantity();
  const uint32_t base_offset_size = process.GetAddressByteSize();
  Status err;
  return process.ReadSignedIntegerFromMemory(base_offset_addr, base_offset_size,
                                             INT64_MAX, err);
}

static bool GetVBaseBitOffset(VTableContextBase &vtable_ctx,
                              ValueObject &valobj,
                              const ASTRecordLayout &record_layout,
                              const CXXRecordDecl *cxx_record_decl,
                              const CXXRecordDecl *base_class_decl,
                              int32_t &bit_offset) {
  ExecutionContext exe_ctx(valobj.GetExecutionContextRef());
  Process *process = exe_ctx.GetProcessPtr();
  if (!process)
    return false;

  lldb::addr_t vtable_ptr =
      GetVTableAddress(*process, vtable_ctx, valobj, record_layout);
  if (vtable_ptr == LLDB_INVALID_ADDRESS)
    return false;

  auto base_offset = ReadVBaseOffsetFromVTable(
      *process, vtable_ctx, vtable_ptr, cxx_record_decl, base_class_decl);
  if (base_offset == INT64_MAX)
    return false;

  bit_offset = base_offset * 8;

  return true;
}

typedef lldb_private::ThreadSafeDenseMap<clang::ASTContext *, ClangASTContext *>
    ClangASTMap;

static ClangASTMap &GetASTMap() {
  static ClangASTMap *g_map_ptr = nullptr;
  static std::once_flag g_once_flag;
  llvm::call_once(g_once_flag, []() {
    g_map_ptr = new ClangASTMap(); // leaked on purpose to avoid spins
  });
  return *g_map_ptr;
}

bool ClangASTContext::IsOperator(llvm::StringRef name,
                                 clang::OverloadedOperatorKind &op_kind) {
  // All operators have to start with "operator".
  if (!name.consume_front("operator"))
    return false;

  // Remember if there was a space after "operator". This is necessary to
  // check for collisions with strangely named functions like "operatorint()".
  bool space_after_operator = name.consume_front(" ");

  op_kind = StringSwitch<clang::OverloadedOperatorKind>(name)
                .Case("+", clang::OO_Plus)
                .Case("+=", clang::OO_PlusEqual)
                .Case("++", clang::OO_PlusPlus)
                .Case("-", clang::OO_Minus)
                .Case("-=", clang::OO_MinusEqual)
                .Case("--", clang::OO_MinusMinus)
                .Case("->", clang::OO_Arrow)
                .Case("->*", clang::OO_ArrowStar)
                .Case("*", clang::OO_Star)
                .Case("*=", clang::OO_StarEqual)
                .Case("/", clang::OO_Slash)
                .Case("/=", clang::OO_SlashEqual)
                .Case("%", clang::OO_Percent)
                .Case("%=", clang::OO_PercentEqual)
                .Case("^", clang::OO_Caret)
                .Case("^=", clang::OO_CaretEqual)
                .Case("&", clang::OO_Amp)
                .Case("&=", clang::OO_AmpEqual)
                .Case("&&", clang::OO_AmpAmp)
                .Case("|", clang::OO_Pipe)
                .Case("|=", clang::OO_PipeEqual)
                .Case("||", clang::OO_PipePipe)
                .Case("~", clang::OO_Tilde)
                .Case("!", clang::OO_Exclaim)
                .Case("!=", clang::OO_ExclaimEqual)
                .Case("=", clang::OO_Equal)
                .Case("==", clang::OO_EqualEqual)
                .Case("<", clang::OO_Less)
                .Case("<<", clang::OO_LessLess)
                .Case("<<=", clang::OO_LessLessEqual)
                .Case("<=", clang::OO_LessEqual)
                .Case(">", clang::OO_Greater)
                .Case(">>", clang::OO_GreaterGreater)
                .Case(">>=", clang::OO_GreaterGreaterEqual)
                .Case(">=", clang::OO_GreaterEqual)
                .Case("()", clang::OO_Call)
                .Case("[]", clang::OO_Subscript)
                .Case(",", clang::OO_Comma)
                .Default(clang::NUM_OVERLOADED_OPERATORS);

  // We found a fitting operator, so we can exit now.
  if (op_kind != clang::NUM_OVERLOADED_OPERATORS)
    return true;

  // After the "operator " or "operator" part is something unknown. This means
  // it's either one of the named operators (new/delete), a conversion operator
  // (e.g. operator bool) or a function which name starts with "operator"
  // (e.g. void operatorbool).

  // If it's a function that starts with operator it can't have a space after
  // "operator" because identifiers can't contain spaces.
  // E.g. "operator int" (conversion operator)
  //  vs. "operatorint" (function with colliding name).
  if (!space_after_operator)
    return false; // not an operator.

  // Now the operator is either one of the named operators or a conversion
  // operator.
  op_kind = StringSwitch<clang::OverloadedOperatorKind>(name)
                .Case("new", clang::OO_New)
                .Case("new[]", clang::OO_Array_New)
                .Case("delete", clang::OO_Delete)
                .Case("delete[]", clang::OO_Array_Delete)
                // conversion operators hit this case.
                .Default(clang::NUM_OVERLOADED_OPERATORS);

  return true;
}

clang::AccessSpecifier
ClangASTContext::ConvertAccessTypeToAccessSpecifier(AccessType access) {
  switch (access) {
  default:
    break;
  case eAccessNone:
    return AS_none;
  case eAccessPublic:
    return AS_public;
  case eAccessPrivate:
    return AS_private;
  case eAccessProtected:
    return AS_protected;
  }
  return AS_none;
}

static void ParseLangArgs(LangOptions &Opts, InputKind IK, const char *triple) {
  // FIXME: Cleanup per-file based stuff.

  // Set some properties which depend solely on the input kind; it would be
  // nice to move these to the language standard, and have the driver resolve
  // the input kind + language standard.
  if (IK.getLanguage() == clang::Language::Asm) {
    Opts.AsmPreprocessor = 1;
  } else if (IK.isObjectiveC()) {
    Opts.ObjC = 1;
  }

  LangStandard::Kind LangStd = LangStandard::lang_unspecified;

  if (LangStd == LangStandard::lang_unspecified) {
    // Based on the base language, pick one.
    switch (IK.getLanguage()) {
    case clang::Language::Unknown:
    case clang::Language::LLVM_IR:
    case clang::Language::RenderScript:
      llvm_unreachable("Invalid input kind!");
    case clang::Language::OpenCL:
      LangStd = LangStandard::lang_opencl10;
      break;
    case clang::Language::CUDA:
      LangStd = LangStandard::lang_cuda;
      break;
    case clang::Language::Asm:
    case clang::Language::C:
    case clang::Language::ObjC:
      LangStd = LangStandard::lang_gnu99;
      break;
    case clang::Language::CXX:
    case clang::Language::ObjCXX:
      LangStd = LangStandard::lang_gnucxx98;
      break;
    case clang::Language::HIP:
      LangStd = LangStandard::lang_hip;
      break;
    }
  }

  const LangStandard &Std = LangStandard::getLangStandardForKind(LangStd);
  Opts.LineComment = Std.hasLineComments();
  Opts.C99 = Std.isC99();
  Opts.CPlusPlus = Std.isCPlusPlus();
  Opts.CPlusPlus11 = Std.isCPlusPlus11();
  Opts.Digraphs = Std.hasDigraphs();
  Opts.GNUMode = Std.isGNUMode();
  Opts.GNUInline = !Std.isC99();
  Opts.HexFloats = Std.hasHexFloats();
  Opts.ImplicitInt = Std.hasImplicitInt();

  Opts.WChar = true;

  // OpenCL has some additional defaults.
  if (LangStd == LangStandard::lang_opencl10) {
    Opts.OpenCL = 1;
    Opts.AltiVec = 1;
    Opts.CXXOperatorNames = 1;
    Opts.LaxVectorConversions = 1;
  }

  // OpenCL and C++ both have bool, true, false keywords.
  Opts.Bool = Opts.OpenCL || Opts.CPlusPlus;

  Opts.setValueVisibilityMode(DefaultVisibility);

  // Mimicing gcc's behavior, trigraphs are only enabled if -trigraphs is
  // specified, or -std is set to a conforming mode.
  Opts.Trigraphs = !Opts.GNUMode;
  Opts.CharIsSigned = ArchSpec(triple).CharIsSignedByDefault();
  Opts.OptimizeSize = 0;

  // FIXME: Eliminate this dependency.
  //    unsigned Opt =
  //    Args.hasArg(OPT_Os) ? 2 : getLastArgIntValue(Args, OPT_O, 0, Diags);
  //    Opts.Optimize = Opt != 0;
  unsigned Opt = 0;

  // This is the __NO_INLINE__ define, which just depends on things like the
  // optimization level and -fno-inline, not actually whether the backend has
  // inlining enabled.
  //
  // FIXME: This is affected by other options (-fno-inline).
  Opts.NoInlineDefine = !Opt;
}

ClangASTContext::ClangASTContext(const char *target_triple)
    : TypeSystem(TypeSystem::eKindClang), m_target_triple(), m_ast_up(),
      m_language_options_up(), m_source_manager_up(), m_diagnostics_engine_up(),
      m_target_options_rp(), m_target_info_up(), m_identifier_table_up(),
      m_selector_table_up(), m_builtins_up(), m_callback_tag_decl(nullptr),
      m_callback_objc_decl(nullptr), m_callback_baton(nullptr),
      m_pointer_byte_size(0), m_ast_owned(false) {
  if (target_triple && target_triple[0])
    SetTargetTriple(target_triple);
}

ClangASTContext::ClangASTContext(clang::ASTContext *ast_ctx)
    : TypeSystem(TypeSystem::eKindClang), m_target_triple(), m_ast_up(ast_ctx),
      m_language_options_up(), m_source_manager_up(), m_diagnostics_engine_up(),
      m_target_options_rp(), m_target_info_up(), m_identifier_table_up(),
      m_selector_table_up(), m_builtins_up(), m_callback_tag_decl(nullptr),
      m_callback_objc_decl(nullptr), m_callback_baton(nullptr),
      m_pointer_byte_size(0), m_ast_owned(false) {}

//----------------------------------------------------------------------
// Destructor
ClangASTContext::~ClangASTContext() { Finalize(); }

ConstString ClangASTContext::GetPluginNameStatic() {
  return ConstString("clang");
}

ConstString ClangASTContext::GetPluginName() {
  return ClangASTContext::GetPluginNameStatic();
}

uint32_t ClangASTContext::GetPluginVersion() { return 1; }

lldb::TypeSystemSP
ClangASTContext::CreateInstance(lldb::LanguageType language,
                                lldb_private::Module *module, Target *target,
                                const char *compiler_options) {
  if (ClangASTContextSupportsLanguage(language)) {
    ArchSpec arch;
    if (module)
      arch = module->GetArchitecture();
    else if (target)
      arch = target->GetArchitecture();

    if (arch.IsValid()) {
      ArchSpec fixed_arch = arch;
      // LLVM wants this to be set to iOS or MacOSX; if we're working on
      // a bare-boards type image, change the triple for llvm's benefit.
      if (fixed_arch.GetTriple().getVendor() == llvm::Triple::Apple &&
          fixed_arch.GetTriple().getOS() == llvm::Triple::UnknownOS) {
        if (fixed_arch.GetTriple().getArch() == llvm::Triple::arm ||
            fixed_arch.GetTriple().getArch() == llvm::Triple::aarch64 ||
            fixed_arch.GetTriple().getArch() == llvm::Triple::thumb) {
          fixed_arch.GetTriple().setOS(llvm::Triple::IOS);
        } else {
          fixed_arch.GetTriple().setOS(llvm::Triple::MacOSX);
        }
      }

      if (module) {
        std::shared_ptr<ClangASTContext> ast_sp(new ClangASTContext);
        if (ast_sp) {
          ast_sp->SetArchitecture(fixed_arch);
        }
        return ast_sp;
      } else if (target && target->IsValid()) {
        std::shared_ptr<ClangASTContextForExpressions> ast_sp(
            new ClangASTContextForExpressions(*target));
        if (ast_sp) {
          ast_sp->SetArchitecture(fixed_arch);
          ast_sp->m_scratch_ast_source_up.reset(
              new ClangASTSource(target->shared_from_this()));
          lldbassert(ast_sp->getFileManager());
          ast_sp->m_scratch_ast_source_up->InstallASTContext(
              *ast_sp->getASTContext(), *ast_sp->getFileManager(), true);
          llvm::IntrusiveRefCntPtr<clang::ExternalASTSource> proxy_ast_source(
              ast_sp->m_scratch_ast_source_up->CreateProxy());
          ast_sp->SetExternalSource(proxy_ast_source);
          return ast_sp;
        }
      }
    }
  }
  return lldb::TypeSystemSP();
}

LanguageSet ClangASTContext::GetSupportedLanguagesForTypes() {
  LanguageSet languages;
  languages.Insert(lldb::eLanguageTypeC89);
  languages.Insert(lldb::eLanguageTypeC);
  languages.Insert(lldb::eLanguageTypeC11);
  languages.Insert(lldb::eLanguageTypeC_plus_plus);
  languages.Insert(lldb::eLanguageTypeC99);
  languages.Insert(lldb::eLanguageTypeObjC);
  languages.Insert(lldb::eLanguageTypeObjC_plus_plus);
  languages.Insert(lldb::eLanguageTypeC_plus_plus_03);
  languages.Insert(lldb::eLanguageTypeC_plus_plus_11);
  languages.Insert(lldb::eLanguageTypeC11);
  languages.Insert(lldb::eLanguageTypeC_plus_plus_14);
  return languages;
}

LanguageSet ClangASTContext::GetSupportedLanguagesForExpressions() {
  LanguageSet languages;
  languages.Insert(lldb::eLanguageTypeC_plus_plus);
  languages.Insert(lldb::eLanguageTypeObjC_plus_plus);
  languages.Insert(lldb::eLanguageTypeC_plus_plus_03);
  languages.Insert(lldb::eLanguageTypeC_plus_plus_11);
  languages.Insert(lldb::eLanguageTypeC_plus_plus_14);
  return languages;
}

void ClangASTContext::Initialize() {
  PluginManager::RegisterPlugin(
      GetPluginNameStatic(), "clang base AST context plug-in", CreateInstance,
      GetSupportedLanguagesForTypes(), GetSupportedLanguagesForExpressions());
}

void ClangASTContext::Terminate() {
  PluginManager::UnregisterPlugin(CreateInstance);
}

void ClangASTContext::Finalize() {
  if (m_ast_up) {
    GetASTMap().Erase(m_ast_up.get());
    if (!m_ast_owned)
      m_ast_up.release();
  }

  m_builtins_up.reset();
  m_selector_table_up.reset();
  m_identifier_table_up.reset();
  m_target_info_up.reset();
  m_target_options_rp.reset();
  m_diagnostics_engine_up.reset();
  m_source_manager_up.reset();
  m_language_options_up.reset();
  m_ast_up.reset();
  m_scratch_ast_source_up.reset();
}

void ClangASTContext::Clear() {
  m_ast_up.reset();
  m_language_options_up.reset();
  m_source_manager_up.reset();
  m_diagnostics_engine_up.reset();
  m_target_options_rp.reset();
  m_target_info_up.reset();
  m_identifier_table_up.reset();
  m_selector_table_up.reset();
  m_builtins_up.reset();
  m_pointer_byte_size = 0;
}

void ClangASTContext::setSema(Sema *s) {
  // Ensure that the new sema actually belongs to our ASTContext.
  assert(s == nullptr || &s->getASTContext() == m_ast_up.get());
  m_sema = s;
}

const char *ClangASTContext::GetTargetTriple() {
  return m_target_triple.c_str();
}

void ClangASTContext::SetTargetTriple(const char *target_triple) {
  Clear();
  m_target_triple.assign(target_triple);
}

void ClangASTContext::SetArchitecture(const ArchSpec &arch) {
  SetTargetTriple(arch.GetTriple().str().c_str());
}

bool ClangASTContext::HasExternalSource() {
  ASTContext *ast = getASTContext();
  if (ast)
    return ast->getExternalSource() != nullptr;
  return false;
}

void ClangASTContext::SetExternalSource(
    llvm::IntrusiveRefCntPtr<ExternalASTSource> &ast_source_up) {
  ASTContext *ast = getASTContext();
  if (ast) {
    ast->setExternalSource(ast_source_up);
    ast->getTranslationUnitDecl()->setHasExternalLexicalStorage(true);
  }
}

void ClangASTContext::RemoveExternalSource() {
  ASTContext *ast = getASTContext();

  if (ast) {
    llvm::IntrusiveRefCntPtr<ExternalASTSource> empty_ast_source_up;
    ast->setExternalSource(empty_ast_source_up);
    ast->getTranslationUnitDecl()->setHasExternalLexicalStorage(false);
  }
}

void ClangASTContext::setASTContext(clang::ASTContext *ast_ctx) {
  if (!m_ast_owned) {
    m_ast_up.release();
  }
  m_ast_owned = false;
  m_ast_up.reset(ast_ctx);
  GetASTMap().Insert(ast_ctx, this);
}

ASTContext *ClangASTContext::getASTContext() {
  if (m_ast_up == nullptr) {
    m_ast_owned = true;
    m_ast_up.reset(new ASTContext(*getLanguageOptions(), *getSourceManager(),
                                  *getIdentifierTable(), *getSelectorTable(),
                                  *getBuiltinContext()));

    m_ast_up->getDiagnostics().setClient(getDiagnosticConsumer(), false);

    // This can be NULL if we don't know anything about the architecture or if
    // the target for an architecture isn't enabled in the llvm/clang that we
    // built
    TargetInfo *target_info = getTargetInfo();
    if (target_info)
      m_ast_up->InitBuiltinTypes(*target_info);

    if ((m_callback_tag_decl || m_callback_objc_decl) && m_callback_baton) {
      m_ast_up->getTranslationUnitDecl()->setHasExternalLexicalStorage();
      // m_ast_up->getTranslationUnitDecl()->setHasExternalVisibleStorage();
    }

    GetASTMap().Insert(m_ast_up.get(), this);

    llvm::IntrusiveRefCntPtr<clang::ExternalASTSource> ast_source_up(
        new ClangExternalASTSourceCallbacks(
            ClangASTContext::CompleteTagDecl,
            ClangASTContext::CompleteObjCInterfaceDecl, nullptr,
            ClangASTContext::LayoutRecordType, this));
    SetExternalSource(ast_source_up);
  }
  return m_ast_up.get();
}

ClangASTContext *ClangASTContext::GetASTContext(clang::ASTContext *ast) {
  ClangASTContext *clang_ast = GetASTMap().Lookup(ast);
  if (!clang_ast)
    clang_ast = new ClangASTContext(ast);
  return clang_ast;
}

Builtin::Context *ClangASTContext::getBuiltinContext() {
  if (m_builtins_up == nullptr)
    m_builtins_up.reset(new Builtin::Context());
  return m_builtins_up.get();
}

IdentifierTable *ClangASTContext::getIdentifierTable() {
  if (m_identifier_table_up == nullptr)
    m_identifier_table_up.reset(
        new IdentifierTable(*ClangASTContext::getLanguageOptions(), nullptr));
  return m_identifier_table_up.get();
}

LangOptions *ClangASTContext::getLanguageOptions() {
  if (m_language_options_up == nullptr) {
    m_language_options_up.reset(new LangOptions());
    ParseLangArgs(*m_language_options_up, clang::Language::ObjCXX,
                  GetTargetTriple());
    //        InitializeLangOptions(*m_language_options_up, Language::ObjCXX);
  }
  return m_language_options_up.get();
}

SelectorTable *ClangASTContext::getSelectorTable() {
  if (m_selector_table_up == nullptr)
    m_selector_table_up.reset(new SelectorTable());
  return m_selector_table_up.get();
}

clang::FileManager *ClangASTContext::getFileManager() {
  if (m_file_manager_up == nullptr) {
    clang::FileSystemOptions file_system_options;
    m_file_manager_up.reset(new clang::FileManager(
        file_system_options, FileSystem::Instance().GetVirtualFileSystem()));
  }
  return m_file_manager_up.get();
}

clang::SourceManager *ClangASTContext::getSourceManager() {
  if (m_source_manager_up == nullptr)
    m_source_manager_up.reset(
        new clang::SourceManager(*getDiagnosticsEngine(), *getFileManager()));
  return m_source_manager_up.get();
}

clang::DiagnosticsEngine *ClangASTContext::getDiagnosticsEngine() {
  if (m_diagnostics_engine_up == nullptr) {
    llvm::IntrusiveRefCntPtr<DiagnosticIDs> diag_id_sp(new DiagnosticIDs());
    m_diagnostics_engine_up.reset(
        new DiagnosticsEngine(diag_id_sp, new DiagnosticOptions()));
  }
  return m_diagnostics_engine_up.get();
}

clang::MangleContext *ClangASTContext::getMangleContext() {
  if (m_mangle_ctx_up == nullptr)
    m_mangle_ctx_up.reset(getASTContext()->createMangleContext());
  return m_mangle_ctx_up.get();
}

class NullDiagnosticConsumer : public DiagnosticConsumer {
public:
  NullDiagnosticConsumer() {
    m_log = lldb_private::GetLogIfAllCategoriesSet(LIBLLDB_LOG_EXPRESSIONS);
  }

  void HandleDiagnostic(DiagnosticsEngine::Level DiagLevel,
                        const clang::Diagnostic &info) override {
    if (m_log) {
      llvm::SmallVector<char, 32> diag_str(10);
      info.FormatDiagnostic(diag_str);
      diag_str.push_back('\0');
      LLDB_LOGF(m_log, "Compiler diagnostic: %s\n", diag_str.data());
    }
  }

  DiagnosticConsumer *clone(DiagnosticsEngine &Diags) const {
    return new NullDiagnosticConsumer();
  }

private:
  Log *m_log;
};

DiagnosticConsumer *ClangASTContext::getDiagnosticConsumer() {
  if (m_diagnostic_consumer_up == nullptr)
    m_diagnostic_consumer_up.reset(new NullDiagnosticConsumer);

  return m_diagnostic_consumer_up.get();
}

std::shared_ptr<clang::TargetOptions> &ClangASTContext::getTargetOptions() {
  if (m_target_options_rp == nullptr && !m_target_triple.empty()) {
    m_target_options_rp = std::make_shared<clang::TargetOptions>();
    if (m_target_options_rp != nullptr)
      m_target_options_rp->Triple = m_target_triple;
  }
  return m_target_options_rp;
}

TargetInfo *ClangASTContext::getTargetInfo() {
  // target_triple should be something like "x86_64-apple-macosx"
  if (m_target_info_up == nullptr && !m_target_triple.empty())
    m_target_info_up.reset(TargetInfo::CreateTargetInfo(*getDiagnosticsEngine(),
                                                        getTargetOptions()));
  return m_target_info_up.get();
}

#pragma mark Basic Types

static inline bool QualTypeMatchesBitSize(const uint64_t bit_size,
                                          ASTContext *ast, QualType qual_type) {
  uint64_t qual_type_bit_size = ast->getTypeSize(qual_type);
  return qual_type_bit_size == bit_size;
}

CompilerType
ClangASTContext::GetBuiltinTypeForEncodingAndBitSize(Encoding encoding,
                                                     size_t bit_size) {
  return ClangASTContext::GetBuiltinTypeForEncodingAndBitSize(
      getASTContext(), encoding, bit_size);
}

CompilerType ClangASTContext::GetBuiltinTypeForEncodingAndBitSize(
    ASTContext *ast, Encoding encoding, uint32_t bit_size) {
  auto *clang_ast_context = ClangASTContext::GetASTContext(ast);
  if (!ast)
    return CompilerType();
  switch (encoding) {
  case eEncodingInvalid:
    if (QualTypeMatchesBitSize(bit_size, ast, ast->VoidPtrTy))
      return CompilerType(clang_ast_context, ast->VoidPtrTy.getAsOpaquePtr());
    break;

  case eEncodingUint:
    if (QualTypeMatchesBitSize(bit_size, ast, ast->UnsignedCharTy))
      return CompilerType(clang_ast_context,
                          ast->UnsignedCharTy.getAsOpaquePtr());
    if (QualTypeMatchesBitSize(bit_size, ast, ast->UnsignedShortTy))
      return CompilerType(clang_ast_context,
                          ast->UnsignedShortTy.getAsOpaquePtr());
    if (QualTypeMatchesBitSize(bit_size, ast, ast->UnsignedIntTy))
      return CompilerType(clang_ast_context,
                          ast->UnsignedIntTy.getAsOpaquePtr());
    if (QualTypeMatchesBitSize(bit_size, ast, ast->UnsignedLongTy))
      return CompilerType(clang_ast_context,
                          ast->UnsignedLongTy.getAsOpaquePtr());
    if (QualTypeMatchesBitSize(bit_size, ast, ast->UnsignedLongLongTy))
      return CompilerType(clang_ast_context,
                          ast->UnsignedLongLongTy.getAsOpaquePtr());
    if (QualTypeMatchesBitSize(bit_size, ast, ast->UnsignedInt128Ty))
      return CompilerType(clang_ast_context,
                          ast->UnsignedInt128Ty.getAsOpaquePtr());
    break;

  case eEncodingSint:
    if (QualTypeMatchesBitSize(bit_size, ast, ast->SignedCharTy))
      return CompilerType(clang_ast_context,
                          ast->SignedCharTy.getAsOpaquePtr());
    if (QualTypeMatchesBitSize(bit_size, ast, ast->ShortTy))
      return CompilerType(clang_ast_context, ast->ShortTy.getAsOpaquePtr());
    if (QualTypeMatchesBitSize(bit_size, ast, ast->IntTy))
      return CompilerType(clang_ast_context, ast->IntTy.getAsOpaquePtr());
    if (QualTypeMatchesBitSize(bit_size, ast, ast->LongTy))
      return CompilerType(clang_ast_context, ast->LongTy.getAsOpaquePtr());
    if (QualTypeMatchesBitSize(bit_size, ast, ast->LongLongTy))
      return CompilerType(clang_ast_context, ast->LongLongTy.getAsOpaquePtr());
    if (QualTypeMatchesBitSize(bit_size, ast, ast->Int128Ty))
      return CompilerType(clang_ast_context, ast->Int128Ty.getAsOpaquePtr());
    break;

  case eEncodingIEEE754:
    if (QualTypeMatchesBitSize(bit_size, ast, ast->FloatTy))
      return CompilerType(clang_ast_context, ast->FloatTy.getAsOpaquePtr());
    if (QualTypeMatchesBitSize(bit_size, ast, ast->DoubleTy))
      return CompilerType(clang_ast_context, ast->DoubleTy.getAsOpaquePtr());
    if (QualTypeMatchesBitSize(bit_size, ast, ast->LongDoubleTy))
      return CompilerType(clang_ast_context,
                          ast->LongDoubleTy.getAsOpaquePtr());
    if (QualTypeMatchesBitSize(bit_size, ast, ast->HalfTy))
      return CompilerType(clang_ast_context, ast->HalfTy.getAsOpaquePtr());
    break;

  case eEncodingVector:
    // Sanity check that bit_size is a multiple of 8's.
    if (bit_size && !(bit_size & 0x7u))
      return CompilerType(
          clang_ast_context,
          ast->getExtVectorType(ast->UnsignedCharTy, bit_size / 8)
              .getAsOpaquePtr());
    break;
  }

  return CompilerType();
}

lldb::BasicType
ClangASTContext::GetBasicTypeEnumeration(ConstString name) {
  if (name) {
    typedef UniqueCStringMap<lldb::BasicType> TypeNameToBasicTypeMap;
    static TypeNameToBasicTypeMap g_type_map;
    static std::once_flag g_once_flag;
    llvm::call_once(g_once_flag, []() {
      // "void"
      g_type_map.Append(ConstString("void"), eBasicTypeVoid);

      // "char"
      g_type_map.Append(ConstString("char"), eBasicTypeChar);
      g_type_map.Append(ConstString("signed char"), eBasicTypeSignedChar);
      g_type_map.Append(ConstString("unsigned char"), eBasicTypeUnsignedChar);
      g_type_map.Append(ConstString("wchar_t"), eBasicTypeWChar);
      g_type_map.Append(ConstString("signed wchar_t"), eBasicTypeSignedWChar);
      g_type_map.Append(ConstString("unsigned wchar_t"),
                        eBasicTypeUnsignedWChar);
      // "short"
      g_type_map.Append(ConstString("short"), eBasicTypeShort);
      g_type_map.Append(ConstString("short int"), eBasicTypeShort);
      g_type_map.Append(ConstString("unsigned short"), eBasicTypeUnsignedShort);
      g_type_map.Append(ConstString("unsigned short int"),
                        eBasicTypeUnsignedShort);

      // "int"
      g_type_map.Append(ConstString("int"), eBasicTypeInt);
      g_type_map.Append(ConstString("signed int"), eBasicTypeInt);
      g_type_map.Append(ConstString("unsigned int"), eBasicTypeUnsignedInt);
      g_type_map.Append(ConstString("unsigned"), eBasicTypeUnsignedInt);

      // "long"
      g_type_map.Append(ConstString("long"), eBasicTypeLong);
      g_type_map.Append(ConstString("long int"), eBasicTypeLong);
      g_type_map.Append(ConstString("unsigned long"), eBasicTypeUnsignedLong);
      g_type_map.Append(ConstString("unsigned long int"),
                        eBasicTypeUnsignedLong);

      // "long long"
      g_type_map.Append(ConstString("long long"), eBasicTypeLongLong);
      g_type_map.Append(ConstString("long long int"), eBasicTypeLongLong);
      g_type_map.Append(ConstString("unsigned long long"),
                        eBasicTypeUnsignedLongLong);
      g_type_map.Append(ConstString("unsigned long long int"),
                        eBasicTypeUnsignedLongLong);

      // "int128"
      g_type_map.Append(ConstString("__int128_t"), eBasicTypeInt128);
      g_type_map.Append(ConstString("__uint128_t"), eBasicTypeUnsignedInt128);

      // Miscellaneous
      g_type_map.Append(ConstString("bool"), eBasicTypeBool);
      g_type_map.Append(ConstString("float"), eBasicTypeFloat);
      g_type_map.Append(ConstString("double"), eBasicTypeDouble);
      g_type_map.Append(ConstString("long double"), eBasicTypeLongDouble);
      g_type_map.Append(ConstString("id"), eBasicTypeObjCID);
      g_type_map.Append(ConstString("SEL"), eBasicTypeObjCSel);
      g_type_map.Append(ConstString("nullptr"), eBasicTypeNullPtr);
      g_type_map.Sort();
    });

    return g_type_map.Find(name, eBasicTypeInvalid);
  }
  return eBasicTypeInvalid;
}

CompilerType ClangASTContext::GetBasicType(ASTContext *ast,
                                           ConstString name) {
  if (ast) {
    lldb::BasicType basic_type = ClangASTContext::GetBasicTypeEnumeration(name);
    return ClangASTContext::GetBasicType(ast, basic_type);
  }
  return CompilerType();
}

uint32_t ClangASTContext::GetPointerByteSize() {
  if (m_pointer_byte_size == 0)
    if (auto size = GetBasicType(lldb::eBasicTypeVoid)
                        .GetPointerType()
                        .GetByteSize(nullptr))
      m_pointer_byte_size = *size;
  return m_pointer_byte_size;
}

CompilerType ClangASTContext::GetBasicType(lldb::BasicType basic_type) {
  return GetBasicType(getASTContext(), basic_type);
}

CompilerType ClangASTContext::GetBasicType(ASTContext *ast,
                                           lldb::BasicType basic_type) {
  if (!ast)
    return CompilerType();
  lldb::opaque_compiler_type_t clang_type =
      GetOpaqueCompilerType(ast, basic_type);

  if (clang_type)
    return CompilerType(GetASTContext(ast), clang_type);
  return CompilerType();
}

CompilerType ClangASTContext::GetBuiltinTypeForDWARFEncodingAndBitSize(
    const char *type_name, uint32_t dw_ate, uint32_t bit_size) {
  ASTContext *ast = getASTContext();

#define streq(a, b) strcmp(a, b) == 0
  assert(ast != nullptr);
  if (ast) {
    switch (dw_ate) {
    default:
      break;

    case DW_ATE_address:
      if (QualTypeMatchesBitSize(bit_size, ast, ast->VoidPtrTy))
        return CompilerType(this, ast->VoidPtrTy.getAsOpaquePtr());
      break;

    case DW_ATE_boolean:
      if (QualTypeMatchesBitSize(bit_size, ast, ast->BoolTy))
        return CompilerType(this, ast->BoolTy.getAsOpaquePtr());
      if (QualTypeMatchesBitSize(bit_size, ast, ast->UnsignedCharTy))
        return CompilerType(this, ast->UnsignedCharTy.getAsOpaquePtr());
      if (QualTypeMatchesBitSize(bit_size, ast, ast->UnsignedShortTy))
        return CompilerType(this, ast->UnsignedShortTy.getAsOpaquePtr());
      if (QualTypeMatchesBitSize(bit_size, ast, ast->UnsignedIntTy))
        return CompilerType(this, ast->UnsignedIntTy.getAsOpaquePtr());
      break;

    case DW_ATE_lo_user:
      // This has been seen to mean DW_AT_complex_integer
      if (type_name) {
        if (::strstr(type_name, "complex")) {
          CompilerType complex_int_clang_type =
              GetBuiltinTypeForDWARFEncodingAndBitSize("int", DW_ATE_signed,
                                                       bit_size / 2);
          return CompilerType(
              this, ast->getComplexType(
                           ClangUtil::GetQualType(complex_int_clang_type))
                        .getAsOpaquePtr());
        }
      }
      break;

    case DW_ATE_complex_float:
      if (QualTypeMatchesBitSize(bit_size, ast, ast->FloatComplexTy))
        return CompilerType(this, ast->FloatComplexTy.getAsOpaquePtr());
      else if (QualTypeMatchesBitSize(bit_size, ast, ast->DoubleComplexTy))
        return CompilerType(this, ast->DoubleComplexTy.getAsOpaquePtr());
      else if (QualTypeMatchesBitSize(bit_size, ast, ast->LongDoubleComplexTy))
        return CompilerType(this, ast->LongDoubleComplexTy.getAsOpaquePtr());
      else {
        CompilerType complex_float_clang_type =
            GetBuiltinTypeForDWARFEncodingAndBitSize("float", DW_ATE_float,
                                                     bit_size / 2);
        return CompilerType(
            this, ast->getComplexType(
                         ClangUtil::GetQualType(complex_float_clang_type))
                      .getAsOpaquePtr());
      }
      break;

    case DW_ATE_float:
      if (streq(type_name, "float") &&
          QualTypeMatchesBitSize(bit_size, ast, ast->FloatTy))
        return CompilerType(this, ast->FloatTy.getAsOpaquePtr());
      if (streq(type_name, "double") &&
          QualTypeMatchesBitSize(bit_size, ast, ast->DoubleTy))
        return CompilerType(this, ast->DoubleTy.getAsOpaquePtr());
      if (streq(type_name, "long double") &&
          QualTypeMatchesBitSize(bit_size, ast, ast->LongDoubleTy))
        return CompilerType(this, ast->LongDoubleTy.getAsOpaquePtr());
      // Fall back to not requiring a name match
      if (QualTypeMatchesBitSize(bit_size, ast, ast->FloatTy))
        return CompilerType(this, ast->FloatTy.getAsOpaquePtr());
      if (QualTypeMatchesBitSize(bit_size, ast, ast->DoubleTy))
        return CompilerType(this, ast->DoubleTy.getAsOpaquePtr());
      if (QualTypeMatchesBitSize(bit_size, ast, ast->LongDoubleTy))
        return CompilerType(this, ast->LongDoubleTy.getAsOpaquePtr());
      if (QualTypeMatchesBitSize(bit_size, ast, ast->HalfTy))
        return CompilerType(this, ast->HalfTy.getAsOpaquePtr());
      break;

    case DW_ATE_signed:
      if (type_name) {
        if (streq(type_name, "wchar_t") &&
            QualTypeMatchesBitSize(bit_size, ast, ast->WCharTy) &&
            (getTargetInfo() &&
             TargetInfo::isTypeSigned(getTargetInfo()->getWCharType())))
          return CompilerType(this, ast->WCharTy.getAsOpaquePtr());
        if (streq(type_name, "void") &&
            QualTypeMatchesBitSize(bit_size, ast, ast->VoidTy))
          return CompilerType(this, ast->VoidTy.getAsOpaquePtr());
        if (strstr(type_name, "long long") &&
            QualTypeMatchesBitSize(bit_size, ast, ast->LongLongTy))
          return CompilerType(this, ast->LongLongTy.getAsOpaquePtr());
        if (strstr(type_name, "long") &&
            QualTypeMatchesBitSize(bit_size, ast, ast->LongTy))
          return CompilerType(this, ast->LongTy.getAsOpaquePtr());
        if (strstr(type_name, "short") &&
            QualTypeMatchesBitSize(bit_size, ast, ast->ShortTy))
          return CompilerType(this, ast->ShortTy.getAsOpaquePtr());
        if (strstr(type_name, "char")) {
          if (QualTypeMatchesBitSize(bit_size, ast, ast->CharTy))
            return CompilerType(this, ast->CharTy.getAsOpaquePtr());
          if (QualTypeMatchesBitSize(bit_size, ast, ast->SignedCharTy))
            return CompilerType(this, ast->SignedCharTy.getAsOpaquePtr());
        }
        if (strstr(type_name, "int")) {
          if (QualTypeMatchesBitSize(bit_size, ast, ast->IntTy))
            return CompilerType(this, ast->IntTy.getAsOpaquePtr());
          if (QualTypeMatchesBitSize(bit_size, ast, ast->Int128Ty))
            return CompilerType(this, ast->Int128Ty.getAsOpaquePtr());
        }
      }
      // We weren't able to match up a type name, just search by size
      if (QualTypeMatchesBitSize(bit_size, ast, ast->CharTy))
        return CompilerType(this, ast->CharTy.getAsOpaquePtr());
      if (QualTypeMatchesBitSize(bit_size, ast, ast->ShortTy))
        return CompilerType(this, ast->ShortTy.getAsOpaquePtr());
      if (QualTypeMatchesBitSize(bit_size, ast, ast->IntTy))
        return CompilerType(this, ast->IntTy.getAsOpaquePtr());
      if (QualTypeMatchesBitSize(bit_size, ast, ast->LongTy))
        return CompilerType(this, ast->LongTy.getAsOpaquePtr());
      if (QualTypeMatchesBitSize(bit_size, ast, ast->LongLongTy))
        return CompilerType(this, ast->LongLongTy.getAsOpaquePtr());
      if (QualTypeMatchesBitSize(bit_size, ast, ast->Int128Ty))
        return CompilerType(this, ast->Int128Ty.getAsOpaquePtr());
      break;

    case DW_ATE_signed_char:
      if (ast->getLangOpts().CharIsSigned && type_name &&
          streq(type_name, "char")) {
        if (QualTypeMatchesBitSize(bit_size, ast, ast->CharTy))
          return CompilerType(this, ast->CharTy.getAsOpaquePtr());
      }
      if (QualTypeMatchesBitSize(bit_size, ast, ast->SignedCharTy))
        return CompilerType(this, ast->SignedCharTy.getAsOpaquePtr());
      break;

    case DW_ATE_unsigned:
      if (type_name) {
        if (streq(type_name, "wchar_t")) {
          if (QualTypeMatchesBitSize(bit_size, ast, ast->WCharTy)) {
            if (!(getTargetInfo() &&
                  TargetInfo::isTypeSigned(getTargetInfo()->getWCharType())))
              return CompilerType(this, ast->WCharTy.getAsOpaquePtr());
          }
        }
        if (strstr(type_name, "long long")) {
          if (QualTypeMatchesBitSize(bit_size, ast, ast->UnsignedLongLongTy))
            return CompilerType(this, ast->UnsignedLongLongTy.getAsOpaquePtr());
        } else if (strstr(type_name, "long")) {
          if (QualTypeMatchesBitSize(bit_size, ast, ast->UnsignedLongTy))
            return CompilerType(this, ast->UnsignedLongTy.getAsOpaquePtr());
        } else if (strstr(type_name, "short")) {
          if (QualTypeMatchesBitSize(bit_size, ast, ast->UnsignedShortTy))
            return CompilerType(this, ast->UnsignedShortTy.getAsOpaquePtr());
        } else if (strstr(type_name, "char")) {
          if (QualTypeMatchesBitSize(bit_size, ast, ast->UnsignedCharTy))
            return CompilerType(this, ast->UnsignedCharTy.getAsOpaquePtr());
        } else if (strstr(type_name, "int")) {
          if (QualTypeMatchesBitSize(bit_size, ast, ast->UnsignedIntTy))
            return CompilerType(this, ast->UnsignedIntTy.getAsOpaquePtr());
          if (QualTypeMatchesBitSize(bit_size, ast, ast->UnsignedInt128Ty))
            return CompilerType(this, ast->UnsignedInt128Ty.getAsOpaquePtr());
        }
      }
      // We weren't able to match up a type name, just search by size
      if (QualTypeMatchesBitSize(bit_size, ast, ast->UnsignedCharTy))
        return CompilerType(this, ast->UnsignedCharTy.getAsOpaquePtr());
      if (QualTypeMatchesBitSize(bit_size, ast, ast->UnsignedShortTy))
        return CompilerType(this, ast->UnsignedShortTy.getAsOpaquePtr());
      if (QualTypeMatchesBitSize(bit_size, ast, ast->UnsignedIntTy))
        return CompilerType(this, ast->UnsignedIntTy.getAsOpaquePtr());
      if (QualTypeMatchesBitSize(bit_size, ast, ast->UnsignedLongTy))
        return CompilerType(this, ast->UnsignedLongTy.getAsOpaquePtr());
      if (QualTypeMatchesBitSize(bit_size, ast, ast->UnsignedLongLongTy))
        return CompilerType(this, ast->UnsignedLongLongTy.getAsOpaquePtr());
      if (QualTypeMatchesBitSize(bit_size, ast, ast->UnsignedInt128Ty))
        return CompilerType(this, ast->UnsignedInt128Ty.getAsOpaquePtr());
      break;

    case DW_ATE_unsigned_char:
      if (!ast->getLangOpts().CharIsSigned && type_name &&
          streq(type_name, "char")) {
        if (QualTypeMatchesBitSize(bit_size, ast, ast->CharTy))
          return CompilerType(this, ast->CharTy.getAsOpaquePtr());
      }
      if (QualTypeMatchesBitSize(bit_size, ast, ast->UnsignedCharTy))
        return CompilerType(this, ast->UnsignedCharTy.getAsOpaquePtr());
      if (QualTypeMatchesBitSize(bit_size, ast, ast->UnsignedShortTy))
        return CompilerType(this, ast->UnsignedShortTy.getAsOpaquePtr());
      break;

    case DW_ATE_imaginary_float:
      break;

    case DW_ATE_UTF:
      if (type_name) {
        if (streq(type_name, "char16_t"))
          return CompilerType(this, ast->Char16Ty.getAsOpaquePtr());
        if (streq(type_name, "char32_t"))
          return CompilerType(this, ast->Char32Ty.getAsOpaquePtr());
        if (streq(type_name, "char8_t"))
          return CompilerType(this, ast->Char8Ty.getAsOpaquePtr());
      }
      break;
    }
  }
  // This assert should fire for anything that we don't catch above so we know
  // to fix any issues we run into.
  if (type_name) {
    Host::SystemLog(Host::eSystemLogError, "error: need to add support for "
                                           "DW_TAG_base_type '%s' encoded with "
                                           "DW_ATE = 0x%x, bit_size = %u\n",
                    type_name, dw_ate, bit_size);
  } else {
    Host::SystemLog(Host::eSystemLogError, "error: need to add support for "
                                           "DW_TAG_base_type encoded with "
                                           "DW_ATE = 0x%x, bit_size = %u\n",
                    dw_ate, bit_size);
  }
  return CompilerType();
}

CompilerType ClangASTContext::GetUnknownAnyType(clang::ASTContext *ast) {
  if (ast)
    return CompilerType(ClangASTContext::GetASTContext(ast),
                        ast->UnknownAnyTy.getAsOpaquePtr());
  return CompilerType();
}

CompilerType ClangASTContext::GetCStringType(bool is_const) {
  ASTContext *ast = getASTContext();
  QualType char_type(ast->CharTy);

  if (is_const)
    char_type.addConst();

  return CompilerType(this, ast->getPointerType(char_type).getAsOpaquePtr());
}

clang::DeclContext *
ClangASTContext::GetTranslationUnitDecl(clang::ASTContext *ast) {
  return ast->getTranslationUnitDecl();
}

<<<<<<< HEAD
CompilerType ClangASTContext::CopyType(const CompilerType &src) {
  clang::ASTContext *dst_clang_ast = getASTContext();
  if (dst_clang_ast) {
    FileSystemOptions file_system_options;
    ClangASTContext *src_ast =
        llvm::dyn_cast_or_null<ClangASTContext>(src.GetTypeSystem());
    if (src_ast) {
      clang::ASTContext *src_clang_ast = src_ast->getASTContext();
      if (src_clang_ast) {
        if (src_clang_ast == dst_clang_ast)
          return src; // We already are in the right AST, no need to copy
        else {
          FileManager file_manager(file_system_options);
          ASTImporter importer(*dst_clang_ast, file_manager, *src_clang_ast,
                               file_manager, false);
          if (auto expected = importer.Import(ClangUtil::GetQualType(src))) {
            QualType dst_qual_type(expected.get());
            return CompilerType(this, dst_qual_type.getAsOpaquePtr());
          } else {
              Log *log = lldb_private::GetLogIfAllCategoriesSet(LIBLLDB_LOG_EXPRESSIONS);
              LLDB_LOG_ERROR(log, expected.takeError(), "Couldn't import type: {0}");
          }
        }
      }
    }
  }
  return CompilerType();
}

=======
>>>>>>> 260ba0e0
clang::Decl *ClangASTContext::CopyDecl(ASTContext *dst_ast, ASTContext *src_ast,
                                       clang::Decl *source_decl) {
  FileSystemOptions file_system_options;
  FileManager file_manager(file_system_options);
  ASTImporter importer(*dst_ast, file_manager, *src_ast, file_manager, false);

  if (llvm::Expected<clang::Decl *> ret_or_error =
          importer.Import(source_decl)) {
    return *ret_or_error;
  } else {
    Log *log = lldb_private::GetLogIfAllCategoriesSet(LIBLLDB_LOG_EXPRESSIONS);
    LLDB_LOG_ERROR(log, ret_or_error.takeError(), "Couldn't import decl: {0}");
    return nullptr;
  }
}

bool ClangASTContext::AreTypesSame(CompilerType type1, CompilerType type2,
                                   bool ignore_qualifiers) {
  ClangASTContext *ast =
      llvm::dyn_cast_or_null<ClangASTContext>(type1.GetTypeSystem());
  if (!ast || ast != type2.GetTypeSystem())
    return false;

  if (type1.GetOpaqueQualType() == type2.GetOpaqueQualType())
    return true;

  QualType type1_qual = ClangUtil::GetQualType(type1);
  QualType type2_qual = ClangUtil::GetQualType(type2);

  if (ignore_qualifiers) {
    type1_qual = type1_qual.getUnqualifiedType();
    type2_qual = type2_qual.getUnqualifiedType();
  }

  return ast->getASTContext()->hasSameType(type1_qual, type2_qual);
}

CompilerType ClangASTContext::GetTypeForDecl(void *opaque_decl) {
  if (!opaque_decl)
    return CompilerType();

  clang::Decl *decl = static_cast<clang::Decl *>(opaque_decl);
  if (auto *named_decl = llvm::dyn_cast<clang::NamedDecl>(decl))
    return GetTypeForDecl(named_decl);
  return CompilerType();
}

CompilerType ClangASTContext::GetTypeForDecl(clang::NamedDecl *decl) {
  if (clang::ObjCInterfaceDecl *interface_decl =
          llvm::dyn_cast<clang::ObjCInterfaceDecl>(decl))
    return GetTypeForDecl(interface_decl);
  if (clang::TagDecl *tag_decl = llvm::dyn_cast<clang::TagDecl>(decl))
    return GetTypeForDecl(tag_decl);
  return CompilerType();
}

CompilerType ClangASTContext::GetTypeForDecl(TagDecl *decl) {
  // No need to call the getASTContext() accessor (which can create the AST if
  // it isn't created yet, because we can't have created a decl in this
  // AST if our AST didn't already exist...
  ASTContext *ast = &decl->getASTContext();
  if (ast)
    return CompilerType(ClangASTContext::GetASTContext(ast),
                        ast->getTagDeclType(decl).getAsOpaquePtr());
  return CompilerType();
}

CompilerType ClangASTContext::GetTypeForDecl(ObjCInterfaceDecl *decl) {
  // No need to call the getASTContext() accessor (which can create the AST if
  // it isn't created yet, because we can't have created a decl in this
  // AST if our AST didn't already exist...
  ASTContext *ast = &decl->getASTContext();
  if (ast)
    return CompilerType(ClangASTContext::GetASTContext(ast),
                        ast->getObjCInterfaceType(decl).getAsOpaquePtr());
  return CompilerType();
}

#pragma mark Structure, Unions, Classes

CompilerType ClangASTContext::CreateRecordType(DeclContext *decl_ctx,
                                               AccessType access_type,
                                               const char *name, int kind,
                                               LanguageType language,
                                               ClangASTMetadata *metadata) {
  ASTContext *ast = getASTContext();
  assert(ast != nullptr);

  if (decl_ctx == nullptr)
    decl_ctx = ast->getTranslationUnitDecl();

  if (language == eLanguageTypeObjC ||
      language == eLanguageTypeObjC_plus_plus) {
    bool isForwardDecl = true;
    bool isInternal = false;
    return CreateObjCClass(name, decl_ctx, isForwardDecl, isInternal, metadata);
  }

  // NOTE: Eventually CXXRecordDecl will be merged back into RecordDecl and
  // we will need to update this code. I was told to currently always use the
  // CXXRecordDecl class since we often don't know from debug information if
  // something is struct or a class, so we default to always use the more
  // complete definition just in case.

  bool has_name = name && name[0];

  CXXRecordDecl *decl = CXXRecordDecl::Create(
      *ast, (TagDecl::TagKind)kind, decl_ctx, SourceLocation(),
      SourceLocation(), has_name ?  &ast->Idents.get(name) : nullptr);

  if (!has_name) {
    // In C++ a lambda is also represented as an unnamed class. This is
    // different from an *anonymous class* that the user wrote:
    //
    // struct A {
    //  // anonymous class (GNU/MSVC extension)
    //  struct {
    //    int x;
    //  };
    //  // unnamed class within a class
    //  struct {
    //    int y;
    //  } B;
    // };
    //
    // void f() {
    //    // unammed class outside of a class
    //    struct {
    //      int z;
    //    } C;
    // }
    //
    // Anonymous classes is a GNU/MSVC extension that clang supports. It
    // requires the anonymous class be embedded within a class. So the new
    // heuristic verifies this condition.
    //
    // FIXME: An unnamed class within a class is also wrongly recognized as an
    // anonymous struct.
    if (isa<CXXRecordDecl>(decl_ctx))
      decl->setAnonymousStructOrUnion(true);
  }

  if (decl) {
    if (metadata)
      SetMetadata(ast, decl, *metadata);

    if (access_type != eAccessNone)
      decl->setAccess(ConvertAccessTypeToAccessSpecifier(access_type));

    if (decl_ctx)
      decl_ctx->addDecl(decl);

    return CompilerType(this, ast->getTagDeclType(decl).getAsOpaquePtr());
  }
  return CompilerType();
}

namespace {
  bool IsValueParam(const clang::TemplateArgument &argument) {
    return argument.getKind() == TemplateArgument::Integral;
  }
}

static TemplateParameterList *CreateTemplateParameterList(
    ASTContext *ast,
    const ClangASTContext::TemplateParameterInfos &template_param_infos,
    llvm::SmallVector<NamedDecl *, 8> &template_param_decls) {
  const bool parameter_pack = false;
  const bool is_typename = false;
  const unsigned depth = 0;
  const size_t num_template_params = template_param_infos.args.size();
  DeclContext *const decl_context =
      ast->getTranslationUnitDecl(); // Is this the right decl context?,
  for (size_t i = 0; i < num_template_params; ++i) {
    const char *name = template_param_infos.names[i];

    IdentifierInfo *identifier_info = nullptr;
    if (name && name[0])
      identifier_info = &ast->Idents.get(name);
    if (IsValueParam(template_param_infos.args[i])) {
      template_param_decls.push_back(NonTypeTemplateParmDecl::Create(
          *ast, decl_context,
          SourceLocation(), SourceLocation(), depth, i, identifier_info,
          template_param_infos.args[i].getIntegralType(), parameter_pack,
          nullptr));

    } else {
      template_param_decls.push_back(TemplateTypeParmDecl::Create(
          *ast, decl_context,
          SourceLocation(), SourceLocation(), depth, i, identifier_info,
          is_typename, parameter_pack));
    }
  }

  if (template_param_infos.packed_args) {
    IdentifierInfo *identifier_info = nullptr;
    if (template_param_infos.pack_name && template_param_infos.pack_name[0])
      identifier_info = &ast->Idents.get(template_param_infos.pack_name);
    const bool parameter_pack_true = true;

    if (!template_param_infos.packed_args->args.empty() &&
        IsValueParam(template_param_infos.packed_args->args[0])) {
      template_param_decls.push_back(NonTypeTemplateParmDecl::Create(
          *ast, decl_context, SourceLocation(), SourceLocation(), depth,
          num_template_params, identifier_info,
          template_param_infos.packed_args->args[0].getIntegralType(),
          parameter_pack_true, nullptr));
    } else {
      template_param_decls.push_back(TemplateTypeParmDecl::Create(
          *ast, decl_context, SourceLocation(), SourceLocation(), depth,
          num_template_params, identifier_info, is_typename,
          parameter_pack_true));
    }
  }
  clang::Expr *const requires_clause = nullptr; // TODO: Concepts
  TemplateParameterList *template_param_list = TemplateParameterList::Create(
      *ast, SourceLocation(), SourceLocation(), template_param_decls,
      SourceLocation(), requires_clause);
  return template_param_list;
}

clang::FunctionTemplateDecl *ClangASTContext::CreateFunctionTemplateDecl(
    clang::DeclContext *decl_ctx, clang::FunctionDecl *func_decl,
    const char *name, const TemplateParameterInfos &template_param_infos) {
  //    /// Create a function template node.
  ASTContext *ast = getASTContext();

  llvm::SmallVector<NamedDecl *, 8> template_param_decls;

  TemplateParameterList *template_param_list = CreateTemplateParameterList(
      ast, template_param_infos, template_param_decls);
  FunctionTemplateDecl *func_tmpl_decl = FunctionTemplateDecl::Create(
      *ast, decl_ctx, func_decl->getLocation(), func_decl->getDeclName(),
      template_param_list, func_decl);

  for (size_t i = 0, template_param_decl_count = template_param_decls.size();
       i < template_param_decl_count; ++i) {
    // TODO: verify which decl context we should put template_param_decls into..
    template_param_decls[i]->setDeclContext(func_decl);
  }

  return func_tmpl_decl;
}

void ClangASTContext::CreateFunctionTemplateSpecializationInfo(
    FunctionDecl *func_decl, clang::FunctionTemplateDecl *func_tmpl_decl,
    const TemplateParameterInfos &infos) {
  TemplateArgumentList *template_args_ptr =
      TemplateArgumentList::CreateCopy(func_decl->getASTContext(), infos.args);

  func_decl->setFunctionTemplateSpecialization(func_tmpl_decl,
                                               template_args_ptr, nullptr);
}

ClassTemplateDecl *ClangASTContext::CreateClassTemplateDecl(
    DeclContext *decl_ctx, lldb::AccessType access_type, const char *class_name,
    int kind, const TemplateParameterInfos &template_param_infos) {
  ASTContext *ast = getASTContext();

  ClassTemplateDecl *class_template_decl = nullptr;
  if (decl_ctx == nullptr)
    decl_ctx = ast->getTranslationUnitDecl();

  IdentifierInfo &identifier_info = ast->Idents.get(class_name);
  DeclarationName decl_name(&identifier_info);

  clang::DeclContext::lookup_result result = decl_ctx->lookup(decl_name);

  for (NamedDecl *decl : result) {
    class_template_decl = dyn_cast<clang::ClassTemplateDecl>(decl);
    if (class_template_decl)
      return class_template_decl;
  }

  llvm::SmallVector<NamedDecl *, 8> template_param_decls;

  TemplateParameterList *template_param_list = CreateTemplateParameterList(
      ast, template_param_infos, template_param_decls);

  CXXRecordDecl *template_cxx_decl = CXXRecordDecl::Create(
      *ast, (TagDecl::TagKind)kind,
      decl_ctx, // What decl context do we use here? TU? The actual decl
                // context?
      SourceLocation(), SourceLocation(), &identifier_info);

  for (size_t i = 0, template_param_decl_count = template_param_decls.size();
       i < template_param_decl_count; ++i) {
    template_param_decls[i]->setDeclContext(template_cxx_decl);
  }

  // With templated classes, we say that a class is templated with
  // specializations, but that the bare class has no functions.
  // template_cxx_decl->startDefinition();
  // template_cxx_decl->completeDefinition();

  class_template_decl = ClassTemplateDecl::Create(
      *ast,
      decl_ctx, // What decl context do we use here? TU? The actual decl
                // context?
      SourceLocation(), decl_name, template_param_list, template_cxx_decl);
  template_cxx_decl->setDescribedClassTemplate(class_template_decl);

  if (class_template_decl) {
    if (access_type != eAccessNone)
      class_template_decl->setAccess(
          ConvertAccessTypeToAccessSpecifier(access_type));

    // if (TagDecl *ctx_tag_decl = dyn_cast<TagDecl>(decl_ctx))
    //    CompleteTagDeclarationDefinition(GetTypeForDecl(ctx_tag_decl));

    decl_ctx->addDecl(class_template_decl);

#ifdef LLDB_CONFIGURATION_DEBUG
    VerifyDecl(class_template_decl);
#endif
  }

  return class_template_decl;
}

TemplateTemplateParmDecl *
ClangASTContext::CreateTemplateTemplateParmDecl(const char *template_name) {
  ASTContext *ast = getASTContext();

  auto *decl_ctx = ast->getTranslationUnitDecl();

  IdentifierInfo &identifier_info = ast->Idents.get(template_name);
  llvm::SmallVector<NamedDecl *, 8> template_param_decls;

  ClangASTContext::TemplateParameterInfos template_param_infos;
  TemplateParameterList *template_param_list = CreateTemplateParameterList(
      ast, template_param_infos, template_param_decls);

  // LLDB needs to create those decls only to be able to display a
  // type that includes a template template argument. Only the name matters for
  // this purpose, so we use dummy values for the other characterisitcs of the
  // type.
  return TemplateTemplateParmDecl::Create(
      *ast, decl_ctx, SourceLocation(),
      /*Depth*/ 0, /*Position*/ 0,
      /*IsParameterPack*/ false, &identifier_info, template_param_list);
}

ClassTemplateSpecializationDecl *
ClangASTContext::CreateClassTemplateSpecializationDecl(
    DeclContext *decl_ctx, ClassTemplateDecl *class_template_decl, int kind,
    const TemplateParameterInfos &template_param_infos) {
  ASTContext *ast = getASTContext();
  llvm::SmallVector<clang::TemplateArgument, 2> args(
      template_param_infos.args.size() +
      (template_param_infos.packed_args ? 1 : 0));
  std::copy(template_param_infos.args.begin(), template_param_infos.args.end(),
            args.begin());
  if (template_param_infos.packed_args) {
    args[args.size() - 1] = TemplateArgument::CreatePackCopy(
        *ast, template_param_infos.packed_args->args);
  }
  ClassTemplateSpecializationDecl *class_template_specialization_decl =
      ClassTemplateSpecializationDecl::Create(
          *ast, (TagDecl::TagKind)kind, decl_ctx, SourceLocation(),
          SourceLocation(), class_template_decl, args,
          nullptr);

  class_template_specialization_decl->setSpecializationKind(
      TSK_ExplicitSpecialization);

  return class_template_specialization_decl;
}

CompilerType ClangASTContext::CreateClassTemplateSpecializationType(
    ClassTemplateSpecializationDecl *class_template_specialization_decl) {
  if (class_template_specialization_decl) {
    ASTContext *ast = getASTContext();
    if (ast)
      return CompilerType(
          this, ast->getTagDeclType(class_template_specialization_decl)
                    .getAsOpaquePtr());
  }
  return CompilerType();
}

static inline bool check_op_param(bool is_method,
                                  clang::OverloadedOperatorKind op_kind,
                                  bool unary, bool binary,
                                  uint32_t num_params) {
  // Special-case call since it can take any number of operands
  if (op_kind == OO_Call)
    return true;

  // The parameter count doesn't include "this"
  if (is_method)
    ++num_params;
  if (num_params == 1)
    return unary;
  if (num_params == 2)
    return binary;
  else
    return false;
}

bool ClangASTContext::CheckOverloadedOperatorKindParameterCount(
    bool is_method, clang::OverloadedOperatorKind op_kind,
    uint32_t num_params) {
  switch (op_kind) {
  default:
    break;
  // C++ standard allows any number of arguments to new/delete
  case OO_New:
  case OO_Array_New:
  case OO_Delete:
  case OO_Array_Delete:
    return true;
  }

#define OVERLOADED_OPERATOR(Name, Spelling, Token, Unary, Binary, MemberOnly)  \
  case OO_##Name:                                                              \
    return check_op_param(is_method, op_kind, Unary, Binary, num_params);
  switch (op_kind) {
#include "clang/Basic/OperatorKinds.def"
  default:
    break;
  }
  return false;
}

clang::AccessSpecifier
ClangASTContext::UnifyAccessSpecifiers(clang::AccessSpecifier lhs,
                                       clang::AccessSpecifier rhs) {
  // Make the access equal to the stricter of the field and the nested field's
  // access
  if (lhs == AS_none || rhs == AS_none)
    return AS_none;
  if (lhs == AS_private || rhs == AS_private)
    return AS_private;
  if (lhs == AS_protected || rhs == AS_protected)
    return AS_protected;
  return AS_public;
}

bool ClangASTContext::FieldIsBitfield(FieldDecl *field,
                                      uint32_t &bitfield_bit_size) {
  return FieldIsBitfield(getASTContext(), field, bitfield_bit_size);
}

bool ClangASTContext::FieldIsBitfield(ASTContext *ast, FieldDecl *field,
                                      uint32_t &bitfield_bit_size) {
  if (ast == nullptr || field == nullptr)
    return false;

  if (field->isBitField()) {
    Expr *bit_width_expr = field->getBitWidth();
    if (bit_width_expr) {
      llvm::APSInt bit_width_apsint;
      if (bit_width_expr->isIntegerConstantExpr(bit_width_apsint, *ast)) {
        bitfield_bit_size = bit_width_apsint.getLimitedValue(UINT32_MAX);
        return true;
      }
    }
  }
  return false;
}

bool ClangASTContext::RecordHasFields(const RecordDecl *record_decl) {
  if (record_decl == nullptr)
    return false;

  if (!record_decl->field_empty())
    return true;

  // No fields, lets check this is a CXX record and check the base classes
  const CXXRecordDecl *cxx_record_decl = dyn_cast<CXXRecordDecl>(record_decl);
  if (cxx_record_decl) {
    CXXRecordDecl::base_class_const_iterator base_class, base_class_end;
    for (base_class = cxx_record_decl->bases_begin(),
        base_class_end = cxx_record_decl->bases_end();
         base_class != base_class_end; ++base_class) {
      const CXXRecordDecl *base_class_decl = cast<CXXRecordDecl>(
          base_class->getType()->getAs<RecordType>()->getDecl());
      if (RecordHasFields(base_class_decl))
        return true;
    }
  }
  return false;
}

#pragma mark Objective-C Classes

CompilerType ClangASTContext::CreateObjCClass(const char *name,
                                              DeclContext *decl_ctx,
                                              bool isForwardDecl,
                                              bool isInternal,
                                              ClangASTMetadata *metadata) {
  ASTContext *ast = getASTContext();
  assert(ast != nullptr);
  assert(name && name[0]);
  if (decl_ctx == nullptr)
    decl_ctx = ast->getTranslationUnitDecl();

  ObjCInterfaceDecl *decl = ObjCInterfaceDecl::Create(
      *ast, decl_ctx, SourceLocation(), &ast->Idents.get(name), nullptr,
      nullptr, SourceLocation(),
      /*isForwardDecl,*/
      isInternal);

  if (decl && metadata)
    SetMetadata(ast, decl, *metadata);

  return CompilerType(this, ast->getObjCInterfaceType(decl).getAsOpaquePtr());
}

static inline bool BaseSpecifierIsEmpty(const CXXBaseSpecifier *b) {
  return !ClangASTContext::RecordHasFields(b->getType()->getAsCXXRecordDecl());
}

uint32_t
ClangASTContext::GetNumBaseClasses(const CXXRecordDecl *cxx_record_decl,
                                   bool omit_empty_base_classes) {
  uint32_t num_bases = 0;
  if (cxx_record_decl) {
    if (omit_empty_base_classes) {
      CXXRecordDecl::base_class_const_iterator base_class, base_class_end;
      for (base_class = cxx_record_decl->bases_begin(),
          base_class_end = cxx_record_decl->bases_end();
           base_class != base_class_end; ++base_class) {
        // Skip empty base classes
        if (omit_empty_base_classes) {
          if (BaseSpecifierIsEmpty(base_class))
            continue;
        }
        ++num_bases;
      }
    } else
      num_bases = cxx_record_decl->getNumBases();
  }
  return num_bases;
}

#pragma mark Namespace Declarations

NamespaceDecl *ClangASTContext::GetUniqueNamespaceDeclaration(
    const char *name, DeclContext *decl_ctx, bool is_inline) {
  NamespaceDecl *namespace_decl = nullptr;
  ASTContext *ast = getASTContext();
  TranslationUnitDecl *translation_unit_decl = ast->getTranslationUnitDecl();
  if (decl_ctx == nullptr)
    decl_ctx = translation_unit_decl;

  if (name) {
    IdentifierInfo &identifier_info = ast->Idents.get(name);
    DeclarationName decl_name(&identifier_info);
    clang::DeclContext::lookup_result result = decl_ctx->lookup(decl_name);
    for (NamedDecl *decl : result) {
      namespace_decl = dyn_cast<clang::NamespaceDecl>(decl);
      if (namespace_decl)
        return namespace_decl;
    }

    namespace_decl =
        NamespaceDecl::Create(*ast, decl_ctx, is_inline, SourceLocation(),
                              SourceLocation(), &identifier_info, nullptr);

    decl_ctx->addDecl(namespace_decl);
  } else {
    if (decl_ctx == translation_unit_decl) {
      namespace_decl = translation_unit_decl->getAnonymousNamespace();
      if (namespace_decl)
        return namespace_decl;

      namespace_decl =
          NamespaceDecl::Create(*ast, decl_ctx, false, SourceLocation(),
                                SourceLocation(), nullptr, nullptr);
      translation_unit_decl->setAnonymousNamespace(namespace_decl);
      translation_unit_decl->addDecl(namespace_decl);
      assert(namespace_decl == translation_unit_decl->getAnonymousNamespace());
    } else {
      NamespaceDecl *parent_namespace_decl = cast<NamespaceDecl>(decl_ctx);
      if (parent_namespace_decl) {
        namespace_decl = parent_namespace_decl->getAnonymousNamespace();
        if (namespace_decl)
          return namespace_decl;
        namespace_decl =
            NamespaceDecl::Create(*ast, decl_ctx, false, SourceLocation(),
                                  SourceLocation(), nullptr, nullptr);
        parent_namespace_decl->setAnonymousNamespace(namespace_decl);
        parent_namespace_decl->addDecl(namespace_decl);
        assert(namespace_decl ==
               parent_namespace_decl->getAnonymousNamespace());
      } else {
        assert(false && "GetUniqueNamespaceDeclaration called with no name and "
                        "no namespace as decl_ctx");
      }
    }
  }
#ifdef LLDB_CONFIGURATION_DEBUG
  VerifyDecl(namespace_decl);
#endif
  return namespace_decl;
}

NamespaceDecl *ClangASTContext::GetUniqueNamespaceDeclaration(
    clang::ASTContext *ast, const char *name, clang::DeclContext *decl_ctx,
    bool is_inline) {
  ClangASTContext *ast_ctx = ClangASTContext::GetASTContext(ast);
  if (ast_ctx == nullptr)
    return nullptr;

  return ast_ctx->GetUniqueNamespaceDeclaration(name, decl_ctx, is_inline);
}

clang::BlockDecl *
ClangASTContext::CreateBlockDeclaration(clang::DeclContext *ctx) {
  if (ctx != nullptr) {
    clang::BlockDecl *decl = clang::BlockDecl::Create(*getASTContext(), ctx,
                                                      clang::SourceLocation());
    ctx->addDecl(decl);
    return decl;
  }
  return nullptr;
}

clang::DeclContext *FindLCABetweenDecls(clang::DeclContext *left,
                                        clang::DeclContext *right,
                                        clang::DeclContext *root) {
  if (root == nullptr)
    return nullptr;

  std::set<clang::DeclContext *> path_left;
  for (clang::DeclContext *d = left; d != nullptr; d = d->getParent())
    path_left.insert(d);

  for (clang::DeclContext *d = right; d != nullptr; d = d->getParent())
    if (path_left.find(d) != path_left.end())
      return d;

  return nullptr;
}

clang::UsingDirectiveDecl *ClangASTContext::CreateUsingDirectiveDeclaration(
    clang::DeclContext *decl_ctx, clang::NamespaceDecl *ns_decl) {
  if (decl_ctx != nullptr && ns_decl != nullptr) {
    clang::TranslationUnitDecl *translation_unit =
        (clang::TranslationUnitDecl *)GetTranslationUnitDecl(getASTContext());
    clang::UsingDirectiveDecl *using_decl = clang::UsingDirectiveDecl::Create(
        *getASTContext(), decl_ctx, clang::SourceLocation(),
        clang::SourceLocation(), clang::NestedNameSpecifierLoc(),
        clang::SourceLocation(), ns_decl,
        FindLCABetweenDecls(decl_ctx, ns_decl, translation_unit));
    decl_ctx->addDecl(using_decl);
    return using_decl;
  }
  return nullptr;
}

clang::UsingDecl *
ClangASTContext::CreateUsingDeclaration(clang::DeclContext *current_decl_ctx,
                                        clang::NamedDecl *target) {
  if (current_decl_ctx != nullptr && target != nullptr) {
    clang::UsingDecl *using_decl = clang::UsingDecl::Create(
        *getASTContext(), current_decl_ctx, clang::SourceLocation(),
        clang::NestedNameSpecifierLoc(), clang::DeclarationNameInfo(), false);
    clang::UsingShadowDecl *shadow_decl = clang::UsingShadowDecl::Create(
        *getASTContext(), current_decl_ctx, clang::SourceLocation(), using_decl,
        target);
    using_decl->addShadowDecl(shadow_decl);
    current_decl_ctx->addDecl(using_decl);
    return using_decl;
  }
  return nullptr;
}

clang::VarDecl *ClangASTContext::CreateVariableDeclaration(
    clang::DeclContext *decl_context, const char *name, clang::QualType type) {
  if (decl_context != nullptr) {
    clang::VarDecl *var_decl = clang::VarDecl::Create(
        *getASTContext(), decl_context, clang::SourceLocation(),
        clang::SourceLocation(),
        name && name[0] ? &getASTContext()->Idents.getOwn(name) : nullptr, type,
        nullptr, clang::SC_None);
    var_decl->setAccess(clang::AS_public);
    decl_context->addDecl(var_decl);
    return var_decl;
  }
  return nullptr;
}

lldb::opaque_compiler_type_t
ClangASTContext::GetOpaqueCompilerType(clang::ASTContext *ast,
                                       lldb::BasicType basic_type) {
  switch (basic_type) {
  case eBasicTypeVoid:
    return ast->VoidTy.getAsOpaquePtr();
  case eBasicTypeChar:
    return ast->CharTy.getAsOpaquePtr();
  case eBasicTypeSignedChar:
    return ast->SignedCharTy.getAsOpaquePtr();
  case eBasicTypeUnsignedChar:
    return ast->UnsignedCharTy.getAsOpaquePtr();
  case eBasicTypeWChar:
    return ast->getWCharType().getAsOpaquePtr();
  case eBasicTypeSignedWChar:
    return ast->getSignedWCharType().getAsOpaquePtr();
  case eBasicTypeUnsignedWChar:
    return ast->getUnsignedWCharType().getAsOpaquePtr();
  case eBasicTypeChar16:
    return ast->Char16Ty.getAsOpaquePtr();
  case eBasicTypeChar32:
    return ast->Char32Ty.getAsOpaquePtr();
  case eBasicTypeShort:
    return ast->ShortTy.getAsOpaquePtr();
  case eBasicTypeUnsignedShort:
    return ast->UnsignedShortTy.getAsOpaquePtr();
  case eBasicTypeInt:
    return ast->IntTy.getAsOpaquePtr();
  case eBasicTypeUnsignedInt:
    return ast->UnsignedIntTy.getAsOpaquePtr();
  case eBasicTypeLong:
    return ast->LongTy.getAsOpaquePtr();
  case eBasicTypeUnsignedLong:
    return ast->UnsignedLongTy.getAsOpaquePtr();
  case eBasicTypeLongLong:
    return ast->LongLongTy.getAsOpaquePtr();
  case eBasicTypeUnsignedLongLong:
    return ast->UnsignedLongLongTy.getAsOpaquePtr();
  case eBasicTypeInt128:
    return ast->Int128Ty.getAsOpaquePtr();
  case eBasicTypeUnsignedInt128:
    return ast->UnsignedInt128Ty.getAsOpaquePtr();
  case eBasicTypeBool:
    return ast->BoolTy.getAsOpaquePtr();
  case eBasicTypeHalf:
    return ast->HalfTy.getAsOpaquePtr();
  case eBasicTypeFloat:
    return ast->FloatTy.getAsOpaquePtr();
  case eBasicTypeDouble:
    return ast->DoubleTy.getAsOpaquePtr();
  case eBasicTypeLongDouble:
    return ast->LongDoubleTy.getAsOpaquePtr();
  case eBasicTypeFloatComplex:
    return ast->FloatComplexTy.getAsOpaquePtr();
  case eBasicTypeDoubleComplex:
    return ast->DoubleComplexTy.getAsOpaquePtr();
  case eBasicTypeLongDoubleComplex:
    return ast->LongDoubleComplexTy.getAsOpaquePtr();
  case eBasicTypeObjCID:
    return ast->getObjCIdType().getAsOpaquePtr();
  case eBasicTypeObjCClass:
    return ast->getObjCClassType().getAsOpaquePtr();
  case eBasicTypeObjCSel:
    return ast->getObjCSelType().getAsOpaquePtr();
  case eBasicTypeNullPtr:
    return ast->NullPtrTy.getAsOpaquePtr();
  default:
    return nullptr;
  }
}

#pragma mark Function Types

clang::DeclarationName
ClangASTContext::GetDeclarationName(const char *name,
                                    const CompilerType &function_clang_type) {
  if (!name || !name[0])
    return clang::DeclarationName();

  clang::OverloadedOperatorKind op_kind = clang::NUM_OVERLOADED_OPERATORS;
  if (!IsOperator(name, op_kind) || op_kind == clang::NUM_OVERLOADED_OPERATORS)
    return DeclarationName(&getASTContext()->Idents.get(
        name)); // Not operator, but a regular function.

  // Check the number of operator parameters. Sometimes we have seen bad DWARF
  // that doesn't correctly describe operators and if we try to create a method
  // and add it to the class, clang will assert and crash, so we need to make
  // sure things are acceptable.
  clang::QualType method_qual_type(ClangUtil::GetQualType(function_clang_type));
  const clang::FunctionProtoType *function_type =
      llvm::dyn_cast<clang::FunctionProtoType>(method_qual_type.getTypePtr());
  if (function_type == nullptr)
    return clang::DeclarationName();

  const bool is_method = false;
  const unsigned int num_params = function_type->getNumParams();
  if (!ClangASTContext::CheckOverloadedOperatorKindParameterCount(
          is_method, op_kind, num_params))
    return clang::DeclarationName();

  return getASTContext()->DeclarationNames.getCXXOperatorName(op_kind);
}

FunctionDecl *ClangASTContext::CreateFunctionDeclaration(
    DeclContext *decl_ctx, const char *name,
    const CompilerType &function_clang_type, int storage, bool is_inline) {
  FunctionDecl *func_decl = nullptr;
  ASTContext *ast = getASTContext();
  if (decl_ctx == nullptr)
    decl_ctx = ast->getTranslationUnitDecl();

  const bool hasWrittenPrototype = true;
  const bool isConstexprSpecified = false;

  clang::DeclarationName declarationName =
      GetDeclarationName(name, function_clang_type);
  func_decl = FunctionDecl::Create(
      *ast, decl_ctx, SourceLocation(), SourceLocation(), declarationName,
      ClangUtil::GetQualType(function_clang_type), nullptr,
      (clang::StorageClass)storage, is_inline, hasWrittenPrototype,
      isConstexprSpecified ? CSK_constexpr : CSK_unspecified);
  if (func_decl)
    decl_ctx->addDecl(func_decl);

#ifdef LLDB_CONFIGURATION_DEBUG
  VerifyDecl(func_decl);
#endif

  return func_decl;
}

CompilerType ClangASTContext::CreateFunctionType(
    ASTContext *ast, const CompilerType &result_type, const CompilerType *args,
    unsigned num_args, bool is_variadic, unsigned type_quals,
    clang::CallingConv cc) {
  if (ast == nullptr)
    return CompilerType(); // invalid AST

  if (!result_type || !ClangUtil::IsClangType(result_type))
    return CompilerType(); // invalid return type

  std::vector<QualType> qual_type_args;
  if (num_args > 0 && args == nullptr)
    return CompilerType(); // invalid argument array passed in

  // Verify that all arguments are valid and the right type
  for (unsigned i = 0; i < num_args; ++i) {
    if (args[i]) {
      // Make sure we have a clang type in args[i] and not a type from another
      // language whose name might match
      const bool is_clang_type = ClangUtil::IsClangType(args[i]);
      lldbassert(is_clang_type);
      if (is_clang_type)
        qual_type_args.push_back(ClangUtil::GetQualType(args[i]));
      else
        return CompilerType(); //  invalid argument type (must be a clang type)
    } else
      return CompilerType(); // invalid argument type (empty)
  }

  // TODO: Detect calling convention in DWARF?
  FunctionProtoType::ExtProtoInfo proto_info;
  proto_info.ExtInfo = cc;
  proto_info.Variadic = is_variadic;
  proto_info.ExceptionSpec = EST_None;
  proto_info.TypeQuals = clang::Qualifiers::fromFastMask(type_quals);
  proto_info.RefQualifier = RQ_None;

  return CompilerType(ClangASTContext::GetASTContext(ast),
                      ast->getFunctionType(ClangUtil::GetQualType(result_type),
                                           qual_type_args, proto_info).getAsOpaquePtr());
}

ParmVarDecl *ClangASTContext::CreateParameterDeclaration(
    clang::DeclContext *decl_ctx, const char *name,
    const CompilerType &param_type, int storage, bool add_decl) {
  ASTContext *ast = getASTContext();
  assert(ast != nullptr);
  auto *decl =
      ParmVarDecl::Create(*ast, decl_ctx, SourceLocation(), SourceLocation(),
                          name && name[0] ? &ast->Idents.get(name) : nullptr,
                          ClangUtil::GetQualType(param_type), nullptr,
                          (clang::StorageClass)storage, nullptr);
  if (add_decl)
    decl_ctx->addDecl(decl);

  return decl;
}

void ClangASTContext::SetFunctionParameters(FunctionDecl *function_decl,
                                            ParmVarDecl **params,
                                            unsigned num_params) {
  if (function_decl)
    function_decl->setParams(ArrayRef<ParmVarDecl *>(params, num_params));
}

CompilerType
ClangASTContext::CreateBlockPointerType(const CompilerType &function_type) {
  QualType block_type = m_ast_up->getBlockPointerType(
      clang::QualType::getFromOpaquePtr(function_type.GetOpaqueQualType()));

  return CompilerType(this, block_type.getAsOpaquePtr());
}

#pragma mark Array Types

CompilerType ClangASTContext::CreateArrayType(const CompilerType &element_type,
                                              size_t element_count,
                                              bool is_vector) {
  if (element_type.IsValid()) {
    ASTContext *ast = getASTContext();
    assert(ast != nullptr);

    if (is_vector) {
      return CompilerType(
          this, ast->getExtVectorType(ClangUtil::GetQualType(element_type),
                                      element_count)
                    .getAsOpaquePtr());
    } else {

      llvm::APInt ap_element_count(64, element_count);
      if (element_count == 0) {
        return CompilerType(this, ast->getIncompleteArrayType(
                                         ClangUtil::GetQualType(element_type),
                                         clang::ArrayType::Normal, 0)
                                      .getAsOpaquePtr());
      } else {
        return CompilerType(this, ast->getConstantArrayType(
                                         ClangUtil::GetQualType(element_type),
                                         ap_element_count,
                                         clang::ArrayType::Normal, 0)
                                      .getAsOpaquePtr());
      }
    }
  }
  return CompilerType();
}

CompilerType ClangASTContext::CreateStructForIdentifier(
    ConstString type_name,
    const std::initializer_list<std::pair<const char *, CompilerType>>
        &type_fields,
    bool packed) {
  CompilerType type;
  if (!type_name.IsEmpty() &&
      (type = GetTypeForIdentifier<clang::CXXRecordDecl>(type_name))
          .IsValid()) {
    lldbassert(0 && "Trying to create a type for an existing name");
    return type;
  }

  type = CreateRecordType(nullptr, lldb::eAccessPublic, type_name.GetCString(),
                          clang::TTK_Struct, lldb::eLanguageTypeC);
  StartTagDeclarationDefinition(type);
  for (const auto &field : type_fields)
    AddFieldToRecordType(type, field.first, field.second, lldb::eAccessPublic,
                         0);
  if (packed)
    SetIsPacked(type);
  CompleteTagDeclarationDefinition(type);
  return type;
}

CompilerType ClangASTContext::GetOrCreateStructForIdentifier(
    ConstString type_name,
    const std::initializer_list<std::pair<const char *, CompilerType>>
        &type_fields,
    bool packed) {
  CompilerType type;
  if ((type = GetTypeForIdentifier<clang::CXXRecordDecl>(type_name)).IsValid())
    return type;

  return CreateStructForIdentifier(type_name, type_fields, packed);
}

#pragma mark Enumeration Types

CompilerType
ClangASTContext::CreateEnumerationType(const char *name, DeclContext *decl_ctx,
                                       const Declaration &decl,
                                       const CompilerType &integer_clang_type,
                                       bool is_scoped) {
  // TODO: Do something intelligent with the Declaration object passed in
  // like maybe filling in the SourceLocation with it...
  ASTContext *ast = getASTContext();

  // TODO: ask about these...
  //    const bool IsFixed = false;

  EnumDecl *enum_decl = EnumDecl::Create(
      *ast, decl_ctx, SourceLocation(), SourceLocation(),
      name && name[0] ? &ast->Idents.get(name) : nullptr, nullptr,
      is_scoped, // IsScoped
      is_scoped, // IsScopedUsingClassTag
      false);    // IsFixed

  if (enum_decl) {
    if (decl_ctx)
      decl_ctx->addDecl(enum_decl);

    // TODO: check if we should be setting the promotion type too?
    enum_decl->setIntegerType(ClangUtil::GetQualType(integer_clang_type));

    enum_decl->setAccess(AS_public); // TODO respect what's in the debug info

    return CompilerType(this, ast->getTagDeclType(enum_decl).getAsOpaquePtr());
  }
  return CompilerType();
}

CompilerType ClangASTContext::GetIntTypeFromBitSize(clang::ASTContext *ast,
                                                    size_t bit_size,
                                                    bool is_signed) {
  if (ast) {
    auto *clang_ast_context = ClangASTContext::GetASTContext(ast);
    if (is_signed) {
      if (bit_size == ast->getTypeSize(ast->SignedCharTy))
        return CompilerType(clang_ast_context,
                            ast->SignedCharTy.getAsOpaquePtr());

      if (bit_size == ast->getTypeSize(ast->ShortTy))
        return CompilerType(clang_ast_context, ast->ShortTy.getAsOpaquePtr());

      if (bit_size == ast->getTypeSize(ast->IntTy))
        return CompilerType(clang_ast_context, ast->IntTy.getAsOpaquePtr());

      if (bit_size == ast->getTypeSize(ast->LongTy))
        return CompilerType(clang_ast_context, ast->LongTy.getAsOpaquePtr());

      if (bit_size == ast->getTypeSize(ast->LongLongTy))
        return CompilerType(clang_ast_context,
                            ast->LongLongTy.getAsOpaquePtr());

      if (bit_size == ast->getTypeSize(ast->Int128Ty))
        return CompilerType(clang_ast_context, ast->Int128Ty.getAsOpaquePtr());
    } else {
      if (bit_size == ast->getTypeSize(ast->UnsignedCharTy))
        return CompilerType(clang_ast_context,
                            ast->UnsignedCharTy.getAsOpaquePtr());

      if (bit_size == ast->getTypeSize(ast->UnsignedShortTy))
        return CompilerType(clang_ast_context,
                            ast->UnsignedShortTy.getAsOpaquePtr());

      if (bit_size == ast->getTypeSize(ast->UnsignedIntTy))
        return CompilerType(clang_ast_context,
                            ast->UnsignedIntTy.getAsOpaquePtr());

      if (bit_size == ast->getTypeSize(ast->UnsignedLongTy))
        return CompilerType(clang_ast_context,
                            ast->UnsignedLongTy.getAsOpaquePtr());

      if (bit_size == ast->getTypeSize(ast->UnsignedLongLongTy))
        return CompilerType(clang_ast_context,
                            ast->UnsignedLongLongTy.getAsOpaquePtr());

      if (bit_size == ast->getTypeSize(ast->UnsignedInt128Ty))
        return CompilerType(clang_ast_context,
                            ast->UnsignedInt128Ty.getAsOpaquePtr());
    }
  }
  return CompilerType();
}

CompilerType ClangASTContext::GetPointerSizedIntType(clang::ASTContext *ast,
                                                     bool is_signed) {
  if (ast)
    return GetIntTypeFromBitSize(ast, ast->getTypeSize(ast->VoidPtrTy),
                                 is_signed);
  return CompilerType();
}

void ClangASTContext::DumpDeclContextHiearchy(clang::DeclContext *decl_ctx) {
  if (decl_ctx) {
    DumpDeclContextHiearchy(decl_ctx->getParent());

    clang::NamedDecl *named_decl = llvm::dyn_cast<clang::NamedDecl>(decl_ctx);
    if (named_decl) {
      printf("%20s: %s\n", decl_ctx->getDeclKindName(),
             named_decl->getDeclName().getAsString().c_str());
    } else {
      printf("%20s\n", decl_ctx->getDeclKindName());
    }
  }
}

void ClangASTContext::DumpDeclHiearchy(clang::Decl *decl) {
  if (decl == nullptr)
    return;
  DumpDeclContextHiearchy(decl->getDeclContext());

  clang::RecordDecl *record_decl = llvm::dyn_cast<clang::RecordDecl>(decl);
  if (record_decl) {
    printf("%20s: %s%s\n", decl->getDeclKindName(),
           record_decl->getDeclName().getAsString().c_str(),
           record_decl->isInjectedClassName() ? " (injected class name)" : "");

  } else {
    clang::NamedDecl *named_decl = llvm::dyn_cast<clang::NamedDecl>(decl);
    if (named_decl) {
      printf("%20s: %s\n", decl->getDeclKindName(),
             named_decl->getDeclName().getAsString().c_str());
    } else {
      printf("%20s\n", decl->getDeclKindName());
    }
  }
}

bool ClangASTContext::DeclsAreEquivalent(clang::Decl *lhs_decl,
                                         clang::Decl *rhs_decl) {
  if (lhs_decl && rhs_decl) {
    // Make sure the decl kinds match first
    const clang::Decl::Kind lhs_decl_kind = lhs_decl->getKind();
    const clang::Decl::Kind rhs_decl_kind = rhs_decl->getKind();

    if (lhs_decl_kind == rhs_decl_kind) {
      // Now check that the decl contexts kinds are all equivalent before we
      // have to check any names of the decl contexts...
      clang::DeclContext *lhs_decl_ctx = lhs_decl->getDeclContext();
      clang::DeclContext *rhs_decl_ctx = rhs_decl->getDeclContext();
      if (lhs_decl_ctx && rhs_decl_ctx) {
        while (true) {
          if (lhs_decl_ctx && rhs_decl_ctx) {
            const clang::Decl::Kind lhs_decl_ctx_kind =
                lhs_decl_ctx->getDeclKind();
            const clang::Decl::Kind rhs_decl_ctx_kind =
                rhs_decl_ctx->getDeclKind();
            if (lhs_decl_ctx_kind == rhs_decl_ctx_kind) {
              lhs_decl_ctx = lhs_decl_ctx->getParent();
              rhs_decl_ctx = rhs_decl_ctx->getParent();

              if (lhs_decl_ctx == nullptr && rhs_decl_ctx == nullptr)
                break;
            } else
              return false;
          } else
            return false;
        }

        // Now make sure the name of the decls match
        clang::NamedDecl *lhs_named_decl =
            llvm::dyn_cast<clang::NamedDecl>(lhs_decl);
        clang::NamedDecl *rhs_named_decl =
            llvm::dyn_cast<clang::NamedDecl>(rhs_decl);
        if (lhs_named_decl && rhs_named_decl) {
          clang::DeclarationName lhs_decl_name = lhs_named_decl->getDeclName();
          clang::DeclarationName rhs_decl_name = rhs_named_decl->getDeclName();
          if (lhs_decl_name.getNameKind() == rhs_decl_name.getNameKind()) {
            if (lhs_decl_name.getAsString() != rhs_decl_name.getAsString())
              return false;
          } else
            return false;
        } else
          return false;

        // We know that the decl context kinds all match, so now we need to
        // make sure the names match as well
        lhs_decl_ctx = lhs_decl->getDeclContext();
        rhs_decl_ctx = rhs_decl->getDeclContext();
        while (true) {
          switch (lhs_decl_ctx->getDeclKind()) {
          case clang::Decl::TranslationUnit:
            // We don't care about the translation unit names
            return true;
          default: {
            clang::NamedDecl *lhs_named_decl =
                llvm::dyn_cast<clang::NamedDecl>(lhs_decl_ctx);
            clang::NamedDecl *rhs_named_decl =
                llvm::dyn_cast<clang::NamedDecl>(rhs_decl_ctx);
            if (lhs_named_decl && rhs_named_decl) {
              clang::DeclarationName lhs_decl_name =
                  lhs_named_decl->getDeclName();
              clang::DeclarationName rhs_decl_name =
                  rhs_named_decl->getDeclName();
              if (lhs_decl_name.getNameKind() == rhs_decl_name.getNameKind()) {
                if (lhs_decl_name.getAsString() != rhs_decl_name.getAsString())
                  return false;
              } else
                return false;
            } else
              return false;
          } break;
          }
          lhs_decl_ctx = lhs_decl_ctx->getParent();
          rhs_decl_ctx = rhs_decl_ctx->getParent();
        }
      }
    }
  }
  return false;
}
bool ClangASTContext::GetCompleteDecl(clang::ASTContext *ast,
                                      clang::Decl *decl) {
  if (!decl)
    return false;

  ExternalASTSource *ast_source = ast->getExternalSource();

  if (!ast_source)
    return false;

  if (clang::TagDecl *tag_decl = llvm::dyn_cast<clang::TagDecl>(decl)) {
    if (tag_decl->isCompleteDefinition())
      return true;

    if (!tag_decl->hasExternalLexicalStorage())
      return false;

    ast_source->CompleteType(tag_decl);

    return !tag_decl->getTypeForDecl()->isIncompleteType();
  } else if (clang::ObjCInterfaceDecl *objc_interface_decl =
                 llvm::dyn_cast<clang::ObjCInterfaceDecl>(decl)) {
    if (objc_interface_decl->getDefinition())
      return true;

    if (!objc_interface_decl->hasExternalLexicalStorage())
      return false;

    ast_source->CompleteType(objc_interface_decl);

    return !objc_interface_decl->getTypeForDecl()->isIncompleteType();
  } else {
    return false;
  }
}

void ClangASTContext::SetMetadataAsUserID(const void *object,
                                          user_id_t user_id) {
  ClangASTMetadata meta_data;
  meta_data.SetUserID(user_id);
  SetMetadata(object, meta_data);
}

void ClangASTContext::SetMetadata(clang::ASTContext *ast, const void *object,
                                  ClangASTMetadata &metadata) {
  ClangExternalASTSourceCommon *external_source =
      ClangExternalASTSourceCommon::Lookup(ast->getExternalSource());

  if (external_source)
    external_source->SetMetadata(object, metadata);
}

ClangASTMetadata *ClangASTContext::GetMetadata(clang::ASTContext *ast,
                                               const void *object) {
  ClangExternalASTSourceCommon *external_source =
      ClangExternalASTSourceCommon::Lookup(ast->getExternalSource());

  if (external_source && external_source->HasMetadata(object))
    return external_source->GetMetadata(object);
  else
    return nullptr;
}

clang::DeclContext *
ClangASTContext::GetAsDeclContext(clang::CXXMethodDecl *cxx_method_decl) {
  return llvm::dyn_cast<clang::DeclContext>(cxx_method_decl);
}

clang::DeclContext *
ClangASTContext::GetAsDeclContext(clang::ObjCMethodDecl *objc_method_decl) {
  return llvm::dyn_cast<clang::DeclContext>(objc_method_decl);
}

bool ClangASTContext::SetTagTypeKind(clang::QualType tag_qual_type,
                                     int kind) const {
  const clang::Type *clang_type = tag_qual_type.getTypePtr();
  if (clang_type) {
    const clang::TagType *tag_type = llvm::dyn_cast<clang::TagType>(clang_type);
    if (tag_type) {
      clang::TagDecl *tag_decl =
          llvm::dyn_cast<clang::TagDecl>(tag_type->getDecl());
      if (tag_decl) {
        tag_decl->setTagKind((clang::TagDecl::TagKind)kind);
        return true;
      }
    }
  }
  return false;
}

bool ClangASTContext::SetDefaultAccessForRecordFields(
    clang::RecordDecl *record_decl, int default_accessibility,
    int *assigned_accessibilities, size_t num_assigned_accessibilities) {
  if (record_decl) {
    uint32_t field_idx;
    clang::RecordDecl::field_iterator field, field_end;
    for (field = record_decl->field_begin(),
        field_end = record_decl->field_end(), field_idx = 0;
         field != field_end; ++field, ++field_idx) {
      // If no accessibility was assigned, assign the correct one
      if (field_idx < num_assigned_accessibilities &&
          assigned_accessibilities[field_idx] == clang::AS_none)
        field->setAccess((clang::AccessSpecifier)default_accessibility);
    }
    return true;
  }
  return false;
}

clang::DeclContext *
ClangASTContext::GetDeclContextForType(const CompilerType &type) {
  return GetDeclContextForType(ClangUtil::GetQualType(type));
}

clang::DeclContext *
ClangASTContext::GetDeclContextForType(clang::QualType type) {
  if (type.isNull())
    return nullptr;

  clang::QualType qual_type = type.getCanonicalType();
  const clang::Type::TypeClass type_class = qual_type->getTypeClass();
  switch (type_class) {
  case clang::Type::ObjCInterface:
    return llvm::cast<clang::ObjCObjectType>(qual_type.getTypePtr())
        ->getInterface();
  case clang::Type::ObjCObjectPointer:
    return GetDeclContextForType(
        llvm::cast<clang::ObjCObjectPointerType>(qual_type.getTypePtr())
            ->getPointeeType());
  case clang::Type::Record:
    return llvm::cast<clang::RecordType>(qual_type)->getDecl();
  case clang::Type::Enum:
    return llvm::cast<clang::EnumType>(qual_type)->getDecl();
  case clang::Type::Typedef:
    return GetDeclContextForType(llvm::cast<clang::TypedefType>(qual_type)
                                     ->getDecl()
                                     ->getUnderlyingType());
  case clang::Type::Auto:
    return GetDeclContextForType(
        llvm::cast<clang::AutoType>(qual_type)->getDeducedType());
  case clang::Type::Elaborated:
    return GetDeclContextForType(
        llvm::cast<clang::ElaboratedType>(qual_type)->getNamedType());
  case clang::Type::Paren:
    return GetDeclContextForType(
        llvm::cast<clang::ParenType>(qual_type)->desugar());
  default:
    break;
  }
  // No DeclContext in this type...
  return nullptr;
}

static bool GetCompleteQualType(clang::ASTContext *ast,
                                clang::QualType qual_type,
                                bool allow_completion = true) {
  const clang::Type::TypeClass type_class = qual_type->getTypeClass();
  switch (type_class) {
  case clang::Type::ConstantArray:
  case clang::Type::IncompleteArray:
  case clang::Type::VariableArray: {
    const clang::ArrayType *array_type =
        llvm::dyn_cast<clang::ArrayType>(qual_type.getTypePtr());

    if (array_type)
      return GetCompleteQualType(ast, array_type->getElementType(),
                                 allow_completion);
  } break;
  case clang::Type::Record: {
    clang::CXXRecordDecl *cxx_record_decl = qual_type->getAsCXXRecordDecl();
    if (cxx_record_decl) {
      if (cxx_record_decl->hasExternalLexicalStorage()) {
        const bool is_complete = cxx_record_decl->isCompleteDefinition();
        const bool fields_loaded =
            cxx_record_decl->hasLoadedFieldsFromExternalStorage();
        if (is_complete && fields_loaded)
          return true;

        if (!allow_completion)
          return false;

        // Call the field_begin() accessor to for it to use the external source
        // to load the fields...
        clang::ExternalASTSource *external_ast_source =
            ast->getExternalSource();
        if (external_ast_source) {
          external_ast_source->CompleteType(cxx_record_decl);
          if (cxx_record_decl->isCompleteDefinition()) {
            cxx_record_decl->field_begin();
            cxx_record_decl->setHasLoadedFieldsFromExternalStorage(true);
          }
        }
      }
    }
    const clang::TagType *tag_type =
        llvm::cast<clang::TagType>(qual_type.getTypePtr());
    return !tag_type->isIncompleteType();
  } break;

  case clang::Type::Enum: {
    const clang::TagType *tag_type =
        llvm::dyn_cast<clang::TagType>(qual_type.getTypePtr());
    if (tag_type) {
      clang::TagDecl *tag_decl = tag_type->getDecl();
      if (tag_decl) {
        if (tag_decl->getDefinition())
          return true;

        if (!allow_completion)
          return false;

        if (tag_decl->hasExternalLexicalStorage()) {
          if (ast) {
            clang::ExternalASTSource *external_ast_source =
                ast->getExternalSource();
            if (external_ast_source) {
              external_ast_source->CompleteType(tag_decl);
              return !tag_type->isIncompleteType();
            }
          }
        }
        return false;
      }
    }

  } break;
  case clang::Type::ObjCObject:
  case clang::Type::ObjCInterface: {
    const clang::ObjCObjectType *objc_class_type =
        llvm::dyn_cast<clang::ObjCObjectType>(qual_type);
    if (objc_class_type) {
      clang::ObjCInterfaceDecl *class_interface_decl =
          objc_class_type->getInterface();
      // We currently can't complete objective C types through the newly added
      // ASTContext because it only supports TagDecl objects right now...
      if (class_interface_decl) {
        if (class_interface_decl->getDefinition())
          return true;

        if (!allow_completion)
          return false;

        if (class_interface_decl->hasExternalLexicalStorage()) {
          if (ast) {
            clang::ExternalASTSource *external_ast_source =
                ast->getExternalSource();
            if (external_ast_source) {
              external_ast_source->CompleteType(class_interface_decl);
              return !objc_class_type->isIncompleteType();
            }
          }
        }
        return false;
      }
    }
  } break;

  case clang::Type::Typedef:
    return GetCompleteQualType(ast, llvm::cast<clang::TypedefType>(qual_type)
                                        ->getDecl()
                                        ->getUnderlyingType(),
                               allow_completion);

  case clang::Type::Auto:
    return GetCompleteQualType(
        ast, llvm::cast<clang::AutoType>(qual_type)->getDeducedType(),
        allow_completion);

  case clang::Type::Elaborated:
    return GetCompleteQualType(
        ast, llvm::cast<clang::ElaboratedType>(qual_type)->getNamedType(),
        allow_completion);

  case clang::Type::Paren:
    return GetCompleteQualType(
        ast, llvm::cast<clang::ParenType>(qual_type)->desugar(),
        allow_completion);

  case clang::Type::Attributed:
    return GetCompleteQualType(
        ast, llvm::cast<clang::AttributedType>(qual_type)->getModifiedType(),
        allow_completion);

  default:
    break;
  }

  return true;
}

static clang::ObjCIvarDecl::AccessControl
ConvertAccessTypeToObjCIvarAccessControl(AccessType access) {
  switch (access) {
  case eAccessNone:
    return clang::ObjCIvarDecl::None;
  case eAccessPublic:
    return clang::ObjCIvarDecl::Public;
  case eAccessPrivate:
    return clang::ObjCIvarDecl::Private;
  case eAccessProtected:
    return clang::ObjCIvarDecl::Protected;
  case eAccessPackage:
    return clang::ObjCIvarDecl::Package;
  }
  return clang::ObjCIvarDecl::None;
}

// Tests

bool ClangASTContext::IsAggregateType(lldb::opaque_compiler_type_t type) {
  clang::QualType qual_type(GetCanonicalQualType(type));

  const clang::Type::TypeClass type_class = qual_type->getTypeClass();
  switch (type_class) {
  case clang::Type::IncompleteArray:
  case clang::Type::VariableArray:
  case clang::Type::ConstantArray:
  case clang::Type::ExtVector:
  case clang::Type::Vector:
  case clang::Type::Record:
  case clang::Type::ObjCObject:
  case clang::Type::ObjCInterface:
    return true;
  case clang::Type::Auto:
    return IsAggregateType(llvm::cast<clang::AutoType>(qual_type)
                               ->getDeducedType()
                               .getAsOpaquePtr());
  case clang::Type::Elaborated:
    return IsAggregateType(llvm::cast<clang::ElaboratedType>(qual_type)
                               ->getNamedType()
                               .getAsOpaquePtr());
  case clang::Type::Typedef:
    return IsAggregateType(llvm::cast<clang::TypedefType>(qual_type)
                               ->getDecl()
                               ->getUnderlyingType()
                               .getAsOpaquePtr());
  case clang::Type::Paren:
    return IsAggregateType(
        llvm::cast<clang::ParenType>(qual_type)->desugar().getAsOpaquePtr());
  default:
    break;
  }
  // The clang type does have a value
  return false;
}

bool ClangASTContext::IsAnonymousType(lldb::opaque_compiler_type_t type) {
  clang::QualType qual_type(GetCanonicalQualType(type));

  const clang::Type::TypeClass type_class = qual_type->getTypeClass();
  switch (type_class) {
  case clang::Type::Record: {
    if (const clang::RecordType *record_type =
            llvm::dyn_cast_or_null<clang::RecordType>(
                qual_type.getTypePtrOrNull())) {
      if (const clang::RecordDecl *record_decl = record_type->getDecl()) {
        return record_decl->isAnonymousStructOrUnion();
      }
    }
    break;
  }
  case clang::Type::Auto:
    return IsAnonymousType(llvm::cast<clang::AutoType>(qual_type)
                               ->getDeducedType()
                               .getAsOpaquePtr());
  case clang::Type::Elaborated:
    return IsAnonymousType(llvm::cast<clang::ElaboratedType>(qual_type)
                               ->getNamedType()
                               .getAsOpaquePtr());
  case clang::Type::Typedef:
    return IsAnonymousType(llvm::cast<clang::TypedefType>(qual_type)
                               ->getDecl()
                               ->getUnderlyingType()
                               .getAsOpaquePtr());
  case clang::Type::Paren:
    return IsAnonymousType(
        llvm::cast<clang::ParenType>(qual_type)->desugar().getAsOpaquePtr());
  default:
    break;
  }
  // The clang type does have a value
  return false;
}

bool ClangASTContext::IsArrayType(lldb::opaque_compiler_type_t type,
                                  CompilerType *element_type_ptr,
                                  uint64_t *size, bool *is_incomplete) {
  clang::QualType qual_type(GetCanonicalQualType(type));

  const clang::Type::TypeClass type_class = qual_type->getTypeClass();
  switch (type_class) {
  default:
    break;

  case clang::Type::ConstantArray:
    if (element_type_ptr)
      element_type_ptr->SetCompilerType(
          this, llvm::cast<clang::ConstantArrayType>(qual_type)
                    ->getElementType()
                    .getAsOpaquePtr());
    if (size)
      *size = llvm::cast<clang::ConstantArrayType>(qual_type)
                  ->getSize()
                  .getLimitedValue(ULLONG_MAX);
    if (is_incomplete)
      *is_incomplete = false;
    return true;

  case clang::Type::IncompleteArray:
    if (element_type_ptr)
      element_type_ptr->SetCompilerType(
          this, llvm::cast<clang::IncompleteArrayType>(qual_type)
                    ->getElementType()
                    .getAsOpaquePtr());
    if (size)
      *size = 0;
    if (is_incomplete)
      *is_incomplete = true;
    return true;

  case clang::Type::VariableArray:
    if (element_type_ptr)
      element_type_ptr->SetCompilerType(
          this, llvm::cast<clang::VariableArrayType>(qual_type)
                    ->getElementType()
                    .getAsOpaquePtr());
    if (size)
      *size = 0;
    if (is_incomplete)
      *is_incomplete = false;
    return true;

  case clang::Type::DependentSizedArray:
    if (element_type_ptr)
      element_type_ptr->SetCompilerType(
          this, llvm::cast<clang::DependentSizedArrayType>(qual_type)
                    ->getElementType()
                    .getAsOpaquePtr());
    if (size)
      *size = 0;
    if (is_incomplete)
      *is_incomplete = false;
    return true;

  case clang::Type::Typedef:
    return IsArrayType(llvm::cast<clang::TypedefType>(qual_type)
                           ->getDecl()
                           ->getUnderlyingType()
                           .getAsOpaquePtr(),
                       element_type_ptr, size, is_incomplete);
  case clang::Type::Auto:
    return IsArrayType(llvm::cast<clang::AutoType>(qual_type)
                           ->getDeducedType()
                           .getAsOpaquePtr(),
                       element_type_ptr, size, is_incomplete);
  case clang::Type::Elaborated:
    return IsArrayType(llvm::cast<clang::ElaboratedType>(qual_type)
                           ->getNamedType()
                           .getAsOpaquePtr(),
                       element_type_ptr, size, is_incomplete);
  case clang::Type::Paren:
    return IsArrayType(
        llvm::cast<clang::ParenType>(qual_type)->desugar().getAsOpaquePtr(),
        element_type_ptr, size, is_incomplete);
  }
  if (element_type_ptr)
    element_type_ptr->Clear();
  if (size)
    *size = 0;
  if (is_incomplete)
    *is_incomplete = false;
  return false;
}

bool ClangASTContext::IsVectorType(lldb::opaque_compiler_type_t type,
                                   CompilerType *element_type, uint64_t *size) {
  clang::QualType qual_type(GetCanonicalQualType(type));

  const clang::Type::TypeClass type_class = qual_type->getTypeClass();
  switch (type_class) {
  case clang::Type::Vector: {
    const clang::VectorType *vector_type =
        qual_type->getAs<clang::VectorType>();
    if (vector_type) {
      if (size)
        *size = vector_type->getNumElements();
      if (element_type)
        *element_type =
            CompilerType(this, vector_type->getElementType().getAsOpaquePtr());
    }
    return true;
  } break;
  case clang::Type::ExtVector: {
    const clang::ExtVectorType *ext_vector_type =
        qual_type->getAs<clang::ExtVectorType>();
    if (ext_vector_type) {
      if (size)
        *size = ext_vector_type->getNumElements();
      if (element_type)
        *element_type =
            CompilerType(this, ext_vector_type->getElementType().getAsOpaquePtr());
    }
    return true;
  }
  default:
    break;
  }
  return false;
}

bool ClangASTContext::IsRuntimeGeneratedType(
    lldb::opaque_compiler_type_t type) {
  clang::DeclContext *decl_ctx = ClangASTContext::GetASTContext(getASTContext())
                                     ->GetDeclContextForType(GetQualType(type));
  if (!decl_ctx)
    return false;

  if (!llvm::isa<clang::ObjCInterfaceDecl>(decl_ctx))
    return false;

  clang::ObjCInterfaceDecl *result_iface_decl =
      llvm::dyn_cast<clang::ObjCInterfaceDecl>(decl_ctx);

  ClangASTMetadata *ast_metadata =
      ClangASTContext::GetMetadata(getASTContext(), result_iface_decl);
  if (!ast_metadata)
    return false;
  return (ast_metadata->GetISAPtr() != 0);
}

bool ClangASTContext::IsCharType(lldb::opaque_compiler_type_t type) {
  return GetQualType(type).getUnqualifiedType()->isCharType();
}

bool ClangASTContext::IsCompleteType(lldb::opaque_compiler_type_t type) {
  const bool allow_completion = false;
  return GetCompleteQualType(getASTContext(), GetQualType(type),
                             allow_completion);
}

bool ClangASTContext::IsConst(lldb::opaque_compiler_type_t type) {
  return GetQualType(type).isConstQualified();
}

bool ClangASTContext::IsCStringType(lldb::opaque_compiler_type_t type,
                                    uint32_t &length) {
  CompilerType pointee_or_element_clang_type;
  length = 0;
  Flags type_flags(GetTypeInfo(type, &pointee_or_element_clang_type));

  if (!pointee_or_element_clang_type.IsValid())
    return false;

  if (type_flags.AnySet(eTypeIsArray | eTypeIsPointer)) {
    if (pointee_or_element_clang_type.IsCharType()) {
      if (type_flags.Test(eTypeIsArray)) {
        // We know the size of the array and it could be a C string since it is
        // an array of characters
        length = llvm::cast<clang::ConstantArrayType>(
                     GetCanonicalQualType(type).getTypePtr())
                     ->getSize()
                     .getLimitedValue();
      }
      return true;
    }
  }
  return false;
}

bool ClangASTContext::IsFunctionType(lldb::opaque_compiler_type_t type,
                                     bool *is_variadic_ptr) {
  if (type) {
    clang::QualType qual_type(GetCanonicalQualType(type));

    if (qual_type->isFunctionType()) {
      if (is_variadic_ptr) {
        const clang::FunctionProtoType *function_proto_type =
            llvm::dyn_cast<clang::FunctionProtoType>(qual_type.getTypePtr());
        if (function_proto_type)
          *is_variadic_ptr = function_proto_type->isVariadic();
        else
          *is_variadic_ptr = false;
      }
      return true;
    }

    const clang::Type::TypeClass type_class = qual_type->getTypeClass();
    switch (type_class) {
    default:
      break;
    case clang::Type::Typedef:
      return IsFunctionType(llvm::cast<clang::TypedefType>(qual_type)
                                ->getDecl()
                                ->getUnderlyingType()
                                .getAsOpaquePtr(),
                            nullptr);
    case clang::Type::Auto:
      return IsFunctionType(llvm::cast<clang::AutoType>(qual_type)
                                ->getDeducedType()
                                .getAsOpaquePtr(),
                            nullptr);
    case clang::Type::Elaborated:
      return IsFunctionType(llvm::cast<clang::ElaboratedType>(qual_type)
                                ->getNamedType()
                                .getAsOpaquePtr(),
                            nullptr);
    case clang::Type::Paren:
      return IsFunctionType(
          llvm::cast<clang::ParenType>(qual_type)->desugar().getAsOpaquePtr(),
          nullptr);
    case clang::Type::LValueReference:
    case clang::Type::RValueReference: {
      const clang::ReferenceType *reference_type =
          llvm::cast<clang::ReferenceType>(qual_type.getTypePtr());
      if (reference_type)
        return IsFunctionType(reference_type->getPointeeType().getAsOpaquePtr(),
                              nullptr);
    } break;
    }
  }
  return false;
}

// Used to detect "Homogeneous Floating-point Aggregates"
uint32_t
ClangASTContext::IsHomogeneousAggregate(lldb::opaque_compiler_type_t type,
                                        CompilerType *base_type_ptr) {
  if (!type)
    return 0;

  clang::QualType qual_type(GetCanonicalQualType(type));
  const clang::Type::TypeClass type_class = qual_type->getTypeClass();
  switch (type_class) {
  case clang::Type::Record:
    if (GetCompleteType(type)) {
      const clang::CXXRecordDecl *cxx_record_decl =
          qual_type->getAsCXXRecordDecl();
      if (cxx_record_decl) {
        if (cxx_record_decl->getNumBases() || cxx_record_decl->isDynamicClass())
          return 0;
      }
      const clang::RecordType *record_type =
          llvm::cast<clang::RecordType>(qual_type.getTypePtr());
      if (record_type) {
        const clang::RecordDecl *record_decl = record_type->getDecl();
        if (record_decl) {
          // We are looking for a structure that contains only floating point
          // types
          clang::RecordDecl::field_iterator field_pos,
              field_end = record_decl->field_end();
          uint32_t num_fields = 0;
          bool is_hva = false;
          bool is_hfa = false;
          clang::QualType base_qual_type;
          uint64_t base_bitwidth = 0;
          for (field_pos = record_decl->field_begin(); field_pos != field_end;
               ++field_pos) {
            clang::QualType field_qual_type = field_pos->getType();
            uint64_t field_bitwidth = getASTContext()->getTypeSize(qual_type);
            if (field_qual_type->isFloatingType()) {
              if (field_qual_type->isComplexType())
                return 0;
              else {
                if (num_fields == 0)
                  base_qual_type = field_qual_type;
                else {
                  if (is_hva)
                    return 0;
                  is_hfa = true;
                  if (field_qual_type.getTypePtr() !=
                      base_qual_type.getTypePtr())
                    return 0;
                }
              }
            } else if (field_qual_type->isVectorType() ||
                       field_qual_type->isExtVectorType()) {
              if (num_fields == 0) {
                base_qual_type = field_qual_type;
                base_bitwidth = field_bitwidth;
              } else {
                if (is_hfa)
                  return 0;
                is_hva = true;
                if (base_bitwidth != field_bitwidth)
                  return 0;
                if (field_qual_type.getTypePtr() != base_qual_type.getTypePtr())
                  return 0;
              }
            } else
              return 0;
            ++num_fields;
          }
          if (base_type_ptr)
            *base_type_ptr = CompilerType(this, base_qual_type.getAsOpaquePtr());
          return num_fields;
        }
      }
    }
    break;

  case clang::Type::Typedef:
    return IsHomogeneousAggregate(llvm::cast<clang::TypedefType>(qual_type)
                                      ->getDecl()
                                      ->getUnderlyingType()
                                      .getAsOpaquePtr(),
                                  base_type_ptr);

  case clang::Type::Auto:
    return IsHomogeneousAggregate(llvm::cast<clang::AutoType>(qual_type)
                                      ->getDeducedType()
                                      .getAsOpaquePtr(),
                                  base_type_ptr);

  case clang::Type::Elaborated:
    return IsHomogeneousAggregate(llvm::cast<clang::ElaboratedType>(qual_type)
                                      ->getNamedType()
                                      .getAsOpaquePtr(),
                                  base_type_ptr);
  default:
    break;
  }
  return 0;
}

size_t ClangASTContext::GetNumberOfFunctionArguments(
    lldb::opaque_compiler_type_t type) {
  if (type) {
    clang::QualType qual_type(GetCanonicalQualType(type));
    const clang::FunctionProtoType *func =
        llvm::dyn_cast<clang::FunctionProtoType>(qual_type.getTypePtr());
    if (func)
      return func->getNumParams();
  }
  return 0;
}

CompilerType
ClangASTContext::GetFunctionArgumentAtIndex(lldb::opaque_compiler_type_t type,
                                            const size_t index) {
  if (type) {
    clang::QualType qual_type(GetQualType(type));
    const clang::FunctionProtoType *func =
        llvm::dyn_cast<clang::FunctionProtoType>(qual_type.getTypePtr());
    if (func) {
      if (index < func->getNumParams())
        return CompilerType(this, func->getParamType(index).getAsOpaquePtr());
    }
  }
  return CompilerType();
}

bool ClangASTContext::IsFunctionPointerType(lldb::opaque_compiler_type_t type) {
  if (type) {
    clang::QualType qual_type(GetCanonicalQualType(type));

    if (qual_type->isFunctionPointerType())
      return true;

    const clang::Type::TypeClass type_class = qual_type->getTypeClass();
    switch (type_class) {
    default:
      break;
    case clang::Type::Typedef:
      return IsFunctionPointerType(llvm::cast<clang::TypedefType>(qual_type)
                                       ->getDecl()
                                       ->getUnderlyingType()
                                       .getAsOpaquePtr());
    case clang::Type::Auto:
      return IsFunctionPointerType(llvm::cast<clang::AutoType>(qual_type)
                                       ->getDeducedType()
                                       .getAsOpaquePtr());
    case clang::Type::Elaborated:
      return IsFunctionPointerType(llvm::cast<clang::ElaboratedType>(qual_type)
                                       ->getNamedType()
                                       .getAsOpaquePtr());
    case clang::Type::Paren:
      return IsFunctionPointerType(
          llvm::cast<clang::ParenType>(qual_type)->desugar().getAsOpaquePtr());

    case clang::Type::LValueReference:
    case clang::Type::RValueReference: {
      const clang::ReferenceType *reference_type =
          llvm::cast<clang::ReferenceType>(qual_type.getTypePtr());
      if (reference_type)
        return IsFunctionPointerType(
            reference_type->getPointeeType().getAsOpaquePtr());
    } break;
    }
  }
  return false;
}

bool ClangASTContext::IsBlockPointerType(
    lldb::opaque_compiler_type_t type,
    CompilerType *function_pointer_type_ptr) {
  if (type) {
    clang::QualType qual_type(GetCanonicalQualType(type));

    if (qual_type->isBlockPointerType()) {
      if (function_pointer_type_ptr) {
        const clang::BlockPointerType *block_pointer_type =
            qual_type->getAs<clang::BlockPointerType>();
        QualType pointee_type = block_pointer_type->getPointeeType();
        QualType function_pointer_type = m_ast_up->getPointerType(pointee_type);
        *function_pointer_type_ptr =
            CompilerType(this, function_pointer_type.getAsOpaquePtr());
      }
      return true;
    }

    const clang::Type::TypeClass type_class = qual_type->getTypeClass();
    switch (type_class) {
    default:
      break;
    case clang::Type::Typedef:
      return IsBlockPointerType(llvm::cast<clang::TypedefType>(qual_type)
                                    ->getDecl()
                                    ->getUnderlyingType()
                                    .getAsOpaquePtr(),
                                function_pointer_type_ptr);
    case clang::Type::Auto:
      return IsBlockPointerType(llvm::cast<clang::AutoType>(qual_type)
                                    ->getDeducedType()
                                    .getAsOpaquePtr(),
                                function_pointer_type_ptr);
    case clang::Type::Elaborated:
      return IsBlockPointerType(llvm::cast<clang::ElaboratedType>(qual_type)
                                    ->getNamedType()
                                    .getAsOpaquePtr(),
                                function_pointer_type_ptr);
    case clang::Type::Paren:
      return IsBlockPointerType(
          llvm::cast<clang::ParenType>(qual_type)->desugar().getAsOpaquePtr(),
          function_pointer_type_ptr);

    case clang::Type::LValueReference:
    case clang::Type::RValueReference: {
      const clang::ReferenceType *reference_type =
          llvm::cast<clang::ReferenceType>(qual_type.getTypePtr());
      if (reference_type)
        return IsBlockPointerType(
            reference_type->getPointeeType().getAsOpaquePtr(),
            function_pointer_type_ptr);
    } break;
    }
  }
  return false;
}

bool ClangASTContext::IsIntegerType(lldb::opaque_compiler_type_t type,
                                    bool &is_signed) {
  if (!type)
    return false;

  clang::QualType qual_type(GetCanonicalQualType(type));
  const clang::BuiltinType *builtin_type =
      llvm::dyn_cast<clang::BuiltinType>(qual_type->getCanonicalTypeInternal());

  if (builtin_type) {
    if (builtin_type->isInteger()) {
      is_signed = builtin_type->isSignedInteger();
      return true;
    }
  }

  return false;
}

bool ClangASTContext::IsEnumerationType(lldb::opaque_compiler_type_t type,
                                        bool &is_signed) {
  if (type) {
    const clang::EnumType *enum_type = llvm::dyn_cast<clang::EnumType>(
        GetCanonicalQualType(type)->getCanonicalTypeInternal());

    if (enum_type) {
      IsIntegerType(enum_type->getDecl()->getIntegerType().getAsOpaquePtr(),
                    is_signed);
      return true;
    }
  }

  return false;
}

bool ClangASTContext::IsPointerType(lldb::opaque_compiler_type_t type,
                                    CompilerType *pointee_type) {
  if (type) {
    clang::QualType qual_type(GetCanonicalQualType(type));
    const clang::Type::TypeClass type_class = qual_type->getTypeClass();
    switch (type_class) {
    case clang::Type::Builtin:
      switch (llvm::cast<clang::BuiltinType>(qual_type)->getKind()) {
      default:
        break;
      case clang::BuiltinType::ObjCId:
      case clang::BuiltinType::ObjCClass:
        return true;
      }
      return false;
    case clang::Type::ObjCObjectPointer:
      if (pointee_type)
        pointee_type->SetCompilerType(
            this, llvm::cast<clang::ObjCObjectPointerType>(qual_type)
                      ->getPointeeType()
                      .getAsOpaquePtr());
      return true;
    case clang::Type::BlockPointer:
      if (pointee_type)
        pointee_type->SetCompilerType(
            this, llvm::cast<clang::BlockPointerType>(qual_type)
                      ->getPointeeType()
                      .getAsOpaquePtr());
      return true;
    case clang::Type::Pointer:
      if (pointee_type)
        pointee_type->SetCompilerType(this,
                                      llvm::cast<clang::PointerType>(qual_type)
                                          ->getPointeeType()
                                          .getAsOpaquePtr());
      return true;
    case clang::Type::MemberPointer:
      if (pointee_type)
        pointee_type->SetCompilerType(
            this, llvm::cast<clang::MemberPointerType>(qual_type)
                      ->getPointeeType()
                      .getAsOpaquePtr());
      return true;
    case clang::Type::Typedef:
      return IsPointerType(llvm::cast<clang::TypedefType>(qual_type)
                               ->getDecl()
                               ->getUnderlyingType()
                               .getAsOpaquePtr(),
                           pointee_type);
    case clang::Type::Auto:
      return IsPointerType(llvm::cast<clang::AutoType>(qual_type)
                               ->getDeducedType()
                               .getAsOpaquePtr(),
                           pointee_type);
    case clang::Type::Elaborated:
      return IsPointerType(llvm::cast<clang::ElaboratedType>(qual_type)
                               ->getNamedType()
                               .getAsOpaquePtr(),
                           pointee_type);
    case clang::Type::Paren:
      return IsPointerType(
          llvm::cast<clang::ParenType>(qual_type)->desugar().getAsOpaquePtr(),
          pointee_type);
    default:
      break;
    }
  }
  if (pointee_type)
    pointee_type->Clear();
  return false;
}

bool ClangASTContext::IsPointerOrReferenceType(
    lldb::opaque_compiler_type_t type, CompilerType *pointee_type) {
  if (type) {
    clang::QualType qual_type(GetCanonicalQualType(type));
    const clang::Type::TypeClass type_class = qual_type->getTypeClass();
    switch (type_class) {
    case clang::Type::Builtin:
      switch (llvm::cast<clang::BuiltinType>(qual_type)->getKind()) {
      default:
        break;
      case clang::BuiltinType::ObjCId:
      case clang::BuiltinType::ObjCClass:
        return true;
      }
      return false;
    case clang::Type::ObjCObjectPointer:
      if (pointee_type)
        pointee_type->SetCompilerType(
            this, llvm::cast<clang::ObjCObjectPointerType>(qual_type)
                                 ->getPointeeType().getAsOpaquePtr());
      return true;
    case clang::Type::BlockPointer:
      if (pointee_type)
        pointee_type->SetCompilerType(
            this, llvm::cast<clang::BlockPointerType>(qual_type)
                      ->getPointeeType()
                      .getAsOpaquePtr());
      return true;
    case clang::Type::Pointer:
      if (pointee_type)
        pointee_type->SetCompilerType(this,
                                      llvm::cast<clang::PointerType>(qual_type)
                                          ->getPointeeType()
                                          .getAsOpaquePtr());
      return true;
    case clang::Type::MemberPointer:
      if (pointee_type)
        pointee_type->SetCompilerType(
            this, llvm::cast<clang::MemberPointerType>(qual_type)
                      ->getPointeeType()
                      .getAsOpaquePtr());
      return true;
    case clang::Type::LValueReference:
      if (pointee_type)
        pointee_type->SetCompilerType(
            this, llvm::cast<clang::LValueReferenceType>(qual_type)
                      ->desugar()
                      .getAsOpaquePtr());
      return true;
    case clang::Type::RValueReference:
      if (pointee_type)
        pointee_type->SetCompilerType(
            this, llvm::cast<clang::RValueReferenceType>(qual_type)
                      ->desugar()
                      .getAsOpaquePtr());
      return true;
    case clang::Type::Typedef:
      return IsPointerOrReferenceType(llvm::cast<clang::TypedefType>(qual_type)
                                          ->getDecl()
                                          ->getUnderlyingType()
                                          .getAsOpaquePtr(),
                                      pointee_type);
    case clang::Type::Auto:
      return IsPointerOrReferenceType(llvm::cast<clang::AutoType>(qual_type)
                                          ->getDeducedType()
                                          .getAsOpaquePtr(),
                                      pointee_type);
    case clang::Type::Elaborated:
      return IsPointerOrReferenceType(
          llvm::cast<clang::ElaboratedType>(qual_type)
              ->getNamedType()
              .getAsOpaquePtr(),
          pointee_type);
    case clang::Type::Paren:
      return IsPointerOrReferenceType(
          llvm::cast<clang::ParenType>(qual_type)->desugar().getAsOpaquePtr(),
          pointee_type);
    default:
      break;
    }
  }
  if (pointee_type)
    pointee_type->Clear();
  return false;
}

bool ClangASTContext::IsReferenceType(lldb::opaque_compiler_type_t type,
                                      CompilerType *pointee_type,
                                      bool *is_rvalue) {
  if (type) {
    clang::QualType qual_type(GetCanonicalQualType(type));
    const clang::Type::TypeClass type_class = qual_type->getTypeClass();

    switch (type_class) {
    case clang::Type::LValueReference:
      if (pointee_type)
        pointee_type->SetCompilerType(
            this, llvm::cast<clang::LValueReferenceType>(qual_type)
                      ->desugar()
                      .getAsOpaquePtr());
      if (is_rvalue)
        *is_rvalue = false;
      return true;
    case clang::Type::RValueReference:
      if (pointee_type)
        pointee_type->SetCompilerType(
            this, llvm::cast<clang::RValueReferenceType>(qual_type)
                      ->desugar()
                      .getAsOpaquePtr());
      if (is_rvalue)
        *is_rvalue = true;
      return true;
    case clang::Type::Typedef:
      return IsReferenceType(llvm::cast<clang::TypedefType>(qual_type)
                                 ->getDecl()
                                 ->getUnderlyingType()
                                 .getAsOpaquePtr(),
                             pointee_type, is_rvalue);
    case clang::Type::Auto:
      return IsReferenceType(llvm::cast<clang::AutoType>(qual_type)
                                 ->getDeducedType()
                                 .getAsOpaquePtr(),
                             pointee_type, is_rvalue);
    case clang::Type::Elaborated:
      return IsReferenceType(llvm::cast<clang::ElaboratedType>(qual_type)
                                 ->getNamedType()
                                 .getAsOpaquePtr(),
                             pointee_type, is_rvalue);
    case clang::Type::Paren:
      return IsReferenceType(
          llvm::cast<clang::ParenType>(qual_type)->desugar().getAsOpaquePtr(),
          pointee_type, is_rvalue);

    default:
      break;
    }
  }
  if (pointee_type)
    pointee_type->Clear();
  return false;
}

bool ClangASTContext::IsFloatingPointType(lldb::opaque_compiler_type_t type,
                                          uint32_t &count, bool &is_complex) {
  if (type) {
    clang::QualType qual_type(GetCanonicalQualType(type));

    if (const clang::BuiltinType *BT = llvm::dyn_cast<clang::BuiltinType>(
            qual_type->getCanonicalTypeInternal())) {
      clang::BuiltinType::Kind kind = BT->getKind();
      if (kind >= clang::BuiltinType::Float &&
          kind <= clang::BuiltinType::LongDouble) {
        count = 1;
        is_complex = false;
        return true;
      }
    } else if (const clang::ComplexType *CT =
                   llvm::dyn_cast<clang::ComplexType>(
                       qual_type->getCanonicalTypeInternal())) {
      if (IsFloatingPointType(CT->getElementType().getAsOpaquePtr(), count,
                              is_complex)) {
        count = 2;
        is_complex = true;
        return true;
      }
    } else if (const clang::VectorType *VT = llvm::dyn_cast<clang::VectorType>(
                   qual_type->getCanonicalTypeInternal())) {
      if (IsFloatingPointType(VT->getElementType().getAsOpaquePtr(), count,
                              is_complex)) {
        count = VT->getNumElements();
        is_complex = false;
        return true;
      }
    }
  }
  count = 0;
  is_complex = false;
  return false;
}

bool ClangASTContext::IsDefined(lldb::opaque_compiler_type_t type) {
  if (!type)
    return false;

  clang::QualType qual_type(GetQualType(type));
  const clang::TagType *tag_type =
      llvm::dyn_cast<clang::TagType>(qual_type.getTypePtr());
  if (tag_type) {
    clang::TagDecl *tag_decl = tag_type->getDecl();
    if (tag_decl)
      return tag_decl->isCompleteDefinition();
    return false;
  } else {
    const clang::ObjCObjectType *objc_class_type =
        llvm::dyn_cast<clang::ObjCObjectType>(qual_type);
    if (objc_class_type) {
      clang::ObjCInterfaceDecl *class_interface_decl =
          objc_class_type->getInterface();
      if (class_interface_decl)
        return class_interface_decl->getDefinition() != nullptr;
      return false;
    }
  }
  return true;
}

bool ClangASTContext::IsObjCClassType(const CompilerType &type) {
  if (type && ClangUtil::IsClangType(type)) {
    clang::QualType qual_type(ClangUtil::GetCanonicalQualType(type));

    const clang::ObjCObjectPointerType *obj_pointer_type =
        llvm::dyn_cast<clang::ObjCObjectPointerType>(qual_type);

    if (obj_pointer_type)
      return obj_pointer_type->isObjCClassType();
  }
  return false;
}

bool ClangASTContext::IsObjCObjectOrInterfaceType(const CompilerType &type) {
  if (type && ClangUtil::IsClangType(type))
    return ClangUtil::GetCanonicalQualType(type)->isObjCObjectOrInterfaceType();
  return false;
}

bool ClangASTContext::IsClassType(lldb::opaque_compiler_type_t type) {
  if (!type)
    return false;
  clang::QualType qual_type(GetCanonicalQualType(type));
  const clang::Type::TypeClass type_class = qual_type->getTypeClass();
  return (type_class == clang::Type::Record);
}

bool ClangASTContext::IsEnumType(lldb::opaque_compiler_type_t type) {
  if (!type)
    return false;
  clang::QualType qual_type(GetCanonicalQualType(type));
  const clang::Type::TypeClass type_class = qual_type->getTypeClass();
  return (type_class == clang::Type::Enum);
}

bool ClangASTContext::IsPolymorphicClass(lldb::opaque_compiler_type_t type) {
  if (type) {
    clang::QualType qual_type(GetCanonicalQualType(type));
    const clang::Type::TypeClass type_class = qual_type->getTypeClass();
    switch (type_class) {
    case clang::Type::Record:
      if (GetCompleteType(type)) {
        const clang::RecordType *record_type =
            llvm::cast<clang::RecordType>(qual_type.getTypePtr());
        const clang::RecordDecl *record_decl = record_type->getDecl();
        if (record_decl) {
          const clang::CXXRecordDecl *cxx_record_decl =
              llvm::dyn_cast<clang::CXXRecordDecl>(record_decl);
          if (cxx_record_decl)
            return cxx_record_decl->isPolymorphic();
        }
      }
      break;

    default:
      break;
    }
  }
  return false;
}

bool ClangASTContext::IsPossibleDynamicType(lldb::opaque_compiler_type_t type,
                                            CompilerType *dynamic_pointee_type,
                                            bool check_cplusplus,
                                            bool check_objc, bool check_swift) {
  clang::QualType pointee_qual_type;
  if (type) {
    clang::QualType qual_type(GetCanonicalQualType(type));
    bool success = false;
    const clang::Type::TypeClass type_class = qual_type->getTypeClass();
    switch (type_class) {
    case clang::Type::Builtin:
      if (check_objc &&
          llvm::cast<clang::BuiltinType>(qual_type)->getKind() ==
              clang::BuiltinType::ObjCId) {
        if (dynamic_pointee_type)
          dynamic_pointee_type->SetCompilerType(this, type);
        return true;
      }
      break;

    case clang::Type::ObjCObjectPointer:
      if (check_objc) {
        if (auto objc_pointee_type =
                qual_type->getPointeeType().getTypePtrOrNull()) {
          if (auto objc_object_type =
                  llvm::dyn_cast_or_null<clang::ObjCObjectType>(
                      objc_pointee_type)) {
            if (objc_object_type->isObjCClass())
              return false;
          }
        }
        if (dynamic_pointee_type)
          dynamic_pointee_type->SetCompilerType(
              this, llvm::cast<clang::ObjCObjectPointerType>(qual_type)
                        ->getPointeeType()
                        .getAsOpaquePtr());
        return true;
      }
      break;

    case clang::Type::Pointer:
      pointee_qual_type =
          llvm::cast<clang::PointerType>(qual_type)->getPointeeType();
      success = true;
      break;

    case clang::Type::LValueReference:
    case clang::Type::RValueReference:
      pointee_qual_type =
          llvm::cast<clang::ReferenceType>(qual_type)->getPointeeType();
      success = true;
      break;

    case clang::Type::Typedef:
      return IsPossibleDynamicType(llvm::cast<clang::TypedefType>(qual_type)
                                       ->getDecl()
                                       ->getUnderlyingType()
                                       .getAsOpaquePtr(),
                                   dynamic_pointee_type, check_cplusplus,
                                   check_objc, check_swift);

    case clang::Type::Auto:
      return IsPossibleDynamicType(llvm::cast<clang::AutoType>(qual_type)
                                       ->getDeducedType()
                                       .getAsOpaquePtr(),
                                   dynamic_pointee_type, check_cplusplus,
                                   check_objc, check_swift);

    case clang::Type::Elaborated:
      return IsPossibleDynamicType(llvm::cast<clang::ElaboratedType>(qual_type)
                                       ->getNamedType()
                                       .getAsOpaquePtr(),
                                   dynamic_pointee_type, check_cplusplus,
                                   check_objc, check_swift);

    case clang::Type::Paren:
      return IsPossibleDynamicType(
          llvm::cast<clang::ParenType>(qual_type)->desugar().getAsOpaquePtr(),
          dynamic_pointee_type, check_cplusplus, check_objc, check_swift);
    default:
      break;
    }

    if (success) {
      // Check to make sure what we are pointing too is a possible dynamic C++
      // type We currently accept any "void *" (in case we have a class that
      // has been watered down to an opaque pointer) and virtual C++ classes.
      const clang::Type::TypeClass pointee_type_class =
          pointee_qual_type.getCanonicalType()->getTypeClass();
      switch (pointee_type_class) {
      case clang::Type::Builtin:
        switch (llvm::cast<clang::BuiltinType>(pointee_qual_type)->getKind()) {
        case clang::BuiltinType::UnknownAny:
        case clang::BuiltinType::Void:
          if (dynamic_pointee_type)
            dynamic_pointee_type->SetCompilerType(
                this, pointee_qual_type.getAsOpaquePtr());
          return true;
        default:
          break;
        }
        break;

      case clang::Type::Record:
        if (check_cplusplus) {
          clang::CXXRecordDecl *cxx_record_decl =
              pointee_qual_type->getAsCXXRecordDecl();
          if (cxx_record_decl) {
            bool is_complete = cxx_record_decl->isCompleteDefinition();

            if (is_complete)
              success = cxx_record_decl->isDynamicClass();
            else {
              ClangASTMetadata *metadata = ClangASTContext::GetMetadata(
                  getASTContext(), cxx_record_decl);
              if (metadata)
                success = metadata->GetIsDynamicCXXType();
              else {
                is_complete =
                    CompilerType(this, pointee_qual_type.getAsOpaquePtr())
                        .GetCompleteType();
                if (is_complete)
                  success = cxx_record_decl->isDynamicClass();
                else
                  success = false;
              }
            }

            if (success) {
              if (dynamic_pointee_type)
                dynamic_pointee_type->SetCompilerType(
                    this, pointee_qual_type.getAsOpaquePtr());
              return true;
            }
          }
        }
        break;

      case clang::Type::ObjCObject:
      case clang::Type::ObjCInterface:
        if (check_objc) {
          if (dynamic_pointee_type)
            dynamic_pointee_type->SetCompilerType(
                this, pointee_qual_type.getAsOpaquePtr());
          return true;
        }
        break;

      default:
        break;
      }
    }
  }
  if (dynamic_pointee_type)
    dynamic_pointee_type->Clear();
  return false;
}

bool ClangASTContext::IsScalarType(lldb::opaque_compiler_type_t type) {
  if (!type)
    return false;

  return (GetTypeInfo(type, nullptr) & eTypeIsScalar) != 0;
}

bool ClangASTContext::IsTypedefType(lldb::opaque_compiler_type_t type) {
  if (!type)
    return false;
  return GetQualType(type)->getTypeClass() == clang::Type::Typedef;
}

bool ClangASTContext::IsVoidType(lldb::opaque_compiler_type_t type) {
  if (!type)
    return false;
  return GetCanonicalQualType(type)->isVoidType();
}

bool ClangASTContext::CanPassInRegisters(const CompilerType &type) {
  if (auto *record_decl =
      ClangASTContext::GetAsRecordDecl(type)) {
    return record_decl->canPassInRegisters();
  }
  return false;
}

bool ClangASTContext::SupportsLanguage(lldb::LanguageType language) {
  return ClangASTContextSupportsLanguage(language);
}

bool ClangASTContext::GetCXXClassName(const CompilerType &type,
                                      std::string &class_name) {
  if (type) {
    clang::QualType qual_type(ClangUtil::GetCanonicalQualType(type));
    if (!qual_type.isNull()) {
      clang::CXXRecordDecl *cxx_record_decl = qual_type->getAsCXXRecordDecl();
      if (cxx_record_decl) {
        class_name.assign(cxx_record_decl->getIdentifier()->getNameStart());
        return true;
      }
    }
  }
  class_name.clear();
  return false;
}

bool ClangASTContext::IsCXXClassType(const CompilerType &type) {
  if (!type)
    return false;

  clang::QualType qual_type(ClangUtil::GetCanonicalQualType(type));
  return !qual_type.isNull() && qual_type->getAsCXXRecordDecl() != nullptr;
}

bool ClangASTContext::IsBeingDefined(lldb::opaque_compiler_type_t type) {
  if (!type)
    return false;
  clang::QualType qual_type(GetCanonicalQualType(type));
  const clang::TagType *tag_type = llvm::dyn_cast<clang::TagType>(qual_type);
  if (tag_type)
    return tag_type->isBeingDefined();
  return false;
}

bool ClangASTContext::IsObjCObjectPointerType(const CompilerType &type,
                                              CompilerType *class_type_ptr) {
  if (!type || !ClangUtil::IsClangType(type))
    return false;

  clang::QualType qual_type(ClangUtil::GetCanonicalQualType(type));

  if (!qual_type.isNull() && qual_type->isObjCObjectPointerType()) {
    if (class_type_ptr) {
      if (!qual_type->isObjCClassType() && !qual_type->isObjCIdType()) {
        const clang::ObjCObjectPointerType *obj_pointer_type =
            llvm::dyn_cast<clang::ObjCObjectPointerType>(qual_type);
        if (obj_pointer_type == nullptr)
          class_type_ptr->Clear();
        else
          class_type_ptr->SetCompilerType(
              type.GetTypeSystem(),
              clang::QualType(obj_pointer_type->getInterfaceType(), 0)
                  .getAsOpaquePtr());
      }
    }
    return true;
  }
  if (class_type_ptr)
    class_type_ptr->Clear();
  return false;
}

bool ClangASTContext::GetObjCClassName(const CompilerType &type,
                                       std::string &class_name) {
  if (!type)
    return false;

  clang::QualType qual_type(ClangUtil::GetCanonicalQualType(type));

  const clang::ObjCObjectType *object_type =
      llvm::dyn_cast<clang::ObjCObjectType>(qual_type);
  if (object_type) {
    const clang::ObjCInterfaceDecl *interface = object_type->getInterface();
    if (interface) {
      class_name = interface->getNameAsString();
      return true;
    }
  }
  return false;
}

// Type Completion

bool ClangASTContext::GetCompleteType(lldb::opaque_compiler_type_t type) {
  if (!type)
    return false;
  const bool allow_completion = true;
  return GetCompleteQualType(getASTContext(), GetQualType(type),
                             allow_completion);
}

ConstString ClangASTContext::GetTypeName(lldb::opaque_compiler_type_t type) {
  std::string type_name;
  if (type) {
    clang::PrintingPolicy printing_policy(getASTContext()->getPrintingPolicy());
    clang::QualType qual_type(GetQualType(type));
    printing_policy.SuppressTagKeyword = true;
    const clang::TypedefType *typedef_type =
        qual_type->getAs<clang::TypedefType>();
    if (typedef_type) {
      const clang::TypedefNameDecl *typedef_decl = typedef_type->getDecl();
      type_name = typedef_decl->getQualifiedNameAsString();
    } else {
      type_name = qual_type.getAsString(printing_policy);
    }
  }
  return ConstString(type_name);
}

uint32_t
ClangASTContext::GetTypeInfo(lldb::opaque_compiler_type_t type,
                             CompilerType *pointee_or_element_clang_type) {
  if (!type)
    return 0;

  if (pointee_or_element_clang_type)
    pointee_or_element_clang_type->Clear();

  clang::QualType qual_type(GetQualType(type));

  const clang::Type::TypeClass type_class = qual_type->getTypeClass();
  switch (type_class) {
  case clang::Type::Attributed:
    return GetTypeInfo(
        qual_type->getAs<clang::AttributedType>()
            ->getModifiedType().getAsOpaquePtr(),
        pointee_or_element_clang_type);
  case clang::Type::Builtin: {
    const clang::BuiltinType *builtin_type = llvm::dyn_cast<clang::BuiltinType>(
        qual_type->getCanonicalTypeInternal());

    uint32_t builtin_type_flags = eTypeIsBuiltIn | eTypeHasValue;
    switch (builtin_type->getKind()) {
    case clang::BuiltinType::ObjCId:
    case clang::BuiltinType::ObjCClass:
      if (pointee_or_element_clang_type)
        pointee_or_element_clang_type->SetCompilerType(
            this, getASTContext()->ObjCBuiltinClassTy.getAsOpaquePtr());
      builtin_type_flags |= eTypeIsPointer | eTypeIsObjC;
      break;

    case clang::BuiltinType::ObjCSel:
      if (pointee_or_element_clang_type)
        pointee_or_element_clang_type->SetCompilerType(
            this, getASTContext()->CharTy.getAsOpaquePtr());
      builtin_type_flags |= eTypeIsPointer | eTypeIsObjC;
      break;

    case clang::BuiltinType::Bool:
    case clang::BuiltinType::Char_U:
    case clang::BuiltinType::UChar:
    case clang::BuiltinType::WChar_U:
    case clang::BuiltinType::Char16:
    case clang::BuiltinType::Char32:
    case clang::BuiltinType::UShort:
    case clang::BuiltinType::UInt:
    case clang::BuiltinType::ULong:
    case clang::BuiltinType::ULongLong:
    case clang::BuiltinType::UInt128:
    case clang::BuiltinType::Char_S:
    case clang::BuiltinType::SChar:
    case clang::BuiltinType::WChar_S:
    case clang::BuiltinType::Short:
    case clang::BuiltinType::Int:
    case clang::BuiltinType::Long:
    case clang::BuiltinType::LongLong:
    case clang::BuiltinType::Int128:
    case clang::BuiltinType::Float:
    case clang::BuiltinType::Double:
    case clang::BuiltinType::LongDouble:
      builtin_type_flags |= eTypeIsScalar;
      if (builtin_type->isInteger()) {
        builtin_type_flags |= eTypeIsInteger;
        if (builtin_type->isSignedInteger())
          builtin_type_flags |= eTypeIsSigned;
      } else if (builtin_type->isFloatingPoint())
        builtin_type_flags |= eTypeIsFloat;
      break;
    default:
      break;
    }
    return builtin_type_flags;
  }

  case clang::Type::BlockPointer:
    if (pointee_or_element_clang_type)
      pointee_or_element_clang_type->SetCompilerType(
          this, qual_type->getPointeeType().getAsOpaquePtr());
    return eTypeIsPointer | eTypeHasChildren | eTypeIsBlock;

  case clang::Type::Complex: {
    uint32_t complex_type_flags =
        eTypeIsBuiltIn | eTypeHasValue | eTypeIsComplex;
    const clang::ComplexType *complex_type = llvm::dyn_cast<clang::ComplexType>(
        qual_type->getCanonicalTypeInternal());
    if (complex_type) {
      clang::QualType complex_element_type(complex_type->getElementType());
      if (complex_element_type->isIntegerType())
        complex_type_flags |= eTypeIsFloat;
      else if (complex_element_type->isFloatingType())
        complex_type_flags |= eTypeIsInteger;
    }
    return complex_type_flags;
  } break;

  case clang::Type::ConstantArray:
  case clang::Type::DependentSizedArray:
  case clang::Type::IncompleteArray:
  case clang::Type::VariableArray:
    if (pointee_or_element_clang_type)
      pointee_or_element_clang_type->SetCompilerType(
          this, llvm::cast<clang::ArrayType>(qual_type.getTypePtr())
                    ->getElementType()
                    .getAsOpaquePtr());
    return eTypeHasChildren | eTypeIsArray;

  case clang::Type::DependentName:
    return 0;
  case clang::Type::DependentSizedExtVector:
    return eTypeHasChildren | eTypeIsVector;
  case clang::Type::DependentTemplateSpecialization:
    return eTypeIsTemplate;
  case clang::Type::Decltype:
    return CompilerType(this, llvm::cast<clang::DecltypeType>(qual_type)
                                  ->getUnderlyingType()
                                  .getAsOpaquePtr())
        .GetTypeInfo(pointee_or_element_clang_type);

  case clang::Type::Enum:
    if (pointee_or_element_clang_type)
      pointee_or_element_clang_type->SetCompilerType(
          this, llvm::cast<clang::EnumType>(qual_type)
                    ->getDecl()
                    ->getIntegerType()
                    .getAsOpaquePtr());
    return eTypeIsEnumeration | eTypeHasValue;

  case clang::Type::Auto:
    return CompilerType(this, llvm::cast<clang::AutoType>(qual_type)
                                  ->getDeducedType()
                                  .getAsOpaquePtr())
        .GetTypeInfo(pointee_or_element_clang_type);
  case clang::Type::Elaborated:
    return CompilerType(this, llvm::cast<clang::ElaboratedType>(qual_type)
                                  ->getNamedType()
                                  .getAsOpaquePtr())
        .GetTypeInfo(pointee_or_element_clang_type);
  case clang::Type::Paren:
    return CompilerType(this, llvm::cast<clang::ParenType>(qual_type)
                                  ->desugar()
                                  .getAsOpaquePtr())
        .GetTypeInfo(pointee_or_element_clang_type);

  case clang::Type::FunctionProto:
    return eTypeIsFuncPrototype | eTypeHasValue;
  case clang::Type::FunctionNoProto:
    return eTypeIsFuncPrototype | eTypeHasValue;
  case clang::Type::InjectedClassName:
    return 0;

  case clang::Type::LValueReference:
  case clang::Type::RValueReference:
    if (pointee_or_element_clang_type)
      pointee_or_element_clang_type->SetCompilerType(
          this, llvm::cast<clang::ReferenceType>(qual_type.getTypePtr())
                    ->getPointeeType()
                    .getAsOpaquePtr());
    return eTypeHasChildren | eTypeIsReference | eTypeHasValue;

  case clang::Type::MemberPointer:
    return eTypeIsPointer | eTypeIsMember | eTypeHasValue;

  case clang::Type::ObjCObjectPointer:
    if (pointee_or_element_clang_type)
      pointee_or_element_clang_type->SetCompilerType(
          this, qual_type->getPointeeType().getAsOpaquePtr());
    return eTypeHasChildren | eTypeIsObjC | eTypeIsClass | eTypeIsPointer |
           eTypeHasValue;

  case clang::Type::ObjCObject:
    return eTypeHasChildren | eTypeIsObjC | eTypeIsClass;
  case clang::Type::ObjCInterface:
    return eTypeHasChildren | eTypeIsObjC | eTypeIsClass;

  case clang::Type::Pointer:
    if (pointee_or_element_clang_type)
      pointee_or_element_clang_type->SetCompilerType(
          this, qual_type->getPointeeType().getAsOpaquePtr());
    return eTypeHasChildren | eTypeIsPointer | eTypeHasValue;

  case clang::Type::Record:
    if (qual_type->getAsCXXRecordDecl())
      return eTypeHasChildren | eTypeIsClass | eTypeIsCPlusPlus;
    else
      return eTypeHasChildren | eTypeIsStructUnion;
    break;
  case clang::Type::SubstTemplateTypeParm:
    return eTypeIsTemplate;
  case clang::Type::TemplateTypeParm:
    return eTypeIsTemplate;
  case clang::Type::TemplateSpecialization:
    return eTypeIsTemplate;

  case clang::Type::Typedef:
    return eTypeIsTypedef |
           CompilerType(this, llvm::cast<clang::TypedefType>(qual_type)
                                  ->getDecl()
                                  ->getUnderlyingType()
                                  .getAsOpaquePtr())
               .GetTypeInfo(pointee_or_element_clang_type);
  case clang::Type::TypeOfExpr:
    return CompilerType(this, llvm::cast<clang::TypeOfExprType>(qual_type)
                                  ->getUnderlyingExpr()
                                  ->getType()
                                  .getAsOpaquePtr())
        .GetTypeInfo(pointee_or_element_clang_type);
  case clang::Type::TypeOf:
    return CompilerType(this, llvm::cast<clang::TypeOfType>(qual_type)
                                  ->getUnderlyingType()
                                  .getAsOpaquePtr())
        .GetTypeInfo(pointee_or_element_clang_type);
  case clang::Type::UnresolvedUsing:
    return 0;

  case clang::Type::ExtVector:
  case clang::Type::Vector: {
    uint32_t vector_type_flags = eTypeHasChildren | eTypeIsVector;
    const clang::VectorType *vector_type = llvm::dyn_cast<clang::VectorType>(
        qual_type->getCanonicalTypeInternal());
    if (vector_type) {
      if (vector_type->isIntegerType())
        vector_type_flags |= eTypeIsFloat;
      else if (vector_type->isFloatingType())
        vector_type_flags |= eTypeIsInteger;
    }
    return vector_type_flags;
  }
  default:
    return 0;
  }
  return 0;
}

lldb::LanguageType
ClangASTContext::GetMinimumLanguage(lldb::opaque_compiler_type_t type) {
  if (!type)
    return lldb::eLanguageTypeC;

  // If the type is a reference, then resolve it to what it refers to first:
  clang::QualType qual_type(GetCanonicalQualType(type).getNonReferenceType());
  if (qual_type->isAnyPointerType()) {
    if (qual_type->isObjCObjectPointerType())
      return lldb::eLanguageTypeObjC;
    if (qual_type->getPointeeCXXRecordDecl())
      return lldb::eLanguageTypeC_plus_plus;

    clang::QualType pointee_type(qual_type->getPointeeType());
    if (pointee_type->getPointeeCXXRecordDecl())
      return lldb::eLanguageTypeC_plus_plus;
    if (pointee_type->isObjCObjectOrInterfaceType())
      return lldb::eLanguageTypeObjC;
    if (pointee_type->isObjCClassType())
      return lldb::eLanguageTypeObjC;
    if (pointee_type.getTypePtr() ==
        getASTContext()->ObjCBuiltinIdTy.getTypePtr())
      return lldb::eLanguageTypeObjC;
  } else {
    if (qual_type->isObjCObjectOrInterfaceType())
      return lldb::eLanguageTypeObjC;
    if (qual_type->getAsCXXRecordDecl())
      return lldb::eLanguageTypeC_plus_plus;
    switch (qual_type->getTypeClass()) {
    default:
      break;
    case clang::Type::Builtin:
      switch (llvm::cast<clang::BuiltinType>(qual_type)->getKind()) {
      default:
      case clang::BuiltinType::Void:
      case clang::BuiltinType::Bool:
      case clang::BuiltinType::Char_U:
      case clang::BuiltinType::UChar:
      case clang::BuiltinType::WChar_U:
      case clang::BuiltinType::Char16:
      case clang::BuiltinType::Char32:
      case clang::BuiltinType::UShort:
      case clang::BuiltinType::UInt:
      case clang::BuiltinType::ULong:
      case clang::BuiltinType::ULongLong:
      case clang::BuiltinType::UInt128:
      case clang::BuiltinType::Char_S:
      case clang::BuiltinType::SChar:
      case clang::BuiltinType::WChar_S:
      case clang::BuiltinType::Short:
      case clang::BuiltinType::Int:
      case clang::BuiltinType::Long:
      case clang::BuiltinType::LongLong:
      case clang::BuiltinType::Int128:
      case clang::BuiltinType::Float:
      case clang::BuiltinType::Double:
      case clang::BuiltinType::LongDouble:
        break;

      case clang::BuiltinType::NullPtr:
        return eLanguageTypeC_plus_plus;

      case clang::BuiltinType::ObjCId:
      case clang::BuiltinType::ObjCClass:
      case clang::BuiltinType::ObjCSel:
        return eLanguageTypeObjC;

      case clang::BuiltinType::Dependent:
      case clang::BuiltinType::Overload:
      case clang::BuiltinType::BoundMember:
      case clang::BuiltinType::UnknownAny:
        break;
      }
      break;
    case clang::Type::Typedef:
      return CompilerType(this, llvm::cast<clang::TypedefType>(qual_type)
                                    ->getDecl()
                                    ->getUnderlyingType()
                                    .getAsOpaquePtr())
          .GetMinimumLanguage();
    }
  }
  return lldb::eLanguageTypeC;
}

lldb::TypeClass
ClangASTContext::GetTypeClass(lldb::opaque_compiler_type_t type) {
  if (!type)
    return lldb::eTypeClassInvalid;

  clang::QualType qual_type(GetQualType(type));

  switch (qual_type->getTypeClass()) {
  case clang::Type::UnaryTransform:
    break;
  case clang::Type::FunctionNoProto:
    return lldb::eTypeClassFunction;
  case clang::Type::FunctionProto:
    return lldb::eTypeClassFunction;
  case clang::Type::IncompleteArray:
    return lldb::eTypeClassArray;
  case clang::Type::VariableArray:
    return lldb::eTypeClassArray;
  case clang::Type::ConstantArray:
    return lldb::eTypeClassArray;
  case clang::Type::DependentSizedArray:
    return lldb::eTypeClassArray;
  case clang::Type::DependentSizedExtVector:
    return lldb::eTypeClassVector;
  case clang::Type::DependentVector:
    return lldb::eTypeClassVector;
  case clang::Type::ExtVector:
    return lldb::eTypeClassVector;
  case clang::Type::Vector:
    return lldb::eTypeClassVector;
  case clang::Type::Builtin:
    return lldb::eTypeClassBuiltin;
  case clang::Type::ObjCObjectPointer:
    return lldb::eTypeClassObjCObjectPointer;
  case clang::Type::BlockPointer:
    return lldb::eTypeClassBlockPointer;
  case clang::Type::Pointer:
    return lldb::eTypeClassPointer;
  case clang::Type::LValueReference:
    return lldb::eTypeClassReference;
  case clang::Type::RValueReference:
    return lldb::eTypeClassReference;
  case clang::Type::MemberPointer:
    return lldb::eTypeClassMemberPointer;
  case clang::Type::Complex:
    if (qual_type->isComplexType())
      return lldb::eTypeClassComplexFloat;
    else
      return lldb::eTypeClassComplexInteger;
  case clang::Type::ObjCObject:
    return lldb::eTypeClassObjCObject;
  case clang::Type::ObjCInterface:
    return lldb::eTypeClassObjCInterface;
  case clang::Type::Record: {
    const clang::RecordType *record_type =
        llvm::cast<clang::RecordType>(qual_type.getTypePtr());
    const clang::RecordDecl *record_decl = record_type->getDecl();
    if (record_decl->isUnion())
      return lldb::eTypeClassUnion;
    else if (record_decl->isStruct())
      return lldb::eTypeClassStruct;
    else
      return lldb::eTypeClassClass;
  } break;
  case clang::Type::Enum:
    return lldb::eTypeClassEnumeration;
  case clang::Type::Typedef:
    return lldb::eTypeClassTypedef;
  case clang::Type::UnresolvedUsing:
    break;
  case clang::Type::Paren:
    return CompilerType(this, llvm::cast<clang::ParenType>(qual_type)
                                  ->desugar()
                                  .getAsOpaquePtr())
        .GetTypeClass();
  case clang::Type::Auto:
    return CompilerType(this, llvm::cast<clang::AutoType>(qual_type)
                                  ->getDeducedType()
                                  .getAsOpaquePtr())
        .GetTypeClass();
  case clang::Type::Elaborated:
    return CompilerType(this, llvm::cast<clang::ElaboratedType>(qual_type)
                                  ->getNamedType()
                                  .getAsOpaquePtr())
        .GetTypeClass();

  case clang::Type::Attributed:
    break;
  case clang::Type::TemplateTypeParm:
    break;
  case clang::Type::SubstTemplateTypeParm:
    break;
  case clang::Type::SubstTemplateTypeParmPack:
    break;
  case clang::Type::InjectedClassName:
    break;
  case clang::Type::DependentName:
    break;
  case clang::Type::DependentTemplateSpecialization:
    break;
  case clang::Type::PackExpansion:
    break;

  case clang::Type::TypeOfExpr:
    return CompilerType(this, llvm::cast<clang::TypeOfExprType>(qual_type)
                                  ->getUnderlyingExpr()
                                  ->getType()
                                  .getAsOpaquePtr())
        .GetTypeClass();
  case clang::Type::TypeOf:
    return CompilerType(this, llvm::cast<clang::TypeOfType>(qual_type)
                                  ->getUnderlyingType()
                                  .getAsOpaquePtr())
        .GetTypeClass();
  case clang::Type::Decltype:
    return CompilerType(this, llvm::cast<clang::TypeOfType>(qual_type)
                                  ->getUnderlyingType()
                                  .getAsOpaquePtr())
        .GetTypeClass();
  case clang::Type::TemplateSpecialization:
    break;
  case clang::Type::DeducedTemplateSpecialization:
    break;
  case clang::Type::Atomic:
    break;
  case clang::Type::Pipe:
    break;

  // pointer type decayed from an array or function type.
  case clang::Type::Decayed:
    break;
  case clang::Type::Adjusted:
    break;
  case clang::Type::ObjCTypeParam:
    break;

  case clang::Type::DependentAddressSpace:
    break;
  case clang::Type::MacroQualified:
    break;
  }
  // We don't know hot to display this type...
  return lldb::eTypeClassOther;
}

unsigned ClangASTContext::GetTypeQualifiers(lldb::opaque_compiler_type_t type) {
  if (type)
    return GetQualType(type).getQualifiers().getCVRQualifiers();
  return 0;
}

// Creating related types

CompilerType
ClangASTContext::GetArrayElementType(lldb::opaque_compiler_type_t type,
                                     uint64_t *stride) {
  if (type) {
    clang::QualType qual_type(GetCanonicalQualType(type));

    const clang::Type *array_eletype =
        qual_type.getTypePtr()->getArrayElementTypeNoTypeQual();

    if (!array_eletype)
      return CompilerType();

    CompilerType element_type(
        this, array_eletype->getCanonicalTypeUnqualified().getAsOpaquePtr());

    // TODO: the real stride will be >= this value.. find the real one!
    if (stride)
      if (Optional<uint64_t> size = element_type.GetByteSize(nullptr))
        *stride = *size;

    return element_type;
  }
  return CompilerType();
}

CompilerType ClangASTContext::GetArrayType(lldb::opaque_compiler_type_t type,
                                           uint64_t size) {
  if (type) {
    clang::QualType qual_type(GetCanonicalQualType(type));
    if (clang::ASTContext *ast_ctx = getASTContext()) {
      if (size != 0)
        return CompilerType(
            this, ast_ctx
                      ->getConstantArrayType(
                          qual_type, llvm::APInt(64, size),
                          clang::ArrayType::ArraySizeModifier::Normal, 0)
                      .getAsOpaquePtr());
      else
        return CompilerType(
            this,
            ast_ctx
                ->getIncompleteArrayType(
                    qual_type, clang::ArrayType::ArraySizeModifier::Normal, 0)
                .getAsOpaquePtr());
    }
  }

  return CompilerType();
}

CompilerType
ClangASTContext::GetCanonicalType(lldb::opaque_compiler_type_t type) {
  if (type)
    return CompilerType(this, GetCanonicalQualType(type).getAsOpaquePtr());
  return CompilerType();
}

CompilerType ClangASTContext::GetInstanceType(void *type) {
  if (type)
    return CompilerType(this, GetQualType(type).getAsOpaquePtr());
  return CompilerType();
}

static clang::QualType GetFullyUnqualifiedType_Impl(clang::ASTContext *ast,
                                                    clang::QualType qual_type) {
  if (qual_type->isPointerType())
    qual_type = ast->getPointerType(
        GetFullyUnqualifiedType_Impl(ast, qual_type->getPointeeType()));
  else
    qual_type = qual_type.getUnqualifiedType();
  qual_type.removeLocalConst();
  qual_type.removeLocalRestrict();
  qual_type.removeLocalVolatile();
  return qual_type;
}

CompilerType
ClangASTContext::GetFullyUnqualifiedType(lldb::opaque_compiler_type_t type) {
  if (type)
    return CompilerType(
        this,
        GetFullyUnqualifiedType_Impl(getASTContext(), GetQualType(type)).getAsOpaquePtr());
  return CompilerType();
}

int ClangASTContext::GetFunctionArgumentCount(
    lldb::opaque_compiler_type_t type) {
  if (type) {
    const clang::FunctionProtoType *func =
        llvm::dyn_cast<clang::FunctionProtoType>(GetCanonicalQualType(type));
    if (func)
      return func->getNumParams();
  }
  return -1;
}

CompilerType ClangASTContext::GetFunctionArgumentTypeAtIndex(
    lldb::opaque_compiler_type_t type, size_t idx) {
  if (type) {
    const clang::FunctionProtoType *func =
        llvm::dyn_cast<clang::FunctionProtoType>(GetQualType(type));
    if (func) {
      const uint32_t num_args = func->getNumParams();
      if (idx < num_args)
        return CompilerType(this, func->getParamType(idx).getAsOpaquePtr());
    }
  }
  return CompilerType();
}

CompilerType
ClangASTContext::GetFunctionReturnType(lldb::opaque_compiler_type_t type) {
  if (type) {
    clang::QualType qual_type(GetQualType(type));
    const clang::FunctionProtoType *func =
        llvm::dyn_cast<clang::FunctionProtoType>(qual_type.getTypePtr());
    if (func)
      return CompilerType(this, func->getReturnType().getAsOpaquePtr());
  }
  return CompilerType();
}

size_t
ClangASTContext::GetNumMemberFunctions(lldb::opaque_compiler_type_t type) {
  size_t num_functions = 0;
  if (type) {
    clang::QualType qual_type(GetCanonicalQualType(type));
    switch (qual_type->getTypeClass()) {
    case clang::Type::Record:
      if (GetCompleteQualType(getASTContext(), qual_type)) {
        const clang::RecordType *record_type =
            llvm::cast<clang::RecordType>(qual_type.getTypePtr());
        const clang::RecordDecl *record_decl = record_type->getDecl();
        assert(record_decl);
        const clang::CXXRecordDecl *cxx_record_decl =
            llvm::dyn_cast<clang::CXXRecordDecl>(record_decl);
        if (cxx_record_decl)
          num_functions = std::distance(cxx_record_decl->method_begin(),
                                        cxx_record_decl->method_end());
      }
      break;

    case clang::Type::ObjCObjectPointer: {
      const clang::ObjCObjectPointerType *objc_class_type =
          qual_type->getAs<clang::ObjCObjectPointerType>();
      const clang::ObjCInterfaceType *objc_interface_type =
          objc_class_type->getInterfaceType();
      if (objc_interface_type &&
          GetCompleteType(static_cast<lldb::opaque_compiler_type_t>(
              const_cast<clang::ObjCInterfaceType *>(objc_interface_type)))) {
        clang::ObjCInterfaceDecl *class_interface_decl =
            objc_interface_type->getDecl();
        if (class_interface_decl) {
          num_functions = std::distance(class_interface_decl->meth_begin(),
                                        class_interface_decl->meth_end());
        }
      }
      break;
    }

    case clang::Type::ObjCObject:
    case clang::Type::ObjCInterface:
      if (GetCompleteType(type)) {
        const clang::ObjCObjectType *objc_class_type =
            llvm::dyn_cast<clang::ObjCObjectType>(qual_type.getTypePtr());
        if (objc_class_type) {
          clang::ObjCInterfaceDecl *class_interface_decl =
              objc_class_type->getInterface();
          if (class_interface_decl)
            num_functions = std::distance(class_interface_decl->meth_begin(),
                                          class_interface_decl->meth_end());
        }
      }
      break;

    case clang::Type::Typedef:
      return CompilerType(this, llvm::cast<clang::TypedefType>(qual_type)
                                    ->getDecl()
                                    ->getUnderlyingType()
                                    .getAsOpaquePtr())
          .GetNumMemberFunctions();

    case clang::Type::Auto:
      return CompilerType(this, llvm::cast<clang::AutoType>(qual_type)
                                    ->getDeducedType()
                                    .getAsOpaquePtr())
          .GetNumMemberFunctions();

    case clang::Type::Elaborated:
      return CompilerType(this, llvm::cast<clang::ElaboratedType>(qual_type)
                                    ->getNamedType()
                                    .getAsOpaquePtr())
          .GetNumMemberFunctions();

    case clang::Type::Paren:
      return CompilerType(this, llvm::cast<clang::ParenType>(qual_type)
                                    ->desugar()
                                    .getAsOpaquePtr())
          .GetNumMemberFunctions();

    default:
      break;
    }
  }
  return num_functions;
}

TypeMemberFunctionImpl
ClangASTContext::GetMemberFunctionAtIndex(lldb::opaque_compiler_type_t type,
                                          size_t idx) {
  std::string name;
  MemberFunctionKind kind(MemberFunctionKind::eMemberFunctionKindUnknown);
  CompilerType clang_type;
  CompilerDecl clang_decl;
  if (type) {
    clang::QualType qual_type(GetCanonicalQualType(type));
    switch (qual_type->getTypeClass()) {
    case clang::Type::Record:
      if (GetCompleteQualType(getASTContext(), qual_type)) {
        const clang::RecordType *record_type =
            llvm::cast<clang::RecordType>(qual_type.getTypePtr());
        const clang::RecordDecl *record_decl = record_type->getDecl();
        assert(record_decl);
        const clang::CXXRecordDecl *cxx_record_decl =
            llvm::dyn_cast<clang::CXXRecordDecl>(record_decl);
        if (cxx_record_decl) {
          auto method_iter = cxx_record_decl->method_begin();
          auto method_end = cxx_record_decl->method_end();
          if (idx <
              static_cast<size_t>(std::distance(method_iter, method_end))) {
            std::advance(method_iter, idx);
            clang::CXXMethodDecl *cxx_method_decl =
                method_iter->getCanonicalDecl();
            if (cxx_method_decl) {
              name = cxx_method_decl->getDeclName().getAsString();
              if (cxx_method_decl->isStatic())
                kind = lldb::eMemberFunctionKindStaticMethod;
              else if (llvm::isa<clang::CXXConstructorDecl>(cxx_method_decl))
                kind = lldb::eMemberFunctionKindConstructor;
              else if (llvm::isa<clang::CXXDestructorDecl>(cxx_method_decl))
                kind = lldb::eMemberFunctionKindDestructor;
              else
                kind = lldb::eMemberFunctionKindInstanceMethod;
              clang_type = CompilerType(
                  this, cxx_method_decl->getType().getAsOpaquePtr());
              clang_decl = CompilerDecl(this, cxx_method_decl);
            }
          }
        }
      }
      break;

    case clang::Type::ObjCObjectPointer: {
      const clang::ObjCObjectPointerType *objc_class_type =
          qual_type->getAs<clang::ObjCObjectPointerType>();
      const clang::ObjCInterfaceType *objc_interface_type =
          objc_class_type->getInterfaceType();
      if (objc_interface_type &&
          GetCompleteType(static_cast<lldb::opaque_compiler_type_t>(
              const_cast<clang::ObjCInterfaceType *>(objc_interface_type)))) {
        clang::ObjCInterfaceDecl *class_interface_decl =
            objc_interface_type->getDecl();
        if (class_interface_decl) {
          auto method_iter = class_interface_decl->meth_begin();
          auto method_end = class_interface_decl->meth_end();
          if (idx <
              static_cast<size_t>(std::distance(method_iter, method_end))) {
            std::advance(method_iter, idx);
            clang::ObjCMethodDecl *objc_method_decl =
                method_iter->getCanonicalDecl();
            if (objc_method_decl) {
              clang_decl = CompilerDecl(this, objc_method_decl);
              name = objc_method_decl->getSelector().getAsString();
              if (objc_method_decl->isClassMethod())
                kind = lldb::eMemberFunctionKindStaticMethod;
              else
                kind = lldb::eMemberFunctionKindInstanceMethod;
            }
          }
        }
      }
      break;
    }

    case clang::Type::ObjCObject:
    case clang::Type::ObjCInterface:
      if (GetCompleteType(type)) {
        const clang::ObjCObjectType *objc_class_type =
            llvm::dyn_cast<clang::ObjCObjectType>(qual_type.getTypePtr());
        if (objc_class_type) {
          clang::ObjCInterfaceDecl *class_interface_decl =
              objc_class_type->getInterface();
          if (class_interface_decl) {
            auto method_iter = class_interface_decl->meth_begin();
            auto method_end = class_interface_decl->meth_end();
            if (idx <
                static_cast<size_t>(std::distance(method_iter, method_end))) {
              std::advance(method_iter, idx);
              clang::ObjCMethodDecl *objc_method_decl =
                  method_iter->getCanonicalDecl();
              if (objc_method_decl) {
                clang_decl = CompilerDecl(this, objc_method_decl);
                name = objc_method_decl->getSelector().getAsString();
                if (objc_method_decl->isClassMethod())
                  kind = lldb::eMemberFunctionKindStaticMethod;
                else
                  kind = lldb::eMemberFunctionKindInstanceMethod;
              }
            }
          }
        }
      }
      break;

    case clang::Type::Typedef:
      return GetMemberFunctionAtIndex(llvm::cast<clang::TypedefType>(qual_type)
                                          ->getDecl()
                                          ->getUnderlyingType()
                                          .getAsOpaquePtr(),
                                      idx);

    case clang::Type::Auto:
      return GetMemberFunctionAtIndex(llvm::cast<clang::AutoType>(qual_type)
                                          ->getDeducedType()
                                          .getAsOpaquePtr(),
                                      idx);

    case clang::Type::Elaborated:
      return GetMemberFunctionAtIndex(
          llvm::cast<clang::ElaboratedType>(qual_type)
              ->getNamedType()
              .getAsOpaquePtr(),
          idx);

    case clang::Type::Paren:
      return GetMemberFunctionAtIndex(
          llvm::cast<clang::ParenType>(qual_type)->desugar().getAsOpaquePtr(),
          idx);

    default:
      break;
    }
  }

  if (kind == eMemberFunctionKindUnknown)
    return TypeMemberFunctionImpl();
  else
    return TypeMemberFunctionImpl(clang_type, clang_decl, name, kind);
}

CompilerType
ClangASTContext::GetNonReferenceType(lldb::opaque_compiler_type_t type) {
  if (type)
    return CompilerType(
        this, GetQualType(type).getNonReferenceType().getAsOpaquePtr());
  return CompilerType();
}

CompilerType ClangASTContext::CreateTypedefType(
    const CompilerType &type, const char *typedef_name,
    const CompilerDeclContext &compiler_decl_ctx) {
  if (type && typedef_name && typedef_name[0]) {
    ClangASTContext *ast =
        llvm::dyn_cast<ClangASTContext>(type.GetTypeSystem());
    if (!ast)
      return CompilerType();
    clang::ASTContext *clang_ast = ast->getASTContext();
    clang::QualType qual_type(ClangUtil::GetQualType(type));

    clang::DeclContext *decl_ctx =
        ClangASTContext::DeclContextGetAsDeclContext(compiler_decl_ctx);
    if (decl_ctx == nullptr)
      decl_ctx = ast->getASTContext()->getTranslationUnitDecl();

    clang::TypedefDecl *decl = clang::TypedefDecl::Create(
        *clang_ast, decl_ctx, clang::SourceLocation(), clang::SourceLocation(),
        &clang_ast->Idents.get(typedef_name),
        clang_ast->getTrivialTypeSourceInfo(qual_type));

    decl->setAccess(clang::AS_public); // TODO respect proper access specifier

    decl_ctx->addDecl(decl);

    // Get a uniqued clang::QualType for the typedef decl type
    return CompilerType(ast, clang_ast->getTypedefType(decl).getAsOpaquePtr());
  }
  return CompilerType();
}

CompilerType
ClangASTContext::GetPointeeType(lldb::opaque_compiler_type_t type) {
  if (type) {
    clang::QualType qual_type(GetQualType(type));
    return CompilerType(
        this, qual_type.getTypePtr()->getPointeeType().getAsOpaquePtr());
  }
  return CompilerType();
}

CompilerType
ClangASTContext::GetPointerType(lldb::opaque_compiler_type_t type) {
  if (type) {
    clang::QualType qual_type(GetQualType(type));

    const clang::Type::TypeClass type_class = qual_type->getTypeClass();
    switch (type_class) {
    case clang::Type::ObjCObject:
    case clang::Type::ObjCInterface:
      return CompilerType(this, getASTContext()
                                    ->getObjCObjectPointerType(qual_type)
                                    .getAsOpaquePtr());

    default:
      return CompilerType(
          this, getASTContext()->getPointerType(qual_type).getAsOpaquePtr());
    }
  }
  return CompilerType();
}

CompilerType
ClangASTContext::GetLValueReferenceType(lldb::opaque_compiler_type_t type) {
  if (type)
    return CompilerType(this, getASTContext()
                                  ->getLValueReferenceType(GetQualType(type))
                                  .getAsOpaquePtr());
  else
    return CompilerType();
}

CompilerType
ClangASTContext::GetRValueReferenceType(lldb::opaque_compiler_type_t type) {
  if (type)
    return CompilerType(this, getASTContext()
                                  ->getRValueReferenceType(GetQualType(type))
                                  .getAsOpaquePtr());
  else
    return CompilerType();
}

CompilerType
ClangASTContext::AddConstModifier(lldb::opaque_compiler_type_t type) {
  if (type) {
    clang::QualType result(GetQualType(type));
    result.addConst();
    return CompilerType(this, result.getAsOpaquePtr());
  }
  return CompilerType();
}

CompilerType
ClangASTContext::AddVolatileModifier(lldb::opaque_compiler_type_t type) {
  if (type) {
    clang::QualType result(GetQualType(type));
    result.addVolatile();
    return CompilerType(this, result.getAsOpaquePtr());
  }
  return CompilerType();
}

CompilerType
ClangASTContext::AddRestrictModifier(lldb::opaque_compiler_type_t type) {
  if (type) {
    clang::QualType result(GetQualType(type));
    result.addRestrict();
    return CompilerType(this, result.getAsOpaquePtr());
  }
  return CompilerType();
}

CompilerType
ClangASTContext::CreateTypedef(lldb::opaque_compiler_type_t type,
                               const char *typedef_name,
                               const CompilerDeclContext &compiler_decl_ctx) {
  if (type) {
    clang::ASTContext *clang_ast = getASTContext();
    clang::QualType qual_type(GetQualType(type));

    clang::DeclContext *decl_ctx =
        ClangASTContext::DeclContextGetAsDeclContext(compiler_decl_ctx);
    if (decl_ctx == nullptr)
      decl_ctx = getASTContext()->getTranslationUnitDecl();

    clang::TypedefDecl *decl = clang::TypedefDecl::Create(
        *clang_ast, decl_ctx, clang::SourceLocation(), clang::SourceLocation(),
        &clang_ast->Idents.get(typedef_name),
        clang_ast->getTrivialTypeSourceInfo(qual_type));

    clang::TagDecl *tdecl = nullptr;
    if (!qual_type.isNull()) {
      if (const clang::RecordType *rt = qual_type->getAs<clang::RecordType>())
        tdecl = rt->getDecl();
      if (const clang::EnumType *et = qual_type->getAs<clang::EnumType>())
        tdecl = et->getDecl();
    }

    // Check whether this declaration is an anonymous struct, union, or enum,
    // hidden behind a typedef. If so, we try to check whether we have a
    // typedef tag to attach to the original record declaration
    if (tdecl && !tdecl->getIdentifier() && !tdecl->getTypedefNameForAnonDecl())
      tdecl->setTypedefNameForAnonDecl(decl);

    decl->setAccess(clang::AS_public); // TODO respect proper access specifier

    // Get a uniqued clang::QualType for the typedef decl type
    return CompilerType(this, clang_ast->getTypedefType(decl).getAsOpaquePtr());
  }
  return CompilerType();
}

CompilerType
ClangASTContext::GetTypedefedType(lldb::opaque_compiler_type_t type) {
  if (type) {
    const clang::TypedefType *typedef_type =
        llvm::dyn_cast<clang::TypedefType>(GetQualType(type));
    if (typedef_type)
      return CompilerType(
          this, typedef_type->getDecl()->getUnderlyingType().getAsOpaquePtr());
  }
  return CompilerType();
}

CompilerType
ClangASTContext::GetUnboundType(lldb::opaque_compiler_type_t type) {
  return CompilerType(this, GetQualType(type).getAsOpaquePtr());
}

//----------------------------------------------------------------------
// Create related types using the current type's AST

CompilerType ClangASTContext::GetBasicTypeFromAST(lldb::BasicType basic_type) {
  return ClangASTContext::GetBasicType(getASTContext(), basic_type);
}
// Exploring the type

Optional<uint64_t>
ClangASTContext::GetBitSize(lldb::opaque_compiler_type_t type,
                            ExecutionContextScope *exe_scope) {
  if (GetCompleteType(type)) {
    clang::QualType qual_type(GetCanonicalQualType(type));
    const clang::Type::TypeClass type_class = qual_type->getTypeClass();
    switch (type_class) {
    case clang::Type::Record:
      if (GetCompleteType(type))
        return getASTContext()->getTypeSize(qual_type);
      else
        return None;
      break;

    case clang::Type::ObjCInterface:
    case clang::Type::ObjCObject: {
      ExecutionContext exe_ctx(exe_scope);
      Process *process = exe_ctx.GetProcessPtr();
      if (process) {
        ObjCLanguageRuntime *objc_runtime = ObjCLanguageRuntime::Get(*process);
        if (objc_runtime) {
          uint64_t bit_size = 0;
          if (objc_runtime->GetTypeBitSize(
                  CompilerType(this, qual_type.getAsOpaquePtr()), bit_size))
            return bit_size;
        }
      } else {
        static bool g_printed = false;
        if (!g_printed) {
          StreamString s;
          DumpTypeDescription(type, &s);

          llvm::outs() << "warning: trying to determine the size of type ";
          llvm::outs() << s.GetString() << "\n";
          llvm::outs() << "without a valid ExecutionContext. this is not "
                          "reliable. please file a bug against LLDB.\n";
          llvm::outs() << "backtrace:\n";
          llvm::sys::PrintStackTrace(llvm::outs());
          llvm::outs() << "\n";
          g_printed = true;
        }
      }
    }
      LLVM_FALLTHROUGH;
    default:
      const uint32_t bit_size = getASTContext()->getTypeSize(qual_type);
      if (bit_size == 0) {
        if (qual_type->isIncompleteArrayType())
          return getASTContext()->getTypeSize(
              qual_type->getArrayElementTypeNoTypeQual()
                  ->getCanonicalTypeUnqualified());
      }
      if (qual_type->isObjCObjectOrInterfaceType())
        return bit_size +
               getASTContext()->getTypeSize(
                   getASTContext()->ObjCBuiltinClassTy);
      // Function types actually have a size of 0, that's not an error.
      if (qual_type->isFunctionProtoType())
        return bit_size;
      if (bit_size)
        return bit_size;
    }
  }
  return None;
}

Optional<uint64_t>
ClangASTContext::GetByteStride(lldb::opaque_compiler_type_t type,
                               ExecutionContextScope *exe_scope) {
  return {};
}

llvm::Optional<size_t>
ClangASTContext::GetTypeBitAlign(lldb::opaque_compiler_type_t type,
                                 ExecutionContextScope *exe_scope) {
  if (GetCompleteType(type))
    return getASTContext()->getTypeAlign(GetQualType(type));
  return {};
}

lldb::Encoding ClangASTContext::GetEncoding(lldb::opaque_compiler_type_t type,
                                            uint64_t &count) {
  if (!type)
    return lldb::eEncodingInvalid;

  count = 1;
  clang::QualType qual_type(GetCanonicalQualType(type));

  switch (qual_type->getTypeClass()) {
  case clang::Type::UnaryTransform:
    break;

  case clang::Type::FunctionNoProto:
  case clang::Type::FunctionProto:
    break;

  case clang::Type::IncompleteArray:
  case clang::Type::VariableArray:
    break;

  case clang::Type::ConstantArray:
    break;

  case clang::Type::DependentVector:
  case clang::Type::ExtVector:
  case clang::Type::Vector:
    // TODO: Set this to more than one???
    break;

  case clang::Type::Builtin:
    switch (llvm::cast<clang::BuiltinType>(qual_type)->getKind()) {
    case clang::BuiltinType::Void:
      break;

    case clang::BuiltinType::Bool:
    case clang::BuiltinType::Char_S:
    case clang::BuiltinType::SChar:
    case clang::BuiltinType::WChar_S:
    case clang::BuiltinType::Short:
    case clang::BuiltinType::Int:
    case clang::BuiltinType::Long:
    case clang::BuiltinType::LongLong:
    case clang::BuiltinType::Int128:
      return lldb::eEncodingSint;

    case clang::BuiltinType::Char_U:
    case clang::BuiltinType::UChar:
    case clang::BuiltinType::WChar_U:
    case clang::BuiltinType::Char8:
    case clang::BuiltinType::Char16:
    case clang::BuiltinType::Char32:
    case clang::BuiltinType::UShort:
    case clang::BuiltinType::UInt:
    case clang::BuiltinType::ULong:
    case clang::BuiltinType::ULongLong:
    case clang::BuiltinType::UInt128:
      return lldb::eEncodingUint;

    // Fixed point types. Note that they are currently ignored.
    case clang::BuiltinType::ShortAccum:
    case clang::BuiltinType::Accum:
    case clang::BuiltinType::LongAccum:
    case clang::BuiltinType::UShortAccum:
    case clang::BuiltinType::UAccum:
    case clang::BuiltinType::ULongAccum:
    case clang::BuiltinType::ShortFract:
    case clang::BuiltinType::Fract:
    case clang::BuiltinType::LongFract:
    case clang::BuiltinType::UShortFract:
    case clang::BuiltinType::UFract:
    case clang::BuiltinType::ULongFract:
    case clang::BuiltinType::SatShortAccum:
    case clang::BuiltinType::SatAccum:
    case clang::BuiltinType::SatLongAccum:
    case clang::BuiltinType::SatUShortAccum:
    case clang::BuiltinType::SatUAccum:
    case clang::BuiltinType::SatULongAccum:
    case clang::BuiltinType::SatShortFract:
    case clang::BuiltinType::SatFract:
    case clang::BuiltinType::SatLongFract:
    case clang::BuiltinType::SatUShortFract:
    case clang::BuiltinType::SatUFract:
    case clang::BuiltinType::SatULongFract:
      break;

    case clang::BuiltinType::Half:
    case clang::BuiltinType::Float:
    case clang::BuiltinType::Float16:
    case clang::BuiltinType::Float128:
    case clang::BuiltinType::Double:
    case clang::BuiltinType::LongDouble:
      return lldb::eEncodingIEEE754;

    case clang::BuiltinType::ObjCClass:
    case clang::BuiltinType::ObjCId:
    case clang::BuiltinType::ObjCSel:
      return lldb::eEncodingUint;

    case clang::BuiltinType::NullPtr:
      return lldb::eEncodingUint;

    case clang::BuiltinType::Kind::ARCUnbridgedCast:
    case clang::BuiltinType::Kind::BoundMember:
    case clang::BuiltinType::Kind::BuiltinFn:
    case clang::BuiltinType::Kind::Dependent:
    case clang::BuiltinType::Kind::OCLClkEvent:
    case clang::BuiltinType::Kind::OCLEvent:
    case clang::BuiltinType::Kind::OCLImage1dRO:
    case clang::BuiltinType::Kind::OCLImage1dWO:
    case clang::BuiltinType::Kind::OCLImage1dRW:
    case clang::BuiltinType::Kind::OCLImage1dArrayRO:
    case clang::BuiltinType::Kind::OCLImage1dArrayWO:
    case clang::BuiltinType::Kind::OCLImage1dArrayRW:
    case clang::BuiltinType::Kind::OCLImage1dBufferRO:
    case clang::BuiltinType::Kind::OCLImage1dBufferWO:
    case clang::BuiltinType::Kind::OCLImage1dBufferRW:
    case clang::BuiltinType::Kind::OCLImage2dRO:
    case clang::BuiltinType::Kind::OCLImage2dWO:
    case clang::BuiltinType::Kind::OCLImage2dRW:
    case clang::BuiltinType::Kind::OCLImage2dArrayRO:
    case clang::BuiltinType::Kind::OCLImage2dArrayWO:
    case clang::BuiltinType::Kind::OCLImage2dArrayRW:
    case clang::BuiltinType::Kind::OCLImage2dArrayDepthRO:
    case clang::BuiltinType::Kind::OCLImage2dArrayDepthWO:
    case clang::BuiltinType::Kind::OCLImage2dArrayDepthRW:
    case clang::BuiltinType::Kind::OCLImage2dArrayMSAARO:
    case clang::BuiltinType::Kind::OCLImage2dArrayMSAAWO:
    case clang::BuiltinType::Kind::OCLImage2dArrayMSAARW:
    case clang::BuiltinType::Kind::OCLImage2dArrayMSAADepthRO:
    case clang::BuiltinType::Kind::OCLImage2dArrayMSAADepthWO:
    case clang::BuiltinType::Kind::OCLImage2dArrayMSAADepthRW:
    case clang::BuiltinType::Kind::OCLImage2dDepthRO:
    case clang::BuiltinType::Kind::OCLImage2dDepthWO:
    case clang::BuiltinType::Kind::OCLImage2dDepthRW:
    case clang::BuiltinType::Kind::OCLImage2dMSAARO:
    case clang::BuiltinType::Kind::OCLImage2dMSAAWO:
    case clang::BuiltinType::Kind::OCLImage2dMSAARW:
    case clang::BuiltinType::Kind::OCLImage2dMSAADepthRO:
    case clang::BuiltinType::Kind::OCLImage2dMSAADepthWO:
    case clang::BuiltinType::Kind::OCLImage2dMSAADepthRW:
    case clang::BuiltinType::Kind::OCLImage3dRO:
    case clang::BuiltinType::Kind::OCLImage3dWO:
    case clang::BuiltinType::Kind::OCLImage3dRW:
    case clang::BuiltinType::Kind::OCLQueue:
    case clang::BuiltinType::Kind::OCLReserveID:
    case clang::BuiltinType::Kind::OCLSampler:
    case clang::BuiltinType::Kind::OMPArraySection:
    case clang::BuiltinType::Kind::Overload:
    case clang::BuiltinType::Kind::PseudoObject:
    case clang::BuiltinType::Kind::UnknownAny:
      break;

    case clang::BuiltinType::OCLIntelSubgroupAVCMcePayload:
    case clang::BuiltinType::OCLIntelSubgroupAVCImePayload:
    case clang::BuiltinType::OCLIntelSubgroupAVCRefPayload:
    case clang::BuiltinType::OCLIntelSubgroupAVCSicPayload:
    case clang::BuiltinType::OCLIntelSubgroupAVCMceResult:
    case clang::BuiltinType::OCLIntelSubgroupAVCImeResult:
    case clang::BuiltinType::OCLIntelSubgroupAVCRefResult:
    case clang::BuiltinType::OCLIntelSubgroupAVCSicResult:
    case clang::BuiltinType::OCLIntelSubgroupAVCImeResultSingleRefStreamout:
    case clang::BuiltinType::OCLIntelSubgroupAVCImeResultDualRefStreamout:
    case clang::BuiltinType::OCLIntelSubgroupAVCImeSingleRefStreamin:
    case clang::BuiltinType::OCLIntelSubgroupAVCImeDualRefStreamin:
      break;

    case clang::BuiltinType::SveBool:
    case clang::BuiltinType::SveInt8:
    case clang::BuiltinType::SveInt16:
    case clang::BuiltinType::SveInt32:
    case clang::BuiltinType::SveInt64:
    case clang::BuiltinType::SveUint8:
    case clang::BuiltinType::SveUint16:
    case clang::BuiltinType::SveUint32:
    case clang::BuiltinType::SveUint64:
    case clang::BuiltinType::SveFloat16:
    case clang::BuiltinType::SveFloat32:
    case clang::BuiltinType::SveFloat64:
      break;
    }
    break;
  // All pointer types are represented as unsigned integer encodings. We may
  // nee to add a eEncodingPointer if we ever need to know the difference
  case clang::Type::ObjCObjectPointer:
  case clang::Type::BlockPointer:
  case clang::Type::Pointer:
  case clang::Type::LValueReference:
  case clang::Type::RValueReference:
  case clang::Type::MemberPointer:
    return lldb::eEncodingUint;
  case clang::Type::Complex: {
    lldb::Encoding encoding = lldb::eEncodingIEEE754;
    if (qual_type->isComplexType())
      encoding = lldb::eEncodingIEEE754;
    else {
      const clang::ComplexType *complex_type =
          qual_type->getAsComplexIntegerType();
      if (complex_type)
        encoding =
            CompilerType(this, complex_type->getElementType().getAsOpaquePtr())
                .GetEncoding(count);
      else
        encoding = lldb::eEncodingSint;
    }
    count = 2;
    return encoding;
  }

  case clang::Type::ObjCInterface:
    break;
  case clang::Type::Record:
    break;
  case clang::Type::Enum:
    return lldb::eEncodingSint;
  case clang::Type::Typedef:
    return CompilerType(this, llvm::cast<clang::TypedefType>(qual_type)
                                  ->getDecl()
                                  ->getUnderlyingType()
                                  .getAsOpaquePtr())
        .GetEncoding(count);

  case clang::Type::Auto:
    return CompilerType(this, llvm::cast<clang::AutoType>(qual_type)
                                  ->getDeducedType()
                                  .getAsOpaquePtr())
        .GetEncoding(count);

  case clang::Type::Elaborated:
    return CompilerType(this, llvm::cast<clang::ElaboratedType>(qual_type)
                                  ->getNamedType()
                                  .getAsOpaquePtr())
        .GetEncoding(count);

  case clang::Type::Paren:
    return CompilerType(this, llvm::cast<clang::ParenType>(qual_type)
                                  ->desugar()
                                  .getAsOpaquePtr())
        .GetEncoding(count);
  case clang::Type::TypeOfExpr:
    return CompilerType(this, llvm::cast<clang::TypeOfExprType>(qual_type)
                                  ->getUnderlyingExpr()
                                  ->getType()
                                  .getAsOpaquePtr())
        .GetEncoding(count);
  case clang::Type::TypeOf:
    return CompilerType(this, llvm::cast<clang::TypeOfType>(qual_type)
                                  ->getUnderlyingType()
                                  .getAsOpaquePtr())
        .GetEncoding(count);
  case clang::Type::Decltype:
    return CompilerType(this, llvm::cast<clang::DecltypeType>(qual_type)
                                  ->getUnderlyingType()
                                  .getAsOpaquePtr())
        .GetEncoding(count);
  case clang::Type::DependentSizedArray:
  case clang::Type::DependentSizedExtVector:
  case clang::Type::UnresolvedUsing:
  case clang::Type::Attributed:
  case clang::Type::TemplateTypeParm:
  case clang::Type::SubstTemplateTypeParm:
  case clang::Type::SubstTemplateTypeParmPack:
  case clang::Type::InjectedClassName:
  case clang::Type::DependentName:
  case clang::Type::DependentTemplateSpecialization:
  case clang::Type::PackExpansion:
  case clang::Type::ObjCObject:

  case clang::Type::TemplateSpecialization:
  case clang::Type::DeducedTemplateSpecialization:
  case clang::Type::Atomic:
  case clang::Type::Adjusted:
  case clang::Type::Pipe:
    break;

  // pointer type decayed from an array or function type.
  case clang::Type::Decayed:
    break;
  case clang::Type::ObjCTypeParam:
    break;

  case clang::Type::DependentAddressSpace:
    break;
  case clang::Type::MacroQualified:
    break;
  }
  count = 0;
  return lldb::eEncodingInvalid;
}

lldb::Format ClangASTContext::GetFormat(lldb::opaque_compiler_type_t type) {
  if (!type)
    return lldb::eFormatDefault;

  clang::QualType qual_type(GetCanonicalQualType(type));

  switch (qual_type->getTypeClass()) {
  case clang::Type::UnaryTransform:
    break;

  case clang::Type::FunctionNoProto:
  case clang::Type::FunctionProto:
    break;

  case clang::Type::IncompleteArray:
  case clang::Type::VariableArray:
    break;

  case clang::Type::ConstantArray:
    return lldb::eFormatVoid; // no value

  case clang::Type::DependentVector:
  case clang::Type::ExtVector:
  case clang::Type::Vector:
    break;

  case clang::Type::Builtin:
    switch (llvm::cast<clang::BuiltinType>(qual_type)->getKind()) {
    // default: assert(0 && "Unknown builtin type!");
    case clang::BuiltinType::UnknownAny:
    case clang::BuiltinType::Void:
    case clang::BuiltinType::BoundMember:
      break;

    case clang::BuiltinType::Bool:
      return lldb::eFormatBoolean;
    case clang::BuiltinType::Char_S:
    case clang::BuiltinType::SChar:
    case clang::BuiltinType::WChar_S:
    case clang::BuiltinType::Char_U:
    case clang::BuiltinType::UChar:
    case clang::BuiltinType::WChar_U:
      return lldb::eFormatChar;
    case clang::BuiltinType::Char16:
      return lldb::eFormatUnicode16;
    case clang::BuiltinType::Char32:
      return lldb::eFormatUnicode32;
    case clang::BuiltinType::UShort:
      return lldb::eFormatUnsigned;
    case clang::BuiltinType::Short:
      return lldb::eFormatDecimal;
    case clang::BuiltinType::UInt:
      return lldb::eFormatUnsigned;
    case clang::BuiltinType::Int:
      return lldb::eFormatDecimal;
    case clang::BuiltinType::ULong:
      return lldb::eFormatUnsigned;
    case clang::BuiltinType::Long:
      return lldb::eFormatDecimal;
    case clang::BuiltinType::ULongLong:
      return lldb::eFormatUnsigned;
    case clang::BuiltinType::LongLong:
      return lldb::eFormatDecimal;
    case clang::BuiltinType::UInt128:
      return lldb::eFormatUnsigned;
    case clang::BuiltinType::Int128:
      return lldb::eFormatDecimal;
    case clang::BuiltinType::Half:
    case clang::BuiltinType::Float:
    case clang::BuiltinType::Double:
    case clang::BuiltinType::LongDouble:
      return lldb::eFormatFloat;
    default:
      return lldb::eFormatHex;
    }
    break;
  case clang::Type::ObjCObjectPointer:
    return lldb::eFormatHex;
  case clang::Type::BlockPointer:
    return lldb::eFormatHex;
  case clang::Type::Pointer:
    return lldb::eFormatHex;
  case clang::Type::LValueReference:
  case clang::Type::RValueReference:
    return lldb::eFormatHex;
  case clang::Type::MemberPointer:
    break;
  case clang::Type::Complex: {
    if (qual_type->isComplexType())
      return lldb::eFormatComplex;
    else
      return lldb::eFormatComplexInteger;
  }
  case clang::Type::ObjCInterface:
    break;
  case clang::Type::Record:
    break;
  case clang::Type::Enum:
    return lldb::eFormatEnum;
  case clang::Type::Typedef:
    return CompilerType(this, llvm::cast<clang::TypedefType>(qual_type)
                                  ->getDecl()
                                  ->getUnderlyingType()
                                  .getAsOpaquePtr())
        .GetFormat();
  case clang::Type::Auto:
    return CompilerType(this, llvm::cast<clang::AutoType>(qual_type)
                                  ->desugar()
                                  .getAsOpaquePtr())
        .GetFormat();
  case clang::Type::Paren:
    return CompilerType(this, llvm::cast<clang::ParenType>(qual_type)
                                  ->desugar()
                                  .getAsOpaquePtr())
        .GetFormat();
  case clang::Type::Elaborated:
    return CompilerType(this, llvm::cast<clang::ElaboratedType>(qual_type)
                                  ->getNamedType()
                                  .getAsOpaquePtr())
        .GetFormat();
  case clang::Type::TypeOfExpr:
    return CompilerType(this, llvm::cast<clang::TypeOfExprType>(qual_type)
                                  ->getUnderlyingExpr()
                                  ->getType()
                                  .getAsOpaquePtr())
        .GetFormat();
  case clang::Type::TypeOf:
    return CompilerType(this, llvm::cast<clang::TypeOfType>(qual_type)
                                  ->getUnderlyingType()
                                  .getAsOpaquePtr())
        .GetFormat();
  case clang::Type::Decltype:
    return CompilerType(this, llvm::cast<clang::DecltypeType>(qual_type)
                                  ->getUnderlyingType()
                                  .getAsOpaquePtr())
        .GetFormat();
  case clang::Type::DependentSizedArray:
  case clang::Type::DependentSizedExtVector:
  case clang::Type::UnresolvedUsing:
  case clang::Type::Attributed:
  case clang::Type::TemplateTypeParm:
  case clang::Type::SubstTemplateTypeParm:
  case clang::Type::SubstTemplateTypeParmPack:
  case clang::Type::InjectedClassName:
  case clang::Type::DependentName:
  case clang::Type::DependentTemplateSpecialization:
  case clang::Type::PackExpansion:
  case clang::Type::ObjCObject:

  case clang::Type::TemplateSpecialization:
  case clang::Type::DeducedTemplateSpecialization:
  case clang::Type::Atomic:
  case clang::Type::Adjusted:
  case clang::Type::Pipe:
    break;

  // pointer type decayed from an array or function type.
  case clang::Type::Decayed:
    break;
  case clang::Type::ObjCTypeParam:
    break;

  case clang::Type::DependentAddressSpace:
    break;
  case clang::Type::MacroQualified:
    break;
  }
  // We don't know hot to display this type...
  return lldb::eFormatBytes;
}

static bool ObjCDeclHasIVars(clang::ObjCInterfaceDecl *class_interface_decl,
                             bool check_superclass) {
  while (class_interface_decl) {
    if (class_interface_decl->ivar_size() > 0)
      return true;

    if (check_superclass)
      class_interface_decl = class_interface_decl->getSuperClass();
    else
      break;
  }
  return false;
}

static Optional<SymbolFile::ArrayInfo>
GetDynamicArrayInfo(ClangASTContext &ast, SymbolFile *sym_file,
                    clang::QualType qual_type,
                    const ExecutionContext *exe_ctx) {
  if (qual_type->isIncompleteArrayType())
    if (auto *metadata = ast.GetMetadata(qual_type.getAsOpaquePtr()))
      return sym_file->GetDynamicArrayInfoForUID(metadata->GetUserID(),
                                                 exe_ctx);
  return llvm::None;
}

uint32_t ClangASTContext::GetNumChildren(lldb::opaque_compiler_type_t type,
                                         bool omit_empty_base_classes,
                                         const ExecutionContext *exe_ctx) {
  if (!type)
    return 0;

  uint32_t num_children = 0;
  clang::QualType qual_type(GetQualType(type));
  const clang::Type::TypeClass type_class = qual_type->getTypeClass();
  switch (type_class) {
  case clang::Type::Builtin:
    switch (llvm::cast<clang::BuiltinType>(qual_type)->getKind()) {
    case clang::BuiltinType::ObjCId:    // child is Class
    case clang::BuiltinType::ObjCClass: // child is Class
      num_children = 1;
      break;

    default:
      break;
    }
    break;

  case clang::Type::Complex:
    return 0;
  case clang::Type::Record:
    if (GetCompleteQualType(getASTContext(), qual_type)) {
      const clang::RecordType *record_type =
          llvm::cast<clang::RecordType>(qual_type.getTypePtr());
      const clang::RecordDecl *record_decl = record_type->getDecl();
      assert(record_decl);
      const clang::CXXRecordDecl *cxx_record_decl =
          llvm::dyn_cast<clang::CXXRecordDecl>(record_decl);
      if (cxx_record_decl) {
        if (omit_empty_base_classes) {
          // Check each base classes to see if it or any of its base classes
          // contain any fields. This can help limit the noise in variable
          // views by not having to show base classes that contain no members.
          clang::CXXRecordDecl::base_class_const_iterator base_class,
              base_class_end;
          for (base_class = cxx_record_decl->bases_begin(),
              base_class_end = cxx_record_decl->bases_end();
               base_class != base_class_end; ++base_class) {
            const clang::CXXRecordDecl *base_class_decl =
                llvm::cast<clang::CXXRecordDecl>(
                    base_class->getType()
                        ->getAs<clang::RecordType>()
                        ->getDecl());

            // Skip empty base classes
            if (!ClangASTContext::RecordHasFields(base_class_decl))
              continue;

            num_children++;
          }
        } else {
          // Include all base classes
          num_children += cxx_record_decl->getNumBases();
        }
      }
      clang::RecordDecl::field_iterator field, field_end;
      for (field = record_decl->field_begin(),
          field_end = record_decl->field_end();
           field != field_end; ++field)
        ++num_children;
    }
    break;

  case clang::Type::ObjCObject:
  case clang::Type::ObjCInterface:
    if (GetCompleteQualType(getASTContext(), qual_type)) {
      const clang::ObjCObjectType *objc_class_type =
          llvm::dyn_cast<clang::ObjCObjectType>(qual_type.getTypePtr());
      assert(objc_class_type);
      if (objc_class_type) {
        clang::ObjCInterfaceDecl *class_interface_decl =
            objc_class_type->getInterface();

        if (class_interface_decl) {

          clang::ObjCInterfaceDecl *superclass_interface_decl =
              class_interface_decl->getSuperClass();
          if (superclass_interface_decl) {
            if (omit_empty_base_classes) {
              if (ObjCDeclHasIVars(superclass_interface_decl, true))
                ++num_children;
            } else
              ++num_children;
          }

          num_children += class_interface_decl->ivar_size();
        }
      }
    }
    break;

  case clang::Type::ObjCObjectPointer: {
    const clang::ObjCObjectPointerType *pointer_type =
        llvm::cast<clang::ObjCObjectPointerType>(qual_type.getTypePtr());
    clang::QualType pointee_type = pointer_type->getPointeeType();
    uint32_t num_pointee_children =
        CompilerType(this, pointee_type.getAsOpaquePtr())
            .GetNumChildren(omit_empty_base_classes, exe_ctx);
    // If this type points to a simple type, then it has 1 child
    if (num_pointee_children == 0)
      num_children = 1;
    else
      num_children = num_pointee_children;
  } break;

  case clang::Type::Vector:
  case clang::Type::ExtVector:
    num_children =
        llvm::cast<clang::VectorType>(qual_type.getTypePtr())->getNumElements();
    break;

  case clang::Type::ConstantArray:
    num_children = llvm::cast<clang::ConstantArrayType>(qual_type.getTypePtr())
                       ->getSize()
                       .getLimitedValue();
    break;
  case clang::Type::IncompleteArray:
    if (auto array_info =
            GetDynamicArrayInfo(*this, GetSymbolFile(), qual_type, exe_ctx))
      // Only 1-dimensional arrays are supported.
      num_children = array_info->element_orders.size()
                         ? array_info->element_orders.back()
                         : 0;
    break;

  case clang::Type::Pointer: {
    const clang::PointerType *pointer_type =
        llvm::cast<clang::PointerType>(qual_type.getTypePtr());
    clang::QualType pointee_type(pointer_type->getPointeeType());
    uint32_t num_pointee_children =
        CompilerType(this, pointee_type.getAsOpaquePtr())
      .GetNumChildren(omit_empty_base_classes, exe_ctx);
    if (num_pointee_children == 0) {
      // We have a pointer to a pointee type that claims it has no children. We
      // will want to look at
      num_children = GetNumPointeeChildren(pointee_type);
    } else
      num_children = num_pointee_children;
  } break;

  case clang::Type::LValueReference:
  case clang::Type::RValueReference: {
    const clang::ReferenceType *reference_type =
        llvm::cast<clang::ReferenceType>(qual_type.getTypePtr());
    clang::QualType pointee_type = reference_type->getPointeeType();
    uint32_t num_pointee_children =
        CompilerType(this, pointee_type.getAsOpaquePtr())
            .GetNumChildren(omit_empty_base_classes, exe_ctx);
    // If this type points to a simple type, then it has 1 child
    if (num_pointee_children == 0)
      num_children = 1;
    else
      num_children = num_pointee_children;
  } break;

  case clang::Type::Typedef:
    num_children = CompilerType(this, llvm::cast<clang::TypedefType>(qual_type)
                                          ->getDecl()
                                          ->getUnderlyingType()
                                          .getAsOpaquePtr())
                       .GetNumChildren(omit_empty_base_classes, exe_ctx);
    break;

  case clang::Type::Auto:
    num_children = CompilerType(this, llvm::cast<clang::AutoType>(qual_type)
                                          ->getDeducedType()
                                          .getAsOpaquePtr())
                       .GetNumChildren(omit_empty_base_classes, exe_ctx);
    break;

  case clang::Type::Elaborated:
    num_children =
        CompilerType(this, llvm::cast<clang::ElaboratedType>(qual_type)
                               ->getNamedType()
                               .getAsOpaquePtr())
            .GetNumChildren(omit_empty_base_classes, exe_ctx);
    break;

  case clang::Type::Paren:
    num_children =
        CompilerType(
            this,
            llvm::cast<clang::ParenType>(qual_type)->desugar().getAsOpaquePtr())
            .GetNumChildren(omit_empty_base_classes, exe_ctx);
    break;
  default:
    break;
  }
  return num_children;
}

CompilerType ClangASTContext::GetBuiltinTypeByName(ConstString name) {
  return GetBasicType(GetBasicTypeEnumeration(name));
}

lldb::BasicType
ClangASTContext::GetBasicTypeEnumeration(lldb::opaque_compiler_type_t type) {
  if (type) {
    clang::QualType qual_type(GetQualType(type));
    const clang::Type::TypeClass type_class = qual_type->getTypeClass();
    if (type_class == clang::Type::Builtin) {
      switch (llvm::cast<clang::BuiltinType>(qual_type)->getKind()) {
      case clang::BuiltinType::Void:
        return eBasicTypeVoid;
      case clang::BuiltinType::Bool:
        return eBasicTypeBool;
      case clang::BuiltinType::Char_S:
        return eBasicTypeSignedChar;
      case clang::BuiltinType::Char_U:
        return eBasicTypeUnsignedChar;
      case clang::BuiltinType::Char16:
        return eBasicTypeChar16;
      case clang::BuiltinType::Char32:
        return eBasicTypeChar32;
      case clang::BuiltinType::UChar:
        return eBasicTypeUnsignedChar;
      case clang::BuiltinType::SChar:
        return eBasicTypeSignedChar;
      case clang::BuiltinType::WChar_S:
        return eBasicTypeSignedWChar;
      case clang::BuiltinType::WChar_U:
        return eBasicTypeUnsignedWChar;
      case clang::BuiltinType::Short:
        return eBasicTypeShort;
      case clang::BuiltinType::UShort:
        return eBasicTypeUnsignedShort;
      case clang::BuiltinType::Int:
        return eBasicTypeInt;
      case clang::BuiltinType::UInt:
        return eBasicTypeUnsignedInt;
      case clang::BuiltinType::Long:
        return eBasicTypeLong;
      case clang::BuiltinType::ULong:
        return eBasicTypeUnsignedLong;
      case clang::BuiltinType::LongLong:
        return eBasicTypeLongLong;
      case clang::BuiltinType::ULongLong:
        return eBasicTypeUnsignedLongLong;
      case clang::BuiltinType::Int128:
        return eBasicTypeInt128;
      case clang::BuiltinType::UInt128:
        return eBasicTypeUnsignedInt128;

      case clang::BuiltinType::Half:
        return eBasicTypeHalf;
      case clang::BuiltinType::Float:
        return eBasicTypeFloat;
      case clang::BuiltinType::Double:
        return eBasicTypeDouble;
      case clang::BuiltinType::LongDouble:
        return eBasicTypeLongDouble;

      case clang::BuiltinType::NullPtr:
        return eBasicTypeNullPtr;
      case clang::BuiltinType::ObjCId:
        return eBasicTypeObjCID;
      case clang::BuiltinType::ObjCClass:
        return eBasicTypeObjCClass;
      case clang::BuiltinType::ObjCSel:
        return eBasicTypeObjCSel;
      default:
        return eBasicTypeOther;
      }
    }
  }
  return eBasicTypeInvalid;
}

void ClangASTContext::ForEachEnumerator(
    lldb::opaque_compiler_type_t type,
    std::function<bool(const CompilerType &integer_type,
                       ConstString name,
                       const llvm::APSInt &value)> const &callback) {
  const clang::EnumType *enum_type =
      llvm::dyn_cast<clang::EnumType>(GetCanonicalQualType(type));
  if (enum_type) {
    const clang::EnumDecl *enum_decl = enum_type->getDecl();
    if (enum_decl) {
      CompilerType integer_type(this,
                                enum_decl->getIntegerType().getAsOpaquePtr());

      clang::EnumDecl::enumerator_iterator enum_pos, enum_end_pos;
      for (enum_pos = enum_decl->enumerator_begin(),
          enum_end_pos = enum_decl->enumerator_end();
           enum_pos != enum_end_pos; ++enum_pos) {
        ConstString name(enum_pos->getNameAsString().c_str());
        if (!callback(integer_type, name, enum_pos->getInitVal()))
          break;
      }
    }
  }
}

#pragma mark Aggregate Types

uint32_t ClangASTContext::GetNumFields(lldb::opaque_compiler_type_t type) {
  if (!type)
    return 0;

  uint32_t count = 0;
  clang::QualType qual_type(GetCanonicalQualType(type));
  const clang::Type::TypeClass type_class = qual_type->getTypeClass();
  switch (type_class) {
  case clang::Type::Record:
    if (GetCompleteType(type)) {
      const clang::RecordType *record_type =
          llvm::dyn_cast<clang::RecordType>(qual_type.getTypePtr());
      if (record_type) {
        clang::RecordDecl *record_decl = record_type->getDecl();
        if (record_decl) {
          uint32_t field_idx = 0;
          clang::RecordDecl::field_iterator field, field_end;
          for (field = record_decl->field_begin(),
              field_end = record_decl->field_end();
               field != field_end; ++field)
            ++field_idx;
          count = field_idx;
        }
      }
    }
    break;

  case clang::Type::Typedef:
    count = CompilerType(this, llvm::cast<clang::TypedefType>(qual_type)
                                   ->getDecl()
                                   ->getUnderlyingType()
                                   .getAsOpaquePtr())
                .GetNumFields();
    break;

  case clang::Type::Auto:
    count = CompilerType(this, llvm::cast<clang::AutoType>(qual_type)
                                   ->getDeducedType()
                                   .getAsOpaquePtr())
                .GetNumFields();
    break;

  case clang::Type::Elaborated:
    count = CompilerType(this, llvm::cast<clang::ElaboratedType>(qual_type)
                                   ->getNamedType()
                                   .getAsOpaquePtr())
                .GetNumFields();
    break;

  case clang::Type::Paren:
    count =
        CompilerType(
            this,
            llvm::cast<clang::ParenType>(qual_type)->desugar().getAsOpaquePtr())
            .GetNumFields();
    break;

  case clang::Type::ObjCObjectPointer: {
    const clang::ObjCObjectPointerType *objc_class_type =
        qual_type->getAs<clang::ObjCObjectPointerType>();
    const clang::ObjCInterfaceType *objc_interface_type =
        objc_class_type->getInterfaceType();
    if (objc_interface_type &&
        GetCompleteType(static_cast<lldb::opaque_compiler_type_t>(
            const_cast<clang::ObjCInterfaceType *>(objc_interface_type)))) {
      clang::ObjCInterfaceDecl *class_interface_decl =
          objc_interface_type->getDecl();
      if (class_interface_decl) {
        count = class_interface_decl->ivar_size();
      }
    }
    break;
  }

  case clang::Type::ObjCObject:
  case clang::Type::ObjCInterface:
    if (GetCompleteType(type)) {
      const clang::ObjCObjectType *objc_class_type =
          llvm::dyn_cast<clang::ObjCObjectType>(qual_type.getTypePtr());
      if (objc_class_type) {
        clang::ObjCInterfaceDecl *class_interface_decl =
            objc_class_type->getInterface();

        if (class_interface_decl)
          count = class_interface_decl->ivar_size();
      }
    }
    break;

  default:
    break;
  }
  return count;
}

static lldb::opaque_compiler_type_t
GetObjCFieldAtIndex(clang::ASTContext *ast,
                    clang::ObjCInterfaceDecl *class_interface_decl, size_t idx,
                    std::string &name, uint64_t *bit_offset_ptr,
                    uint32_t *bitfield_bit_size_ptr, bool *is_bitfield_ptr) {
  if (class_interface_decl) {
    if (idx < (class_interface_decl->ivar_size())) {
      clang::ObjCInterfaceDecl::ivar_iterator ivar_pos,
          ivar_end = class_interface_decl->ivar_end();
      uint32_t ivar_idx = 0;

      for (ivar_pos = class_interface_decl->ivar_begin(); ivar_pos != ivar_end;
           ++ivar_pos, ++ivar_idx) {
        if (ivar_idx == idx) {
          const clang::ObjCIvarDecl *ivar_decl = *ivar_pos;

          clang::QualType ivar_qual_type(ivar_decl->getType());

          name.assign(ivar_decl->getNameAsString());

          if (bit_offset_ptr) {
            const clang::ASTRecordLayout &interface_layout =
                ast->getASTObjCInterfaceLayout(class_interface_decl);
            *bit_offset_ptr = interface_layout.getFieldOffset(ivar_idx);
          }

          const bool is_bitfield = ivar_pos->isBitField();

          if (bitfield_bit_size_ptr) {
            *bitfield_bit_size_ptr = 0;

            if (is_bitfield && ast) {
              clang::Expr *bitfield_bit_size_expr = ivar_pos->getBitWidth();
              clang::Expr::EvalResult result;
              if (bitfield_bit_size_expr &&
                  bitfield_bit_size_expr->EvaluateAsInt(result, *ast)) {
                llvm::APSInt bitfield_apsint = result.Val.getInt();
                *bitfield_bit_size_ptr = bitfield_apsint.getLimitedValue();
              }
            }
          }
          if (is_bitfield_ptr)
            *is_bitfield_ptr = is_bitfield;

          return ivar_qual_type.getAsOpaquePtr();
        }
      }
    }
  }
  return nullptr;
}

CompilerType ClangASTContext::GetFieldAtIndex(lldb::opaque_compiler_type_t type,
                                              size_t idx, std::string &name,
                                              uint64_t *bit_offset_ptr,
                                              uint32_t *bitfield_bit_size_ptr,
                                              bool *is_bitfield_ptr) {
  if (!type)
    return CompilerType();

  clang::QualType qual_type(GetCanonicalQualType(type));
  const clang::Type::TypeClass type_class = qual_type->getTypeClass();
  switch (type_class) {
  case clang::Type::Record:
    if (GetCompleteType(type)) {
      const clang::RecordType *record_type =
          llvm::cast<clang::RecordType>(qual_type.getTypePtr());
      const clang::RecordDecl *record_decl = record_type->getDecl();
      uint32_t field_idx = 0;
      clang::RecordDecl::field_iterator field, field_end;
      for (field = record_decl->field_begin(),
          field_end = record_decl->field_end();
           field != field_end; ++field, ++field_idx) {
        if (idx == field_idx) {
          // Print the member type if requested
          // Print the member name and equal sign
          name.assign(field->getNameAsString());

          // Figure out the type byte size (field_type_info.first) and
          // alignment (field_type_info.second) from the AST context.
          if (bit_offset_ptr) {
            const clang::ASTRecordLayout &record_layout =
                getASTContext()->getASTRecordLayout(record_decl);
            *bit_offset_ptr = record_layout.getFieldOffset(field_idx);
          }

          const bool is_bitfield = field->isBitField();

          if (bitfield_bit_size_ptr) {
            *bitfield_bit_size_ptr = 0;

            if (is_bitfield) {
              clang::Expr *bitfield_bit_size_expr = field->getBitWidth();
              clang::Expr::EvalResult result;
              if (bitfield_bit_size_expr &&
                  bitfield_bit_size_expr->EvaluateAsInt(result,
                                                        *getASTContext())) {
                llvm::APSInt bitfield_apsint = result.Val.getInt();
                *bitfield_bit_size_ptr = bitfield_apsint.getLimitedValue();
              }
            }
          }
          if (is_bitfield_ptr)
            *is_bitfield_ptr = is_bitfield;

          return CompilerType(this, field->getType().getAsOpaquePtr());
        }
      }
    }
    break;

  case clang::Type::ObjCObjectPointer: {
    const clang::ObjCObjectPointerType *objc_class_type =
        qual_type->getAs<clang::ObjCObjectPointerType>();
    const clang::ObjCInterfaceType *objc_interface_type =
        objc_class_type->getInterfaceType();
    if (objc_interface_type &&
        GetCompleteType(static_cast<lldb::opaque_compiler_type_t>(
            const_cast<clang::ObjCInterfaceType *>(objc_interface_type)))) {
      clang::ObjCInterfaceDecl *class_interface_decl =
          objc_interface_type->getDecl();
      if (class_interface_decl) {
        return CompilerType(
            this, GetObjCFieldAtIndex(getASTContext(), class_interface_decl,
                                      idx, name, bit_offset_ptr,
                                      bitfield_bit_size_ptr, is_bitfield_ptr));
      }
    }
    break;
  }

  case clang::Type::ObjCObject:
  case clang::Type::ObjCInterface:
    if (GetCompleteType(type)) {
      const clang::ObjCObjectType *objc_class_type =
          llvm::dyn_cast<clang::ObjCObjectType>(qual_type.getTypePtr());
      assert(objc_class_type);
      if (objc_class_type) {
        clang::ObjCInterfaceDecl *class_interface_decl =
            objc_class_type->getInterface();
        return CompilerType(
            this, GetObjCFieldAtIndex(getASTContext(), class_interface_decl,
                                      idx, name, bit_offset_ptr,
                                      bitfield_bit_size_ptr, is_bitfield_ptr));
      }
    }
    break;

  case clang::Type::Typedef:
    return CompilerType(this, llvm::cast<clang::TypedefType>(qual_type)
                                  ->getDecl()
                                  ->getUnderlyingType()
                                  .getAsOpaquePtr())
        .GetFieldAtIndex(idx, name, bit_offset_ptr, bitfield_bit_size_ptr,
                         is_bitfield_ptr);

  case clang::Type::Auto:
    return CompilerType(this, llvm::cast<clang::AutoType>(qual_type)
                                  ->getDeducedType()
                                  .getAsOpaquePtr())
        .GetFieldAtIndex(idx, name, bit_offset_ptr, bitfield_bit_size_ptr,
                         is_bitfield_ptr);

  case clang::Type::Elaborated:
    return CompilerType(this, llvm::cast<clang::ElaboratedType>(qual_type)
                                  ->getNamedType()
                                  .getAsOpaquePtr())
        .GetFieldAtIndex(idx, name, bit_offset_ptr, bitfield_bit_size_ptr,
                         is_bitfield_ptr);

  case clang::Type::Paren:
    return CompilerType(this, llvm::cast<clang::ParenType>(qual_type)
                                  ->desugar()
                                  .getAsOpaquePtr())
        .GetFieldAtIndex(idx, name, bit_offset_ptr, bitfield_bit_size_ptr,
                         is_bitfield_ptr);

  default:
    break;
  }
  return CompilerType();
}

uint32_t
ClangASTContext::GetNumDirectBaseClasses(lldb::opaque_compiler_type_t type) {
  uint32_t count = 0;
  clang::QualType qual_type(GetCanonicalQualType(type));
  const clang::Type::TypeClass type_class = qual_type->getTypeClass();
  switch (type_class) {
  case clang::Type::Record:
    if (GetCompleteType(type)) {
      const clang::CXXRecordDecl *cxx_record_decl =
          qual_type->getAsCXXRecordDecl();
      if (cxx_record_decl)
        count = cxx_record_decl->getNumBases();
    }
    break;

  case clang::Type::ObjCObjectPointer:
    count = GetPointeeType(type).GetNumDirectBaseClasses();
    break;

  case clang::Type::ObjCObject:
    if (GetCompleteType(type)) {
      const clang::ObjCObjectType *objc_class_type =
          qual_type->getAsObjCQualifiedInterfaceType();
      if (objc_class_type) {
        clang::ObjCInterfaceDecl *class_interface_decl =
            objc_class_type->getInterface();

        if (class_interface_decl && class_interface_decl->getSuperClass())
          count = 1;
      }
    }
    break;
  case clang::Type::ObjCInterface:
    if (GetCompleteType(type)) {
      const clang::ObjCInterfaceType *objc_interface_type =
          qual_type->getAs<clang::ObjCInterfaceType>();
      if (objc_interface_type) {
        clang::ObjCInterfaceDecl *class_interface_decl =
            objc_interface_type->getInterface();

        if (class_interface_decl && class_interface_decl->getSuperClass())
          count = 1;
      }
    }
    break;

  case clang::Type::Typedef:
    count = GetNumDirectBaseClasses(llvm::cast<clang::TypedefType>(qual_type)
                                        ->getDecl()
                                        ->getUnderlyingType()
                                        .getAsOpaquePtr());
    break;

  case clang::Type::Auto:
    count = GetNumDirectBaseClasses(llvm::cast<clang::AutoType>(qual_type)
                                        ->getDeducedType()
                                        .getAsOpaquePtr());
    break;

  case clang::Type::Elaborated:
    count = GetNumDirectBaseClasses(llvm::cast<clang::ElaboratedType>(qual_type)
                                        ->getNamedType()
                                        .getAsOpaquePtr());
    break;

  case clang::Type::Paren:
    return GetNumDirectBaseClasses(
        llvm::cast<clang::ParenType>(qual_type)->desugar().getAsOpaquePtr());

  default:
    break;
  }
  return count;
}

uint32_t
ClangASTContext::GetNumVirtualBaseClasses(lldb::opaque_compiler_type_t type) {
  uint32_t count = 0;
  clang::QualType qual_type(GetCanonicalQualType(type));
  const clang::Type::TypeClass type_class = qual_type->getTypeClass();
  switch (type_class) {
  case clang::Type::Record:
    if (GetCompleteType(type)) {
      const clang::CXXRecordDecl *cxx_record_decl =
          qual_type->getAsCXXRecordDecl();
      if (cxx_record_decl)
        count = cxx_record_decl->getNumVBases();
    }
    break;

  case clang::Type::Typedef:
    count = GetNumVirtualBaseClasses(llvm::cast<clang::TypedefType>(qual_type)
                                         ->getDecl()
                                         ->getUnderlyingType()
                                         .getAsOpaquePtr());
    break;

  case clang::Type::Auto:
    count = GetNumVirtualBaseClasses(llvm::cast<clang::AutoType>(qual_type)
                                         ->getDeducedType()
                                         .getAsOpaquePtr());
    break;

  case clang::Type::Elaborated:
    count =
        GetNumVirtualBaseClasses(llvm::cast<clang::ElaboratedType>(qual_type)
                                     ->getNamedType()
                                     .getAsOpaquePtr());
    break;

  case clang::Type::Paren:
    count = GetNumVirtualBaseClasses(
        llvm::cast<clang::ParenType>(qual_type)->desugar().getAsOpaquePtr());
    break;

  default:
    break;
  }
  return count;
}

CompilerType ClangASTContext::GetDirectBaseClassAtIndex(
    lldb::opaque_compiler_type_t type, size_t idx, uint32_t *bit_offset_ptr) {
  clang::QualType qual_type(GetCanonicalQualType(type));
  const clang::Type::TypeClass type_class = qual_type->getTypeClass();
  switch (type_class) {
  case clang::Type::Record:
    if (GetCompleteType(type)) {
      const clang::CXXRecordDecl *cxx_record_decl =
          qual_type->getAsCXXRecordDecl();
      if (cxx_record_decl) {
        uint32_t curr_idx = 0;
        clang::CXXRecordDecl::base_class_const_iterator base_class,
            base_class_end;
        for (base_class = cxx_record_decl->bases_begin(),
            base_class_end = cxx_record_decl->bases_end();
             base_class != base_class_end; ++base_class, ++curr_idx) {
          if (curr_idx == idx) {
            if (bit_offset_ptr) {
              const clang::ASTRecordLayout &record_layout =
                  getASTContext()->getASTRecordLayout(cxx_record_decl);
              const clang::CXXRecordDecl *base_class_decl =
                  llvm::cast<clang::CXXRecordDecl>(
                      base_class->getType()
                          ->getAs<clang::RecordType>()
                          ->getDecl());
              if (base_class->isVirtual())
                *bit_offset_ptr =
                    record_layout.getVBaseClassOffset(base_class_decl)
                        .getQuantity() *
                    8;
              else
                *bit_offset_ptr =
                    record_layout.getBaseClassOffset(base_class_decl)
                        .getQuantity() *
                    8;
            }
            return CompilerType(this, base_class->getType().getAsOpaquePtr());
          }
        }
      }
    }
    break;

  case clang::Type::ObjCObjectPointer:
    return GetPointeeType(type).GetDirectBaseClassAtIndex(idx, bit_offset_ptr);

  case clang::Type::ObjCObject:
    if (idx == 0 && GetCompleteType(type)) {
      const clang::ObjCObjectType *objc_class_type =
          qual_type->getAsObjCQualifiedInterfaceType();
      if (objc_class_type) {
        clang::ObjCInterfaceDecl *class_interface_decl =
            objc_class_type->getInterface();

        if (class_interface_decl) {
          clang::ObjCInterfaceDecl *superclass_interface_decl =
              class_interface_decl->getSuperClass();
          if (superclass_interface_decl) {
            if (bit_offset_ptr)
              *bit_offset_ptr = 0;
            return CompilerType(this,
                                getASTContext()->getObjCInterfaceType(
                                    superclass_interface_decl).getAsOpaquePtr());
          }
        }
      }
    }
    break;
  case clang::Type::ObjCInterface:
    if (idx == 0 && GetCompleteType(type)) {
      const clang::ObjCObjectType *objc_interface_type =
          qual_type->getAs<clang::ObjCInterfaceType>();
      if (objc_interface_type) {
        clang::ObjCInterfaceDecl *class_interface_decl =
            objc_interface_type->getInterface();

        if (class_interface_decl) {
          clang::ObjCInterfaceDecl *superclass_interface_decl =
              class_interface_decl->getSuperClass();
          if (superclass_interface_decl) {
            if (bit_offset_ptr)
              *bit_offset_ptr = 0;
            return CompilerType(
                this, getASTContext()
                          ->getObjCInterfaceType(superclass_interface_decl)
                          .getAsOpaquePtr());
          }
        }
      }
    }
    break;

  case clang::Type::Typedef:
    return GetDirectBaseClassAtIndex(llvm::cast<clang::TypedefType>(qual_type)
                                         ->getDecl()
                                         ->getUnderlyingType()
                                         .getAsOpaquePtr(),
                                     idx, bit_offset_ptr);

  case clang::Type::Auto:
    return GetDirectBaseClassAtIndex(llvm::cast<clang::AutoType>(qual_type)
                                         ->getDeducedType()
                                         .getAsOpaquePtr(),
                                     idx, bit_offset_ptr);

  case clang::Type::Elaborated:
    return GetDirectBaseClassAtIndex(
        llvm::cast<clang::ElaboratedType>(qual_type)
            ->getNamedType()
            .getAsOpaquePtr(),
        idx, bit_offset_ptr);

  case clang::Type::Paren:
    return GetDirectBaseClassAtIndex(
        llvm::cast<clang::ParenType>(qual_type)->desugar().getAsOpaquePtr(),
        idx, bit_offset_ptr);

  default:
    break;
  }
  return CompilerType();
}

CompilerType ClangASTContext::GetVirtualBaseClassAtIndex(
    lldb::opaque_compiler_type_t type, size_t idx, uint32_t *bit_offset_ptr) {
  clang::QualType qual_type(GetCanonicalQualType(type));
  const clang::Type::TypeClass type_class = qual_type->getTypeClass();
  switch (type_class) {
  case clang::Type::Record:
    if (GetCompleteType(type)) {
      const clang::CXXRecordDecl *cxx_record_decl =
          qual_type->getAsCXXRecordDecl();
      if (cxx_record_decl) {
        uint32_t curr_idx = 0;
        clang::CXXRecordDecl::base_class_const_iterator base_class,
            base_class_end;
        for (base_class = cxx_record_decl->vbases_begin(),
            base_class_end = cxx_record_decl->vbases_end();
             base_class != base_class_end; ++base_class, ++curr_idx) {
          if (curr_idx == idx) {
            if (bit_offset_ptr) {
              const clang::ASTRecordLayout &record_layout =
                  getASTContext()->getASTRecordLayout(cxx_record_decl);
              const clang::CXXRecordDecl *base_class_decl =
                  llvm::cast<clang::CXXRecordDecl>(
                      base_class->getType()
                          ->getAs<clang::RecordType>()
                          ->getDecl());
              *bit_offset_ptr =
                  record_layout.getVBaseClassOffset(base_class_decl)
                      .getQuantity() *
                  8;
            }
            return CompilerType(this, base_class->getType().getAsOpaquePtr());
          }
        }
      }
    }
    break;

  case clang::Type::Typedef:
    return GetVirtualBaseClassAtIndex(llvm::cast<clang::TypedefType>(qual_type)
                                          ->getDecl()
                                          ->getUnderlyingType()
                                          .getAsOpaquePtr(),
                                      idx, bit_offset_ptr);

  case clang::Type::Auto:
    return GetVirtualBaseClassAtIndex(llvm::cast<clang::AutoType>(qual_type)
                                          ->getDeducedType()
                                          .getAsOpaquePtr(),
                                      idx, bit_offset_ptr);

  case clang::Type::Elaborated:
    return GetVirtualBaseClassAtIndex(
        llvm::cast<clang::ElaboratedType>(qual_type)
            ->getNamedType()
            .getAsOpaquePtr(),
        idx, bit_offset_ptr);

  case clang::Type::Paren:
    return GetVirtualBaseClassAtIndex(
        llvm::cast<clang::ParenType>(qual_type)->desugar().getAsOpaquePtr(),
        idx, bit_offset_ptr);

  default:
    break;
  }
  return CompilerType();
}

// If a pointer to a pointee type (the clang_type arg) says that it has no
// children, then we either need to trust it, or override it and return a
// different result. For example, an "int *" has one child that is an integer,
// but a function pointer doesn't have any children. Likewise if a Record type
// claims it has no children, then there really is nothing to show.
uint32_t ClangASTContext::GetNumPointeeChildren(clang::QualType type) {
  if (type.isNull())
    return 0;

  clang::QualType qual_type(type.getCanonicalType());
  const clang::Type::TypeClass type_class = qual_type->getTypeClass();
  switch (type_class) {
  case clang::Type::Builtin:
    switch (llvm::cast<clang::BuiltinType>(qual_type)->getKind()) {
    case clang::BuiltinType::UnknownAny:
    case clang::BuiltinType::Void:
    case clang::BuiltinType::NullPtr:
    case clang::BuiltinType::OCLEvent:
    case clang::BuiltinType::OCLImage1dRO:
    case clang::BuiltinType::OCLImage1dWO:
    case clang::BuiltinType::OCLImage1dRW:
    case clang::BuiltinType::OCLImage1dArrayRO:
    case clang::BuiltinType::OCLImage1dArrayWO:
    case clang::BuiltinType::OCLImage1dArrayRW:
    case clang::BuiltinType::OCLImage1dBufferRO:
    case clang::BuiltinType::OCLImage1dBufferWO:
    case clang::BuiltinType::OCLImage1dBufferRW:
    case clang::BuiltinType::OCLImage2dRO:
    case clang::BuiltinType::OCLImage2dWO:
    case clang::BuiltinType::OCLImage2dRW:
    case clang::BuiltinType::OCLImage2dArrayRO:
    case clang::BuiltinType::OCLImage2dArrayWO:
    case clang::BuiltinType::OCLImage2dArrayRW:
    case clang::BuiltinType::OCLImage3dRO:
    case clang::BuiltinType::OCLImage3dWO:
    case clang::BuiltinType::OCLImage3dRW:
    case clang::BuiltinType::OCLSampler:
      return 0;
    case clang::BuiltinType::Bool:
    case clang::BuiltinType::Char_U:
    case clang::BuiltinType::UChar:
    case clang::BuiltinType::WChar_U:
    case clang::BuiltinType::Char16:
    case clang::BuiltinType::Char32:
    case clang::BuiltinType::UShort:
    case clang::BuiltinType::UInt:
    case clang::BuiltinType::ULong:
    case clang::BuiltinType::ULongLong:
    case clang::BuiltinType::UInt128:
    case clang::BuiltinType::Char_S:
    case clang::BuiltinType::SChar:
    case clang::BuiltinType::WChar_S:
    case clang::BuiltinType::Short:
    case clang::BuiltinType::Int:
    case clang::BuiltinType::Long:
    case clang::BuiltinType::LongLong:
    case clang::BuiltinType::Int128:
    case clang::BuiltinType::Float:
    case clang::BuiltinType::Double:
    case clang::BuiltinType::LongDouble:
    case clang::BuiltinType::Dependent:
    case clang::BuiltinType::Overload:
    case clang::BuiltinType::ObjCId:
    case clang::BuiltinType::ObjCClass:
    case clang::BuiltinType::ObjCSel:
    case clang::BuiltinType::BoundMember:
    case clang::BuiltinType::Half:
    case clang::BuiltinType::ARCUnbridgedCast:
    case clang::BuiltinType::PseudoObject:
    case clang::BuiltinType::BuiltinFn:
    case clang::BuiltinType::OMPArraySection:
      return 1;
    default:
      return 0;
    }
    break;

  case clang::Type::Complex:
    return 1;
  case clang::Type::Pointer:
    return 1;
  case clang::Type::BlockPointer:
    return 0; // If block pointers don't have debug info, then no children for
              // them
  case clang::Type::LValueReference:
    return 1;
  case clang::Type::RValueReference:
    return 1;
  case clang::Type::MemberPointer:
    return 0;
  case clang::Type::ConstantArray:
    return 0;
  case clang::Type::IncompleteArray:
    return 0;
  case clang::Type::VariableArray:
    return 0;
  case clang::Type::DependentSizedArray:
    return 0;
  case clang::Type::DependentSizedExtVector:
    return 0;
  case clang::Type::Vector:
    return 0;
  case clang::Type::ExtVector:
    return 0;
  case clang::Type::FunctionProto:
    return 0; // When we function pointers, they have no children...
  case clang::Type::FunctionNoProto:
    return 0; // When we function pointers, they have no children...
  case clang::Type::UnresolvedUsing:
    return 0;
  case clang::Type::Paren:
    return GetNumPointeeChildren(
        llvm::cast<clang::ParenType>(qual_type)->desugar());
  case clang::Type::Typedef:
    return GetNumPointeeChildren(llvm::cast<clang::TypedefType>(qual_type)
                                     ->getDecl()
                                     ->getUnderlyingType());
  case clang::Type::Auto:
    return GetNumPointeeChildren(
        llvm::cast<clang::AutoType>(qual_type)->getDeducedType());
  case clang::Type::Elaborated:
    return GetNumPointeeChildren(
        llvm::cast<clang::ElaboratedType>(qual_type)->getNamedType());
  case clang::Type::TypeOfExpr:
    return GetNumPointeeChildren(llvm::cast<clang::TypeOfExprType>(qual_type)
                                     ->getUnderlyingExpr()
                                     ->getType());
  case clang::Type::TypeOf:
    return GetNumPointeeChildren(
        llvm::cast<clang::TypeOfType>(qual_type)->getUnderlyingType());
  case clang::Type::Decltype:
    return GetNumPointeeChildren(
        llvm::cast<clang::DecltypeType>(qual_type)->getUnderlyingType());
  case clang::Type::Record:
    return 0;
  case clang::Type::Enum:
    return 1;
  case clang::Type::TemplateTypeParm:
    return 1;
  case clang::Type::SubstTemplateTypeParm:
    return 1;
  case clang::Type::TemplateSpecialization:
    return 1;
  case clang::Type::InjectedClassName:
    return 0;
  case clang::Type::DependentName:
    return 1;
  case clang::Type::DependentTemplateSpecialization:
    return 1;
  case clang::Type::ObjCObject:
    return 0;
  case clang::Type::ObjCInterface:
    return 0;
  case clang::Type::ObjCObjectPointer:
    return 1;
  default:
    break;
  }
  return 0;
}

CompilerType ClangASTContext::GetChildCompilerTypeAtIndex(
    lldb::opaque_compiler_type_t type, ExecutionContext *exe_ctx, size_t idx,
    bool transparent_pointers, bool omit_empty_base_classes,
    bool ignore_array_bounds, std::string &child_name,
    uint32_t &child_byte_size, int32_t &child_byte_offset,
    uint32_t &child_bitfield_bit_size, uint32_t &child_bitfield_bit_offset,
    bool &child_is_base_class, bool &child_is_deref_of_parent,
    ValueObject *valobj, uint64_t &language_flags) {
  if (!type)
    return CompilerType();

  auto get_exe_scope = [&exe_ctx]() {
    return exe_ctx ? exe_ctx->GetBestExecutionContextScope() : nullptr;
  };

  clang::QualType parent_qual_type(GetCanonicalQualType(type));
  const clang::Type::TypeClass parent_type_class =
      parent_qual_type->getTypeClass();
  child_bitfield_bit_size = 0;
  child_bitfield_bit_offset = 0;
  child_is_base_class = false;
  language_flags = 0;

  const bool idx_is_valid =
      idx < GetNumChildren(type, omit_empty_base_classes, exe_ctx);
  int32_t bit_offset;
  switch (parent_type_class) {
  case clang::Type::Builtin:
    if (idx_is_valid) {
      switch (llvm::cast<clang::BuiltinType>(parent_qual_type)->getKind()) {
      case clang::BuiltinType::ObjCId:
      case clang::BuiltinType::ObjCClass:
        child_name = "isa";
        child_byte_size =
            getASTContext()->getTypeSize(getASTContext()->ObjCBuiltinClassTy) /
            CHAR_BIT;
        return CompilerType(
            this, getASTContext()->ObjCBuiltinClassTy.getAsOpaquePtr());

      default:
        break;
      }
    }
    break;

  case clang::Type::Record:
    if (idx_is_valid && GetCompleteType(type)) {
      const clang::RecordType *record_type =
          llvm::cast<clang::RecordType>(parent_qual_type.getTypePtr());
      const clang::RecordDecl *record_decl = record_type->getDecl();
      assert(record_decl);
      const clang::ASTRecordLayout &record_layout =
          getASTContext()->getASTRecordLayout(record_decl);
      uint32_t child_idx = 0;

      const clang::CXXRecordDecl *cxx_record_decl =
          llvm::dyn_cast<clang::CXXRecordDecl>(record_decl);
      if (cxx_record_decl) {
        // We might have base classes to print out first
        clang::CXXRecordDecl::base_class_const_iterator base_class,
            base_class_end;
        for (base_class = cxx_record_decl->bases_begin(),
            base_class_end = cxx_record_decl->bases_end();
             base_class != base_class_end; ++base_class) {
          const clang::CXXRecordDecl *base_class_decl = nullptr;

          // Skip empty base classes
          if (omit_empty_base_classes) {
            base_class_decl = llvm::cast<clang::CXXRecordDecl>(
                base_class->getType()->getAs<clang::RecordType>()->getDecl());
            if (!ClangASTContext::RecordHasFields(base_class_decl))
              continue;
          }

          if (idx == child_idx) {
            if (base_class_decl == nullptr)
              base_class_decl = llvm::cast<clang::CXXRecordDecl>(
                  base_class->getType()->getAs<clang::RecordType>()->getDecl());

            if (base_class->isVirtual()) {
              bool handled = false;
              if (valobj) {
                clang::VTableContextBase *vtable_ctx =
                    getASTContext()->getVTableContext();
                if (vtable_ctx)
                  handled = GetVBaseBitOffset(*vtable_ctx, *valobj,
                                              record_layout, cxx_record_decl,
                                              base_class_decl, bit_offset);
              }
              if (!handled)
                bit_offset = record_layout.getVBaseClassOffset(base_class_decl)
                                 .getQuantity() *
                             8;
            } else
              bit_offset = record_layout.getBaseClassOffset(base_class_decl)
                               .getQuantity() *
                           8;

            // Base classes should be a multiple of 8 bits in size
            child_byte_offset = bit_offset / 8;
            CompilerType base_class_clang_type(
                this, base_class->getType().getAsOpaquePtr());
            child_name = base_class_clang_type.GetTypeName().AsCString("");
            Optional<uint64_t> size =
                base_class_clang_type.GetBitSize(get_exe_scope());
            if (!size)
              return {};
            uint64_t base_class_clang_type_bit_size = *size;

            // Base classes bit sizes should be a multiple of 8 bits in size
            assert(base_class_clang_type_bit_size % 8 == 0);
            child_byte_size = base_class_clang_type_bit_size / 8;
            child_is_base_class = true;
            return base_class_clang_type;
          }
          // We don't increment the child index in the for loop since we might
          // be skipping empty base classes
          ++child_idx;
        }
      }
      // Make sure index is in range...
      uint32_t field_idx = 0;
      clang::RecordDecl::field_iterator field, field_end;
      for (field = record_decl->field_begin(),
          field_end = record_decl->field_end();
           field != field_end; ++field, ++field_idx, ++child_idx) {
        if (idx == child_idx) {
          // Print the member type if requested
          // Print the member name and equal sign
          child_name.assign(field->getNameAsString());

          // Figure out the type byte size (field_type_info.first) and
          // alignment (field_type_info.second) from the AST context.
          CompilerType field_clang_type(this,
                                        field->getType().getAsOpaquePtr());
          assert(field_idx < record_layout.getFieldCount());
          Optional<uint64_t> size =
              field_clang_type.GetByteSize(get_exe_scope());
          if (!size)
            return {};
          child_byte_size = *size;
          const uint32_t child_bit_size = child_byte_size * 8;

          // Figure out the field offset within the current struct/union/class
          // type
          bit_offset = record_layout.getFieldOffset(field_idx);
          if (ClangASTContext::FieldIsBitfield(getASTContext(), *field,
                                               child_bitfield_bit_size)) {
            child_bitfield_bit_offset = bit_offset % child_bit_size;
            const uint32_t child_bit_offset =
                bit_offset - child_bitfield_bit_offset;
            child_byte_offset = child_bit_offset / 8;
          } else {
            child_byte_offset = bit_offset / 8;
          }

          return field_clang_type;
        }
      }
    }
    break;

  case clang::Type::ObjCObject:
  case clang::Type::ObjCInterface:
    if (idx_is_valid && GetCompleteType(type)) {
      const clang::ObjCObjectType *objc_class_type =
          llvm::dyn_cast<clang::ObjCObjectType>(parent_qual_type.getTypePtr());
      assert(objc_class_type);
      if (objc_class_type) {
        uint32_t child_idx = 0;
        clang::ObjCInterfaceDecl *class_interface_decl =
            objc_class_type->getInterface();

        if (class_interface_decl) {

          const clang::ASTRecordLayout &interface_layout =
              getASTContext()->getASTObjCInterfaceLayout(class_interface_decl);
          clang::ObjCInterfaceDecl *superclass_interface_decl =
              class_interface_decl->getSuperClass();
          if (superclass_interface_decl) {
            if (omit_empty_base_classes) {
              CompilerType base_class_clang_type(
                  this, getASTContext()
                            ->getObjCInterfaceType(superclass_interface_decl)
                            .getAsOpaquePtr());
              if (base_class_clang_type.GetNumChildren(omit_empty_base_classes,
                                                       exe_ctx) > 0) {
                if (idx == 0) {
                  clang::QualType ivar_qual_type(
                      getASTContext()->getObjCInterfaceType(
                          superclass_interface_decl));

                  child_name.assign(
                      superclass_interface_decl->getNameAsString());

                  clang::TypeInfo ivar_type_info =
                      getASTContext()->getTypeInfo(ivar_qual_type.getTypePtr());

                  child_byte_size = ivar_type_info.Width / 8;
                  child_byte_offset = 0;
                  child_is_base_class = true;

                  return CompilerType(this, ivar_qual_type.getAsOpaquePtr());
                }

                ++child_idx;
              }
            } else
              ++child_idx;
          }

          const uint32_t superclass_idx = child_idx;

          if (idx < (child_idx + class_interface_decl->ivar_size())) {
            clang::ObjCInterfaceDecl::ivar_iterator ivar_pos,
                ivar_end = class_interface_decl->ivar_end();

            for (ivar_pos = class_interface_decl->ivar_begin();
                 ivar_pos != ivar_end; ++ivar_pos) {
              if (child_idx == idx) {
                clang::ObjCIvarDecl *ivar_decl = *ivar_pos;

                clang::QualType ivar_qual_type(ivar_decl->getType());

                child_name.assign(ivar_decl->getNameAsString());

                clang::TypeInfo ivar_type_info =
                    getASTContext()->getTypeInfo(ivar_qual_type.getTypePtr());

                child_byte_size = ivar_type_info.Width / 8;

                // Figure out the field offset within the current
                // struct/union/class type For ObjC objects, we can't trust the
                // bit offset we get from the Clang AST, since that doesn't
                // account for the space taken up by unbacked properties, or
                // from the changing size of base classes that are newer than
                // this class. So if we have a process around that we can ask
                // about this object, do so.
                child_byte_offset = LLDB_INVALID_IVAR_OFFSET;
                Process *process = nullptr;
                if (exe_ctx)
                  process = exe_ctx->GetProcessPtr();
                if (process) {
                  ObjCLanguageRuntime *objc_runtime =
                      ObjCLanguageRuntime::Get(*process);
                  if (objc_runtime != nullptr) {
                    CompilerType parent_ast_type(
                        this, parent_qual_type.getAsOpaquePtr());
                    child_byte_offset = objc_runtime->GetByteOffsetForIvar(
                        parent_ast_type, ivar_decl->getNameAsString().c_str());
                  }
                }

                // Setting this to INT32_MAX to make sure we don't compute it
                // twice...
                bit_offset = INT32_MAX;

                if (child_byte_offset ==
                    static_cast<int32_t>(LLDB_INVALID_IVAR_OFFSET)) {
                  bit_offset = interface_layout.getFieldOffset(child_idx -
                                                               superclass_idx);
                  child_byte_offset = bit_offset / 8;
                }

                // Note, the ObjC Ivar Byte offset is just that, it doesn't
                // account for the bit offset of a bitfield within its
                // containing object.  So regardless of where we get the byte
                // offset from, we still need to get the bit offset for
                // bitfields from the layout.

                if (ClangASTContext::FieldIsBitfield(getASTContext(), ivar_decl,
                                                     child_bitfield_bit_size)) {
                  if (bit_offset == INT32_MAX)
                    bit_offset = interface_layout.getFieldOffset(
                        child_idx - superclass_idx);

                  child_bitfield_bit_offset = bit_offset % 8;
                }
                return CompilerType(this, ivar_qual_type.getAsOpaquePtr());
              }
              ++child_idx;
            }
          }
        }
      }
    }
    break;

  case clang::Type::ObjCObjectPointer:
    if (idx_is_valid) {
      CompilerType pointee_clang_type(GetPointeeType(type));

      if (transparent_pointers && pointee_clang_type.IsAggregateType()) {
        child_is_deref_of_parent = false;
        bool tmp_child_is_deref_of_parent = false;
        return pointee_clang_type.GetChildCompilerTypeAtIndex(
            exe_ctx, idx, transparent_pointers, omit_empty_base_classes,
            ignore_array_bounds, child_name, child_byte_size, child_byte_offset,
            child_bitfield_bit_size, child_bitfield_bit_offset,
            child_is_base_class, tmp_child_is_deref_of_parent, valobj,
            language_flags);
      } else {
        child_is_deref_of_parent = true;
        const char *parent_name =
            valobj ? valobj->GetName().GetCString() : nullptr;
        if (parent_name) {
          child_name.assign(1, '*');
          child_name += parent_name;
        }

        // We have a pointer to an simple type
        if (idx == 0 && pointee_clang_type.GetCompleteType()) {
          if (Optional<uint64_t> size =
                  pointee_clang_type.GetByteSize(get_exe_scope())) {
            child_byte_size = *size;
            child_byte_offset = 0;
            return pointee_clang_type;
          }
        }
      }
    }
    break;

  case clang::Type::Vector:
  case clang::Type::ExtVector:
    if (idx_is_valid) {
      const clang::VectorType *array =
          llvm::cast<clang::VectorType>(parent_qual_type.getTypePtr());
      if (array) {
        CompilerType element_type(this,
                                  array->getElementType().getAsOpaquePtr());
        if (element_type.GetCompleteType()) {
          char element_name[64];
          ::snprintf(element_name, sizeof(element_name), "[%" PRIu64 "]",
                     static_cast<uint64_t>(idx));
          child_name.assign(element_name);
          if (Optional<uint64_t> size =
                  element_type.GetByteSize(get_exe_scope())) {
            child_byte_size = *size;
            child_byte_offset = (int32_t)idx * (int32_t)child_byte_size;
            return element_type;
          }
        }
      }
    }
    break;

  case clang::Type::ConstantArray:
  case clang::Type::IncompleteArray:
    if (ignore_array_bounds || idx_is_valid) {
      const clang::ArrayType *array = GetQualType(type)->getAsArrayTypeUnsafe();
      if (array) {
        CompilerType element_type(this,
                                  array->getElementType().getAsOpaquePtr());
        if (element_type.GetCompleteType()) {
          child_name = llvm::formatv("[{0}]", idx);
          if (Optional<uint64_t> size =
                  element_type.GetByteSize(get_exe_scope())) {
            child_byte_size = *size;
            child_byte_offset = (int32_t)idx * (int32_t)child_byte_size;
            return element_type;
          }
        }
      }
    }
    break;

  case clang::Type::Pointer: {
    CompilerType pointee_clang_type(GetPointeeType(type));

    // Don't dereference "void *" pointers
    if (pointee_clang_type.IsVoidType())
      return CompilerType();

    if (transparent_pointers && pointee_clang_type.IsAggregateType()) {
      child_is_deref_of_parent = false;
      bool tmp_child_is_deref_of_parent = false;
      return pointee_clang_type.GetChildCompilerTypeAtIndex(
          exe_ctx, idx, transparent_pointers, omit_empty_base_classes,
          ignore_array_bounds, child_name, child_byte_size, child_byte_offset,
          child_bitfield_bit_size, child_bitfield_bit_offset,
          child_is_base_class, tmp_child_is_deref_of_parent, valobj,
          language_flags);
    } else {
      child_is_deref_of_parent = true;

      const char *parent_name =
          valobj ? valobj->GetName().GetCString() : nullptr;
      if (parent_name) {
        child_name.assign(1, '*');
        child_name += parent_name;
      }

      // We have a pointer to an simple type
      if (idx == 0) {
        if (Optional<uint64_t> size =
                pointee_clang_type.GetByteSize(get_exe_scope())) {
          child_byte_size = *size;
          child_byte_offset = 0;
          return pointee_clang_type;
        }
      }
    }
    break;
  }

  case clang::Type::LValueReference:
  case clang::Type::RValueReference:
    if (idx_is_valid) {
      const clang::ReferenceType *reference_type =
          llvm::cast<clang::ReferenceType>(parent_qual_type.getTypePtr());
      CompilerType pointee_clang_type(
          this, reference_type->getPointeeType().getAsOpaquePtr());
      if (transparent_pointers && pointee_clang_type.IsAggregateType()) {
        child_is_deref_of_parent = false;
        bool tmp_child_is_deref_of_parent = false;
        return pointee_clang_type.GetChildCompilerTypeAtIndex(
            exe_ctx, idx, transparent_pointers, omit_empty_base_classes,
            ignore_array_bounds, child_name, child_byte_size, child_byte_offset,
            child_bitfield_bit_size, child_bitfield_bit_offset,
            child_is_base_class, tmp_child_is_deref_of_parent, valobj,
            language_flags);
      } else {
        const char *parent_name =
            valobj ? valobj->GetName().GetCString() : nullptr;
        if (parent_name) {
          child_name.assign(1, '&');
          child_name += parent_name;
        }

        // We have a pointer to an simple type
        if (idx == 0) {
          if (Optional<uint64_t> size =
                  pointee_clang_type.GetByteSize(get_exe_scope())) {
            child_byte_size = *size;
            child_byte_offset = 0;
            return pointee_clang_type;
          }
        }
      }
    }
    break;

  case clang::Type::Typedef: {
    CompilerType typedefed_clang_type(
        this, llvm::cast<clang::TypedefType>(parent_qual_type)
                  ->getDecl()
                  ->getUnderlyingType()
                  .getAsOpaquePtr());
    return typedefed_clang_type.GetChildCompilerTypeAtIndex(
        exe_ctx, idx, transparent_pointers, omit_empty_base_classes,
        ignore_array_bounds, child_name, child_byte_size, child_byte_offset,
        child_bitfield_bit_size, child_bitfield_bit_offset, child_is_base_class,
        child_is_deref_of_parent, valobj, language_flags);
  } break;

  case clang::Type::Auto: {
    CompilerType elaborated_clang_type(
        this, llvm::cast<clang::AutoType>(parent_qual_type)
                  ->getDeducedType()
                  .getAsOpaquePtr());
    return elaborated_clang_type.GetChildCompilerTypeAtIndex(
        exe_ctx, idx, transparent_pointers, omit_empty_base_classes,
        ignore_array_bounds, child_name, child_byte_size, child_byte_offset,
        child_bitfield_bit_size, child_bitfield_bit_offset, child_is_base_class,
        child_is_deref_of_parent, valobj, language_flags);
  }

  case clang::Type::Elaborated: {
    CompilerType elaborated_clang_type(
        this, llvm::cast<clang::ElaboratedType>(parent_qual_type)
                  ->getNamedType()
                  .getAsOpaquePtr());
    return elaborated_clang_type.GetChildCompilerTypeAtIndex(
        exe_ctx, idx, transparent_pointers, omit_empty_base_classes,
        ignore_array_bounds, child_name, child_byte_size, child_byte_offset,
        child_bitfield_bit_size, child_bitfield_bit_offset, child_is_base_class,
        child_is_deref_of_parent, valobj, language_flags);
  }

  case clang::Type::Paren: {
    CompilerType paren_clang_type(this,
                                  llvm::cast<clang::ParenType>(parent_qual_type)
                                      ->desugar()
                                      .getAsOpaquePtr());
    return paren_clang_type.GetChildCompilerTypeAtIndex(
        exe_ctx, idx, transparent_pointers, omit_empty_base_classes,
        ignore_array_bounds, child_name, child_byte_size, child_byte_offset,
        child_bitfield_bit_size, child_bitfield_bit_offset, child_is_base_class,
        child_is_deref_of_parent, valobj, language_flags);
  }

  default:
    break;
  }
  return CompilerType();
}

uint32_t
ClangASTContext::GetIndexForRecordBase(const clang::RecordDecl *record_decl,
                                       const clang::CXXBaseSpecifier *base_spec,
                                       bool omit_empty_base_classes) {
  uint32_t child_idx = 0;

  const clang::CXXRecordDecl *cxx_record_decl =
      llvm::dyn_cast<clang::CXXRecordDecl>(record_decl);

  //    const char *super_name = record_decl->getNameAsCString();
  //    const char *base_name =
  //    base_spec->getType()->getAs<clang::RecordType>()->getDecl()->getNameAsCString();
  //    printf ("GetIndexForRecordChild (%s, %s)\n", super_name, base_name);
  //
  if (cxx_record_decl) {
    clang::CXXRecordDecl::base_class_const_iterator base_class, base_class_end;
    for (base_class = cxx_record_decl->bases_begin(),
        base_class_end = cxx_record_decl->bases_end();
         base_class != base_class_end; ++base_class) {
      if (omit_empty_base_classes) {
        if (BaseSpecifierIsEmpty(base_class))
          continue;
      }

      //            printf ("GetIndexForRecordChild (%s, %s) base[%u] = %s\n",
      //            super_name, base_name,
      //                    child_idx,
      //                    base_class->getType()->getAs<clang::RecordType>()->getDecl()->getNameAsCString());
      //
      //
      if (base_class == base_spec)
        return child_idx;
      ++child_idx;
    }
  }

  return UINT32_MAX;
}

static uint32_t GetIndexForRecordChild(const clang::RecordDecl *record_decl,
                                       clang::NamedDecl *canonical_decl,
                                       bool omit_empty_base_classes) {
  uint32_t child_idx = ClangASTContext::GetNumBaseClasses(
      llvm::dyn_cast<clang::CXXRecordDecl>(record_decl),
      omit_empty_base_classes);

  clang::RecordDecl::field_iterator field, field_end;
  for (field = record_decl->field_begin(), field_end = record_decl->field_end();
       field != field_end; ++field, ++child_idx) {
    if (field->getCanonicalDecl() == canonical_decl)
      return child_idx;
  }

  return UINT32_MAX;
}

// Look for a child member (doesn't include base classes, but it does include
// their members) in the type hierarchy. Returns an index path into
// "clang_type" on how to reach the appropriate member.
//
//    class A
//    {
//    public:
//        int m_a;
//        int m_b;
//    };
//
//    class B
//    {
//    };
//
//    class C :
//        public B,
//        public A
//    {
//    };
//
// If we have a clang type that describes "class C", and we wanted to looked
// "m_b" in it:
//
// With omit_empty_base_classes == false we would get an integer array back
// with: { 1,  1 } The first index 1 is the child index for "class A" within
// class C The second index 1 is the child index for "m_b" within class A
//
// With omit_empty_base_classes == true we would get an integer array back
// with: { 0,  1 } The first index 0 is the child index for "class A" within
// class C (since class B doesn't have any members it doesn't count) The second
// index 1 is the child index for "m_b" within class A

size_t ClangASTContext::GetIndexOfChildMemberWithName(
    lldb::opaque_compiler_type_t type, const char *name,
    bool omit_empty_base_classes, std::vector<uint32_t> &child_indexes) {
  if (type && name && name[0]) {
    clang::QualType qual_type(GetCanonicalQualType(type));
    const clang::Type::TypeClass type_class = qual_type->getTypeClass();
    switch (type_class) {
    case clang::Type::Record:
      if (GetCompleteType(type)) {
        const clang::RecordType *record_type =
            llvm::cast<clang::RecordType>(qual_type.getTypePtr());
        const clang::RecordDecl *record_decl = record_type->getDecl();

        assert(record_decl);
        uint32_t child_idx = 0;

        const clang::CXXRecordDecl *cxx_record_decl =
            llvm::dyn_cast<clang::CXXRecordDecl>(record_decl);

        // Try and find a field that matches NAME
        clang::RecordDecl::field_iterator field, field_end;
        llvm::StringRef name_sref(name);
        for (field = record_decl->field_begin(),
            field_end = record_decl->field_end();
             field != field_end; ++field, ++child_idx) {
          llvm::StringRef field_name = field->getName();
          if (field_name.empty()) {
            CompilerType field_type(this, field->getType().getAsOpaquePtr());
            child_indexes.push_back(child_idx);
            if (field_type.GetIndexOfChildMemberWithName(
                    name, omit_empty_base_classes, child_indexes))
              return child_indexes.size();
            child_indexes.pop_back();

          } else if (field_name.equals(name_sref)) {
            // We have to add on the number of base classes to this index!
            child_indexes.push_back(
                child_idx + ClangASTContext::GetNumBaseClasses(
                                cxx_record_decl, omit_empty_base_classes));
            return child_indexes.size();
          }
        }

        if (cxx_record_decl) {
          const clang::RecordDecl *parent_record_decl = cxx_record_decl;

          // printf ("parent = %s\n", parent_record_decl->getNameAsCString());

          // const Decl *root_cdecl = cxx_record_decl->getCanonicalDecl();
          // Didn't find things easily, lets let clang do its thang...
          clang::IdentifierInfo &ident_ref =
              getASTContext()->Idents.get(name_sref);
          clang::DeclarationName decl_name(&ident_ref);

          clang::CXXBasePaths paths;
          if (cxx_record_decl->lookupInBases(
                  [&decl_name](const CXXBaseSpecifier *base_specifier,
                               CXXBasePath &base_path) {
                    return clang::CXXRecordDecl::FindOrdinaryMember(
                        base_specifier, base_path, decl_name);
                  },
                  paths)) {
            clang::CXXBasePaths::const_paths_iterator path,
                path_end = paths.end();
            for (path = paths.begin(); path != path_end; ++path) {
              const size_t num_path_elements = path->size();
              for (size_t e = 0; e < num_path_elements; ++e) {
                clang::CXXBasePathElement elem = (*path)[e];

                child_idx = GetIndexForRecordBase(parent_record_decl, elem.Base,
                                                  omit_empty_base_classes);
                if (child_idx == UINT32_MAX) {
                  child_indexes.clear();
                  return 0;
                } else {
                  child_indexes.push_back(child_idx);
                  parent_record_decl = llvm::cast<clang::RecordDecl>(
                      elem.Base->getType()
                          ->getAs<clang::RecordType>()
                          ->getDecl());
                }
              }
              for (clang::NamedDecl *path_decl : path->Decls) {
                child_idx = GetIndexForRecordChild(
                    parent_record_decl, path_decl, omit_empty_base_classes);
                if (child_idx == UINT32_MAX) {
                  child_indexes.clear();
                  return 0;
                } else {
                  child_indexes.push_back(child_idx);
                }
              }
            }
            return child_indexes.size();
          }
        }
      }
      break;

    case clang::Type::ObjCObject:
    case clang::Type::ObjCInterface:
      if (GetCompleteType(type)) {
        llvm::StringRef name_sref(name);
        const clang::ObjCObjectType *objc_class_type =
            llvm::dyn_cast<clang::ObjCObjectType>(qual_type.getTypePtr());
        assert(objc_class_type);
        if (objc_class_type) {
          uint32_t child_idx = 0;
          clang::ObjCInterfaceDecl *class_interface_decl =
              objc_class_type->getInterface();

          if (class_interface_decl) {
            clang::ObjCInterfaceDecl::ivar_iterator ivar_pos,
                ivar_end = class_interface_decl->ivar_end();
            clang::ObjCInterfaceDecl *superclass_interface_decl =
                class_interface_decl->getSuperClass();

            for (ivar_pos = class_interface_decl->ivar_begin();
                 ivar_pos != ivar_end; ++ivar_pos, ++child_idx) {
              const clang::ObjCIvarDecl *ivar_decl = *ivar_pos;

              if (ivar_decl->getName().equals(name_sref)) {
                if ((!omit_empty_base_classes && superclass_interface_decl) ||
                    (omit_empty_base_classes &&
                     ObjCDeclHasIVars(superclass_interface_decl, true)))
                  ++child_idx;

                child_indexes.push_back(child_idx);
                return child_indexes.size();
              }
            }

            if (superclass_interface_decl) {
              // The super class index is always zero for ObjC classes, so we
              // push it onto the child indexes in case we find an ivar in our
              // superclass...
              child_indexes.push_back(0);

              CompilerType superclass_clang_type(
                  this, getASTContext()
                            ->getObjCInterfaceType(superclass_interface_decl)
                            .getAsOpaquePtr());
              if (superclass_clang_type.GetIndexOfChildMemberWithName(
                      name, omit_empty_base_classes, child_indexes)) {
                // We did find an ivar in a superclass so just return the
                // results!
                return child_indexes.size();
              }

              // We didn't find an ivar matching "name" in our superclass, pop
              // the superclass zero index that we pushed on above.
              child_indexes.pop_back();
            }
          }
        }
      }
      break;

    case clang::Type::ObjCObjectPointer: {
      CompilerType objc_object_clang_type(
          this, llvm::cast<clang::ObjCObjectPointerType>(qual_type.getTypePtr())
                    ->getPointeeType()
                    .getAsOpaquePtr());
      return objc_object_clang_type.GetIndexOfChildMemberWithName(
          name, omit_empty_base_classes, child_indexes);
    } break;

    case clang::Type::ConstantArray: {
      //                const clang::ConstantArrayType *array =
      //                llvm::cast<clang::ConstantArrayType>(parent_qual_type.getTypePtr());
      //                const uint64_t element_count =
      //                array->getSize().getLimitedValue();
      //
      //                if (idx < element_count)
      //                {
      //                    std::pair<uint64_t, unsigned> field_type_info =
      //                    ast->getTypeInfo(array->getElementType());
      //
      //                    char element_name[32];
      //                    ::snprintf (element_name, sizeof (element_name),
      //                    "%s[%u]", parent_name ? parent_name : "", idx);
      //
      //                    child_name.assign(element_name);
      //                    assert(field_type_info.first % 8 == 0);
      //                    child_byte_size = field_type_info.first / 8;
      //                    child_byte_offset = idx * child_byte_size;
      //                    return array->getElementType().getAsOpaquePtr();
      //                }
    } break;

    //        case clang::Type::MemberPointerType:
    //            {
    //                MemberPointerType *mem_ptr_type =
    //                llvm::cast<MemberPointerType>(qual_type.getTypePtr());
    //                clang::QualType pointee_type =
    //                mem_ptr_type->getPointeeType();
    //
    //                if (ClangASTContext::IsAggregateType
    //                (pointee_type.getAsOpaquePtr()))
    //                {
    //                    return GetIndexOfChildWithName (ast,
    //                                                    mem_ptr_type->getPointeeType().getAsOpaquePtr(),
    //                                                    name);
    //                }
    //            }
    //            break;
    //
    case clang::Type::LValueReference:
    case clang::Type::RValueReference: {
      const clang::ReferenceType *reference_type =
          llvm::cast<clang::ReferenceType>(qual_type.getTypePtr());
      clang::QualType pointee_type(reference_type->getPointeeType());
      CompilerType pointee_clang_type(this, pointee_type.getAsOpaquePtr());

      if (pointee_clang_type.IsAggregateType()) {
        return pointee_clang_type.GetIndexOfChildMemberWithName(
            name, omit_empty_base_classes, child_indexes);
      }
    } break;

    case clang::Type::Pointer: {
      CompilerType pointee_clang_type(GetPointeeType(type));

      if (pointee_clang_type.IsAggregateType()) {
        return pointee_clang_type.GetIndexOfChildMemberWithName(
            name, omit_empty_base_classes, child_indexes);
      }
    } break;

    case clang::Type::Typedef:
      return CompilerType(this, llvm::cast<clang::TypedefType>(qual_type)
                                    ->getDecl()
                                    ->getUnderlyingType()
                                    .getAsOpaquePtr())
          .GetIndexOfChildMemberWithName(name, omit_empty_base_classes,
                                         child_indexes);

    case clang::Type::Auto:
      return CompilerType(this, llvm::cast<clang::AutoType>(qual_type)
                                    ->getDeducedType()
                                    .getAsOpaquePtr())
          .GetIndexOfChildMemberWithName(name, omit_empty_base_classes,
                                         child_indexes);

    case clang::Type::Elaborated:
      return CompilerType(this, llvm::cast<clang::ElaboratedType>(qual_type)
                                    ->getNamedType()
                                    .getAsOpaquePtr())
          .GetIndexOfChildMemberWithName(name, omit_empty_base_classes,
                                         child_indexes);

    case clang::Type::Paren:
      return CompilerType(this, llvm::cast<clang::ParenType>(qual_type)
                                    ->desugar()
                                    .getAsOpaquePtr())
          .GetIndexOfChildMemberWithName(name, omit_empty_base_classes,
                                         child_indexes);

    default:
      break;
    }
  }
  return 0;
}

// Get the index of the child of "clang_type" whose name matches. This function
// doesn't descend into the children, but only looks one level deep and name
// matches can include base class names.

uint32_t
ClangASTContext::GetIndexOfChildWithName(lldb::opaque_compiler_type_t type,
                                         const char *name,
                                         bool omit_empty_base_classes) {
  if (type && name && name[0]) {
    clang::QualType qual_type(GetCanonicalQualType(type));

    const clang::Type::TypeClass type_class = qual_type->getTypeClass();

    switch (type_class) {
    case clang::Type::Record:
      if (GetCompleteType(type)) {
        const clang::RecordType *record_type =
            llvm::cast<clang::RecordType>(qual_type.getTypePtr());
        const clang::RecordDecl *record_decl = record_type->getDecl();

        assert(record_decl);
        uint32_t child_idx = 0;

        const clang::CXXRecordDecl *cxx_record_decl =
            llvm::dyn_cast<clang::CXXRecordDecl>(record_decl);

        if (cxx_record_decl) {
          clang::CXXRecordDecl::base_class_const_iterator base_class,
              base_class_end;
          for (base_class = cxx_record_decl->bases_begin(),
              base_class_end = cxx_record_decl->bases_end();
               base_class != base_class_end; ++base_class) {
            // Skip empty base classes
            clang::CXXRecordDecl *base_class_decl =
                llvm::cast<clang::CXXRecordDecl>(
                    base_class->getType()
                        ->getAs<clang::RecordType>()
                        ->getDecl());
            if (omit_empty_base_classes &&
                !ClangASTContext::RecordHasFields(base_class_decl))
              continue;

            CompilerType base_class_clang_type(
                this, base_class->getType().getAsOpaquePtr());
            std::string base_class_type_name(
                base_class_clang_type.GetTypeName().AsCString(""));
            if (base_class_type_name == name)
              return child_idx;
            ++child_idx;
          }
        }

        // Try and find a field that matches NAME
        clang::RecordDecl::field_iterator field, field_end;
        llvm::StringRef name_sref(name);
        for (field = record_decl->field_begin(),
            field_end = record_decl->field_end();
             field != field_end; ++field, ++child_idx) {
          if (field->getName().equals(name_sref))
            return child_idx;
        }
      }
      break;

    case clang::Type::ObjCObject:
    case clang::Type::ObjCInterface:
      if (GetCompleteType(type)) {
        llvm::StringRef name_sref(name);
        const clang::ObjCObjectType *objc_class_type =
            llvm::dyn_cast<clang::ObjCObjectType>(qual_type.getTypePtr());
        assert(objc_class_type);
        if (objc_class_type) {
          uint32_t child_idx = 0;
          clang::ObjCInterfaceDecl *class_interface_decl =
              objc_class_type->getInterface();

          if (class_interface_decl) {
            clang::ObjCInterfaceDecl::ivar_iterator ivar_pos,
                ivar_end = class_interface_decl->ivar_end();
            clang::ObjCInterfaceDecl *superclass_interface_decl =
                class_interface_decl->getSuperClass();

            for (ivar_pos = class_interface_decl->ivar_begin();
                 ivar_pos != ivar_end; ++ivar_pos, ++child_idx) {
              const clang::ObjCIvarDecl *ivar_decl = *ivar_pos;

              if (ivar_decl->getName().equals(name_sref)) {
                if ((!omit_empty_base_classes && superclass_interface_decl) ||
                    (omit_empty_base_classes &&
                     ObjCDeclHasIVars(superclass_interface_decl, true)))
                  ++child_idx;

                return child_idx;
              }
            }

            if (superclass_interface_decl) {
              if (superclass_interface_decl->getName().equals(name_sref))
                return 0;
            }
          }
        }
      }
      break;

    case clang::Type::ObjCObjectPointer: {
      CompilerType pointee_clang_type(
          this, llvm::cast<clang::ObjCObjectPointerType>(qual_type.getTypePtr())
                    ->getPointeeType()
                    .getAsOpaquePtr());
      return pointee_clang_type.GetIndexOfChildWithName(
          name, omit_empty_base_classes);
    } break;

    case clang::Type::ConstantArray: {
      //                const clang::ConstantArrayType *array =
      //                llvm::cast<clang::ConstantArrayType>(parent_qual_type.getTypePtr());
      //                const uint64_t element_count =
      //                array->getSize().getLimitedValue();
      //
      //                if (idx < element_count)
      //                {
      //                    std::pair<uint64_t, unsigned> field_type_info =
      //                    ast->getTypeInfo(array->getElementType());
      //
      //                    char element_name[32];
      //                    ::snprintf (element_name, sizeof (element_name),
      //                    "%s[%u]", parent_name ? parent_name : "", idx);
      //
      //                    child_name.assign(element_name);
      //                    assert(field_type_info.first % 8 == 0);
      //                    child_byte_size = field_type_info.first / 8;
      //                    child_byte_offset = idx * child_byte_size;
      //                    return array->getElementType().getAsOpaquePtr();
      //                }
    } break;

    //        case clang::Type::MemberPointerType:
    //            {
    //                MemberPointerType *mem_ptr_type =
    //                llvm::cast<MemberPointerType>(qual_type.getTypePtr());
    //                clang::QualType pointee_type =
    //                mem_ptr_type->getPointeeType();
    //
    //                if (ClangASTContext::IsAggregateType
    //                (pointee_type.getAsOpaquePtr()))
    //                {
    //                    return GetIndexOfChildWithName (ast,
    //                                                    mem_ptr_type->getPointeeType().getAsOpaquePtr(),
    //                                                    name);
    //                }
    //            }
    //            break;
    //
    case clang::Type::LValueReference:
    case clang::Type::RValueReference: {
      const clang::ReferenceType *reference_type =
          llvm::cast<clang::ReferenceType>(qual_type.getTypePtr());
      CompilerType pointee_type(
          this, reference_type->getPointeeType().getAsOpaquePtr());

      if (pointee_type.IsAggregateType()) {
        return pointee_type.GetIndexOfChildWithName(name,
                                                    omit_empty_base_classes);
      }
    } break;

    case clang::Type::Pointer: {
      const clang::PointerType *pointer_type =
          llvm::cast<clang::PointerType>(qual_type.getTypePtr());
      CompilerType pointee_type(
          this, pointer_type->getPointeeType().getAsOpaquePtr());

      if (pointee_type.IsAggregateType()) {
        return pointee_type.GetIndexOfChildWithName(name,
                                                    omit_empty_base_classes);
      } else {
        //                    if (parent_name)
        //                    {
        //                        child_name.assign(1, '*');
        //                        child_name += parent_name;
        //                    }
        //
        //                    // We have a pointer to an simple type
        //                    if (idx == 0)
        //                    {
        //                        std::pair<uint64_t, unsigned> clang_type_info
        //                        = ast->getTypeInfo(pointee_type);
        //                        assert(clang_type_info.first % 8 == 0);
        //                        child_byte_size = clang_type_info.first / 8;
        //                        child_byte_offset = 0;
        //                        return pointee_type.getAsOpaquePtr();
        //                    }
      }
    } break;

    case clang::Type::Auto:
      return CompilerType(this, llvm::cast<clang::AutoType>(qual_type)
                                    ->getDeducedType()
                                    .getAsOpaquePtr())
          .GetIndexOfChildWithName(name, omit_empty_base_classes);

    case clang::Type::Elaborated:
      return CompilerType(this, llvm::cast<clang::ElaboratedType>(qual_type)
                                    ->getNamedType()
                                    .getAsOpaquePtr())
          .GetIndexOfChildWithName(name, omit_empty_base_classes);

    case clang::Type::Paren:
      return CompilerType(this, llvm::cast<clang::ParenType>(qual_type)
                                    ->desugar()
                                    .getAsOpaquePtr())
          .GetIndexOfChildWithName(name, omit_empty_base_classes);

    case clang::Type::Typedef:
      return CompilerType(this, llvm::cast<clang::TypedefType>(qual_type)
                                    ->getDecl()
                                    ->getUnderlyingType()
                                    .getAsOpaquePtr())
          .GetIndexOfChildWithName(name, omit_empty_base_classes);

    default:
      break;
    }
  }
  return UINT32_MAX;
}

size_t
ClangASTContext::GetNumTemplateArguments(lldb::opaque_compiler_type_t type) {
  if (!type)
    return 0;

  clang::QualType qual_type(GetCanonicalQualType(type));
  const clang::Type::TypeClass type_class = qual_type->getTypeClass();
  switch (type_class) {
  case clang::Type::Record:
    if (GetCompleteType(type)) {
      const clang::CXXRecordDecl *cxx_record_decl =
          qual_type->getAsCXXRecordDecl();
      if (cxx_record_decl) {
        const clang::ClassTemplateSpecializationDecl *template_decl =
            llvm::dyn_cast<clang::ClassTemplateSpecializationDecl>(
                cxx_record_decl);
        if (template_decl)
          return template_decl->getTemplateArgs().size();
      }
    }
    break;

  case clang::Type::Typedef:
    return CompilerType(this, llvm::cast<clang::TypedefType>(qual_type)
                                  ->getDecl()
                                  ->getUnderlyingType()
                                  .getAsOpaquePtr())
        .GetNumTemplateArguments();

  case clang::Type::Auto:
    return CompilerType(this, llvm::cast<clang::AutoType>(qual_type)
                                  ->getDeducedType()
                                  .getAsOpaquePtr())
        .GetNumTemplateArguments();

  case clang::Type::Elaborated:
    return CompilerType(this, llvm::cast<clang::ElaboratedType>(qual_type)
                                  ->getNamedType()
                                  .getAsOpaquePtr())
        .GetNumTemplateArguments();

  case clang::Type::Paren:
    return CompilerType(this, llvm::cast<clang::ParenType>(qual_type)
                                  ->desugar()
                                  .getAsOpaquePtr())
        .GetNumTemplateArguments();

  default:
    break;
  }

  return 0;
}

const clang::ClassTemplateSpecializationDecl *
ClangASTContext::GetAsTemplateSpecialization(
    lldb::opaque_compiler_type_t type) {
  if (!type)
    return nullptr;

  clang::QualType qual_type(GetCanonicalQualType(type));
  const clang::Type::TypeClass type_class = qual_type->getTypeClass();
  switch (type_class) {
  case clang::Type::Record: {
    if (! GetCompleteType(type))
      return nullptr;
    const clang::CXXRecordDecl *cxx_record_decl =
        qual_type->getAsCXXRecordDecl();
    if (!cxx_record_decl)
      return nullptr;
    return llvm::dyn_cast<clang::ClassTemplateSpecializationDecl>(
        cxx_record_decl);
  }

  case clang::Type::Typedef:
    return GetAsTemplateSpecialization(llvm::cast<clang::TypedefType>(qual_type)
                                           ->getDecl()
                                           ->getUnderlyingType()
                                           .getAsOpaquePtr());

  case clang::Type::Auto:
    return GetAsTemplateSpecialization(llvm::cast<clang::AutoType>(qual_type)
                                           ->getDeducedType()
                                           .getAsOpaquePtr());

  case clang::Type::Elaborated:
    return GetAsTemplateSpecialization(
        llvm::cast<clang::ElaboratedType>(qual_type)
            ->getNamedType()
            .getAsOpaquePtr());

  case clang::Type::Paren:
    return GetAsTemplateSpecialization(
        llvm::cast<clang::ParenType>(qual_type)->desugar().getAsOpaquePtr());

  default:
    return nullptr;
  }
}

lldb::TemplateArgumentKind
ClangASTContext::GetTemplateArgumentKind(lldb::opaque_compiler_type_t type,
                                         size_t arg_idx) {
  const clang::ClassTemplateSpecializationDecl *template_decl =
      GetAsTemplateSpecialization(type);
  if (! template_decl || arg_idx >= template_decl->getTemplateArgs().size())
    return eTemplateArgumentKindNull;

  switch (template_decl->getTemplateArgs()[arg_idx].getKind()) {
  case clang::TemplateArgument::Null:
    return eTemplateArgumentKindNull;

  case clang::TemplateArgument::NullPtr:
    return eTemplateArgumentKindNullPtr;

  case clang::TemplateArgument::Type:
    return eTemplateArgumentKindType;

  case clang::TemplateArgument::Declaration:
    return eTemplateArgumentKindDeclaration;

  case clang::TemplateArgument::Integral:
    return eTemplateArgumentKindIntegral;

  case clang::TemplateArgument::Template:
    return eTemplateArgumentKindTemplate;

  case clang::TemplateArgument::TemplateExpansion:
    return eTemplateArgumentKindTemplateExpansion;

  case clang::TemplateArgument::Expression:
    return eTemplateArgumentKindExpression;

  case clang::TemplateArgument::Pack:
    return eTemplateArgumentKindPack;
  }
  llvm_unreachable("Unhandled clang::TemplateArgument::ArgKind");
}

CompilerType
ClangASTContext::GetTypeTemplateArgument(lldb::opaque_compiler_type_t type,
                                         size_t idx) {
  const clang::ClassTemplateSpecializationDecl *template_decl =
      GetAsTemplateSpecialization(type);
  if (!template_decl || idx >= template_decl->getTemplateArgs().size())
    return CompilerType();

  const clang::TemplateArgument &template_arg =
      template_decl->getTemplateArgs()[idx];
  if (template_arg.getKind() != clang::TemplateArgument::Type)
    return CompilerType();

  return CompilerType(this, template_arg.getAsType().getAsOpaquePtr());
}

Optional<CompilerType::IntegralTemplateArgument>
ClangASTContext::GetIntegralTemplateArgument(lldb::opaque_compiler_type_t type,
                                             size_t idx) {
  const clang::ClassTemplateSpecializationDecl *template_decl =
      GetAsTemplateSpecialization(type);
  if (! template_decl || idx >= template_decl->getTemplateArgs().size())
    return llvm::None;

  const clang::TemplateArgument &template_arg =
      template_decl->getTemplateArgs()[idx];
  if (template_arg.getKind() != clang::TemplateArgument::Integral)
    return llvm::None;

  return {
      {template_arg.getAsIntegral(),
       CompilerType(this, template_arg.getIntegralType().getAsOpaquePtr())}};
}

CompilerType ClangASTContext::GetTypeForFormatters(void *type) {
  if (type)
    return ClangUtil::RemoveFastQualifiers(CompilerType(this, type));
  return CompilerType();
}

clang::EnumDecl *ClangASTContext::GetAsEnumDecl(const CompilerType &type) {
  const clang::EnumType *enutype =
      llvm::dyn_cast<clang::EnumType>(ClangUtil::GetCanonicalQualType(type));
  if (enutype)
    return enutype->getDecl();
  return nullptr;
}

clang::RecordDecl *ClangASTContext::GetAsRecordDecl(const CompilerType &type) {
  const clang::RecordType *record_type =
      llvm::dyn_cast<clang::RecordType>(ClangUtil::GetCanonicalQualType(type));
  if (record_type)
    return record_type->getDecl();
  return nullptr;
}

clang::TagDecl *ClangASTContext::GetAsTagDecl(const CompilerType &type) {
  return ClangUtil::GetAsTagDecl(type);
}

clang::TypedefNameDecl *
ClangASTContext::GetAsTypedefDecl(const CompilerType &type) {
  const clang::TypedefType *typedef_type =
      llvm::dyn_cast<clang::TypedefType>(ClangUtil::GetQualType(type));
  if (typedef_type)
    return typedef_type->getDecl();
  return nullptr;
}

clang::CXXRecordDecl *
ClangASTContext::GetAsCXXRecordDecl(lldb::opaque_compiler_type_t type) {
  return GetCanonicalQualType(type)->getAsCXXRecordDecl();
}

clang::ObjCInterfaceDecl *
ClangASTContext::GetAsObjCInterfaceDecl(const CompilerType &type) {
  const clang::ObjCObjectType *objc_class_type =
      llvm::dyn_cast<clang::ObjCObjectType>(
          ClangUtil::GetCanonicalQualType(type));
  if (objc_class_type)
    return objc_class_type->getInterface();
  return nullptr;
}

clang::FieldDecl *ClangASTContext::AddFieldToRecordType(
    const CompilerType &type, llvm::StringRef name,
    const CompilerType &field_clang_type, AccessType access,
    uint32_t bitfield_bit_size) {
  if (!type.IsValid() || !field_clang_type.IsValid())
    return nullptr;
  ClangASTContext *ast =
      llvm::dyn_cast_or_null<ClangASTContext>(type.GetTypeSystem());
  if (!ast)
    return nullptr;
  clang::ASTContext *clang_ast = ast->getASTContext();
  clang::IdentifierInfo *ident = nullptr;
  if (!name.empty())
    ident = &clang_ast->Idents.get(name);

  clang::FieldDecl *field = nullptr;

  clang::Expr *bit_width = nullptr;
  if (bitfield_bit_size != 0) {
    llvm::APInt bitfield_bit_size_apint(
        clang_ast->getTypeSize(clang_ast->IntTy), bitfield_bit_size);
    bit_width = new (*clang_ast)
        clang::IntegerLiteral(*clang_ast, bitfield_bit_size_apint,
                              clang_ast->IntTy, clang::SourceLocation());
  }

  clang::RecordDecl *record_decl = ast->GetAsRecordDecl(type);
  if (record_decl) {
    field = clang::FieldDecl::Create(
        *clang_ast, record_decl, clang::SourceLocation(),
        clang::SourceLocation(),
        ident,                                    // Identifier
        ClangUtil::GetQualType(field_clang_type), // Field type
        nullptr,                                  // TInfo *
        bit_width,                                // BitWidth
        false,                                    // Mutable
        clang::ICIS_NoInit);                      // HasInit

    if (name.empty()) {
      // Determine whether this field corresponds to an anonymous struct or
      // union.
      if (const clang::TagType *TagT =
              field->getType()->getAs<clang::TagType>()) {
        if (clang::RecordDecl *Rec =
                llvm::dyn_cast<clang::RecordDecl>(TagT->getDecl()))
          if (!Rec->getDeclName()) {
            Rec->setAnonymousStructOrUnion(true);
            field->setImplicit();
          }
      }
    }

    if (field) {
      field->setAccess(
          ClangASTContext::ConvertAccessTypeToAccessSpecifier(access));

      record_decl->addDecl(field);

#ifdef LLDB_CONFIGURATION_DEBUG
      VerifyDecl(field);
#endif
    }
  } else {
    clang::ObjCInterfaceDecl *class_interface_decl =
        ast->GetAsObjCInterfaceDecl(type);

    if (class_interface_decl) {
      const bool is_synthesized = false;

      field_clang_type.GetCompleteType();

      field = clang::ObjCIvarDecl::Create(
          *clang_ast, class_interface_decl, clang::SourceLocation(),
          clang::SourceLocation(),
          ident,                                    // Identifier
          ClangUtil::GetQualType(field_clang_type), // Field type
          nullptr,                                  // TypeSourceInfo *
          ConvertAccessTypeToObjCIvarAccessControl(access), bit_width,
          is_synthesized);

      if (field) {
        class_interface_decl->addDecl(field);

#ifdef LLDB_CONFIGURATION_DEBUG
        VerifyDecl(field);
#endif
      }
    }
  }
  return field;
}

void ClangASTContext::BuildIndirectFields(const CompilerType &type) {
  if (!type)
    return;

  ClangASTContext *ast = llvm::dyn_cast<ClangASTContext>(type.GetTypeSystem());
  if (!ast)
    return;

  clang::RecordDecl *record_decl = ast->GetAsRecordDecl(type);

  if (!record_decl)
    return;

  typedef llvm::SmallVector<clang::IndirectFieldDecl *, 1> IndirectFieldVector;

  IndirectFieldVector indirect_fields;
  clang::RecordDecl::field_iterator field_pos;
  clang::RecordDecl::field_iterator field_end_pos = record_decl->field_end();
  clang::RecordDecl::field_iterator last_field_pos = field_end_pos;
  for (field_pos = record_decl->field_begin(); field_pos != field_end_pos;
       last_field_pos = field_pos++) {
    if (field_pos->isAnonymousStructOrUnion()) {
      clang::QualType field_qual_type = field_pos->getType();

      const clang::RecordType *field_record_type =
          field_qual_type->getAs<clang::RecordType>();

      if (!field_record_type)
        continue;

      clang::RecordDecl *field_record_decl = field_record_type->getDecl();

      if (!field_record_decl)
        continue;

      for (clang::RecordDecl::decl_iterator
               di = field_record_decl->decls_begin(),
               de = field_record_decl->decls_end();
           di != de; ++di) {
        if (clang::FieldDecl *nested_field_decl =
                llvm::dyn_cast<clang::FieldDecl>(*di)) {
          clang::NamedDecl **chain =
              new (*ast->getASTContext()) clang::NamedDecl *[2];
          chain[0] = *field_pos;
          chain[1] = nested_field_decl;
          clang::IndirectFieldDecl *indirect_field =
              clang::IndirectFieldDecl::Create(
                  *ast->getASTContext(), record_decl, clang::SourceLocation(),
                  nested_field_decl->getIdentifier(),
                  nested_field_decl->getType(), {chain, 2});

          indirect_field->setImplicit();

          indirect_field->setAccess(ClangASTContext::UnifyAccessSpecifiers(
              field_pos->getAccess(), nested_field_decl->getAccess()));

          indirect_fields.push_back(indirect_field);
        } else if (clang::IndirectFieldDecl *nested_indirect_field_decl =
                       llvm::dyn_cast<clang::IndirectFieldDecl>(*di)) {
          size_t nested_chain_size =
              nested_indirect_field_decl->getChainingSize();
          clang::NamedDecl **chain = new (*ast->getASTContext())
              clang::NamedDecl *[nested_chain_size + 1];
          chain[0] = *field_pos;

          int chain_index = 1;
          for (clang::IndirectFieldDecl::chain_iterator
                   nci = nested_indirect_field_decl->chain_begin(),
                   nce = nested_indirect_field_decl->chain_end();
               nci < nce; ++nci) {
            chain[chain_index] = *nci;
            chain_index++;
          }

          clang::IndirectFieldDecl *indirect_field =
              clang::IndirectFieldDecl::Create(
                  *ast->getASTContext(), record_decl, clang::SourceLocation(),
                  nested_indirect_field_decl->getIdentifier(),
                  nested_indirect_field_decl->getType(),
                  {chain, nested_chain_size + 1});

          indirect_field->setImplicit();

          indirect_field->setAccess(ClangASTContext::UnifyAccessSpecifiers(
              field_pos->getAccess(), nested_indirect_field_decl->getAccess()));

          indirect_fields.push_back(indirect_field);
        }
      }
    }
  }

  // Check the last field to see if it has an incomplete array type as its last
  // member and if it does, the tell the record decl about it
  if (last_field_pos != field_end_pos) {
    if (last_field_pos->getType()->isIncompleteArrayType())
      record_decl->hasFlexibleArrayMember();
  }

  for (IndirectFieldVector::iterator ifi = indirect_fields.begin(),
                                     ife = indirect_fields.end();
       ifi < ife; ++ifi) {
    record_decl->addDecl(*ifi);
  }
}

void ClangASTContext::SetIsPacked(const CompilerType &type) {
  if (type) {
    ClangASTContext *ast =
        llvm::dyn_cast<ClangASTContext>(type.GetTypeSystem());
    if (ast) {
      clang::RecordDecl *record_decl = GetAsRecordDecl(type);

      if (!record_decl)
        return;

      record_decl->addAttr(
          clang::PackedAttr::CreateImplicit(*ast->getASTContext()));
    }
  }
}

clang::VarDecl *ClangASTContext::AddVariableToRecordType(
    const CompilerType &type, llvm::StringRef name,
    const CompilerType &var_type, AccessType access) {
  if (!type.IsValid() || !var_type.IsValid())
    return nullptr;

  ClangASTContext *ast = llvm::dyn_cast<ClangASTContext>(type.GetTypeSystem());
  if (!ast)
    return nullptr;

  clang::RecordDecl *record_decl = ast->GetAsRecordDecl(type);
  if (!record_decl)
    return nullptr;

  clang::VarDecl *var_decl = nullptr;
  clang::IdentifierInfo *ident = nullptr;
  if (!name.empty())
    ident = &ast->getASTContext()->Idents.get(name);

  var_decl = clang::VarDecl::Create(
      *ast->getASTContext(),            // ASTContext &
      record_decl,                      // DeclContext *
      clang::SourceLocation(),          // clang::SourceLocation StartLoc
      clang::SourceLocation(),          // clang::SourceLocation IdLoc
      ident,                            // clang::IdentifierInfo *
      ClangUtil::GetQualType(var_type), // Variable clang::QualType
      nullptr,                          // TypeSourceInfo *
      clang::SC_Static);                // StorageClass
  if (!var_decl)
    return nullptr;

  var_decl->setAccess(
      ClangASTContext::ConvertAccessTypeToAccessSpecifier(access));
  record_decl->addDecl(var_decl);

#ifdef LLDB_CONFIGURATION_DEBUG
  VerifyDecl(var_decl);
#endif

  return var_decl;
}

clang::CXXMethodDecl *ClangASTContext::AddMethodToCXXRecordType(
    lldb::opaque_compiler_type_t type, const char *name, const char *mangled_name,
    const CompilerType &method_clang_type, lldb::AccessType access,
    bool is_virtual, bool is_static, bool is_inline, bool is_explicit,
    bool is_attr_used, bool is_artificial) {
  if (!type || !method_clang_type.IsValid() || name == nullptr ||
      name[0] == '\0')
    return nullptr;

  clang::QualType record_qual_type(GetCanonicalQualType(type));

  clang::CXXRecordDecl *cxx_record_decl =
      record_qual_type->getAsCXXRecordDecl();

  if (cxx_record_decl == nullptr)
    return nullptr;

  clang::QualType method_qual_type(ClangUtil::GetQualType(method_clang_type));

  clang::CXXMethodDecl *cxx_method_decl = nullptr;

  clang::DeclarationName decl_name(&getASTContext()->Idents.get(name));

  const clang::FunctionType *function_type =
      llvm::dyn_cast<clang::FunctionType>(method_qual_type.getTypePtr());

  if (function_type == nullptr)
    return nullptr;

  const clang::FunctionProtoType *method_function_prototype(
      llvm::dyn_cast<clang::FunctionProtoType>(function_type));

  if (!method_function_prototype)
    return nullptr;

  unsigned int num_params = method_function_prototype->getNumParams();

  clang::CXXDestructorDecl *cxx_dtor_decl(nullptr);
  clang::CXXConstructorDecl *cxx_ctor_decl(nullptr);

  if (is_artificial)
    return nullptr; // skip everything artificial

  const clang::ExplicitSpecifier explicit_spec(
      nullptr /*expr*/, is_explicit
                            ? clang::ExplicitSpecKind::ResolvedTrue
                            : clang::ExplicitSpecKind::ResolvedFalse);
  if (name[0] == '~') {
    cxx_dtor_decl = clang::CXXDestructorDecl::Create(
        *getASTContext(), cxx_record_decl, clang::SourceLocation(),
        clang::DeclarationNameInfo(
            getASTContext()->DeclarationNames.getCXXDestructorName(
                getASTContext()->getCanonicalType(record_qual_type)),
            clang::SourceLocation()),
        method_qual_type, nullptr, is_inline, is_artificial);
    cxx_method_decl = cxx_dtor_decl;
  } else if (decl_name == cxx_record_decl->getDeclName()) {
    cxx_ctor_decl = clang::CXXConstructorDecl::Create(
        *getASTContext(), cxx_record_decl, clang::SourceLocation(),
        clang::DeclarationNameInfo(
            getASTContext()->DeclarationNames.getCXXConstructorName(
                getASTContext()->getCanonicalType(record_qual_type)),
            clang::SourceLocation()),
        method_qual_type,
        nullptr, // TypeSourceInfo *
        explicit_spec, is_inline, is_artificial, CSK_unspecified);
    cxx_method_decl = cxx_ctor_decl;
  } else {
    clang::StorageClass SC = is_static ? clang::SC_Static : clang::SC_None;
    clang::OverloadedOperatorKind op_kind = clang::NUM_OVERLOADED_OPERATORS;

    if (IsOperator(name, op_kind)) {
      if (op_kind != clang::NUM_OVERLOADED_OPERATORS) {
        // Check the number of operator parameters. Sometimes we have seen bad
        // DWARF that doesn't correctly describe operators and if we try to
        // create a method and add it to the class, clang will assert and
        // crash, so we need to make sure things are acceptable.
        const bool is_method = true;
        if (!ClangASTContext::CheckOverloadedOperatorKindParameterCount(
                is_method, op_kind, num_params))
          return nullptr;
        cxx_method_decl = clang::CXXMethodDecl::Create(
            *getASTContext(), cxx_record_decl, clang::SourceLocation(),
            clang::DeclarationNameInfo(
                getASTContext()->DeclarationNames.getCXXOperatorName(op_kind),
                clang::SourceLocation()),
            method_qual_type,
            nullptr, // TypeSourceInfo *
            SC, is_inline, CSK_unspecified, clang::SourceLocation());
      } else if (num_params == 0) {
        // Conversion operators don't take params...
        cxx_method_decl = clang::CXXConversionDecl::Create(
            *getASTContext(), cxx_record_decl, clang::SourceLocation(),
            clang::DeclarationNameInfo(
                getASTContext()->DeclarationNames.getCXXConversionFunctionName(
                    getASTContext()->getCanonicalType(
                        function_type->getReturnType())),
                clang::SourceLocation()),
            method_qual_type,
            nullptr, // TypeSourceInfo *
            is_inline, explicit_spec, CSK_unspecified,
            clang::SourceLocation());
      }
    }

    if (cxx_method_decl == nullptr) {
      cxx_method_decl = clang::CXXMethodDecl::Create(
          *getASTContext(), cxx_record_decl, clang::SourceLocation(),
          clang::DeclarationNameInfo(decl_name, clang::SourceLocation()),
          method_qual_type,
          nullptr, // TypeSourceInfo *
          SC, is_inline, CSK_unspecified, clang::SourceLocation());
    }
  }

  clang::AccessSpecifier access_specifier =
      ClangASTContext::ConvertAccessTypeToAccessSpecifier(access);

  cxx_method_decl->setAccess(access_specifier);
  cxx_method_decl->setVirtualAsWritten(is_virtual);

  if (is_attr_used)
    cxx_method_decl->addAttr(clang::UsedAttr::CreateImplicit(*getASTContext()));

  if (mangled_name != nullptr) {
    cxx_method_decl->addAttr(
        clang::AsmLabelAttr::CreateImplicit(*getASTContext(), mangled_name));
  }

  // Populate the method decl with parameter decls

  llvm::SmallVector<clang::ParmVarDecl *, 12> params;

  for (unsigned param_index = 0; param_index < num_params; ++param_index) {
    params.push_back(clang::ParmVarDecl::Create(
        *getASTContext(), cxx_method_decl, clang::SourceLocation(),
        clang::SourceLocation(),
        nullptr, // anonymous
        method_function_prototype->getParamType(param_index), nullptr,
        clang::SC_None, nullptr));
  }

  cxx_method_decl->setParams(llvm::ArrayRef<clang::ParmVarDecl *>(params));

  cxx_record_decl->addDecl(cxx_method_decl);

  // Sometimes the debug info will mention a constructor (default/copy/move),
  // destructor, or assignment operator (copy/move) but there won't be any
  // version of this in the code. So we check if the function was artificially
  // generated and if it is trivial and this lets the compiler/backend know
  // that it can inline the IR for these when it needs to and we can avoid a
  // "missing function" error when running expressions.

  if (is_artificial) {
    if (cxx_ctor_decl && ((cxx_ctor_decl->isDefaultConstructor() &&
                           cxx_record_decl->hasTrivialDefaultConstructor()) ||
                          (cxx_ctor_decl->isCopyConstructor() &&
                           cxx_record_decl->hasTrivialCopyConstructor()) ||
                          (cxx_ctor_decl->isMoveConstructor() &&
                           cxx_record_decl->hasTrivialMoveConstructor()))) {
      cxx_ctor_decl->setDefaulted();
      cxx_ctor_decl->setTrivial(true);
    } else if (cxx_dtor_decl) {
      if (cxx_record_decl->hasTrivialDestructor()) {
        cxx_dtor_decl->setDefaulted();
        cxx_dtor_decl->setTrivial(true);
      }
    } else if ((cxx_method_decl->isCopyAssignmentOperator() &&
                cxx_record_decl->hasTrivialCopyAssignment()) ||
               (cxx_method_decl->isMoveAssignmentOperator() &&
                cxx_record_decl->hasTrivialMoveAssignment())) {
      cxx_method_decl->setDefaulted();
      cxx_method_decl->setTrivial(true);
    }
  }

#ifdef LLDB_CONFIGURATION_DEBUG
  VerifyDecl(cxx_method_decl);
#endif

  return cxx_method_decl;
}

void ClangASTContext::AddMethodOverridesForCXXRecordType(
    lldb::opaque_compiler_type_t type) {
  if (auto *record = GetAsCXXRecordDecl(type))
    for (auto *method : record->methods())
      addOverridesForMethod(method);
}

#pragma mark C++ Base Classes

std::unique_ptr<clang::CXXBaseSpecifier>
ClangASTContext::CreateBaseClassSpecifier(lldb::opaque_compiler_type_t type,
                                          AccessType access, bool is_virtual,
                                          bool base_of_class) {
  if (!type)
    return nullptr;

  return std::make_unique<clang::CXXBaseSpecifier>(
      clang::SourceRange(), is_virtual, base_of_class,
      ClangASTContext::ConvertAccessTypeToAccessSpecifier(access),
      getASTContext()->getTrivialTypeSourceInfo(GetQualType(type)),
      clang::SourceLocation());
}

bool ClangASTContext::TransferBaseClasses(
    lldb::opaque_compiler_type_t type,
    std::vector<std::unique_ptr<clang::CXXBaseSpecifier>> bases) {
  if (!type)
    return false;
  clang::CXXRecordDecl *cxx_record_decl = GetAsCXXRecordDecl(type);
  if (!cxx_record_decl)
    return false;
  std::vector<clang::CXXBaseSpecifier *> raw_bases;
  raw_bases.reserve(bases.size());

  // Clang will make a copy of them, so it's ok that we pass pointers that we're
  // about to destroy.
  for (auto &b : bases)
    raw_bases.push_back(b.get());
  cxx_record_decl->setBases(raw_bases.data(), raw_bases.size());
  return true;
}

bool ClangASTContext::SetObjCSuperClass(
    const CompilerType &type, const CompilerType &superclass_clang_type) {
  ClangASTContext *ast =
      llvm::dyn_cast_or_null<ClangASTContext>(type.GetTypeSystem());
  if (!ast)
    return false;
  clang::ASTContext *clang_ast = ast->getASTContext();

  if (type && superclass_clang_type.IsValid() &&
      superclass_clang_type.GetTypeSystem() == type.GetTypeSystem()) {
    clang::ObjCInterfaceDecl *class_interface_decl =
        GetAsObjCInterfaceDecl(type);
    clang::ObjCInterfaceDecl *super_interface_decl =
        GetAsObjCInterfaceDecl(superclass_clang_type);
    if (class_interface_decl && super_interface_decl) {
      class_interface_decl->setSuperClass(clang_ast->getTrivialTypeSourceInfo(
          clang_ast->getObjCInterfaceType(super_interface_decl)));
      return true;
    }
  }
  return false;
}

bool ClangASTContext::AddObjCClassProperty(
    const CompilerType &type, const char *property_name,
    const CompilerType &property_clang_type, clang::ObjCIvarDecl *ivar_decl,
    const char *property_setter_name, const char *property_getter_name,
    uint32_t property_attributes, ClangASTMetadata *metadata) {
  if (!type || !property_clang_type.IsValid() || property_name == nullptr ||
      property_name[0] == '\0')
    return false;
  ClangASTContext *ast = llvm::dyn_cast<ClangASTContext>(type.GetTypeSystem());
  if (!ast)
    return false;
  clang::ASTContext *clang_ast = ast->getASTContext();

  clang::ObjCInterfaceDecl *class_interface_decl = GetAsObjCInterfaceDecl(type);

  if (class_interface_decl) {
    CompilerType property_clang_type_to_access;

    if (property_clang_type.IsValid())
      property_clang_type_to_access = property_clang_type;
    else if (ivar_decl)
      property_clang_type_to_access =
          CompilerType(ast, ivar_decl->getType().getAsOpaquePtr());

    if (class_interface_decl && property_clang_type_to_access.IsValid()) {
      clang::TypeSourceInfo *prop_type_source;
      if (ivar_decl)
        prop_type_source =
            clang_ast->getTrivialTypeSourceInfo(ivar_decl->getType());
      else
        prop_type_source = clang_ast->getTrivialTypeSourceInfo(
            ClangUtil::GetQualType(property_clang_type));

      clang::ObjCPropertyDecl *property_decl = clang::ObjCPropertyDecl::Create(
          *clang_ast, class_interface_decl,
          clang::SourceLocation(), // Source Location
          &clang_ast->Idents.get(property_name),
          clang::SourceLocation(), // Source Location for AT
          clang::SourceLocation(), // Source location for (
          ivar_decl ? ivar_decl->getType()
                    : ClangUtil::GetQualType(property_clang_type),
          prop_type_source);

      if (property_decl) {
        if (metadata)
          ClangASTContext::SetMetadata(clang_ast, property_decl, *metadata);

        class_interface_decl->addDecl(property_decl);

        clang::Selector setter_sel, getter_sel;

        if (property_setter_name != nullptr) {
          std::string property_setter_no_colon(
              property_setter_name, strlen(property_setter_name) - 1);
          clang::IdentifierInfo *setter_ident =
              &clang_ast->Idents.get(property_setter_no_colon);
          setter_sel = clang_ast->Selectors.getSelector(1, &setter_ident);
        } else if (!(property_attributes & DW_APPLE_PROPERTY_readonly)) {
          std::string setter_sel_string("set");
          setter_sel_string.push_back(::toupper(property_name[0]));
          setter_sel_string.append(&property_name[1]);
          clang::IdentifierInfo *setter_ident =
              &clang_ast->Idents.get(setter_sel_string);
          setter_sel = clang_ast->Selectors.getSelector(1, &setter_ident);
        }
        property_decl->setSetterName(setter_sel);
        property_decl->setPropertyAttributes(
            clang::ObjCPropertyDecl::OBJC_PR_setter);

        if (property_getter_name != nullptr) {
          clang::IdentifierInfo *getter_ident =
              &clang_ast->Idents.get(property_getter_name);
          getter_sel = clang_ast->Selectors.getSelector(0, &getter_ident);
        } else {
          clang::IdentifierInfo *getter_ident =
              &clang_ast->Idents.get(property_name);
          getter_sel = clang_ast->Selectors.getSelector(0, &getter_ident);
        }
        property_decl->setGetterName(getter_sel);
        property_decl->setPropertyAttributes(
            clang::ObjCPropertyDecl::OBJC_PR_getter);

        if (ivar_decl)
          property_decl->setPropertyIvarDecl(ivar_decl);

        if (property_attributes & DW_APPLE_PROPERTY_readonly)
          property_decl->setPropertyAttributes(
              clang::ObjCPropertyDecl::OBJC_PR_readonly);
        if (property_attributes & DW_APPLE_PROPERTY_readwrite)
          property_decl->setPropertyAttributes(
              clang::ObjCPropertyDecl::OBJC_PR_readwrite);
        if (property_attributes & DW_APPLE_PROPERTY_assign)
          property_decl->setPropertyAttributes(
              clang::ObjCPropertyDecl::OBJC_PR_assign);
        if (property_attributes & DW_APPLE_PROPERTY_retain)
          property_decl->setPropertyAttributes(
              clang::ObjCPropertyDecl::OBJC_PR_retain);
        if (property_attributes & DW_APPLE_PROPERTY_copy)
          property_decl->setPropertyAttributes(
              clang::ObjCPropertyDecl::OBJC_PR_copy);
        if (property_attributes & DW_APPLE_PROPERTY_nonatomic)
          property_decl->setPropertyAttributes(
              clang::ObjCPropertyDecl::OBJC_PR_nonatomic);
        if (property_attributes & clang::ObjCPropertyDecl::OBJC_PR_nullability)
          property_decl->setPropertyAttributes(
              clang::ObjCPropertyDecl::OBJC_PR_nullability);
        if (property_attributes &
            clang::ObjCPropertyDecl::OBJC_PR_null_resettable)
          property_decl->setPropertyAttributes(
              clang::ObjCPropertyDecl::OBJC_PR_null_resettable);
        if (property_attributes & clang::ObjCPropertyDecl::OBJC_PR_class)
          property_decl->setPropertyAttributes(
              clang::ObjCPropertyDecl::OBJC_PR_class);

        const bool isInstance =
            (property_attributes & clang::ObjCPropertyDecl::OBJC_PR_class) == 0;

        if (!getter_sel.isNull() &&
            !(isInstance
                  ? class_interface_decl->lookupInstanceMethod(getter_sel)
                  : class_interface_decl->lookupClassMethod(getter_sel))) {
          const bool isVariadic = false;
          const bool isSynthesized = false;
          const bool isImplicitlyDeclared = true;
          const bool isDefined = false;
          const clang::ObjCMethodDecl::ImplementationControl impControl =
              clang::ObjCMethodDecl::None;
          const bool HasRelatedResultType = false;

          clang::ObjCMethodDecl *getter = clang::ObjCMethodDecl::Create(
              *clang_ast, clang::SourceLocation(), clang::SourceLocation(),
              getter_sel, ClangUtil::GetQualType(property_clang_type_to_access),
              nullptr, class_interface_decl, isInstance, isVariadic,
              isSynthesized, isImplicitlyDeclared, isDefined, impControl,
              HasRelatedResultType);

          if (getter && metadata)
            ClangASTContext::SetMetadata(clang_ast, getter, *metadata);

          if (getter) {
            getter->setMethodParams(*clang_ast,
                                    llvm::ArrayRef<clang::ParmVarDecl *>(),
                                    llvm::ArrayRef<clang::SourceLocation>());

            class_interface_decl->addDecl(getter);
          }
        }

        if (!setter_sel.isNull() &&
            !(isInstance
                  ? class_interface_decl->lookupInstanceMethod(setter_sel)
                  : class_interface_decl->lookupClassMethod(setter_sel))) {
          clang::QualType result_type = clang_ast->VoidTy;
          const bool isVariadic = false;
          const bool isSynthesized = false;
          const bool isImplicitlyDeclared = true;
          const bool isDefined = false;
          const clang::ObjCMethodDecl::ImplementationControl impControl =
              clang::ObjCMethodDecl::None;
          const bool HasRelatedResultType = false;

          clang::ObjCMethodDecl *setter = clang::ObjCMethodDecl::Create(
              *clang_ast, clang::SourceLocation(), clang::SourceLocation(),
              setter_sel, result_type, nullptr, class_interface_decl,
              isInstance, isVariadic, isSynthesized, isImplicitlyDeclared,
              isDefined, impControl, HasRelatedResultType);

          if (setter && metadata)
            ClangASTContext::SetMetadata(clang_ast, setter, *metadata);

          llvm::SmallVector<clang::ParmVarDecl *, 1> params;

          params.push_back(clang::ParmVarDecl::Create(
              *clang_ast, setter, clang::SourceLocation(),
              clang::SourceLocation(),
              nullptr, // anonymous
              ClangUtil::GetQualType(property_clang_type_to_access), nullptr,
              clang::SC_Auto, nullptr));

          if (setter) {
            setter->setMethodParams(
                *clang_ast, llvm::ArrayRef<clang::ParmVarDecl *>(params),
                llvm::ArrayRef<clang::SourceLocation>());

            class_interface_decl->addDecl(setter);
          }
        }

        return true;
      }
    }
  }
  return false;
}

bool ClangASTContext::IsObjCClassTypeAndHasIVars(const CompilerType &type,
                                                 bool check_superclass) {
  clang::ObjCInterfaceDecl *class_interface_decl = GetAsObjCInterfaceDecl(type);
  if (class_interface_decl)
    return ObjCDeclHasIVars(class_interface_decl, check_superclass);
  return false;
}

clang::ObjCMethodDecl *ClangASTContext::AddMethodToObjCObjectType(
    const CompilerType &type,
    const char *name, // the full symbol name as seen in the symbol table
                      // (lldb::opaque_compiler_type_t type, "-[NString
                      // stringWithCString:]")
    const CompilerType &method_clang_type, lldb::AccessType access,
    bool is_artificial, bool is_variadic) {
  if (!type || !method_clang_type.IsValid())
    return nullptr;

  clang::ObjCInterfaceDecl *class_interface_decl = GetAsObjCInterfaceDecl(type);

  if (class_interface_decl == nullptr)
    return nullptr;
  ClangASTContext *lldb_ast =
      llvm::dyn_cast<ClangASTContext>(type.GetTypeSystem());
  if (lldb_ast == nullptr)
    return nullptr;
  clang::ASTContext *ast = lldb_ast->getASTContext();

  const char *selector_start = ::strchr(name, ' ');
  if (selector_start == nullptr)
    return nullptr;

  selector_start++;
  llvm::SmallVector<clang::IdentifierInfo *, 12> selector_idents;

  size_t len = 0;
  const char *start;
  // printf ("name = '%s'\n", name);

  unsigned num_selectors_with_args = 0;
  for (start = selector_start; start && *start != '\0' && *start != ']';
       start += len) {
    len = ::strcspn(start, ":]");
    bool has_arg = (start[len] == ':');
    if (has_arg)
      ++num_selectors_with_args;
    selector_idents.push_back(&ast->Idents.get(llvm::StringRef(start, len)));
    if (has_arg)
      len += 1;
  }

  if (selector_idents.size() == 0)
    return nullptr;

  clang::Selector method_selector = ast->Selectors.getSelector(
      num_selectors_with_args ? selector_idents.size() : 0,
      selector_idents.data());

  clang::QualType method_qual_type(ClangUtil::GetQualType(method_clang_type));

  // Populate the method decl with parameter decls
  const clang::Type *method_type(method_qual_type.getTypePtr());

  if (method_type == nullptr)
    return nullptr;

  const clang::FunctionProtoType *method_function_prototype(
      llvm::dyn_cast<clang::FunctionProtoType>(method_type));

  if (!method_function_prototype)
    return nullptr;

  bool is_synthesized = false;
  bool is_defined = false;
  clang::ObjCMethodDecl::ImplementationControl imp_control =
      clang::ObjCMethodDecl::None;

  const unsigned num_args = method_function_prototype->getNumParams();

  if (num_args != num_selectors_with_args)
    return nullptr; // some debug information is corrupt.  We are not going to
                    // deal with it.

  clang::ObjCMethodDecl *objc_method_decl = clang::ObjCMethodDecl::Create(
      *ast,
      clang::SourceLocation(), // beginLoc,
      clang::SourceLocation(), // endLoc,
      method_selector, method_function_prototype->getReturnType(),
      nullptr, // TypeSourceInfo *ResultTInfo,
      ClangASTContext::GetASTContext(ast)->GetDeclContextForType(
          ClangUtil::GetQualType(type)),
      name[0] == '-', is_variadic, is_synthesized,
      true, // is_implicitly_declared; we force this to true because we don't
            // have source locations
      is_defined, imp_control, false /*has_related_result_type*/);

  if (objc_method_decl == nullptr)
    return nullptr;

  if (num_args > 0) {
    llvm::SmallVector<clang::ParmVarDecl *, 12> params;

    for (unsigned param_index = 0; param_index < num_args; ++param_index) {
      params.push_back(clang::ParmVarDecl::Create(
          *ast, objc_method_decl, clang::SourceLocation(),
          clang::SourceLocation(),
          nullptr, // anonymous
          method_function_prototype->getParamType(param_index), nullptr,
          clang::SC_Auto, nullptr));
    }

    objc_method_decl->setMethodParams(
        *ast, llvm::ArrayRef<clang::ParmVarDecl *>(params),
        llvm::ArrayRef<clang::SourceLocation>());
  }

  class_interface_decl->addDecl(objc_method_decl);

#ifdef LLDB_CONFIGURATION_DEBUG
  VerifyDecl(objc_method_decl);
#endif

  return objc_method_decl;
}

bool ClangASTContext::GetHasExternalStorage(const CompilerType &type) {
  if (ClangUtil::IsClangType(type))
    return false;

  clang::QualType qual_type(ClangUtil::GetCanonicalQualType(type));

  const clang::Type::TypeClass type_class = qual_type->getTypeClass();
  switch (type_class) {
  case clang::Type::Record: {
    clang::CXXRecordDecl *cxx_record_decl = qual_type->getAsCXXRecordDecl();
    if (cxx_record_decl)
      return cxx_record_decl->hasExternalLexicalStorage() ||
             cxx_record_decl->hasExternalVisibleStorage();
  } break;

  case clang::Type::Enum: {
    clang::EnumDecl *enum_decl =
        llvm::cast<clang::EnumType>(qual_type)->getDecl();
    if (enum_decl)
      return enum_decl->hasExternalLexicalStorage() ||
             enum_decl->hasExternalVisibleStorage();
  } break;

  case clang::Type::ObjCObject:
  case clang::Type::ObjCInterface: {
    const clang::ObjCObjectType *objc_class_type =
        llvm::dyn_cast<clang::ObjCObjectType>(qual_type.getTypePtr());
    assert(objc_class_type);
    if (objc_class_type) {
      clang::ObjCInterfaceDecl *class_interface_decl =
          objc_class_type->getInterface();

      if (class_interface_decl)
        return class_interface_decl->hasExternalLexicalStorage() ||
               class_interface_decl->hasExternalVisibleStorage();
    }
  } break;

  case clang::Type::Typedef:
    return GetHasExternalStorage(CompilerType(
        type.GetTypeSystem(), llvm::cast<clang::TypedefType>(qual_type)
                                  ->getDecl()
                                  ->getUnderlyingType()
                                  .getAsOpaquePtr()));

  case clang::Type::Auto:
    return GetHasExternalStorage(CompilerType(
        type.GetTypeSystem(), llvm::cast<clang::AutoType>(qual_type)
                                  ->getDeducedType()
                                  .getAsOpaquePtr()));

  case clang::Type::Elaborated:
    return GetHasExternalStorage(CompilerType(
        type.GetTypeSystem(), llvm::cast<clang::ElaboratedType>(qual_type)
                                  ->getNamedType()
                                  .getAsOpaquePtr()));

  case clang::Type::Paren:
    return GetHasExternalStorage(CompilerType(
        type.GetTypeSystem(),
        llvm::cast<clang::ParenType>(qual_type)->desugar().getAsOpaquePtr()));

  default:
    break;
  }
  return false;
}

bool ClangASTContext::SetHasExternalStorage(lldb::opaque_compiler_type_t type,
                                            bool has_extern) {
  if (!type)
    return false;

  clang::QualType qual_type(GetCanonicalQualType(type));

  const clang::Type::TypeClass type_class = qual_type->getTypeClass();
  switch (type_class) {
  case clang::Type::Record: {
    clang::CXXRecordDecl *cxx_record_decl = qual_type->getAsCXXRecordDecl();
    if (cxx_record_decl) {
      cxx_record_decl->setHasExternalLexicalStorage(has_extern);
      cxx_record_decl->setHasExternalVisibleStorage(has_extern);
      return true;
    }
  } break;

  case clang::Type::Enum: {
    clang::EnumDecl *enum_decl =
        llvm::cast<clang::EnumType>(qual_type)->getDecl();
    if (enum_decl) {
      enum_decl->setHasExternalLexicalStorage(has_extern);
      enum_decl->setHasExternalVisibleStorage(has_extern);
      return true;
    }
  } break;

  case clang::Type::ObjCObject:
  case clang::Type::ObjCInterface: {
    const clang::ObjCObjectType *objc_class_type =
        llvm::dyn_cast<clang::ObjCObjectType>(qual_type.getTypePtr());
    assert(objc_class_type);
    if (objc_class_type) {
      clang::ObjCInterfaceDecl *class_interface_decl =
          objc_class_type->getInterface();

      if (class_interface_decl) {
        class_interface_decl->setHasExternalLexicalStorage(has_extern);
        class_interface_decl->setHasExternalVisibleStorage(has_extern);
        return true;
      }
    }
  } break;

  case clang::Type::Typedef:
    return SetHasExternalStorage(llvm::cast<clang::TypedefType>(qual_type)
                                     ->getDecl()
                                     ->getUnderlyingType()
                                     .getAsOpaquePtr(),
                                 has_extern);

  case clang::Type::Auto:
    return SetHasExternalStorage(llvm::cast<clang::AutoType>(qual_type)
                                     ->getDeducedType()
                                     .getAsOpaquePtr(),
                                 has_extern);

  case clang::Type::Elaborated:
    return SetHasExternalStorage(llvm::cast<clang::ElaboratedType>(qual_type)
                                     ->getNamedType()
                                     .getAsOpaquePtr(),
                                 has_extern);

  case clang::Type::Paren:
    return SetHasExternalStorage(
        llvm::cast<clang::ParenType>(qual_type)->desugar().getAsOpaquePtr(),
        has_extern);

  default:
    break;
  }
  return false;
}

#pragma mark TagDecl

bool ClangASTContext::StartTagDeclarationDefinition(const CompilerType &type) {
  clang::QualType qual_type(ClangUtil::GetQualType(type));
  if (!qual_type.isNull()) {
    const clang::TagType *tag_type = qual_type->getAs<clang::TagType>();
    if (tag_type) {
      clang::TagDecl *tag_decl = tag_type->getDecl();
      if (tag_decl) {
        tag_decl->startDefinition();
        return true;
      }
    }

    const clang::ObjCObjectType *object_type =
        qual_type->getAs<clang::ObjCObjectType>();
    if (object_type) {
      clang::ObjCInterfaceDecl *interface_decl = object_type->getInterface();
      if (interface_decl) {
        interface_decl->startDefinition();
        return true;
      }
    }
  }
  return false;
}

bool ClangASTContext::CompleteTagDeclarationDefinition(
    const CompilerType &type) {
  clang::QualType qual_type(ClangUtil::GetQualType(type));
  if (!qual_type.isNull()) {
    // Make sure we use the same methodology as
    // ClangASTContext::StartTagDeclarationDefinition() as to how we start/end
    // the definition. Previously we were calling
    const clang::TagType *tag_type = qual_type->getAs<clang::TagType>();
    if (tag_type) {
      clang::TagDecl *tag_decl = tag_type->getDecl();
      if (tag_decl) {
        clang::CXXRecordDecl *cxx_record_decl =
            llvm::dyn_cast_or_null<clang::CXXRecordDecl>(tag_decl);

        if (cxx_record_decl) {
          if (!cxx_record_decl->isCompleteDefinition())
            cxx_record_decl->completeDefinition();
          cxx_record_decl->setHasLoadedFieldsFromExternalStorage(true);
          cxx_record_decl->setHasExternalLexicalStorage(false);
          cxx_record_decl->setHasExternalVisibleStorage(false);
          return true;
        }
      }
    }

    const clang::EnumType *enutype = qual_type->getAs<clang::EnumType>();

    if (enutype) {
      clang::EnumDecl *enum_decl = enutype->getDecl();

      if (enum_decl) {
        if (!enum_decl->isCompleteDefinition()) {
          ClangASTContext *lldb_ast =
              llvm::dyn_cast<ClangASTContext>(type.GetTypeSystem());
          if (lldb_ast == nullptr)
            return false;
          clang::ASTContext *ast = lldb_ast->getASTContext();

          /// TODO This really needs to be fixed.

          QualType integer_type(enum_decl->getIntegerType());
          if (!integer_type.isNull()) {
            unsigned NumPositiveBits = 1;
            unsigned NumNegativeBits = 0;

            clang::QualType promotion_qual_type;
            // If the enum integer type is less than an integer in bit width,
            // then we must promote it to an integer size.
            if (ast->getTypeSize(enum_decl->getIntegerType()) <
                ast->getTypeSize(ast->IntTy)) {
              if (enum_decl->getIntegerType()->isSignedIntegerType())
                promotion_qual_type = ast->IntTy;
              else
                promotion_qual_type = ast->UnsignedIntTy;
            } else
              promotion_qual_type = enum_decl->getIntegerType();

            enum_decl->completeDefinition(enum_decl->getIntegerType(),
                                          promotion_qual_type, NumPositiveBits,
                                          NumNegativeBits);
          }
        }
        return true;
      }
    }
  }
  return false;
}

clang::EnumConstantDecl *ClangASTContext::AddEnumerationValueToEnumerationType(
    const CompilerType &enum_type, const Declaration &decl, const char *name,
    const llvm::APSInt &value) {

  if (!enum_type || ConstString(name).IsEmpty())
    return nullptr;

  lldbassert(enum_type.GetTypeSystem() == static_cast<TypeSystem *>(this));

  lldb::opaque_compiler_type_t enum_opaque_compiler_type =
      enum_type.GetOpaqueQualType();

  if (!enum_opaque_compiler_type)
    return nullptr;

  clang::QualType enum_qual_type(
      GetCanonicalQualType(enum_opaque_compiler_type));

  const clang::Type *clang_type = enum_qual_type.getTypePtr();

  if (!clang_type)
    return nullptr;

  const clang::EnumType *enutype = llvm::dyn_cast<clang::EnumType>(clang_type);

  if (!enutype)
    return nullptr;

  clang::EnumConstantDecl *enumerator_decl = clang::EnumConstantDecl::Create(
      *getASTContext(), enutype->getDecl(), clang::SourceLocation(),
      name ? &getASTContext()->Idents.get(name) : nullptr, // Identifier
      clang::QualType(enutype, 0), nullptr, value);

  if (!enumerator_decl)
    return nullptr;

  enutype->getDecl()->addDecl(enumerator_decl);

#ifdef LLDB_CONFIGURATION_DEBUG
  VerifyDecl(enumerator_decl);
#endif

  return enumerator_decl;
}

clang::EnumConstantDecl *ClangASTContext::AddEnumerationValueToEnumerationType(
    const CompilerType &enum_type, const Declaration &decl, const char *name,
    int64_t enum_value, uint32_t enum_value_bit_size) {
  CompilerType underlying_type =
      GetEnumerationIntegerType(enum_type.GetOpaqueQualType());
  bool is_signed = false;
  underlying_type.IsIntegerType(is_signed);

  llvm::APSInt value(enum_value_bit_size, is_signed);
  value = enum_value;

  return AddEnumerationValueToEnumerationType(enum_type, decl, name, value);
}

CompilerType
ClangASTContext::GetEnumerationIntegerType(lldb::opaque_compiler_type_t type) {
  clang::QualType enum_qual_type(GetCanonicalQualType(type));
  const clang::Type *clang_type = enum_qual_type.getTypePtr();
  if (clang_type) {
    const clang::EnumType *enutype =
        llvm::dyn_cast<clang::EnumType>(clang_type);
    if (enutype) {
      clang::EnumDecl *enum_decl = enutype->getDecl();
      if (enum_decl)
        return CompilerType(this, enum_decl->getIntegerType().getAsOpaquePtr());
    }
  }
  return CompilerType();
}

CompilerType
ClangASTContext::CreateMemberPointerType(const CompilerType &type,
                                         const CompilerType &pointee_type) {
  if (type && pointee_type.IsValid() &&
      type.GetTypeSystem() == pointee_type.GetTypeSystem()) {
    ClangASTContext *ast =
        llvm::dyn_cast<ClangASTContext>(type.GetTypeSystem());
    if (!ast)
      return CompilerType();
    return CompilerType(ast, ast->getASTContext()
                                 ->getMemberPointerType(
                                     ClangUtil::GetQualType(pointee_type),
                                     ClangUtil::GetQualType(type).getTypePtr())
                                 .getAsOpaquePtr());
  }
  return CompilerType();
}

// Dumping types
#define DEPTH_INCREMENT 2

#ifndef NDEBUG
LLVM_DUMP_METHOD void
ClangASTContext::dump(lldb::opaque_compiler_type_t type) const {
  if (!type)
    return;
  clang::QualType qual_type(GetQualType(type));
  qual_type.dump();
}
#endif

void ClangASTContext::Dump(Stream &s) {
  Decl *tu = Decl::castFromDeclContext(GetTranslationUnitDecl());
  tu->dump(s.AsRawOstream());
}

void ClangASTContext::DumpValue(
    lldb::opaque_compiler_type_t type, ExecutionContext *exe_ctx, Stream *s,
    lldb::Format format, const DataExtractor &data,
    lldb::offset_t data_byte_offset, size_t data_byte_size,
    uint32_t bitfield_bit_size, uint32_t bitfield_bit_offset, bool show_types,
    bool show_summary, bool verbose, uint32_t depth) {
  if (!type)
    return;

  clang::QualType qual_type(GetQualType(type));
  switch (qual_type->getTypeClass()) {
  case clang::Type::Record:
    if (GetCompleteType(type)) {
      const clang::RecordType *record_type =
          llvm::cast<clang::RecordType>(qual_type.getTypePtr());
      const clang::RecordDecl *record_decl = record_type->getDecl();
      assert(record_decl);
      uint32_t field_bit_offset = 0;
      uint32_t field_byte_offset = 0;
      const clang::ASTRecordLayout &record_layout =
          getASTContext()->getASTRecordLayout(record_decl);
      uint32_t child_idx = 0;

      const clang::CXXRecordDecl *cxx_record_decl =
          llvm::dyn_cast<clang::CXXRecordDecl>(record_decl);
      if (cxx_record_decl) {
        // We might have base classes to print out first
        clang::CXXRecordDecl::base_class_const_iterator base_class,
            base_class_end;
        for (base_class = cxx_record_decl->bases_begin(),
            base_class_end = cxx_record_decl->bases_end();
             base_class != base_class_end; ++base_class) {
          const clang::CXXRecordDecl *base_class_decl =
              llvm::cast<clang::CXXRecordDecl>(
                  base_class->getType()->getAs<clang::RecordType>()->getDecl());

          // Skip empty base classes
          if (!verbose && !ClangASTContext::RecordHasFields(base_class_decl))
            continue;

          if (base_class->isVirtual())
            field_bit_offset =
                record_layout.getVBaseClassOffset(base_class_decl)
                    .getQuantity() *
                8;
          else
            field_bit_offset = record_layout.getBaseClassOffset(base_class_decl)
                                   .getQuantity() *
                               8;
          field_byte_offset = field_bit_offset / 8;
          assert(field_bit_offset % 8 == 0);
          if (child_idx == 0)
            s->PutChar('{');
          else
            s->PutChar(',');

          clang::QualType base_class_qual_type = base_class->getType();
          std::string base_class_type_name(base_class_qual_type.getAsString());

          // Indent and print the base class type name
          s->Format("\n{0}{1}", llvm::fmt_repeat(" ", depth + DEPTH_INCREMENT),
                    base_class_type_name);

          clang::TypeInfo base_class_type_info =
              getASTContext()->getTypeInfo(base_class_qual_type);

          // Dump the value of the member
          CompilerType base_clang_type(this,
                                       base_class_qual_type.getAsOpaquePtr());
          base_clang_type.DumpValue(
              exe_ctx,
              s, // Stream to dump to
              base_clang_type
                  .GetFormat(), // The format with which to display the member
              data, // Data buffer containing all bytes for this type
              data_byte_offset + field_byte_offset, // Offset into "data" where
                                                    // to grab value from
              base_class_type_info.Width / 8, // Size of this type in bytes
              0,                              // Bitfield bit size
              0,                              // Bitfield bit offset
              show_types,   // Boolean indicating if we should show the variable
                            // types
              show_summary, // Boolean indicating if we should show a summary
                            // for the current type
              verbose,      // Verbose output?
              depth + DEPTH_INCREMENT); // Scope depth for any types that have
                                        // children

          ++child_idx;
        }
      }
      uint32_t field_idx = 0;
      clang::RecordDecl::field_iterator field, field_end;
      for (field = record_decl->field_begin(),
          field_end = record_decl->field_end();
           field != field_end; ++field, ++field_idx, ++child_idx) {
        // Print the starting squiggly bracket (if this is the first member) or
        // comma (for member 2 and beyond) for the struct/union/class member.
        if (child_idx == 0)
          s->PutChar('{');
        else
          s->PutChar(',');

        // Indent
        s->Printf("\n%*s", depth + DEPTH_INCREMENT, "");

        clang::QualType field_type = field->getType();
        // Print the member type if requested
        // Figure out the type byte size (field_type_info.first) and alignment
        // (field_type_info.second) from the AST context.
        clang::TypeInfo field_type_info =
            getASTContext()->getTypeInfo(field_type);
        assert(field_idx < record_layout.getFieldCount());
        // Figure out the field offset within the current struct/union/class
        // type
        field_bit_offset = record_layout.getFieldOffset(field_idx);
        field_byte_offset = field_bit_offset / 8;
        uint32_t field_bitfield_bit_size = 0;
        uint32_t field_bitfield_bit_offset = 0;
        if (ClangASTContext::FieldIsBitfield(getASTContext(), *field,
                                             field_bitfield_bit_size))
          field_bitfield_bit_offset = field_bit_offset % 8;

        if (show_types) {
          std::string field_type_name(field_type.getAsString());
          if (field_bitfield_bit_size > 0)
            s->Printf("(%s:%u) ", field_type_name.c_str(),
                      field_bitfield_bit_size);
          else
            s->Printf("(%s) ", field_type_name.c_str());
        }
        // Print the member name and equal sign
        s->Printf("%s = ", field->getNameAsString().c_str());

        // Dump the value of the member
        CompilerType field_clang_type(this, field_type.getAsOpaquePtr());
        field_clang_type.DumpValue(
            exe_ctx,
            s, // Stream to dump to
            field_clang_type
                .GetFormat(), // The format with which to display the member
            data,             // Data buffer containing all bytes for this type
            data_byte_offset + field_byte_offset, // Offset into "data" where to
                                                  // grab value from
            field_type_info.Width / 8,            // Size of this type in bytes
            field_bitfield_bit_size,              // Bitfield bit size
            field_bitfield_bit_offset,            // Bitfield bit offset
            show_types,   // Boolean indicating if we should show the variable
                          // types
            show_summary, // Boolean indicating if we should show a summary for
                          // the current type
            verbose,      // Verbose output?
            depth + DEPTH_INCREMENT); // Scope depth for any types that have
                                      // children
      }

      // Indent the trailing squiggly bracket
      if (child_idx > 0)
        s->Printf("\n%*s}", depth, "");
    }
    return;

  case clang::Type::Enum:
    if (GetCompleteType(type)) {
      const clang::EnumType *enutype =
          llvm::cast<clang::EnumType>(qual_type.getTypePtr());
      const clang::EnumDecl *enum_decl = enutype->getDecl();
      assert(enum_decl);
      clang::EnumDecl::enumerator_iterator enum_pos, enum_end_pos;
      lldb::offset_t offset = data_byte_offset;
      const int64_t enum_value = data.GetMaxU64Bitfield(
          &offset, data_byte_size, bitfield_bit_size, bitfield_bit_offset);
      for (enum_pos = enum_decl->enumerator_begin(),
          enum_end_pos = enum_decl->enumerator_end();
           enum_pos != enum_end_pos; ++enum_pos) {
        if (enum_pos->getInitVal() == enum_value) {
          s->Printf("%s", enum_pos->getNameAsString().c_str());
          return;
        }
      }
      // If we have gotten here we didn't get find the enumerator in the enum
      // decl, so just print the integer.
      s->Printf("%" PRIi64, enum_value);
    }
    return;

  case clang::Type::ConstantArray: {
    const clang::ConstantArrayType *array =
        llvm::cast<clang::ConstantArrayType>(qual_type.getTypePtr());
    bool is_array_of_characters = false;
    clang::QualType element_qual_type = array->getElementType();

    const clang::Type *canonical_type =
        element_qual_type->getCanonicalTypeInternal().getTypePtr();
    if (canonical_type)
      is_array_of_characters = canonical_type->isCharType();

    const uint64_t element_count = array->getSize().getLimitedValue();

    clang::TypeInfo field_type_info =
        getASTContext()->getTypeInfo(element_qual_type);

    uint32_t element_idx = 0;
    uint32_t element_offset = 0;
    uint64_t element_byte_size = field_type_info.Width / 8;
    uint32_t element_stride = element_byte_size;

    if (is_array_of_characters) {
      s->PutChar('"');
      DumpDataExtractor(data, s, data_byte_offset, lldb::eFormatChar,
                        element_byte_size, element_count, UINT32_MAX,
                        LLDB_INVALID_ADDRESS, 0, 0);
      s->PutChar('"');
      return;
    } else {
      CompilerType element_clang_type(this, element_qual_type.getAsOpaquePtr());
      lldb::Format element_format = element_clang_type.GetFormat();

      for (element_idx = 0; element_idx < element_count; ++element_idx) {
        // Print the starting squiggly bracket (if this is the first member) or
        // comman (for member 2 and beyong) for the struct/union/class member.
        if (element_idx == 0)
          s->PutChar('{');
        else
          s->PutChar(',');

        // Indent and print the index
        s->Printf("\n%*s[%u] ", depth + DEPTH_INCREMENT, "", element_idx);

        // Figure out the field offset within the current struct/union/class
        // type
        element_offset = element_idx * element_stride;

        // Dump the value of the member
        element_clang_type.DumpValue(
            exe_ctx,
            s,              // Stream to dump to
            element_format, // The format with which to display the element
            data,           // Data buffer containing all bytes for this type
            data_byte_offset +
                element_offset, // Offset into "data" where to grab value from
            element_byte_size,  // Size of this type in bytes
            0,                  // Bitfield bit size
            0,                  // Bitfield bit offset
            show_types,   // Boolean indicating if we should show the variable
                          // types
            show_summary, // Boolean indicating if we should show a summary for
                          // the current type
            verbose,      // Verbose output?
            depth + DEPTH_INCREMENT); // Scope depth for any types that have
                                      // children
      }

      // Indent the trailing squiggly bracket
      if (element_idx > 0)
        s->Printf("\n%*s}", depth, "");
    }
  }
    return;

  case clang::Type::Typedef: {
    clang::QualType typedef_qual_type =
        llvm::cast<clang::TypedefType>(qual_type)
            ->getDecl()
            ->getUnderlyingType();

    CompilerType typedef_clang_type(this, typedef_qual_type.getAsOpaquePtr());
    lldb::Format typedef_format = typedef_clang_type.GetFormat();
    clang::TypeInfo typedef_type_info =
        getASTContext()->getTypeInfo(typedef_qual_type);
    uint64_t typedef_byte_size = typedef_type_info.Width / 8;

    return typedef_clang_type.DumpValue(
        exe_ctx,
        s,                   // Stream to dump to
        typedef_format,      // The format with which to display the element
        data,                // Data buffer containing all bytes for this type
        data_byte_offset,    // Offset into "data" where to grab value from
        typedef_byte_size,   // Size of this type in bytes
        bitfield_bit_size,   // Bitfield bit size
        bitfield_bit_offset, // Bitfield bit offset
        show_types,   // Boolean indicating if we should show the variable types
        show_summary, // Boolean indicating if we should show a summary for the
                      // current type
        verbose,      // Verbose output?
        depth);       // Scope depth for any types that have children
  } break;

  case clang::Type::Auto: {
    clang::QualType elaborated_qual_type =
        llvm::cast<clang::AutoType>(qual_type)->getDeducedType();
    CompilerType elaborated_clang_type(this,
                                       elaborated_qual_type.getAsOpaquePtr());
    lldb::Format elaborated_format = elaborated_clang_type.GetFormat();
    clang::TypeInfo elaborated_type_info =
        getASTContext()->getTypeInfo(elaborated_qual_type);
    uint64_t elaborated_byte_size = elaborated_type_info.Width / 8;

    return elaborated_clang_type.DumpValue(
        exe_ctx,
        s,                    // Stream to dump to
        elaborated_format,    // The format with which to display the element
        data,                 // Data buffer containing all bytes for this type
        data_byte_offset,     // Offset into "data" where to grab value from
        elaborated_byte_size, // Size of this type in bytes
        bitfield_bit_size,    // Bitfield bit size
        bitfield_bit_offset,  // Bitfield bit offset
        show_types,   // Boolean indicating if we should show the variable types
        show_summary, // Boolean indicating if we should show a summary for the
                      // current type
        verbose,      // Verbose output?
        depth);       // Scope depth for any types that have children
  } break;

  case clang::Type::Elaborated: {
    clang::QualType elaborated_qual_type =
        llvm::cast<clang::ElaboratedType>(qual_type)->getNamedType();
    CompilerType elaborated_clang_type(this,
                                       elaborated_qual_type.getAsOpaquePtr());
    lldb::Format elaborated_format = elaborated_clang_type.GetFormat();
    clang::TypeInfo elaborated_type_info =
        getASTContext()->getTypeInfo(elaborated_qual_type);
    uint64_t elaborated_byte_size = elaborated_type_info.Width / 8;

    return elaborated_clang_type.DumpValue(
        exe_ctx,
        s,                    // Stream to dump to
        elaborated_format,    // The format with which to display the element
        data,                 // Data buffer containing all bytes for this type
        data_byte_offset,     // Offset into "data" where to grab value from
        elaborated_byte_size, // Size of this type in bytes
        bitfield_bit_size,    // Bitfield bit size
        bitfield_bit_offset,  // Bitfield bit offset
        show_types,   // Boolean indicating if we should show the variable types
        show_summary, // Boolean indicating if we should show a summary for the
                      // current type
        verbose,      // Verbose output?
        depth);       // Scope depth for any types that have children
  } break;

  case clang::Type::Paren: {
    clang::QualType desugar_qual_type =
        llvm::cast<clang::ParenType>(qual_type)->desugar();
    CompilerType desugar_clang_type(this, desugar_qual_type.getAsOpaquePtr());

    lldb::Format desugar_format = desugar_clang_type.GetFormat();
    clang::TypeInfo desugar_type_info =
        getASTContext()->getTypeInfo(desugar_qual_type);
    uint64_t desugar_byte_size = desugar_type_info.Width / 8;

    return desugar_clang_type.DumpValue(
        exe_ctx,
        s,                   // Stream to dump to
        desugar_format,      // The format with which to display the element
        data,                // Data buffer containing all bytes for this type
        data_byte_offset,    // Offset into "data" where to grab value from
        desugar_byte_size,   // Size of this type in bytes
        bitfield_bit_size,   // Bitfield bit size
        bitfield_bit_offset, // Bitfield bit offset
        show_types,   // Boolean indicating if we should show the variable types
        show_summary, // Boolean indicating if we should show a summary for the
                      // current type
        verbose,      // Verbose output?
        depth);       // Scope depth for any types that have children
  } break;

  default:
    // We are down to a scalar type that we just need to display.
    DumpDataExtractor(data, s, data_byte_offset, format, data_byte_size, 1,
                      UINT32_MAX, LLDB_INVALID_ADDRESS, bitfield_bit_size,
                      bitfield_bit_offset);

    if (show_summary)
      DumpSummary(type, exe_ctx, s, data, data_byte_offset, data_byte_size);
    break;
  }
}

bool ClangASTContext::DumpTypeValue(
    lldb::opaque_compiler_type_t type, Stream *s, lldb::Format format,
    const DataExtractor &data, lldb::offset_t byte_offset, size_t byte_size,
    uint32_t bitfield_bit_size, uint32_t bitfield_bit_offset,
    ExecutionContextScope *exe_scope,
    bool is_base_class) {
  if (!type)
    return false;
  if (IsAggregateType(type)) {
    return false;
  } else {
    clang::QualType qual_type(GetQualType(type));

    const clang::Type::TypeClass type_class = qual_type->getTypeClass();
    switch (type_class) {
    case clang::Type::Typedef: {
      clang::QualType typedef_qual_type =
          llvm::cast<clang::TypedefType>(qual_type)
              ->getDecl()
              ->getUnderlyingType();
      CompilerType typedef_clang_type(this, typedef_qual_type.getAsOpaquePtr());
      if (format == eFormatDefault)
        format = typedef_clang_type.GetFormat();
      clang::TypeInfo typedef_type_info =
          getASTContext()->getTypeInfo(typedef_qual_type);
      uint64_t typedef_byte_size = typedef_type_info.Width / 8;

      return typedef_clang_type.DumpTypeValue(
          s,
          format,            // The format with which to display the element
          data,              // Data buffer containing all bytes for this type
          byte_offset,       // Offset into "data" where to grab value from
          typedef_byte_size, // Size of this type in bytes
          bitfield_bit_size, // Size in bits of a bitfield value, if zero don't
                             // treat as a bitfield
          bitfield_bit_offset, // Offset in bits of a bitfield value if
                               // bitfield_bit_size != 0
          exe_scope, is_base_class);
    } break;

    case clang::Type::Enum:
      // If our format is enum or default, show the enumeration value as its
      // enumeration string value, else just display it as requested.
      if ((format == eFormatEnum || format == eFormatDefault) &&
          GetCompleteType(type)) {
        const clang::EnumType *enutype =
            llvm::cast<clang::EnumType>(qual_type.getTypePtr());
        const clang::EnumDecl *enum_decl = enutype->getDecl();
        assert(enum_decl);
        clang::EnumDecl::enumerator_iterator enum_pos, enum_end_pos;
        const bool is_signed = qual_type->isSignedIntegerOrEnumerationType();
        lldb::offset_t offset = byte_offset;
        if (is_signed) {
          const int64_t enum_svalue = data.GetMaxS64Bitfield(
              &offset, byte_size, bitfield_bit_size, bitfield_bit_offset);
          for (enum_pos = enum_decl->enumerator_begin(),
              enum_end_pos = enum_decl->enumerator_end();
               enum_pos != enum_end_pos; ++enum_pos) {
            if (enum_pos->getInitVal().getSExtValue() == enum_svalue) {
              s->PutCString(enum_pos->getNameAsString());
              return true;
            }
          }
          // If we have gotten here we didn't get find the enumerator in the
          // enum decl, so just print the integer.
          s->Printf("%" PRIi64, enum_svalue);
        } else {
          const uint64_t enum_uvalue = data.GetMaxU64Bitfield(
              &offset, byte_size, bitfield_bit_size, bitfield_bit_offset);
          for (enum_pos = enum_decl->enumerator_begin(),
              enum_end_pos = enum_decl->enumerator_end();
               enum_pos != enum_end_pos; ++enum_pos) {
            if (enum_pos->getInitVal().getZExtValue() == enum_uvalue) {
              s->PutCString(enum_pos->getNameAsString());
              return true;
            }
          }
          // If we have gotten here we didn't get find the enumerator in the
          // enum decl, so just print the integer.
          s->Printf("%" PRIu64, enum_uvalue);
        }
        return true;
      }
      // format was not enum, just fall through and dump the value as
      // requested....
      LLVM_FALLTHROUGH;

    default:
      // We are down to a scalar type that we just need to display.
      {
        uint32_t item_count = 1;
        // A few formats, we might need to modify our size and count for
        // depending
        // on how we are trying to display the value...
        switch (format) {
        default:
        case eFormatBoolean:
        case eFormatBinary:
        case eFormatComplex:
        case eFormatCString: // NULL terminated C strings
        case eFormatDecimal:
        case eFormatEnum:
        case eFormatHex:
        case eFormatHexUppercase:
        case eFormatFloat:
        case eFormatOctal:
        case eFormatOSType:
        case eFormatUnsigned:
        case eFormatPointer:
        case eFormatVectorOfChar:
        case eFormatVectorOfSInt8:
        case eFormatVectorOfUInt8:
        case eFormatVectorOfSInt16:
        case eFormatVectorOfUInt16:
        case eFormatVectorOfSInt32:
        case eFormatVectorOfUInt32:
        case eFormatVectorOfSInt64:
        case eFormatVectorOfUInt64:
        case eFormatVectorOfFloat32:
        case eFormatVectorOfFloat64:
        case eFormatVectorOfUInt128:
          break;

        case eFormatChar:
        case eFormatCharPrintable:
        case eFormatCharArray:
        case eFormatBytes:
        case eFormatBytesWithASCII:
          item_count = byte_size;
          byte_size = 1;
          break;

        case eFormatUnicode16:
          item_count = byte_size / 2;
          byte_size = 2;
          break;

        case eFormatUnicode32:
          item_count = byte_size / 4;
          byte_size = 4;
          break;
        }
        return DumpDataExtractor(data, s, byte_offset, format, byte_size,
                                 item_count, UINT32_MAX, LLDB_INVALID_ADDRESS,
                                 bitfield_bit_size, bitfield_bit_offset,
                                 exe_scope);
      }
      break;
    }
  }
  return false;
}

void ClangASTContext::DumpSummary(lldb::opaque_compiler_type_t type,
                                  ExecutionContext *exe_ctx, Stream *s,
                                  const lldb_private::DataExtractor &data,
                                  lldb::offset_t data_byte_offset,
                                  size_t data_byte_size) {
  uint32_t length = 0;
  if (IsCStringType(type, length)) {
    if (exe_ctx) {
      Process *process = exe_ctx->GetProcessPtr();
      if (process) {
        lldb::offset_t offset = data_byte_offset;
        lldb::addr_t pointer_address = data.GetMaxU64(&offset, data_byte_size);
        std::vector<uint8_t> buf;
        if (length > 0)
          buf.resize(length);
        else
          buf.resize(256);

        DataExtractor cstr_data(&buf.front(), buf.size(),
                                process->GetByteOrder(), 4);
        buf.back() = '\0';
        size_t bytes_read;
        size_t total_cstr_len = 0;
        Status error;
        while ((bytes_read = process->ReadMemory(pointer_address, &buf.front(),
                                                 buf.size(), error)) > 0) {
          const size_t len = strlen((const char *)&buf.front());
          if (len == 0)
            break;
          if (total_cstr_len == 0)
            s->PutCString(" \"");
          DumpDataExtractor(cstr_data, s, 0, lldb::eFormatChar, 1, len,
                            UINT32_MAX, LLDB_INVALID_ADDRESS, 0, 0);
          total_cstr_len += len;
          if (len < buf.size())
            break;
          pointer_address += total_cstr_len;
        }
        if (total_cstr_len > 0)
          s->PutChar('"');
      }
    }
  }
}

void ClangASTContext::DumpTypeDescription(lldb::opaque_compiler_type_t type) {
  StreamFile s(stdout, false);
  DumpTypeDescription(type, &s);
  ClangASTMetadata *metadata =
      ClangASTContext::GetMetadata(getASTContext(), type);
  if (metadata) {
    metadata->Dump(&s);
  }
}

void ClangASTContext::DumpTypeDescription(lldb::opaque_compiler_type_t type,
                                          Stream *s) {
  if (type) {
    clang::QualType qual_type(GetQualType(type));

    llvm::SmallVector<char, 1024> buf;
    llvm::raw_svector_ostream llvm_ostrm(buf);

    const clang::Type::TypeClass type_class = qual_type->getTypeClass();
    switch (type_class) {
    case clang::Type::ObjCObject:
    case clang::Type::ObjCInterface: {
      GetCompleteType(type);

      const clang::ObjCObjectType *objc_class_type =
          llvm::dyn_cast<clang::ObjCObjectType>(qual_type.getTypePtr());
      assert(objc_class_type);
      if (objc_class_type) {
        clang::ObjCInterfaceDecl *class_interface_decl =
            objc_class_type->getInterface();
        if (class_interface_decl) {
          clang::PrintingPolicy policy = getASTContext()->getPrintingPolicy();
          class_interface_decl->print(llvm_ostrm, policy, s->GetIndentLevel());
        }
      }
    } break;

    case clang::Type::Typedef: {
      const clang::TypedefType *typedef_type =
          qual_type->getAs<clang::TypedefType>();
      if (typedef_type) {
        const clang::TypedefNameDecl *typedef_decl = typedef_type->getDecl();
        std::string clang_typedef_name(
            typedef_decl->getQualifiedNameAsString());
        if (!clang_typedef_name.empty()) {
          s->PutCString("typedef ");
          s->PutCString(clang_typedef_name);
        }
      }
    } break;

    case clang::Type::Auto:
      CompilerType(this, llvm::cast<clang::AutoType>(qual_type)
                             ->getDeducedType()
                             .getAsOpaquePtr())
          .DumpTypeDescription(s);
      return;

    case clang::Type::Elaborated:
      CompilerType(this, llvm::cast<clang::ElaboratedType>(qual_type)
                             ->getNamedType()
                             .getAsOpaquePtr())
          .DumpTypeDescription(s);
      return;

    case clang::Type::Paren:
      CompilerType(
          this,
          llvm::cast<clang::ParenType>(qual_type)->desugar().getAsOpaquePtr())
          .DumpTypeDescription(s);
      return;

    case clang::Type::Record: {
      GetCompleteType(type);

      const clang::RecordType *record_type =
          llvm::cast<clang::RecordType>(qual_type.getTypePtr());
      const clang::RecordDecl *record_decl = record_type->getDecl();
      const clang::CXXRecordDecl *cxx_record_decl =
          llvm::dyn_cast<clang::CXXRecordDecl>(record_decl);

      if (cxx_record_decl)
        cxx_record_decl->print(llvm_ostrm, getASTContext()->getPrintingPolicy(),
                               s->GetIndentLevel());
      else
        record_decl->print(llvm_ostrm, getASTContext()->getPrintingPolicy(),
                           s->GetIndentLevel());
    } break;

    default: {
      const clang::TagType *tag_type =
          llvm::dyn_cast<clang::TagType>(qual_type.getTypePtr());
      if (tag_type) {
        clang::TagDecl *tag_decl = tag_type->getDecl();
        if (tag_decl)
          tag_decl->print(llvm_ostrm, 0);
      } else {
        std::string clang_type_name(qual_type.getAsString());
        if (!clang_type_name.empty())
          s->PutCString(clang_type_name);
      }
    }
    }

    if (buf.size() > 0) {
      s->Write(buf.data(), buf.size());
    }
  }
}

void ClangASTContext::DumpTypeName(const CompilerType &type) {
  if (ClangUtil::IsClangType(type)) {
    clang::QualType qual_type(
        ClangUtil::GetCanonicalQualType(ClangUtil::RemoveFastQualifiers(type)));

    const clang::Type::TypeClass type_class = qual_type->getTypeClass();
    switch (type_class) {
    case clang::Type::Record: {
      const clang::CXXRecordDecl *cxx_record_decl =
          qual_type->getAsCXXRecordDecl();
      if (cxx_record_decl)
        printf("class %s", cxx_record_decl->getName().str().c_str());
    } break;

    case clang::Type::Enum: {
      clang::EnumDecl *enum_decl =
          llvm::cast<clang::EnumType>(qual_type)->getDecl();
      if (enum_decl) {
        printf("enum %s", enum_decl->getName().str().c_str());
      }
    } break;

    case clang::Type::ObjCObject:
    case clang::Type::ObjCInterface: {
      const clang::ObjCObjectType *objc_class_type =
          llvm::dyn_cast<clang::ObjCObjectType>(qual_type);
      if (objc_class_type) {
        clang::ObjCInterfaceDecl *class_interface_decl =
            objc_class_type->getInterface();
        // We currently can't complete objective C types through the newly
        // added ASTContext because it only supports TagDecl objects right
        // now...
        if (class_interface_decl)
          printf("@class %s", class_interface_decl->getName().str().c_str());
      }
    } break;

    case clang::Type::Typedef:
      printf("typedef %s", llvm::cast<clang::TypedefType>(qual_type)
                               ->getDecl()
                               ->getName()
                               .str()
                               .c_str());
      break;

    case clang::Type::Auto:
      printf("auto ");
      return DumpTypeName(CompilerType(type.GetTypeSystem(),
                                       llvm::cast<clang::AutoType>(qual_type)
                                           ->getDeducedType()
                                           .getAsOpaquePtr()));

    case clang::Type::Elaborated:
      printf("elaborated ");
      return DumpTypeName(CompilerType(
          type.GetTypeSystem(), llvm::cast<clang::ElaboratedType>(qual_type)
                                    ->getNamedType()
                                    .getAsOpaquePtr()));

    case clang::Type::Paren:
      printf("paren ");
      return DumpTypeName(CompilerType(
          type.GetTypeSystem(),
          llvm::cast<clang::ParenType>(qual_type)->desugar().getAsOpaquePtr()));

    default:
      printf("ClangASTContext::DumpTypeName() type_class = %u", type_class);
      break;
    }
  }
}

clang::ClassTemplateDecl *ClangASTContext::ParseClassTemplateDecl(
    clang::DeclContext *decl_ctx, lldb::AccessType access_type,
    const char *parent_name, int tag_decl_kind,
    const ClangASTContext::TemplateParameterInfos &template_param_infos) {
  if (template_param_infos.IsValid()) {
    std::string template_basename(parent_name);
    template_basename.erase(template_basename.find('<'));

    return CreateClassTemplateDecl(decl_ctx, access_type,
                                   template_basename.c_str(), tag_decl_kind,
                                   template_param_infos);
  }
  return nullptr;
}

void ClangASTContext::CompleteTagDecl(void *baton, clang::TagDecl *decl) {
  ClangASTContext *ast = (ClangASTContext *)baton;
  SymbolFile *sym_file = ast->GetSymbolFile();
  if (sym_file) {
    CompilerType clang_type = GetTypeForDecl(decl);
    if (clang_type)
      sym_file->CompleteType(clang_type);
  }
}

void ClangASTContext::CompleteObjCInterfaceDecl(
    void *baton, clang::ObjCInterfaceDecl *decl) {
  ClangASTContext *ast = (ClangASTContext *)baton;
  SymbolFile *sym_file = ast->GetSymbolFile();
  if (sym_file) {
    CompilerType clang_type = GetTypeForDecl(decl);
    if (clang_type)
      sym_file->CompleteType(clang_type);
  }
}

DWARFASTParser *ClangASTContext::GetDWARFParser() {
  if (!m_dwarf_ast_parser_up)
    m_dwarf_ast_parser_up.reset(new DWARFASTParserClang(*this));
  return m_dwarf_ast_parser_up.get();
}

PDBASTParser *ClangASTContext::GetPDBParser() {
  if (!m_pdb_ast_parser_up)
    m_pdb_ast_parser_up.reset(new PDBASTParser(*this));
  return m_pdb_ast_parser_up.get();
}

bool ClangASTContext::LayoutRecordType(
    void *baton, const clang::RecordDecl *record_decl, uint64_t &bit_size,
    uint64_t &alignment,
    llvm::DenseMap<const clang::FieldDecl *, uint64_t> &field_offsets,
    llvm::DenseMap<const clang::CXXRecordDecl *, clang::CharUnits>
        &base_offsets,
    llvm::DenseMap<const clang::CXXRecordDecl *, clang::CharUnits>
        &vbase_offsets) {
  ClangASTContext *ast = (ClangASTContext *)baton;
  lldb_private::ClangASTImporter *importer = nullptr;
  if (ast->m_dwarf_ast_parser_up)
    importer = &ast->m_dwarf_ast_parser_up->GetClangASTImporter();
  if (!importer && ast->m_pdb_ast_parser_up)
    importer = &ast->m_pdb_ast_parser_up->GetClangASTImporter();
  if (!importer)
    return false;

  return importer->LayoutRecordType(record_decl, bit_size, alignment,
                                    field_offsets, base_offsets, vbase_offsets);
}

// CompilerDecl override functions

ConstString ClangASTContext::DeclGetName(void *opaque_decl) {
  if (opaque_decl) {
    clang::NamedDecl *nd =
        llvm::dyn_cast<NamedDecl>((clang::Decl *)opaque_decl);
    if (nd != nullptr)
      return ConstString(nd->getDeclName().getAsString());
  }
  return ConstString();
}

ConstString ClangASTContext::DeclGetMangledName(void *opaque_decl) {
  if (opaque_decl) {
    clang::NamedDecl *nd =
        llvm::dyn_cast<clang::NamedDecl>((clang::Decl *)opaque_decl);
    if (nd != nullptr && !llvm::isa<clang::ObjCMethodDecl>(nd)) {
      clang::MangleContext *mc = getMangleContext();
      if (mc && mc->shouldMangleCXXName(nd)) {
        llvm::SmallVector<char, 1024> buf;
        llvm::raw_svector_ostream llvm_ostrm(buf);
        if (llvm::isa<clang::CXXConstructorDecl>(nd)) {
          mc->mangleCXXCtor(llvm::dyn_cast<clang::CXXConstructorDecl>(nd),
                            Ctor_Complete, llvm_ostrm);
        } else if (llvm::isa<clang::CXXDestructorDecl>(nd)) {
          mc->mangleCXXDtor(llvm::dyn_cast<clang::CXXDestructorDecl>(nd),
                            Dtor_Complete, llvm_ostrm);
        } else {
          mc->mangleName(nd, llvm_ostrm);
        }
        if (buf.size() > 0)
          return ConstString(buf.data(), buf.size());
      }
    }
  }
  return ConstString();
}

CompilerDeclContext ClangASTContext::DeclGetDeclContext(void *opaque_decl) {
  if (opaque_decl)
    return CompilerDeclContext(this,
                               ((clang::Decl *)opaque_decl)->getDeclContext());
  else
    return CompilerDeclContext();
}

CompilerType ClangASTContext::DeclGetFunctionReturnType(void *opaque_decl) {
  if (clang::FunctionDecl *func_decl =
          llvm::dyn_cast<clang::FunctionDecl>((clang::Decl *)opaque_decl))
    return CompilerType(this, func_decl->getReturnType().getAsOpaquePtr());
  if (clang::ObjCMethodDecl *objc_method =
          llvm::dyn_cast<clang::ObjCMethodDecl>((clang::Decl *)opaque_decl))
    return CompilerType(this, objc_method->getReturnType().getAsOpaquePtr());
  else
    return CompilerType();
}

size_t ClangASTContext::DeclGetFunctionNumArguments(void *opaque_decl) {
  if (clang::FunctionDecl *func_decl =
          llvm::dyn_cast<clang::FunctionDecl>((clang::Decl *)opaque_decl))
    return func_decl->param_size();
  if (clang::ObjCMethodDecl *objc_method =
          llvm::dyn_cast<clang::ObjCMethodDecl>((clang::Decl *)opaque_decl))
    return objc_method->param_size();
  else
    return 0;
}

CompilerType ClangASTContext::DeclGetFunctionArgumentType(void *opaque_decl,
                                                          size_t idx) {
  if (clang::FunctionDecl *func_decl =
          llvm::dyn_cast<clang::FunctionDecl>((clang::Decl *)opaque_decl)) {
    if (idx < func_decl->param_size()) {
      ParmVarDecl *var_decl = func_decl->getParamDecl(idx);
      if (var_decl)
        return CompilerType(this, var_decl->getOriginalType().getAsOpaquePtr());
    }
  } else if (clang::ObjCMethodDecl *objc_method =
                 llvm::dyn_cast<clang::ObjCMethodDecl>(
                     (clang::Decl *)opaque_decl)) {
    if (idx < objc_method->param_size())
      return CompilerType(
          this,
          objc_method->parameters()[idx]->getOriginalType().getAsOpaquePtr());
  }
  return CompilerType();
}

// CompilerDeclContext functions

std::vector<CompilerDecl> ClangASTContext::DeclContextFindDeclByName(
    void *opaque_decl_ctx, ConstString name, const bool ignore_using_decls) {
  std::vector<CompilerDecl> found_decls;
  if (opaque_decl_ctx) {
    DeclContext *root_decl_ctx = (DeclContext *)opaque_decl_ctx;
    std::set<DeclContext *> searched;
    std::multimap<DeclContext *, DeclContext *> search_queue;
    SymbolFile *symbol_file = GetSymbolFile();

    for (clang::DeclContext *decl_context = root_decl_ctx;
         decl_context != nullptr && found_decls.empty();
         decl_context = decl_context->getParent()) {
      search_queue.insert(std::make_pair(decl_context, decl_context));

      for (auto it = search_queue.find(decl_context); it != search_queue.end();
           it++) {
        if (!searched.insert(it->second).second)
          continue;
        symbol_file->ParseDeclsForContext(
            CompilerDeclContext(this, it->second));

        for (clang::Decl *child : it->second->decls()) {
          if (clang::UsingDirectiveDecl *ud =
                  llvm::dyn_cast<clang::UsingDirectiveDecl>(child)) {
            if (ignore_using_decls)
              continue;
            clang::DeclContext *from = ud->getCommonAncestor();
            if (searched.find(ud->getNominatedNamespace()) == searched.end())
              search_queue.insert(
                  std::make_pair(from, ud->getNominatedNamespace()));
          } else if (clang::UsingDecl *ud =
                         llvm::dyn_cast<clang::UsingDecl>(child)) {
            if (ignore_using_decls)
              continue;
            for (clang::UsingShadowDecl *usd : ud->shadows()) {
              clang::Decl *target = usd->getTargetDecl();
              if (clang::NamedDecl *nd =
                      llvm::dyn_cast<clang::NamedDecl>(target)) {
                IdentifierInfo *ii = nd->getIdentifier();
                if (ii != nullptr &&
                    ii->getName().equals(name.AsCString(nullptr)))
                  found_decls.push_back(CompilerDecl(this, nd));
              }
            }
          } else if (clang::NamedDecl *nd =
                         llvm::dyn_cast<clang::NamedDecl>(child)) {
            IdentifierInfo *ii = nd->getIdentifier();
            if (ii != nullptr && ii->getName().equals(name.AsCString(nullptr)))
              found_decls.push_back(CompilerDecl(this, nd));
          }
        }
      }
    }
  }
  return found_decls;
}

// Look for child_decl_ctx's lookup scope in frame_decl_ctx and its parents,
// and return the number of levels it took to find it, or
// LLDB_INVALID_DECL_LEVEL if not found.  If the decl was imported via a using
// declaration, its name and/or type, if set, will be used to check that the
// decl found in the scope is a match.
//
// The optional name is required by languages (like C++) to handle using
// declarations like:
//
//     void poo();
//     namespace ns {
//         void foo();
//         void goo();
//     }
//     void bar() {
//         using ns::foo;
//         // CountDeclLevels returns 0 for 'foo', 1 for 'poo', and
//         // LLDB_INVALID_DECL_LEVEL for 'goo'.
//     }
//
// The optional type is useful in the case that there's a specific overload
// that we're looking for that might otherwise be shadowed, like:
//
//     void foo(int);
//     namespace ns {
//         void foo();
//     }
//     void bar() {
//         using ns::foo;
//         // CountDeclLevels returns 0 for { 'foo', void() },
//         // 1 for { 'foo', void(int) }, and
//         // LLDB_INVALID_DECL_LEVEL for { 'foo', void(int, int) }.
//     }
//
// NOTE: Because file statics are at the TranslationUnit along with globals, a
// function at file scope will return the same level as a function at global
// scope. Ideally we'd like to treat the file scope as an additional scope just
// below the global scope.  More work needs to be done to recognise that, if
// the decl we're trying to look up is static, we should compare its source
// file with that of the current scope and return a lower number for it.
uint32_t ClangASTContext::CountDeclLevels(clang::DeclContext *frame_decl_ctx,
                                          clang::DeclContext *child_decl_ctx,
                                          ConstString *child_name,
                                          CompilerType *child_type) {
  if (frame_decl_ctx) {
    std::set<DeclContext *> searched;
    std::multimap<DeclContext *, DeclContext *> search_queue;
    SymbolFile *symbol_file = GetSymbolFile();

    // Get the lookup scope for the decl we're trying to find.
    clang::DeclContext *parent_decl_ctx = child_decl_ctx->getParent();

    // Look for it in our scope's decl context and its parents.
    uint32_t level = 0;
    for (clang::DeclContext *decl_ctx = frame_decl_ctx; decl_ctx != nullptr;
         decl_ctx = decl_ctx->getParent()) {
      if (!decl_ctx->isLookupContext())
        continue;
      if (decl_ctx == parent_decl_ctx)
        // Found it!
        return level;
      search_queue.insert(std::make_pair(decl_ctx, decl_ctx));
      for (auto it = search_queue.find(decl_ctx); it != search_queue.end();
           it++) {
        if (searched.find(it->second) != searched.end())
          continue;

        // Currently DWARF has one shared translation unit for all Decls at top
        // level, so this would erroneously find using statements anywhere.  So
        // don't look at the top-level translation unit.
        // TODO fix this and add a testcase that depends on it.

        if (llvm::isa<clang::TranslationUnitDecl>(it->second))
          continue;

        searched.insert(it->second);
        symbol_file->ParseDeclsForContext(
            CompilerDeclContext(this, it->second));

        for (clang::Decl *child : it->second->decls()) {
          if (clang::UsingDirectiveDecl *ud =
                  llvm::dyn_cast<clang::UsingDirectiveDecl>(child)) {
            clang::DeclContext *ns = ud->getNominatedNamespace();
            if (ns == parent_decl_ctx)
              // Found it!
              return level;
            clang::DeclContext *from = ud->getCommonAncestor();
            if (searched.find(ns) == searched.end())
              search_queue.insert(std::make_pair(from, ns));
          } else if (child_name) {
            if (clang::UsingDecl *ud =
                    llvm::dyn_cast<clang::UsingDecl>(child)) {
              for (clang::UsingShadowDecl *usd : ud->shadows()) {
                clang::Decl *target = usd->getTargetDecl();
                clang::NamedDecl *nd = llvm::dyn_cast<clang::NamedDecl>(target);
                if (!nd)
                  continue;
                // Check names.
                IdentifierInfo *ii = nd->getIdentifier();
                if (ii == nullptr ||
                    !ii->getName().equals(child_name->AsCString(nullptr)))
                  continue;
                // Check types, if one was provided.
                if (child_type) {
                  CompilerType clang_type = ClangASTContext::GetTypeForDecl(nd);
                  if (!AreTypesSame(clang_type, *child_type,
                                    /*ignore_qualifiers=*/true))
                    continue;
                }
                // Found it!
                return level;
              }
            }
          }
        }
      }
      ++level;
    }
  }
  return LLDB_INVALID_DECL_LEVEL;
}

bool ClangASTContext::DeclContextIsStructUnionOrClass(void *opaque_decl_ctx) {
  if (opaque_decl_ctx)
    return ((clang::DeclContext *)opaque_decl_ctx)->isRecord();
  else
    return false;
}

ConstString ClangASTContext::DeclContextGetName(void *opaque_decl_ctx) {
  if (opaque_decl_ctx) {
    clang::NamedDecl *named_decl =
        llvm::dyn_cast<clang::NamedDecl>((clang::DeclContext *)opaque_decl_ctx);
    if (named_decl)
      return ConstString(named_decl->getName());
  }
  return ConstString();
}

ConstString
ClangASTContext::DeclContextGetScopeQualifiedName(void *opaque_decl_ctx) {
  if (opaque_decl_ctx) {
    clang::NamedDecl *named_decl =
        llvm::dyn_cast<clang::NamedDecl>((clang::DeclContext *)opaque_decl_ctx);
    if (named_decl)
      return ConstString(
          llvm::StringRef(named_decl->getQualifiedNameAsString()));
  }
  return ConstString();
}

bool ClangASTContext::DeclContextIsClassMethod(
    void *opaque_decl_ctx, lldb::LanguageType *language_ptr,
    bool *is_instance_method_ptr, ConstString *language_object_name_ptr) {
  if (opaque_decl_ctx) {
    clang::DeclContext *decl_ctx = (clang::DeclContext *)opaque_decl_ctx;
    if (ObjCMethodDecl *objc_method =
            llvm::dyn_cast<clang::ObjCMethodDecl>(decl_ctx)) {
      if (is_instance_method_ptr)
        *is_instance_method_ptr = objc_method->isInstanceMethod();
      if (language_ptr)
        *language_ptr = eLanguageTypeObjC;
      if (language_object_name_ptr)
        language_object_name_ptr->SetCString("self");
      return true;
    } else if (CXXMethodDecl *cxx_method =
                   llvm::dyn_cast<clang::CXXMethodDecl>(decl_ctx)) {
      if (is_instance_method_ptr)
        *is_instance_method_ptr = cxx_method->isInstance();
      if (language_ptr)
        *language_ptr = eLanguageTypeC_plus_plus;
      if (language_object_name_ptr)
        language_object_name_ptr->SetCString("this");
      return true;
    } else if (clang::FunctionDecl *function_decl =
                   llvm::dyn_cast<clang::FunctionDecl>(decl_ctx)) {
      ClangASTMetadata *metadata =
          GetMetadata(&decl_ctx->getParentASTContext(), function_decl);
      if (metadata && metadata->HasObjectPtr()) {
        if (is_instance_method_ptr)
          *is_instance_method_ptr = true;
        if (language_ptr)
          *language_ptr = eLanguageTypeObjC;
        if (language_object_name_ptr)
          language_object_name_ptr->SetCString(metadata->GetObjectPtrName());
        return true;
      }
    }
  }
  return false;
}

bool ClangASTContext::DeclContextIsContainedInLookup(
    void *opaque_decl_ctx, void *other_opaque_decl_ctx) {
  auto *decl_ctx = (clang::DeclContext *)opaque_decl_ctx;
  auto *other = (clang::DeclContext *)other_opaque_decl_ctx;

  do {
    // A decl context always includes its own contents in its lookup.
    if (decl_ctx == other)
      return true;

    // If we have an inline namespace, then the lookup of the parent context
    // also includes the inline namespace contents.
  } while (other->isInlineNamespace() && (other = other->getParent()));

  return false;
}

clang::DeclContext *
ClangASTContext::DeclContextGetAsDeclContext(const CompilerDeclContext &dc) {
  if (dc.IsClang())
    return (clang::DeclContext *)dc.GetOpaqueDeclContext();
  return nullptr;
}

ObjCMethodDecl *
ClangASTContext::DeclContextGetAsObjCMethodDecl(const CompilerDeclContext &dc) {
  if (dc.IsClang())
    return llvm::dyn_cast<clang::ObjCMethodDecl>(
        (clang::DeclContext *)dc.GetOpaqueDeclContext());
  return nullptr;
}

CXXMethodDecl *
ClangASTContext::DeclContextGetAsCXXMethodDecl(const CompilerDeclContext &dc) {
  if (dc.IsClang())
    return llvm::dyn_cast<clang::CXXMethodDecl>(
        (clang::DeclContext *)dc.GetOpaqueDeclContext());
  return nullptr;
}

clang::FunctionDecl *
ClangASTContext::DeclContextGetAsFunctionDecl(const CompilerDeclContext &dc) {
  if (dc.IsClang())
    return llvm::dyn_cast<clang::FunctionDecl>(
        (clang::DeclContext *)dc.GetOpaqueDeclContext());
  return nullptr;
}

clang::NamespaceDecl *
ClangASTContext::DeclContextGetAsNamespaceDecl(const CompilerDeclContext &dc) {
  if (dc.IsClang())
    return llvm::dyn_cast<clang::NamespaceDecl>(
        (clang::DeclContext *)dc.GetOpaqueDeclContext());
  return nullptr;
}

ClangASTMetadata *
ClangASTContext::DeclContextGetMetaData(const CompilerDeclContext &dc,
                                        const void *object) {
  clang::ASTContext *ast = DeclContextGetClangASTContext(dc);
  if (ast)
    return ClangASTContext::GetMetadata(ast, object);
  return nullptr;
}

clang::ASTContext *
ClangASTContext::DeclContextGetClangASTContext(const CompilerDeclContext &dc) {
  ClangASTContext *ast =
      llvm::dyn_cast_or_null<ClangASTContext>(dc.GetTypeSystem());
  if (ast)
    return ast->getASTContext();
  return nullptr;
}

ClangASTContextForExpressions::ClangASTContextForExpressions(Target &target)
    : ClangASTContext(target.GetArchitecture().GetTriple().getTriple().c_str()),
      m_target_wp(target.shared_from_this()),
      m_persistent_variables(new ClangPersistentVariables) {}

UserExpression *ClangASTContextForExpressions::GetUserExpression(
    llvm::StringRef expr, llvm::StringRef prefix, lldb::LanguageType language,
    Expression::ResultType desired_type,
    const EvaluateExpressionOptions &options,
    ValueObject *ctx_obj) {
  TargetSP target_sp = m_target_wp.lock();
  if (!target_sp)
    return nullptr;

  return new ClangUserExpression(*target_sp.get(), expr, prefix, language,
                                 desired_type, options, ctx_obj);
}

FunctionCaller *ClangASTContextForExpressions::GetFunctionCaller(
    const CompilerType &return_type, const Address &function_address,
    const ValueList &arg_value_list, const char *name) {
  TargetSP target_sp = m_target_wp.lock();
  if (!target_sp)
    return nullptr;

  Process *process = target_sp->GetProcessSP().get();
  if (!process)
    return nullptr;

  return new ClangFunctionCaller(*process, return_type, function_address,
                                 arg_value_list, name);
}

UtilityFunction *
ClangASTContextForExpressions::GetUtilityFunction(const char *text,
                                                  const char *name) {
  TargetSP target_sp = m_target_wp.lock();
  if (!target_sp)
    return nullptr;

  return new ClangUtilityFunction(*target_sp.get(), text, name);
}

PersistentExpressionState *
ClangASTContextForExpressions::GetPersistentExpressionState() {
  return m_persistent_variables.get();
}

clang::ExternalASTMerger &
ClangASTContextForExpressions::GetMergerUnchecked() {
  lldbassert(m_scratch_ast_source_up != nullptr);
  return m_scratch_ast_source_up->GetMergerUnchecked();
}<|MERGE_RESOLUTION|>--- conflicted
+++ resolved
@@ -1312,38 +1312,6 @@
   return ast->getTranslationUnitDecl();
 }
 
-<<<<<<< HEAD
-CompilerType ClangASTContext::CopyType(const CompilerType &src) {
-  clang::ASTContext *dst_clang_ast = getASTContext();
-  if (dst_clang_ast) {
-    FileSystemOptions file_system_options;
-    ClangASTContext *src_ast =
-        llvm::dyn_cast_or_null<ClangASTContext>(src.GetTypeSystem());
-    if (src_ast) {
-      clang::ASTContext *src_clang_ast = src_ast->getASTContext();
-      if (src_clang_ast) {
-        if (src_clang_ast == dst_clang_ast)
-          return src; // We already are in the right AST, no need to copy
-        else {
-          FileManager file_manager(file_system_options);
-          ASTImporter importer(*dst_clang_ast, file_manager, *src_clang_ast,
-                               file_manager, false);
-          if (auto expected = importer.Import(ClangUtil::GetQualType(src))) {
-            QualType dst_qual_type(expected.get());
-            return CompilerType(this, dst_qual_type.getAsOpaquePtr());
-          } else {
-              Log *log = lldb_private::GetLogIfAllCategoriesSet(LIBLLDB_LOG_EXPRESSIONS);
-              LLDB_LOG_ERROR(log, expected.takeError(), "Couldn't import type: {0}");
-          }
-        }
-      }
-    }
-  }
-  return CompilerType();
-}
-
-=======
->>>>>>> 260ba0e0
 clang::Decl *ClangASTContext::CopyDecl(ASTContext *dst_ast, ASTContext *src_ast,
                                        clang::Decl *source_decl) {
   FileSystemOptions file_system_options;
