--- conflicted
+++ resolved
@@ -5150,18 +5150,14 @@
   return None;
 }
 
-<<<<<<< HEAD
 Optional<uint64_t>
 ClangASTContext::GetByteStride(lldb::opaque_compiler_type_t type,
                                ExecutionContextScope *exe_scope) {
   return {};
 }
 
-size_t ClangASTContext::GetTypeBitAlign(lldb::opaque_compiler_type_t type) {
-=======
 llvm::Optional<size_t>
 ClangASTContext::GetTypeBitAlign(lldb::opaque_compiler_type_t type) {
->>>>>>> c852696d
   if (GetCompleteType(type))
     return getASTContext()->getTypeAlign(GetQualType(type));
   return {};
