//===-- SwiftASTContext.cpp -------------------------------------*- C++ -*-===//
//
// This source file is part of the Swift.org open source project
//
// Copyright (c) 2014 - 2016 Apple Inc. and the Swift project authors
// Licensed under Apache License v2.0 with Runtime Library Exception
//
// See https://swift.org/LICENSE.txt for license information
// See https://swift.org/CONTRIBUTORS.txt for the list of Swift project authors
//
//===----------------------------------------------------------------------===//

#include "lldb/Symbol/SwiftASTContext.h"

// C++ Includes
#include <mutex> // std::once
#include <queue>
#include <set>
#include <sstream>

#include "swift/AST/ASTContext.h"
#include "swift/AST/ASTDemangler.h"
#include "swift/AST/ASTMangler.h"
#include "swift/AST/DebuggerClient.h"
#include "swift/AST/Decl.h"
#include "swift/AST/DiagnosticEngine.h"
#include "swift/AST/DiagnosticsSema.h"
#include "swift/AST/ExistentialLayout.h"
#include "swift/AST/GenericSignature.h"
#include "swift/AST/IRGenOptions.h"
#include "swift/AST/ModuleLoader.h"
#include "swift/AST/NameLookup.h"
#include "swift/AST/SearchPathOptions.h"
#include "swift/AST/SubstitutionMap.h"
#include "swift/AST/Type.h"
#include "swift/AST/Types.h"
#include "swift/ASTSectionImporter/ASTSectionImporter.h"
#include "swift/Basic/Dwarf.h"
#include "swift/Basic/LangOptions.h"
#include "swift/Basic/Platform.h"
#include "swift/Basic/PrimarySpecificPaths.h"
#include "swift/Basic/SourceManager.h"
#include "swift/ClangImporter/ClangImporter.h"
#include "swift/ClangImporter/ClangImporterOptions.h"
#include "swift/Demangling/Demangle.h"
#include "swift/Demangling/ManglingMacros.h"
#include "swift/Frontend/Frontend.h"
#include "swift/Frontend/ParseableInterfaceModuleLoader.h"
#include "swift/Frontend/PrintingDiagnosticConsumer.h"
#include "swift/IRGen/Linking.h"
#include "swift/SIL/SILModule.h"
#include "swift/Serialization/ModuleFile.h"
#include "swift/Serialization/Validation.h"
#include "clang/AST/ASTContext.h"
#include "clang/AST/DeclObjC.h"
#include "clang/Basic/TargetInfo.h"
#include "clang/Basic/TargetOptions.h"
#include "clang/Driver/Driver.h"
#include "llvm/ADT/ArrayRef.h"
#include "llvm/ADT/StringRef.h"
#include "llvm/CodeGen/TargetSubtargetInfo.h"
#include "llvm/IR/DataLayout.h"
#include "llvm/IR/LLVMContext.h"
#include "llvm/IR/Module.h"
#include "llvm/Support/MemoryBuffer.h"
#include "llvm/Support/Path.h"
#include "llvm/Support/Process.h"
#include "llvm/Support/TargetRegistry.h"
#include "llvm/Support/TargetSelect.h"
#include "llvm/Support/ThreadPool.h"
#include "llvm/Support/raw_ostream.h"
#include "llvm/Target/TargetMachine.h"
#include "llvm/Target/TargetOptions.h"

#include "swift/../../lib/IRGen/FixedTypeInfo.h"
#include "swift/../../lib/IRGen/GenEnum.h"
#include "swift/../../lib/IRGen/GenHeap.h"
#include "swift/../../lib/IRGen/IRGenModule.h"
#include "swift/../../lib/IRGen/TypeInfo.h"

#include "swift/Serialization/SerializedModuleLoader.h"
#include "swift/Strings.h"

#include "Plugins/ExpressionParser/Clang/ClangHost.h"
#include "Plugins/ExpressionParser/Swift/SwiftDiagnostic.h"
#include "Plugins/ExpressionParser/Swift/SwiftHost.h"
#include "Plugins/ExpressionParser/Swift/SwiftUserExpression.h"
#include "lldb/Core/Debugger.h"
#include "lldb/Core/DumpDataExtractor.h"
#include "lldb/Core/Module.h"
#include "lldb/Core/ModuleSpec.h"
#include "lldb/Core/PluginManager.h"
#include "lldb/Core/Section.h"
#include "lldb/Core/StreamFile.h"
#include "lldb/Core/ThreadSafeDenseMap.h"
#include "lldb/Expression/DiagnosticManager.h"
#include "lldb/Expression/IRExecutionUnit.h"
#include "lldb/Host/Host.h"
#include "lldb/Host/HostInfo.h"
#include "lldb/Host/StringConvert.h"
#include "lldb/Symbol/ClangASTContext.h"
#include "lldb/Symbol/ClangUtil.h"
#include "lldb/Symbol/CompileUnit.h"
#include "lldb/Symbol/ObjectFile.h"
#include "lldb/Symbol/SourceModule.h"
#include "lldb/Symbol/SymbolFile.h"
#include "lldb/Symbol/TypeMap.h"
#include "lldb/Symbol/VariableList.h"
#include "lldb/Target/Platform.h"
#include "lldb/Target/Process.h"
#include "lldb/Target/SwiftLanguageRuntime.h"
#include "lldb/Target/Target.h"
#include "lldb/Utility/ArchSpec.h"
#include "lldb/Utility/CleanUp.h"
#include "lldb/Utility/FileSpec.h"
#include "lldb/Utility/LLDBAssert.h"
#include "lldb/Utility/Log.h"
#include "lldb/Utility/Status.h"

#include "Plugins/Platform/MacOSX/PlatformDarwin.h"
#include "Plugins/SymbolFile/DWARF/DWARFASTParserClang.h"
#include "Plugins/SymbolFile/DWARF/DWARFASTParserSwift.h"

#define VALID_OR_RETURN(value)                                                 \
  do {                                                                         \
    if (HasFatalErrors()) {                                                    \
      return (value);                                                          \
    }                                                                          \
  } while (0)
#define VALID_OR_RETURN_VOID()                                                 \
  do {                                                                         \
    if (HasFatalErrors()) {                                                    \
      return;                                                                  \
    }                                                                          \
  } while (0)

namespace {
/// This silly constexpr allows us to filter out the useless __FUNCTION__ name
/// of lambdas in the LOG_PRINTF macro.
bool constexpr IsLambda(const char *name) {
  return name[0] && name[0] == 'o' && name[1] && name[1] == 'p' && name[2] &&
         name[2] == 'e' && name[3] && name[3] == 'r' && name[4] &&
         name[4] == 'a' && name[5] && name[5] == 't' && name[6] &&
         name[6] == 'o' && name[7] && name[7] == 'r' && name[8] &&
         name[8] == '(' && name[9] && name[9] == ')';
}

/// Used to sort the log output.
std::recursive_mutex g_log_mutex;

} // namespace

/// Similar to LLDB_LOG, but with richer contextual information.
#define LOG_PRINTF(CHANNEL, FMT, ...)                                          \
  do {                                                                         \
    if (Log *log = lldb_private::GetLogIfAllCategoriesSet(CHANNEL)) {          \
      std::lock_guard<std::recursive_mutex> locker(g_log_mutex);               \
      /* The format string is optimized for code size, not speed. */           \
      log->Printf("%s::%s%s" FMT, m_description.c_str(),                       \
                  IsLambda(__FUNCTION__) ? "" : __FUNCTION__,                  \
                  (FMT && FMT[0] == '(') ? "" : "() -- ", ##__VA_ARGS__);      \
    }                                                                          \
  } while (0)

using namespace lldb;
using namespace lldb_private;

typedef lldb_private::ThreadSafeDenseMap<swift::ASTContext *, SwiftASTContext *>
    ThreadSafeSwiftASTMap;

static ThreadSafeSwiftASTMap &GetASTMap() {
  // The global destructor list will tear down all of the modules when
  // the LLDB shared library is being unloaded and this needs to live
  // beyond all of those and not be destructed before they have all
  // gone away. So we will leak this list intentionally so we can
  // avoid global destructor problems.
  static ThreadSafeSwiftASTMap *g_map_ptr = NULL;
  static std::once_flag g_once_flag;
  std::call_once(g_once_flag, []() {
    // Intentional leak.
    g_map_ptr = new ThreadSafeSwiftASTMap();
  });
  return *g_map_ptr;
}

class SwiftEnumDescriptor;

typedef std::shared_ptr<SwiftEnumDescriptor> SwiftEnumDescriptorSP;
typedef llvm::DenseMap<lldb::opaque_compiler_type_t, SwiftEnumDescriptorSP>
    EnumInfoCache;
typedef std::shared_ptr<EnumInfoCache> EnumInfoCacheSP;
typedef llvm::DenseMap<const swift::ASTContext *, EnumInfoCacheSP>
    ASTEnumInfoCacheMap;

static EnumInfoCache *GetEnumInfoCache(const swift::ASTContext *a) {
  static ASTEnumInfoCacheMap g_cache;
  static std::mutex g_mutex;
  std::lock_guard<std::mutex> locker(g_mutex);
  ASTEnumInfoCacheMap::iterator pos = g_cache.find(a);
  if (pos == g_cache.end()) {
    g_cache.insert(
        std::make_pair(a, std::shared_ptr<EnumInfoCache>(new EnumInfoCache())));
    return g_cache.find(a)->second.get();
  }
  return pos->second.get();
}

namespace {
bool IsDirectory(const FileSpec &spec) {
  return llvm::sys::fs::is_directory(spec.GetPath());
}
bool IsRegularFile(const FileSpec &spec) {
  return llvm::sys::fs::is_regular_file(spec.GetPath());
}
} // namespace

llvm::LLVMContext &SwiftASTContext::GetGlobalLLVMContext() {
  static llvm::LLVMContext s_global_context;
  return s_global_context;
}

llvm::ArrayRef<swift::VarDecl *>
SwiftASTContext::GetStoredProperties(swift::NominalTypeDecl *nominal) {
  VALID_OR_RETURN(llvm::ArrayRef<swift::VarDecl *>());

  // Check whether we already have the stored properties for this
  // nominal type.
  auto known = m_stored_properties.find(nominal);
  if (known != m_stored_properties.end())
    return known->second;

  // Collect the stored properties from the AST and put them in the
  // cache.
  auto stored_properties = nominal->getStoredProperties();
  auto &stored = m_stored_properties[nominal];
  stored = std::vector<swift::VarDecl *>(stored_properties.begin(),
                                         stored_properties.end());
  return stored;
}

class SwiftEnumDescriptor {
public:
  enum class Kind {
    Empty,      ///< No cases in this enum.
    CStyle,     ///< No cases have payloads.
    AllPayload, ///< All cases have payloads.
    Mixed,      ///< Some cases have payloads.
    Resilient   ///< A resilient enum.
  };

  struct ElementInfo {
    lldb_private::ConstString name;
    CompilerType payload_type;
    bool has_payload : 1;
    bool is_indirect : 1;
  };

  Kind GetKind() const { return m_kind; }

  ConstString GetTypeName() { return m_type_name; }

  virtual ElementInfo *
  GetElementFromData(const lldb_private::DataExtractor &data,
                     bool no_payload) = 0;

  virtual size_t GetNumElements() {
    return GetNumElementsWithPayload() + GetNumCStyleElements();
  }

  virtual size_t GetNumElementsWithPayload() = 0;

  virtual size_t GetNumCStyleElements() = 0;

  virtual ElementInfo *GetElementWithPayloadAtIndex(size_t idx) = 0;

  virtual ElementInfo *GetElementWithNoPayloadAtIndex(size_t idx) = 0;

  virtual ~SwiftEnumDescriptor() = default;

  static SwiftEnumDescriptor *CreateDescriptor(swift::ASTContext *ast,
                                               swift::CanType swift_can_type,
                                               swift::EnumDecl *enum_decl);

protected:
  SwiftEnumDescriptor(swift::ASTContext *ast, swift::CanType swift_can_type,
                      swift::EnumDecl *enum_decl, SwiftEnumDescriptor::Kind k)
      : m_kind(k), m_type_name() {
    if (swift_can_type.getPointer()) {
      if (auto nominal = swift_can_type->getAnyNominal()) {
        swift::Identifier name(nominal->getName());
        if (name.get())
          m_type_name.SetCString(name.get());
      }
    }
  }

private:
  Kind m_kind;
  ConstString m_type_name;
};

class SwiftEmptyEnumDescriptor : public SwiftEnumDescriptor {
public:
  SwiftEmptyEnumDescriptor(swift::ASTContext *ast,
                           swift::CanType swift_can_type,
                           swift::EnumDecl *enum_decl)
      : SwiftEnumDescriptor(ast, swift_can_type, enum_decl,
                            SwiftEnumDescriptor::Kind::Empty) {}

  virtual ElementInfo *
  GetElementFromData(const lldb_private::DataExtractor &data, bool no_payload) {
    return nullptr;
  }

  virtual size_t GetNumElementsWithPayload() { return 0; }

  virtual size_t GetNumCStyleElements() { return 0; }

  virtual ElementInfo *GetElementWithPayloadAtIndex(size_t idx) {
    return nullptr;
  }

  virtual ElementInfo *GetElementWithNoPayloadAtIndex(size_t idx) {
    return nullptr;
  }

  static bool classof(const SwiftEnumDescriptor *S) {
    return S->GetKind() == SwiftEnumDescriptor::Kind::Empty;
  }

  virtual ~SwiftEmptyEnumDescriptor() = default;
};

namespace std {
template <> struct less<swift::ClusteredBitVector> {
  bool operator()(const swift::ClusteredBitVector &lhs,
                  const swift::ClusteredBitVector &rhs) const {
    int iL = lhs.size() - 1;
    int iR = rhs.size() - 1;
    for (; iL >= 0 && iR >= 0; --iL, --iR) {
      bool bL = lhs[iL];
      bool bR = rhs[iR];
      if (bL and not bR)
        return false;
      if (bR and not bL)
        return true;
    }
    return false;
  }
};
} // namespace std

static std::string Dump(const swift::ClusteredBitVector &bit_vector) {
  std::string buffer;
  llvm::raw_string_ostream ostream(buffer);
  for (size_t i = 0; i < bit_vector.size(); i++) {
    if (bit_vector[i])
      ostream << '1';
    else
      ostream << '0';
    if ((i % 4) == 3)
      ostream << ' ';
  }
  ostream.flush();
  return buffer;
}

class SwiftCStyleEnumDescriptor : public SwiftEnumDescriptor {
  llvm::SmallString<32> m_description = {"SwiftCStyleEnumDescriptor"};

public:
  SwiftCStyleEnumDescriptor(swift::ASTContext *ast,
                            swift::CanType swift_can_type,
                            swift::EnumDecl *enum_decl)
      : SwiftEnumDescriptor(ast, swift_can_type, enum_decl,
                            SwiftEnumDescriptor::Kind::CStyle),
        m_nopayload_elems_bitmask(), m_elements(), m_element_indexes() {
    LOG_PRINTF(LIBLLDB_LOG_TYPES, "doing C-style enum layout for %s",
               GetTypeName().AsCString());

    SwiftASTContext *swift_ast_ctx = SwiftASTContext::GetSwiftASTContext(ast);
    swift::irgen::IRGenModule &irgen_module = swift_ast_ctx->GetIRGenModule();
    const swift::irgen::EnumImplStrategy &enum_impl_strategy =
        swift::irgen::getEnumImplStrategy(irgen_module, swift_can_type);
    llvm::ArrayRef<swift::irgen::EnumImplStrategy::Element>
        elements_with_no_payload =
            enum_impl_strategy.getElementsWithNoPayload();
    const bool has_payload = false;
    const bool is_indirect = false;
    uint64_t case_counter = 0;
    m_nopayload_elems_bitmask =
        enum_impl_strategy.getBitMaskForNoPayloadElements();

    if (enum_decl->isObjC())
      m_is_objc_enum = true;

    LOG_PRINTF(LIBLLDB_LOG_TYPES, "m_nopayload_elems_bitmask = %s",
               Dump(m_nopayload_elems_bitmask).c_str());

    for (auto enum_case : elements_with_no_payload) {
      ConstString case_name(enum_case.decl->getName().str());
      swift::ClusteredBitVector case_value =
          enum_impl_strategy.getBitPatternForNoPayloadElement(enum_case.decl);

      LOG_PRINTF(LIBLLDB_LOG_TYPES, "case_name = %s, unmasked value = %s",
                 case_name.AsCString(), Dump(case_value).c_str());

      case_value &= m_nopayload_elems_bitmask;

      LOG_PRINTF(LIBLLDB_LOG_TYPES, "case_name = %s, masked value = %s",
                 case_name.AsCString(), Dump(case_value).c_str());

      std::unique_ptr<ElementInfo> elem_info(
          new ElementInfo{case_name, CompilerType(), has_payload, is_indirect});
      m_element_indexes.emplace(case_counter, elem_info.get());
      case_counter++;
      m_elements.emplace(case_value, std::move(elem_info));
    }
  }

  virtual ElementInfo *
  GetElementFromData(const lldb_private::DataExtractor &data, bool no_payload) {
    LOG_PRINTF(LIBLLDB_LOG_TYPES,
               "C-style enum - inspecting data to find enum case for type %s",
               GetTypeName().AsCString());

    swift::ClusteredBitVector current_payload;
    lldb::offset_t offset = 0;
    for (size_t idx = 0; idx < data.GetByteSize(); idx++) {
      uint64_t byte = data.GetU8(&offset);
      current_payload.add(8, byte);
    }

    LOG_PRINTF(LIBLLDB_LOG_TYPES, "m_nopayload_elems_bitmask        = %s",
               Dump(m_nopayload_elems_bitmask).c_str());
    LOG_PRINTF(LIBLLDB_LOG_TYPES, "current_payload                  = %s",
               Dump(current_payload).c_str());

    if (current_payload.size() != m_nopayload_elems_bitmask.size()) {
      LOG_PRINTF(LIBLLDB_LOG_TYPES,
                 "sizes don't match; getting out with an error");
      return nullptr;
    }

    // A C-Like Enum  is laid out as an integer tag with the minimal number of
    // bits to contain all of the cases. The cases are assigned tag values in
    // declaration order. e.g.
    // enum Patatino { // => LLVM i1
    // case X         // => i1 0
    // case Y         // => i1 1
    // }
    // From this we can find out the number of bits really used for the payload.
    if (!m_is_objc_enum) {
      current_payload &= m_nopayload_elems_bitmask;
      auto elem_mask =
          swift::ClusteredBitVector::getConstant(current_payload.size(), false);
      int64_t bit_count = m_elements.size() - 1;
      if (bit_count > 0 && no_payload) {
        uint64_t bit_set = 0;
        while (bit_count > 0) {
          elem_mask.setBit(bit_set);
          bit_set += 1;
          bit_count /= 2;
        }
        current_payload &= elem_mask;
      }
    }

    LOG_PRINTF(LIBLLDB_LOG_TYPES, "masked current_payload           = %s",
               Dump(current_payload).c_str());

    auto iter = m_elements.find(current_payload), end = m_elements.end();
    if (iter == end) {
      LOG_PRINTF(LIBLLDB_LOG_TYPES, "bitmask search failed");
      return nullptr;
    }
    LOG_PRINTF(LIBLLDB_LOG_TYPES, "bitmask search success - found case %s",
               iter->second.get()->name.AsCString());
    return iter->second.get();
  }

  virtual size_t GetNumElementsWithPayload() { return 0; }

  virtual size_t GetNumCStyleElements() { return m_elements.size(); }

  virtual ElementInfo *GetElementWithPayloadAtIndex(size_t idx) {
    return nullptr;
  }

  virtual ElementInfo *GetElementWithNoPayloadAtIndex(size_t idx) {
    if (idx >= m_element_indexes.size())
      return nullptr;
    return m_element_indexes[idx];
  }

  static bool classof(const SwiftEnumDescriptor *S) {
    return S->GetKind() == SwiftEnumDescriptor::Kind::CStyle;
  }

  virtual ~SwiftCStyleEnumDescriptor() = default;

private:
  swift::ClusteredBitVector m_nopayload_elems_bitmask;
  std::map<swift::ClusteredBitVector, std::unique_ptr<ElementInfo>> m_elements;
  std::map<uint64_t, ElementInfo *> m_element_indexes;
  bool m_is_objc_enum = false;
};

class SwiftAllPayloadEnumDescriptor : public SwiftEnumDescriptor {
  llvm::SmallString<32> m_description = {"SwiftAllPayloadEnumDescriptor"};

public:
  SwiftAllPayloadEnumDescriptor(swift::ASTContext *ast,
                                swift::CanType swift_can_type,
                                swift::EnumDecl *enum_decl)
      : SwiftEnumDescriptor(ast, swift_can_type, enum_decl,
                            SwiftEnumDescriptor::Kind::AllPayload) {
    LOG_PRINTF(LIBLLDB_LOG_TYPES, "doing ADT-style enum layout for %s",
               GetTypeName().AsCString());

    SwiftASTContext *swift_ast_ctx = SwiftASTContext::GetSwiftASTContext(ast);
    swift::irgen::IRGenModule &irgen_module = swift_ast_ctx->GetIRGenModule();
    const swift::irgen::EnumImplStrategy &enum_impl_strategy =
        swift::irgen::getEnumImplStrategy(irgen_module, swift_can_type);
    llvm::ArrayRef<swift::irgen::EnumImplStrategy::Element>
        elements_with_payload = enum_impl_strategy.getElementsWithPayload();
    m_tag_bits = enum_impl_strategy.getTagBitsForPayloads();

    LOG_PRINTF(LIBLLDB_LOG_TYPES, "tag_bits = %s", Dump(m_tag_bits).c_str());

    auto module_ctx = enum_decl->getModuleContext();
    const bool has_payload = true;
    for (auto enum_case : elements_with_payload) {
      ConstString case_name(enum_case.decl->getName().str());

      swift::EnumElementDecl *case_decl = enum_case.decl;
      assert(case_decl);
      auto arg_type = case_decl->getArgumentInterfaceType();
      CompilerType case_type;
      if (arg_type) {
        case_type = {
            swift_can_type->getTypeOfMember(module_ctx, case_decl, arg_type)
                ->getCanonicalType()
                .getPointer()};
      }

      const bool is_indirect =
          case_decl->isIndirect() || case_decl->getParentEnum()->isIndirect();

      LOG_PRINTF(LIBLLDB_LOG_TYPES,
                 "case_name = %s, type = %s, is_indirect = %s",
                 case_name.AsCString(), case_type.GetTypeName().AsCString(),
                 is_indirect ? "yes" : "no");

      std::unique_ptr<ElementInfo> elem_info(
          new ElementInfo{case_name, case_type, has_payload, is_indirect});
      m_elements.push_back(std::move(elem_info));
    }
  }

  virtual ElementInfo *
  GetElementFromData(const lldb_private::DataExtractor &data, bool no_payload) {
    LOG_PRINTF(LIBLLDB_LOG_TYPES,
               "ADT-style enum - inspecting data to find enum case for type %s",
               GetTypeName().AsCString());

    // No elements, just fail.
    if (m_elements.size() == 0) {
      LOG_PRINTF(LIBLLDB_LOG_TYPES, "enum with no cases. getting out");
      return nullptr;
    }
    // One element, so it's got to be it.
    if (m_elements.size() == 1) {
      LOG_PRINTF(LIBLLDB_LOG_TYPES,
                 "enum with one case. getting out easy with %s",
                 m_elements.front().get()->name.AsCString());

      return m_elements.front().get();
    }

    swift::ClusteredBitVector current_payload;
    lldb::offset_t offset = 0;
    for (size_t idx = 0; idx < data.GetByteSize(); idx++) {
      uint64_t byte = data.GetU8(&offset);
      current_payload.add(8, byte);
    }
    LOG_PRINTF(LIBLLDB_LOG_TYPES, "tag_bits        = %s",
               Dump(m_tag_bits).c_str());
    LOG_PRINTF(LIBLLDB_LOG_TYPES, "current_payload = %s",
               Dump(current_payload).c_str());

    if (current_payload.size() != m_tag_bits.size()) {
      LOG_PRINTF(LIBLLDB_LOG_TYPES,
                 "sizes don't match; getting out with an error");
      return nullptr;
    }

    // FIXME: this assumes the tag bits should be gathered in
    // little-endian byte order.
    size_t discriminator = 0;
    size_t power_of_2 = 1;
    for (size_t i = 0; i < m_tag_bits.size(); ++i) {
      if (m_tag_bits[i]) {
        discriminator |= current_payload[i] ? power_of_2 : 0;
        power_of_2 <<= 1;
      }
    }

    // The discriminator is too large?
    if (discriminator >= m_elements.size()) {
      LOG_PRINTF(LIBLLDB_LOG_TYPES,
                 "discriminator value of %" PRIu64 " too large, getting out",
                 (uint64_t)discriminator);
      return nullptr;
    } else {
      auto ptr = m_elements[discriminator].get();
      if (!ptr)
        LOG_PRINTF(LIBLLDB_LOG_TYPES,
                   "discriminator value of %" PRIu64
                   " acceptable, but null case matched - that's bad",
                   (uint64_t)discriminator);
      else
        LOG_PRINTF(LIBLLDB_LOG_TYPES,
                   "discriminator value of %" PRIu64
                   " acceptable, case %s matched",
                   (uint64_t)discriminator, ptr->name.AsCString());
      return ptr;
    }
  }

  virtual size_t GetNumElementsWithPayload() { return m_elements.size(); }

  virtual size_t GetNumCStyleElements() { return 0; }

  virtual ElementInfo *GetElementWithPayloadAtIndex(size_t idx) {
    if (idx >= m_elements.size())
      return nullptr;
    return m_elements[idx].get();
  }

  virtual ElementInfo *GetElementWithNoPayloadAtIndex(size_t idx) {
    return nullptr;
  }

  static bool classof(const SwiftEnumDescriptor *S) {
    return S->GetKind() == SwiftEnumDescriptor::Kind::AllPayload;
  }

  virtual ~SwiftAllPayloadEnumDescriptor() = default;

private:
  swift::ClusteredBitVector m_tag_bits;
  std::vector<std::unique_ptr<ElementInfo>> m_elements;
};

class SwiftMixedEnumDescriptor : public SwiftEnumDescriptor {
public:
  SwiftMixedEnumDescriptor(swift::ASTContext *ast,
                           swift::CanType swift_can_type,
                           swift::EnumDecl *enum_decl)
      : SwiftEnumDescriptor(ast, swift_can_type, enum_decl,
                            SwiftEnumDescriptor::Kind::Mixed),
        m_non_payload_cases(ast, swift_can_type, enum_decl),
        m_payload_cases(ast, swift_can_type, enum_decl) {}

  virtual ElementInfo *
  GetElementFromData(const lldb_private::DataExtractor &data, bool no_payload) {
    ElementInfo *elem_info =
        m_non_payload_cases.GetElementFromData(data, false);
    return elem_info ? elem_info
                     : m_payload_cases.GetElementFromData(data, false);
  }

  static bool classof(const SwiftEnumDescriptor *S) {
    return S->GetKind() == SwiftEnumDescriptor::Kind::Mixed;
  }

  virtual size_t GetNumElementsWithPayload() {
    return m_payload_cases.GetNumElementsWithPayload();
  }

  virtual size_t GetNumCStyleElements() {
    return m_non_payload_cases.GetNumCStyleElements();
  }

  virtual ElementInfo *GetElementWithPayloadAtIndex(size_t idx) {
    return m_payload_cases.GetElementWithPayloadAtIndex(idx);
  }

  virtual ElementInfo *GetElementWithNoPayloadAtIndex(size_t idx) {
    return m_non_payload_cases.GetElementWithNoPayloadAtIndex(idx);
  }

  virtual ~SwiftMixedEnumDescriptor() = default;

private:
  SwiftCStyleEnumDescriptor m_non_payload_cases;
  SwiftAllPayloadEnumDescriptor m_payload_cases;
};

class SwiftResilientEnumDescriptor : public SwiftEnumDescriptor {
  llvm::SmallString<32> m_description = {"SwiftResilientEnumDescriptor"};

public:
  SwiftResilientEnumDescriptor(swift::ASTContext *ast,
                               swift::CanType swift_can_type,
                               swift::EnumDecl *enum_decl)
      : SwiftEnumDescriptor(ast, swift_can_type, enum_decl,
                            SwiftEnumDescriptor::Kind::Resilient) {
    LOG_PRINTF(LIBLLDB_LOG_TYPES, "doing resilient enum layout for %s",
               GetTypeName().AsCString());
  }

  virtual ElementInfo *
  GetElementFromData(const lldb_private::DataExtractor &data, bool no_payload) {
    // Not yet supported by LLDB.
    return nullptr;
  }
  virtual size_t GetNumElementsWithPayload() { return 0; }
  virtual size_t GetNumCStyleElements() { return 0; }
  virtual ElementInfo *GetElementWithPayloadAtIndex(size_t idx) {
    return nullptr;
  }
  virtual ElementInfo *GetElementWithNoPayloadAtIndex(size_t idx) {
    return nullptr;
  }
  static bool classof(const SwiftEnumDescriptor *S) {
    return S->GetKind() == SwiftEnumDescriptor::Kind::Resilient;
  }
  virtual ~SwiftResilientEnumDescriptor() = default;
};

SwiftEnumDescriptor *
SwiftEnumDescriptor::CreateDescriptor(swift::ASTContext *ast,
                                      swift::CanType swift_can_type,
                                      swift::EnumDecl *enum_decl) {
  assert(ast);
  assert(enum_decl);
  assert(swift_can_type.getPointer());
  SwiftASTContext *swift_ast_ctx = SwiftASTContext::GetSwiftASTContext(ast);
  assert(swift_ast_ctx);
  swift::irgen::IRGenModule &irgen_module = swift_ast_ctx->GetIRGenModule();
  const swift::irgen::EnumImplStrategy &enum_impl_strategy =
      swift::irgen::getEnumImplStrategy(irgen_module, swift_can_type);
  llvm::ArrayRef<swift::irgen::EnumImplStrategy::Element>
      elements_with_payload = enum_impl_strategy.getElementsWithPayload();
  llvm::ArrayRef<swift::irgen::EnumImplStrategy::Element>
      elements_with_no_payload = enum_impl_strategy.getElementsWithNoPayload();
  swift::SILType swift_sil_type = irgen_module.getLoweredType(swift_can_type);
  if (!irgen_module.getTypeInfo(swift_sil_type).isFixedSize())
    return new SwiftResilientEnumDescriptor(ast, swift_can_type, enum_decl);
  if (elements_with_no_payload.size() == 0) {
    // Nothing with no payload.. empty or all payloads?
    if (elements_with_payload.size() == 0)
      return new SwiftEmptyEnumDescriptor(ast, swift_can_type, enum_decl);
    return new SwiftAllPayloadEnumDescriptor(ast, swift_can_type, enum_decl);
  }

  // Something with no payload.. mixed or C-style?
  if (elements_with_payload.size() == 0)
    return new SwiftCStyleEnumDescriptor(ast, swift_can_type, enum_decl);
  return new SwiftMixedEnumDescriptor(ast, swift_can_type, enum_decl);
}

static SwiftEnumDescriptor *
GetEnumInfoFromEnumDecl(swift::ASTContext *ast, swift::CanType swift_can_type,
                        swift::EnumDecl *enum_decl) {
  return SwiftEnumDescriptor::CreateDescriptor(ast, swift_can_type, enum_decl);
}

SwiftEnumDescriptor *SwiftASTContext::GetCachedEnumInfo(void *type) {
  VALID_OR_RETURN(nullptr);

  if (type) {
    EnumInfoCache *enum_info_cache = GetEnumInfoCache(GetASTContext());
    EnumInfoCache::const_iterator pos = enum_info_cache->find(type);
    if (pos != enum_info_cache->end())
      return pos->second.get();

    swift::CanType swift_can_type(GetCanonicalSwiftType(type));
    if (!SwiftASTContext::IsFullyRealized({swift_can_type}))
      return nullptr;

    SwiftEnumDescriptorSP enum_info_sp;

    if (auto *enum_type = swift_can_type->getAs<swift::EnumType>()) {
      enum_info_sp.reset(GetEnumInfoFromEnumDecl(
          GetASTContext(), swift_can_type, enum_type->getDecl()));
    } else if (auto *bound_enum_type =
                   swift_can_type->getAs<swift::BoundGenericEnumType>()) {
      enum_info_sp.reset(GetEnumInfoFromEnumDecl(
          GetASTContext(), swift_can_type, bound_enum_type->getDecl()));
    }

    if (enum_info_sp.get())
      enum_info_cache->insert(std::make_pair(type, enum_info_sp));
    return enum_info_sp.get();
  }
  return nullptr;
}

namespace {
static inline bool
SwiftASTContextSupportsLanguage(lldb::LanguageType language) {
  return language == eLanguageTypeSwift;
}

static bool IsDeviceSupport(const char *path) {
  // The old-style check, which we preserve for safety.
  if (path && strstr(path, "iOS DeviceSupport"))
    return true;

  // The new-style check, which should cover more devices.
  if (path)
    if (const char *Developer_Xcode = strstr(path, "Developer"))
      if (const char *DeviceSupport = strstr(Developer_Xcode, "DeviceSupport"))
        if (strstr(DeviceSupport, "Symbols"))
          return true;

  // Don't look in the simulator runtime frameworks either.  They
  // either duplicate what the SDK has, or for older simulators
  // conflict with them.
  if (path && strstr(path, ".simruntime/Contents/Resources/"))
    return true;

  return false;
}
} // namespace

static std::string GetClangModulesCacheProperty() {
  llvm::SmallString<128> path;
  auto props = ModuleList::GetGlobalModuleListProperties();
  props.GetClangModulesCachePath().GetPath(path);
  return path.str();
}

SwiftASTContext::SwiftASTContext(std::string description, llvm::Triple triple,
                                 Target *target)
    : TypeSystem(TypeSystem::eKindSwift),
      m_compiler_invocation_ap(new swift::CompilerInvocation()),
      m_description(description) {
  // Set the dependency tracker.
  if (auto g = repro::Reproducer::Instance().GetGenerator()) {
    repro::FileProvider &fp = g->GetOrCreate<repro::FileProvider>();
    m_dependency_tracker = std::make_unique<swift::DependencyTracker>(
        true, fp.GetFileCollector());
  }
  // rdar://53971116
  m_compiler_invocation_ap->disableASTScopeLookup();

  // Set the clang modules cache path.
  m_compiler_invocation_ap->setClangModuleCachePath(GetClangModulesCacheProperty());

  if (target)
    m_target_wp = target->shared_from_this();

  SetTriple(triple);
  swift::IRGenOptions &ir_gen_opts =
      m_compiler_invocation_ap->getIRGenOptions();
  ir_gen_opts.OutputKind = swift::IRGenOutputKind::Module;
  ir_gen_opts.UseJIT = true;
  ir_gen_opts.DWARFVersion = swift::DWARFVersion;
}

SwiftASTContext::SwiftASTContext(const SwiftASTContext &rhs)
    : TypeSystem(rhs.getKind()),
      m_compiler_invocation_ap(new swift::CompilerInvocation()),
      m_description(rhs.m_description) {
  // rdar://53971116
  m_compiler_invocation_ap->disableASTScopeLookup();

  if (rhs.m_compiler_invocation_ap) {
    SetTriple(rhs.GetTriple());
    llvm::StringRef module_cache_path =
        rhs.m_compiler_invocation_ap->getClangModuleCachePath();
    m_compiler_invocation_ap->setClangModuleCachePath(module_cache_path);
  }

  swift::IRGenOptions &ir_gen_opts =
      m_compiler_invocation_ap->getIRGenOptions();
  ir_gen_opts.OutputKind = swift::IRGenOutputKind::Module;
  ir_gen_opts.UseJIT = true;

  TargetSP target_sp = rhs.m_target_wp.lock();
  if (target_sp)
    m_target_wp = target_sp;

  m_platform_sdk_path = rhs.m_platform_sdk_path;

  // Initialize search paths and clang importer options, we need
  // them to grab a SwiftASTContext without asserting.
  std::vector<std::string> module_search_paths;
  std::vector<std::pair<std::string, bool>> framework_search_paths;
  const auto &opts = rhs.m_compiler_invocation_ap->getSearchPathOptions();
  module_search_paths.insert(module_search_paths.end(),
                             opts.ImportSearchPaths.begin(),
                             opts.ImportSearchPaths.end());
  for (const auto &fwsp : opts.FrameworkSearchPaths)
      framework_search_paths.push_back({fwsp.Path, fwsp.IsSystem});
  InitializeSearchPathOptions(module_search_paths, framework_search_paths);
  GetClangImporterOptions();

  // As this is a copy constructor, make sure we copy the clang importer
  // options from RHS to LHS.
  GetCompilerInvocation().getClangImporterOptions() =
      rhs.m_compiler_invocation_ap->getClangImporterOptions();
}

SwiftASTContext::~SwiftASTContext() {
  if (swift::ASTContext *ctx = m_ast_context_ap.get()) {
    // A RemoteASTContext associated with this swift::ASTContext has
    // to be destroyed before the swift::ASTContext is destroyed.
    if (TargetSP target_sp = m_target_wp.lock())
      if (ProcessSP process_sp = target_sp->GetProcessSP())
        if (auto *runtime = SwiftLanguageRuntime::Get(*process_sp))
          runtime->ReleaseAssociatedRemoteASTContext(ctx);

    GetASTMap().Erase(ctx);
  }
}

ConstString SwiftASTContext::GetPluginNameStatic() {
  return ConstString("swift");
}

ConstString SwiftASTContext::GetPluginName() {
  return ClangASTContext::GetPluginNameStatic();
}

uint32_t SwiftASTContext::GetPluginVersion() { return 1; }

namespace {
enum SDKType : int {
  MacOSX = 0,
  iPhoneSimulator,
  iPhoneOS,
  AppleTVSimulator,
  AppleTVOS,
  WatchSimulator,
  watchOS,
  Linux,
  numSDKTypes,
  unknown = -1
};

const char *const sdk_strings[] = {
    "macosx",    "iphonesimulator", "iphoneos", "appletvsimulator",
    "appletvos", "watchsimulator",  "watchos",  "linux"};

struct SDKTypeMinVersion {
  SDKType sdk_type;
  unsigned min_version_major;
  unsigned min_version_minor;
};
} // namespace

/// Return the SDKType (+minimum version needed for Swift support) for
/// the target triple, if that makes sense. Otherwise, return the
/// unknown sdk type.
static SDKTypeMinVersion GetSDKType(const llvm::Triple &target,
                                    const llvm::Triple &host) {
  // Only Darwin platforms know the concept of an SDK.
  auto host_os = host.getOS();
  if (host_os != llvm::Triple::OSType::MacOSX)
    return {SDKType::unknown, 0, 0};

  auto is_simulator = [&]() -> bool {
    return target.getEnvironment() == llvm::Triple::Simulator ||
           !target.getArchName().startswith("arm");
  };

  switch (target.getOS()) {
  case llvm::Triple::OSType::MacOSX:
  case llvm::Triple::OSType::Darwin:
    return {SDKType::MacOSX, 10, 10};
  case llvm::Triple::OSType::IOS:
    if (is_simulator())
      return {SDKType::iPhoneSimulator, 8, 0};
    return {SDKType::iPhoneOS, 8, 0};
  case llvm::Triple::OSType::TvOS:
    if (is_simulator())
      return {SDKType::AppleTVSimulator, 9, 0};
    return {SDKType::AppleTVOS, 9, 0};
  case llvm::Triple::OSType::WatchOS:
    if (is_simulator())
      return {SDKType::WatchSimulator, 2, 0};
    return {SDKType::watchOS, 2, 0};
  default:
    return {SDKType::unknown, 0, 0};
  }
}

static StringRef GetXcodeContentsPath() {
  static std::once_flag g_once_flag;
  static std::string g_xcode_contents_path;
  std::call_once(g_once_flag, [&]() {
    const char substr[] = ".app/Contents/";

    // First, try based on the current shlib's location.
    if (FileSpec fspec = HostInfo::GetShlibDir()) {
      std::string path_to_shlib = fspec.GetPath();
      size_t pos = path_to_shlib.rfind(substr);
      if (pos != std::string::npos) {
        path_to_shlib.erase(pos + strlen(substr));
        g_xcode_contents_path = path_to_shlib;
        return;
      }
    }

    // Fall back to using xcrun.
    if (HostInfo::GetArchitecture().GetTriple().getOS() ==
        llvm::Triple::MacOSX) {
      int status = 0;
      int signo = 0;
      std::string output;
      const char *command = "xcrun -sdk macosx --show-sdk-path";
      lldb_private::Status error = Host::RunShellCommand(
          command, // shell command to run
          NULL,    // current working directory
          &status, // Put the exit status of the process in here
          &signo,  // Put the signal that caused the process to exit in here
          &output, // Get the output from the command and place it in this
                   // string
          std::chrono::seconds(
              3)); // Timeout in seconds to wait for shell program to finish
      if (status == 0 && !output.empty()) {
        size_t first_non_newline = output.find_last_not_of("\r\n");
        if (first_non_newline != std::string::npos) {
          output.erase(first_non_newline + 1);
        }

        size_t pos = output.rfind(substr);
        if (pos != std::string::npos) {
          output.erase(pos + strlen(substr));
          g_xcode_contents_path = output;
        }
      }
    }
  });
  return g_xcode_contents_path;
}

static std::string GetCurrentToolchainPath() {
  const char substr[] = ".xctoolchain/";

  {
    if (FileSpec fspec = HostInfo::GetShlibDir()) {
      std::string path_to_shlib = fspec.GetPath();
      size_t pos = path_to_shlib.rfind(substr);
      if (pos != std::string::npos) {
        path_to_shlib.erase(pos + strlen(substr));
        return path_to_shlib;
      }
    }
  }

  return {};
}

static std::string GetCurrentCLToolsPath() {
  const char substr[] = "/CommandLineTools/";

  {
    if (FileSpec fspec = HostInfo::GetShlibDir()) {
      std::string path_to_shlib = fspec.GetPath();
      size_t pos = path_to_shlib.rfind(substr);
      if (pos != std::string::npos) {
        path_to_shlib.erase(pos + strlen(substr));
        return path_to_shlib;
      }
    }
  }

  return {};
}

/// Return the name of the OS-specific subdirectory containing the
/// Swift stdlib needed for \p target.
StringRef SwiftASTContext::GetSwiftStdlibOSDir(const llvm::Triple &target,
                                               const llvm::Triple &host) {
  auto sdk = GetSDKType(target, host);
  if (sdk.sdk_type != SDKType::unknown)
    return sdk_strings[sdk.sdk_type];
  return target.getOSName();
}

StringRef SwiftASTContext::GetResourceDir(const llvm::Triple &triple) {
  static std::mutex g_mutex;
  std::lock_guard<std::mutex> locker(g_mutex);
  StringRef platform_sdk_path = GetPlatformSDKPath();
  auto swift_stdlib_os_dir =
      GetSwiftStdlibOSDir(triple, HostInfo::GetArchitecture().GetTriple());

  // The resource dir depends on the SDK path and the expected os name.
  llvm::SmallString<128> key(platform_sdk_path);
  key.append(swift_stdlib_os_dir);
  static llvm::StringMap<std::string> g_resource_dir_cache;
  auto it = g_resource_dir_cache.find(key);
  if (it != g_resource_dir_cache.end())
    return it->getValue();

  auto value =
      GetResourceDir(platform_sdk_path, swift_stdlib_os_dir,
                     GetSwiftResourceDir().GetPath(), GetXcodeContentsPath(),
                     GetCurrentToolchainPath(), GetCurrentCLToolsPath());
  g_resource_dir_cache.insert({key, value});
  return g_resource_dir_cache[key];
}

std::string SwiftASTContext::GetResourceDir(StringRef platform_sdk_path,
                                            StringRef swift_stdlib_os_dir,
                                            std::string swift_dir,
                                            std::string xcode_contents_path,
                                            std::string toolchain_path,
                                            std::string cl_tools_path) {
  llvm::SmallString<16> m_description("SwiftASTContext");
  // First, check if there's something in our bundle.
  {
    FileSpec swift_dir_spec(swift_dir);
    if (swift_dir_spec) {
      LOG_PRINTF(LIBLLDB_LOG_TYPES, "trying ePathTypeSwiftDir: %s",
                 swift_dir_spec.GetCString());
      // We can't just check for the Swift directory, because that
      // always exists.  We have to look for "clang" inside that.
      FileSpec swift_clang_dir_spec = swift_dir_spec;
      swift_clang_dir_spec.AppendPathComponent("clang");

      if (IsDirectory(swift_clang_dir_spec)) {
        LOG_PRINTF(LIBLLDB_LOG_TYPES,
                   "found Swift resource dir via ePathTypeSwiftDir': %s",
                   swift_dir_spec.GetCString());
        return swift_dir_spec.GetPath();
      }
    }
  }

  // Nothing in our bundle. Are we in a toolchain that has its own Swift
  // compiler resource dir?

  {
    llvm::SmallString<256> path(toolchain_path);
    LOG_PRINTF(LIBLLDB_LOG_TYPES, "trying toolchain path: %s", path.c_str());

    if (!path.empty()) {
      llvm::sys::path::append(path, "usr/lib/swift");
      LOG_PRINTF(LIBLLDB_LOG_TYPES, "trying toolchain-based lib path: %s",
                 path.c_str());

      if (IsDirectory(FileSpec(path))) {
        LOG_PRINTF(LIBLLDB_LOG_TYPES,
                   "found Swift resource dir via "
                   "toolchain path + 'usr/lib/swift': %s",
                   path.c_str());
        return path.str();
      }
    }
  }

  // We're not in a toolchain that has one. Use the Xcode default toolchain.

  {
    llvm::SmallString<256> path(xcode_contents_path);
    LOG_PRINTF(LIBLLDB_LOG_TYPES, "trying Xcode path: %s", path.c_str());

    if (!path.empty()) {
      llvm::sys::path::append(path, "Developer",
                              "Toolchains/XcodeDefault.xctoolchain",
                              "usr/lib/swift");
      LOG_PRINTF(LIBLLDB_LOG_TYPES, "trying Xcode-based lib path: %s",
                 path.c_str());

      if (IsDirectory(FileSpec(path))) {
        StringRef resource_dir = path;
        llvm::sys::path::append(path, swift_stdlib_os_dir);
        std::string s = path.str();
        if (IsDirectory(FileSpec(path))) {
          LOG_PRINTF(LIBLLDB_LOG_TYPES,
                     "found Swift resource dir via "
                     "Xcode contents path + default toolchain "
                     "relative dir: %s",
                     resource_dir.str().c_str());
          return resource_dir;
        } else {
          // Search the SDK for a matching cross-SDK.
          path = platform_sdk_path;
          llvm::sys::path::append(path, "usr/lib/swift");
          StringRef resource_dir = path;
          llvm::sys::path::append(path, swift_stdlib_os_dir);
          if (IsDirectory(FileSpec(path))) {
            LOG_PRINTF(LIBLLDB_LOG_TYPES,
                       "found Swift resource dir via "
                       "Xcode contents path + cross-compilation SDK "
                       "relative dir: %s",
                       resource_dir.str().c_str());
            return resource_dir;
          }
        }
      }
    }
  }

  // We're not in Xcode. We might be in the command-line tools.

  {
    llvm::SmallString<256> path(cl_tools_path);
    LOG_PRINTF(LIBLLDB_LOG_TYPES, "trying command-line tools path: %s",
               path.c_str());

    if (!path.empty()) {
      llvm::sys::path::append(path, "usr/lib/swift");
      LOG_PRINTF(LIBLLDB_LOG_TYPES,
                 "trying command-line tools-based lib path: %s", path.c_str());

      if (IsDirectory(FileSpec(path))) {
        LOG_PRINTF(LIBLLDB_LOG_TYPES,
                   "found Swift resource dir via command-line tools "
                   "path + usr/lib/swift: %s",
                   path.c_str());
        return path.str();
      }
    }
  }

  // We might be in the build-dir configuration for a
  // build-script-driven LLDB build, which has the Swift build dir as
  // a sibling directory to the lldb build dir.  This looks much
  // different than the install- dir layout that the previous checks
  // would try.
  {
    FileSpec faux_swift_dir_spec(swift_dir);
    if (faux_swift_dir_spec) {
// We can't use a C++11 stdlib regex feature here because it doesn't
// work on Ubuntu 14.04 x86_64.  Once we don't care about supporting
// that anymore, let's pull the code below back in since it is a
// simpler implementation using std::regex.
#if 0
      // Let's try to regex this.
      // We're looking for /some/path/lldb-{os}-{arch}, and want to
      // build the following:
      //    /some/path/swift-{os}-{arch}/lib/swift/{os}/{arch}
      // In a match, these are the following assignments for
      // backrefs:
      //   $1 - first part of path before swift build dir
      //   $2 - the host OS path separator character
      //   $3 - all the stuff that should come after changing
      //        lldb to swift for the lib dir.
      auto match_regex =
          std::regex("^(.+([/\\\\]))lldb-(.+)$");
      const std::string replace_format = "$1swift-$3";
      const std::string faux_swift_dir =
          faux_swift_dir_spec.GetCString();
      const std::string build_tree_resource_dir =
          std::regex_replace(faux_swift_dir, match_regex,
                             replace_format);
#else
      std::string build_tree_resource_dir;
      const std::string faux_swift_dir = faux_swift_dir_spec.GetCString();

      // Find something that matches lldb- (particularly,
      // the last one).
      const std::string lldb_dash("lldb-");
      auto lldb_pos = faux_swift_dir.rfind(lldb_dash);
      if ((lldb_pos != std::string::npos) && (lldb_pos > 0) &&
          ((faux_swift_dir[lldb_pos - 1] == '\\') ||
           (faux_swift_dir[lldb_pos - 1] == '/'))) {
        // We found something that matches ^.+[/\\]lldb-.+$
        std::ostringstream stream;
        // Take everything before lldb- (the path leading up to
        // the lldb dir).
        stream << faux_swift_dir.substr(0, lldb_pos);

        // replace lldb- with swift-.
        stream << "swift-";

        // and now tack on the same components from after
        // the lldb- part.
        stream << faux_swift_dir.substr(lldb_pos + lldb_dash.length());
        const std::string build_tree_resource_dir = stream.str();
        LOG_PRINTF(LIBLLDB_LOG_TYPES,
                   "trying ePathTypeSwiftDir regex-based build dir: %s",
                   build_tree_resource_dir.c_str());
        FileSpec swift_resource_dir_spec(build_tree_resource_dir.c_str());
        if (IsDirectory(swift_resource_dir_spec)) {
          LOG_PRINTF(LIBLLDB_LOG_TYPES,
                     "found Swift resource dir via "
                     "ePathTypeSwiftDir + inferred build-tree dir: %s",
                     swift_resource_dir_spec.GetCString());
          return swift_resource_dir_spec.GetCString();
        }
      }
#endif
    }
  }

  // We failed to find a reasonable Swift resource dir.
  LOG_PRINTF(LIBLLDB_LOG_TYPES, "failed to find a Swift resource dir");

  return {};
}

/// This code comes from CompilerInvocation.cpp (setRuntimeResourcePath).
static void ConfigureResourceDirs(swift::CompilerInvocation &invocation,
                                  FileSpec resource_dir, llvm::Triple triple) {
  // Make sure the triple is right:
  invocation.setTargetTriple(triple.str());
  invocation.setRuntimeResourcePath(resource_dir.GetPath().c_str());
}


static const char *getImportFailureString(swift::serialization::Status status) {
  switch (status) {
  case swift::serialization::Status::Valid:
    return "The module is valid.";
  case swift::serialization::Status::FormatTooOld:
    return "The module file format is too old to be used by this version of "
           "the debugger.";
  case swift::serialization::Status::FormatTooNew:
    return "The module file format is too new to be used by this version of "
           "the debugger.";
  case swift::serialization::Status::MissingDependency:
    return "The module file depends on another module that can't be loaded.";
  case swift::serialization::Status::MissingUnderlyingModule:
    return "The module file is an overlay for a Clang module, which can't be "
           "found.";
  case swift::serialization::Status::CircularDependency:
    return "The module file depends on a module that is still being loaded, "
           "i.e. there is a circular dependency.";
  case swift::serialization::Status::FailedToLoadBridgingHeader:
    return "The module file depends on a bridging header that can't be loaded.";
  case swift::serialization::Status::Malformed:
    return "The module file is malformed in some way.";
  case swift::serialization::Status::MalformedDocumentation:
    return "The module documentation file is malformed in some way.";
  case swift::serialization::Status::NameMismatch:
    return "The module file's name does not match the module it is being "
           "loaded into.";
  case swift::serialization::Status::TargetIncompatible:
    return "The module file was built for a different target platform.";
  case swift::serialization::Status::TargetTooNew:
    return "The module file was built for a target newer than the current "
           "target.";
  default:
    return "An unknown error occurred.";
  }
}

/// Initialize the compiler invocation with it the search paths from a
/// serialized AST.
/// \returns true on success.
static bool DeserializeCompilerFlags(swift::CompilerInvocation &invocation,
                                     StringRef section_data_ref, StringRef name,
                                     llvm::raw_ostream &error) {
  auto result = invocation.loadFromSerializedAST(section_data_ref);
  if (result == swift::serialization::Status::Valid)
    return true;

  error << "Could not deserialize " << name << ":\n"
        << getImportFailureString(result) << "\n";
  return false;
}

static void printASTValidationError(
    llvm::raw_ostream &errs,
    const swift::serialization::ValidationInfo &ast_info,
    const swift::serialization::ExtendedValidationInfo &ext_ast_info,
    Module &module, StringRef module_buf, bool invalid_name,
    bool invalid_size) {
  const char *error = getImportFailureString(ast_info.status);
  errs << "AST validation error";
  if (!invalid_name)
    errs << " in \"" << ast_info.name << '"';
  errs << ": ";
  // Instead of printing the generic Status::Malformed error, be specific.
  if (invalid_size)
    errs << "The serialized module is corrupted.";
  else if (invalid_name)
    errs << "The serialized module has an invalid name.";
  else
    errs << error;

  llvm::SmallString<1> m_description;
  Log *log(lldb_private::GetLogIfAllCategoriesSet(LIBLLDB_LOG_TYPES));
  LLDB_LOG(log, R"(Unable to load Swift AST for module "{0}" from library "{1}".
  {2}
  - targetTriple: {3}
  - shortVersion: {4}
  - bytes: {5} (module_buf bytes: {6})
  - SDK path: {7}
  - Clang Importer Options:
)",
           ast_info.name, module.GetSpecificationDescription(), error,
           ast_info.targetTriple, ast_info.shortVersion, ast_info.bytes,
           module_buf.size(), ext_ast_info.getSDKPath());
  for (StringRef ExtraOpt : ext_ast_info.getExtraClangImporterOptions())
    LLDB_LOG(log, "  -- {0}", ExtraOpt);
}

void SwiftASTContext::DiagnoseWarnings(Process &process, Module &module) const {
  for (const std::string &message : m_module_import_warnings)
    process.PrintWarningCantLoadSwiftModule(module, message);
}

/// Retrieve the serialized AST data blobs and initialize the compiler
/// invocation with the concatenated search paths from the blobs.
/// \returns true if an error was encountered.
static bool DeserializeAllCompilerFlags(SwiftASTContext &swift_ast,
                                        Module &module,
                                        const std::string &m_description,
                                        llvm::raw_ostream &error,
                                        bool &got_serialized_options) {
  Log *log(lldb_private::GetLogIfAllCategoriesSet(LIBLLDB_LOG_TYPES));
  bool found_validation_errors = false;
  std::string last_sdk_path;
  got_serialized_options = false;
  auto &invocation = swift_ast.GetCompilerInvocation();
  auto ast_file_datas = module.GetASTData(eLanguageTypeSwift);
  LOG_PRINTF(LIBLLDB_LOG_TYPES, "Found %d AST file data entries.",
             (int)ast_file_datas.size());

  // If no N_AST symbols exist, this is not an error.
  if (ast_file_datas.empty())
    return false;

  // An AST section consists of one or more AST modules, optionally
  // with headers. Iterate over all AST modules.
  for (auto ast_file_data_sp : ast_file_datas) {
    llvm::StringRef buf((const char *)ast_file_data_sp->GetBytes(),
                        ast_file_data_sp->GetByteSize());
    swift::serialization::ValidationInfo info;
    for (; !buf.empty(); buf = buf.substr(info.bytes)) {
      swift::serialization::ExtendedValidationInfo extended_validation_info;
      info = swift::serialization::validateSerializedAST(
          buf, &extended_validation_info);
      bool invalid_ast = info.status != swift::serialization::Status::Valid;
      bool invalid_size = (info.bytes == 0) || (info.bytes > buf.size());
      bool invalid_name = info.name.empty();
      if (invalid_ast || invalid_size || invalid_name) {
        // Validation errors are diagnosed, but not fatal for the context.
        found_validation_errors = true;
        printASTValidationError(error, info, extended_validation_info, module,
                                buf, invalid_name, invalid_size);
        // If there's a size error, quit the loop early, otherwise try the next.
        if (invalid_size)
          break;
        continue;
      }

      StringRef moduleData = buf.substr(0, info.bytes);
      got_serialized_options |=
          DeserializeCompilerFlags(invocation, moduleData, info.name, error);
      LOG_PRINTF(LIBLLDB_LOG_TYPES, "SDK path from module \"%s\" is \"%s\".",
                 info.name.str().c_str(),
                 invocation.getSDKPath().str().c_str());
      if (!last_sdk_path.empty()) {
        // Always let the more specific SDK path win.
        if (invocation.getSDKPath() != last_sdk_path)
          if (last_sdk_path.size() > invocation.getSDKPath().size())
            invocation.setSDKPath(last_sdk_path);
      }
      last_sdk_path = invocation.getSDKPath();
    }
  }
  LOG_PRINTF(LIBLLDB_LOG_TYPES, "Picking SDK path \"%s\".",
             invocation.getSDKPath().str().c_str());
  return found_validation_errors;
}

/// Return whether this module contains any serialized Swift ASTs.
bool HasSwiftModules(Module &module) {
  auto ast_file_datas = module.GetASTData(eLanguageTypeSwift);
  return !ast_file_datas.empty();
}

namespace {

/// Calls arg.consume_front(<options>) and returns true on success.
/// \param prefix contains the consumed prefix.
bool ConsumeIncludeOption(StringRef &arg, StringRef &prefix) {
  static StringRef options[] = {"-I",
                                "-F",
                                "-fmodule-map-file=",
                                "-iquote",
                                "-idirafter",
                                "-iframeworkwithsysroot",
                                "-iframework",
                                "-iprefix",
                                "-iwithprefixbefore",
                                "-iwithprefix",
                                "-isystemafter",
                                "-isystem",
                                "-isysroot",
                                "-ivfsoverlay"};
  for (StringRef &option : options)
    if (arg.consume_front(option)) {
      prefix = option;
      return true;
    }
  return false;
}

/// Turn relative paths in clang options into absolute paths based on
/// \c cur_working_dir.
template <typename SmallString>
void ApplyWorkingDir(SmallString &clang_argument, StringRef cur_working_dir) {
  StringRef arg = clang_argument.str();
  StringRef prefix;
  if (ConsumeIncludeOption(arg, prefix)) {
    // Ignore the option part of a double-arg include option.
    if (arg.empty())
      return;
  } else if (arg.startswith("-")) {
    // Assume this is a compiler arg and not a path starting with "-".
    return;
  }
  // There is most probably a path in arg now.
  if (!llvm::sys::path::is_relative(arg))
    return;
  SmallString rel_path = arg;
  clang_argument = prefix;
  llvm::sys::path::append(clang_argument, cur_working_dir, rel_path);
  llvm::sys::path::remove_dots(clang_argument);
}
} // namespace

void SwiftASTContext::AddExtraClangArgs(std::vector<std::string> ExtraArgs) {
  llvm::SmallString<128> cur_working_dir;
  llvm::SmallString<128> clang_argument;
  for (const std::string &arg : ExtraArgs) {
    // Join multi-arg -D and -U options for uniquing.
    clang_argument += arg;
    if (clang_argument == "-D" || clang_argument == "-U" ||
        clang_argument == "-working-directory")
      continue;

    // Enable uniquing for -D and -U options.
    bool is_macro = (clang_argument.size() >= 2 && clang_argument[0] == '-' &&
                     (clang_argument[1] == 'D' || clang_argument[1] == 'U'));
    bool unique = is_macro;

    // Consume any -working-directory arguments.
    StringRef cwd(clang_argument);
    if (cwd.consume_front("-working-directory"))
      cur_working_dir = cwd;
    else {
      // Otherwise add the argument to the list.
      if (!is_macro)
        ApplyWorkingDir(clang_argument, cur_working_dir);
      AddClangArgument(clang_argument.str(), unique);
    }
    clang_argument.clear();
  }
}

void SwiftASTContext::AddUserClangArgs(TargetProperties &props) {
  Args args(props.GetSwiftExtraClangFlags());
  std::vector<std::string> user_clang_flags;
  for (const auto &arg : args.entries())
    user_clang_flags.push_back(arg.ref);
  AddExtraClangArgs(user_clang_flags);
}

void SwiftASTContext::RemapClangImporterOptions(
    const PathMappingList &path_map) {
  auto &options = GetClangImporterOptions();
  std::string remapped;
  if (path_map.RemapPath(options.BridgingHeader, remapped)) {
    LOG_PRINTF(LIBLLDB_LOG_TYPES, "remapped %s -> %s",
               options.BridgingHeader.c_str(), remapped.c_str());
    options.BridgingHeader = remapped;
  }

  // Previous argument was the dash-option of an option pair.
  bool remap_next = false;
  for (auto &arg_string : options.ExtraArgs) {
    StringRef prefix;
    StringRef arg = arg_string;

    if (remap_next)
      remap_next = false;
    else if (ConsumeIncludeOption(arg, prefix)) {
      if (arg.empty()) {
        // Option pair.
        remap_next = true;
        continue;
      }
      // Single-arg include option with prefix.
    } else {
      // Not a recognized option.
      continue;
    }

    if (path_map.RemapPath(arg, remapped)) {
      LOG_PRINTF(LIBLLDB_LOG_TYPES, "remapped %s -> %s%s", arg.str().c_str(),
                 prefix.str().c_str(), remapped.c_str());
      arg_string = prefix.str() + remapped;
    }
  }
}

/// Retrieve the .dSYM bundle for \p module.
static llvm::Optional<StringRef> GetDSYMBundle(Module &module) {
  auto sym_file = module.GetSymbolFile();
  if (!sym_file)
    return {};

  auto obj_file = sym_file->GetObjectFile();
  if (!obj_file)
    return {};

  StringRef dir = obj_file->GetFileSpec().GetDirectory().GetStringRef();
  auto it = llvm::sys::path::rbegin(dir);
  auto end = llvm::sys::path::rend(dir);
  if (it == end)
    return {};
  if (*it != "DWARF")
    return {};
  if (++it == end)
    return {};
  if (*it != "Resources")
    return {};
  if (++it == end)
    return {};
  if (*it != "Contents")
    return {};
  StringRef sep = llvm::sys::path::get_separator();
  StringRef dsym = dir.take_front(it - end - sep.size());
  if (llvm::sys::path::extension(dsym) != ".dSYM")
    return {};
  return dsym;
}

lldb::TypeSystemSP SwiftASTContext::CreateInstance(lldb::LanguageType language,
                                                   Module &module,
                                                   Target *target,
                                                   bool fallback) {
  std::vector<std::string> module_search_paths;
  std::vector<std::pair<std::string, bool>> framework_search_paths;

  if (!SwiftASTContextSupportsLanguage(language))
    return lldb::TypeSystemSP();

  StreamString ss;
  ss << "SwiftASTContext";
  if (fallback)
    ss << "ForExpressions";
  ss << '(' << '"';
  module.GetDescription(&ss, eDescriptionLevelBrief);
  ss << '"' << ')';
  ss.Flush();
  std::string m_description(ss.GetString().str());

  ArchSpec arch = module.GetArchitecture();

  ObjectFile *objfile = module.GetObjectFile();
  if (!objfile)
    return {};

  ArchSpec object_arch = objfile->GetArchitecture();
  if (!object_arch.IsValid())
    return {};

  lldb::CompUnitSP main_compile_unit_sp = module.GetCompileUnitAtIndex(0);

  if (lldb_private::GetLogIfAllCategoriesSet(LIBLLDB_LOG_TYPES) &&
      main_compile_unit_sp &&
      !FileSystem::Instance().Exists(*main_compile_unit_sp)) {
    LOG_PRINTF(LIBLLDB_LOG_TYPES,
               "Corresponding source not found for %s, loading module "
               "is unlikely to succeed",
               main_compile_unit_sp->GetCString());
  }

  llvm::Triple triple = arch.GetTriple();

  if (triple.getOS() == llvm::Triple::UnknownOS) {
    // cl_kernels are the only binaries that don't have an
    // LC_MIN_VERSION_xxx load command. This avoids a Swift assertion.

#if defined(__APPLE__)
    switch (triple.getArch()) {
    default:
      triple.setOS(llvm::Triple::MacOSX);
      break;
    case llvm::Triple::arm:
    case llvm::Triple::armeb:
    case llvm::Triple::aarch64:
    case llvm::Triple::aarch64_be:
      triple.setOS(llvm::Triple::IOS);
      break;
    }

#else
    // Not an elegant hack on OS X, not an elegant hack elsewhere.
    // But we shouldn't be claiming things are Mac binaries when they
    // are not.
    triple.setOS(HostInfo::GetArchitecture().GetTriple().getOS());
#endif
  }

  // If there is a target this may be a fallback scratch context.
  assert((!fallback || target) && "fallback context must specify a target");
  std::shared_ptr<SwiftASTContext> swift_ast_sp(
      fallback ? (new SwiftASTContextForExpressions(m_description, *target))
               : (new SwiftASTContext(
                     m_description,
                     target ? target->GetArchitecture().GetTriple() : triple,
                     target)));

  // This is a module AST context, mark it as such.
  swift_ast_sp->m_is_scratch_context = false;
  swift_ast_sp->m_module = &module;
  swift_ast_sp->GetLanguageOptions().DebuggerSupport = true;
  swift_ast_sp->GetLanguageOptions().EnableAccessControl = false;
  swift_ast_sp->GetLanguageOptions().EnableTargetOSChecking = false;

  if (!arch.IsValid())
    return TypeSystemSP();

  swift_ast_sp->SetTriple(triple, &module);

  bool set_triple = false;

  SymbolFile *sym_file = module.GetSymbolFile();

  std::string target_triple;

  if (sym_file) {
    bool got_serialized_options;
    llvm::SmallString<0> error;
    llvm::raw_svector_ostream errs(error);
    if (DeserializeAllCompilerFlags(*swift_ast_sp, module, m_description, errs,
                                    got_serialized_options)) {
      // Validation errors are not fatal for the context.
      swift_ast_sp->m_module_import_warnings.push_back(error.str());
    }

    // Some of the bits in the compiler options we keep separately, so
    // we need to populate them from the serialized options:
    llvm::StringRef serialized_triple =
        swift_ast_sp->GetCompilerInvocation().getTargetTriple();
    if (serialized_triple.empty()) {
      LOG_PRINTF(LIBLLDB_LOG_TYPES, "Serialized triple was empty.");
    } else {
      LOG_PRINTF(LIBLLDB_LOG_TYPES, "Found serialized triple %s.",
                 serialized_triple.str().c_str());
      swift_ast_sp->SetTriple(llvm::Triple(serialized_triple), &module);
      set_triple = true;
    }

    llvm::StringRef serialized_sdk_path =
        swift_ast_sp->GetCompilerInvocation().getSDKPath();
    if (serialized_sdk_path.empty()) {
      LOG_PRINTF(LIBLLDB_LOG_TYPES, "No serialized SDK path.");
    } else {
      LOG_PRINTF(LIBLLDB_LOG_TYPES, "Got serialized SDK path %s.",
                 serialized_sdk_path.str().c_str());
      FileSpec sdk_spec(serialized_sdk_path.str().c_str());
      if (FileSystem::Instance().Exists(sdk_spec)) {
        swift_ast_sp->SetPlatformSDKPath(serialized_sdk_path);
      }
    }

    if (!got_serialized_options || swift_ast_sp->GetPlatformSDKPath().empty()) {
      std::string platform_sdk_path;
      if (sym_file->GetCompileOption("-sdk", platform_sdk_path)) {
        FileSpec sdk_spec(platform_sdk_path.c_str());
        if (FileSystem::Instance().Exists(sdk_spec)) {
          swift_ast_sp->SetPlatformSDKPath(platform_sdk_path);
        }

        if (sym_file->GetCompileOption("-target", target_triple)) {
          swift_ast_sp->SetTriple(llvm::Triple(target_triple), &module);
          set_triple = true;
        }
      }
    }

    if (!got_serialized_options) {

      std::vector<std::string> fw_paths;
      if (sym_file->GetCompileOptions("-F", fw_paths))
        for (std::string &fw_path : fw_paths)
          framework_search_paths.push_back({fw_path, /*is_system*/ false});

      std::vector<std::string> include_paths;
      if (sym_file->GetCompileOptions("-I", include_paths)) {
        for (std::string &search_path : include_paths) {
          const FileSpec path_spec(search_path.c_str());

          if (FileSystem::Instance().Exists(path_spec)) {
            static const ConstString s_hmap_extension("hmap");

            if (IsDirectory(path_spec)) {
              module_search_paths.push_back(search_path);
            } else if (IsRegularFile(path_spec) &&
                       path_spec.GetFileNameExtension() == s_hmap_extension) {
              std::string argument("-I");
              argument.append(search_path);
              swift_ast_sp->AddClangArgument(argument.c_str());
            }
          }
        }
      }

      std::vector<std::string> cc_options;
      if (sym_file->GetCompileOptions("-Xcc", cc_options)) {
        for (size_t i = 0; i < cc_options.size(); ++i) {
          if (!cc_options[i].compare("-iquote") && i + 1 < cc_options.size()) {
            swift_ast_sp->AddClangArgumentPair("-iquote", cc_options[i + 1]);
          }
        }
      }
    }
  }

  if (!set_triple) {
    llvm::Triple llvm_triple = swift_ast_sp->GetTriple();

    // LLVM wants this to be set to iOS or MacOSX; if we're working on
    // a bare-boards type image, change the triple for LLVM's benefit.
    if (llvm_triple.getVendor() == llvm::Triple::Apple &&
        llvm_triple.getOS() == llvm::Triple::UnknownOS) {
      if (llvm_triple.getArch() == llvm::Triple::arm ||
          llvm_triple.getArch() == llvm::Triple::thumb) {
        llvm_triple.setOS(llvm::Triple::IOS);
      } else {
        llvm_triple.setOS(llvm::Triple::MacOSX);
      }
      swift_ast_sp->SetTriple(llvm_triple, &module);
    }
  }

  StringRef resource_dir = swift_ast_sp->GetResourceDir(triple);
  ConfigureResourceDirs(swift_ast_sp->GetCompilerInvocation(),
                        FileSpec(resource_dir), triple);

  // Apply the working directory to all relative paths.
  std::vector<std::string> DeserializedArgs = swift_ast_sp->GetClangArguments();
  swift_ast_sp->GetClangImporterOptions().ExtraArgs.clear();
  swift_ast_sp->AddExtraClangArgs(DeserializedArgs);
  if (target)
    swift_ast_sp->AddUserClangArgs(*target);
  else if (auto &global_target_properties = Target::GetGlobalProperties())
    swift_ast_sp->AddUserClangArgs(*global_target_properties);

  // Apply source path remappings found in the module's dSYM.
  swift_ast_sp->RemapClangImporterOptions(module.GetSourceMappingList());

  // Add Swift interfaces in the .dSYM at the end of the search paths.
  // .swiftmodules win over .swiftinterfaces, when they are loaded
  // directly from the .swift_ast section.
  //
  // FIXME: Since these paths also end up in the scratch context, we
  //        would need a mechanism to ensure that and newer versions
  //        (in the library evolution sense, not the date on disk) win
  //        over older versions of the same .swiftinterface.
  if (auto dsym = GetDSYMBundle(module)) {
    llvm::SmallString<256> path(*dsym);
    llvm::Triple triple(swift_ast_sp->GetTriple());
    StringRef arch = llvm::Triple::getArchTypeName(triple.getArch());
    llvm::sys::path::append(path, "Contents", "Resources", "Swift", arch);
    bool exists = false;
    llvm::sys::fs::is_directory(path, exists);
    if (exists)
      module_search_paths.push_back(path.str());
  }

  swift_ast_sp->InitializeSearchPathOptions(module_search_paths,
                                            framework_search_paths);
  if (!swift_ast_sp->GetClangImporter()) {
    LOG_PRINTF(LIBLLDB_LOG_TYPES,
               "(\"%s\") returning NULL - couldn't create a ClangImporter",
               module.GetFileSpec().GetFilename().AsCString("<anonymous>"));
    return {};
  }

  std::vector<std::string> module_names;
  swift_ast_sp->RegisterSectionModules(module, module_names);
  swift_ast_sp->ValidateSectionModules(module, module_names);

  if (lldb_private::GetLogIfAllCategoriesSet(LIBLLDB_LOG_TYPES)) {
    std::lock_guard<std::recursive_mutex> locker(g_log_mutex);
    LOG_PRINTF(LIBLLDB_LOG_TYPES, "((Module*)%p, \"%s\") = %p",
               static_cast<void *>(&module),
               module.GetFileSpec().GetFilename().AsCString("<anonymous>"),
               static_cast<void *>(swift_ast_sp.get()));
    swift_ast_sp->LogConfiguration();
  }
  return swift_ast_sp;
}

lldb::TypeSystemSP SwiftASTContext::CreateInstance(lldb::LanguageType language,
                                                   Target &target,
                                                   const char *extra_options) {
  if (!SwiftASTContextSupportsLanguage(language))
    return lldb::TypeSystemSP();

  std::string m_description = "SwiftASTContextForExpressions";
  std::vector<std::string> module_search_paths;
  std::vector<std::pair<std::string, bool>> framework_search_paths;

  // Make an AST but don't set the triple yet. We need to try and
  // detect if we have a iOS simulator.
  std::shared_ptr<SwiftASTContextForExpressions> swift_ast_sp(
      new SwiftASTContextForExpressions(m_description, target));

  LOG_PRINTF(LIBLLDB_LOG_TYPES, "(Target)");

  auto logError = [&](const char *message) {
    LOG_PRINTF(LIBLLDB_LOG_TYPES, "Failed to create scratch context - %s",
               message);
    // Avoid spamming the user with errors.
    if (!target.UseScratchTypesystemPerModule()) {
      StreamSP errs_sp = target.GetDebugger().GetAsyncErrorStream();
      errs_sp->Printf("Cannot create Swift scratch context (%s)", message);
    }
  };

  ArchSpec arch = target.GetArchitecture();
  if (!arch.IsValid()) {
    logError("invalid target architecture");
    return TypeSystemSP();
  }

  // This is a scratch AST context, mark it as such.
  swift_ast_sp->m_is_scratch_context = true;

  swift_ast_sp->GetLanguageOptions().EnableTargetOSChecking = false;

  bool handled_sdk_path = false;
  const size_t num_images = target.GetImages().GetSize();

  // Set the SDK path prior to doing search paths.  Otherwise when we
  // create search path options we put in the wrong SDK path.
  FileSpec &target_sdk_spec = target.GetSDKPath();
  if (target_sdk_spec && FileSystem::Instance().Exists(target_sdk_spec)) {
    swift_ast_sp->SetPlatformSDKPath(target_sdk_spec.GetPath());
    handled_sdk_path = true;
  }

  if (target.GetSwiftCreateModuleContextsInParallel()) {
    // The first call to GetTypeSystemForLanguage() on a module will
    // trigger the import (and thus most likely the rebuild) of all
    // the Clang modules that were imported in this module. This can
    // be a lot of work (potentially ten seconds per module), but it
    // can be performed in parallel.
    llvm::ThreadPool pool;
    for (size_t mi = 0; mi != num_images; ++mi) {
      auto module_sp = target.GetImages().GetModuleAtIndex(mi);
      pool.async([=] {
        auto val_or_err = module_sp->GetTypeSystemForLanguage(lldb::eLanguageTypeSwift);
        if (!val_or_err) {
          llvm::consumeError(val_or_err.takeError());
        }
      });
    }
    pool.wait();
  }

  Status module_error;
  for (size_t mi = 0; mi != num_images; ++mi) {
    ModuleSP module_sp = target.GetImages().GetModuleAtIndex(mi);

    // Skip images without a serialized Swift AST. This avoids
    // spurious warning messages.
    if (!HasSwiftModules(*module_sp))
      continue;

    auto type_system_or_err = module_sp->GetTypeSystemForLanguage(lldb::eLanguageTypeSwift);
    if (!type_system_or_err) {
      llvm::consumeError(type_system_or_err.takeError());
      continue;
    }

    auto *module_swift_ast = llvm::dyn_cast_or_null<SwiftASTContext>(&*type_system_or_err);
    if (!module_swift_ast || module_swift_ast->HasFatalErrors() ||
        !module_swift_ast->GetClangImporter()) {
      // Make sure we warn about this module load failure, the one
      // that comes from loading types often gets swallowed up and not
      // seen, this is the only reliable point where we can show this.
      // But only do it once per UUID so we don't overwhelm the user
      // with warnings.
      UUID module_uuid(module_sp->GetUUID());
      bool unique_message =
          target.RegisterSwiftContextMessageKey(module_uuid.GetAsString());
      if (unique_message) {
        StreamString ss;
        module_sp->GetDescription(&ss, eDescriptionLevelBrief);
        if (module_swift_ast && module_swift_ast->HasFatalErrors())
          ss << ": "
             << module_swift_ast->GetFatalErrors().AsCString("unknown error");

        target.GetDebugger().GetErrorFile()->Printf(
            "Error while loading Swift module:\n%s\n"
            "Debug info from this module will be unavailable in the "
            "debugger.\n\n",
            ss.GetData());
      }

      continue;
    }

    if (!handled_sdk_path) {
      StringRef platform_sdk_path = module_swift_ast->GetPlatformSDKPath();

      if (!platform_sdk_path.empty()) {
        handled_sdk_path = true;
        swift_ast_sp->SetPlatformSDKPath(platform_sdk_path);
      }
    }

    if (handled_sdk_path)
      break;
  }

  // First, prime the compiler with the options from the main executable:
  bool got_serialized_options = false;
  ModuleSP exe_module_sp(target.GetExecutableModule());

  // If we're debugging a testsuite, then treat the main test bundle
  // as the executable.
  if (exe_module_sp && PlatformDarwin::IsUnitTestExecutable(*exe_module_sp)) {
    ModuleSP unit_test_module =
        PlatformDarwin::GetUnitTestModule(target.GetImages());

    if (unit_test_module) {
      exe_module_sp = unit_test_module;
    }
  }

  // Attempt to deserialize the compiler flags from the AST.
  if (exe_module_sp) {
    llvm::SmallString<0> error;
    llvm::raw_svector_ostream errs(error);
    if (DeserializeAllCompilerFlags(*swift_ast_sp, *exe_module_sp,
                                    m_description, errs,
                                    got_serialized_options)) {
      if (Process *process = target.GetProcessSP().get())
        process->PrintWarningCantLoadSwiftModule(*exe_module_sp, error.c_str());
      LOG_PRINTF(
          LIBLLDB_LOG_TYPES,
          "Attempt to load compiler options from serialized AST failed: %s",
          error.c_str());
    }
  }

  // Now if the user fully specified the triple, let that override the one
  // we got from executable's options:
  if (target.GetArchitecture().IsFullySpecifiedTriple()) {
    swift_ast_sp->SetTriple(target.GetArchitecture().GetTriple());
  } else {
    // Always run using the Host OS triple...
    bool set_triple = false;
    PlatformSP platform_sp(target.GetPlatform());
    llvm::Triple target_triple = target.GetArchitecture().GetTriple();
    if (platform_sp && !target_triple.hasEnvironment()) {
      llvm::VersionTuple version =
          platform_sp->GetOSVersion(target.GetProcessSP().get());
      std::string buffer;
      llvm::raw_string_ostream(buffer)
          << target_triple.getArchName() << '-' << target_triple.getVendorName()
          << '-' << llvm::Triple::getOSTypeName(target_triple.getOS())
          << version.getAsString();
      swift_ast_sp->SetTriple(llvm::Triple(buffer));
      set_triple = true;
    }

    if (!set_triple) {
      auto type_system_or_err = exe_module_sp->GetTypeSystemForLanguage(lldb::eLanguageTypeSwift);
      if (!type_system_or_err) {
        llvm::consumeError(type_system_or_err.takeError());
        return TypeSystemSP();
      }

      if (ModuleSP exe_module_sp = target.GetExecutableModule()) {
        auto *exe_swift_ctx = llvm::dyn_cast_or_null<SwiftASTContext>(&*type_system_or_err);
        if (exe_swift_ctx)
          swift_ast_sp->SetTriple(exe_swift_ctx->GetLanguageOptions().Target);
      }
    }
  }

  llvm::Triple triple(swift_ast_sp->GetTriple());
  StringRef resource_dir = swift_ast_sp->GetResourceDir(triple);
  ConfigureResourceDirs(swift_ast_sp->GetCompilerInvocation(),
                        FileSpec(resource_dir), triple);

  const bool use_all_compiler_flags =
      !got_serialized_options || target.GetUseAllCompilerFlags();

  std::function<void(ModuleSP &&)> process_one_module =
      [&](ModuleSP &&module_sp) {
        const FileSpec &module_file = module_sp->GetFileSpec();

        std::string module_path = module_file.GetPath();

        // Add the containing framework to the framework search path.
        // Don't do that if this is the executable module, since it
        // might be buried in some framework that we don't care about.
        if (use_all_compiler_flags &&
            target.GetExecutableModulePointer() != module_sp.get()) {
          size_t framework_offset = module_path.rfind(".framework/");

          if (framework_offset != std::string::npos) {
            // Sometimes the version of the framework that got loaded has been
            // stripped and in that case, adding it to the framework search
            // path will just short-cut a clang search that might otherwise
            // find the needed headers. So don't add these paths.
            std::string framework_path =
                module_path.substr(0, framework_offset);
            framework_path.append(".framework");
            FileSpec path_spec(framework_path);
            FileSystem::Instance().Resolve(path_spec);
            FileSpec headers_spec =
                path_spec.CopyByAppendingPathComponent("Headers");
            bool add_it = false;
            if (FileSystem::Instance().Exists(headers_spec))
              add_it = true;
            if (!add_it) {
              FileSpec module_spec =
                  path_spec.CopyByAppendingPathComponent("Modules");
              if (FileSystem::Instance().Exists(module_spec))
                add_it = true;
            }

            if (!add_it) {
              LOG_PRINTF(LIBLLDB_LOG_TYPES,
                         "process_one_module rejecting framework path \"%s\" "
                         "as it has no Headers or Modules subdirectories.",
                         framework_path.c_str());
            }

            if (add_it) {
              while (framework_offset && (module_path[framework_offset] != '/'))
                framework_offset--;

              if (module_path[framework_offset] == '/') {
                // framework_offset now points to the '/';

                std::string parent_path =
                    module_path.substr(0, framework_offset);

                if (!StringRef(parent_path).equals("/System/Library") &&
                    !IsDeviceSupport(parent_path.c_str()))
                  framework_search_paths.push_back(
                      {std::move(parent_path), /*system*/ false});
              }
            }
          }
        }

        // Skip images without a serialized Swift AST.
        if (!HasSwiftModules(*module_sp))
          return;

        SymbolFile *sym_file = module_sp->GetSymbolFile();
        if (!sym_file)
          return;

        Status sym_file_error;

        auto type_system_or_err = sym_file->GetTypeSystemForLanguage(lldb::eLanguageTypeSwift);
        if (!type_system_or_err) {
          llvm::consumeError(type_system_or_err.takeError());
          return;
        }

        SwiftASTContext *ast_context = llvm::dyn_cast_or_null<SwiftASTContext>(&*type_system_or_err);
        if (ast_context && !ast_context->HasErrors()) {
          if (use_all_compiler_flags ||
              target.GetExecutableModulePointer() == module_sp.get()) {

            const auto &opts = ast_context->GetSearchPathOptions();
            module_search_paths.insert(module_search_paths.end(),
                                       opts.ImportSearchPaths.begin(),
                                       opts.ImportSearchPaths.end());
            for (const auto &fwsp : opts.FrameworkSearchPaths)
              framework_search_paths.push_back({fwsp.Path, fwsp.IsSystem});

            swift_ast_sp->AddExtraClangArgs(ast_context->GetClangArguments());
          }
        }
      };

  for (size_t mi = 0; mi != num_images; ++mi) {
    process_one_module(target.GetImages().GetModuleAtIndex(mi));
  }

  FileSpecList target_module_paths = target.GetSwiftModuleSearchPaths();
  for (size_t mi = 0, me = target_module_paths.GetSize(); mi != me; ++mi)
    module_search_paths.push_back(
        target_module_paths.GetFileSpecAtIndex(mi).GetPath());

  FileSpecList target_framework_paths = target.GetSwiftFrameworkSearchPaths();
  for (size_t fi = 0, fe = target_framework_paths.GetSize(); fi != fe; ++fi)
    framework_search_paths.push_back(
        {target_framework_paths.GetFileSpecAtIndex(fi).GetPath(),
         /*is_system*/ false});

  // Now fold any extra options we were passed. This has to be done
  // BEFORE the ClangImporter is made by calling GetClangImporter or
  // these options will be ignored.

  swift_ast_sp->AddUserClangArgs(target);

  if (extra_options) {
    swift::CompilerInvocation &compiler_invocation =
        swift_ast_sp->GetCompilerInvocation();
    Args extra_args(extra_options);
    llvm::ArrayRef<const char *> extra_args_ref(extra_args.GetArgumentVector(),
                                                extra_args.GetArgumentCount());
    compiler_invocation.parseArgs(extra_args_ref,
                                  swift_ast_sp->GetDiagnosticEngine());
  }

  // Apply source path remappings found in the target settings.
  swift_ast_sp->RemapClangImporterOptions(target.GetSourcePathMap());

  // This needs to happen once all the import paths are set, or
  // otherwise no modules will be found.
  swift_ast_sp->InitializeSearchPathOptions(module_search_paths,
                                            framework_search_paths);
  if (!swift_ast_sp->GetClangImporter()) {
    logError("couldn't create a ClangImporter");
    return TypeSystemSP();
  }

  for (size_t mi = 0; mi != num_images; ++mi) {
    std::vector<std::string> module_names;
    auto module_sp = target.GetImages().GetModuleAtIndex(mi);
    swift_ast_sp->RegisterSectionModules(*module_sp, module_names);
  }

  LOG_PRINTF(LIBLLDB_LOG_TYPES, "((Target*)%p) = %p",
             static_cast<void *>(&target),
             static_cast<void *>(swift_ast_sp.get()));
  swift_ast_sp->LogConfiguration();

  if (swift_ast_sp->HasFatalErrors()) {
    logError(swift_ast_sp->GetFatalErrors().AsCString());
    return {};
  }

  const bool can_create = true;
  if (!swift_ast_sp->m_ast_context_ap->getStdlibModule(can_create)) {
    logError("couldn't load the Swift stdlib");
    return {};
  }

  return swift_ast_sp;
}

void SwiftASTContext::EnumerateSupportedLanguages(
    std::set<lldb::LanguageType> &languages_for_types,
    std::set<lldb::LanguageType> &languages_for_expressions) {
  static std::vector<lldb::LanguageType> s_supported_languages_for_types(
      {lldb::eLanguageTypeSwift});

  static std::vector<lldb::LanguageType> s_supported_languages_for_expressions(
      {lldb::eLanguageTypeSwift});

  languages_for_types.insert(s_supported_languages_for_types.begin(),
                             s_supported_languages_for_types.end());
  languages_for_expressions.insert(
      s_supported_languages_for_expressions.begin(),
      s_supported_languages_for_expressions.end());
}

static lldb::TypeSystemSP CreateTypeSystemInstance(lldb::LanguageType language,
                                                   Module *module,
                                                   Target *target,
                                                   const char *extra_options) {
  // This should be called with either a target or a module.
  if (module) {
    assert(!target);
    assert(StringRef(extra_options).empty());
    return SwiftASTContext::CreateInstance(language, *module);
  } else if (target) {
    assert(!module);
    return SwiftASTContext::CreateInstance(language, *target, extra_options);
  }
  llvm_unreachable("Neither type nor module given to CreateTypeSystemInstance");
}

void SwiftASTContext::Initialize() {
  LanguageSet swift;
  swift.Insert(lldb::eLanguageTypeSwift);
  PluginManager::RegisterPlugin(GetPluginNameStatic(),
                                "swift AST context plug-in",
                                CreateTypeSystemInstance, swift, swift);
}

void SwiftASTContext::Terminate() {
  PluginManager::UnregisterPlugin(CreateTypeSystemInstance);
}

bool SwiftASTContext::SupportsLanguage(lldb::LanguageType language) {
  return SwiftASTContextSupportsLanguage(language);
}

Status SwiftASTContext::IsCompatible() { return GetFatalErrors(); }

Status SwiftASTContext::GetFatalErrors() {
  Status error;
  if (HasFatalErrors()) {
    error = m_fatal_errors;
    if (error.Success()) {
      // Retrieve the error message from the DiagnosticConsumer.
      DiagnosticManager diagnostic_manager;
      PrintDiagnostics(diagnostic_manager);
      error.SetErrorString(diagnostic_manager.GetString());
    }
  }
  return error;
}

swift::IRGenOptions &SwiftASTContext::GetIRGenOptions() {
  return m_compiler_invocation_ap->getIRGenOptions();
}

llvm::Triple SwiftASTContext::GetTriple() const {
  VALID_OR_RETURN(llvm::Triple());
  return llvm::Triple(m_compiler_invocation_ap->getTargetTriple());
}

/// Conditions a triple string to be safe for use with Swift.  Right
/// now this just strips the Haswell marker off the CPU name.
///
/// TODO: Make Swift more robust.
static std::string GetSwiftFriendlyTriple(StringRef triple) {
  if (triple.consume_front("x86_64h"))
    return std::string("x86_64") + triple.str();
  return triple.str();
}

bool SwiftASTContext::SetTriple(const llvm::Triple triple, Module *module) {
  VALID_OR_RETURN(false);
  if (triple.str().empty())
    return false;

  // The triple may change up until a swift::irgen::IRGenModule is created.
  if (m_ir_gen_module_ap.get()) {
    LOG_PRINTF(LIBLLDB_LOG_TYPES,
               "(\"%s\") ignoring triple "
               "since the IRGenModule has already been created",
               triple.str().c_str());
    return false;
  }

  const unsigned unspecified = 0;
  std::string adjusted_triple = GetSwiftFriendlyTriple(triple.str());
  // If the OS version is unspecified, do fancy things.
  if (triple.getOSMajorVersion() == unspecified) {
    // If a triple is "<arch>-apple-darwin" change it to be
    // "<arch>-apple-macosx" otherwise the major and minor OS
    // version we append below would be wrong.
    if (triple.getVendor() == llvm::Triple::VendorType::Apple &&
        triple.getOS() == llvm::Triple::OSType::Darwin) {
      llvm::Triple mac_triple(adjusted_triple);
      mac_triple.setOS(llvm::Triple::OSType::MacOSX);
      adjusted_triple = mac_triple.str();
    }

    // Append the min OS to the triple if we have a target
    ModuleSP module_sp;
    if (!module) {
      TargetSP target_sp(m_target_wp.lock());
      if (target_sp) {
        module_sp = target_sp->GetExecutableModule();
        if (module_sp)
          module = module_sp.get();
      }
    }

    if (module) {
      if (ObjectFile *objfile = module->GetObjectFile())
        if (llvm::VersionTuple version = objfile->GetMinimumOSVersion()) {
          llvm::Triple vers_triple(adjusted_triple);
          vers_triple.setOSName(vers_triple.getOSName().str() +
                                version.getAsString());
          adjusted_triple = vers_triple.str();
        }
    }
  }
  if (llvm::Triple(triple).getOS() == llvm::Triple::UnknownOS) {
    // This case triggers an llvm_unreachable() in the Swift compiler.
    LOG_PRINTF(LIBLLDB_LOG_TYPES, "Cannot initialize Swift with an unknown OS");
    return false;
  }
  LOG_PRINTF(LIBLLDB_LOG_TYPES, "(\"%s\") setting to \"%s\"",
             triple.str().c_str(), adjusted_triple.c_str());

  llvm::Triple adjusted_llvm_triple(adjusted_triple);
  m_compiler_invocation_ap->setTargetTriple(adjusted_llvm_triple);

  assert(GetTriple() == adjusted_llvm_triple);
  assert(!m_ast_context_ap ||
         (llvm::Triple(m_ast_context_ap->LangOpts.Target.getTriple()) ==
          adjusted_llvm_triple));

  // Every time the triple is changed the LangOpts must be updated
  // too, because Swift default-initializes the EnableObjCInterop
  // flag based on the triple.
  GetLanguageOptions().EnableObjCInterop = triple.isOSDarwin();
  return true;
}

namespace {

struct SDKEnumeratorInfo {
  FileSpec found_path;
  SDKType sdk_type;
  uint32_t least_major;
  uint32_t least_minor;
};

} // anonymous namespace

static bool SDKSupportsSwift(const FileSpec &sdk_path, SDKType desired_type) {
  ConstString last_path_component = sdk_path.GetLastPathComponent();

  if (last_path_component) {
    const llvm::StringRef sdk_name_raw = last_path_component.GetStringRef();
    std::string sdk_name_lower = sdk_name_raw.lower();
    const llvm::StringRef sdk_name(sdk_name_lower);

    llvm::StringRef version_part;

    SDKType sdk_type = SDKType::unknown;

    if (desired_type == SDKType::unknown) {
      for (int i = (int)SDKType::MacOSX; i < SDKType::numSDKTypes; ++i) {
        if (sdk_name.startswith(sdk_strings[i])) {
          version_part = sdk_name.drop_front(strlen(sdk_strings[i]));
          sdk_type = (SDKType)i;
          break;
        }
      }

      // For non-Darwin SDKs assume Swift is supported
      if (sdk_type == SDKType::unknown)
        return true;
    } else {
      if (sdk_name.startswith(sdk_strings[desired_type])) {
        version_part = sdk_name.drop_front(strlen(sdk_strings[desired_type]));
        sdk_type = desired_type;
      } else {
        return false;
      }
    }

    const size_t major_dot_offset = version_part.find('.');
    if (major_dot_offset == llvm::StringRef::npos)
      return false;

    const llvm::StringRef major_version =
        version_part.slice(0, major_dot_offset);
    const llvm::StringRef minor_part =
        version_part.drop_front(major_dot_offset + 1);

    const size_t minor_dot_offset = minor_part.find('.');
    if (minor_dot_offset == llvm::StringRef::npos)
      return false;

    const llvm::StringRef minor_version = minor_part.slice(0, minor_dot_offset);

    unsigned int major = 0;
    unsigned int minor = 0;

    if (major_version.getAsInteger(10, major))
      return false;

    if (minor_version.getAsInteger(10, minor))
      return false;

    switch (sdk_type) {
    case SDKType::MacOSX:
      if (major > 10 || (major == 10 && minor >= 10))
        return true;
      break;
    case SDKType::iPhoneOS:
    case SDKType::iPhoneSimulator:
      if (major >= 8)
        return true;
      break;
    case SDKType::AppleTVSimulator:
    case SDKType::AppleTVOS:
      if (major >= 9)
        return true;
      break;
    case SDKType::WatchSimulator:
    case SDKType::watchOS:
      if (major >= 2)
        return true;
      break;
    case SDKType::Linux:
      return true;
    default:
      return false;
    }
  }

  return false;
}

FileSystem::EnumerateDirectoryResult
DirectoryEnumerator(void *baton, llvm::sys::fs::file_type file_type,
                    StringRef path) {
  SDKEnumeratorInfo *enumerator_info = static_cast<SDKEnumeratorInfo *>(baton);
  const FileSpec spec(path);
  if (SDKSupportsSwift(spec, enumerator_info->sdk_type)) {
    enumerator_info->found_path = spec;
    return FileSystem::EnumerateDirectoryResult::eEnumerateDirectoryResultNext;
  }

  return FileSystem::EnumerateDirectoryResult::eEnumerateDirectoryResultNext;
};

static ConstString EnumerateSDKsForVersion(FileSpec sdks_spec, SDKType sdk_type,
                                           uint32_t least_major,
                                           uint32_t least_minor) {
  if (!IsDirectory(sdks_spec))
    return ConstString();

  const bool find_directories = true;
  const bool find_files = false;
  const bool find_other = true; ///< Include symlinks.

  SDKEnumeratorInfo enumerator_info;

  enumerator_info.sdk_type = sdk_type;
  enumerator_info.least_major = least_major;
  enumerator_info.least_minor = least_minor;

  FileSystem::Instance().EnumerateDirectory(
      sdks_spec.GetPath().c_str(), find_directories, find_files, find_other,
      DirectoryEnumerator, &enumerator_info);

  if (IsDirectory(enumerator_info.found_path))
    return ConstString(enumerator_info.found_path.GetPath());
  else
    return ConstString();
}

static ConstString GetSDKDirectory(SDKType sdk_type, uint32_t least_major,
                                   uint32_t least_minor) {
  if (sdk_type != SDKType::MacOSX) {
    // Look inside Xcode for the required installed iOS SDK version.
    std::string sdks_path = GetXcodeContentsPath();
    sdks_path.append("Developer/Platforms");

    if (sdk_type == SDKType::iPhoneSimulator) {
      sdks_path.append("/iPhoneSimulator.platform/");
    } else if (sdk_type == SDKType::AppleTVSimulator) {
      sdks_path.append("/AppleTVSimulator.platform/");
    } else if (sdk_type == SDKType::AppleTVOS) {
      sdks_path.append("/AppleTVOS.platform/");
    } else if (sdk_type == SDKType::WatchSimulator) {
      sdks_path.append("/WatchSimulator.platform/");
    } else if (sdk_type == SDKType::watchOS) {
      // For now, we need to be prepared to handle either capitalization of this
      // path.
      std::string WatchOS_candidate_path = sdks_path + "/WatchOS.platform/";
      if (IsDirectory(FileSpec(WatchOS_candidate_path.c_str()))) {
        sdks_path = WatchOS_candidate_path;
      } else {
        std::string watchOS_candidate_path = sdks_path + "/watchOS.platform/";
        if (IsDirectory(FileSpec(watchOS_candidate_path.c_str()))) {
          sdks_path = watchOS_candidate_path;
        } else {
          return ConstString();
        }
      }
    } else {
      sdks_path.append("/iPhoneOS.platform/");
    }

    sdks_path.append("Developer/SDKs/");

    FileSpec sdks_spec(sdks_path.c_str());

    return EnumerateSDKsForVersion(sdks_spec, sdk_type, least_major,
                                   least_major);
  }

  // The SDK type is macOS.
  llvm::VersionTuple version = HostInfo::GetOSVersion();

  if (!version)
    return ConstString();

  uint32_t major = version.getMajor();
  uint32_t minor = version.getMinor().getValueOr(0);

  // If there are minimum requirements that exceed the current OS,
  // apply those.
  if (least_major > major) {
    major = least_major;
    minor = least_minor;
  } else if (least_major == major) {
    if (least_minor > minor)
      minor = least_minor;
  }

  typedef std::map<uint64_t, ConstString> SDKDirectoryCache;
  static std::mutex g_mutex;
  static SDKDirectoryCache g_sdk_cache;
  std::lock_guard<std::mutex> locker(g_mutex);
  const uint64_t major_minor = (uint64_t)major << 32 | (uint64_t)minor;
  SDKDirectoryCache::iterator pos = g_sdk_cache.find(major_minor);
  if (pos != g_sdk_cache.end())
    return pos->second;

  FileSpec fspec;
  std::string xcode_contents_path;

  if (xcode_contents_path.empty())
    xcode_contents_path = GetXcodeContentsPath();

  if (!xcode_contents_path.empty()) {
    StreamString sdk_path;
    sdk_path.Printf(
        "%sDeveloper/Platforms/MacOSX.platform/Developer/SDKs/MacOSX%u.%u.sdk",
        xcode_contents_path.c_str(), major, minor);
    fspec.SetFile(sdk_path.GetString(), FileSpec::Style::native);
    if (FileSystem::Instance().Exists(fspec)) {
      ConstString path(sdk_path.GetString());
      // Cache results.
      g_sdk_cache[major_minor] = path;
      return path;
    } else if ((least_major != major) || (least_minor != minor)) {
      // Try the required SDK.
      sdk_path.Clear();
      sdk_path.Printf("%sDeveloper/Platforms/MacOSX.platform/Developer/SDKs/"
                      "MacOSX%u.%u.sdk",
                      xcode_contents_path.c_str(), least_major, least_minor);
      fspec.SetFile(sdk_path.GetString(), FileSpec::Style::native);
      if (FileSystem::Instance().Exists(fspec)) {
        ConstString path(sdk_path.GetString());
        // Cache results.
        g_sdk_cache[major_minor] = path;
        return path;
      } else {
        // Okay, we're going to do an exhaustive search for *any* SDK
        // that has an adequate version.
        std::string sdks_path = xcode_contents_path;
        sdks_path.append("Developer/Platforms/MacOSX.platform/Developer/SDKs");

        FileSpec sdks_spec(sdks_path.c_str());

        ConstString sdk_path = EnumerateSDKsForVersion(
            sdks_spec, sdk_type, least_major, least_major);

        if (sdk_path) {
          g_sdk_cache[major_minor] = sdk_path;
          return sdk_path;
        }
      }
    }
  }

  // Cache results.
  g_sdk_cache[major_minor] = ConstString();
  return ConstString();
}

swift::CompilerInvocation &SwiftASTContext::GetCompilerInvocation() {
  return *m_compiler_invocation_ap;
}

swift::SourceManager &SwiftASTContext::GetSourceManager() {
  if (!m_source_manager_up) {
    auto OverlayFS = llvm::IntrusiveRefCntPtr<llvm::vfs::OverlayFileSystem>(
        new llvm::vfs::OverlayFileSystem(llvm::vfs::getRealFileSystem()));
    OverlayFS->pushOverlay(FileSystem::Instance().GetVirtualFileSystem());
    m_source_manager_up = std::make_unique<swift::SourceManager>(OverlayFS);
  }
  return *m_source_manager_up;
}

swift::LangOptions &SwiftASTContext::GetLanguageOptions() {
  return GetCompilerInvocation().getLangOptions();
}

swift::DiagnosticEngine &SwiftASTContext::GetDiagnosticEngine() {
  if (!m_diagnostic_engine_ap) {
    m_diagnostic_engine_ap.reset(
        new swift::DiagnosticEngine(GetSourceManager()));

    // The following diagnostics are fatal, but they are diagnosed at
    // a very early point where the AST isn't yet destroyed beyond repair.
    m_diagnostic_engine_ap->ignoreDiagnostic(
        swift::diag::serialization_module_too_old.ID);
    m_diagnostic_engine_ap->ignoreDiagnostic(
        swift::diag::serialization_module_too_new.ID);
    m_diagnostic_engine_ap->ignoreDiagnostic(
        swift::diag::serialization_module_language_version_mismatch.ID);
  }
  return *m_diagnostic_engine_ap;
}

swift::SILOptions &SwiftASTContext::GetSILOptions() {
  return GetCompilerInvocation().getSILOptions();
}

bool SwiftASTContext::TargetHasNoSDK() {
  llvm::Triple triple(GetTriple());

  switch (triple.getOS()) {
  case llvm::Triple::OSType::MacOSX:
  case llvm::Triple::OSType::Darwin:
  case llvm::Triple::OSType::IOS:
    return false;
  default:
    return true;
  }
}

swift::ClangImporterOptions &SwiftASTContext::GetClangImporterOptions() {
  swift::ClangImporterOptions &clang_importer_options =
      GetCompilerInvocation().getClangImporterOptions();
  if (!m_initialized_clang_importer_options) {
    m_initialized_clang_importer_options = true;

    // Set the Clang module search path.
    llvm::SmallString<128> path;
    auto props = ModuleList::GetGlobalModuleListProperties();
    props.GetClangModulesCachePath().GetPath(path);
    clang_importer_options.ModuleCachePath = path.str();

    FileSpec clang_dir_spec;
    clang_dir_spec = GetClangResourceDir();
    if (FileSystem::Instance().Exists(clang_dir_spec))
      clang_importer_options.OverrideResourceDir = clang_dir_spec.GetPath();
    clang_importer_options.DebuggerSupport = true;
  }
  return clang_importer_options;
}

swift::SearchPathOptions &SwiftASTContext::GetSearchPathOptions() {
  assert(m_initialized_search_path_options);
  return GetCompilerInvocation().getSearchPathOptions();
}

void SwiftASTContext::InitializeSearchPathOptions(
    llvm::ArrayRef<std::string> module_search_paths,
    llvm::ArrayRef<std::pair<std::string, bool>> framework_search_paths) {
  swift::SearchPathOptions &search_path_opts =
      GetCompilerInvocation().getSearchPathOptions();

  assert(!m_initialized_search_path_options);
  m_initialized_search_path_options = true;

  bool set_sdk = false;
  if (!search_path_opts.SDKPath.empty()) {
    FileSpec provided_sdk_path(search_path_opts.SDKPath);
    if (FileSystem::Instance().Exists(provided_sdk_path)) {
      // We don't check whether the SDK supports swift because we figure if
      // someone is passing this to us on the command line (e.g., for the
      // REPL), they probably know what they're doing.

      set_sdk = true;
    }
  } else if (!m_platform_sdk_path.empty()) {
    FileSpec platform_sdk(m_platform_sdk_path.c_str());

    if (FileSystem::Instance().Exists(platform_sdk) &&
        SDKSupportsSwift(platform_sdk, SDKType::unknown)) {
      search_path_opts.SDKPath = m_platform_sdk_path.c_str();
      set_sdk = true;
    }
  }

  llvm::Triple triple(GetTriple());
  StringRef resource_dir = GetResourceDir(triple);
  ConfigureResourceDirs(GetCompilerInvocation(), FileSpec(resource_dir),
                        triple);

  auto is_simulator = [&]() -> bool {
    return triple.getEnvironment() == llvm::Triple::Simulator ||
           !triple.getArchName().startswith("arm");
  };

  if (!set_sdk) {
    auto sdk = GetSDKType(triple, HostInfo::GetArchitecture().GetTriple());
    // Explicitly leave the SDKPath blank on other platforms.
    if (sdk.sdk_type != SDKType::unknown) {
      auto dir = GetSDKDirectory(sdk.sdk_type, sdk.min_version_major,
                                 sdk.min_version_minor);
      search_path_opts.SDKPath = dir.AsCString("");
    }

    std::vector<std::string>& lpaths = search_path_opts.LibrarySearchPaths;
    lpaths.insert(lpaths.begin(), "/usr/lib/swift");
  }

  llvm::StringMap<bool> processed;
  // Add all deserialized paths to the map.
  for (const auto &path : search_path_opts.ImportSearchPaths)
    processed.insert({path, false});

  // Add/unique all extra paths.
  for (const auto &path : module_search_paths) {
    search_path_opts.ImportSearchPaths.push_back(path);
    auto it_notseen = processed.insert({path, false});
    if (it_notseen.second)
      search_path_opts.ImportSearchPaths.push_back(path);
  }

  // This preserves the IsSystem bit, but deduplicates entries ignoring it.
  processed.clear();
  // Add all deserialized paths to the map.
  for (const auto &path : search_path_opts.FrameworkSearchPaths)
    processed.insert({path.Path, path.IsSystem});

  // Add/unique all extra paths.
  for (const auto &path : framework_search_paths) {
    auto it_notseen = processed.insert(path);
    if (it_notseen.second)
      search_path_opts.FrameworkSearchPaths.push_back(
          {path.first, path.second});
  }
}

namespace lldb_private {

class ANSIColorStringStream : public llvm::raw_string_ostream {
public:
  ANSIColorStringStream(bool colorize)
      : llvm::raw_string_ostream(m_buffer), m_colorize(colorize) {}
  /// Changes the foreground color of text that will be output from
  /// this point forward.
  /// \param Color ANSI color to use, the special SAVEDCOLOR can be
  ///        used to change only the bold attribute, and keep colors
  ///        untouched.
  /// \param Bold bold/brighter text, default false
  /// \param BG if true change the background,
  ///        default: change foreground
  /// \returns itself so it can be used within << invocations.
  virtual raw_ostream &changeColor(enum Colors colors, bool bold = false,
                                   bool bg = false) {
    if (llvm::sys::Process::ColorNeedsFlush())
      flush();
    const char *colorcode;
    if (colors == SAVEDCOLOR)
      colorcode = llvm::sys::Process::OutputBold(bg);
    else
      colorcode =
          llvm::sys::Process::OutputColor(static_cast<char>(colors), bold, bg);
    if (colorcode) {
      size_t len = strlen(colorcode);
      write(colorcode, len);
    }
    return *this;
  }

  /// Resets the colors to terminal defaults. Call this when you are
  /// done outputting colored text, or before program exit.
  virtual raw_ostream &resetColor() {
    if (llvm::sys::Process::ColorNeedsFlush())
      flush();
    const char *colorcode = llvm::sys::Process::ResetColor();
    if (colorcode) {
      size_t len = strlen(colorcode);
      write(colorcode, len);
    }
    return *this;
  }

  /// Reverses the forground and background colors.
  virtual raw_ostream &reverseColor() {
    if (llvm::sys::Process::ColorNeedsFlush())
      flush();
    const char *colorcode = llvm::sys::Process::OutputReverse();
    if (colorcode) {
      size_t len = strlen(colorcode);
      write(colorcode, len);
    }
    return *this;
  }

  /// This function determines if this stream is connected to a "tty"
  /// or "console" window. That is, the output would be displayed to
  /// the user rather than being put on a pipe or stored in a file.
  virtual bool is_displayed() const { return m_colorize; }

  /// This function determines if this stream is displayed and
  /// supports colors.
  virtual bool has_colors() const { return m_colorize; }

protected:
  std::string m_buffer;
  bool m_colorize;
};

class StoringDiagnosticConsumer : public swift::DiagnosticConsumer {
public:
  StoringDiagnosticConsumer(SwiftASTContext &ast_context)
      : m_ast_context(ast_context), m_diagnostics(), m_num_errors(0),
        m_colorize(false) {
    m_ast_context.GetDiagnosticEngine().resetHadAnyError();
    m_ast_context.GetDiagnosticEngine().addConsumer(*this);
  }

  ~StoringDiagnosticConsumer() {
    m_ast_context.GetDiagnosticEngine().takeConsumers();
  }

  virtual void
  handleDiagnostic(swift::SourceManager &source_mgr,
                   swift::SourceLoc source_loc, swift::DiagnosticKind kind,
                   llvm::StringRef formatString,
                   llvm::ArrayRef<swift::DiagnosticArgument> formatArgs,
                   const swift::DiagnosticInfo &info,
                   const swift::SourceLoc bufferIndirectlyCausingDiagnostic) {
    llvm::StringRef bufferName = "<anonymous>";
    unsigned bufferID = 0;
    std::pair<unsigned, unsigned> line_col = {0, 0};

    llvm::SmallString<256> text;
    {
      llvm::raw_svector_ostream out(text);
      swift::DiagnosticEngine::formatDiagnosticText(out, formatString,
                                                    formatArgs);
    }

    if (source_loc.isValid()) {
      bufferID = source_mgr.findBufferContainingLoc(source_loc);
      bufferName = source_mgr.getDisplayNameForLoc(source_loc);
      line_col = source_mgr.getLineAndColumn(source_loc);
    }

    if (line_col.first != 0) {
      ANSIColorStringStream os(m_colorize);

      // Determine what kind of diagnostic we're emitting, and whether
      // we want to use its fixits:
      bool use_fixits = false;
      llvm::SourceMgr::DiagKind source_mgr_kind;
      switch (kind) {
      default:
      case swift::DiagnosticKind::Error:
        source_mgr_kind = llvm::SourceMgr::DK_Error;
        use_fixits = true;
        break;
      case swift::DiagnosticKind::Warning:
        source_mgr_kind = llvm::SourceMgr::DK_Warning;
        break;

      case swift::DiagnosticKind::Note:
        source_mgr_kind = llvm::SourceMgr::DK_Note;
        break;
      }

      // Translate ranges.
      llvm::SmallVector<llvm::SMRange, 2> ranges;
      for (auto R : info.Ranges)
        ranges.push_back(getRawRange(source_mgr, R));

      // Translate fix-its.
      llvm::SmallVector<llvm::SMFixIt, 2> fix_its;
      for (swift::DiagnosticInfo::FixIt F : info.FixIts)
        fix_its.push_back(getRawFixIt(source_mgr, F));

      // Display the diagnostic.
      auto message = source_mgr.GetMessage(source_loc, source_mgr_kind, text,
                                           ranges, fix_its);
      source_mgr.getLLVMSourceMgr().PrintMessage(os, message);

      // Use the llvm::raw_string_ostream::str() accessor as it will
      // flush the stream into our "message" and return us a reference
      // to "message".
      std::string &message_ref = os.str();

      if (message_ref.empty())
        m_diagnostics.push_back(RawDiagnostic(
            text.str(), kind, bufferName, bufferID, line_col.first,
            line_col.second,
            use_fixits ? info.FixIts
                       : llvm::ArrayRef<swift::Diagnostic::FixIt>()));
      else
        m_diagnostics.push_back(RawDiagnostic(
            message_ref, kind, bufferName, bufferID, line_col.first,
            line_col.second,
            use_fixits ? info.FixIts
                       : llvm::ArrayRef<swift::Diagnostic::FixIt>()));
    } else {
      m_diagnostics.push_back(RawDiagnostic(
          text.str(), kind, bufferName, bufferID, line_col.first,
          line_col.second, llvm::ArrayRef<swift::Diagnostic::FixIt>()));
    }

    if (kind == swift::DiagnosticKind::Error)
      m_num_errors++;
  }

  void Clear() {
    m_ast_context.GetDiagnosticEngine().resetHadAnyError();
    m_diagnostics.clear();
    m_num_errors = 0;
  }

  unsigned NumErrors() {
    if (m_num_errors)
      return m_num_errors;
    else if (m_ast_context.GetASTContext()->hadError())
      return 1;
    else
      return 0;
  }

  static DiagnosticSeverity SeverityForKind(swift::DiagnosticKind kind) {
    switch (kind) {
    case swift::DiagnosticKind::Error:
      return eDiagnosticSeverityError;
    case swift::DiagnosticKind::Warning:
      return eDiagnosticSeverityWarning;
    case swift::DiagnosticKind::Note:
      return eDiagnosticSeverityRemark;
    case swift::DiagnosticKind::Remark:
      break;
    }

    llvm_unreachable("Unhandled DiagnosticKind in switch.");
  }

  void PrintDiagnostics(DiagnosticManager &diagnostic_manager,
                        uint32_t bufferID = UINT32_MAX, uint32_t first_line = 0,
                        uint32_t last_line = UINT32_MAX) {
    bool added_one_diagnostic = false;
    for (const RawDiagnostic &diagnostic : m_diagnostics) {
      // We often make expressions and wrap them in some code.  When
      // we see errors we want the line numbers to be correct so we
      // correct them below. LLVM stores in SourceLoc objects as
      // character offsets so there is no way to get LLVM to move its
      // error line numbers around by adjusting the source location,
      // we must do it manually. We also want to use the same error
      // formatting as LLVM and Clang, so we must muck with the
      // string.

      const DiagnosticSeverity severity = SeverityForKind(diagnostic.kind);
      const DiagnosticOrigin origin = eDiagnosticOriginSwift;

      if (first_line > 0 && bufferID != UINT32_MAX &&
          diagnostic.bufferID == bufferID && !diagnostic.bufferName.empty()) {
        // Make sure the error line is in range.
        if (diagnostic.line >= first_line && diagnostic.line <= last_line) {
          // Need to remap the error/warning to a different line.
          StreamString match;
          match.Printf("%s:%u:", diagnostic.bufferName.str().c_str(),
                       diagnostic.line);
          const size_t match_len = match.GetString().size();
          size_t match_pos = diagnostic.description.find(match.GetString());
          if (match_pos != std::string::npos) {
            // We have some <file>:<line>:" instances that need to be updated.
            StreamString fixed_description;
            size_t start_pos = 0;
            do {
              if (match_pos > start_pos)
                fixed_description.Printf(
                    "%s", diagnostic.description.substr(start_pos, match_pos)
                              .c_str());
              fixed_description.Printf(
                  "%s:%u:", diagnostic.bufferName.str().c_str(),
                  diagnostic.line - first_line + 1);
              start_pos = match_pos + match_len;
              match_pos =
                  diagnostic.description.find(match.GetString(), start_pos);
            } while (match_pos != std::string::npos);

            // Append any last remaining text.
            if (start_pos < diagnostic.description.size())
              fixed_description.Printf(
                  "%s", diagnostic.description
                            .substr(start_pos,
                                    diagnostic.description.size() - start_pos)
                            .c_str());

            SwiftDiagnostic *new_diagnostic =
                new SwiftDiagnostic(fixed_description.GetData(),
                                    severity, origin, bufferID);
            for (auto fixit : diagnostic.fixits)
              new_diagnostic->AddFixIt(fixit);

            diagnostic_manager.AddDiagnostic(new_diagnostic);
            added_one_diagnostic = true;

            continue;
          }
        }
      }
    }

    // In general, we don't want to see diagnostics from outside of
    // the source text range of the actual user expression. But if we
    // didn't find any diagnostics in the text range, it's probably
    // because the source range was not specified correctly, and we
    // don't want to lose legit errors because of that. So in that
    // case we'll add them all here:
    if (!added_one_diagnostic) {
      // This will report diagnostic errors from outside the
      // expression's source range. Those are not interesting to
      // users, so we only emit them in debug builds.
      for (const RawDiagnostic &diagnostic : m_diagnostics) {
        const DiagnosticSeverity severity = SeverityForKind(diagnostic.kind);
        const DiagnosticOrigin origin = eDiagnosticOriginSwift;
        diagnostic_manager.AddDiagnostic(diagnostic.description.c_str(),
                                         severity, origin);
      }
    }
  }

  bool GetColorize() const { return m_colorize; }

  bool SetColorize(bool b) {
    const bool old = m_colorize;
    m_colorize = b;
    return old;
  }

private:
  // We don't currently use lldb_private::Diagostic or any of the lldb
  // DiagnosticManager machinery to store diagnostics as they
  // occur. Instead, we store them in raw form using this struct, then
  // transcode them to SwiftDiagnostics in PrintDiagnostic.
  struct RawDiagnostic {
    RawDiagnostic(std::string in_desc, swift::DiagnosticKind in_kind,
                  llvm::StringRef in_bufferName, unsigned in_bufferID,
                  uint32_t in_line, uint32_t in_column,
                  llvm::ArrayRef<swift::Diagnostic::FixIt> in_fixits)
        : description(in_desc), kind(in_kind), bufferName(in_bufferName),
          bufferID(in_bufferID), line(in_line), column(in_column) {
      for (auto fixit : in_fixits) {
        fixits.push_back(fixit);
      }
    }
    std::string description;
    swift::DiagnosticKind kind;
    const llvm::StringRef bufferName;
    unsigned bufferID;
    uint32_t line;
    uint32_t column;
    std::vector<swift::DiagnosticInfo::FixIt> fixits;
  };
  typedef std::vector<RawDiagnostic> RawDiagnosticBuffer;

  SwiftASTContext &m_ast_context;
  RawDiagnosticBuffer m_diagnostics;
  unsigned m_num_errors = 0;
  bool m_colorize;
};

/// Implements a swift::DWARFImporterDelegate to look up Clang types in DWARF.
///
/// During compile time, ClangImporter-imported Clang modules are compiled with
/// -gmodules, which emits a DWARF rendition of all types defined in the module
/// into the .pcm file. On Darwin, these types can be collected by
/// dsymutil. This delegate allows DWARFImporter to ask LLDB to look up a Clang
/// type by name, synthesize a Clang AST from it. DWARFImporter then hands this
/// Clang AST to ClangImporter to import the type into Swift.
class SwiftDWARFImporterDelegate : public swift::DWARFImporterDelegate {
  SwiftASTContext &m_swift_ast_ctx;

  /// Used to filter out types with mismatching kinds.
  bool HasTypeKind(TypeSP clang_type_sp, swift::ClangTypeKind kind) {
    CompilerType fwd_type = clang_type_sp->GetForwardCompilerType();
    clang::QualType qual_type = ClangUtil::GetQualType(fwd_type);
    switch (kind) {
    case swift::ClangTypeKind::Typedef:
      /*=swift::ClangTypeKind::ObjCClass:*/
      return !qual_type->isObjCObjectOrInterfaceType() &&
             !qual_type->getAs<clang::TypedefType>();
    case swift::ClangTypeKind::Tag:
      return !qual_type->isStructureOrClassType() &&
             !qual_type->isEnumeralType();
    case swift::ClangTypeKind::ObjCProtocol:
      // Not implemented since Objective-C protocols aren't yet
      // described in DWARF.
      return true;
    default:
      return true;
    }
  }

  clang::Decl *GetDeclForTypeAndKind(clang::QualType qual_type,
                                     swift::ClangTypeKind kind) {
    switch (kind) {
    case swift::ClangTypeKind::Typedef:
      /*=swift::ClangTypeKind::ObjCClass:*/
      if (auto *obj_type = qual_type->getAsObjCInterfaceType())
        return obj_type->getInterface();
      if (auto *typedef_type = qual_type->getAs<clang::TypedefType>())
        return typedef_type->getDecl();
      break;
    case swift::ClangTypeKind::Tag:
      return qual_type->getAsTagDecl();
    case swift::ClangTypeKind::ObjCProtocol:
      // Not implemented since Objective-C protocols aren't yet
      // described in DWARF.
      break;
    }
    return nullptr;
  }

  static CompilerContextKind
  GetCompilerContextKind(llvm::Optional<swift::ClangTypeKind> kind) {
    if (!kind)
      return CompilerContextKind::AnyType;
    switch (*kind) {
    case swift::ClangTypeKind::Typedef:
      /*=swift::ClangTypeKind::ObjCClass:*/
      return (CompilerContextKind)((uint16_t)CompilerContextKind::Any |
                                   (uint16_t)CompilerContextKind::Typedef |
                                   (uint16_t)CompilerContextKind::Struct);
      break;
    case swift::ClangTypeKind::Tag:
      return (CompilerContextKind)((uint16_t)CompilerContextKind::Any |
                                   (uint16_t)CompilerContextKind::Class |
                                   (uint16_t)CompilerContextKind::Struct |
                                   (uint16_t)CompilerContextKind::Union |
                                   (uint16_t)CompilerContextKind::Enum);
      // case swift::ClangTypeKind::ObjCProtocol:
      // Not implemented since Objective-C protocols aren't yet
      // described in DWARF.
    default:
      return CompilerContextKind::Invalid;
    }
  }

public:
  SwiftDWARFImporterDelegate(SwiftASTContext &swift_ast_ctx)
      : m_swift_ast_ctx(swift_ast_ctx) {}

  void lookupValue(StringRef name, llvm::Optional<swift::ClangTypeKind> kind,
                   StringRef inModule,
                   llvm::SmallVectorImpl<clang::Decl *> &results) override {
    auto clang_importer = m_swift_ast_ctx.GetClangImporter();
    if (!clang_importer)
      return;

    // Find the type in the debug info.
    TypeMap clang_types;

    llvm::SmallVector<CompilerContext, 3> decl_context;
    // Perform a lookup in a specific module, if requested.
    if (!inModule.empty())
      decl_context.push_back(
          {CompilerContextKind::Module, ConstString(inModule)});
    // Swift doesn't keep track of submodules.
    decl_context.push_back({CompilerContextKind::AnyModule, ConstString()});
    decl_context.push_back({GetCompilerContextKind(kind), ConstString(name)});
<<<<<<< HEAD
    module->FindTypes(decl_context,
                      ClangASTContext::GetSupportedLanguagesForTypes(), true,
                      clang_types);
=======
    auto search = [&](Module &module) {
      return module.GetSymbolVendor()->FindTypes(decl_context, true,
                                                 clang_types);
    };
    if (Module *module = m_swift_ast_ctx.GetModule())
      search(*module);
    else if (TargetSP target_sp = m_swift_ast_ctx.GetTarget().lock()) {
      // In a scratch context, search everywhere.
      auto images = target_sp->GetImages();
      for (size_t i = 0; i != images.GetSize(); ++i)
        if (search(*images.GetModuleAtIndex(i)))
          break;
    }
>>>>>>> bc9aa14e

    clang::FileSystemOptions file_system_options;
    clang::FileManager file_manager(file_system_options);
    clang_types.ForEach([&](lldb::TypeSP &clang_type_sp) {
      if (!clang_type_sp)
        return true;

      // Filter out types with a mismatching type kind.
      if (kind && HasTypeKind(clang_type_sp, *kind))
        return true;

      // Realize the full type.
      CompilerType compiler_type = clang_type_sp->GetFullCompilerType();

      // Filter our non-Clang types.
      auto *type_system = llvm::dyn_cast_or_null<ClangASTContext>(
          compiler_type.GetTypeSystem());
      if (!type_system)
        return true;

      // Import the type into the DWARFImporter's context.
      clang::ASTContext &to_ctx = clang_importer->getClangASTContext();
      clang::ASTContext *from_ctx = type_system->getASTContext();
      if (!from_ctx)
        return true;
      clang::ASTImporter importer(to_ctx, file_manager, *from_ctx, file_manager,
                                  false);
      llvm::Expected<clang::QualType> clang_type(
          importer.Import(ClangUtil::GetQualType(compiler_type)));
      if (!clang_type) {
        llvm::consumeError(clang_type.takeError());
        return true;
      }

      // Retrieve the imported type's Decl.
      if (kind) {
        if (clang::Decl *clang_decl = GetDeclForTypeAndKind(*clang_type, *kind))
          results.push_back(clang_decl);
      } else {
        swift::ClangTypeKind kinds[] = {
            swift::ClangTypeKind::Typedef, // =swift::ClangTypeKind::ObjCClass,
            swift::ClangTypeKind::Tag, swift::ClangTypeKind::ObjCProtocol};
        for (auto kind : kinds)
          if (clang::Decl *clang_decl = GetDeclForTypeAndKind(*clang_type, kind))
            results.push_back(clang_decl);
      }
      return true;
    });
  }
};
} // namespace lldb_private

swift::ASTContext *SwiftASTContext::GetASTContext() {
  assert(m_initialized_search_path_options &&
         m_initialized_clang_importer_options &&
         "search path options must be initialized before ClangImporter");

  if (m_ast_context_ap.get())
    return m_ast_context_ap.get();

  m_ast_context_ap.reset(
      swift::ASTContext::get(GetLanguageOptions(), GetSearchPathOptions(),
                             GetSourceManager(), GetDiagnosticEngine()));
  m_diagnostic_consumer_ap.reset(new StoringDiagnosticConsumer(*this));

  if (getenv("LLDB_SWIFT_DUMP_DIAGS")) {
    // NOTE: leaking a swift::PrintingDiagnosticConsumer() here, but
    // this only gets enabled when the above environment variable is
    // set.
    GetDiagnosticEngine().addConsumer(*new swift::PrintingDiagnosticConsumer());
  }

  // Create the ClangImporter and determine the Clang module cache path.
  std::string moduleCachePath = "";
  std::unique_ptr<swift::ClangImporter> clang_importer_ap;
  auto &clang_importer_options = GetClangImporterOptions();
  if (!m_ast_context_ap->SearchPathOpts.SDKPath.empty() || TargetHasNoSDK()) {
    if (!clang_importer_options.OverrideResourceDir.empty()) {
<<<<<<< HEAD
      if (!m_is_scratch_context) {
        // Create the DWARFImporterDelegate.
        auto props = ModuleList::GetGlobalModuleListProperties();
        if (props.GetUseDWARFImporter())
          m_dwarf_importer_delegate_up =
              std::make_unique<SwiftDWARFImporterDelegate>(*this);
      }
=======
      // Create the DWARFImporterDelegate.
      auto props = ModuleList::GetGlobalModuleListProperties();
      if (props.GetUseDWARFImporter())
        m_dwarf_importer_delegate_up =
            llvm::make_unique<SwiftDWARFImporterDelegate>(*this);
>>>>>>> bc9aa14e
      clang_importer_ap = swift::ClangImporter::create(
          *m_ast_context_ap, clang_importer_options, "", m_dependency_tracker.get(),
          m_dwarf_importer_delegate_up.get());

      // Handle any errors.
      if (!clang_importer_ap || HasErrors()) {
        std::string message;
        if (!HasErrors())
          message = "failed to create ClangImporter.";
        else {
          DiagnosticManager diagnostic_manager;
          PrintDiagnostics(diagnostic_manager);
          message = "failed to initialize ClangImporter: ";
          message += diagnostic_manager.GetString();
        }
        m_module_import_warnings.push_back(message);
        LOG_PRINTF(LIBLLDB_LOG_TYPES, "%s", message.c_str());
      }
      if (clang_importer_ap)
        moduleCachePath = swift::getModuleCachePathFromClang(
            clang_importer_ap->getClangInstance());
    }
  }

  if (moduleCachePath.empty()) {
    moduleCachePath = GetClangModulesCacheProperty();
    // Even though it is initialized to the default Clang location at startup a
    // user could have overwritten it with an empty path.
    if (moduleCachePath.empty()) {
      llvm::SmallString<0> path;
      std::error_code ec =
          llvm::sys::fs::createUniqueDirectory("ModuleCache", path);
      if (!ec)
        moduleCachePath = path.str();
      else
        moduleCachePath = "/tmp/lldb-ModuleCache";
    }
  }
  LOG_PRINTF(LIBLLDB_LOG_TYPES, "Using Clang module cache path: %s",
             moduleCachePath.c_str());

  // Compute the prebuilt module cache path to use:
  // <resource-dir>/<platform>/prebuilt-modules
  llvm::Triple triple(GetTriple());
  llvm::SmallString<128> prebuiltModuleCachePath = GetResourceDir(triple);
  StringRef platform;
    platform = swift::getPlatformNameForTriple(triple);
  llvm::sys::path::append(prebuiltModuleCachePath, platform,
                          "prebuilt-modules");
  LOG_PRINTF(LIBLLDB_LOG_TYPES, "Using prebuilt Swift module cache path: %s",
             prebuiltModuleCachePath.c_str());

  // Determine the Swift module loading mode to use.
  auto props = ModuleList::GetGlobalModuleListProperties();
  swift::ModuleLoadingMode loading_mode;
  switch (props.GetSwiftModuleLoadingMode()) {
  case eSwiftModuleLoadingModePreferSerialized:
    loading_mode = swift::ModuleLoadingMode::PreferSerialized;
    break;
  case eSwiftModuleLoadingModePreferParseable:
    loading_mode = swift::ModuleLoadingMode::PreferParseable;
    break;
  case eSwiftModuleLoadingModeOnlySerialized:
    loading_mode = swift::ModuleLoadingMode::OnlySerialized;
    break;
  case eSwiftModuleLoadingModeOnlyParseable:
    loading_mode = swift::ModuleLoadingMode::OnlyParseable;
    break;
  }

  // The order here matters due to fallback behaviors:
  // 1. Create and install the memory buffer serialized module loader.
  std::unique_ptr<swift::ModuleLoader> memory_buffer_loader_ap(
      swift::MemoryBufferSerializedModuleLoader::create(
          *m_ast_context_ap, m_dependency_tracker.get(), loading_mode));
  if (memory_buffer_loader_ap) {
    m_memory_buffer_module_loader =
        static_cast<swift::MemoryBufferSerializedModuleLoader *>(
            memory_buffer_loader_ap.get());
    m_ast_context_ap->addModuleLoader(std::move(memory_buffer_loader_ap));
  }

  // 2. Create and install the parseable interface module loader.
  //
  // TODO: It may be nice to reverse the order between PIML and SML in
  //       LLDB, since binary swift modules likely contain private
  //       types that the parseable interfaces are missing. On the
  //       other hand if we need to go looking for a module on disk,
  //       something is already screwed up in the debug info.
  std::unique_ptr<swift::ModuleLoader> parseable_module_loader_ap;
  if (loading_mode != swift::ModuleLoadingMode::OnlySerialized) {
    std::unique_ptr<swift::ModuleLoader> parseable_module_loader_ap(
        swift::ParseableInterfaceModuleLoader::create(
            *m_ast_context_ap, moduleCachePath, prebuiltModuleCachePath,
            m_dependency_tracker.get(), loading_mode));
    if (parseable_module_loader_ap)
      m_ast_context_ap->addModuleLoader(std::move(parseable_module_loader_ap));
  }

  // 3. Create and install the serialized module loader.
  std::unique_ptr<swift::ModuleLoader> serialized_module_loader_ap(
      swift::SerializedModuleLoader::create(
          *m_ast_context_ap, m_dependency_tracker.get(), loading_mode));
  if (serialized_module_loader_ap)
    m_ast_context_ap->addModuleLoader(std::move(serialized_module_loader_ap));

  // 4. Install the clang importer.
  if (clang_importer_ap) {
    m_clang_importer = (swift::ClangImporter *)clang_importer_ap.get();
    m_ast_context_ap->addModuleLoader(std::move(clang_importer_ap),
                                      /*isClang=*/true);
  }

  // Set up the required state for the evaluator in the TypeChecker.
  registerTypeCheckerRequestFunctions(m_ast_context_ap->evaluator);

  GetASTMap().Insert(m_ast_context_ap.get(), this);

  VALID_OR_RETURN(nullptr);
  return m_ast_context_ap.get();
}

swift::MemoryBufferSerializedModuleLoader *
SwiftASTContext::GetMemoryBufferModuleLoader() {
  VALID_OR_RETURN(nullptr);

  GetASTContext();
  return m_memory_buffer_module_loader;
}

swift::ClangImporter *SwiftASTContext::GetClangImporter() {
  VALID_OR_RETURN(nullptr);

  GetASTContext();
  return m_clang_importer;
}

bool SwiftASTContext::AddClangArgument(std::string clang_arg, bool unique) {
  if (clang_arg.empty())
    return false;

  swift::ClangImporterOptions &importer_options = GetClangImporterOptions();
  // Avoid inserting the same option twice.
  if (unique)
    for (std::string &arg : importer_options.ExtraArgs)
      if (arg == clang_arg)
        return false;

  importer_options.ExtraArgs.push_back(clang_arg);
  return true;
}

bool SwiftASTContext::AddClangArgumentPair(StringRef clang_arg_1,
                                           StringRef clang_arg_2) {
  if (clang_arg_1.empty() || clang_arg_2.empty())
    return false;

  swift::ClangImporterOptions &importer_options = GetClangImporterOptions();
  bool add_hmap = true;
  for (ssize_t ai = 0, ae = importer_options.ExtraArgs.size() -
                            1; // -1 because we look at the next one too
       ai < ae; ++ai) {
    if (clang_arg_1.equals(importer_options.ExtraArgs[ai]) &&
        clang_arg_2.equals(importer_options.ExtraArgs[ai + 1]))
      return false;
  }

  importer_options.ExtraArgs.push_back(clang_arg_1);
  importer_options.ExtraArgs.push_back(clang_arg_2);
  return true;
}

const swift::SearchPathOptions *SwiftASTContext::GetSearchPathOptions() const {
  VALID_OR_RETURN(0);

  if (!m_ast_context_ap)
    return nullptr;
  return &m_ast_context_ap->SearchPathOpts;
}

const std::vector<std::string> &SwiftASTContext::GetClangArguments() {
  return GetClangImporterOptions().ExtraArgs;
}

swift::ModuleDecl *
SwiftASTContext::GetCachedModule(const SourceModule &module) {
  VALID_OR_RETURN(nullptr);
  if (!module.path.size())
    return nullptr;

  SwiftModuleMap::const_iterator iter =
      m_swift_module_cache.find(module.path.front().GetStringRef());

  if (iter != m_swift_module_cache.end())
    return iter->second;
  return nullptr;
}

swift::ModuleDecl *SwiftASTContext::CreateModule(const SourceModule &module,
                                                 Status &error) {
  VALID_OR_RETURN(nullptr);
  if (!module.path.size()) {
    error.SetErrorStringWithFormat("invalid module name (empty)");
    return nullptr;
  }

  if (swift::ModuleDecl *module_decl = GetCachedModule(module)) {
    error.SetErrorStringWithFormat("module already exists for \"%s\"",
                                   module.path.front().GetCString());
    return nullptr;
  }

  swift::ASTContext *ast = GetASTContext();
  if (!ast) {
    error.SetErrorStringWithFormat("invalid swift AST (nullptr)");
    return nullptr;
  }

  swift::Identifier module_id(
      ast->getIdentifier(module.path.front().GetCString()));
  auto *module_decl = swift::ModuleDecl::create(module_id, *ast);
  if (!module_decl) {
    error.SetErrorStringWithFormat("failed to create module for \"%s\"",
                                   module.path.front().GetCString());
    return nullptr;
  }

  m_swift_module_cache.insert(
      {module.path.front().GetStringRef(), module_decl});
  return module_decl;
}

void SwiftASTContext::CacheModule(swift::ModuleDecl *module) {
  VALID_OR_RETURN_VOID();

  if (!module)
    return;
  auto ID = module->getName().get();
  if (!ID || !ID[0])
    return;
  if (m_swift_module_cache.find(ID) != m_swift_module_cache.end())
    return;
  m_swift_module_cache.insert({ID, module});
}

swift::ModuleDecl *SwiftASTContext::GetModule(const SourceModule &module,
                                              Status &error) {
  VALID_OR_RETURN(nullptr);
  if (!module.path.size())
    return nullptr;

  LOG_PRINTF(LIBLLDB_LOG_TYPES, "(\"%s\")",
             module.path.front().AsCString("<no name>"));

  if (module.path.front().IsEmpty()) {
    LOG_PRINTF(LIBLLDB_LOG_TYPES, "empty module name");
    error.SetErrorString("invalid module name (empty)");
    return nullptr;
  }

  if (swift::ModuleDecl *module_decl = GetCachedModule(module))
    return module_decl;

  swift::ASTContext *ast = GetASTContext();
  if (!ast) {
    LOG_PRINTF(LIBLLDB_LOG_TYPES, "(\"%s\") invalid ASTContext",
               module.path.front().GetCString());

    error.SetErrorString("invalid swift::ASTContext");
    return nullptr;
  }

  typedef std::pair<swift::Identifier, swift::SourceLoc> ModuleNameSpec;
  llvm::StringRef module_basename_sref = module.path.front().GetStringRef();
  ModuleNameSpec name_pair(ast->getIdentifier(module_basename_sref),
                           swift::SourceLoc());

  if (HasFatalErrors()) {
    error.SetErrorStringWithFormat("failed to get module \"%s\" from AST "
                                   "context:\nAST context is in a fatal "
                                   "error state",
                                   module.path.front().GetCString());
    return nullptr;
  }

  ClearDiagnostics();
  swift::ModuleDecl *module_decl = ast->getModuleByName(module_basename_sref);
  if (HasErrors()) {
    DiagnosticManager diagnostic_manager;
    PrintDiagnostics(diagnostic_manager);
    std::string diagnostic = diagnostic_manager.GetString();
    error.SetErrorStringWithFormat(
        "failed to get module \"%s\" from AST context:\n%s",
        module.path.front().GetCString(), diagnostic.c_str());

    LOG_PRINTF(LIBLLDB_LOG_TYPES, "(\"%s\") -- %s",
               module.path.front().GetCString(), diagnostic.c_str());
    return nullptr;
  }

  if (!module_decl) {
    LOG_PRINTF(LIBLLDB_LOG_TYPES, "failed with no error",
               module.path.front().GetCString());

    error.SetErrorStringWithFormat(
        "failed to get module \"%s\" from AST context",
        module.path.front().GetCString());
    return nullptr;
  }
  LOG_PRINTF(LIBLLDB_LOG_TYPES, "(\"%s\") -- found %s",
             module.path.front().GetCString(),
             module_decl->getName().str().str().c_str());

  m_swift_module_cache[module.path.front().GetStringRef()] = module_decl;
  return module_decl;
}

swift::ModuleDecl *SwiftASTContext::GetModule(const FileSpec &module_spec,
                                              Status &error) {
  VALID_OR_RETURN(nullptr);

  ConstString module_basename(module_spec.GetFileNameStrippingExtension());

  LOG_PRINTF(LIBLLDB_LOG_TYPES, "(\"%s\")", module_spec.GetPath().c_str());

  if (module_basename) {
    SwiftModuleMap::const_iterator iter =
        m_swift_module_cache.find(module_basename.GetCString());

    if (iter != m_swift_module_cache.end())
      return iter->second;

    if (FileSystem::Instance().Exists(module_spec)) {
      swift::ASTContext *ast = GetASTContext();
      if (!GetClangImporter()) {
        LOG_PRINTF(LIBLLDB_LOG_TYPES,
                   "((FileSpec)\"%s\") -- no ClangImporter so giving up",
                   module_spec.GetPath().c_str());
        error.SetErrorStringWithFormat("couldn't get a ClangImporter");
        return nullptr;
      }

      std::string module_directory(module_spec.GetDirectory().GetCString());
      bool add_search_path = true;
      for (auto path : ast->SearchPathOpts.ImportSearchPaths) {
        if (path == module_directory) {
          add_search_path = false;
          break;
        }
      }
      // Add the search path if needed so we can find the module by basename.
      if (add_search_path)
        ast->SearchPathOpts.ImportSearchPaths.push_back(
            std::move(module_directory));

      typedef std::pair<swift::Identifier, swift::SourceLoc> ModuleNameSpec;
      llvm::StringRef module_basename_sref(module_basename.GetCString());
      ModuleNameSpec name_pair(ast->getIdentifier(module_basename_sref),
                               swift::SourceLoc());
      swift::ModuleDecl *module =
          ast->getModule(llvm::ArrayRef<ModuleNameSpec>(name_pair));
      if (module) {
        LOG_PRINTF(LIBLLDB_LOG_TYPES, "((FileSpec)\"%s\") -- found %s",
                   module_spec.GetPath().c_str(),
                   module->getName().str().str().c_str());

        m_swift_module_cache[module_basename.GetCString()] = module;
        return module;
      } else {
        LOG_PRINTF(LIBLLDB_LOG_TYPES,
                   "((FileSpec)\"%s\") -- couldn't get from AST context",
                   module_spec.GetPath().c_str());

        error.SetErrorStringWithFormat(
            "failed to get module \"%s\" from AST context",
            module_basename.GetCString());
      }
    } else {
      LOG_PRINTF(LIBLLDB_LOG_TYPES, "((FileSpec)\"%s\") -- doesn't exist",
                 module_spec.GetPath().c_str());

      error.SetErrorStringWithFormat("module \"%s\" doesn't exist",
                                     module_spec.GetPath().c_str());
    }
  } else {
    LOG_PRINTF(LIBLLDB_LOG_TYPES, "((FileSpec)\"%s\") -- no basename",
               module_spec.GetPath().c_str());

    error.SetErrorStringWithFormat("no module basename in \"%s\"",
                                   module_spec.GetPath().c_str());
  }
  return NULL;
}

swift::ModuleDecl *
SwiftASTContext::FindAndLoadModule(const SourceModule &module, Process &process,
                                   Status &error) {
  VALID_OR_RETURN(nullptr);

  swift::ModuleDecl *swift_module = GetModule(module, error);
  if (!swift_module)
    return nullptr;
  LoadModule(swift_module, process, error);
  return swift_module;
}

swift::ModuleDecl *
SwiftASTContext::FindAndLoadModule(const FileSpec &module_spec,
                                   Process &process, Status &error) {
  VALID_OR_RETURN(nullptr);

  swift::ModuleDecl *swift_module = GetModule(module_spec, error);
  if (!swift_module)
    return nullptr;
  LoadModule(swift_module, process, error);
  return swift_module;
}

bool SwiftASTContext::LoadOneImage(Process &process, FileSpec &link_lib_spec,
                                   Status &error) {
  VALID_OR_RETURN(false);

  error.Clear();

  PlatformSP platform_sp = process.GetTarget().GetPlatform();
  if (platform_sp)
    return platform_sp->LoadImage(&process, FileSpec(), link_lib_spec, error) !=
           LLDB_INVALID_IMAGE_TOKEN;
  else
    return false;
}

static std::vector<std::string>
GetLibrarySearchPaths(const swift::SearchPathOptions &search_path_opts) {
  // The order in which we look up the libraries is important. The REPL
  // dlopen()s libswiftCore, and gives precedence to the just built standard
  // library instead of the one in the OS. When we type `import Foundation`,
  // we want to make sure we end up loading the correct library, i.e. the
  // one sitting next to the stdlib we just built, and then fall back to the
  // one in the OS if that's not available.
  std::vector<std::string> paths;
  for (std::string path : search_path_opts.RuntimeLibraryPaths)
    paths.push_back(path);
  for (std::string path : search_path_opts.LibrarySearchPaths)
    paths.push_back(path);
  return paths;
}

void SwiftASTContext::LoadModule(swift::ModuleDecl *swift_module,
                                 Process &process, Status &error) {
  VALID_OR_RETURN_VOID();

  Status current_error;
  auto addLinkLibrary = [&](swift::LinkLibrary link_lib) {
    Status load_image_error;
    StreamString all_dlopen_errors;
    std::string library_name = link_lib.getName().str();

    if (library_name.empty()) {
      error.SetErrorString("Empty library name passed to addLinkLibrary");
      return;
    }

    SwiftLanguageRuntime *runtime = SwiftLanguageRuntime::Get(process);
    if (runtime && runtime->IsInLibraryNegativeCache(library_name))
      return;

    swift::LibraryKind library_kind = link_lib.getKind();

    LOG_PRINTF(LIBLLDB_LOG_TYPES, "Loading link library \"%s\" of kind: %d.",
               library_name.c_str(), library_kind);

    switch (library_kind) {
    case swift::LibraryKind::Framework: {

      // First make sure the library isn't already loaded. Since this
      // is a framework, we make sure the file name and the framework
      // name are the same, and that we are contained in
      // FileName.framework with no other intervening frameworks.  We
      // can get more restrictive if this gives false positives.
      ConstString library_cstr(library_name);

      std::string framework_name(library_name);
      framework_name.append(".framework");

      // Lookup the module by file basename and make sure that
      // basename has "<basename>.framework" in the path.
      ModuleSpec module_spec;
      module_spec.GetFileSpec().GetFilename() = library_cstr;
      lldb_private::ModuleList matching_module_list;
      bool module_already_loaded = false;
      if (process.GetTarget().GetImages().FindModules(module_spec,
                                                      matching_module_list)) {
        matching_module_list.ForEach(
            [&module_already_loaded, &module_spec,
             &framework_name](const ModuleSP &module_sp) -> bool {
              module_already_loaded = module_spec.GetFileSpec().GetPath().find(
                                          framework_name) != std::string::npos;
              return module_already_loaded ==
                     false; // Keep iterating if we didn't find the right module
            });
      }
      // If we already have this library loaded, don't try and load it again.
      if (module_already_loaded) {
        LOG_PRINTF(LIBLLDB_LOG_TYPES,
                   "Skipping load of %s as it is already loaded.",
                   framework_name.c_str());
        return;
      }

      for (auto module : process.GetTarget().GetImages().Modules()) {
        FileSpec module_file = module->GetFileSpec();
        if (module_file.GetFilename() == library_cstr) {
          std::string module_path = module_file.GetPath();

          size_t framework_offset = module_path.rfind(framework_name);

          if (framework_offset != std::string::npos) {
            // The Framework is already loaded, so we don't need to try to load
            // it again.
            LOG_PRINTF(LIBLLDB_LOG_TYPES,
                       "Skipping load of %s as it is already loaded.",
                       framework_name.c_str());
            return;
          }
        }
      }

      std::string framework_path("@rpath/");
      framework_path.append(library_name);
      framework_path.append(".framework/");
      framework_path.append(library_name);
      FileSpec framework_spec(framework_path.c_str());

      if (LoadOneImage(process, framework_spec, load_image_error)) {
        LOG_PRINTF(LIBLLDB_LOG_TYPES, "Found framework at: %s.",
                   framework_path.c_str());

        return;
      } else
        all_dlopen_errors.Printf("Looking for \"%s\", error: %s\n",
                                 framework_path.c_str(),
                                 load_image_error.AsCString());

      // And then in the various framework search paths.
      std::unordered_set<std::string> seen_paths;
      std::vector<std::string> uniqued_paths;

      for (const auto &framework_search_dir :
           swift_module->getASTContext().SearchPathOpts.FrameworkSearchPaths) {
        // The framework search dir as it comes from the AST context
        // often has duplicate entries, don't try to load along the
        // same path twice.
        std::pair<std::unordered_set<std::string>::iterator, bool>
            insert_result = seen_paths.insert(framework_search_dir.Path);
        if (insert_result.second) {
          framework_path = framework_search_dir.Path;
          framework_path.append("/");
          framework_path.append(library_name);
          framework_path.append(".framework/");
          uniqued_paths.push_back(framework_path);
        }
      }

      uint32_t token = LLDB_INVALID_IMAGE_TOKEN;
      PlatformSP platform_sp = process.GetTarget().GetPlatform();

      Status error;
      FileSpec library_spec(library_name);
      FileSpec found_path;

      if (platform_sp)
        token = platform_sp->LoadImageUsingPaths(
            &process, library_spec, uniqued_paths, error, &found_path);

      if (token != LLDB_INVALID_IMAGE_TOKEN) {
        LOG_PRINTF(LIBLLDB_LOG_TYPES, "Found framework at: %s.",
                   framework_path.c_str());

        return;
      } else {
        all_dlopen_errors.Printf("Failed to find framework for \"%s\" looking"
                                 " along paths:\n",
                                 library_name.c_str());
        for (const std::string &path : uniqued_paths)
          all_dlopen_errors.Printf("  %s\n", path.c_str());
      }

      // Maybe we were told to add a link library that exists in the
      // system.  I tried just specifying Foo.framework/Foo and
      // letting the system search figure that out, but if
      // DYLD_FRAMEWORK_FALLBACK_PATH is set (e.g. in Xcode's test
      // scheme) then these aren't found. So for now I dial them in
      // explicitly:
      std::string system_path("/System/Library/Frameworks/");
      system_path.append(library_name);
      system_path.append(".framework/");
      system_path.append(library_name);
      framework_spec.SetFile(system_path.c_str(), FileSpec::Style::native);
      if (LoadOneImage(process, framework_spec, load_image_error))
        return;
      else
        all_dlopen_errors.Printf("Looking for \"%s\"\n,    error: %s\n",
                                 framework_path.c_str(),
                                 load_image_error.AsCString());
    } break;
    case swift::LibraryKind::Library: {
      std::vector<std::string> search_paths =
          GetLibrarySearchPaths(swift_module->getASTContext().SearchPathOpts);

      if (LoadLibraryUsingPaths(process, library_name, search_paths, true,
                                all_dlopen_errors))
        return;
    } break;
    }

    // If we get here, we aren't going to find this image, so add it to a
    // negative cache:
    if (runtime)
      runtime->AddToLibraryNegativeCache(library_name);

    current_error.SetErrorStringWithFormat(
        "Failed to load linked library %s of module %s - errors:\n%s\n",
        library_name.c_str(), swift_module->getName().str().str().c_str(),
        all_dlopen_errors.GetData());
  };

  swift_module->forAllVisibleModules(
      {}, [&](swift::ModuleDecl::ImportedModule import) {
        import.second->collectLinkLibraries(addLinkLibrary);
        return true;
      });
  error = current_error;
}

bool SwiftASTContext::LoadLibraryUsingPaths(
    Process &process, llvm::StringRef library_name,
    std::vector<std::string> &search_paths, bool check_rpath,
    StreamString &all_dlopen_errors) {
  VALID_OR_RETURN(false);

  SwiftLanguageRuntime *runtime = SwiftLanguageRuntime::Get(process);
  if (!runtime) {
    all_dlopen_errors.PutCString(
        "Can't load Swift libraries without a language runtime.");
    return false;
  }

  if (ConstString::Equals(runtime->GetStandardLibraryBaseName(),
                          ConstString(library_name))) {
    // Never dlopen the standard library. Some binaries statically
    // link to the Swift standard library and dlopening it here will
    // cause ObjC runtime conflicts.  If you want to run Swift
    // expressions you have to arrange to load the Swift standard
    // library by hand before doing so.
    LOG_PRINTF(LIBLLDB_LOG_TYPES,
               "Skipping swift standard library \"%s\" - we don't hand load "
               "that one.",
               runtime->GetStandardLibraryBaseName().AsCString());
    return true;
  }

  PlatformSP platform_sp(process.GetTarget().GetPlatform());

  std::string library_fullname;

  if (platform_sp) {
    library_fullname =
        platform_sp->GetFullNameForDylib(ConstString(library_name)).AsCString();
  } else // This is the old way, and we shouldn't use it except on Mac OS
  {
#ifdef __APPLE__
    library_fullname = "lib";
    library_fullname.append(library_name);
    library_fullname.append(".dylib");
#else
    return false;
#endif
  }

  ModuleSpec module_spec;
  module_spec.GetFileSpec().GetFilename().SetCString(library_fullname.c_str());
  lldb_private::ModuleList matching_module_list;

  if (process.GetTarget().GetImages().FindModules(module_spec,
                                                  matching_module_list) > 0) {
    LOG_PRINTF(LIBLLDB_LOG_TYPES, "Skipping module %s as it is already loaded.",
               library_fullname.c_str());
    return true;
  }

  std::string library_path;
  std::unordered_set<std::string> seen_paths;
  Status load_image_error;
  std::vector<std::string> uniqued_paths;

  for (const std::string &library_search_dir : search_paths) {
    // The library search dir as it comes from the AST context often
    // has duplicate entries, so lets unique the path list before we
    // send it down to the target.
    std::pair<std::unordered_set<std::string>::iterator, bool> insert_result =
        seen_paths.insert(library_search_dir);
    if (insert_result.second)
      uniqued_paths.push_back(library_search_dir);
  }

  FileSpec library_spec(library_fullname);
  FileSpec found_library;
  uint32_t token = LLDB_INVALID_IMAGE_TOKEN;
  Status error;
  if (platform_sp)
    token = platform_sp->LoadImageUsingPaths(
        &process, library_spec, uniqued_paths, error, &found_library);
  if (token != LLDB_INVALID_IMAGE_TOKEN) {
    LOG_PRINTF(LIBLLDB_LOG_TYPES, "Found library at: %s.",
               found_library.GetCString());
    return true;
  } else {
    all_dlopen_errors.Printf("Failed to find \"%s\" in paths:\n,",
                             library_fullname.c_str());
    for (const std::string &search_dir : uniqued_paths)
      all_dlopen_errors.Printf("  %s\n", search_dir.c_str());
  }

  if (check_rpath) {
    // Let our RPATH help us out when finding the right library.
    library_path = "@rpath/";
    library_path += library_fullname;

    FileSpec link_lib_spec(library_path.c_str());

    if (LoadOneImage(process, link_lib_spec, load_image_error)) {
      LOG_PRINTF(LIBLLDB_LOG_TYPES, "Found library using RPATH at: %s.",
                 library_path.c_str());
      return true;
    } else
      all_dlopen_errors.Printf("Failed to find \"%s\" on RPATH, error: %s\n",
                               library_fullname.c_str(),
                               load_image_error.AsCString());
  }
  return false;
}

void SwiftASTContext::LoadExtraDylibs(Process &process, Status &error) {
  VALID_OR_RETURN_VOID();

  error.Clear();
  swift::IRGenOptions &irgen_options = GetIRGenOptions();
  for (const swift::LinkLibrary &link_lib : irgen_options.LinkLibraries) {
    // We don't have to do frameworks here, they actually record their link
    // libraries properly.
    if (link_lib.getKind() == swift::LibraryKind::Library) {
      StringRef library_name = link_lib.getName();
      StreamString errors;

      std::vector<std::string> search_paths = GetLibrarySearchPaths(
          m_compiler_invocation_ap->getSearchPathOptions());

      bool success = LoadLibraryUsingPaths(process, library_name, search_paths,
                                           false, errors);
      if (!success) {
        error.SetErrorString(errors.GetData());
      }
    }
  }
}

static std::string GetBriefModuleName(Module &module) {
  StreamString ss;
  module.GetDescription(&ss, eDescriptionLevelBrief);
  ss.Flush();
  return ss.GetString().str();
}

bool SwiftASTContext::RegisterSectionModules(
    Module &module, std::vector<std::string> &module_names) {
  VALID_OR_RETURN(false);

  swift::MemoryBufferSerializedModuleLoader *loader =
      GetMemoryBufferModuleLoader();
  if (!loader)
    return false;

  SectionList *section_list = module.GetSectionList();
  if (!section_list)
    return false;

  SectionSP section_sp(
      section_list->FindSectionByType(eSectionTypeSwiftModules, true));
  if (section_sp) {
    DataExtractor section_data;

    if (section_sp->GetSectionData(section_data)) {
      llvm::StringRef section_data_ref(
          (const char *)section_data.GetDataStart(),
          section_data.GetByteSize());
      llvm::SmallVector<std::string, 4> llvm_modules;
      if (swift::parseASTSection(*loader, section_data_ref, llvm_modules)) {
        for (auto module_name : llvm_modules)
          module_names.push_back(module_name);
        return true;
      }
    }
  } else {
    if (m_ast_file_data_map.find(&module) != m_ast_file_data_map.end())
      return true;

    // Grab all the AST blobs from the symbol vendor.
    auto ast_file_datas = module.GetASTData(eLanguageTypeSwift);
    LOG_PRINTF(
        LIBLLDB_LOG_TYPES,
        "(\"%s\") retrieved %zu AST Data blobs from the symbol vendor.",
        GetBriefModuleName(module).c_str(), ast_file_datas.size());

    // Add each of the AST blobs to the vector of AST blobs for
    // the module.
    auto &ast_vector = GetASTVectorForModule(&module);
    ast_vector.insert(ast_vector.end(), ast_file_datas.begin(),
                      ast_file_datas.end());

    // Retrieve the module names from the AST blobs retrieved
    // from the symbol vendor.
    size_t parse_fail_count = 0;
    size_t ast_number = 0;
    for (auto ast_file_data_sp : ast_file_datas) {
      // Parse the AST section info from the AST blob.
      ++ast_number;
      llvm::StringRef section_data_ref(
          (const char *)ast_file_data_sp->GetBytes(),
          ast_file_data_sp->GetByteSize());
      llvm::SmallVector<std::string, 4> swift_modules;
      if (swift::parseASTSection(*loader, section_data_ref, swift_modules)) {
        // Collect the Swift module names referenced by the AST.
        for (auto module_name : swift_modules) {
          module_names.push_back(module_name);
          LOG_PRINTF(
              LIBLLDB_LOG_TYPES,
              "parsed module \"%s\" from Swift AST section %zu of %zu.",
              module_name.c_str(), ast_number, ast_file_datas.size());
        }
      } else {
        // Keep track of the fact that we failed to parse the AST section
        // info.
        LOG_PRINTF(LIBLLDB_LOG_TYPES,
                    "failed to parse AST section %zu of %zu.", ast_number,
                    ast_file_datas.size());
        ++parse_fail_count;
      }
    }
    if (!ast_file_datas.empty() && (parse_fail_count == 0)) {
      // We found AST data entries and we successfully parsed all of them.
      return true;
    }
  }
  return false;
}

void SwiftASTContext::ValidateSectionModules(
    Module &module, const std::vector<std::string> &module_names) {
  VALID_OR_RETURN_VOID();

  Status error;

  for (const std::string &module_name : module_names) {
    SourceModule module_info;
    module_info.path.push_back(ConstString(module_name));
    if (!GetModule(module_info, error))
      module.ReportWarning("unable to load swift module \"%s\" (%s)",
                           module_name.c_str(), error.AsCString());
  }
}

swift::Identifier SwiftASTContext::GetIdentifier(const llvm::StringRef &name) {
  VALID_OR_RETURN(swift::Identifier());

  return GetASTContext()->getIdentifier(name);
}

ConstString SwiftASTContext::GetMangledTypeName(swift::TypeBase *type_base) {
  VALID_OR_RETURN(ConstString());

  auto iter = m_type_to_mangled_name_map.find(type_base),
       end = m_type_to_mangled_name_map.end();
  if (iter != end)
    return ConstString(iter->second);

  swift::Type swift_type(type_base);

  assert(!swift_type->hasArchetype() &&
         "type has not been mapped out of context");
  swift::Mangle::ASTMangler mangler(true);
  std::string s = mangler.mangleTypeForDebugger(swift_type, nullptr);
  if (s.empty())
    return {};

  ConstString mangled_cs{StringRef(s)};
  CacheDemangledType(mangled_cs, type_base);
  return mangled_cs;
}

void SwiftASTContext::CacheDemangledType(ConstString name,
                                         swift::TypeBase *found_type) {
  VALID_OR_RETURN_VOID();

  m_type_to_mangled_name_map.insert({found_type, name.AsCString()});
  m_mangled_name_to_type_map.insert({name.AsCString(), found_type});
}

void SwiftASTContext::CacheDemangledTypeFailure(ConstString name) {
  VALID_OR_RETURN_VOID();

  m_negative_type_cache.Insert(name.AsCString());
}

/// The old TypeReconstruction implementation would reconstruct SILFunctionTypes
/// with one argument T and one result U as an AST FunctionType (T) -> U;
/// anything with multiple arguments or results was reconstructed as () -> ().
///
/// Since this is non-sensical, let's just reconstruct all SILFunctionTypes as
/// () -> () for now.
///
/// What we should really do is only mangle AST types in DebugInfo, but that
/// requires some more plumbing on the Swift side to properly handle generic
/// specializations.
swift::Type convertSILFunctionTypesToASTFunctionTypes(swift::Type t) {
  return t.transform([](swift::Type t) -> swift::Type {
    if (auto *silFn = t->getAs<swift::SILFunctionType>())
      return swift::FunctionType::get({}, t->getASTContext().TheEmptyTupleType);
    return t;
  });
}

CompilerType
SwiftASTContext::GetTypeFromMangledTypename(ConstString mangled_typename,
                                            Status &error) {
  VALID_OR_RETURN(CompilerType());

  const char *mangled_cstr = mangled_typename.AsCString();
  if (mangled_typename.IsEmpty() ||
      !SwiftLanguageRuntime::IsSwiftMangledName(mangled_cstr)) {
    error.SetErrorStringWithFormat(
        "typename \"%s\" is not a valid Swift mangled name", mangled_cstr);
    return {};
  }

  LOG_PRINTF(LIBLLDB_LOG_TYPES, "(\"%s\")", mangled_cstr);

  swift::ASTContext *ast_ctx = GetASTContext();
  if (!ast_ctx) {
    LOG_PRINTF(LIBLLDB_LOG_TYPES, "(\"%s\") -- null Swift AST Context",
               mangled_cstr);
    error.SetErrorString("null Swift AST Context");
    return {};
  }

  error.Clear();

  // If we were to crash doing this, remember what type caused it.
  llvm::PrettyStackTraceFormat PST("error finding type for %s", mangled_cstr);
  swift::TypeBase *found_type = m_mangled_name_to_type_map.lookup(mangled_cstr);
  if (found_type) {
    LOG_PRINTF(LIBLLDB_LOG_TYPES, "(\"%s\") -- found in the positive cache",
               mangled_cstr);
    assert(&found_type->getASTContext() == ast_ctx);
    return {found_type};
  }

  if (m_negative_type_cache.Lookup(mangled_cstr)) {
    LOG_PRINTF(LIBLLDB_LOG_TYPES, "(\"%s\") -- found in the negative cache",
               mangled_cstr);
    return {};
  }

  LOG_PRINTF(LIBLLDB_LOG_TYPES, "(\"%s\") -- not cached, searching",
             mangled_cstr);

  found_type = swift::Demangle::getTypeForMangling(
                   *ast_ctx, mangled_typename.GetStringRef())
                   .getPointer();

  if (found_type) {
    found_type =
        convertSILFunctionTypesToASTFunctionTypes(found_type).getPointer();
    CacheDemangledType(mangled_typename, found_type);
    CompilerType result_type(found_type);
    assert(&found_type->getASTContext() == ast_ctx);
    LOG_PRINTF(LIBLLDB_LOG_TYPES, "(\"%s\") -- found %s", mangled_cstr,
               result_type.GetTypeName().GetCString());
    return result_type;
  }
  LOG_PRINTF(LIBLLDB_LOG_TYPES, "(\"%s\")", mangled_cstr);

  error.SetErrorStringWithFormat("type for typename \"%s\" was not found",
                                 mangled_cstr);
  CacheDemangledTypeFailure(mangled_typename);
  return {};
}

CompilerType SwiftASTContext::GetAnyObjectType() {
  VALID_OR_RETURN(CompilerType());
  swift::ASTContext *ast = GetASTContext();
  return {ast->getAnyObjectType()};
}

CompilerType SwiftASTContext::GetVoidFunctionType() {
  VALID_OR_RETURN(CompilerType());

  if (!m_void_function_type) {
    swift::ASTContext *ast = GetASTContext();
    swift::Type empty_tuple_type(swift::TupleType::getEmpty(*ast));
    m_void_function_type = {swift::FunctionType::get({}, empty_tuple_type)};
  }
  return m_void_function_type;
}

static CompilerType ValueDeclToType(swift::ValueDecl *decl,
                                    swift::ASTContext *ast) {
  if (decl) {
    switch (decl->getKind()) {
    case swift::DeclKind::TypeAlias: {
      swift::TypeAliasDecl *alias_decl =
          swift::cast<swift::TypeAliasDecl>(decl);
      if (alias_decl->hasInterfaceType()) {
        swift::Type swift_type = swift::TypeAliasType::get(
            alias_decl, swift::Type(), swift::SubstitutionMap(),
            alias_decl->getUnderlyingTypeLoc().getType());
        return {swift_type.getPointer()};
      }
      break;
    }

    case swift::DeclKind::Enum:
    case swift::DeclKind::Struct:
    case swift::DeclKind::Protocol:
    case swift::DeclKind::Class: {
      swift::NominalTypeDecl *nominal_decl =
          swift::cast<swift::NominalTypeDecl>(decl);
      if (nominal_decl->hasInterfaceType()) {
        swift::Type swift_type = nominal_decl->getDeclaredType();
        return {swift_type.getPointer()};
      }
    } break;

    default:
      break;
    }
  }
  return CompilerType();
}

static CompilerType DeclToType(swift::Decl *decl, swift::ASTContext *ast) {
  if (swift::ValueDecl *value_decl =
          swift::dyn_cast_or_null<swift::ValueDecl>(decl))
    return ValueDeclToType(value_decl, ast);
  return {};
}

static SwiftASTContext::TypeOrDecl DeclToTypeOrDecl(swift::ASTContext *ast,
                                                    swift::Decl *decl) {
  if (decl) {
    switch (decl->getKind()) {
    case swift::DeclKind::Import:
    case swift::DeclKind::Extension:
    case swift::DeclKind::PatternBinding:
    case swift::DeclKind::TopLevelCode:
    case swift::DeclKind::GenericTypeParam:
    case swift::DeclKind::AssociatedType:
    case swift::DeclKind::EnumElement:
    case swift::DeclKind::EnumCase:
    case swift::DeclKind::IfConfig:
    case swift::DeclKind::Param:
    case swift::DeclKind::Module:
    case swift::DeclKind::MissingMember:
      break;

    case swift::DeclKind::InfixOperator:
    case swift::DeclKind::PrefixOperator:
    case swift::DeclKind::PostfixOperator:
    case swift::DeclKind::PrecedenceGroup:
      return decl;

    case swift::DeclKind::TypeAlias: {
      swift::TypeAliasDecl *alias_decl =
          swift::cast<swift::TypeAliasDecl>(decl);
      if (alias_decl->hasInterfaceType()) {
        swift::Type swift_type = swift::TypeAliasType::get(
            alias_decl, swift::Type(), swift::SubstitutionMap(),
            alias_decl->getUnderlyingTypeLoc().getType());
        return CompilerType(swift_type.getPointer());
      }
    } break;
    case swift::DeclKind::Enum:
    case swift::DeclKind::Struct:
    case swift::DeclKind::Class:
    case swift::DeclKind::Protocol: {
      swift::NominalTypeDecl *nominal_decl =
          swift::cast<swift::NominalTypeDecl>(decl);
      if (nominal_decl->hasInterfaceType()) {
        swift::Type swift_type = nominal_decl->getDeclaredType();
        return CompilerType(swift_type.getPointer());
      }
    } break;

    case swift::DeclKind::Func:
    case swift::DeclKind::Var:
      return decl;

    case swift::DeclKind::Subscript:
    case swift::DeclKind::Constructor:
    case swift::DeclKind::Destructor:
      break;

    case swift::DeclKind::Accessor:
    case swift::DeclKind::PoundDiagnostic:
      break;
    }
  }
  return CompilerType();
}

size_t
SwiftASTContext::FindContainedTypeOrDecl(llvm::StringRef name,
                                         TypeOrDecl container_type_or_decl,
                                         TypesOrDecls &results, bool append) {
  VALID_OR_RETURN(0);

  if (!append)
    results.clear();
  size_t size_before = results.size();

  CompilerType container_type = container_type_or_decl.Apply<CompilerType>(
      [](CompilerType type) -> CompilerType { return type; },
      [this](swift::Decl *decl) -> CompilerType {
        return DeclToType(decl, GetASTContext());
      });

  if (false == name.empty() &&
      llvm::dyn_cast_or_null<SwiftASTContext>(container_type.GetTypeSystem())) {
    swift::Type swift_type = GetSwiftType(container_type);
    if (!swift_type)
      return 0;
    swift::CanType swift_can_type(swift_type->getCanonicalType());
    swift::NominalType *nominal_type =
        swift_can_type->getAs<swift::NominalType>();
    if (!nominal_type)
      return 0;
    swift::NominalTypeDecl *nominal_decl = nominal_type->getDecl();
    llvm::ArrayRef<swift::ValueDecl *> decls = nominal_decl->lookupDirect(
        swift::DeclName(m_ast_context_ap->getIdentifier(name)));
    for (auto decl : decls)
      results.emplace(DeclToTypeOrDecl(GetASTContext(), decl));
  }
  return results.size() - size_before;
}

CompilerType SwiftASTContext::FindType(const char *name,
                                       swift::ModuleDecl *swift_module) {
  VALID_OR_RETURN(CompilerType());

  std::set<CompilerType> search_results;

  FindTypes(name, swift_module, search_results, false);

  if (search_results.empty())
    return {};
  else
    return *search_results.begin();
}

llvm::Optional<SwiftASTContext::TypeOrDecl>
SwiftASTContext::FindTypeOrDecl(const char *name,
                                swift::ModuleDecl *swift_module) {
  VALID_OR_RETURN(llvm::Optional<SwiftASTContext::TypeOrDecl>());

  TypesOrDecls search_results;

  FindTypesOrDecls(name, swift_module, search_results, false);

  if (search_results.empty())
    return llvm::Optional<SwiftASTContext::TypeOrDecl>();
  else
    return *search_results.begin();
}

size_t SwiftASTContext::FindTypes(const char *name,
                                  swift::ModuleDecl *swift_module,
                                  std::set<CompilerType> &results,
                                  bool append) {
  VALID_OR_RETURN(0);

  if (!append)
    results.clear();

  size_t before = results.size();

  TypesOrDecls types_or_decls_results;
  FindTypesOrDecls(name, swift_module, types_or_decls_results);

  for (const auto &result : types_or_decls_results) {
    CompilerType type = result.Apply<CompilerType>(
        [](CompilerType type) -> CompilerType { return type; },
        [this](swift::Decl *decl) -> CompilerType {
          if (swift::ValueDecl *value_decl =
                  swift::dyn_cast_or_null<swift::ValueDecl>(decl)) {
            if (value_decl->hasInterfaceType()) {
              swift::Type swift_type = value_decl->getInterfaceType();
              swift::MetatypeType *meta_type =
                  swift_type->getAs<swift::MetatypeType>();
              swift::ASTContext *ast = GetASTContext();
              if (meta_type)
                return {meta_type->getInstanceType().getPointer()};
              else
                return {swift_type.getPointer()};
            }
          }
          return CompilerType();
        });
    results.emplace(type);
  }

  return results.size() - before;
}

size_t SwiftASTContext::FindTypesOrDecls(const char *name,
                                         swift::ModuleDecl *swift_module,
                                         TypesOrDecls &results, bool append) {
  VALID_OR_RETURN(0);

  if (!append)
    results.clear();

  size_t before = results.size();

  if (name && name[0] && swift_module) {
    swift::ModuleDecl::AccessPathTy access_path;
    llvm::SmallVector<swift::ValueDecl *, 4> value_decls;
    swift::Identifier identifier(GetIdentifier(llvm::StringRef(name)));
    if (strchr(name, '.'))
      swift_module->lookupValue(access_path, identifier,
                                swift::NLKind::QualifiedLookup, value_decls);
    else
      swift_module->lookupValue(access_path, identifier,
                                swift::NLKind::UnqualifiedLookup, value_decls);
    if (identifier.isOperator()) {
      swift::OperatorDecl *op_decl =
          swift_module->lookupPrefixOperator(identifier);
      if (op_decl)
        results.emplace(DeclToTypeOrDecl(GetASTContext(), op_decl));
      if ((op_decl = swift_module->lookupInfixOperator(identifier)))
        results.emplace(DeclToTypeOrDecl(GetASTContext(), op_decl));
      if ((op_decl = swift_module->lookupPostfixOperator(identifier)))
        results.emplace(DeclToTypeOrDecl(GetASTContext(), op_decl));
    }
    if (swift::PrecedenceGroupDecl *pg_decl =
            swift_module->lookupPrecedenceGroup(identifier))
      results.emplace(DeclToTypeOrDecl(GetASTContext(), pg_decl));

    for (auto decl : value_decls)
      results.emplace(DeclToTypeOrDecl(GetASTContext(), decl));
  }

  return results.size() - before;
}

size_t SwiftASTContext::FindType(const char *name,
                                 std::set<CompilerType> &results, bool append) {
  VALID_OR_RETURN(0);

  if (!append)
    results.clear();
  auto iter = m_swift_module_cache.begin(), end = m_swift_module_cache.end();

  size_t count = 0;

  std::function<void(swift::ModuleDecl *)> lookup_func =
      [this, name, &results, &count](swift::ModuleDecl *module) -> void {
    CompilerType candidate(this->FindType(name, module));
    if (candidate) {
      ++count;
      results.insert(candidate);
    }
  };

  for (; iter != end; iter++)
    lookup_func(iter->second);

  if (m_scratch_module)
    lookup_func(m_scratch_module);

  return count;
}

CompilerType SwiftASTContext::ImportType(CompilerType &type, Status &error) {
  VALID_OR_RETURN(CompilerType());

  if (m_ast_context_ap.get() == NULL)
    return CompilerType();

  SwiftASTContext *swift_ast_ctx =
      llvm::dyn_cast_or_null<SwiftASTContext>(type.GetTypeSystem());

  if (swift_ast_ctx == nullptr) {
    error.SetErrorString("Can't import clang type into a Swift ASTContext.");
    return CompilerType();
  } else if (swift_ast_ctx == this) {
    // This is the same AST context, so the type is already imported.
    return type;
  }

  // For now we're going to do this all using mangled names.  If we
  // find that is too slow, we can use the TypeBase * in the
  // CompilerType to match this to the version of the type we got from
  // the mangled name in the original swift::ASTContext.
  ConstString mangled_name(type.GetMangledTypeName());
  if (mangled_name) {
    swift::TypeBase *our_type_base =
        m_mangled_name_to_type_map.lookup(mangled_name.GetCString());
    if (our_type_base)
      return {our_type_base};
    else {
      Status error;

      CompilerType our_type(GetTypeFromMangledTypename(mangled_name, error));
      if (error.Success())
        return our_type;
    }
  }
  return {};
}

swift::IRGenDebugInfoLevel SwiftASTContext::GetGenerateDebugInfo() {
  return GetIRGenOptions().DebugInfoLevel;
}

swift::PrintOptions SwiftASTContext::GetUserVisibleTypePrintingOptions(
    bool print_help_if_available) {
  swift::PrintOptions print_options;
  print_options.SynthesizeSugarOnTypes = true;
  print_options.VarInitializers = true;
  print_options.TypeDefinitions = true;
  print_options.PrintGetSetOnRWProperties = true;
  print_options.SkipImplicit = false;
  print_options.PreferTypeRepr = true;
  print_options.FunctionDefinitions = true;
  print_options.FullyQualifiedTypesIfAmbiguous = true;
  print_options.FullyQualifiedTypes = true;
  print_options.ExplodePatternBindingDecls = false;
  print_options.PrintDocumentationComments =
      print_options.PrintRegularClangComments = print_help_if_available;
  return print_options;
}

void SwiftASTContext::SetGenerateDebugInfo(swift::IRGenDebugInfoLevel b) {
  GetIRGenOptions().DebugInfoLevel = b;
}

llvm::TargetOptions *SwiftASTContext::getTargetOptions() {
  if (m_target_options_ap.get() == NULL) {
    m_target_options_ap.reset(new llvm::TargetOptions());
  }
  return m_target_options_ap.get();
}

swift::ModuleDecl *SwiftASTContext::GetScratchModule() {
  VALID_OR_RETURN(nullptr);

  if (m_scratch_module == nullptr)
    m_scratch_module = swift::ModuleDecl::create(
        GetASTContext()->getIdentifier("__lldb_scratch_module"),
        *GetASTContext());
  return m_scratch_module;
}

swift::SILModule *SwiftASTContext::GetSILModule() {
  VALID_OR_RETURN(nullptr);

  if (m_sil_module_ap.get() == NULL)
    m_sil_module_ap = swift::SILModule::createEmptyModule(GetScratchModule(),
                                                          GetSILOptions());
  return m_sil_module_ap.get();
}

swift::irgen::IRGenerator &
SwiftASTContext::GetIRGenerator(swift::IRGenOptions &opts,
                                swift::SILModule &module) {
  if (m_ir_generator_ap.get() == nullptr) {
    m_ir_generator_ap.reset(new swift::irgen::IRGenerator(opts, module));
  }

  return *m_ir_generator_ap.get();
}

swift::irgen::IRGenModule &SwiftASTContext::GetIRGenModule() {
  VALID_OR_RETURN(*m_ir_gen_module_ap);

  llvm::call_once(m_ir_gen_module_once, [this]() {
    // Make sure we have a good ClangImporter.
    GetClangImporter();

    swift::IRGenOptions &ir_gen_opts = GetIRGenOptions();

    std::string error_str;
    llvm::Triple llvm_triple = GetTriple();
    const llvm::Target *llvm_target =
      llvm::TargetRegistry::lookupTarget(llvm_triple.str(), error_str);

    llvm::CodeGenOpt::Level optimization_level = llvm::CodeGenOpt::Level::None;

    // Create a target machine.
    llvm::TargetMachine *target_machine = llvm_target->createTargetMachine(
        llvm_triple.str(),
        "generic", // cpu
        "",        // features
        *getTargetOptions(),
        llvm::Reloc::Static, // TODO verify with Sean, Default went away
        llvm::None, optimization_level);
    if (target_machine) {
      // Set the module's string representation.
      const llvm::DataLayout data_layout = target_machine->createDataLayout();

      swift::SILModule *sil_module = GetSILModule();
      if (sil_module != nullptr) {
        swift::irgen::IRGenerator &ir_generator =
            GetIRGenerator(ir_gen_opts, *sil_module);
        swift::PrimarySpecificPaths PSPs =
            GetCompilerInvocation()
                .getFrontendOptions()
                .InputsAndOutputs.getPrimarySpecificPathsForAtMostOnePrimary();

        std::lock_guard<std::recursive_mutex> global_context_locker(
            IRExecutionUnit::GetLLVMGlobalContextMutex());
        m_ir_gen_module_ap.reset(new swift::irgen::IRGenModule(
            ir_generator, ir_generator.createTargetMachine(), nullptr,
            GetGlobalLLVMContext(), ir_gen_opts.ModuleName, PSPs.OutputFilename,
            PSPs.MainInputFilenameForDebugInfo));
        llvm::Module *llvm_module = m_ir_gen_module_ap->getModule();
        llvm_module->setDataLayout(data_layout.getStringRepresentation());
        llvm_module->setTargetTriple(llvm_triple.str());
      }
    }
  });
  return *m_ir_gen_module_ap;
}

CompilerType
SwiftASTContext::CreateTupleType(const std::vector<TupleElement> &elements) {
  VALID_OR_RETURN(CompilerType());

  Status error;
  if (elements.size() == 0)
    return {GetASTContext()->TheEmptyTupleType};
  else {
    std::vector<swift::TupleTypeElt> tuple_elems;
    for (const TupleElement &element : elements) {
      if (auto swift_type = GetSwiftType(element.element_type)) {
        if (element.element_name.IsEmpty())
          tuple_elems.push_back(swift::TupleTypeElt(swift_type));
        else
          tuple_elems.push_back(swift::TupleTypeElt(
              swift_type, m_ast_context_ap->getIdentifier(
                              element.element_name.GetCString())));
      } else
        return {};
    }
    llvm::ArrayRef<swift::TupleTypeElt> fields(tuple_elems);
    return {swift::TupleType::get(fields, *GetASTContext()).getPointer()};
  }
}

CompilerType SwiftASTContext::GetErrorType() {
  VALID_OR_RETURN(CompilerType());

  swift::ASTContext *swift_ctx = GetASTContext();
  if (swift_ctx) {
    // Getting the error type requires the Stdlib module be loaded,
    // but doesn't cause it to be loaded.  Do that here.
    swift_ctx->getStdlibModule(true);
    swift::NominalTypeDecl *error_type_decl = GetASTContext()->getErrorDecl();
    if (error_type_decl) {
      auto error_type = error_type_decl->getDeclaredType().getPointer();
      return {error_type};
    }
  }
  return {};
}

SwiftASTContext *SwiftASTContext::GetSwiftASTContext(swift::ASTContext *ast) {
  SwiftASTContext *swift_ast = GetASTMap().Lookup(ast);
  return swift_ast;
}

uint32_t SwiftASTContext::GetPointerByteSize() {
  VALID_OR_RETURN(0);

  if (m_pointer_byte_size == 0)
    m_pointer_byte_size =
        CompilerType(GetASTContext()->TheRawPointerType.getPointer())
            .GetByteSize(nullptr)
            .getValueOr(0);
  return m_pointer_byte_size;
}

bool SwiftASTContext::HasErrors() {
  if (m_diagnostic_consumer_ap.get())
    return (
        static_cast<StoringDiagnosticConsumer *>(m_diagnostic_consumer_ap.get())
            ->NumErrors() != 0);
  else
    return false;
}

bool SwiftASTContext::HasFatalErrors(swift::ASTContext *ast_context) {
  return (ast_context && ast_context->Diags.hasFatalErrorOccurred());
}

void SwiftASTContext::ClearDiagnostics() {
  assert(!HasFatalErrors() && "Never clear a fatal diagnostic!");
  if (m_diagnostic_consumer_ap.get())
    static_cast<StoringDiagnosticConsumer *>(m_diagnostic_consumer_ap.get())
        ->Clear();
}

bool SwiftASTContext::SetColorizeDiagnostics(bool b) {
  if (m_diagnostic_consumer_ap.get())
    return static_cast<StoringDiagnosticConsumer *>(
               m_diagnostic_consumer_ap.get())
        ->SetColorize(b);
  return false;
}

void SwiftASTContext::PrintDiagnostics(DiagnosticManager &diagnostic_manager,
                                       uint32_t bufferID, uint32_t first_line,
                                       uint32_t last_line) {
  // If this is a fatal error, copy the error into the AST context's
  // fatal error field, and then put it to the stream, otherwise just
  // dump the diagnostics to the stream.

  // N.B. you cannot use VALID_OR_RETURN_VOID here since that exits if
  // you have fatal errors, which are what we are trying to print
  // here.
  if (!m_ast_context_ap.get()) {
    SymbolFile *sym_file = GetSymbolFile();
    if (sym_file) {
      ConstString name =
          sym_file->GetObjectFile()->GetModule()->GetObjectName();
      m_fatal_errors.SetErrorStringWithFormat("Null context for %s.",
                                              name.AsCString());
    } else {
      m_fatal_errors.SetErrorString("Unknown fatal error occurred.");
    }
    return;
  }

  if (m_ast_context_ap->Diags.hasFatalErrorOccurred() &&
      !m_reported_fatal_error) {
    DiagnosticManager fatal_diagnostics;

    if (m_diagnostic_consumer_ap.get())
      static_cast<StoringDiagnosticConsumer *>(m_diagnostic_consumer_ap.get())
          ->PrintDiagnostics(fatal_diagnostics, bufferID, first_line,
                             last_line);
    if (fatal_diagnostics.Diagnostics().size())
      m_fatal_errors.SetErrorString(fatal_diagnostics.GetString().c_str());
    else
      m_fatal_errors.SetErrorString("Unknown fatal error occurred.");

    m_reported_fatal_error = true;

    for (const DiagnosticList::value_type &fatal_diagnostic :
         fatal_diagnostics.Diagnostics()) {
      // FIXME: Need to add a CopyDiagnostic operation for copying
      //        diagnostics from one manager to another.
      diagnostic_manager.AddDiagnostic(
          fatal_diagnostic->GetMessage(), fatal_diagnostic->GetSeverity(),
          fatal_diagnostic->getKind(), fatal_diagnostic->GetCompilerID());
    }
  } else {
    if (m_diagnostic_consumer_ap.get())
      static_cast<StoringDiagnosticConsumer *>(m_diagnostic_consumer_ap.get())
          ->PrintDiagnostics(diagnostic_manager, bufferID, first_line,
                             last_line);
  }
}

void SwiftASTContext::ModulesDidLoad(ModuleList &module_list) {
  ClearModuleDependentCaches();
}

void SwiftASTContext::ClearModuleDependentCaches() {
  m_negative_type_cache.Clear();
}

void SwiftASTContext::LogConfiguration() {
  VALID_OR_RETURN_VOID();

  Log *log(lldb_private::GetLogIfAllCategoriesSet(LIBLLDB_LOG_TYPES));
  if (!log)
    return;

  LOG_PRINTF(LIBLLDB_LOG_TYPES,
             "(SwiftASTContext*)%p:", static_cast<void *>(this));

  if (!m_ast_context_ap)
    log->Printf("  (no AST context)");
  log->Printf("  Architecture                 : %s",
              m_ast_context_ap->LangOpts.Target.getTriple().c_str());
  log->Printf("  SDK path                     : %s",
              m_ast_context_ap->SearchPathOpts.SDKPath.c_str());
  log->Printf("  Runtime resource path        : %s",
              m_ast_context_ap->SearchPathOpts.RuntimeResourcePath.c_str());
  log->Printf("  Runtime library paths        : (%llu items)",
              (unsigned long long)m_ast_context_ap->SearchPathOpts
                  .RuntimeLibraryPaths.size());

  for (const auto &runtime_library_path :
       m_ast_context_ap->SearchPathOpts.RuntimeLibraryPaths) {
    log->Printf("    %s", runtime_library_path.c_str());
  }

  log->Printf("  Runtime library import paths : (%llu items)",
              (unsigned long long)m_ast_context_ap->SearchPathOpts
                  .RuntimeLibraryImportPaths.size());

  for (const auto &runtime_import_path :
       m_ast_context_ap->SearchPathOpts.RuntimeLibraryImportPaths) {
    log->Printf("    %s", runtime_import_path.c_str());
  }

  log->Printf("  Framework search paths       : (%llu items)",
              (unsigned long long)
                  m_ast_context_ap->SearchPathOpts.FrameworkSearchPaths.size());
  for (const auto &framework_search_path :
       m_ast_context_ap->SearchPathOpts.FrameworkSearchPaths) {
    log->Printf("    %s", framework_search_path.Path.c_str());
  }

  log->Printf("  Import search paths          : (%llu items)",
              (unsigned long long)
                  m_ast_context_ap->SearchPathOpts.ImportSearchPaths.size());
  for (std::string &import_search_path :
       m_ast_context_ap->SearchPathOpts.ImportSearchPaths) {
    log->Printf("    %s", import_search_path.c_str());
  }

  swift::ClangImporterOptions &clang_importer_options =
      GetClangImporterOptions();

  log->Printf("  Extra clang arguments        : (%llu items)",
              (unsigned long long)clang_importer_options.ExtraArgs.size());
  for (std::string &extra_arg : clang_importer_options.ExtraArgs) {
    log->Printf("    %s", extra_arg.c_str());
  }
}

bool SwiftASTContext::HasTarget() const {
  lldb::TargetWP empty_wp;

  // If either call to "std::weak_ptr::owner_before(...) value returns
  // true, this indicates that m_section_wp once contained (possibly
  // still does) a reference to a valid shared pointer. This helps us
  // know if we had a valid reference to a target which is now invalid
  // because the target was deleted.
  return empty_wp.owner_before(m_target_wp) ||
         m_target_wp.owner_before(empty_wp);
}

bool SwiftASTContext::CheckProcessChanged() {
  if (HasTarget()) {
    TargetSP target_sp(m_target_wp.lock());
    if (target_sp) {
      Process *process = target_sp->GetProcessSP().get();
      if (m_process == NULL) {
        if (process)
          m_process = process;
      } else {
        if (m_process != process)
          return true;
      }
    }
  }
  return false;
}

void SwiftASTContext::AddDebuggerClient(
    swift::DebuggerClient *debugger_client) {
  m_debugger_clients.push_back(
      std::unique_ptr<swift::DebuggerClient>(debugger_client));
}

bool SwiftASTContext::DeclContextIsStructUnionOrClass(void *opaque_decl_ctx) {
  return false;
}

ConstString SwiftASTContext::DeclContextGetName(void *opaque_decl_ctx) {
  return ConstString();
}

ConstString
SwiftASTContext::DeclContextGetScopeQualifiedName(void *opaque_decl_ctx) {
  return ConstString();
}

bool SwiftASTContext::DeclContextIsClassMethod(
    void *opaque_decl_ctx, lldb::LanguageType *language_ptr,
    bool *is_instance_method_ptr, ConstString *language_object_name_ptr) {
  return false;
}

///////////
////////////////////
///////////

bool SwiftASTContext::IsArrayType(void *type, CompilerType *element_type_ptr,
                                  uint64_t *size, bool *is_incomplete) {
  VALID_OR_RETURN(false);

  swift::CanType swift_can_type(GetCanonicalSwiftType(type));
  swift::BoundGenericStructType *struct_type =
      swift_can_type->getAs<swift::BoundGenericStructType>();
  if (struct_type) {
    swift::StructDecl *struct_decl = struct_type->getDecl();
    if (strcmp(struct_decl->getName().get(), "Array") != 0)
      return false;
    if (!struct_decl->getModuleContext()->isStdlibModule())
      return false;
    const llvm::ArrayRef<swift::Type> &args = struct_type->getGenericArgs();
    if (args.size() != 1)
      return false;
    if (is_incomplete)
      *is_incomplete = true;
    if (size)
      *size = 0;
    if (element_type_ptr)
      *element_type_ptr = CompilerType(args[0].getPointer());
    return true;
  }

  return false;
}

bool SwiftASTContext::IsAggregateType(void *type) {
  if (type) {
    swift::CanType swift_can_type(GetCanonicalSwiftType(type));
    auto referent_type = swift_can_type->getReferenceStorageReferent();
    return (referent_type->is<swift::TupleType>() ||
            referent_type->is<swift::BuiltinVectorType>() ||
            referent_type->getAnyNominal());
  }

  return false;
}

bool SwiftASTContext::IsVectorType(void *type, CompilerType *element_type,
                                   uint64_t *size) {
  return false;
}

bool SwiftASTContext::IsRuntimeGeneratedType(void *type) { return false; }

bool SwiftASTContext::IsCharType(void *type) { return false; }

bool SwiftASTContext::IsCompleteType(void *type) { return true; }

bool SwiftASTContext::IsConst(void *type) { return false; }

bool SwiftASTContext::IsCStringType(void *type, uint32_t &length) {
  return false;
}

bool SwiftASTContext::IsFunctionType(void *type, bool *is_variadic_ptr) {
  if (type) {
    swift::CanType swift_can_type(GetCanonicalSwiftType(type));
    const swift::TypeKind type_kind = swift_can_type->getKind();
    switch (type_kind) {
    case swift::TypeKind::Function:
    case swift::TypeKind::GenericFunction:
      return true;
    case swift::TypeKind::SILFunction:
      return false; // TODO: is this correct?
    default:
      return false;
    }
  }
  return false;
}

/// Used to detect "Homogeneous Floating-point Aggregates"
uint32_t SwiftASTContext::IsHomogeneousAggregate(void *type,
                                                 CompilerType *base_type_ptr) {
  return 0;
}

size_t SwiftASTContext::GetNumberOfFunctionArguments(void *type) {
  if (type) {
    swift::CanType swift_can_type(GetCanonicalSwiftType(type));
    auto func = swift::dyn_cast_or_null<swift::AnyFunctionType>(swift_can_type);
    if (func) {
      return func.getParams().size();
    }
  }
  return 0;
}

CompilerType SwiftASTContext::GetFunctionArgumentAtIndex(void *type,
                                                         const size_t index) {
  VALID_OR_RETURN(CompilerType());

  if (type) {
    swift::CanType swift_can_type(GetCanonicalSwiftType(type));
    auto func = swift::dyn_cast<swift::AnyFunctionType>(swift_can_type);
    if (func) {
      auto params = func.getParams();
      if (index < params.size()) {
        auto param = params[index];
        return {this, param.getParameterType().getPointer()};
      }
    }
  }
  return {};
}

bool SwiftASTContext::IsFunctionPointerType(void *type) {
  return IsFunctionType(type, nullptr); // FIXME: think about this
}

bool SwiftASTContext::IsBlockPointerType(
    void *type, CompilerType *function_pointer_type_ptr) {
  return false;
}

bool SwiftASTContext::IsIntegerType(void *type, bool &is_signed) {
  return (GetTypeInfo(type, nullptr) & eTypeIsInteger);
}

bool SwiftASTContext::IsPointerType(void *type, CompilerType *pointee_type) {
  VALID_OR_RETURN(false);

  if (type) {
    swift::CanType swift_can_type(GetCanonicalSwiftType(type));
    auto referent_type = swift_can_type->getReferenceStorageReferent();
    return (referent_type->is<swift::BuiltinRawPointerType>() ||
            referent_type->is<swift::BuiltinNativeObjectType>() ||
            referent_type->is<swift::BuiltinUnsafeValueBufferType>() ||
            referent_type->is<swift::BuiltinUnknownObjectType>() ||
            referent_type->is<swift::BuiltinBridgeObjectType>());
  }

  if (pointee_type)
    pointee_type->Clear();
  return false;
}

bool SwiftASTContext::IsPointerOrReferenceType(void *type,
                                               CompilerType *pointee_type) {
  return IsPointerType(type, pointee_type) ||
         IsReferenceType(type, pointee_type, nullptr);
}

bool SwiftASTContext::ShouldTreatScalarValueAsAddress(
    lldb::opaque_compiler_type_t type) {
  return Flags(GetTypeInfo(type, nullptr))
      .AnySet(eTypeInstanceIsPointer | eTypeIsReference);
}

bool SwiftASTContext::IsReferenceType(void *type, CompilerType *pointee_type,
                                      bool *is_rvalue) {
  if (type) {
    swift::CanType swift_can_type(GetCanonicalSwiftType(type));
    const swift::TypeKind type_kind = swift_can_type->getKind();
    switch (type_kind) {
    case swift::TypeKind::LValue:
      if (pointee_type)
        *pointee_type = GetNonReferenceType(type);
      return true;
    default:
      break;
    }
  }
  if (pointee_type)
    pointee_type->Clear();
  return false;
}

bool SwiftASTContext::IsFloatingPointType(void *type, uint32_t &count,
                                          bool &is_complex) {
  if (type) {
    if (GetTypeInfo(type, nullptr) & eTypeIsFloat) {
      count = 1;
      is_complex = false;
      return true;
    }
  }
  count = 0;
  is_complex = false;
  return false;
}

bool SwiftASTContext::IsDefined(void *type) {
  if (!type)
    return false;

  return true;
}

bool SwiftASTContext::IsPolymorphicClass(void *type) { return false; }

bool SwiftASTContext::IsPossibleDynamicType(void *type,
                                            CompilerType *dynamic_pointee_type,
                                            bool check_cplusplus,
                                            bool check_objc, bool check_swift) {
  VALID_OR_RETURN(false);

  if (type && check_swift) {
    auto can_type = GetCanonicalSwiftType(type);

    if (can_type->getClassOrBoundGenericClass() ||
        can_type->isAnyExistentialType())
      return true;

    if (can_type->hasArchetype() || can_type->hasOpaqueArchetype() ||
        can_type->hasTypeParameter())
      return true;

    if (can_type == GetASTContext()->TheRawPointerType)
      return true;
    if (can_type == GetASTContext()->TheUnknownObjectType)
      return true;
    if (can_type == GetASTContext()->TheNativeObjectType)
      return true;
    if (can_type == GetASTContext()->TheBridgeObjectType)
      return true;
  }

  if (dynamic_pointee_type)
    dynamic_pointee_type->Clear();
  return false;
}

bool SwiftASTContext::IsScalarType(void *type) {
  if (!type)
    return false;

  return (GetTypeInfo(type, nullptr) & eTypeIsScalar) != 0;
}

bool SwiftASTContext::IsTypedefType(void *type) {
  if (!type)
    return false;
  swift::Type swift_type(GetSwiftType(type));
  return swift::isa<swift::TypeAliasType>(swift_type.getPointer());
}

bool SwiftASTContext::IsVoidType(void *type) {
  VALID_OR_RETURN(false);

  if (!type)
    return false;
  return type == GetASTContext()->TheEmptyTupleType.getPointer();
}

bool SwiftASTContext::CanPassInRegisters(const CompilerType &type) {
  // FIXME: Implement this. There was an abort() here to figure out which tests
  // where hitting this code. At least TestSwiftReturns and TestSwiftStepping
  // were failing because of this Darwin.
  return false;
}

bool SwiftASTContext::IsGenericType(const CompilerType &compiler_type) {
  if (!compiler_type.IsValid())
    return false;

  if (llvm::dyn_cast_or_null<SwiftASTContext>(compiler_type.GetTypeSystem())) {
    swift::Type swift_type(GetSwiftType(compiler_type));
    return swift_type->hasTypeParameter(); // is<swift::ArchetypeType>();
  }
  return false;
}

static CompilerType BindAllArchetypes(CompilerType type,
                                      ExecutionContextScope *exe_scope) {
  if (!exe_scope)
    return type;
  auto *frame = exe_scope->CalculateStackFrame().get();
  auto *runtime = SwiftLanguageRuntime::Get(*exe_scope->CalculateProcess());
  if (!frame || !runtime)
    return type;
  ExecutionContext exe_ctx;
  exe_scope->CalculateExecutionContext(exe_ctx);
  return runtime->DoArchetypeBindingForType(*frame, type);
}

bool SwiftASTContext::IsErrorType(const CompilerType &compiler_type) {
  if (compiler_type.IsValid() &&
      llvm::dyn_cast_or_null<SwiftASTContext>(compiler_type.GetTypeSystem())) {
    ProtocolInfo protocol_info;

    if (GetProtocolTypeInfo(compiler_type, protocol_info))
      return protocol_info.m_is_errortype;
    return false;
  }
  return false;
}

CompilerType
SwiftASTContext::GetReferentType(const CompilerType &compiler_type) {
  VALID_OR_RETURN(CompilerType());

  if (compiler_type.IsValid() &&
      llvm::dyn_cast_or_null<SwiftASTContext>(compiler_type.GetTypeSystem())) {
    swift::Type swift_type(GetSwiftType(compiler_type));
    swift::TypeBase *swift_typebase = swift_type.getPointer();
    if (swift_type && llvm::isa<swift::WeakStorageType>(swift_typebase))
      return compiler_type;

    auto ref_type = swift_type->getReferenceStorageReferent();
    return {ref_type};
  }

  return {};
}

bool SwiftASTContext::IsFullyRealized(const CompilerType &compiler_type) {
  if (!compiler_type.IsValid())
    return false;

  if (auto ast = llvm::dyn_cast_or_null<SwiftASTContext>(
          compiler_type.GetTypeSystem())) {
    swift::CanType swift_can_type(GetCanonicalSwiftType(compiler_type));
    if (swift::isa<swift::MetatypeType>(swift_can_type))
      return true;
    return !swift_can_type->hasArchetype() &&
           !swift_can_type->hasTypeParameter();
  }

  return false;
}

bool SwiftASTContext::GetProtocolTypeInfo(const CompilerType &type,
                                          ProtocolInfo &protocol_info) {
  if (auto ast =
          llvm::dyn_cast_or_null<SwiftASTContext>(type.GetTypeSystem())) {
    swift::CanType swift_can_type(GetCanonicalSwiftType(type));
    if (!swift_can_type.isExistentialType())
      return false;

    swift::ExistentialLayout layout = swift_can_type.getExistentialLayout();
    protocol_info.m_is_class_only = layout.requiresClass();
    protocol_info.m_num_protocols = layout.getProtocols().size();
    protocol_info.m_is_objc = layout.isObjC();
    protocol_info.m_is_anyobject = layout.isAnyObject();
    protocol_info.m_is_errortype = layout.isErrorExistential();

    if (auto superclass = layout.explicitSuperclass) {
      protocol_info.m_superclass = {superclass.getPointer()};
    }

    unsigned num_witness_tables = 0;
    for (auto protoTy : layout.getProtocols()) {
      if (!protoTy->getDecl()->isObjC())
        num_witness_tables++;
    }

    if (layout.isErrorExistential()) {
      // Error existential -- instance pointer only.
      protocol_info.m_num_payload_words = 0;
      protocol_info.m_num_storage_words = 1;
    } else if (layout.requiresClass()) {
      // Class-constrained existential -- instance pointer plus
      // witness tables.
      protocol_info.m_num_payload_words = 0;
      protocol_info.m_num_storage_words = 1 + num_witness_tables;
    } else {
      // Opaque existential -- three words of inline storage, metadata
      // and witness tables.
      protocol_info.m_num_payload_words = swift::NumWords_ValueBuffer;
      protocol_info.m_num_storage_words =
          swift::NumWords_ValueBuffer + 1 + num_witness_tables;
    }

    return true;
  }

  return false;
}

SwiftASTContext::TypeAllocationStrategy
SwiftASTContext::GetAllocationStrategy(const CompilerType &type) {
  if (auto ast =
          llvm::dyn_cast_or_null<SwiftASTContext>(type.GetTypeSystem())) {
    const swift::irgen::TypeInfo *type_info =
        ast->GetSwiftTypeInfo(type.GetOpaqueQualType());
    if (!type_info)
      return TypeAllocationStrategy::eUnknown;
    switch (type_info->getFixedPacking(ast->GetIRGenModule())) {
    case swift::irgen::FixedPacking::OffsetZero:
      return TypeAllocationStrategy::eInline;
    case swift::irgen::FixedPacking::Allocate:
      return TypeAllocationStrategy::ePointer;
    case swift::irgen::FixedPacking::Dynamic:
      return TypeAllocationStrategy::eDynamic;
    }
  }

  return TypeAllocationStrategy::eUnknown;
}

bool SwiftASTContext::IsBeingDefined(void *type) { return false; }

//----------------------------------------------------------------------
// Type Completion
//----------------------------------------------------------------------

bool SwiftASTContext::GetCompleteType(void *type) { return true; }

ConstString SwiftASTContext::GetTypeName(void *type) {
  std::string type_name;
  if (type) {
    swift::Type swift_type(GetSwiftType(type));

    swift::Type normalized_type =
        swift_type.transform([](swift::Type type) -> swift::Type {
          if (swift::SyntaxSugarType *syntax_sugar_type =
                  swift::dyn_cast<swift::SyntaxSugarType>(type.getPointer())) {
            return syntax_sugar_type->getSinglyDesugaredType();
          }
          if (swift::DictionaryType *dictionary_type =
                  swift::dyn_cast<swift::DictionaryType>(type.getPointer())) {
            return dictionary_type->getSinglyDesugaredType();
          }
          return type;
        });

    swift::PrintOptions print_options;
    print_options.FullyQualifiedTypes = true;
    print_options.SynthesizeSugarOnTypes = false;
    type_name = normalized_type.getString(print_options);
  }
  return ConstString(type_name);
}

/// Build a dictionary of Archetype names that appear in \p type.
static llvm::DenseMap<swift::CanType, swift::Identifier>
GetArchetypeNames(swift::Type type, swift::ASTContext &ast_ctx,
                  const SymbolContext *sc) {
  llvm::DenseMap<swift::CanType, swift::Identifier> dict;

  swift::Type swift_type(GetSwiftType(type));
  assert(&swift_type->getASTContext() == &ast_ctx);
  if (!sc)
    return dict;

  llvm::DenseMap<std::pair<uint64_t, uint64_t>, StringRef> names;
  SwiftLanguageRuntime::GetGenericParameterNamesForFunction(*sc, names);
  swift_type.visit([&](swift::Type type) {
    if (!type->isTypeParameter() || dict.count(type->getCanonicalType()))
      return;
    auto *param = type->getAs<swift::GenericTypeParamType>();
    auto it = names.find({param->getDepth(), param->getIndex()});
    if (it != names.end()) {
      swift::Identifier ident = ast_ctx.getIdentifier(it->second);
      dict.insert({type->getCanonicalType(), ident});
    }
  });
  return dict;
}

ConstString SwiftASTContext::GetDisplayTypeName(void *type,
                                                const SymbolContext *sc) {
  VALID_OR_RETURN(ConstString("<invalid Swift context>"));
  std::string type_name(GetTypeName(type).AsCString(""));
  if (type) {
    swift::Type swift_type(GetSwiftType(type));
    swift::PrintOptions print_options;
    print_options.FullyQualifiedTypes = false;
    print_options.SynthesizeSugarOnTypes = true;
    print_options.FullyQualifiedTypesIfAmbiguous = true;
    auto dict = GetArchetypeNames(swift_type, *GetASTContext(), sc);
    print_options.AlternativeTypeNames = &dict;
    type_name = swift_type.getString(print_options);
  }
  return ConstString(type_name);
}

ConstString SwiftASTContext::GetMangledTypeName(void *type) {
  return GetMangledTypeName(GetSwiftType(type).getPointer());
}

uint32_t
SwiftASTContext::GetTypeInfo(void *type,
                             CompilerType *pointee_or_element_clang_type) {
  VALID_OR_RETURN(0);

  if (!type)
    return 0;

  if (pointee_or_element_clang_type)
    pointee_or_element_clang_type->Clear();

  swift::CanType swift_can_type(GetCanonicalSwiftType(type));
  const swift::TypeKind type_kind = swift_can_type->getKind();
  uint32_t swift_flags = eTypeIsSwift;
  switch (type_kind) {
  case swift::TypeKind::PrimaryArchetype:
  case swift::TypeKind::OpenedArchetype:
  case swift::TypeKind::NestedArchetype:
  case swift::TypeKind::Error:
  case swift::TypeKind::Module:
  case swift::TypeKind::TypeVariable:
    break;
  case swift::TypeKind::UnboundGeneric:
    swift_flags |= eTypeIsGeneric;
    break;

  case swift::TypeKind::GenericFunction:
    swift_flags |= eTypeIsGeneric;
    LLVM_FALLTHROUGH;
  case swift::TypeKind::Function:
    swift_flags |= eTypeIsPointer | eTypeHasValue;
    break;
  case swift::TypeKind::BuiltinInteger:
    swift_flags |=
        eTypeIsBuiltIn | eTypeHasValue | eTypeIsScalar | eTypeIsInteger;
    break;
  case swift::TypeKind::BuiltinFloat:
    swift_flags |=
        eTypeIsBuiltIn | eTypeHasValue | eTypeIsScalar | eTypeIsFloat;
    break;
  case swift::TypeKind::BuiltinRawPointer:
    swift_flags |= eTypeIsBuiltIn | eTypeHasChildren | eTypeIsPointer |
                   eTypeIsScalar | eTypeHasValue;
    break;
  case swift::TypeKind::BuiltinNativeObject:
    swift_flags |= eTypeIsBuiltIn | eTypeHasChildren | eTypeIsPointer |
                   eTypeIsScalar | eTypeHasValue;
    break;
  case swift::TypeKind::BuiltinUnknownObject:
    swift_flags |= eTypeIsBuiltIn | eTypeHasChildren | eTypeIsPointer |
                   eTypeIsScalar | eTypeHasValue | eTypeIsObjC;
    break;
  case swift::TypeKind::BuiltinBridgeObject:
    swift_flags |= eTypeIsBuiltIn | eTypeHasChildren | eTypeIsPointer |
                   eTypeIsScalar | eTypeHasValue | eTypeIsObjC;
    break;
  case swift::TypeKind::BuiltinUnsafeValueBuffer:
    swift_flags |=
        eTypeIsBuiltIn | eTypeIsPointer | eTypeIsScalar | eTypeHasValue;
    break;
  case swift::TypeKind::BuiltinVector:
    // TODO: OR in eTypeIsFloat or eTypeIsInteger as needed
    return eTypeIsBuiltIn | eTypeHasChildren | eTypeIsVector;
    break;

  case swift::TypeKind::Tuple:
    swift_flags |= eTypeHasChildren | eTypeIsTuple;
    break;
  case swift::TypeKind::UnmanagedStorage:
  case swift::TypeKind::UnownedStorage:
  case swift::TypeKind::WeakStorage:
    swift_flags |= CompilerType(swift_can_type->getReferenceStorageReferent())
                       .GetTypeInfo(pointee_or_element_clang_type);
    break;
  case swift::TypeKind::BoundGenericEnum:
    swift_flags |= eTypeIsGeneric | eTypeIsBound;
    LLVM_FALLTHROUGH;
  case swift::TypeKind::Enum: {
    SwiftEnumDescriptor *cached_enum_info = GetCachedEnumInfo(type);
    if (cached_enum_info) {
      if (cached_enum_info->GetNumElementsWithPayload() == 0)
        swift_flags |= eTypeHasValue | eTypeIsEnumeration;
      else
        swift_flags |= eTypeHasValue | eTypeIsEnumeration | eTypeHasChildren;
    } else
      swift_flags |= eTypeIsEnumeration;
  } break;

  case swift::TypeKind::BoundGenericStruct:
    swift_flags |= eTypeIsGeneric | eTypeIsBound;
    LLVM_FALLTHROUGH;
  case swift::TypeKind::Struct:
    swift_flags |= eTypeHasChildren | eTypeIsStructUnion;
    break;

  case swift::TypeKind::BoundGenericClass:
    swift_flags |= eTypeIsGeneric | eTypeIsBound;
    LLVM_FALLTHROUGH;
  case swift::TypeKind::Class:
    swift_flags |= eTypeHasChildren | eTypeIsClass | eTypeHasValue |
                   eTypeInstanceIsPointer;
    break;

  case swift::TypeKind::Protocol:
  case swift::TypeKind::ProtocolComposition:
    swift_flags |= eTypeHasChildren | eTypeIsStructUnion | eTypeIsProtocol;
    break;
  case swift::TypeKind::ExistentialMetatype:
  case swift::TypeKind::Metatype:
    swift_flags |= eTypeIsMetatype | eTypeHasValue;
    break;

  case swift::TypeKind::DependentMember:
  case swift::TypeKind::GenericTypeParam:
    swift_flags |= eTypeHasValue | eTypeIsScalar | eTypeIsPointer |
                   eTypeIsGenericTypeParam;
    break;

  case swift::TypeKind::LValue:
    if (pointee_or_element_clang_type)
      *pointee_or_element_clang_type = GetNonReferenceType(type);
    swift_flags |= eTypeHasChildren | eTypeIsReference | eTypeHasValue;
    break;
  case swift::TypeKind::DynamicSelf:
  case swift::TypeKind::SILBox:
  case swift::TypeKind::SILFunction:
  case swift::TypeKind::SILBlockStorage:
  case swift::TypeKind::Unresolved:
    break;

  case swift::TypeKind::Optional:
  case swift::TypeKind::TypeAlias:
  case swift::TypeKind::Paren:
  case swift::TypeKind::Dictionary:
  case swift::TypeKind::ArraySlice:
    assert(false && "Not a canonical type");
    break;

  case swift::TypeKind::SILToken:
    break;
  }
  return swift_flags;
}

lldb::LanguageType SwiftASTContext::GetMinimumLanguage(void *type) {
  if (!type)
    return lldb::eLanguageTypeC;

  return lldb::eLanguageTypeSwift;
}

lldb::TypeClass SwiftASTContext::GetTypeClass(void *type) {
  VALID_OR_RETURN(lldb::eTypeClassInvalid);

  if (!type)
    return lldb::eTypeClassInvalid;

  swift::CanType swift_can_type(GetCanonicalSwiftType(type));
  const swift::TypeKind type_kind = swift_can_type->getKind();
  switch (type_kind) {
  case swift::TypeKind::Error:
    return lldb::eTypeClassOther;
  case swift::TypeKind::BuiltinInteger:
    return lldb::eTypeClassBuiltin;
  case swift::TypeKind::BuiltinFloat:
    return lldb::eTypeClassBuiltin;
  case swift::TypeKind::BuiltinRawPointer:
    return lldb::eTypeClassBuiltin;
  case swift::TypeKind::BuiltinNativeObject:
    return lldb::eTypeClassBuiltin;
  case swift::TypeKind::BuiltinUnsafeValueBuffer:
    return lldb::eTypeClassBuiltin;
  case swift::TypeKind::BuiltinUnknownObject:
    return lldb::eTypeClassBuiltin;
  case swift::TypeKind::BuiltinBridgeObject:
    return lldb::eTypeClassBuiltin;
  case swift::TypeKind::BuiltinVector:
    return lldb::eTypeClassVector;
  case swift::TypeKind::Tuple:
    return lldb::eTypeClassArray;
  case swift::TypeKind::UnmanagedStorage:
  case swift::TypeKind::UnownedStorage:
  case swift::TypeKind::WeakStorage:
    return CompilerType(swift_can_type->getReferenceStorageReferent())
        .GetTypeClass();
  case swift::TypeKind::GenericTypeParam:
    return lldb::eTypeClassOther;
  case swift::TypeKind::DependentMember:
    return lldb::eTypeClassOther;
  case swift::TypeKind::Enum:
    return lldb::eTypeClassUnion;
  case swift::TypeKind::Struct:
    return lldb::eTypeClassStruct;
  case swift::TypeKind::Class:
    return lldb::eTypeClassClass;
  case swift::TypeKind::Protocol:
    return lldb::eTypeClassOther;
  case swift::TypeKind::Metatype:
    return lldb::eTypeClassOther;
  case swift::TypeKind::Module:
    return lldb::eTypeClassOther;
  case swift::TypeKind::PrimaryArchetype:
  case swift::TypeKind::OpenedArchetype:
  case swift::TypeKind::NestedArchetype:
    return lldb::eTypeClassOther;
  case swift::TypeKind::Function:
    return lldb::eTypeClassFunction;
  case swift::TypeKind::GenericFunction:
    return lldb::eTypeClassFunction;
  case swift::TypeKind::ProtocolComposition:
    return lldb::eTypeClassOther;
  case swift::TypeKind::LValue:
    return lldb::eTypeClassReference;
  case swift::TypeKind::UnboundGeneric:
    return lldb::eTypeClassOther;
  case swift::TypeKind::BoundGenericClass:
    return lldb::eTypeClassClass;
  case swift::TypeKind::BoundGenericEnum:
    return lldb::eTypeClassUnion;
  case swift::TypeKind::BoundGenericStruct:
    return lldb::eTypeClassStruct;
  case swift::TypeKind::TypeVariable:
    return lldb::eTypeClassOther;
  case swift::TypeKind::ExistentialMetatype:
    return lldb::eTypeClassOther;
  case swift::TypeKind::DynamicSelf:
    return lldb::eTypeClassOther;
  case swift::TypeKind::SILBox:
    return lldb::eTypeClassOther;
  case swift::TypeKind::SILFunction:
    return lldb::eTypeClassFunction;
  case swift::TypeKind::SILBlockStorage:
    return lldb::eTypeClassOther;
  case swift::TypeKind::Unresolved:
    return lldb::eTypeClassOther;

  case swift::TypeKind::Optional:
  case swift::TypeKind::TypeAlias:
  case swift::TypeKind::Paren:
  case swift::TypeKind::Dictionary:
  case swift::TypeKind::ArraySlice:
    assert(false && "Not a canonical type");
    break;

  case swift::TypeKind::SILToken:
    break;
  }

  return lldb::eTypeClassOther;
}

unsigned SwiftASTContext::GetTypeQualifiers(void *type) { return 0; }

//----------------------------------------------------------------------
// Creating related types
//----------------------------------------------------------------------

CompilerType SwiftASTContext::GetArrayElementType(void *type,
                                                  uint64_t *stride) {
  VALID_OR_RETURN(CompilerType());

  CompilerType element_type;
  if (type) {
    swift::CanType swift_type(GetCanonicalSwiftType(type));
    // There are a couple of structs that mean "Array" in Swift:
    // Array<T>
    // NativeArray<T>
    // Slice<T>
    // Treat them as arrays for convenience sake.
    swift::BoundGenericStructType *boundGenericStructType(
        swift_type->getAs<swift::BoundGenericStructType>());
    if (boundGenericStructType) {
      auto args = boundGenericStructType->getGenericArgs();
      swift::StructDecl *decl = boundGenericStructType->getDecl();
      if (args.size() == 1 && decl->getModuleContext()->isStdlibModule()) {
        const char *declname = decl->getName().get();
        if (0 == strcmp(declname, "NativeArray") ||
            0 == strcmp(declname, "Array") ||
            0 == strcmp(declname, "ArraySlice")) {
          assert(GetASTContext() == &args[0].getPointer()->getASTContext());
          element_type = CompilerType(args[0].getPointer());
        }
      }
    }
  }
  return element_type;
}

CompilerType SwiftASTContext::GetCanonicalType(void *type) {
  VALID_OR_RETURN(CompilerType());

  if (type)
    return {GetCanonicalSwiftType(type).getPointer()};
  return CompilerType();
}

CompilerType SwiftASTContext::GetInstanceType(void *type) {
  VALID_OR_RETURN(CompilerType());

  if (!type)
    return {};

  swift::CanType swift_can_type(GetCanonicalSwiftType(type));
  assert((&swift_can_type->getASTContext() == GetASTContext()) &&
         "input type belongs to different SwiftASTContext");
  auto metatype_type = swift::dyn_cast<swift::AnyMetatypeType>(swift_can_type);
  if (metatype_type)
    return {metatype_type.getInstanceType().getPointer()};

  return {GetSwiftType(type)};
}

CompilerType SwiftASTContext::GetFullyUnqualifiedType(void *type) {
  VALID_OR_RETURN(CompilerType());

  return {GetSwiftType(type)};
}

int SwiftASTContext::GetFunctionArgumentCount(void *type) {
  return GetNumberOfFunctionArguments(type);
}

CompilerType SwiftASTContext::GetFunctionArgumentTypeAtIndex(void *type,
                                                             size_t idx) {
  return GetFunctionArgumentAtIndex(type, idx);
}

CompilerType SwiftASTContext::GetFunctionReturnType(void *type) {
  VALID_OR_RETURN(CompilerType());

  if (type) {
    auto func =
        swift::dyn_cast<swift::AnyFunctionType>(GetCanonicalSwiftType(type));
    if (func)
      return {func.getResult().getPointer()};
  }
  return {};
}

size_t SwiftASTContext::GetNumMemberFunctions(void *type) {
  size_t num_functions = 0;
  if (type) {
    swift::CanType swift_can_type(GetCanonicalSwiftType(type));

    auto nominal_decl = swift_can_type.getAnyNominal();
    if (nominal_decl) {
      auto iter = nominal_decl->getMembers().begin();
      auto end = nominal_decl->getMembers().end();
      for (; iter != end; iter++) {
        switch (iter->getKind()) {
        case swift::DeclKind::Constructor:
        case swift::DeclKind::Destructor:
        case swift::DeclKind::Func:
          num_functions += 1;
          break;
        default:
          break;
        }
      }
    }
  }
  return num_functions;
}

TypeMemberFunctionImpl SwiftASTContext::GetMemberFunctionAtIndex(void *type,
                                                                 size_t idx) {
  VALID_OR_RETURN(TypeMemberFunctionImpl());

  std::string name("");
  CompilerType result_type;
  MemberFunctionKind kind(MemberFunctionKind::eMemberFunctionKindUnknown);
  swift::AbstractFunctionDecl *the_decl_we_care_about = nullptr;
  if (type) {
    swift::CanType swift_can_type(GetCanonicalSwiftType(type));

    auto nominal_decl = swift_can_type.getAnyNominal();
    if (nominal_decl) {
      auto iter = nominal_decl->getMembers().begin();
      auto end = nominal_decl->getMembers().end();
      for (; iter != end; iter++) {
        auto decl_kind = iter->getKind();
        switch (decl_kind) {
        case swift::DeclKind::Constructor:
        case swift::DeclKind::Destructor:
        case swift::DeclKind::Func: {
          if (idx == 0) {
            swift::AbstractFunctionDecl *abstract_func_decl =
                llvm::dyn_cast_or_null<swift::AbstractFunctionDecl>(*iter);
            if (abstract_func_decl) {
              switch (decl_kind) {
              case swift::DeclKind::Constructor:
                name.clear();
                kind = lldb::eMemberFunctionKindConstructor;
                the_decl_we_care_about = abstract_func_decl;
                break;
              case swift::DeclKind::Destructor:
                name.clear();
                kind = lldb::eMemberFunctionKindDestructor;
                the_decl_we_care_about = abstract_func_decl;
                break;
              case swift::DeclKind::Func:
              default: {
                swift::FuncDecl *func_decl =
                    llvm::dyn_cast<swift::FuncDecl>(*iter);
                if (func_decl) {
                  if (func_decl->getName().empty())
                    name.clear();
                  else
                    name.assign(func_decl->getName().get());
                  if (func_decl->isStatic())
                    kind = lldb::eMemberFunctionKindStaticMethod;
                  else
                    kind = lldb::eMemberFunctionKindInstanceMethod;
                  the_decl_we_care_about = func_decl;
                }
              }
              }
              result_type = CompilerType(
                  abstract_func_decl->getInterfaceType().getPointer());
            }
          } else
            --idx;
        } break;
        default:
          break;
        }
      }
    }
  }

  if (type && the_decl_we_care_about && (kind != eMemberFunctionKindUnknown))
    return TypeMemberFunctionImpl(
        result_type, CompilerDecl(this, the_decl_we_care_about), name, kind);

  return TypeMemberFunctionImpl();
}

CompilerType SwiftASTContext::GetLValueReferenceType(void *type) {
  VALID_OR_RETURN(CompilerType());

  if (type)
    return {swift::LValueType::get(GetSwiftType(type))};
  return {};
}

CompilerType SwiftASTContext::GetRValueReferenceType(void *type) { return {}; }

CompilerType SwiftASTContext::GetNonReferenceType(void *type) {
  VALID_OR_RETURN(CompilerType());

  if (type) {
    swift::CanType swift_can_type(GetCanonicalSwiftType(type));

    swift::LValueType *lvalue = swift_can_type->getAs<swift::LValueType>();
    if (lvalue)
      return {lvalue->getObjectType().getPointer()};
  }
  return {};
}

CompilerType SwiftASTContext::GetPointeeType(void *type) { return {}; }

CompilerType SwiftASTContext::GetPointerType(void *type) {
  VALID_OR_RETURN(CompilerType());

  if (type) {
    swift::Type swift_type(::GetSwiftType(type));
    const swift::TypeKind type_kind = swift_type->getKind();
    if (type_kind == swift::TypeKind::BuiltinRawPointer)
      return {swift_type};
  }
  return {};
}

CompilerType SwiftASTContext::GetTypedefedType(void *type) {
  VALID_OR_RETURN(CompilerType());

  if (type) {
    swift::Type swift_type(::GetSwiftType(type));
    swift::TypeAliasType *name_alias_type =
        swift::dyn_cast<swift::TypeAliasType>(swift_type.getPointer());
    if (name_alias_type) {
      return {name_alias_type->getSinglyDesugaredType()};
    }
  }

  return {};
}

CompilerType
SwiftASTContext::GetUnboundType(lldb::opaque_compiler_type_t type) {
  VALID_OR_RETURN(CompilerType());

  if (type) {
    swift::CanType swift_can_type(GetCanonicalSwiftType(type));
    swift::BoundGenericType *bound_generic_type =
        swift_can_type->getAs<swift::BoundGenericType>();
    if (bound_generic_type) {
      swift::NominalTypeDecl *nominal_type_decl = bound_generic_type->getDecl();
      if (nominal_type_decl)
        return {nominal_type_decl->getDeclaredType()};
    }
  }

  return {GetSwiftType(type)};
}

CompilerType SwiftASTContext::GetTypeForDecl(void *opaque_decl) {
  assert("not yet implemented");
  return {};
}

//----------------------------------------------------------------------
// Create related types using the current type's AST
//----------------------------------------------------------------------

CompilerType SwiftASTContext::GetBasicTypeFromAST(lldb::BasicType basic_type) {
  return {};
}

//----------------------------------------------------------------------
// Exploring the type
//----------------------------------------------------------------------

const swift::irgen::TypeInfo *SwiftASTContext::GetSwiftTypeInfo(void *type) {
  VALID_OR_RETURN(nullptr);

  if (type) {
    auto &irgen_module = GetIRGenModule();
    swift::CanType swift_can_type(GetCanonicalSwiftType(type));
    swift::SILType swift_sil_type = irgen_module.getLoweredType(swift_can_type);
    return &irgen_module.getTypeInfo(swift_sil_type);
  }
  return nullptr;
}

const swift::irgen::FixedTypeInfo *
SwiftASTContext::GetSwiftFixedTypeInfo(void *type) {
  VALID_OR_RETURN(nullptr);

  const swift::irgen::TypeInfo *type_info = GetSwiftTypeInfo(type);
  if (type_info) {
    if (type_info->isFixedSize())
      return swift::cast<const swift::irgen::FixedTypeInfo>(type_info);
  }
  return nullptr;
}

bool SwiftASTContext::IsFixedSize(CompilerType compiler_type) {
  VALID_OR_RETURN(false);
  const swift::irgen::FixedTypeInfo *type_info =
      GetSwiftFixedTypeInfo(compiler_type.GetOpaqueQualType());
  if (type_info)
    return type_info->isFixedSize();
  return false;
}

llvm::Optional<uint64_t>
SwiftASTContext::GetBitSize(lldb::opaque_compiler_type_t type,
                            ExecutionContextScope *exe_scope) {
  if (!type)
    return {};

  // If the type has type parameters, bind them first.
  swift::CanType swift_can_type(GetCanonicalSwiftType(type));
  if (swift_can_type->hasTypeParameter()) {
    if (!exe_scope)
      return {};
    ExecutionContext exe_ctx;
    exe_scope->CalculateExecutionContext(exe_ctx);
    auto swift_scratch_ctx_lock = SwiftASTContextLock(&exe_ctx);
    CompilerType bound_type = BindAllArchetypes({this, type}, exe_scope);
    // Note thay the bound type may be in a different AST context.
    return bound_type.GetBitSize(exe_scope);
  }

  // LLDB's ValueObject subsystem expects functions to be a single
  // pointer in size to print them correctly. This is not true for
  // swift (where functions aren't necessarily a single pointer in
  // size), so we need to work around the limitation here.
  if (swift_can_type->getKind() == swift::TypeKind::Function)
    return GetPointerByteSize() * 8;

  // Ask the static type type system.
  const swift::irgen::FixedTypeInfo *fixed_type_info =
      GetSwiftFixedTypeInfo(type);
  if (fixed_type_info)
    return fixed_type_info->getFixedSize().getValue() * 8;

  // Ask the dynamic type system.
  if (!exe_scope)
    return {};
  if (auto *runtime = SwiftLanguageRuntime::Get(*exe_scope->CalculateProcess()))
    return runtime->GetBitSize({this, type});
  return {};
}

llvm::Optional<uint64_t>
SwiftASTContext::GetByteStride(lldb::opaque_compiler_type_t type,
                               ExecutionContextScope *exe_scope) {
  if (!type)
    return {};

  // If the type has type parameters, bind them first.
  swift::CanType swift_can_type(GetCanonicalSwiftType(type));
  if (swift_can_type->hasTypeParameter()) {
    if (!exe_scope)
      return {};
    ExecutionContext exe_ctx;
    exe_scope->CalculateExecutionContext(exe_ctx);
    auto swift_scratch_ctx_lock = SwiftASTContextLock(&exe_ctx);
    CompilerType bound_type = BindAllArchetypes({this, type}, exe_scope);
    // Note thay the bound type may be in a different AST context.
    return bound_type.GetByteStride(exe_scope);
  }

  // Ask the static type type system.
  const swift::irgen::FixedTypeInfo *fixed_type_info =
      GetSwiftFixedTypeInfo(type);
  if (fixed_type_info)
    return fixed_type_info->getFixedStride().getValue();

  // Ask the dynamic type system.
  if (!exe_scope)
    return {};
  if (auto *runtime = SwiftLanguageRuntime::Get(*exe_scope->CalculateProcess()))
    return runtime->GetByteStride({this, type});
  return {};
}

llvm::Optional<size_t> SwiftASTContext::GetTypeBitAlign(void *type,
                                                        ExecutionContextScope *exe_scope) {
  if (!type)
    return {};

  // If the type has type parameters, bind them first.
  swift::CanType swift_can_type(GetCanonicalSwiftType(type));
  if (swift_can_type->hasTypeParameter()) {
    if (!exe_scope)
      return {};
    ExecutionContext exe_ctx;
    exe_scope->CalculateExecutionContext(exe_ctx);
    auto swift_scratch_ctx_lock = SwiftASTContextLock(&exe_ctx);
    CompilerType bound_type = BindAllArchetypes({this, type}, exe_scope);
    // Note thay the bound type may be in a different AST context.
    return bound_type.GetTypeBitAlign(exe_scope);
  }

  const swift::irgen::FixedTypeInfo *fixed_type_info =
      GetSwiftFixedTypeInfo(type);
  if (fixed_type_info)
    return fixed_type_info->getFixedAlignment().getValue();

  // Ask the dynamic type system.
  if (!exe_scope)
    return {};
  if (auto *runtime = SwiftLanguageRuntime::Get(*exe_scope->CalculateProcess()))
    return runtime->GetBitAlignment({this, type});
  return {};
}

lldb::Encoding SwiftASTContext::GetEncoding(void *type, uint64_t &count) {
  VALID_OR_RETURN(lldb::eEncodingInvalid);

  if (!type)
    return lldb::eEncodingInvalid;

  count = 1;
  swift::CanType swift_can_type(GetCanonicalSwiftType(type));

  const swift::TypeKind type_kind = swift_can_type->getKind();
  switch (type_kind) {
  case swift::TypeKind::Error:
    break;
  case swift::TypeKind::BuiltinInteger:
    return lldb::eEncodingSint; // TODO: detect if an integer is unsigned
  case swift::TypeKind::BuiltinFloat:
    return lldb::eEncodingIEEE754; // TODO: detect if an integer is unsigned

  case swift::TypeKind::PrimaryArchetype:
  case swift::TypeKind::OpenedArchetype:
  case swift::TypeKind::NestedArchetype:
  case swift::TypeKind::BuiltinRawPointer:
  case swift::TypeKind::BuiltinNativeObject:
  case swift::TypeKind::BuiltinUnsafeValueBuffer:
  case swift::TypeKind::BuiltinUnknownObject:
  case swift::TypeKind::BuiltinBridgeObject:
  case swift::TypeKind::Class: // Classes are pointers in swift...
  case swift::TypeKind::BoundGenericClass:
  case swift::TypeKind::GenericTypeParam:
  case swift::TypeKind::DependentMember:
    return lldb::eEncodingUint;

  case swift::TypeKind::BuiltinVector:
    break;
  case swift::TypeKind::Tuple:
    break;
  case swift::TypeKind::UnmanagedStorage:
  case swift::TypeKind::UnownedStorage:
  case swift::TypeKind::WeakStorage:
    return CompilerType(swift_can_type->getReferenceStorageReferent())
        .GetEncoding(count);
    break;

  case swift::TypeKind::ExistentialMetatype:
  case swift::TypeKind::Metatype:
    return lldb::eEncodingUint;

  case swift::TypeKind::GenericFunction:
  case swift::TypeKind::Function:
    return lldb::eEncodingUint;

  case swift::TypeKind::Enum:
  case swift::TypeKind::BoundGenericEnum:
    break;

  case swift::TypeKind::Struct:
  case swift::TypeKind::Protocol:
  case swift::TypeKind::Module:
  case swift::TypeKind::ProtocolComposition:
    break;
  case swift::TypeKind::LValue:
    return lldb::eEncodingUint;
  case swift::TypeKind::UnboundGeneric:
  case swift::TypeKind::BoundGenericStruct:
  case swift::TypeKind::TypeVariable:
  case swift::TypeKind::DynamicSelf:
  case swift::TypeKind::SILBox:
  case swift::TypeKind::SILFunction:
  case swift::TypeKind::SILBlockStorage:
  case swift::TypeKind::Unresolved:
    break;

  case swift::TypeKind::Optional:
  case swift::TypeKind::TypeAlias:
  case swift::TypeKind::Paren:
  case swift::TypeKind::Dictionary:
  case swift::TypeKind::ArraySlice:
    assert(false && "Not a canonical type");
    break;

  case swift::TypeKind::SILToken:
    break;
  }
  count = 0;
  return lldb::eEncodingInvalid;
}

lldb::Format SwiftASTContext::GetFormat(void *type) {
  VALID_OR_RETURN(lldb::eFormatInvalid);

  if (!type)
    return lldb::eFormatDefault;

  swift::CanType swift_can_type(GetCanonicalSwiftType(type));

  const swift::TypeKind type_kind = swift_can_type->getKind();
  switch (type_kind) {
  case swift::TypeKind::Error:
    break;
  case swift::TypeKind::BuiltinInteger:
    return eFormatDecimal; // TODO: detect if an integer is unsigned
  case swift::TypeKind::BuiltinFloat:
    return eFormatFloat; // TODO: detect if an integer is unsigned

  case swift::TypeKind::BuiltinRawPointer:
  case swift::TypeKind::BuiltinNativeObject:
  case swift::TypeKind::BuiltinUnknownObject:
  case swift::TypeKind::BuiltinUnsafeValueBuffer:
  case swift::TypeKind::BuiltinBridgeObject:
  case swift::TypeKind::PrimaryArchetype:
  case swift::TypeKind::OpenedArchetype:
  case swift::TypeKind::NestedArchetype:
  case swift::TypeKind::GenericTypeParam:
  case swift::TypeKind::DependentMember:
    return eFormatAddressInfo;

  // Classes are always pointers in swift.
  case swift::TypeKind::Class:
  case swift::TypeKind::BoundGenericClass:
    return eFormatHex;

  case swift::TypeKind::BuiltinVector:
    break;
  case swift::TypeKind::Tuple:
    break;
  case swift::TypeKind::UnmanagedStorage:
  case swift::TypeKind::UnownedStorage:
  case swift::TypeKind::WeakStorage:
    return CompilerType(swift_can_type->getReferenceStorageReferent())
        .GetFormat();
    break;

  case swift::TypeKind::Enum:
  case swift::TypeKind::BoundGenericEnum:
    return eFormatUnsigned;

  case swift::TypeKind::GenericFunction:
  case swift::TypeKind::Function:
    return lldb::eFormatAddressInfo;

  case swift::TypeKind::Struct:
  case swift::TypeKind::Protocol:
  case swift::TypeKind::Metatype:
  case swift::TypeKind::Module:
  case swift::TypeKind::ProtocolComposition:
    break;
  case swift::TypeKind::LValue:
    return lldb::eFormatHex;
  case swift::TypeKind::UnboundGeneric:
  case swift::TypeKind::BoundGenericStruct:
  case swift::TypeKind::TypeVariable:
  case swift::TypeKind::ExistentialMetatype:
  case swift::TypeKind::DynamicSelf:
  case swift::TypeKind::SILBox:
  case swift::TypeKind::SILFunction:
  case swift::TypeKind::SILBlockStorage:
  case swift::TypeKind::Unresolved:
    break;

  case swift::TypeKind::Optional:
  case swift::TypeKind::TypeAlias:
  case swift::TypeKind::Paren:
  case swift::TypeKind::Dictionary:
  case swift::TypeKind::ArraySlice:
    assert(false && "Not a canonical type");
    break;

  case swift::TypeKind::SILToken:
    break;
  }
  // We don't know hot to display this type.
  return lldb::eFormatBytes;
}

uint32_t SwiftASTContext::GetNumChildren(void *type,
                                         bool omit_empty_base_classes,
                                         const ExecutionContext *exe_ctx) {
  VALID_OR_RETURN(0);

  if (!type)
    return 0;

  uint32_t num_children = 0;

  swift::CanType swift_can_type(GetCanonicalSwiftType(type));

  const swift::TypeKind type_kind = swift_can_type->getKind();
  switch (type_kind) {
  case swift::TypeKind::Error:
  case swift::TypeKind::BuiltinInteger:
  case swift::TypeKind::BuiltinFloat:
  case swift::TypeKind::BuiltinRawPointer:
  case swift::TypeKind::BuiltinNativeObject:
  case swift::TypeKind::BuiltinUnknownObject:
  case swift::TypeKind::BuiltinUnsafeValueBuffer:
  case swift::TypeKind::BuiltinBridgeObject:
  case swift::TypeKind::BuiltinVector:
  case swift::TypeKind::Module:
  case swift::TypeKind::Function:
  case swift::TypeKind::GenericFunction:
  case swift::TypeKind::DynamicSelf:
  case swift::TypeKind::SILBox:
  case swift::TypeKind::SILFunction:
    break;
  case swift::TypeKind::UnmanagedStorage:
  case swift::TypeKind::UnownedStorage:
  case swift::TypeKind::WeakStorage:
    return CompilerType(swift_can_type->getReferenceStorageReferent())
        .GetNumChildren(omit_empty_base_classes, exe_ctx);
  case swift::TypeKind::GenericTypeParam:
  case swift::TypeKind::DependentMember:
    break;

  case swift::TypeKind::Enum:
  case swift::TypeKind::BoundGenericEnum: {
    SwiftEnumDescriptor *cached_enum_info = GetCachedEnumInfo(type);
    if (cached_enum_info)
      return cached_enum_info->GetNumElementsWithPayload();
  } break;

  case swift::TypeKind::Tuple:
  case swift::TypeKind::Struct:
  case swift::TypeKind::BoundGenericStruct:
    return GetNumFields(type);

  case swift::TypeKind::Class:
  case swift::TypeKind::BoundGenericClass: {
    auto class_decl = swift_can_type->getClassOrBoundGenericClass();
    return (class_decl->hasSuperclass() ? 1 : 0) + GetNumFields(type);
  }

  case swift::TypeKind::Protocol:
  case swift::TypeKind::ProtocolComposition: {
    ProtocolInfo protocol_info;
    if (!GetProtocolTypeInfo(CompilerType(GetSwiftType(type)), protocol_info))
      break;

    return protocol_info.m_num_storage_words;
  }

  case swift::TypeKind::ExistentialMetatype:
  case swift::TypeKind::Metatype:
  case swift::TypeKind::PrimaryArchetype:
  case swift::TypeKind::OpenedArchetype:
  case swift::TypeKind::NestedArchetype:
    return 0;

  case swift::TypeKind::LValue: {
    swift::LValueType *lvalue_type =
        swift_can_type->castTo<swift::LValueType>();
    swift::TypeBase *deref_type = lvalue_type->getObjectType().getPointer();

    uint32_t num_pointee_children =
        CompilerType(deref_type)
            .GetNumChildren(omit_empty_base_classes, exe_ctx);
    // If this type points to a simple type (or to a class), then it
    // has 1 child.
    if (num_pointee_children == 0 || deref_type->getClassOrBoundGenericClass())
      num_children = 1;
    else
      num_children = num_pointee_children;
  } break;

  case swift::TypeKind::UnboundGeneric:
    break;
  case swift::TypeKind::TypeVariable:
    break;

  case swift::TypeKind::SILBlockStorage:
  case swift::TypeKind::Unresolved:
    break;

  case swift::TypeKind::Optional:
  case swift::TypeKind::TypeAlias:
  case swift::TypeKind::Paren:
  case swift::TypeKind::Dictionary:
  case swift::TypeKind::ArraySlice:
    assert(false && "Not a canonical type");
    break;

  case swift::TypeKind::SILToken:
    break;
  }

  return num_children;
}

lldb::BasicType SwiftASTContext::GetBasicTypeEnumeration(void *type) {
  return eBasicTypeInvalid;
}

#pragma mark Aggregate Types

uint32_t SwiftASTContext::GetNumDirectBaseClasses(void *opaque_type) {
  if (!opaque_type)
    return 0;

  swift::CanType swift_can_type(GetCanonicalSwiftType(opaque_type));
  swift::ClassDecl *class_decl = swift_can_type->getClassOrBoundGenericClass();
  if (class_decl) {
    if (class_decl->hasSuperclass())
      return 1;
  }

  return 0;
}

uint32_t SwiftASTContext::GetNumVirtualBaseClasses(void *opaque_type) {
  return 0;
}

uint32_t SwiftASTContext::GetNumFields(void *type) {
  VALID_OR_RETURN(0);

  if (!type)
    return 0;

  uint32_t count = 0;

  swift::CanType swift_can_type(GetCanonicalSwiftType(type));

  const swift::TypeKind type_kind = swift_can_type->getKind();
  switch (type_kind) {
  case swift::TypeKind::Error:
  case swift::TypeKind::BuiltinInteger:
  case swift::TypeKind::BuiltinFloat:
  case swift::TypeKind::BuiltinRawPointer:
  case swift::TypeKind::BuiltinNativeObject:
  case swift::TypeKind::BuiltinUnknownObject:
  case swift::TypeKind::BuiltinUnsafeValueBuffer:
  case swift::TypeKind::BuiltinBridgeObject:
  case swift::TypeKind::BuiltinVector:
    break;
  case swift::TypeKind::UnmanagedStorage:
  case swift::TypeKind::UnownedStorage:
  case swift::TypeKind::WeakStorage:
    return CompilerType(swift_can_type->getReferenceStorageReferent())
        .GetNumFields();
  case swift::TypeKind::GenericTypeParam:
  case swift::TypeKind::DependentMember:
    break;

  case swift::TypeKind::Enum:
  case swift::TypeKind::BoundGenericEnum: {
    SwiftEnumDescriptor *cached_enum_info = GetCachedEnumInfo(type);
    if (cached_enum_info)
      return cached_enum_info->GetNumElementsWithPayload();
  } break;

  case swift::TypeKind::Tuple:
    return cast<swift::TupleType>(swift_can_type)->getNumElements();

  case swift::TypeKind::Struct:
  case swift::TypeKind::Class:
  case swift::TypeKind::BoundGenericClass:
  case swift::TypeKind::BoundGenericStruct: {
    auto nominal = swift_can_type->getAnyNominal();
    return GetStoredProperties(nominal).size();
  }

  case swift::TypeKind::Protocol:
  case swift::TypeKind::ProtocolComposition:
    return GetNumChildren(type, /*omit_empty_base_classes=*/false, nullptr);

  case swift::TypeKind::ExistentialMetatype:
  case swift::TypeKind::Metatype:
    return 0;

  case swift::TypeKind::Module:
  case swift::TypeKind::PrimaryArchetype:
  case swift::TypeKind::OpenedArchetype:
  case swift::TypeKind::NestedArchetype:
  case swift::TypeKind::Function:
  case swift::TypeKind::GenericFunction:
  case swift::TypeKind::LValue:
  case swift::TypeKind::UnboundGeneric:
  case swift::TypeKind::TypeVariable:
  case swift::TypeKind::DynamicSelf:
  case swift::TypeKind::SILBox:
  case swift::TypeKind::SILFunction:
  case swift::TypeKind::SILBlockStorage:
  case swift::TypeKind::Unresolved:
    break;

  case swift::TypeKind::Optional:
  case swift::TypeKind::TypeAlias:
  case swift::TypeKind::Paren:
  case swift::TypeKind::Dictionary:
  case swift::TypeKind::ArraySlice:
    assert(false && "Not a canonical type");
    break;

  case swift::TypeKind::SILToken:
    break;
  }

  return count;
}

CompilerType
SwiftASTContext::GetDirectBaseClassAtIndex(void *opaque_type, size_t idx,
                                           uint32_t *bit_offset_ptr) {
  VALID_OR_RETURN(CompilerType());

  if (opaque_type) {
    swift::CanType swift_can_type(GetCanonicalSwiftType(opaque_type));
    swift::ClassDecl *class_decl =
        swift_can_type->getClassOrBoundGenericClass();
    if (class_decl) {
      swift::Type base_class_type = class_decl->getSuperclass();
      if (base_class_type)
        return {base_class_type.getPointer()};
    }
  }
  return {};
}

CompilerType
SwiftASTContext::GetVirtualBaseClassAtIndex(void *opaque_type, size_t idx,
                                            uint32_t *bit_offset_ptr) {
  return {};
}

/// Retrieve the printable name of a tuple element.
static std::string GetTupleElementName(const swift::TupleType *tuple_type,
                                       unsigned index,
                                       llvm::StringRef printed_index = "") {
  const auto &element = tuple_type->getElement(index);

  // Use the element name if there is one.
  if (!element.getName().empty())
    return element.getName().str();

  // If we know the printed index already, use that.
  if (!printed_index.empty())
    return printed_index;

  // Print the index and return that.
  std::string str;
  llvm::raw_string_ostream(str) << index;
  return str;
}

/// Retrieve the printable name of a type referenced as a superclass.
static std::string GetSuperclassName(const CompilerType &superclass_type) {
  return superclass_type.GetUnboundType().GetTypeName().AsCString(
      "<no type name>");
}

/// Retrieve the type and name of a child of an existential type.
static std::pair<CompilerType, std::string>
GetExistentialTypeChild(swift::ASTContext *swift_ast_ctx, CompilerType type,
                        const SwiftASTContext::ProtocolInfo &protocol_info,
                        unsigned idx) {
  assert(idx < protocol_info.m_num_storage_words &&
         "caller is responsible for validating index");

  // A payload word for a non-class, non-error existential.
  if (idx < protocol_info.m_num_payload_words) {
    std::string name;
    llvm::raw_string_ostream(name) << "payload_data_" << idx;

    auto raw_pointer = swift_ast_ctx->TheRawPointerType;
    return {CompilerType(raw_pointer.getPointer()), std::move(name)};
  }

  // The instance for a class-bound existential.
  if (idx == 0 && protocol_info.m_is_class_only) {
    CompilerType class_type;
    if (protocol_info.m_superclass) {
      class_type = protocol_info.m_superclass;
    } else {
      auto raw_pointer = swift_ast_ctx->TheRawPointerType;
      class_type = CompilerType(raw_pointer.getPointer());
    }

    return {class_type, "instance"};
  }

  // The instance for an error existential.
  if (idx == 0 && protocol_info.m_is_errortype) {
    auto raw_pointer = swift_ast_ctx->TheRawPointerType;
    return {CompilerType(raw_pointer.getPointer()), "error_instance"};
  }

  // The metatype for a non-class, non-error existential.
  if (idx && idx == protocol_info.m_num_payload_words) {
    // The metatype for a non-class, non-error existential.
    auto any_metatype =
        swift::ExistentialMetatypeType::get(swift_ast_ctx->TheAnyType);
    return {CompilerType(any_metatype), "instance_type"};
  }

  // A witness table. Figure out which protocol it corresponds to.
  unsigned witness_table_idx = idx - protocol_info.m_num_payload_words - 1;
  swift::CanType swift_can_type(GetCanonicalSwiftType(type));
  swift::ExistentialLayout layout = swift_can_type.getExistentialLayout();

  std::string name;
  for (auto protoType : layout.getProtocols()) {
    auto proto = protoType->getDecl();
    if (proto->isObjC())
      continue;

    if (witness_table_idx == 0) {
      llvm::raw_string_ostream(name)
          << "witness_table_" << proto->getBaseName().userFacingName();
      break;
    }
    --witness_table_idx;
  }

  auto raw_pointer = swift_ast_ctx->TheRawPointerType;
  return {CompilerType(raw_pointer.getPointer()), std::move(name)};
}

CompilerType SwiftASTContext::GetFieldAtIndex(void *type, size_t idx,
                                              std::string &name,
                                              uint64_t *bit_offset_ptr,
                                              uint32_t *bitfield_bit_size_ptr,
                                              bool *is_bitfield_ptr) {
  VALID_OR_RETURN(CompilerType());

  if (!type)
    return {};

  swift::CanType swift_can_type(GetCanonicalSwiftType(type));

  const swift::TypeKind type_kind = swift_can_type->getKind();
  switch (type_kind) {
  case swift::TypeKind::Error:
  case swift::TypeKind::BuiltinInteger:
  case swift::TypeKind::BuiltinFloat:
  case swift::TypeKind::BuiltinRawPointer:
  case swift::TypeKind::BuiltinNativeObject:
  case swift::TypeKind::BuiltinUnsafeValueBuffer:
  case swift::TypeKind::BuiltinUnknownObject:
  case swift::TypeKind::BuiltinBridgeObject:
  case swift::TypeKind::BuiltinVector:
    break;
  case swift::TypeKind::UnmanagedStorage:
  case swift::TypeKind::UnownedStorage:
  case swift::TypeKind::WeakStorage:
    return CompilerType(swift_can_type->getReferenceStorageReferent())
        .GetFieldAtIndex(idx, name, bit_offset_ptr, bitfield_bit_size_ptr,
                         is_bitfield_ptr);
  case swift::TypeKind::GenericTypeParam:
  case swift::TypeKind::DependentMember:
    break;

  case swift::TypeKind::Enum:
  case swift::TypeKind::BoundGenericEnum: {
    SwiftEnumDescriptor *cached_enum_info = GetCachedEnumInfo(type);
    if (cached_enum_info &&
        idx < cached_enum_info->GetNumElementsWithPayload()) {
      const SwiftEnumDescriptor::ElementInfo *enum_element_info =
          cached_enum_info->GetElementWithPayloadAtIndex(idx);
      name.assign(enum_element_info->name.GetCString());
      if (bit_offset_ptr)
        *bit_offset_ptr = 0;
      if (bitfield_bit_size_ptr)
        *bitfield_bit_size_ptr = 0;
      if (is_bitfield_ptr)
        *is_bitfield_ptr = false;
      return enum_element_info->payload_type;
    }
  } break;

  case swift::TypeKind::Tuple: {
    auto tuple_type = cast<swift::TupleType>(swift_can_type);
    if (idx >= tuple_type->getNumElements())
      break;

    // We cannot reliably get layout information without an execution
    // context.
    if (bit_offset_ptr)
      *bit_offset_ptr = LLDB_INVALID_IVAR_OFFSET;
    if (bitfield_bit_size_ptr)
      *bitfield_bit_size_ptr = 0;
    if (is_bitfield_ptr)
      *is_bitfield_ptr = false;

    name = GetTupleElementName(tuple_type, idx);

    const auto &child = tuple_type->getElement(idx);
    return CompilerType(child.getType().getPointer());
  }

  case swift::TypeKind::Class:
  case swift::TypeKind::BoundGenericClass: {
    auto class_decl = swift_can_type->getClassOrBoundGenericClass();
    if (class_decl->hasSuperclass()) {
      if (idx == 0) {
        swift::Type superclass_swift_type = swift_can_type->getSuperclass();
        CompilerType superclass_type(superclass_swift_type.getPointer());

        name = GetSuperclassName(superclass_type);

        // We cannot reliably get layout information without an
        // execution context.
        if (bit_offset_ptr)
          *bit_offset_ptr = LLDB_INVALID_IVAR_OFFSET;
        if (bitfield_bit_size_ptr)
          *bitfield_bit_size_ptr = 0;
        if (is_bitfield_ptr)
          *is_bitfield_ptr = false;

        return superclass_type;
      }

      // Adjust the index to refer into the stored properties.
      --idx;
    }

    LLVM_FALLTHROUGH;
  }

  case swift::TypeKind::Struct:
  case swift::TypeKind::BoundGenericStruct: {
    auto nominal = swift_can_type->getAnyNominal();
    auto stored_properties = GetStoredProperties(nominal);
    if (idx >= stored_properties.size())
      break;

    auto property = stored_properties[idx];
    name = property->getBaseName().userFacingName();

    // We cannot reliably get layout information without an execution
    // context.
    if (bit_offset_ptr)
      *bit_offset_ptr = LLDB_INVALID_IVAR_OFFSET;
    if (bitfield_bit_size_ptr)
      *bitfield_bit_size_ptr = 0;
    if (is_bitfield_ptr)
      *is_bitfield_ptr = false;

    swift::Type child_swift_type = swift_can_type->getTypeOfMember(
        nominal->getModuleContext(), property, nullptr);
    return CompilerType(child_swift_type.getPointer());
  }

  case swift::TypeKind::Protocol:
  case swift::TypeKind::ProtocolComposition: {
    ProtocolInfo protocol_info;
    if (!GetProtocolTypeInfo(CompilerType(GetSwiftType(type)), protocol_info))
      break;

    if (idx >= protocol_info.m_num_storage_words)
      break;

    CompilerType compiler_type(GetSwiftType(type));
    CompilerType child_type;
    std::tie(child_type, name) = GetExistentialTypeChild(
        GetASTContext(), compiler_type, protocol_info, idx);

    llvm::Optional<uint64_t> child_size = child_type.GetByteSize(nullptr);
    if (!child_size)
      return {};
    if (bit_offset_ptr)
      *bit_offset_ptr = idx * *child_size * 8;
    if (bitfield_bit_size_ptr)
      *bitfield_bit_size_ptr = 0;
    if (is_bitfield_ptr)
      *is_bitfield_ptr = false;

    return child_type;
  }

  case swift::TypeKind::ExistentialMetatype:
  case swift::TypeKind::Metatype:
    break;

  case swift::TypeKind::Module:
  case swift::TypeKind::PrimaryArchetype:
  case swift::TypeKind::OpenedArchetype:
  case swift::TypeKind::NestedArchetype:
  case swift::TypeKind::Function:
  case swift::TypeKind::GenericFunction:
  case swift::TypeKind::LValue:
  case swift::TypeKind::UnboundGeneric:
  case swift::TypeKind::TypeVariable:
  case swift::TypeKind::DynamicSelf:
  case swift::TypeKind::SILBox:
  case swift::TypeKind::SILFunction:
  case swift::TypeKind::SILBlockStorage:
  case swift::TypeKind::Unresolved:
    break;

  case swift::TypeKind::Optional:
  case swift::TypeKind::TypeAlias:
  case swift::TypeKind::Paren:
  case swift::TypeKind::Dictionary:
  case swift::TypeKind::ArraySlice:
    assert(false && "Not a canonical type");
    break;

  case swift::TypeKind::SILToken:
    break;
  }

  return CompilerType();
}

// If a pointer to a pointee type (the clang_type arg) says that it
// has no children, then we either need to trust it, or override it
// and return a different result. For example, an "int *" has one
// child that is an integer, but a function pointer doesn't have any
// children. Likewise if a Record type claims it has no children, then
// there really is nothing to show.
uint32_t SwiftASTContext::GetNumPointeeChildren(void *type) {
  if (!type)
    return 0;

  swift::CanType swift_can_type(GetCanonicalSwiftType(type));

  const swift::TypeKind type_kind = swift_can_type->getKind();
  switch (type_kind) {
  case swift::TypeKind::Error:
    return 0;
  case swift::TypeKind::BuiltinInteger:
    return 1;
  case swift::TypeKind::BuiltinFloat:
    return 1;
  case swift::TypeKind::BuiltinRawPointer:
    return 1;
  case swift::TypeKind::BuiltinUnsafeValueBuffer:
    return 1;
  case swift::TypeKind::BuiltinNativeObject:
    return 1;
  case swift::TypeKind::BuiltinUnknownObject:
    return 1;
  case swift::TypeKind::BuiltinBridgeObject:
    return 1;
  case swift::TypeKind::BuiltinVector:
    return 0;
  case swift::TypeKind::UnmanagedStorage:
  case swift::TypeKind::UnownedStorage:
  case swift::TypeKind::WeakStorage:
    return GetNumPointeeChildren(
        swift::cast<swift::ReferenceStorageType>(swift_can_type).getPointer());
  case swift::TypeKind::Tuple:
    return 0;
  case swift::TypeKind::GenericTypeParam:
    return 0;
  case swift::TypeKind::DependentMember:
    return 0;
  case swift::TypeKind::Enum:
    return 0;
  case swift::TypeKind::Struct:
    return 0;
  case swift::TypeKind::Class:
    return 0;
  case swift::TypeKind::Protocol:
    return 0;
  case swift::TypeKind::Metatype:
    return 0;
  case swift::TypeKind::Module:
    return 0;
  case swift::TypeKind::PrimaryArchetype:
  case swift::TypeKind::OpenedArchetype:
  case swift::TypeKind::NestedArchetype:
    return 0;
  case swift::TypeKind::Function:
    return 0;
  case swift::TypeKind::GenericFunction:
    return 0;
  case swift::TypeKind::ProtocolComposition:
    return 0;
  case swift::TypeKind::LValue:
    return 1;
  case swift::TypeKind::UnboundGeneric:
    return 0;
  case swift::TypeKind::BoundGenericClass:
    return 0;
  case swift::TypeKind::BoundGenericEnum:
    return 0;
  case swift::TypeKind::BoundGenericStruct:
    return 0;
  case swift::TypeKind::TypeVariable:
    return 0;
  case swift::TypeKind::ExistentialMetatype:
    return 0;
  case swift::TypeKind::DynamicSelf:
    return 0;
  case swift::TypeKind::SILBox:
    return 0;
  case swift::TypeKind::SILFunction:
    return 0;
  case swift::TypeKind::SILBlockStorage:
    return 0;
  case swift::TypeKind::Unresolved:
    return 0;

  case swift::TypeKind::Optional:
  case swift::TypeKind::TypeAlias:
  case swift::TypeKind::Paren:
  case swift::TypeKind::Dictionary:
  case swift::TypeKind::ArraySlice:
    assert(false && "Not a canonical type");
    break;

  case swift::TypeKind::SILToken:
    break;
  }

  return 0;
}

static llvm::Optional<uint64_t> GetInstanceVariableOffset_Metadata(
    ValueObject *valobj, ExecutionContext *exe_ctx, const CompilerType &type,
    StringRef ivar_name, const CompilerType &ivar_type) {
  llvm::SmallString<1> m_description;
  LOG_PRINTF(LIBLLDB_LOG_TYPES, "ivar_name = %s, type = %s",
             ivar_name.str().c_str(), type.GetTypeName().AsCString());

  Process *process = exe_ctx->GetProcessPtr();
  if (!process) {
    LOG_PRINTF(LIBLLDB_LOG_TYPES, "no process");
    return {};
  }

  SwiftLanguageRuntime *runtime = SwiftLanguageRuntime::Get(*process);
  if (!runtime) {
    LOG_PRINTF(LIBLLDB_LOG_TYPES, "no runtime");
    return {};
  }

  Status error;
  llvm::Optional<uint64_t> offset = runtime->GetMemberVariableOffset(
      type, valobj, ConstString(ivar_name), &error);
  if (offset)
    LOG_PRINTF(LIBLLDB_LOG_TYPES, "for %s: %lu", ivar_name.str().c_str(),
               *offset);
  else
    LOG_PRINTF(LIBLLDB_LOG_TYPES, "resolver failure: %s", error.AsCString());

  return offset;
}

static llvm::Optional<uint64_t>
GetInstanceVariableOffset(ValueObject *valobj, ExecutionContext *exe_ctx,
                          const CompilerType &class_type, StringRef ivar_name,
                          const CompilerType &ivar_type) {
  if (ivar_name.empty())
    return {};

  if (!exe_ctx)
    return {};

  Target *target = exe_ctx->GetTargetPtr();
  if (!target)
    return {};

  return GetInstanceVariableOffset_Metadata(valobj, exe_ctx, class_type,
                                            ivar_name, ivar_type);
}

bool SwiftASTContext::IsNonTriviallyManagedReferenceType(
    const CompilerType &type, NonTriviallyManagedReferenceStrategy &strategy,
    CompilerType *underlying_type) {
  if (auto ast =
          llvm::dyn_cast_or_null<SwiftASTContext>(type.GetTypeSystem())) {
    swift::CanType swift_can_type(GetCanonicalSwiftType(type));

    const swift::TypeKind type_kind = swift_can_type->getKind();
    switch (type_kind) {
    default:
      break;
    case swift::TypeKind::UnmanagedStorage: {
      strategy = NonTriviallyManagedReferenceStrategy::eUnmanaged;
      if (underlying_type)
        *underlying_type = CompilerType(
            swift_can_type->getReferenceStorageReferent().getPointer());
    }
      return true;
    case swift::TypeKind::UnownedStorage: {
      strategy = NonTriviallyManagedReferenceStrategy::eUnowned;
      if (underlying_type)
        *underlying_type = CompilerType(
            swift_can_type->getReferenceStorageReferent().getPointer());
    }
      return true;
    case swift::TypeKind::WeakStorage: {
      strategy = NonTriviallyManagedReferenceStrategy::eWeak;
      if (underlying_type)
        *underlying_type = CompilerType(
            swift_can_type->getReferenceStorageReferent().getPointer());
    }
      return true;
    }
  }
  return false;
}

CompilerType SwiftASTContext::GetChildCompilerTypeAtIndex(
    void *type, ExecutionContext *exe_ctx, size_t idx,
    bool transparent_pointers, bool omit_empty_base_classes,
    bool ignore_array_bounds, std::string &child_name,
    uint32_t &child_byte_size, int32_t &child_byte_offset,
    uint32_t &child_bitfield_bit_size, uint32_t &child_bitfield_bit_offset,
    bool &child_is_base_class, bool &child_is_deref_of_parent,
    ValueObject *valobj, uint64_t &language_flags) {
  VALID_OR_RETURN(CompilerType());

  if (!type)
    return CompilerType();

  auto get_type_size = [&exe_ctx](uint32_t &result, CompilerType type) {
    auto *exe_scope =
        exe_ctx ? exe_ctx->GetBestExecutionContextScope() : nullptr;
    llvm::Optional<uint64_t> size = type.GetByteSize(exe_scope);
    if (!size)
      return false;
    result = *size;
    return true;
  };

  language_flags = 0;
  swift::CanType swift_can_type(GetCanonicalSwiftType(type));
  assert(&swift_can_type->getASTContext() == GetASTContext());

  const swift::TypeKind type_kind = swift_can_type->getKind();
  switch (type_kind) {
  case swift::TypeKind::Error:
  case swift::TypeKind::BuiltinInteger:
  case swift::TypeKind::BuiltinFloat:
  case swift::TypeKind::BuiltinRawPointer:
  case swift::TypeKind::BuiltinNativeObject:
  case swift::TypeKind::BuiltinUnknownObject:
  case swift::TypeKind::BuiltinUnsafeValueBuffer:
  case swift::TypeKind::BuiltinBridgeObject:
  case swift::TypeKind::BuiltinVector:
    break;
  case swift::TypeKind::UnmanagedStorage:
  case swift::TypeKind::UnownedStorage:
  case swift::TypeKind::WeakStorage:
    return CompilerType(swift_can_type->getReferenceStorageReferent())
        .GetChildCompilerTypeAtIndex(
            exe_ctx, idx, transparent_pointers, omit_empty_base_classes,
            ignore_array_bounds, child_name, child_byte_size, child_byte_offset,
            child_bitfield_bit_size, child_bitfield_bit_offset,
            child_is_base_class, child_is_deref_of_parent, valobj,
            language_flags);
  case swift::TypeKind::GenericTypeParam:
  case swift::TypeKind::DependentMember:
    break;

  case swift::TypeKind::Enum:
  case swift::TypeKind::BoundGenericEnum: {
    SwiftEnumDescriptor *cached_enum_info = GetCachedEnumInfo(type);
    if (cached_enum_info &&
        idx < cached_enum_info->GetNumElementsWithPayload()) {
      const SwiftEnumDescriptor::ElementInfo *element_info =
          cached_enum_info->GetElementWithPayloadAtIndex(idx);
      child_name.assign(element_info->name.GetCString());
      if (!get_type_size(child_byte_size, element_info->payload_type))
        return {};
      child_byte_offset = 0;
      child_bitfield_bit_size = 0;
      child_bitfield_bit_offset = 0;
      child_is_base_class = false;
      child_is_deref_of_parent = false;
      if (element_info->is_indirect) {
        language_flags |= LanguageFlags::eIsIndirectEnumCase;
        return CompilerType(GetASTContext()->TheRawPointerType.getPointer());
      } else
        return element_info->payload_type;
    }
  } break;

  case swift::TypeKind::Tuple: {
    auto tuple_type = cast<swift::TupleType>(swift_can_type);
    if (idx >= tuple_type->getNumElements())
      break;

    const auto &child = tuple_type->getElement(idx);

    // Format the integer.
    llvm::SmallString<16> printed_idx;
    llvm::raw_svector_ostream(printed_idx) << idx;
    child_name = GetTupleElementName(tuple_type, idx, printed_idx);

    CompilerType child_type(child.getType().getPointer());
    if (!get_type_size(child_byte_size, child_type))
      return {};
    child_is_base_class = false;
    child_is_deref_of_parent = false;

    CompilerType compiler_type(GetSwiftType(type));
    llvm::Optional<uint64_t> offset = GetInstanceVariableOffset(
        valobj, exe_ctx, compiler_type, printed_idx.c_str(), child_type);
    if (!offset)
      return {};

    child_byte_offset = *offset;
    child_bitfield_bit_size = 0;
    child_bitfield_bit_offset = 0;

    return child_type;
  }

  case swift::TypeKind::Class:
  case swift::TypeKind::BoundGenericClass: {
    auto class_decl = swift_can_type->getClassOrBoundGenericClass();
    // Child 0 is the superclass, if there is one.
    if (class_decl->hasSuperclass()) {
      if (idx == 0) {
        swift::Type superclass_swift_type = swift_can_type->getSuperclass();
        CompilerType superclass_type(superclass_swift_type.getPointer());

        child_name = GetSuperclassName(superclass_type);
        if (!get_type_size(child_byte_size, superclass_type))
          return {};
        child_is_base_class = true;
        child_is_deref_of_parent = false;

        child_byte_offset = 0;
        child_bitfield_bit_size = 0;
        child_bitfield_bit_offset = 0;

        language_flags |= LanguageFlags::eIgnoreInstancePointerness;
        return superclass_type;
      }

      // Adjust the index to refer into the stored properties.
      --idx;
    }
    LLVM_FALLTHROUGH;
  }

  case swift::TypeKind::Struct:
  case swift::TypeKind::BoundGenericStruct: {
    auto nominal = swift_can_type->getAnyNominal();
    auto stored_properties = GetStoredProperties(nominal);
    if (idx >= stored_properties.size())
      break;

    // Find the stored property with this index.
    auto property = stored_properties[idx];
    swift::Type child_swift_type = swift_can_type->getTypeOfMember(
        nominal->getModuleContext(), property, nullptr);

    CompilerType child_type(child_swift_type.getPointer());
    child_name = property->getBaseName().userFacingName();
    if (!get_type_size(child_byte_size, child_type))
      return {};
    child_is_base_class = false;
    child_is_deref_of_parent = false;

    CompilerType compiler_type(GetSwiftType(type));
    llvm::Optional<uint64_t> offset = GetInstanceVariableOffset(
        valobj, exe_ctx, compiler_type, child_name.c_str(), child_type);
    if (!offset)
      return {};

    child_byte_offset = *offset;
    child_bitfield_bit_size = 0;
    child_bitfield_bit_offset = 0;
    return child_type;
  }

  case swift::TypeKind::Protocol:
  case swift::TypeKind::ProtocolComposition: {
    ProtocolInfo protocol_info;
    if (!GetProtocolTypeInfo(CompilerType(GetSwiftType(type)), protocol_info))
      break;

    if (idx >= protocol_info.m_num_storage_words)
      break;

    CompilerType compiler_type(GetSwiftType(type));
    CompilerType child_type;
    std::tie(child_type, child_name) = GetExistentialTypeChild(
        GetASTContext(), compiler_type, protocol_info, idx);
    if (!get_type_size(child_byte_size, child_type))
      return {};
    child_byte_offset = idx * child_byte_size;
    child_bitfield_bit_size = 0;
    child_bitfield_bit_offset = 0;
    child_is_base_class = false;
    child_is_deref_of_parent = false;

    return child_type;
  }

  case swift::TypeKind::ExistentialMetatype:
  case swift::TypeKind::Metatype:
    break;

  case swift::TypeKind::Module:
  case swift::TypeKind::PrimaryArchetype:
  case swift::TypeKind::OpenedArchetype:
  case swift::TypeKind::NestedArchetype:
  case swift::TypeKind::Function:
  case swift::TypeKind::GenericFunction:
    break;

  case swift::TypeKind::LValue:
    if (idx < GetNumChildren(type, omit_empty_base_classes, exe_ctx)) {
      CompilerType pointee_clang_type(GetNonReferenceType(type));
      Flags pointee_clang_type_flags(pointee_clang_type.GetTypeInfo());
      const char *parent_name = valobj ? valobj->GetName().GetCString() : NULL;
      if (parent_name) {
        child_name.assign(1, '&');
        child_name += parent_name;
      }

      // We have a pointer to a simple type
      if (idx == 0) {
        if (!get_type_size(child_byte_size, pointee_clang_type))
          return {};
        child_byte_offset = 0;
        return pointee_clang_type;
      }
    }
    break;
  case swift::TypeKind::UnboundGeneric:
    break;
  case swift::TypeKind::TypeVariable:
    break;

  case swift::TypeKind::DynamicSelf:
  case swift::TypeKind::SILBox:
  case swift::TypeKind::SILFunction:
  case swift::TypeKind::SILBlockStorage:
  case swift::TypeKind::Unresolved:
    break;

  case swift::TypeKind::Optional:
  case swift::TypeKind::TypeAlias:
  case swift::TypeKind::Paren:
  case swift::TypeKind::Dictionary:
  case swift::TypeKind::ArraySlice:
    assert(false && "Not a canonical type");
    break;

  case swift::TypeKind::SILToken:
    break;
  }
  return CompilerType();
}

// Look for a child member (doesn't include base classes, but it does
// include their members) in the type hierarchy. Returns an index path
// into "clang_type" on how to reach the appropriate member.
//
//    class A
//    {
//    public:
//        int m_a;
//        int m_b;
//    };
//
//    class B
//    {
//    };
//
//    class C :
//        public B,
//        public A
//    {
//    };
//
// If we have a clang type that describes "class C", and we wanted to
// look for "m_b" in it:
//
// With omit_empty_base_classes == false we would get an integer array back
// with:
// { 1,  1 }
// The first index 1 is the child index for "class A" within class C.
// The second index 1 is the child index for "m_b" within class A.
//
// With omit_empty_base_classes == true we would get an integer array back with:
// { 0,  1 }
// The first index 0 is the child index for "class A" within class C
// (since class B doesn't have any members it doesn't count).  The
// second index 1 is the child index for "m_b" within class A.

size_t SwiftASTContext::GetIndexOfChildMemberWithName(
    void *type, const char *name, bool omit_empty_base_classes,
    std::vector<uint32_t> &child_indexes) {
  VALID_OR_RETURN(0);

  if (type && name && name[0]) {
    swift::CanType swift_can_type(GetCanonicalSwiftType(type));

    const swift::TypeKind type_kind = swift_can_type->getKind();
    switch (type_kind) {
    case swift::TypeKind::Error:
    case swift::TypeKind::BuiltinInteger:
    case swift::TypeKind::BuiltinFloat:
    case swift::TypeKind::BuiltinRawPointer:
    case swift::TypeKind::BuiltinNativeObject:
    case swift::TypeKind::BuiltinUnknownObject:
    case swift::TypeKind::BuiltinUnsafeValueBuffer:
    case swift::TypeKind::BuiltinBridgeObject:
    case swift::TypeKind::BuiltinVector:
      break;

    case swift::TypeKind::UnmanagedStorage:
    case swift::TypeKind::UnownedStorage:
    case swift::TypeKind::WeakStorage:
      return CompilerType(swift_can_type->getReferenceStorageReferent())
          .GetIndexOfChildMemberWithName(name, omit_empty_base_classes,
                                         child_indexes);
    case swift::TypeKind::GenericTypeParam:
    case swift::TypeKind::DependentMember:
      break;

    case swift::TypeKind::Enum:
    case swift::TypeKind::BoundGenericEnum: {
      SwiftEnumDescriptor *cached_enum_info = GetCachedEnumInfo(type);
      if (cached_enum_info) {
        ConstString const_name(name);
        const size_t num_sized_elements =
            cached_enum_info->GetNumElementsWithPayload();
        for (size_t i = 0; i < num_sized_elements; ++i) {
          if (cached_enum_info->GetElementWithPayloadAtIndex(i)->name ==
              const_name) {
            child_indexes.push_back(i);
            return child_indexes.size();
          }
        }
      }
    } break;

    case swift::TypeKind::Tuple: {
      // For tuples only always look for the member by number first as
      // a tuple element can be named, yet still be accessed by the
      // number.
      swift::TupleType *tuple_type = swift_can_type->castTo<swift::TupleType>();
      uint32_t tuple_idx = StringConvert::ToUInt32(name, UINT32_MAX);
      if (tuple_idx != UINT32_MAX) {
        if (tuple_idx < tuple_type->getNumElements()) {
          child_indexes.push_back(tuple_idx);
          return child_indexes.size();
        } else
          return 0;
      }

      // Otherwise, perform lookup by name.
      for (uint32_t tuple_idx : swift::range(tuple_type->getNumElements())) {
        if (tuple_type->getElement(tuple_idx).getName().str() == name) {
          child_indexes.push_back(tuple_idx);
          return child_indexes.size();
        }
      }

      return 0;
    }

    case swift::TypeKind::Struct:
    case swift::TypeKind::Class:
    case swift::TypeKind::BoundGenericClass:
    case swift::TypeKind::BoundGenericStruct: {
      auto nominal = swift_can_type->getAnyNominal();
      auto stored_properties = GetStoredProperties(nominal);
      auto class_decl = llvm::dyn_cast<swift::ClassDecl>(nominal);

      // Search the stored properties.
      for (unsigned idx : indices(stored_properties)) {
        auto property = stored_properties[idx];
        if (property->getBaseName().userFacingName() == name) {
          // We found it!

          // If we have a superclass, adjust the index accordingly.
          if (class_decl && class_decl->hasSuperclass())
            ++idx;

          child_indexes.push_back(idx);
          return child_indexes.size();
        }
      }

      // Search the superclass, if there is one.
      if (class_decl && class_decl->hasSuperclass()) {
        // Push index zero for the base class
        child_indexes.push_back(0);

        // Look in the superclass.
        swift::Type superclass_swift_type = swift_can_type->getSuperclass();
        CompilerType superclass_type(superclass_swift_type.getPointer());
        if (superclass_type.GetIndexOfChildMemberWithName(
                name, omit_empty_base_classes, child_indexes))
          return child_indexes.size();

        // We didn't find a stored property matching "name" in our
        // superclass, pop the superclass zero index that we pushed on
        // above.
        child_indexes.pop_back();
      }
    } break;

    case swift::TypeKind::Protocol:
    case swift::TypeKind::ProtocolComposition: {
      ProtocolInfo protocol_info;
      if (!GetProtocolTypeInfo(CompilerType(GetSwiftType(type)), protocol_info))
        break;

      CompilerType compiler_type(GetSwiftType(type));
      for (unsigned idx : swift::range(protocol_info.m_num_storage_words)) {
        CompilerType child_type;
        std::string child_name;
        std::tie(child_type, child_name) = GetExistentialTypeChild(
            GetASTContext(), compiler_type, protocol_info, idx);
        if (name == child_name) {
          child_indexes.push_back(idx);
          return child_indexes.size();
        }
      }
    } break;

    case swift::TypeKind::ExistentialMetatype:
    case swift::TypeKind::Metatype:
      break;

    case swift::TypeKind::Module:
    case swift::TypeKind::PrimaryArchetype:
    case swift::TypeKind::OpenedArchetype:
    case swift::TypeKind::NestedArchetype:
    case swift::TypeKind::Function:
    case swift::TypeKind::GenericFunction:
      break;
    case swift::TypeKind::LValue: {
      CompilerType pointee_clang_type(GetNonReferenceType(type));

      if (pointee_clang_type.IsAggregateType()) {
        return pointee_clang_type.GetIndexOfChildMemberWithName(
            name, omit_empty_base_classes, child_indexes);
      }
    } break;
    case swift::TypeKind::UnboundGeneric:
      break;
    case swift::TypeKind::TypeVariable:
      break;

    case swift::TypeKind::DynamicSelf:
    case swift::TypeKind::SILBox:
    case swift::TypeKind::SILFunction:
    case swift::TypeKind::SILBlockStorage:
    case swift::TypeKind::Unresolved:
      break;

    case swift::TypeKind::Optional:
    case swift::TypeKind::TypeAlias:
    case swift::TypeKind::Paren:
    case swift::TypeKind::Dictionary:
    case swift::TypeKind::ArraySlice:
      assert(false && "Not a canonical type");
      break;

    case swift::TypeKind::SILToken:
      break;
    }
  }
  return 0;
}

/// Get the index of the child of "clang_type" whose name matches. This
/// function doesn't descend into the children, but only looks one
/// level deep and name matches can include base class names.
uint32_t
SwiftASTContext::GetIndexOfChildWithName(void *type, const char *name,
                                         bool omit_empty_base_classes) {
  VALID_OR_RETURN(UINT32_MAX);

  std::vector<uint32_t> child_indexes;
  size_t num_child_indexes = GetIndexOfChildMemberWithName(
      type, name, omit_empty_base_classes, child_indexes);
  return num_child_indexes == 1 ? child_indexes.front() : UINT32_MAX;
}

size_t SwiftASTContext::GetNumTemplateArguments(void *type) {
  if (!type)
    return 0;

  swift::CanType swift_can_type(GetCanonicalSwiftType(type));

  const swift::TypeKind type_kind = swift_can_type->getKind();
  switch (type_kind) {
  case swift::TypeKind::UnboundGeneric: {
    swift::UnboundGenericType *unbound_generic_type =
        swift_can_type->castTo<swift::UnboundGenericType>();
    auto *nominal_type_decl = unbound_generic_type->getDecl();
    swift::GenericParamList *generic_param_list =
        nominal_type_decl->getGenericParams();
    return generic_param_list->getParams().size();
  } break;
  case swift::TypeKind::BoundGenericClass:
  case swift::TypeKind::BoundGenericStruct:
  case swift::TypeKind::BoundGenericEnum: {
    swift::BoundGenericType *bound_generic_type =
        swift_can_type->castTo<swift::BoundGenericType>();
    return bound_generic_type->getGenericArgs().size();
  }
  default:
    break;
  }

  return 0;
}

bool SwiftASTContext::GetSelectedEnumCase(const CompilerType &type,
                                          const DataExtractor &data,
                                          ConstString *name, bool *has_payload,
                                          CompilerType *payload,
                                          bool *is_indirect) {
  if (auto ast =
          llvm::dyn_cast_or_null<SwiftASTContext>(type.GetTypeSystem())) {
    swift::CanType swift_can_type(GetCanonicalSwiftType(type));

    const swift::TypeKind type_kind = swift_can_type->getKind();
    switch (type_kind) {
    default:
      break;
    case swift::TypeKind::Enum:
    case swift::TypeKind::BoundGenericEnum: {
      SwiftEnumDescriptor *cached_enum_info =
          ast->GetCachedEnumInfo(swift_can_type.getPointer());
      if (cached_enum_info) {
        auto enum_elem_info = cached_enum_info->GetElementFromData(data, true);
        if (enum_elem_info) {
          if (name)
            *name = enum_elem_info->name;
          if (has_payload)
            *has_payload = enum_elem_info->has_payload;
          if (payload)
            *payload = enum_elem_info->payload_type;
          if (is_indirect)
            *is_indirect = enum_elem_info->is_indirect;
          return true;
        }
      }
    } break;
    }
  }

  return false;
}

lldb::GenericKind SwiftASTContext::GetGenericArgumentKind(void *type,
                                                          size_t idx) {
  if (type) {
    swift::CanType swift_can_type(GetCanonicalSwiftType(type));
    if (auto *unbound_generic_type =
            swift_can_type->getAs<swift::UnboundGenericType>())
      return eUnboundGenericKindType;
    if (auto *bound_generic_type =
            swift_can_type->getAs<swift::BoundGenericType>())
      if (idx < bound_generic_type->getGenericArgs().size())
        return eBoundGenericKindType;
  }
  return eNullGenericKindType;
}

CompilerType SwiftASTContext::GetBoundGenericType(void *type, size_t idx) {
  VALID_OR_RETURN(CompilerType());

  if (type) {
    swift::CanType swift_can_type(GetCanonicalSwiftType(type));
    assert(&swift_can_type->getASTContext() == GetASTContext());
    if (auto *bound_generic_type =
            swift_can_type->getAs<swift::BoundGenericType>())
      if (idx < bound_generic_type->getGenericArgs().size())
        return {bound_generic_type->getGenericArgs()[idx].getPointer()};
  }
  return {};
}

CompilerType SwiftASTContext::GetUnboundGenericType(void *type, size_t idx) {
  VALID_OR_RETURN(CompilerType());

  if (type) {
    swift::CanType swift_can_type(GetCanonicalSwiftType(type));
    assert(&swift_can_type->getASTContext() == GetASTContext());
    if (auto *unbound_generic_type =
            swift_can_type->getAs<swift::UnboundGenericType>()) {
      auto *nominal_type_decl = unbound_generic_type->getDecl();
      swift::GenericSignature *generic_sig =
          nominal_type_decl->getGenericSignature();
      auto depTy = generic_sig->getGenericParams()[idx];
      return {nominal_type_decl->mapTypeIntoContext(depTy)
                  ->castTo<swift::ArchetypeType>()};
    }
  }
  return {};
}

CompilerType SwiftASTContext::GetGenericArgumentType(void *type, size_t idx) {
  VALID_OR_RETURN(CompilerType());

  switch (GetGenericArgumentKind(type, idx)) {
  case eBoundGenericKindType:
    return GetBoundGenericType(type, idx);
  case eUnboundGenericKindType:
    return GetUnboundGenericType(type, idx);
  default:
    break;
  }
  return {};
}

CompilerType SwiftASTContext::GetTypeForFormatters(void *type) {
  VALID_OR_RETURN(CompilerType());

  if (type) {
    swift::Type swift_type(GetSwiftType(type));
    assert(&swift_type->getASTContext() == GetASTContext());
    return {swift_type};
  }
  return {};
}

LazyBool SwiftASTContext::ShouldPrintAsOneLiner(void *type,
                                                ValueObject *valobj) {
  if (type) {
    CompilerType can_compiler_type(GetCanonicalType(type));
    if (IsImportedType(can_compiler_type, nullptr))
      return eLazyBoolNo;
  }
  if (valobj) {
    if (valobj->IsBaseClass())
      return eLazyBoolNo;
    if ((valobj->GetLanguageFlags() & LanguageFlags::eIsIndirectEnumCase) ==
        LanguageFlags::eIsIndirectEnumCase)
      return eLazyBoolNo;
  }

  return eLazyBoolCalculate;
}

bool SwiftASTContext::IsMeaninglessWithoutDynamicResolution(void *type) {
  if (type) {
    swift::CanType swift_can_type(GetCanonicalSwiftType(type));
    return swift_can_type->hasTypeParameter();

    const swift::TypeKind type_kind = swift_can_type->getKind();
    switch (type_kind) {
    case swift::TypeKind::GenericTypeParam:
      return true;
    default:
      return false;
    }
  }

  return false;
}

//----------------------------------------------------------------------
// Dumping types
//----------------------------------------------------------------------
#define DEPTH_INCREMENT 2

#ifndef NDEBUG
LLVM_DUMP_METHOD void
SwiftASTContext::dump(lldb::opaque_compiler_type_t type) const {
  if (!type)
    return;
  swift::Type swift_type = GetSwiftType(type);
  swift_type.dump();
}
#endif

void SwiftASTContext::DumpValue(
    void *type, ExecutionContext *exe_ctx, Stream *s, lldb::Format format,
    const lldb_private::DataExtractor &data, lldb::offset_t data_byte_offset,
    size_t data_byte_size, uint32_t bitfield_bit_size,
    uint32_t bitfield_bit_offset, bool show_types, bool show_summary,
    bool verbose, uint32_t depth) {}

bool SwiftASTContext::DumpTypeValue(
    void *type, Stream *s, lldb::Format format,
    const lldb_private::DataExtractor &data, lldb::offset_t byte_offset,
    size_t byte_size, uint32_t bitfield_bit_size, uint32_t bitfield_bit_offset,
    ExecutionContextScope *exe_scope, bool is_base_class) {
  VALID_OR_RETURN(false);

  if (!type)
    return false;

  swift::CanType swift_can_type(GetCanonicalSwiftType(type));

  const swift::TypeKind type_kind = swift_can_type->getKind();
  switch (type_kind) {
  case swift::TypeKind::Error:
    break;

  case swift::TypeKind::Class:
  case swift::TypeKind::BoundGenericClass:
    // If we have a class that is in a variable then it is a pointer,
    // else if it is a base class, it has no value.
    if (is_base_class)
      break;
    LLVM_FALLTHROUGH;
  case swift::TypeKind::BuiltinInteger:
  case swift::TypeKind::BuiltinFloat:
  case swift::TypeKind::BuiltinRawPointer:
  case swift::TypeKind::BuiltinNativeObject:
  case swift::TypeKind::BuiltinUnsafeValueBuffer:
  case swift::TypeKind::BuiltinUnknownObject:
  case swift::TypeKind::BuiltinBridgeObject:
  case swift::TypeKind::PrimaryArchetype:
  case swift::TypeKind::OpenedArchetype:
  case swift::TypeKind::NestedArchetype:
  case swift::TypeKind::Function:
  case swift::TypeKind::GenericFunction:
  case swift::TypeKind::GenericTypeParam:
  case swift::TypeKind::DependentMember:
  case swift::TypeKind::LValue: {
    uint32_t item_count = 1;
    // A few formats, we might need to modify our size and count for
    // depending on how we are trying to display the value.
    switch (format) {
    default:
    case eFormatBoolean:
    case eFormatBinary:
    case eFormatComplex:
    case eFormatCString: // NULL terminated C strings
    case eFormatDecimal:
    case eFormatEnum:
    case eFormatHex:
    case eFormatHexUppercase:
    case eFormatFloat:
    case eFormatOctal:
    case eFormatOSType:
    case eFormatUnsigned:
    case eFormatPointer:
    case eFormatVectorOfChar:
    case eFormatVectorOfSInt8:
    case eFormatVectorOfUInt8:
    case eFormatVectorOfSInt16:
    case eFormatVectorOfUInt16:
    case eFormatVectorOfSInt32:
    case eFormatVectorOfUInt32:
    case eFormatVectorOfSInt64:
    case eFormatVectorOfUInt64:
    case eFormatVectorOfFloat32:
    case eFormatVectorOfFloat64:
    case eFormatVectorOfUInt128:
      break;

    case eFormatAddressInfo:
      if (byte_size == 0) {
        byte_size = exe_scope->CalculateTarget()
                        ->GetArchitecture()
                        .GetAddressByteSize();
        item_count = 1;
      }
      break;

    case eFormatChar:
    case eFormatCharPrintable:
    case eFormatCharArray:
    case eFormatBytes:
    case eFormatBytesWithASCII:
      item_count = byte_size;
      byte_size = 1;
      break;

    case eFormatUnicode16:
      item_count = byte_size / 2;
      byte_size = 2;
      break;

    case eFormatUnicode32:
      item_count = byte_size / 4;
      byte_size = 4;
      break;
    }
    return DumpDataExtractor(data, s, byte_offset, format, byte_size,
                             item_count, UINT32_MAX, LLDB_INVALID_ADDRESS,
                             bitfield_bit_size, bitfield_bit_offset, exe_scope);
  } break;
  case swift::TypeKind::BuiltinVector:
    break;

  case swift::TypeKind::Tuple:
    break;

  case swift::TypeKind::UnmanagedStorage:
  case swift::TypeKind::UnownedStorage:
  case swift::TypeKind::WeakStorage:
    return CompilerType(swift_can_type->getReferenceStorageReferent())
        .DumpTypeValue(s, format, data, byte_offset, byte_size,
                       bitfield_bit_size, bitfield_bit_offset, exe_scope,
                       is_base_class);
  case swift::TypeKind::Enum:
  case swift::TypeKind::BoundGenericEnum: {
    SwiftEnumDescriptor *cached_enum_info = GetCachedEnumInfo(type);
    if (cached_enum_info) {
      auto enum_elem_info = cached_enum_info->GetElementFromData(data, true);
      if (enum_elem_info)
        s->Printf("%s", enum_elem_info->name.GetCString());
      else {
        lldb::offset_t ptr = 0;
        if (data.GetByteSize())
          s->Printf("<invalid> (0x%" PRIx8 ")", data.GetU8(&ptr));
        else
          s->Printf("<empty>");
      }
      return true;
    } else
      s->Printf("<unknown type>");
  } break;

  case swift::TypeKind::Struct:
  case swift::TypeKind::Protocol:
    return false;

  case swift::TypeKind::ExistentialMetatype:
  case swift::TypeKind::Metatype: {
    return DumpDataExtractor(data, s, byte_offset, eFormatPointer, byte_size, 1,
                             UINT32_MAX, LLDB_INVALID_ADDRESS,
                             bitfield_bit_size, bitfield_bit_offset, exe_scope);
  } break;

  case swift::TypeKind::Module:
  case swift::TypeKind::ProtocolComposition:
  case swift::TypeKind::UnboundGeneric:
  case swift::TypeKind::BoundGenericStruct:
  case swift::TypeKind::TypeVariable:
  case swift::TypeKind::DynamicSelf:
  case swift::TypeKind::SILBox:
  case swift::TypeKind::SILFunction:
  case swift::TypeKind::SILBlockStorage:
  case swift::TypeKind::Unresolved:
    break;

  case swift::TypeKind::Optional:
  case swift::TypeKind::TypeAlias:
  case swift::TypeKind::Paren:
  case swift::TypeKind::Dictionary:
  case swift::TypeKind::ArraySlice:
    assert(false && "Not a canonical type");
    break;

  case swift::TypeKind::SILToken:
    break;
  }

  return 0;
}

bool SwiftASTContext::IsImportedType(const CompilerType &type,
                                     CompilerType *original_type) {
  bool success = false;

  if (llvm::dyn_cast_or_null<SwiftASTContext>(type.GetTypeSystem())) {
    do {
      swift::CanType swift_can_type(GetCanonicalSwiftType(type));
      swift::NominalType *nominal_type =
          swift_can_type->getAs<swift::NominalType>();
      if (!nominal_type)
        break;
      swift::NominalTypeDecl *nominal_type_decl = nominal_type->getDecl();
      if (nominal_type_decl && nominal_type_decl->hasClangNode()) {
        const clang::Decl *clang_decl = nominal_type_decl->getClangDecl();
        if (!clang_decl)
          break;
        success = true;
        if (!original_type)
          break;

        // ObjCInterfaceDecl is not a TypeDecl.
        if (const clang::ObjCInterfaceDecl *objc_interface_decl =
                llvm::dyn_cast<clang::ObjCInterfaceDecl>(clang_decl)) {
          *original_type =
              CompilerType(ClangASTContext::GetASTContext(
                               &objc_interface_decl->getASTContext()),
                           clang::QualType::getFromOpaquePtr(
                               objc_interface_decl->getTypeForDecl())
                               .getAsOpaquePtr());
        } else if (const clang::TypeDecl *type_decl =
                       llvm::dyn_cast<clang::TypeDecl>(clang_decl)) {
          *original_type = CompilerType(
              ClangASTContext::GetASTContext(&type_decl->getASTContext()),
              clang::QualType::getFromOpaquePtr(type_decl->getTypeForDecl())
                  .getAsOpaquePtr());
        } else {
          // TODO: any more cases that we care about?
          *original_type = CompilerType();
        }
      }
    } while (0);
  }

  return success;
}

bool SwiftASTContext::IsImportedObjectiveCType(const CompilerType &type,
                                               CompilerType *original_type) {
  bool success = false;

  if (llvm::dyn_cast_or_null<SwiftASTContext>(type.GetTypeSystem())) {
    CompilerType local_original_type;

    if (IsImportedType(type, &local_original_type)) {
      if (local_original_type.IsValid()) {
        ClangASTContext *clang_ast = llvm::dyn_cast_or_null<ClangASTContext>(
            local_original_type.GetTypeSystem());
        if (clang_ast &&
            clang_ast->IsObjCObjectOrInterfaceType(local_original_type)) {
          if (original_type)
            *original_type = local_original_type;
          success = true;
        }
      }
    }
  }

  return success;
}

void SwiftASTContext::DumpSummary(void *type, ExecutionContext *exe_ctx,
                                  Stream *s,
                                  const lldb_private::DataExtractor &data,
                                  lldb::offset_t data_byte_offset,
                                  size_t data_byte_size) {}

void SwiftASTContext::DumpTypeDescription(void *type) {
  StreamFile s(stdout, false);
  DumpTypeDescription(type, &s);
}

void SwiftASTContext::DumpTypeDescription(void *type, Stream *s) {
  DumpTypeDescription(type, s, false, true);
}

void SwiftASTContext::DumpTypeDescription(void *type,
                                          bool print_help_if_available,
                                          bool print_extensions_if_available) {
  StreamFile s(stdout, false);
  DumpTypeDescription(type, &s, print_help_if_available,
                      print_extensions_if_available);
}

static void PrintSwiftNominalType(swift::NominalTypeDecl *nominal_type_decl,
                                  Stream *s, bool print_help_if_available,
                                  bool print_extensions_if_available) {
  if (nominal_type_decl && s) {
    std::string buffer;
    llvm::raw_string_ostream ostream(buffer);
    const swift::PrintOptions &print_options(
        SwiftASTContext::GetUserVisibleTypePrintingOptions(
            print_help_if_available));
    nominal_type_decl->print(ostream, print_options);
    ostream.flush();
    if (buffer.empty() == false)
      s->Printf("%s\n", buffer.c_str());
    if (print_extensions_if_available) {
      for (auto ext : nominal_type_decl->getExtensions()) {
        if (ext) {
          buffer.clear();
          llvm::raw_string_ostream ext_ostream(buffer);
          ext->print(ext_ostream, print_options);
          ext_ostream.flush();
          if (buffer.empty() == false)
            s->Printf("%s\n", buffer.c_str());
        }
      }
    }
  }
}

void SwiftASTContext::DumpTypeDescription(void *type, Stream *s,
                                          bool print_help_if_available,
                                          bool print_extensions_if_available) {
  llvm::SmallVector<char, 1024> buf;
  llvm::raw_svector_ostream llvm_ostrm(buf);

  if (type) {
    swift::CanType swift_can_type(GetCanonicalSwiftType(type));
    switch (swift_can_type->getKind()) {
    case swift::TypeKind::Module: {
      swift::ModuleType *module_type =
          swift_can_type->castTo<swift::ModuleType>();
      swift::ModuleDecl *module = module_type->getModule();
      llvm::SmallVector<swift::Decl *, 10> decls;
      module->getDisplayDecls(decls);
      for (swift::Decl *decl : decls) {
        swift::DeclKind kind = decl->getKind();
        if (kind >= swift::DeclKind::First_TypeDecl &&
            kind <= swift::DeclKind::Last_TypeDecl) {
          swift::TypeDecl *type_decl =
              llvm::dyn_cast_or_null<swift::TypeDecl>(decl);
          if (type_decl) {
            CompilerType clang_type(
                type_decl->getDeclaredInterfaceType().getPointer());
            if (clang_type) {
              Flags clang_type_flags(clang_type.GetTypeInfo());
              DumpTypeDescription(clang_type.GetOpaqueQualType(), s,
                                  print_help_if_available,
                                  print_extensions_if_available);
            }
          }
        } else if (kind == swift::DeclKind::Func ||
                   kind == swift::DeclKind::Var) {
          std::string buffer;
          llvm::raw_string_ostream stream(buffer);
          decl->print(stream,
                      SwiftASTContext::GetUserVisibleTypePrintingOptions(
                          print_help_if_available));
          stream.flush();
          s->Printf("%s\n", buffer.c_str());
        } else if (kind == swift::DeclKind::Import) {
          swift::ImportDecl *import_decl =
              llvm::dyn_cast_or_null<swift::ImportDecl>(decl);
          if (import_decl) {
            switch (import_decl->getImportKind()) {
            case swift::ImportKind::Module: {
              swift::ModuleDecl *imported_module = import_decl->getModule();
              if (imported_module) {
                s->Printf("import %s\n", imported_module->getName().get());
              }
            } break;
            default: {
              for (swift::Decl *imported_decl : import_decl->getDecls()) {
                // All of the non-module things you can import should
                // be a ValueDecl.
                if (swift::ValueDecl *imported_value_decl =
                        llvm::dyn_cast_or_null<swift::ValueDecl>(
                            imported_decl)) {
                  if (swift::TypeBase *decl_type =
                          imported_value_decl->getInterfaceType()
                              .getPointer()) {
                    DumpTypeDescription(decl_type, s, print_help_if_available,
                                        print_extensions_if_available);
                  }
                }
              }
            } break;
            }
          }
        }
      }
      break;
    }
    case swift::TypeKind::Metatype: {
      s->PutCString("metatype ");
      swift::MetatypeType *metatype_type =
          swift_can_type->castTo<swift::MetatypeType>();
      DumpTypeDescription(metatype_type->getInstanceType().getPointer(),
                          print_help_if_available,
                          print_extensions_if_available);
    } break;
    case swift::TypeKind::UnboundGeneric: {
      swift::UnboundGenericType *unbound_generic_type =
          swift_can_type->castTo<swift::UnboundGenericType>();
      auto nominal_type_decl = llvm::dyn_cast<swift::NominalTypeDecl>(
          unbound_generic_type->getDecl());
      if (nominal_type_decl) {
        PrintSwiftNominalType(nominal_type_decl, s, print_help_if_available,
                              print_extensions_if_available);
      }
    } break;
    case swift::TypeKind::GenericFunction:
    case swift::TypeKind::Function: {
      swift::AnyFunctionType *any_function_type =
          swift_can_type->castTo<swift::AnyFunctionType>();
      std::string buffer;
      llvm::raw_string_ostream ostream(buffer);
      const swift::PrintOptions &print_options(
          SwiftASTContext::GetUserVisibleTypePrintingOptions(
              print_help_if_available));

      any_function_type->print(ostream, print_options);
      ostream.flush();
      if (buffer.empty() == false)
        s->Printf("%s\n", buffer.c_str());
    } break;
    case swift::TypeKind::Tuple: {
      swift::TupleType *tuple_type = swift_can_type->castTo<swift::TupleType>();
      std::string buffer;
      llvm::raw_string_ostream ostream(buffer);
      const swift::PrintOptions &print_options(
          SwiftASTContext::GetUserVisibleTypePrintingOptions(
              print_help_if_available));

      tuple_type->print(ostream, print_options);
      ostream.flush();
      if (buffer.empty() == false)
        s->Printf("%s\n", buffer.c_str());
    } break;
    case swift::TypeKind::BoundGenericClass:
    case swift::TypeKind::BoundGenericEnum:
    case swift::TypeKind::BoundGenericStruct: {
      swift::BoundGenericType *bound_generic_type =
          swift_can_type->castTo<swift::BoundGenericType>();
      swift::NominalTypeDecl *nominal_type_decl = bound_generic_type->getDecl();
      PrintSwiftNominalType(nominal_type_decl, s, print_help_if_available,
                            print_extensions_if_available);
    } break;
    case swift::TypeKind::BuiltinInteger: {
      swift::BuiltinIntegerType *builtin_integer_type =
          swift_can_type->castTo<swift::BuiltinIntegerType>();
      s->Printf("builtin integer type of width %u bits\n",
                builtin_integer_type->getWidth().getGreatestWidth());
      break;
    }
    case swift::TypeKind::BuiltinFloat: {
      swift::BuiltinFloatType *builtin_float_type =
          swift_can_type->castTo<swift::BuiltinFloatType>();
      s->Printf("builtin floating-point type of width %u bits\n",
                builtin_float_type->getBitWidth());
      break;
    }
    case swift::TypeKind::ProtocolComposition: {
      swift::ProtocolCompositionType *protocol_composition_type =
          swift_can_type->castTo<swift::ProtocolCompositionType>();
      std::string buffer;
      llvm::raw_string_ostream ostream(buffer);
      const swift::PrintOptions &print_options(
          SwiftASTContext::GetUserVisibleTypePrintingOptions(
              print_help_if_available));

      protocol_composition_type->print(ostream, print_options);
      ostream.flush();
      if (buffer.empty() == false)
        s->Printf("%s\n", buffer.c_str());
      break;
    }
    default: {
      swift::NominalType *nominal_type =
          llvm::dyn_cast_or_null<swift::NominalType>(
              swift_can_type.getPointer());
      if (nominal_type) {
        swift::NominalTypeDecl *nominal_type_decl = nominal_type->getDecl();
        PrintSwiftNominalType(nominal_type_decl, s, print_help_if_available,
                              print_extensions_if_available);
      }
    } break;
    }

    if (buf.size() > 0) {
      s->Write(buf.data(), buf.size());
    }
  }
}

TypeSP SwiftASTContext::GetCachedType(ConstString mangled) {
  TypeSP type_sp;
  if (m_swift_type_map.Lookup(mangled.GetCString(), type_sp))
    return type_sp;
  else
    return TypeSP();
}

void SwiftASTContext::SetCachedType(ConstString mangled,
                                    const TypeSP &type_sp) {
  m_swift_type_map.Insert(mangled.GetCString(), type_sp);
}

DWARFASTParser *SwiftASTContext::GetDWARFParser() {
  if (!m_dwarf_ast_parser_ap)
    m_dwarf_ast_parser_ap.reset(new DWARFASTParserSwift(*this));
  return m_dwarf_ast_parser_ap.get();
}

std::vector<lldb::DataBufferSP> &
SwiftASTContext::GetASTVectorForModule(const Module *module) {
  return m_ast_file_data_map[const_cast<Module *>(module)];
}

SwiftASTContextForExpressions::SwiftASTContextForExpressions(
    std::string description, Target &target)
    : SwiftASTContext(std::move(description),
                      target.GetArchitecture().GetTriple(), &target),
      m_persistent_state_up(new SwiftPersistentExpressionState) {}

UserExpression *SwiftASTContextForExpressions::GetUserExpression(
    llvm::StringRef expr, llvm::StringRef prefix, lldb::LanguageType language,
    Expression::ResultType desired_type,
    const EvaluateExpressionOptions &options,
    ValueObject *ctx_obj) {
  TargetSP target_sp = m_target_wp.lock();
  if (!target_sp)
    return nullptr;
  if (ctx_obj != nullptr) {
    lldb_assert(0, "Swift doesn't support 'evaluate in the context"
                " of an object'.", __FUNCTION__,
                __FILE__,__LINE__);
    return nullptr;
  }

  return new SwiftUserExpression(*target_sp.get(), expr, prefix, language,
                                 desired_type, options);
}

PersistentExpressionState *
SwiftASTContextForExpressions::GetPersistentExpressionState() {
  return m_persistent_state_up.get();
}

static void DescribeFileUnit(Stream &s, swift::FileUnit *file_unit) {
  s.PutCString("kind = ");

  switch (file_unit->getKind()) {
  default: {
    s.PutCString("<unknown>");
  }
  case swift::FileUnitKind::Source: {
    s.PutCString("Source, ");
    if (swift::SourceFile *source_file =
            llvm::dyn_cast<swift::SourceFile>(file_unit)) {
      s.Printf("filename = \"%s\", ", source_file->getFilename().str().c_str());
      s.PutCString("source file kind = ");
      switch (source_file->Kind) {
      case swift::SourceFileKind::Library:
        s.PutCString("Library");
      case swift::SourceFileKind::Main:
        s.PutCString("Main");
      case swift::SourceFileKind::REPL:
        s.PutCString("REPL");
      case swift::SourceFileKind::SIL:
        s.PutCString("SIL");
      }
    }
  } break;
  case swift::FileUnitKind::Builtin: {
    s.PutCString("Builtin");
  } break;
  case swift::FileUnitKind::SerializedAST:
  case swift::FileUnitKind::ClangModule: {
    if (file_unit->getKind() == swift::FileUnitKind::SerializedAST)
      s.PutCString("Serialized Swift AST, ");
    else
      s.PutCString("Clang module, ");
    swift::LoadedFile *loaded_file = llvm::cast<swift::LoadedFile>(file_unit);
    s.Printf("filename = \"%s\"", loaded_file->getFilename().str().c_str());
  } break;
  };
}

// Gets the full module name from the module passed in.

static void GetNameFromModule(swift::ModuleDecl *module, std::string &result) {
  result.clear();
  if (module) {
    const char *name = module->getName().get();
    if (!name)
      return;
    result.append(name);
    const clang::Module *clang_module = module->findUnderlyingClangModule();

    // At present, there doesn't seem to be any way to get the full module path
    // from the Swift side.
    if (!clang_module)
      return;

    for (const clang::Module *cur_module = clang_module->Parent; cur_module;
         cur_module = cur_module->Parent) {
      if (!cur_module->Name.empty()) {
        result.insert(0, 1, '.');
        result.insert(0, cur_module->Name);
      }
    }
  }
}

static bool
LoadOneModule(const SourceModule &module, SwiftASTContext &swift_ast_context,
              lldb::StackFrameWP &stack_frame_wp,
              llvm::SmallVectorImpl<swift::SourceFile::ImportedModuleDesc>
                  &additional_imports,
              Status &error) {
  if (!module.path.size())
    return false;

  error.Clear();
  ConstString toplevel = module.path.front();
  llvm::SmallString<1> m_description;
  LOG_PRINTF(LIBLLDB_LOG_EXPRESSIONS, "Importing module %s",
             toplevel.AsCString());
  swift::ModuleDecl *swift_module = nullptr;
  lldb::StackFrameSP this_frame_sp(stack_frame_wp.lock());

  swift::ModuleDecl *imported_header_module =
      swift_ast_context.GetClangImporter()->getImportedHeaderModule();
  if (toplevel.GetStringRef() == imported_header_module->getName().str())
    swift_module = imported_header_module;
  else if (this_frame_sp) {
    lldb::ProcessSP process_sp(this_frame_sp->CalculateProcess());
    if (process_sp)
      swift_module =
          swift_ast_context.FindAndLoadModule(module, *process_sp.get(), error);
    else
      swift_module = swift_ast_context.GetModule(module, error);
  } else
    swift_module = swift_ast_context.GetModule(module, error);

  if (!swift_module || !error.Success() || swift_ast_context.HasFatalErrors()) {
    LOG_PRINTF(LIBLLDB_LOG_EXPRESSIONS, "Couldn't import module %s: %s",
               toplevel.AsCString(), error.AsCString());

    if (!swift_module || swift_ast_context.HasFatalErrors()) {
      return false;
    }
  }

  if (lldb_private::GetLogIfAllCategoriesSet(LIBLLDB_LOG_EXPRESSIONS)) {
    LOG_PRINTF(LIBLLDB_LOG_EXPRESSIONS, "Importing %s with source files:",
               module.path.front().AsCString());

    for (swift::FileUnit *file_unit : swift_module->getFiles()) {
      StreamString ss;
      DescribeFileUnit(ss, file_unit);
      LOG_PRINTF(LIBLLDB_LOG_EXPRESSIONS, "  %s", ss.GetData());
    }
  }

  additional_imports.push_back(swift::SourceFile::ImportedModuleDesc(
      std::make_pair(swift::ModuleDecl::AccessPathTy(), swift_module),
      swift::SourceFile::ImportOptions()));
  return true;
}

bool SwiftASTContext::PerformUserImport(SwiftASTContext &swift_ast_context,
                                        SymbolContext &sc,
                                        ExecutionContextScope &exe_scope,
                                        lldb::StackFrameWP &stack_frame_wp,
                                        swift::SourceFile &source_file,
                                        Status &error) {
  llvm::SmallString<1> m_description;
  llvm::SmallVector<swift::SourceFile::ImportedModuleDesc, 2>
      additional_imports;

  llvm::SmallVector<swift::ModuleDecl::ImportedModule, 2> parsed_imports;

  swift::ModuleDecl::ImportFilter import_filter;
  import_filter |= swift::ModuleDecl::ImportFilterKind::Public;
  import_filter |= swift::ModuleDecl::ImportFilterKind::Private;
  source_file.getImportedModules(parsed_imports, import_filter);

  auto *persistent_expression_state =
      sc.target_sp->GetSwiftPersistentExpressionState(exe_scope);

  for (auto module_pair : parsed_imports) {
    swift::ModuleDecl *module = module_pair.second;
    if (module) {
      std::string module_name;
      GetNameFromModule(module, module_name);
      if (!module_name.empty()) {
        SourceModule module_info;
        ConstString module_const_str(module_name);
        module_info.path.push_back(module_const_str);
        LOG_PRINTF(LIBLLDB_LOG_EXPRESSIONS,
                   "Performing auto import on found module: %s.\n",
                   module_name.c_str());
        if (!LoadOneModule(module_info, swift_ast_context, stack_frame_wp,
                           additional_imports, error))
          return false;

        // How do we tell we are in REPL or playground mode?
        persistent_expression_state->AddHandLoadedModule(module_const_str);
      }
    }
  }
  // Finally get the hand-loaded modules from the
  // SwiftPersistentExpressionState and load them into this context:
  for (ConstString name : persistent_expression_state->GetHandLoadedModules()) {
    SourceModule module_info;
    module_info.path.push_back(name);
    if (!LoadOneModule(module_info, swift_ast_context, stack_frame_wp,
                       additional_imports, error))
      return false;
  }

  source_file.addImports(additional_imports);
  return true;
}

bool SwiftASTContext::PerformAutoImport(SwiftASTContext &swift_ast_context,
                                        SymbolContext &sc,
                                        lldb::StackFrameWP &stack_frame_wp,
                                        swift::SourceFile *source_file,
                                        Status &error) {
  llvm::SmallVector<swift::SourceFile::ImportedModuleDesc, 2>
      additional_imports;

  // Import the Swift standard library and its dependecies.
  SourceModule swift_module;
  swift_module.path.push_back(ConstString("Swift"));
  if (!LoadOneModule(swift_module, swift_ast_context, stack_frame_wp,
                     additional_imports, error))
    return false;

  CompileUnit *compile_unit = sc.comp_unit;
  if (compile_unit && compile_unit->GetLanguage() == lldb::eLanguageTypeSwift)
    for (const SourceModule &module : compile_unit->GetImportedModules()) {
      // When building the Swift stdlib with debug info these will
      // show up in "Swift.o", but we already imported them and
      // manually importing them will fail.
      if (module.path.size() &&
          llvm::StringSwitch<bool>(module.path.front().GetStringRef())
              .Cases("Swift", "SwiftShims", "Builtin", true)
              .Default(false))
        continue;

      if (!LoadOneModule(module, swift_ast_context, stack_frame_wp,
                         additional_imports, error))
        return false;
    }
  // source_file might be NULL outside of the expression parser, where
  // we don't need to notify the source file of additional imports.
  if (source_file)
    source_file->addImports(additional_imports);
  return true;
}<|MERGE_RESOLUTION|>--- conflicted
+++ resolved
@@ -3249,14 +3249,10 @@
     // Swift doesn't keep track of submodules.
     decl_context.push_back({CompilerContextKind::AnyModule, ConstString()});
     decl_context.push_back({GetCompilerContextKind(kind), ConstString(name)});
-<<<<<<< HEAD
-    module->FindTypes(decl_context,
-                      ClangASTContext::GetSupportedLanguagesForTypes(), true,
-                      clang_types);
-=======
     auto search = [&](Module &module) {
-      return module.GetSymbolVendor()->FindTypes(decl_context, true,
-                                                 clang_types);
+      return module.FindTypes(decl_context,
+                              ClangASTContext::GetSupportedLanguagesForTypes(),
+                              true, clang_types);
     };
     if (Module *module = m_swift_ast_ctx.GetModule())
       search(*module);
@@ -3267,7 +3263,6 @@
         if (search(*images.GetModuleAtIndex(i)))
           break;
     }
->>>>>>> bc9aa14e
 
     clang::FileSystemOptions file_system_options;
     clang::FileManager file_manager(file_system_options);
@@ -3346,21 +3341,11 @@
   auto &clang_importer_options = GetClangImporterOptions();
   if (!m_ast_context_ap->SearchPathOpts.SDKPath.empty() || TargetHasNoSDK()) {
     if (!clang_importer_options.OverrideResourceDir.empty()) {
-<<<<<<< HEAD
-      if (!m_is_scratch_context) {
-        // Create the DWARFImporterDelegate.
-        auto props = ModuleList::GetGlobalModuleListProperties();
-        if (props.GetUseDWARFImporter())
-          m_dwarf_importer_delegate_up =
-              std::make_unique<SwiftDWARFImporterDelegate>(*this);
-      }
-=======
       // Create the DWARFImporterDelegate.
       auto props = ModuleList::GetGlobalModuleListProperties();
       if (props.GetUseDWARFImporter())
         m_dwarf_importer_delegate_up =
-            llvm::make_unique<SwiftDWARFImporterDelegate>(*this);
->>>>>>> bc9aa14e
+            std::make_unique<SwiftDWARFImporterDelegate>(*this);
       clang_importer_ap = swift::ClangImporter::create(
           *m_ast_context_ap, clang_importer_options, "", m_dependency_tracker.get(),
           m_dwarf_importer_delegate_up.get());
