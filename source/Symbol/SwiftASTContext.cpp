//===-- SwiftASTContext.cpp -------------------------------------*- C++ -*-===//
//
// This source file is part of the Swift.org open source project
//
// Copyright (c) 2014 - 2016 Apple Inc. and the Swift project authors
// Licensed under Apache License v2.0 with Runtime Library Exception
//
// See https://swift.org/LICENSE.txt for license information
// See https://swift.org/CONTRIBUTORS.txt for the list of Swift project authors
//
//===----------------------------------------------------------------------===//

#include "lldb/Symbol/SwiftASTContext.h"

// C++ Includes
#include <mutex> // std::once
#include <queue>
#include <set>
#include <sstream>

#include "swift/ABI/MetadataValues.h"
#include "swift/AST/ASTContext.h"
#include "swift/AST/ASTMangler.h"
#include "swift/AST/DebuggerClient.h"
#include "swift/AST/Decl.h"
#include "swift/AST/DiagnosticEngine.h"
#include "swift/AST/ExistentialLayout.h"
#include "swift/AST/GenericSignature.h"
#include "swift/AST/IRGenOptions.h"
#include "swift/AST/NameLookup.h"
#include "swift/AST/SearchPathOptions.h"
#include "swift/AST/SubstitutionMap.h"
#include "swift/AST/Type.h"
#include "swift/AST/Types.h"
#include "swift/ASTSectionImporter/ASTSectionImporter.h"
#include "swift/Basic/Dwarf.h"
#include "swift/Basic/LangOptions.h"
#include "swift/Basic/Platform.h"
#include "swift/Basic/PrimarySpecificPaths.h"
#include "swift/Basic/SourceManager.h"
#include "swift/ClangImporter/ClangImporter.h"
#include "swift/ClangImporter/ClangImporterOptions.h"
#include "swift/Demangling/Demangle.h"
#include "swift/Demangling/ManglingMacros.h"
#include "swift/Driver/Util.h"
#include "swift/DWARFImporter/DWARFImporter.h"
#include "swift/Frontend/Frontend.h"
#include "swift/Frontend/PrintingDiagnosticConsumer.h"
#include "swift/IDE/Utils.h"
#include "swift/IRGen/Linking.h"
#include "swift/Serialization/ModuleFile.h"
#include "swift/Serialization/Validation.h"
#include "swift/SIL/SILModule.h"
#include "clang/AST/ASTContext.h"
#include "clang/AST/DeclObjC.h"
#include "clang/Basic/TargetInfo.h"
#include "clang/Basic/TargetOptions.h"
#include "clang/Driver/Driver.h"
#include "llvm/ADT/ArrayRef.h"
#include "llvm/ADT/StringRef.h"
#include "llvm/CodeGen/TargetSubtargetInfo.h"
#include "llvm/IR/DataLayout.h"
#include "llvm/IR/LLVMContext.h"
#include "llvm/IR/Module.h"
#include "llvm/Support/MemoryBuffer.h"
#include "llvm/Support/Process.h"
#include "llvm/Support/TargetRegistry.h"
#include "llvm/Support/TargetSelect.h"
#include "llvm/Support/ThreadPool.h"
#include "llvm/Target/TargetMachine.h"
#include "llvm/Target/TargetOptions.h"

#include "swift/../../lib/IRGen/FixedTypeInfo.h"
#include "swift/../../lib/IRGen/GenEnum.h"
#include "swift/../../lib/IRGen/GenHeap.h"
#include "swift/../../lib/IRGen/IRGenModule.h"
#include "swift/../../lib/IRGen/TypeInfo.h"

#include "swift/Serialization/SerializedModuleLoader.h"
#include "swift/Strings.h"

#include "Plugins/ExpressionParser/Clang/ClangHost.h"
#include "Plugins/ExpressionParser/Swift/SwiftDiagnostic.h"
#include "Plugins/ExpressionParser/Swift/SwiftUserExpression.h"
#include "lldb/Core/Debugger.h"
#include "lldb/Core/DumpDataExtractor.h"
#include "lldb/Core/Module.h"
#include "lldb/Core/ModuleSpec.h"
#include "lldb/Core/PluginManager.h"
#include "lldb/Core/Section.h"
#include "lldb/Core/StreamFile.h"
#include "lldb/Core/ThreadSafeDenseMap.h"
#include "lldb/Expression/DiagnosticManager.h"
#include "lldb/Expression/IRExecutionUnit.h"
#include "lldb/Host/Host.h"
#include "lldb/Host/HostInfo.h"
#include "lldb/Host/StringConvert.h"
#include "lldb/Symbol/ClangASTContext.h"
#include "lldb/Symbol/CompileUnit.h"
#include "lldb/Symbol/ObjectFile.h"
#include "lldb/Symbol/SymbolFile.h"
#include "lldb/Symbol/SymbolVendor.h"
#include "lldb/Target/Platform.h"
#include "lldb/Target/Process.h"
#include "lldb/Target/SwiftLanguageRuntime.h"
#include "lldb/Target/Target.h"
#include "lldb/Utility/ArchSpec.h"
#include "lldb/Utility/CleanUp.h"
#include "lldb/Utility/FileSpec.h"
#include "lldb/Utility/LLDBAssert.h"
#include "lldb/Utility/Log.h"
#include "lldb/Utility/Status.h"

#include "Plugins/Platform/MacOSX/PlatformDarwin.h"
#include "Plugins/SymbolFile/DWARF/DWARFASTParserSwift.h"

#define VALID_OR_RETURN(value)                                                 \
  do {                                                                         \
    if (HasFatalErrors()) {                                                    \
      return (value);                                                          \
    }                                                                          \
  } while (0)
#define VALID_OR_RETURN_VOID()                                                 \
  do {                                                                         \
    if (HasFatalErrors()) {                                                    \
      return;                                                                  \
    }                                                                          \
  } while (0)

using namespace lldb;
using namespace lldb_private;

typedef lldb_private::ThreadSafeDenseMap<swift::ASTContext *, SwiftASTContext *>
    ThreadSafeSwiftASTMap;

static ThreadSafeSwiftASTMap &GetASTMap() {
  // The global destructor list will tear down all of the modules when
  // the LLDB shared library is being unloaded and this needs to live
  // beyond all of those and not be destructed before they have all
  // gone away. So we will leak this list intentionally so we can
  // avoid global destructor problems.
  static ThreadSafeSwiftASTMap *g_map_ptr = NULL;
  static std::once_flag g_once_flag;
  std::call_once(g_once_flag, []() {
    // Intentional leak.
    g_map_ptr = new ThreadSafeSwiftASTMap();
  });
  return *g_map_ptr;
}

class SwiftEnumDescriptor;

typedef std::shared_ptr<SwiftEnumDescriptor> SwiftEnumDescriptorSP;
typedef llvm::DenseMap<lldb::opaque_compiler_type_t, SwiftEnumDescriptorSP>
    EnumInfoCache;
typedef std::shared_ptr<EnumInfoCache> EnumInfoCacheSP;
typedef llvm::DenseMap<const swift::ASTContext *, EnumInfoCacheSP>
    ASTEnumInfoCacheMap;

static EnumInfoCache *GetEnumInfoCache(const swift::ASTContext *a) {
  static ASTEnumInfoCacheMap g_cache;
  static std::mutex g_mutex;
  std::lock_guard<std::mutex> locker(g_mutex);
  ASTEnumInfoCacheMap::iterator pos = g_cache.find(a);
  if (pos == g_cache.end()) {
    g_cache.insert(
        std::make_pair(a, std::shared_ptr<EnumInfoCache>(new EnumInfoCache())));
    return g_cache.find(a)->second.get();
  }
  return pos->second.get();
}

namespace {
  bool IsDirectory(const FileSpec &spec) {
    return llvm::sys::fs::is_directory(spec.GetPath());
  }
  bool IsRegularFile(const FileSpec &spec) {
    return llvm::sys::fs::is_regular_file(spec.GetPath());
  }
}

llvm::LLVMContext &SwiftASTContext::GetGlobalLLVMContext() {
  static llvm::LLVMContext s_global_context;
  return s_global_context;
}

llvm::ArrayRef<swift::VarDecl *> SwiftASTContext::GetStoredProperties(
                                             swift::NominalTypeDecl *nominal) {
  VALID_OR_RETURN(llvm::ArrayRef<swift::VarDecl *>());

  // Check whether we already have the stored properties for this
  // nominal type.
  auto known = m_stored_properties.find(nominal);
  if (known != m_stored_properties.end()) return known->second;

  // Collect the stored properties from the AST and put them in the
  // cache.
  auto stored_properties = nominal->getStoredProperties();
  auto &stored = m_stored_properties[nominal];
  stored = std::vector<swift::VarDecl *>(stored_properties.begin(),
                                         stored_properties.end());
  return stored;
}

class SwiftEnumDescriptor {
public:
  enum class Kind {
    Empty,      ///< No cases in this enum.
    CStyle,     ///< No cases have payloads.
    AllPayload, ///< All cases have payloads.
    Mixed       ///< Some cases have payloads.
  };

  struct ElementInfo {
    lldb_private::ConstString name;
    CompilerType payload_type;
    bool has_payload : 1;
    bool is_indirect : 1;
  };

  Kind GetKind() const { return m_kind; }

  ConstString GetTypeName() { return m_type_name; }

  virtual ElementInfo *
  GetElementFromData(const lldb_private::DataExtractor &data) = 0;

  virtual size_t GetNumElements() {
    return GetNumElementsWithPayload() + GetNumCStyleElements();
  }

  virtual size_t GetNumElementsWithPayload() = 0;

  virtual size_t GetNumCStyleElements() = 0;

  virtual ElementInfo *GetElementWithPayloadAtIndex(size_t idx) = 0;

  virtual ElementInfo *GetElementWithNoPayloadAtIndex(size_t idx) = 0;

  virtual ~SwiftEnumDescriptor() = default;

  static SwiftEnumDescriptor *CreateDescriptor(swift::ASTContext *ast,
                                               swift::CanType swift_can_type,
                                               swift::EnumDecl *enum_decl);

protected:
  SwiftEnumDescriptor(swift::ASTContext *ast, swift::CanType swift_can_type,
                      swift::EnumDecl *enum_decl, SwiftEnumDescriptor::Kind k)
      : m_kind(k), m_type_name() {
    if (swift_can_type.getPointer()) {
      if (auto nominal = swift_can_type->getAnyNominal()) {
        swift::Identifier name(nominal->getName());
        if (name.get())
          m_type_name.SetCString(name.get());
      }
    }
  }

private:
  Kind m_kind;
  ConstString m_type_name;
};

class SwiftEmptyEnumDescriptor : public SwiftEnumDescriptor {
public:
  SwiftEmptyEnumDescriptor(swift::ASTContext *ast,
                           swift::CanType swift_can_type,
                           swift::EnumDecl *enum_decl)
      : SwiftEnumDescriptor(ast, swift_can_type, enum_decl,
                            SwiftEnumDescriptor::Kind::Empty) {}

  virtual ElementInfo *
  GetElementFromData(const lldb_private::DataExtractor &data) {
    return nullptr;
  }

  virtual size_t GetNumElementsWithPayload() { return 0; }

  virtual size_t GetNumCStyleElements() { return 0; }

  virtual ElementInfo *GetElementWithPayloadAtIndex(size_t idx) {
    return nullptr;
  }

  virtual ElementInfo *GetElementWithNoPayloadAtIndex(size_t idx) {
    return nullptr;
  }

  static bool classof(const SwiftEnumDescriptor *S) {
    return S->GetKind() == SwiftEnumDescriptor::Kind::Empty;
  }

  virtual ~SwiftEmptyEnumDescriptor() = default;
};

namespace std {
template <> struct less<swift::ClusteredBitVector> {
  bool operator()(const swift::ClusteredBitVector &lhs,
                  const swift::ClusteredBitVector &rhs) const {
    int iL = lhs.size() - 1;
    int iR = rhs.size() - 1;
    for (; iL >= 0 && iR >= 0; --iL, --iR) {
      bool bL = lhs[iL];
      bool bR = rhs[iR];
      if (bL and not bR)
        return false;
      if (bR and not bL)
        return true;
    }
    return false;
  }
};
}

static std::string Dump(const swift::ClusteredBitVector &bit_vector) {
  std::string buffer;
  llvm::raw_string_ostream ostream(buffer);
  for (size_t i = 0; i < bit_vector.size(); i++) {
    if (bit_vector[i])
      ostream << '1';
    else
      ostream << '0';
    if ((i % 4) == 3)
      ostream << ' ';
  }
  ostream.flush();
  return buffer;
}

class SwiftCStyleEnumDescriptor : public SwiftEnumDescriptor {
public:
  SwiftCStyleEnumDescriptor(swift::ASTContext *ast,
                            swift::CanType swift_can_type,
                            swift::EnumDecl *enum_decl)
      : SwiftEnumDescriptor(ast, swift_can_type, enum_decl,
                            SwiftEnumDescriptor::Kind::CStyle),
        m_nopayload_elems_bitmask(), m_elements(), m_element_indexes() {
    Log *log(lldb_private::GetLogIfAllCategoriesSet(LIBLLDB_LOG_TYPES));

    if (log)
      log->Printf("doing C-style enum layout for %s",
                  GetTypeName().AsCString());

    SwiftASTContext *swift_ast_ctx = SwiftASTContext::GetSwiftASTContext(ast);
    swift::irgen::IRGenModule &irgen_module = swift_ast_ctx->GetIRGenModule();
    const swift::irgen::EnumImplStrategy &enum_impl_strategy =
        swift::irgen::getEnumImplStrategy(irgen_module, swift_can_type);
    llvm::ArrayRef<swift::irgen::EnumImplStrategy::Element>
        elements_with_no_payload =
            enum_impl_strategy.getElementsWithNoPayload();
    const bool has_payload = false;
    const bool is_indirect = false;
    uint64_t case_counter = 0;
    m_nopayload_elems_bitmask =
        enum_impl_strategy.getBitMaskForNoPayloadElements();

    if (log)
      log->Printf("m_nopayload_elems_bitmask = %s",
                  Dump(m_nopayload_elems_bitmask).c_str());

    for (auto enum_case : elements_with_no_payload) {
      ConstString case_name(enum_case.decl->getName().str().data());
      swift::ClusteredBitVector case_value =
          enum_impl_strategy.getBitPatternForNoPayloadElement(enum_case.decl);

      if (log)
        log->Printf("case_name = %s, unmasked value = %s",
                    case_name.AsCString(), Dump(case_value).c_str());

      case_value &= m_nopayload_elems_bitmask;

      if (log)
        log->Printf("case_name = %s, masked value = %s", case_name.AsCString(),
                    Dump(case_value).c_str());

      std::unique_ptr<ElementInfo> elem_info(
          new ElementInfo{case_name, CompilerType(), has_payload, is_indirect});
      m_element_indexes.emplace(case_counter, elem_info.get());
      case_counter++;
      m_elements.emplace(case_value, std::move(elem_info));
    }
  }

  virtual ElementInfo *
  GetElementFromData(const lldb_private::DataExtractor &data) {
    Log *log(lldb_private::GetLogIfAllCategoriesSet(LIBLLDB_LOG_TYPES));

    if (log)
      log->Printf(
          "C-style enum - inspecting data to find enum case for type %s",
          GetTypeName().AsCString());

    swift::ClusteredBitVector current_payload;
    lldb::offset_t offset = 0;
    for (size_t idx = 0; idx < data.GetByteSize(); idx++) {
      uint64_t byte = data.GetU8(&offset);
      current_payload.add(8, byte);
    }

    if (log) {
      log->Printf("m_nopayload_elems_bitmask        = %s",
                  Dump(m_nopayload_elems_bitmask).c_str());
      log->Printf("current_payload                  = %s",
                  Dump(current_payload).c_str());
    }

    if (current_payload.size() != m_nopayload_elems_bitmask.size()) {
      if (log)
        log->Printf("sizes don't match; getting out with an error");
      return nullptr;
    }

    current_payload &= m_nopayload_elems_bitmask;

    if (log)
      log->Printf("masked current_payload           = %s",
                  Dump(current_payload).c_str());

    auto iter = m_elements.find(current_payload), end = m_elements.end();
    if (iter == end) {
      if (log)
        log->Printf("bitmask search failed");
      return nullptr;
    }
    if (log)
      log->Printf("bitmask search success - found case %s",
                  iter->second.get()->name.AsCString());
    return iter->second.get();
  }

  virtual size_t GetNumElementsWithPayload() { return 0; }

  virtual size_t GetNumCStyleElements() { return m_elements.size(); }

  virtual ElementInfo *GetElementWithPayloadAtIndex(size_t idx) {
    return nullptr;
  }

  virtual ElementInfo *GetElementWithNoPayloadAtIndex(size_t idx) {
    if (idx >= m_element_indexes.size())
      return nullptr;
    return m_element_indexes[idx];
  }

  static bool classof(const SwiftEnumDescriptor *S) {
    return S->GetKind() == SwiftEnumDescriptor::Kind::CStyle;
  }

  virtual ~SwiftCStyleEnumDescriptor() = default;

private:
  swift::ClusteredBitVector m_nopayload_elems_bitmask;
  std::map<swift::ClusteredBitVector, std::unique_ptr<ElementInfo>> m_elements;
  std::map<uint64_t, ElementInfo *> m_element_indexes;
};

class SwiftAllPayloadEnumDescriptor : public SwiftEnumDescriptor {
public:
  SwiftAllPayloadEnumDescriptor(swift::ASTContext *ast,
                                swift::CanType swift_can_type,
                                swift::EnumDecl *enum_decl)
      : SwiftEnumDescriptor(ast, swift_can_type, enum_decl,
                            SwiftEnumDescriptor::Kind::AllPayload),
        m_tag_bits(), m_elements() {
    Log *log(lldb_private::GetLogIfAllCategoriesSet(LIBLLDB_LOG_TYPES));

    if (log)
      log->Printf("doing ADT-style enum layout for %s",
                  GetTypeName().AsCString());

    SwiftASTContext *swift_ast_ctx = SwiftASTContext::GetSwiftASTContext(ast);
    swift::irgen::IRGenModule &irgen_module = swift_ast_ctx->GetIRGenModule();
    const swift::irgen::EnumImplStrategy &enum_impl_strategy =
        swift::irgen::getEnumImplStrategy(irgen_module, swift_can_type);
    llvm::ArrayRef<swift::irgen::EnumImplStrategy::Element>
        elements_with_payload = enum_impl_strategy.getElementsWithPayload();
    m_tag_bits = enum_impl_strategy.getTagBitsForPayloads();

    if (log)
      log->Printf("tag_bits = %s", Dump(m_tag_bits).c_str());

    auto module_ctx = enum_decl->getModuleContext();
    const bool has_payload = true;
    for (auto enum_case : elements_with_payload) {
      ConstString case_name(enum_case.decl->getName().str().data());

      swift::EnumElementDecl *case_decl = enum_case.decl;
      assert(case_decl);
      auto arg_type = case_decl->getArgumentInterfaceType();
      CompilerType case_type;
      if (arg_type) {
        case_type = {
            swift_can_type->getTypeOfMember(module_ctx, case_decl, arg_type)
                ->getCanonicalType()
                .getPointer()};
      }

      const bool is_indirect = case_decl->isIndirect() 
          || case_decl->getParentEnum()->isIndirect();

      if (log)
        log->Printf("case_name = %s, type = %s, is_indirect = %s",
                    case_name.AsCString(), case_type.GetTypeName().AsCString(),
                    is_indirect ? "yes" : "no");

      std::unique_ptr<ElementInfo> elem_info(
          new ElementInfo{case_name, case_type, has_payload, is_indirect});
      m_elements.push_back(std::move(elem_info));
    }
  }

  virtual ElementInfo *
  GetElementFromData(const lldb_private::DataExtractor &data) {
    Log *log(lldb_private::GetLogIfAllCategoriesSet(LIBLLDB_LOG_TYPES));

    if (log)
      log->Printf(
          "ADT-style enum - inspecting data to find enum case for type %s",
          GetTypeName().AsCString());

    // No elements, just fail.
    if (m_elements.size() == 0) {
      if (log)
        log->Printf("enum with no cases. getting out");
      return nullptr;
    }
    // One element, so it's got to be it.
    if (m_elements.size() == 1) {
      if (log)
        log->Printf("enum with one case. getting out easy with %s",
                    m_elements.front().get()->name.AsCString());

      return m_elements.front().get();
    }

    swift::ClusteredBitVector current_payload;
    lldb::offset_t offset = 0;
    for (size_t idx = 0; idx < data.GetByteSize(); idx++) {
      uint64_t byte = data.GetU8(&offset);
      current_payload.add(8, byte);
    }
    if (log) {
      log->Printf("tag_bits        = %s", Dump(m_tag_bits).c_str());
      log->Printf("current_payload = %s", Dump(current_payload).c_str());
    }

    if (current_payload.size() != m_tag_bits.size()) {
      if (log)
        log->Printf("sizes don't match; getting out with an error");
      return nullptr;
    }

    size_t discriminator = 0;
    size_t power_of_2 = 1;
    auto enumerator = m_tag_bits.enumerateSetBits();
    for (llvm::Optional<size_t> next = enumerator.findNext(); next.hasValue();
         next = enumerator.findNext()) {
      discriminator =
          discriminator + (current_payload[next.getValue()] ? power_of_2 : 0);
      power_of_2 <<= 1;
    }

    // The discriminator is too large?
    if (discriminator >= m_elements.size()) {
      if (log)
        log->Printf("discriminator value of %" PRIu64 " too large, getting out",
                    (uint64_t)discriminator);
      return nullptr;
    } else {
      auto ptr = m_elements[discriminator].get();
      if (log) {
        if (!ptr)
          log->Printf("discriminator value of %" PRIu64
                      " acceptable, but null case matched - that's bad",
                      (uint64_t)discriminator);
        else
          log->Printf("discriminator value of %" PRIu64
                      " acceptable, case %s matched",
                      (uint64_t)discriminator, ptr->name.AsCString());
      }
      return ptr;
    }
  }

  virtual size_t GetNumElementsWithPayload() { return m_elements.size(); }

  virtual size_t GetNumCStyleElements() { return 0; }

  virtual ElementInfo *GetElementWithPayloadAtIndex(size_t idx) {
    if (idx >= m_elements.size())
      return nullptr;
    return m_elements[idx].get();
  }

  virtual ElementInfo *GetElementWithNoPayloadAtIndex(size_t idx) {
    return nullptr;
  }

  static bool classof(const SwiftEnumDescriptor *S) {
    return S->GetKind() == SwiftEnumDescriptor::Kind::AllPayload;
  }

  virtual ~SwiftAllPayloadEnumDescriptor() = default;

private:
  swift::ClusteredBitVector m_tag_bits;
  std::vector<std::unique_ptr<ElementInfo>> m_elements;
};

class SwiftMixedEnumDescriptor : public SwiftEnumDescriptor {
public:
  SwiftMixedEnumDescriptor(swift::ASTContext *ast,
                           swift::CanType swift_can_type,
                           swift::EnumDecl *enum_decl)
      : SwiftEnumDescriptor(ast, swift_can_type, enum_decl,
                            SwiftEnumDescriptor::Kind::Mixed),
        m_non_payload_cases(ast, swift_can_type, enum_decl),
        m_payload_cases(ast, swift_can_type, enum_decl) {}

  virtual ElementInfo *
  GetElementFromData(const lldb_private::DataExtractor &data) {
    ElementInfo *elem_info = m_non_payload_cases.GetElementFromData(data);
    return elem_info ? elem_info : m_payload_cases.GetElementFromData(data);
  }

  static bool classof(const SwiftEnumDescriptor *S) {
    return S->GetKind() == SwiftEnumDescriptor::Kind::Mixed;
  }

  virtual size_t GetNumElementsWithPayload() {
    return m_payload_cases.GetNumElementsWithPayload();
  }

  virtual size_t GetNumCStyleElements() {
    return m_non_payload_cases.GetNumCStyleElements();
  }

  virtual ElementInfo *GetElementWithPayloadAtIndex(size_t idx) {
    return m_payload_cases.GetElementWithPayloadAtIndex(idx);
  }

  virtual ElementInfo *GetElementWithNoPayloadAtIndex(size_t idx) {
    return m_non_payload_cases.GetElementWithNoPayloadAtIndex(idx);
  }

  virtual ~SwiftMixedEnumDescriptor() = default;

private:
  SwiftCStyleEnumDescriptor m_non_payload_cases;
  SwiftAllPayloadEnumDescriptor m_payload_cases;
};

SwiftEnumDescriptor *
SwiftEnumDescriptor::CreateDescriptor(swift::ASTContext *ast,
                                      swift::CanType swift_can_type,
                                      swift::EnumDecl *enum_decl) {
  assert(ast);
  assert(enum_decl);
  assert(swift_can_type.getPointer());
  SwiftASTContext *swift_ast_ctx = SwiftASTContext::GetSwiftASTContext(ast);
  assert(swift_ast_ctx);
  swift::irgen::IRGenModule &irgen_module = swift_ast_ctx->GetIRGenModule();
  const swift::irgen::EnumImplStrategy &enum_impl_strategy =
      swift::irgen::getEnumImplStrategy(irgen_module, swift_can_type);
  llvm::ArrayRef<swift::irgen::EnumImplStrategy::Element>
      elements_with_payload = enum_impl_strategy.getElementsWithPayload();
  llvm::ArrayRef<swift::irgen::EnumImplStrategy::Element>
      elements_with_no_payload = enum_impl_strategy.getElementsWithNoPayload();
  if (elements_with_no_payload.size() == 0) {
    // Nnothing with no payload.. empty or all payloads?
    if (elements_with_payload.size() == 0)
      return new SwiftEmptyEnumDescriptor(ast, swift_can_type, enum_decl);
    else
      return new SwiftAllPayloadEnumDescriptor(ast, swift_can_type, enum_decl);
  } else {
    // Something with no payload.. mixed or C-style?
    if (elements_with_payload.size() == 0)
      return new SwiftCStyleEnumDescriptor(ast, swift_can_type, enum_decl);
    else
      return new SwiftMixedEnumDescriptor(ast, swift_can_type, enum_decl);
  }
}

static SwiftEnumDescriptor *
GetEnumInfoFromEnumDecl(swift::ASTContext *ast, swift::CanType swift_can_type,
                        swift::EnumDecl *enum_decl) {
  return SwiftEnumDescriptor::CreateDescriptor(ast, swift_can_type, enum_decl);
}

SwiftEnumDescriptor *SwiftASTContext::GetCachedEnumInfo(void *type) {
  VALID_OR_RETURN(nullptr);

  if (type) {
    EnumInfoCache *enum_info_cache = GetEnumInfoCache(GetASTContext());
    EnumInfoCache::const_iterator pos = enum_info_cache->find(type);
    if (pos != enum_info_cache->end())
      return pos->second.get();

    swift::CanType swift_can_type(GetCanonicalSwiftType(type));
    if (!SwiftASTContext::IsFullyRealized({swift_can_type}))
      return nullptr;

    SwiftEnumDescriptorSP enum_info_sp;

    if (auto *enum_type = swift_can_type->getAs<swift::EnumType>()) {
      enum_info_sp.reset(GetEnumInfoFromEnumDecl(
          GetASTContext(), swift_can_type, enum_type->getDecl()));
    } else if (auto *bound_enum_type =
          swift_can_type->getAs<swift::BoundGenericEnumType>()) {
      enum_info_sp.reset(GetEnumInfoFromEnumDecl(
          GetASTContext(), swift_can_type, bound_enum_type->getDecl()));
    }

    if (enum_info_sp.get())
      enum_info_cache->insert(std::make_pair(type, enum_info_sp));
    return enum_info_sp.get();
  }
  return nullptr;
}

namespace {
static inline bool
SwiftASTContextSupportsLanguage(lldb::LanguageType language) {
  return language == eLanguageTypeSwift;
}

static bool IsDeviceSupport(const char *path) {
  // The old-style check, which we preserve for safety.
  if (path && strstr(path, "iOS DeviceSupport"))
    return true;

  // The new-style check, which should cover more devices.
  if (path)
    if (const char *Developer_Xcode = strstr(path, "Developer"))
      if (const char *DeviceSupport = strstr(Developer_Xcode, "DeviceSupport"))
        if (strstr(DeviceSupport, "Symbols"))
          return true;

  // Don't look in the simulator runtime frameworks either.  They
  // either duplicate what the SDK has, or for older simulators
  // conflict with them.
  if (path && strstr(path, ".simruntime/Contents/Resources/"))
    return true;

  return false;
}
}

SwiftASTContext::SwiftASTContext(const char *triple, Target *target)
    : TypeSystem(TypeSystem::eKindSwift),
      m_compiler_invocation_ap(new swift::CompilerInvocation()) {
  // Set the clang modules cache path.
  llvm::SmallString<128> path;
  auto props = ModuleList::GetGlobalModuleListProperties();
  props.GetClangModulesCachePath().GetPath(path);
  m_compiler_invocation_ap->setClangModuleCachePath(path);

  if (target)
    m_target_wp = target->shared_from_this();

  if (triple)
    SetTriple(triple);
  swift::IRGenOptions &ir_gen_opts =
      m_compiler_invocation_ap->getIRGenOptions();
  ir_gen_opts.OutputKind = swift::IRGenOutputKind::Module;
  ir_gen_opts.UseJIT = true;
  ir_gen_opts.DWARFVersion = swift::DWARFVersion;

  // FIXME: lldb does not support resilience yet.
  ir_gen_opts.EnableResilienceBypass = true;
}

SwiftASTContext::SwiftASTContext(const SwiftASTContext &rhs)
    : TypeSystem(rhs.getKind()),
      m_compiler_invocation_ap(new swift::CompilerInvocation()) {
  if (rhs.m_compiler_invocation_ap) {
    std::string rhs_triple = rhs.GetTriple();
    if (!rhs_triple.empty()) {
      SetTriple(rhs_triple.c_str());
    }
    llvm::StringRef module_cache_path =
        rhs.m_compiler_invocation_ap->getClangModuleCachePath();
    m_compiler_invocation_ap->setClangModuleCachePath(module_cache_path);
  }

  swift::IRGenOptions &ir_gen_opts =
      m_compiler_invocation_ap->getIRGenOptions();
  ir_gen_opts.OutputKind = swift::IRGenOutputKind::Module;
  ir_gen_opts.UseJIT = true;

  TargetSP target_sp = rhs.m_target_wp.lock();
  if (target_sp)
    m_target_wp = target_sp;

  m_platform_sdk_path = rhs.m_platform_sdk_path;

  swift::ASTContext *lhs_ast = GetASTContext();
  swift::ASTContext *rhs_ast =
      const_cast<SwiftASTContext &>(rhs).GetASTContext();

  if (lhs_ast && rhs_ast) {
    lhs_ast->SearchPathOpts = rhs_ast->SearchPathOpts;
  }
  GetClangImporter();
}

SwiftASTContext::~SwiftASTContext() {
  if (swift::ASTContext *ctx = m_ast_context_ap.get()) {
    // A RemoteASTContext associated with this swift::ASTContext has
    // to be destroyed before the swift::ASTContext is destroyed.
    if (TargetSP target_sp = m_target_wp.lock())
      if (ProcessSP process_sp = target_sp->GetProcessSP())
        if (auto *runtime = process_sp->GetSwiftLanguageRuntime())
          runtime->ReleaseAssociatedRemoteASTContext(ctx);

    GetASTMap().Erase(ctx);
  }
}

ConstString SwiftASTContext::GetPluginNameStatic() {
  return ConstString("swift");
}

ConstString SwiftASTContext::GetPluginName() {
  return ClangASTContext::GetPluginNameStatic();
}

uint32_t SwiftASTContext::GetPluginVersion() { return 1; }

namespace {
enum SDKType : int {
  MacOSX = 0,
  iPhoneSimulator,
  iPhoneOS,
  AppleTVSimulator,
  AppleTVOS,
  WatchSimulator,
  watchOS,
  Linux,
  numSDKTypes,
  unknown = -1
};

const char *const sdk_strings[] = {
    "macosx",    "iphonesimulator", "iphoneos", "appletvsimulator",
    "appletvos", "watchsimulator",  "watchos", "linux"
};

struct SDKTypeMinVersion {
  SDKType sdk_type;
  unsigned min_version_major;
  unsigned min_version_minor;
};
}

/// Return the SDKType (+minimum version needed for Swift support) for
/// the target triple, if that makes sense. Otherwise, return the
/// unknown sdk type.
static SDKTypeMinVersion GetSDKType(const llvm::Triple &target,
                                    const llvm::Triple &host) {
  // Only Darwin platforms know the concept of an SDK.
  auto host_os = host.getOS();
  if (host_os != llvm::Triple::OSType::MacOSX)
    return {SDKType::unknown, 0, 0};

  auto is_simulator = [&]() -> bool {
    return target.getEnvironment() == llvm::Triple::Simulator ||
           !target.getArchName().startswith("arm");
  };

  switch (target.getOS()) {
  case llvm::Triple::OSType::MacOSX:
  case llvm::Triple::OSType::Darwin:
    return { SDKType::MacOSX, 10, 10 };
  case llvm::Triple::OSType::IOS:
    if (is_simulator())
      return {SDKType::iPhoneSimulator, 8, 0};
    return {SDKType::iPhoneOS, 8, 0};
  case llvm::Triple::OSType::TvOS:
    if (is_simulator())
      return {SDKType::AppleTVSimulator, 9, 0};
    return {SDKType::AppleTVOS, 9, 0};
  case llvm::Triple::OSType::WatchOS:
    if (is_simulator())
      return {SDKType::WatchSimulator, 2, 0};
    return {SDKType::watchOS, 2, 0};
  default:
    return {SDKType::unknown, 0, 0};
  }
}

static StringRef GetXcodeContentsPath() {
  static std::once_flag g_once_flag;
  static std::string g_xcode_contents_path;
  std::call_once(g_once_flag, [&]() {
    const char substr[] = ".app/Contents/";

    // First, try based on the current shlib's location.
    if (FileSpec fspec = HostInfo::GetShlibDir()) {
      std::string path_to_shlib = fspec.GetPath();
      size_t pos = path_to_shlib.rfind(substr);
      if (pos != std::string::npos) {
        path_to_shlib.erase(pos + strlen(substr));
        g_xcode_contents_path = path_to_shlib;
        return;
      }
    }

    // Fall back to using xcrun.
    if (HostInfo::GetArchitecture().GetTriple().getOS() ==
        llvm::Triple::MacOSX) {
      int status = 0;
      int signo = 0;
      std::string output;
      const char *command = "xcrun -sdk macosx --show-sdk-path";
      lldb_private::Status error = Host::RunShellCommand(
          command, // shell command to run
          NULL,    // current working directory
          &status, // Put the exit status of the process in here
          &signo,  // Put the signal that caused the process to exit in here
          &output, // Get the output from the command and place it in this
                   // string
          std::chrono::seconds(
              3)); // Timeout in seconds to wait for shell program to finish
      if (status == 0 && !output.empty()) {
        size_t first_non_newline = output.find_last_not_of("\r\n");
        if (first_non_newline != std::string::npos) {
          output.erase(first_non_newline + 1);
        }

        size_t pos = output.rfind(substr);
        if (pos != std::string::npos) {
          output.erase(pos + strlen(substr));
          g_xcode_contents_path = output;
        }
      }
    }
  });
  return g_xcode_contents_path;
}

static std::string GetCurrentToolchainPath() {
  const char substr[] = ".xctoolchain/";

  {
    if (FileSpec fspec = HostInfo::GetShlibDir()) {
      std::string path_to_shlib = fspec.GetPath();
      size_t pos = path_to_shlib.rfind(substr);
      if (pos != std::string::npos) {
        path_to_shlib.erase(pos + strlen(substr));
        return path_to_shlib;
      }
    }
  }

  return {};
}

static std::string GetCurrentCLToolsPath() {
  const char substr[] = "/CommandLineTools/";

  {
    if (FileSpec fspec = HostInfo::GetShlibDir()) {
      std::string path_to_shlib = fspec.GetPath();
      size_t pos = path_to_shlib.rfind(substr);
      if (pos != std::string::npos) {
        path_to_shlib.erase(pos + strlen(substr));
        return path_to_shlib;
      }
    }
  }

  return {};
}


/// Return the name of the OS-specific subdirectory containing the
/// Swift stdlib needed for \p target.
StringRef SwiftASTContext::GetSwiftStdlibOSDir(const llvm::Triple &target,
                                               const llvm::Triple &host) {
  auto sdk = GetSDKType(target, host);
  if (sdk.sdk_type != SDKType::unknown)
    return sdk_strings[sdk.sdk_type];
  return target.getOSName();
}

StringRef SwiftASTContext::GetResourceDir(const llvm::Triple &triple) {
  static std::mutex g_mutex;
  std::lock_guard<std::mutex> locker(g_mutex);
  auto platform_sdk_path = StringRef::withNullAsEmpty(GetPlatformSDKPath());
  auto swift_stdlib_os_dir =
      GetSwiftStdlibOSDir(triple, HostInfo::GetArchitecture().GetTriple());

  // The resource dir depends on the SDK path and the expected os name.
  llvm::SmallString<128> key(platform_sdk_path);
  key.append(swift_stdlib_os_dir);
  static llvm::StringMap<std::string> g_resource_dir_cache;
  auto it = g_resource_dir_cache.find(key);
  if (it != g_resource_dir_cache.end())
    return it->getValue();

  auto value =
      GetResourceDir(platform_sdk_path, swift_stdlib_os_dir,
                     HostInfo::GetSwiftDir().GetPath(), GetXcodeContentsPath(),
                     GetCurrentToolchainPath(), GetCurrentCLToolsPath());
  g_resource_dir_cache.insert({key, value});
  return g_resource_dir_cache[key];
}

std::string SwiftASTContext::GetResourceDir(StringRef platform_sdk_path,
                                            StringRef swift_stdlib_os_dir,
                                            std::string swift_dir,
                                            std::string xcode_contents_path,
                                            std::string toolchain_path,
                                            std::string cl_tools_path) {
  const char *fn = __FUNCTION__;
  Log *log(lldb_private::GetLogIfAllCategoriesSet(LIBLLDB_LOG_TYPES));

  // First, check if there's something in our bundle.
  {
    FileSpec swift_dir_spec(swift_dir, false);
    if (swift_dir_spec) {
      if (log)
        log->Printf("%s: trying ePathTypeSwiftDir: %s", fn,
                    swift_dir_spec.GetCString());
      // We can't just check for the Swift directory, because that
      // always exists.  We have to look for "clang" inside that.
      FileSpec swift_clang_dir_spec = swift_dir_spec;
      swift_clang_dir_spec.AppendPathComponent("clang");

      if (IsDirectory(swift_clang_dir_spec)) {
        if (log)
          log->Printf("%s: found Swift resource dir via "
                      "ePathTypeSwiftDir': %s",
                      fn, swift_dir_spec.GetCString());
        return swift_dir_spec.GetPath();
      }
    }
  }

  // Nothing in our bundle. Are we in a toolchain that has its own Swift
  // compiler resource dir?

  {
    llvm::SmallString<256> path(toolchain_path);
    if (log)
      log->Printf("%s: trying toolchain path: %s", fn, path.c_str());

    if (!path.empty()) {
      llvm::sys::path::append(path, "usr/lib/swift");
      if (log)
        log->Printf("%s: trying toolchain-based lib path: %s", fn,
                    path.c_str());

      if (IsDirectory(FileSpec(path, false))) {
        if (log)
          log->Printf("%s: found Swift resource dir via "
                      "toolchain path + 'usr/lib/swift': %s",
                      fn, path.c_str());
        return path.str();
      }
    }
  }

  // We're not in a toolchain that has one. Use the Xcode default toolchain.

  {
    llvm::SmallString<256> path(xcode_contents_path);
    if (log)
      log->Printf("%s: trying Xcode path: %s", fn, path.c_str());

    if (!path.empty()) {
      llvm::sys::path::append(path, "Developer",
                              "Toolchains/XcodeDefault.xctoolchain",
                              "usr/lib/swift");
      if (log)
        log->Printf("%s: trying Xcode-based lib path: %s", fn, path.c_str());

      if (IsDirectory(FileSpec(path, false))) {
        StringRef resource_dir = path;
        llvm::sys::path::append(path, swift_stdlib_os_dir);
        std::string s = path.str();
        if (IsDirectory(FileSpec(path, false))) {
          if (log)
            log->Printf("%s: found Swift resource dir via "
                        "Xcode contents path + default toolchain "
                        "relative dir: %s",
                        fn, resource_dir.str().c_str());
          return resource_dir;
        } else {
          // Search the SDK for a matching cross-SDK.
          path = platform_sdk_path;
          llvm::sys::path::append(path, "usr/lib/swift");
          StringRef resource_dir = path;
          llvm::sys::path::append(path, swift_stdlib_os_dir);
          if (IsDirectory(FileSpec(path, false))) {
            if (log)
              log->Printf("%s: found Swift resource dir via "
                          "Xcode contents path + cross-compilation SDK "
                          "relative dir: %s",
                          fn, resource_dir.str().c_str());
            return resource_dir;
          }
        }
      }
    }
  }

  // We're not in Xcode. We might be in the command-line tools.

  {
    llvm::SmallString<256> path(cl_tools_path);
    if (log)
      log->Printf("%s: trying command-line tools path: %s", fn,
                  path.c_str());

    if (!path.empty()) {
      llvm::sys::path::append(path, "usr/lib/swift");
      if (log)
        log->Printf("%s: trying command-line tools-based lib path: %s", fn,
                    path.c_str());

      if (IsDirectory(FileSpec(path, false))) {
        if (log)
          log->Printf("%s: found Swift resource dir via command-line tools "
                      "path + usr/lib/swift: %s",
                      fn, path.c_str());
        return path.str();
      }
    }
  }

  // We might be in the build-dir configuration for a
  // build-script-driven LLDB build, which has the Swift build dir as
  // a sibling directory to the lldb build dir.  This looks much
  // different than the install- dir layout that the previous checks
  // would try.
  {
    FileSpec faux_swift_dir_spec(swift_dir, false);
    if (faux_swift_dir_spec) {
// We can't use a C++11 stdlib regex feature here because it doesn't
// work on Ubuntu 14.04 x86_64.  Once we don't care about supporting
// that anymore, let's pull the code below back in since it is a
// simpler implementation using std::regex.
#if 0
      // Let's try to regex this.
      // We're looking for /some/path/lldb-{os}-{arch}, and want to
      // build the following:
      //    /some/path/swift-{os}-{arch}/lib/swift/{os}/{arch}
      // In a match, these are the following assignments for
      // backrefs:
      //   $1 - first part of path before swift build dir
      //   $2 - the host OS path separator character
      //   $3 - all the stuff that should come after changing
      //        lldb to swift for the lib dir.
      auto match_regex =
          std::regex("^(.+([/\\\\]))lldb-(.+)$");
      const std::string replace_format = "$1swift-$3";
      const std::string faux_swift_dir =
          faux_swift_dir_spec.GetCString();
      const std::string build_tree_resource_dir =
          std::regex_replace(faux_swift_dir, match_regex,
                             replace_format);
#else
      std::string build_tree_resource_dir;
      const std::string faux_swift_dir = faux_swift_dir_spec.GetCString();

      // Find something that matches lldb- (particularly,
      // the last one).
      const std::string lldb_dash("lldb-");
      auto lldb_pos = faux_swift_dir.rfind(lldb_dash);
      if ((lldb_pos != std::string::npos) && (lldb_pos > 0) &&
          ((faux_swift_dir[lldb_pos - 1] == '\\') ||
           (faux_swift_dir[lldb_pos - 1] == '/'))) {
        // We found something that matches ^.+[/\\]lldb-.+$
        std::ostringstream stream;
        // Take everything before lldb- (the path leading up to
        // the lldb dir).
        stream << faux_swift_dir.substr(0, lldb_pos);

        // replace lldb- with swift-.
        stream << "swift-";

        // and now tack on the same components from after
        // the lldb- part.
        stream << faux_swift_dir.substr(lldb_pos + lldb_dash.length());
        const std::string build_tree_resource_dir = stream.str();
        if (log)
          log->Printf("%s: trying ePathTypeSwiftDir regex-based "
                      "build dir: %s",
                      fn, build_tree_resource_dir.c_str());
        FileSpec swift_resource_dir_spec(build_tree_resource_dir.c_str(),
                                         false);
        if (IsDirectory(swift_resource_dir_spec)) {
          if (log)
            log->Printf("%s: found Swift resource dir via "
                        "ePathTypeSwiftDir + inferred "
                        "build-tree dir: %s",
                        fn, swift_resource_dir_spec.GetCString());
          return swift_resource_dir_spec.GetCString();
        }
      }
#endif
    }
  }

  // We failed to find a reasonable Swift resource dir.
  if (log)
    log->Printf("%s: failed to find a Swift resource dir", fn);

  return {};
}

/// This code comes from CompilerInvocation.cpp (setRuntimeResourcePath).
static void ConfigureResourceDirs(swift::CompilerInvocation &invocation,
                                  FileSpec resource_dir, llvm::Triple triple) {
  // Make sure the triple is right:
  invocation.setTargetTriple(triple.str());
  invocation.setRuntimeResourcePath(resource_dir.GetPath().c_str());
}

/// Initialize the compiler invocation with it the search paths from a
/// serialized AST.
/// \returns true on success.
static bool DeserializeCompilerFlags(swift::CompilerInvocation &invocation,
                                     StringRef section_data_ref, StringRef name,
                                     llvm::raw_ostream &error) {
  auto result = invocation.loadFromSerializedAST(section_data_ref);
  if (result == swift::serialization::Status::Valid)
    return true;

  error << "While deserializing" << name << ":\n";
  switch (result) {
  case swift::serialization::Status::Valid:
    llvm_unreachable("already checked");
  case swift::serialization::Status::FormatTooOld:
    error << "The swift module file format is too old to be used by the "
             "version of the swift compiler in LLDB\n";
    break;

  case swift::serialization::Status::FormatTooNew:
    error << "the swift module file format is too new to be used by this "
             "version of the swift compiler in LLDB\n";
    break;

  case swift::serialization::Status::MissingDependency:
    error << "the swift module file depends on another module that can't be "
             "loaded\n";
    break;

  case swift::serialization::Status::MissingShadowedModule:
    error << "the swift module file is an overlay for a clang module, which "
             "can't be found\n";
    break;

  case swift::serialization::Status::FailedToLoadBridgingHeader:
    error << "the swift module file depends on a bridging header that can't "
             "be loaded\n";
    break;

  case swift::serialization::Status::Malformed:
    error << "the swift module file is malformed\n";
    break;

  case swift::serialization::Status::MalformedDocumentation:
    error << "the swift module documentation file is malformed in some way\n";
    break;

  case swift::serialization::Status::NameMismatch:
    error << "the swift module file's name does not match the module it is "
             "being loaded into\n";
    break;

  case swift::serialization::Status::TargetIncompatible:
    error << "the swift module file was built for a different target "
             "platform\n";
    break;

  case swift::serialization::Status::TargetTooNew:
    error << "the swift module file was built for a target newer than the "
             "current target\n";
    break;
  }
  return false;
}

/// Retrieve the serialized AST data blobs and initialize the compiler
/// invocation with the concatenated search paths from the blobs.
/// \returns true if an error was encountered.
static bool DeserializeAllCompilerFlags(SwiftASTContext &swift_ast,
                                        Module &module,
                                        llvm::raw_ostream &error,
                                        bool &got_serialized_options) {
  got_serialized_options = false;
  auto &invocation = swift_ast.GetCompilerInvocation();
  SymbolVendor *sym_vendor = module.GetSymbolVendor();
  if (!sym_vendor)
    return false;

  auto ast_file_datas = sym_vendor->GetASTData(eLanguageTypeSwift);
  Log *log(GetLogIfAllCategoriesSet(LIBLLDB_LOG_TYPES));
  if (log)
    log->Printf("Found %d AST file data entries for library: %s.",
                (int)ast_file_datas.size(),
                module.GetSpecificationDescription().c_str());

  // If no N_AST symbols exist, this is not an error.
  if (ast_file_datas.empty())
    return false;

  // An AST section consists of one or more AST modules, optionally
  // with headers. Iterate over all AST modules.
  for (auto ast_file_data_sp : ast_file_datas) {
    llvm::StringRef buf((const char *)ast_file_data_sp->GetBytes(),
                        ast_file_data_sp->GetByteSize());
    while (!buf.empty()) {
      std::string last_sdk_path;
      swift::serialization::ExtendedValidationInfo extended_validation_info;
      swift::serialization::ValidationInfo info =
          swift::serialization::validateSerializedAST(
              buf, &extended_validation_info);
      bool InvalidAST = info.status != swift::serialization::Status::Valid;
      bool InvalidSize = (info.bytes == 0) || (info.bytes > buf.size());
      if (InvalidAST) {
        swift::ASTContext &ast_ctx = *swift_ast.GetASTContext();
        StringRef module_spec = module.GetSpecificationDescription();
        swift::Identifier module_id = ast_ctx.getIdentifier(module_spec);
        std::unique_ptr<swift::ModuleFile> loaded_module_file;
        std::unique_ptr<llvm::MemoryBuffer> module_input_buffer =
            llvm::MemoryBuffer::getMemBuffer(buf, module_spec,
                                             /*NullTerminator=*/false);
        swift::ModuleFile::load(std::move(module_input_buffer), {}, false,
                                loaded_module_file);
        swift::serialization::diagnoseSerializedASTLoadFailure(
            ast_ctx, swift::SourceLoc(), info, extended_validation_info,
            module_spec, "<invalid-doc-id>", loaded_module_file.get(),
            module_id);
      }
      if (InvalidAST || InvalidSize) {
        printASTValidationInfo(info, extended_validation_info, module, buf);
        return true;
      }

      if (info.name.empty())
        continue;

      StringRef moduleData = buf.substr(0, info.bytes);
      if (log)
        last_sdk_path = invocation.getSDKPath();

      got_serialized_options |=
          DeserializeCompilerFlags(invocation, moduleData, info.name, error);

      if (log && !last_sdk_path.empty() &&
          invocation.getSDKPath() != last_sdk_path)
        log->Printf("SDK path mismatch!\n"
                    "Was \"%s\", found \"%s\" in module %s.",
                    last_sdk_path.c_str(),
                    invocation.getSDKPath().str().c_str(),
                    info.name.str().c_str());
      buf = buf.substr(info.bytes);
    }
  }
  return false;
}

/// Return whether this module contains any serialized Swift ASTs.
bool HasSwiftModules(Module &module) {
  SymbolVendor *sym_vendor = module.GetSymbolVendor();
  if (!sym_vendor)
    return false;

  auto ast_file_datas = sym_vendor->GetASTData(eLanguageTypeSwift);
  return !ast_file_datas.empty();
}

void SwiftASTContext::RemapClangImporterOptions(
    const PathMappingList &path_map) {
  Log *log(GetLogIfAllCategoriesSet(LIBLLDB_LOG_TYPES));
  auto &options = GetClangImporterOptions();
  std::string remapped;
  if (path_map.RemapPath(options.BridgingHeader, remapped)) {
    if (log)
      log->Printf("remapped %s -> %s", options.BridgingHeader.c_str(),
                  remapped.c_str());
    options.BridgingHeader = remapped;
  }
  for (auto &arg_string : options.ExtraArgs) {
    StringRef prefix;
    StringRef arg = arg_string;
    if (arg.consume_front("-I"))
      prefix = "-I";
    if (path_map.RemapPath(arg, remapped)) {
      if (log)
        log->Printf("remapped %s -> %s%s", arg.str().c_str(),
                    prefix.str().c_str(), remapped.c_str());
      arg_string = prefix.str()+remapped;
    }
  }
}

lldb::TypeSystemSP SwiftASTContext::CreateInstance(lldb::LanguageType language,
                                                   Module &module,
                                                   Target *target) {
  if (!SwiftASTContextSupportsLanguage(language))
    return lldb::TypeSystemSP();

  ArchSpec arch = module.GetArchitecture();

  ObjectFile *objfile = module.GetObjectFile();
  ArchSpec object_arch;

  if (!objfile || !objfile->GetArchitecture(object_arch))
    return TypeSystemSP();

  lldb::CompUnitSP main_compile_unit_sp = module.GetCompileUnitAtIndex(0);

  Log *log(GetLogIfAllCategoriesSet(LIBLLDB_LOG_TYPES));

  if (log) {
    StreamString ss;
    module.GetDescription(&ss);
    log->Printf("SwiftASTContext::CreateInstance(Module=%s)", ss.GetData());
    if (main_compile_unit_sp && !main_compile_unit_sp->Exists())
      log->Printf("Corresponding source not found for %s, loading module "
                  "is unlikely to succeed",
                  main_compile_unit_sp->GetCString());
  }

  std::shared_ptr<SwiftASTContext> swift_ast_sp(
      target ? (new SwiftASTContextForExpressions(*target))
             : new SwiftASTContext());

  swift_ast_sp->GetLanguageOptions().DebuggerSupport = true;
  swift_ast_sp->GetLanguageOptions().EnableAccessControl = false;
  swift_ast_sp->GetLanguageOptions().EnableTargetOSChecking = false;

  if (!arch.IsValid())
    return TypeSystemSP();

  llvm::Triple triple = arch.GetTriple();

  if (triple.getOS() == llvm::Triple::UnknownOS) {
    // cl_kernels are the only binaries that don't have an
    // LC_MIN_VERSION_xxx load command. This avoids a Swift assertion.

#if defined(__APPLE__)
    switch (triple.getArch()) {
    default:
      triple.setOS(llvm::Triple::MacOSX);
      break;
    case llvm::Triple::arm:
    case llvm::Triple::armeb:
    case llvm::Triple::aarch64:
    case llvm::Triple::aarch64_be:
      triple.setOS(llvm::Triple::IOS);
      break;
    }

#else
    // Not an elegant hack on OS X, not an elegant hack elsewhere.
    // But we shouldn't be claiming things are Mac binaries when they
    // are not.
    triple.setOS(HostInfo::GetArchitecture().GetTriple().getOS());
#endif
  }

  swift_ast_sp->SetTriple(triple.getTriple().c_str(), &module);

  bool set_triple = false;

  SymbolVendor *sym_vendor = module.GetSymbolVendor();

  std::string target_triple;

  if (sym_vendor) {
    bool got_serialized_options;
    llvm::SmallString<0> error;
    llvm::raw_svector_ostream errs(error);

    if (DeserializeAllCompilerFlags(*swift_ast_sp, module, errs,
                                    got_serialized_options)) {
      swift_ast_sp->m_fatal_errors.SetErrorString(error.str());
      return swift_ast_sp;
    }

    // Some of the bits in the compiler options we keep separately, so
    // we need to populate them from the serialized options:
    llvm::StringRef serialized_triple =
        swift_ast_sp->GetCompilerInvocation().getTargetTriple();
    if (serialized_triple.empty()) {
      if (log)
        log->Printf("\tSerialized triple for %s was empty.",
                    module.GetSpecificationDescription().c_str());
    } else {
      if (log)
        log->Printf("\tFound serialized triple for %s: %s.",
                    module.GetSpecificationDescription().c_str(),
                    serialized_triple.data());
      swift_ast_sp->SetTriple(serialized_triple.data(), &module);
      set_triple = true;
    }

    llvm::StringRef serialized_sdk_path =
        swift_ast_sp->GetCompilerInvocation().getSDKPath();
    if (serialized_sdk_path.empty()) {
      if (log)
        log->Printf("\tNo serialized SDK path.");
    } else {
      if (log)
        log->Printf("\tGot serialized SDK path %s.",
                    serialized_sdk_path.data());
      FileSpec sdk_spec(serialized_sdk_path.data(), false);
      if (sdk_spec.Exists()) {
        swift_ast_sp->SetPlatformSDKPath(serialized_sdk_path.data());
      }
    }

    if (!got_serialized_options || !swift_ast_sp->GetPlatformSDKPath()) {
      std::string platform_sdk_path;
      if (sym_vendor->GetCompileOption("-sdk", platform_sdk_path)) {
        FileSpec sdk_spec(platform_sdk_path.c_str(), false);
        if (sdk_spec.Exists()) {
          swift_ast_sp->SetPlatformSDKPath(platform_sdk_path.c_str());
        }

        if (sym_vendor->GetCompileOption("-target", target_triple)) {
          llvm::StringRef parsed_triple(target_triple);

          swift_ast_sp->SetTriple(target_triple.c_str(), &module);
          set_triple = true;
        }
      }
    }

    if (!got_serialized_options) {

      std::vector<std::string> framework_search_paths;

      if (sym_vendor->GetCompileOptions("-F", framework_search_paths)) {
        for (std::string &search_path : framework_search_paths) {
          swift_ast_sp->AddFrameworkSearchPath(search_path.c_str());
        }
      }

      std::vector<std::string> include_paths;

      if (sym_vendor->GetCompileOptions("-I", include_paths)) {
        for (std::string &search_path : include_paths) {
          const FileSpec path_spec(search_path.c_str(), false);

          if (path_spec.Exists()) {
            static const ConstString s_hmap_extension("hmap");

            if (IsDirectory(path_spec)) {
              swift_ast_sp->AddModuleSearchPath(search_path.c_str());
            } else if (IsRegularFile(path_spec) &&
                       path_spec.GetFileNameExtension() == s_hmap_extension) {
              std::string argument("-I");
              argument.append(search_path);
              swift_ast_sp->AddClangArgument(argument.c_str());
            }
          }
        }
      }

      std::vector<std::string> cc_options;

      if (sym_vendor->GetCompileOptions("-Xcc", cc_options)) {
        for (int i = 0; i < cc_options.size(); ++i) {
          if (!cc_options[i].compare("-iquote") && i + 1 < cc_options.size()) {
            swift_ast_sp->AddClangArgumentPair("-iquote",
                                               cc_options[i + 1].c_str());
          }
        }
      }
    }
  }

  if (!set_triple) {
    llvm::Triple llvm_triple(swift_ast_sp->GetTriple());

    // LLVM wants this to be set to iOS or MacOSX; if we're working on
    // a bare-boards type image, change the triple for LLVM's benefit.
    if (llvm_triple.getVendor() == llvm::Triple::Apple &&
        llvm_triple.getOS() == llvm::Triple::UnknownOS) {
      if (llvm_triple.getArch() == llvm::Triple::arm ||
          llvm_triple.getArch() == llvm::Triple::thumb) {
        llvm_triple.setOS(llvm::Triple::IOS);
      } else {
        llvm_triple.setOS(llvm::Triple::MacOSX);
      }
      swift_ast_sp->SetTriple(llvm_triple.str().c_str(), &module);
    }
  }

  StringRef resource_dir = swift_ast_sp->GetResourceDir(triple);
  ConfigureResourceDirs(swift_ast_sp->GetCompilerInvocation(),
                        FileSpec(resource_dir, false), triple);

  // Apply source path remappings found in the module's dSYM.
  swift_ast_sp->RemapClangImporterOptions(module.GetSourceMappingList());
  
  if (!swift_ast_sp->GetClangImporter()) {
    if (log) {
      log->Printf("((Module*)%p) [%s]->GetSwiftASTContext() returning NULL "
                  "- couldn't create a ClangImporter",
                  &module,
                  module.GetFileSpec().GetFilename().AsCString("<anonymous>"));
    }

    return TypeSystemSP();
  }

  std::vector<std::string> module_names;
  swift_ast_sp->RegisterSectionModules(module, module_names);
  swift_ast_sp->ValidateSectionModules(module, module_names);

  if (log) {
    log->Printf("((Module*)%p) [%s]->GetSwiftASTContext() = %p", &module,
                module.GetFileSpec().GetFilename().AsCString("<anonymous>"),
                swift_ast_sp.get());
    swift_ast_sp->DumpConfiguration(log);
  }
  return swift_ast_sp;
}

lldb::TypeSystemSP SwiftASTContext::CreateInstance(lldb::LanguageType language,
                                                   Target &target,
                                                   const char *extra_options) {
  if (!SwiftASTContextSupportsLanguage(language))
    return lldb::TypeSystemSP();

  ArchSpec arch = target.GetArchitecture();

  // Make an AST but don't set the triple yet. We need to try and
  // detect if we have a iOS simulator.
  std::shared_ptr<SwiftASTContextForExpressions> swift_ast_sp(
      new SwiftASTContextForExpressions(target));

  Log *log(GetLogIfAllCategoriesSet(LIBLLDB_LOG_TYPES));
  if (log)
    log->Printf("SwiftASTContext::CreateInstance(Target)");

  auto logError = [&](const char *message) {
    if (log)
      log->Printf("((Target*)%p)->GetSwiftASTContext() returning NULL - %s",
                  &target, message);
  };

  if (!arch.IsValid()) {
    logError("invalid target architecture");
    return TypeSystemSP();
  }

  swift_ast_sp->GetLanguageOptions().EnableTargetOSChecking = false;

  bool handled_sdk_path = false;
  const size_t num_images = target.GetImages().GetSize();

  // Set the SDK path prior to doing search paths.  Otherwise when we
  // create search path options we put in the wrong SDK path.
  FileSpec &target_sdk_spec = target.GetSDKPath();
  if (target_sdk_spec && target_sdk_spec.Exists()) {
    std::string platform_sdk_path(target_sdk_spec.GetPath());
    swift_ast_sp->SetPlatformSDKPath(std::move(platform_sdk_path));
    handled_sdk_path = true;
  }

  if (target.GetSwiftCreateModuleContextsInParallel()) {
    // The first call to GetTypeSystemForLanguage() on a module will
    // trigger the import (and thus most likely the rebuild) of all
    // the Clang modules that were imported in this module. This can
    // be a lot of work (potentially ten seconds per module), but it
    // can be performed in parallel.
    llvm::ThreadPool pool;
    for (size_t mi = 0; mi != num_images; ++mi) {
      auto module_sp = target.GetImages().GetModuleAtIndex(mi);
      pool.async([=] {
	  module_sp->GetTypeSystemForLanguage(lldb::eLanguageTypeSwift);
	});
    }
    pool.wait();
  }

  Status module_error;
  for (size_t mi = 0; mi != num_images; ++mi) {
    ModuleSP module_sp = target.GetImages().GetModuleAtIndex(mi);

    // Skip images without a serialized Swift AST. This avoids
    // spurious warning messages.
    if (!HasSwiftModules(*module_sp))
      continue;

    SwiftASTContext *module_swift_ast = llvm::dyn_cast_or_null<SwiftASTContext>(
        module_sp->GetTypeSystemForLanguage(lldb::eLanguageTypeSwift));

    if (!module_swift_ast || module_swift_ast->HasFatalErrors() ||
        !module_swift_ast->GetClangImporter()) {
      // Make sure we warn about this module load failure, the one
      // that comes from loading types often gets swallowed up and not
      // seen, this is the only reliable point where we can show this.
      // But only do it once per UUID so we don't overwhelm the user
      // with warnings.
      UUID module_uuid(module_sp->GetUUID());
      bool unique_message =
          target.RegisterSwiftContextMessageKey(module_uuid.GetAsString());
      if (unique_message) {
        StreamString ss;
        module_sp->GetDescription(&ss, eDescriptionLevelBrief);
        if (module_swift_ast && module_swift_ast->HasFatalErrors())
          ss << ": "
             << module_swift_ast->GetFatalErrors().AsCString("unknown error");

        target.GetDebugger().GetErrorFile()->Printf(
            "Error while loading Swift module:\n%s\n"
            "Debug info from this module will be unavailable in the "
            "debugger.\n\n",
            ss.GetData());
      }

      continue;
    }

    if (!handled_sdk_path) {
      const char *platform_sdk_path = module_swift_ast->GetPlatformSDKPath();

      if (platform_sdk_path) {
        handled_sdk_path = true;
        swift_ast_sp->SetPlatformSDKPath(platform_sdk_path);
      }
    }

    if (handled_sdk_path)
      break;
  }

  // First, prime the compiler with the options from the main executable:
  bool got_serialized_options = false;
  ModuleSP exe_module_sp(target.GetExecutableModule());

  // If we're debugging a testsuite, then treat the main test bundle
  // as the executable.
  if (exe_module_sp && PlatformDarwin::IsUnitTestExecutable(*exe_module_sp)) {
    ModuleSP unit_test_module =
        PlatformDarwin::GetUnitTestModule(target.GetImages());

    if (unit_test_module) {
      exe_module_sp = unit_test_module;
    }
  }

  // Attempt to deserialize the compiler flags from the AST.
  if (exe_module_sp) {
    llvm::SmallString<0> error;
    llvm::raw_svector_ostream errs(error);
    bool failed = DeserializeAllCompilerFlags(*swift_ast_sp, *exe_module_sp,
                                              errs, got_serialized_options);

    if (log && failed)
      log->Printf(
          "Attempt to load compiler options from serialized AST failed: %s",
          error.c_str());
  }

  // Now if the user fully specified the triple, let that override the one
  // we got from executable's options:
  if (target.GetArchitecture().IsFullySpecifiedTriple()) {
    swift_ast_sp->SetTriple(
        target.GetArchitecture().GetTriple().str().c_str());
  } else {
    // Always run using the Host OS triple...
    bool set_triple = false;
    PlatformSP platform_sp(target.GetPlatform());
    if (platform_sp &&
        !target.GetArchitecture().GetTriple().hasEnvironment()) {
      llvm::VersionTuple version = platform_sp->GetOSVersion(
                                  target.GetProcessSP().get());
      StreamString full_triple_name;
      full_triple_name.PutCString(target.GetArchitecture().GetTriple().str());
      full_triple_name.PutCString(version.getAsString());
      swift_ast_sp->SetTriple(full_triple_name.GetString().data());
      set_triple = true;
    }

    if (!set_triple) {
      ModuleSP exe_module_sp(target.GetExecutableModule());
      if (exe_module_sp) {
        Status exe_error;
        SwiftASTContext *exe_swift_ctx =
            llvm::dyn_cast_or_null<SwiftASTContext>(
                exe_module_sp->GetTypeSystemForLanguage(
                    lldb::eLanguageTypeSwift));
        if (exe_swift_ctx) {
          swift_ast_sp->SetTriple(
              exe_swift_ctx->GetLanguageOptions().Target.str().c_str());
        }
      }
    }
  }

  llvm::Triple triple(swift_ast_sp->GetTriple());
  StringRef resource_dir = swift_ast_sp->GetResourceDir(triple);
  ConfigureResourceDirs(swift_ast_sp->GetCompilerInvocation(),
                        FileSpec(resource_dir, false), triple);

  const bool use_all_compiler_flags =
      !got_serialized_options || target.GetUseAllCompilerFlags();

  std::function<void(ModuleSP &&)> process_one_module =
      [&target, &swift_ast_sp, use_all_compiler_flags](ModuleSP &&module_sp) {
        const FileSpec &module_file = module_sp->GetFileSpec();

        std::string module_path = module_file.GetPath();

        // Add the containing framework to the framework search path.
        // Don't do that if this is the executable module, since it
        // might be buried in some framework that we don't care about.
        if (use_all_compiler_flags &&
            target.GetExecutableModulePointer() != module_sp.get()) {
          size_t framework_offset = module_path.rfind(".framework/");

          if (framework_offset != std::string::npos) {
            // Sometimes the version of the framework that got loaded has been
            // stripped and in that case, adding it to the framework search
            // path will just short-cut a clang search that might otherwise
            // find the needed headers. So don't add these paths.
            std::string framework_path =
                module_path.substr(0, framework_offset);
            framework_path.append(".framework");
            FileSpec path_spec(framework_path, true);
            FileSpec headers_spec =
                path_spec.CopyByAppendingPathComponent("Headers");
            bool add_it = false;
            if (headers_spec.Exists())
              add_it = true;
            if (!add_it) {
              FileSpec module_spec =
                  path_spec.CopyByAppendingPathComponent("Modules");
              if (module_spec.Exists())
                add_it = true;
            }

            if (!add_it) {
              Log *log(GetLogIfAllCategoriesSet(LIBLLDB_LOG_TYPES));
              if (log)
                log->Printf("process_one_module rejecting framework path"
                            " \"%s\" as it has no Headers "
                            "or Modules subdirectories.",
                            framework_path.c_str());
            }

            if (add_it) {
              while (framework_offset && (module_path[framework_offset] != '/'))
                framework_offset--;

              if (module_path[framework_offset] == '/') {
                // framework_offset now points to the '/';

                std::string parent_path =
                    module_path.substr(0, framework_offset);

                if (strncmp(parent_path.c_str(), "/System/Library",
                            strlen("/System/Library")) &&
                    !IsDeviceSupport(parent_path.c_str())) {
                  swift_ast_sp->AddFrameworkSearchPath(parent_path.c_str());
                }
              }
            }
          }
        }

        // Skip images without a serialized Swift AST.
        if (!HasSwiftModules(*module_sp))
          return;

        SymbolVendor *sym_vendor = module_sp->GetSymbolVendor();
        if (!sym_vendor)
          return;

        std::vector<std::string> module_names;
        SymbolFile *sym_file = sym_vendor->GetSymbolFile();
        if (!sym_file)
          return;

        Status sym_file_error;
        SwiftASTContext *ast_context = llvm::dyn_cast_or_null<SwiftASTContext>(
            sym_file->GetTypeSystemForLanguage(lldb::eLanguageTypeSwift));
        if (ast_context && !ast_context->HasErrors()) {
          if (use_all_compiler_flags ||
              target.GetExecutableModulePointer() == module_sp.get()) {
            for (size_t msi = 0, mse = ast_context->GetNumModuleSearchPaths();
                 msi < mse; ++msi) {
              const char *search_path =
                  ast_context->GetModuleSearchPathAtIndex(msi);
              swift_ast_sp->AddModuleSearchPath(search_path);
            }

            for (size_t fsi = 0,
                        fse = ast_context->GetNumFrameworkSearchPaths();
                 fsi < fse; ++fsi) {
              const char *search_path =
                  ast_context->GetFrameworkSearchPathAtIndex(fsi);
              swift_ast_sp->AddFrameworkSearchPath(search_path);
            }

            std::string clang_argument;
            for (size_t osi = 0, ose = ast_context->GetNumClangArguments();
                 osi < ose; ++osi) {
              // Join multi-arg -D and -U options for uniquing.
              clang_argument += ast_context->GetClangArgumentAtIndex(osi);
              if (clang_argument == "-D" || clang_argument == "-U")
                continue;

              // Enable uniquing for -D and -U options.
              bool force = true;
              if (clang_argument.size() >= 2 && clang_argument[0] == '-' &&
                  (clang_argument[1] == 'D' || clang_argument[1] == 'U'))
                force = false;

              swift_ast_sp->AddClangArgument(clang_argument, force);
              clang_argument.clear();
            }
          }

          swift_ast_sp->RegisterSectionModules(*module_sp, module_names);
        }
      };

  for (size_t mi = 0; mi != num_images; ++mi) {
    process_one_module(target.GetImages().GetModuleAtIndex(mi));
  }

  FileSpecList &framework_search_paths = target.GetSwiftFrameworkSearchPaths();
  FileSpecList &module_search_paths = target.GetSwiftModuleSearchPaths();

  for (size_t fi = 0, fe = framework_search_paths.GetSize(); fi != fe; ++fi) {
    swift_ast_sp->AddFrameworkSearchPath(
        framework_search_paths.GetFileSpecAtIndex(fi).GetPath().c_str());
  }

  for (size_t mi = 0, me = module_search_paths.GetSize(); mi != me; ++mi) {
    swift_ast_sp->AddModuleSearchPath(
        module_search_paths.GetFileSpecAtIndex(mi).GetPath().c_str());
  }

  // Now fold any extra options we were passed. This has to be done
  // BEFORE the ClangImporter is made by calling GetClangImporter or
  // these options will be ignored.

  if (extra_options) {
    swift::CompilerInvocation &compiler_invocation =
        swift_ast_sp->GetCompilerInvocation();
    Args extra_args(extra_options);
    llvm::ArrayRef<const char *> extra_args_ref(extra_args.GetArgumentVector(),
                                                extra_args.GetArgumentCount());
    compiler_invocation.parseArgs(extra_args_ref,
                                  swift_ast_sp->GetDiagnosticEngine());
  }

  // Apply source path remappings ofund in the target settings.
  swift_ast_sp->RemapClangImporterOptions(target.GetSourcePathMap());

  // This needs to happen once all the import paths are set, or
  // otherwise no modules will be found.
  if (!swift_ast_sp->GetClangImporter()) {
    logError("couldn't create a ClangImporter");
    return TypeSystemSP();
  }

  if (log) {
    log->Printf("((Target*)%p)->GetSwiftASTContext() = %p", &target,
                swift_ast_sp.get());
    swift_ast_sp->DumpConfiguration(log);
  }

  if (swift_ast_sp->HasFatalErrors()) {
    const char *errors = swift_ast_sp->GetFatalErrors().AsCString();
    swift_ast_sp->m_error.SetErrorStringWithFormat(
        "Error creating target Swift AST context: %s", errors);
    logError(errors);
    return lldb::TypeSystemSP();
  }

  const bool can_create = true;
  if (!swift_ast_sp->m_ast_context_ap->getStdlibModule(can_create)) {
    logError("couldn't load the Swift stdlib");
    return lldb::TypeSystemSP();
  }

  return swift_ast_sp;
}

void SwiftASTContext::EnumerateSupportedLanguages(
    std::set<lldb::LanguageType> &languages_for_types,
    std::set<lldb::LanguageType> &languages_for_expressions) {
  static std::vector<lldb::LanguageType> s_supported_languages_for_types(
      {lldb::eLanguageTypeSwift});

  static std::vector<lldb::LanguageType> s_supported_languages_for_expressions(
      {lldb::eLanguageTypeSwift});

  languages_for_types.insert(s_supported_languages_for_types.begin(),
                             s_supported_languages_for_types.end());
  languages_for_expressions.insert(
      s_supported_languages_for_expressions.begin(),
      s_supported_languages_for_expressions.end());
}

static lldb::TypeSystemSP CreateTypeSystemInstance(lldb::LanguageType language,
                                                   Module *module,
                                                   Target *target,
                                                   const char *extra_options) {
  // This should be called with either a target or a module.
  if (module) {
    assert(!target);
    assert(StringRef(extra_options).empty());
    return SwiftASTContext::CreateInstance(language, *module);
  } else if (target) {
    assert(!module);
    return SwiftASTContext::CreateInstance(language, *target, extra_options);
  }
}

void SwiftASTContext::Initialize() {
  PluginManager::RegisterPlugin(
      GetPluginNameStatic(), "swift AST context plug-in",
      CreateTypeSystemInstance, EnumerateSupportedLanguages);
}

void SwiftASTContext::Terminate() {
  PluginManager::UnregisterPlugin(CreateTypeSystemInstance);
}

bool SwiftASTContext::SupportsLanguage(lldb::LanguageType language) {
  return SwiftASTContextSupportsLanguage(language);
}

Status SwiftASTContext::IsCompatible() { return GetFatalErrors(); }

Status SwiftASTContext::GetFatalErrors() {
  Status error;
  if (HasFatalErrors()) {
    error = m_fatal_errors;
    if (error.Success()) {
      // Retrieve the error message from the DiagnosticConsumer.
      DiagnosticManager diagnostic_manager;
      PrintDiagnostics(diagnostic_manager);
      error.SetErrorString(diagnostic_manager.GetString());
    }
  }
  return error;
}

swift::IRGenOptions &SwiftASTContext::GetIRGenOptions() {
  return m_compiler_invocation_ap->getIRGenOptions();
}

std::string SwiftASTContext::GetTriple() const {
  return m_compiler_invocation_ap->getTargetTriple();
}

/// Conditions a triple string to be safe for use with Swift.  Right
/// now this just strips the Haswell marker off the CPU name.
///
/// TODO: Make Swift more robust.
static std::string GetSwiftFriendlyTriple(const std::string &triple) {
  static std::string s_x86_64h("x86_64h");
  static std::string::size_type s_x86_64h_size = s_x86_64h.size();

  if (0 == triple.compare(0, s_x86_64h_size, s_x86_64h)) {
    std::string fixed_triple("x86_64");
    fixed_triple.append(
        triple.substr(s_x86_64h_size, triple.size() - s_x86_64h_size));
    return fixed_triple;
  }
  return triple;
}

bool SwiftASTContext::SetTriple(const char *triple_cstr, Module *module) {
  if (triple_cstr && triple_cstr[0]) {
    Log *log(GetLogIfAllCategoriesSet(LIBLLDB_LOG_TYPES));

    // We can change our triple up until we create the
    // swift::irgen::IRGenModule.
    if (m_ir_gen_module_ap.get() == NULL) {
      std::string raw_triple(triple_cstr);
      std::string triple = GetSwiftFriendlyTriple(raw_triple);

      llvm::Triple llvm_triple(triple);
      const unsigned unspecified = 0;
      // If the OS version is unspecified, do fancy things.
      if (llvm_triple.getOSMajorVersion() == unspecified) {
        // If a triple is "<arch>-apple-darwin" change it to be
        // "<arch>-apple-macosx" otherwise the major and minor OS
        // version we append below would be wrong.
        if (llvm_triple.getVendor() == llvm::Triple::VendorType::Apple &&
            llvm_triple.getOS() == llvm::Triple::OSType::Darwin) {
          llvm_triple.setOS(llvm::Triple::OSType::MacOSX);
          triple = llvm_triple.str();
        }

        // Append the min OS to the triple if we have a target
        ModuleSP module_sp;
        if (module == NULL) {
          TargetSP target_sp(m_target_wp.lock());
          if (target_sp) {
            module_sp = target_sp->GetExecutableModule();
            if (module_sp)
              module = module_sp.get();
          }
        }

        if (module) {
          ObjectFile *objfile = module->GetObjectFile();
          uint32_t versions[3];
          if (objfile) {
            StreamString strm;
            if (llvm::VersionTuple version = objfile->GetMinimumOSVersion()) {
              strm.PutCString(llvm_triple.getOSName().str());
              strm.PutCString(version.getAsString());
              llvm_triple.setOSName(strm.GetString());
              triple = llvm_triple.str();
            }
          }
        }
      }
      if (log)
        log->Printf("%p: SwiftASTContext::SetTriple('%s') setting to '%s'%s",
                    this, triple_cstr, triple.c_str(),
                    m_target_wp.lock() ? " (target)" : "");

      if (llvm::Triple(triple).getOS() == llvm::Triple::UnknownOS) {
        // This case triggers an llvm_unreachable() in the Swift compiler.
        if (log)
          log->Printf("Cannot initialize Swift with an unknown OS");
        return false;
      }
      m_compiler_invocation_ap->setTargetTriple(triple);

      // Every time the triple is changed the LangOpts must be updated
      // too, because Swift default-initializes the EnableObjCInterop
      // flag based on the triple.
      GetLanguageOptions().EnableObjCInterop = llvm_triple.isOSDarwin();

      return true;
    } else {
      if (log)
        log->Printf("%p: SwiftASTContext::SetTriple('%s') ignoring triple "
                    "since the IRGenModule has already been created",
                    this, triple_cstr);
    }
  }
  return false;
}

namespace {

struct SDKEnumeratorInfo {
  FileSpec found_path;
  SDKType sdk_type;
  uint32_t least_major;
  uint32_t least_minor;
};

} // anonymous namespace
  
static bool SDKSupportsSwift(const FileSpec &sdk_path, SDKType desired_type) {
  ConstString last_path_component = sdk_path.GetLastPathComponent();

  if (last_path_component) {
    const llvm::StringRef sdk_name_raw = last_path_component.GetStringRef();
    std::string sdk_name_lower = sdk_name_raw.lower();
    const llvm::StringRef sdk_name(sdk_name_lower);

    llvm::StringRef version_part;

    SDKType sdk_type = SDKType::unknown;

    if (desired_type == SDKType::unknown) {
      for (int i = (int)SDKType::MacOSX; i < SDKType::numSDKTypes; ++i) {
        if (sdk_name.startswith(sdk_strings[i])) {
          version_part = sdk_name.drop_front(strlen(sdk_strings[i]));
          sdk_type = (SDKType)i;
          break;
        }
      }

      // For non-Darwin SDKs assume Swift is supported
      if (sdk_type == SDKType::unknown)
        return true;
    } else {
      if (sdk_name.startswith(sdk_strings[desired_type])) {
        version_part =
            sdk_name.drop_front(strlen(sdk_strings[desired_type]));
        sdk_type = desired_type;
      } else {
        return false;
      }
    }

    const size_t major_dot_offset = version_part.find('.');
    if (major_dot_offset == llvm::StringRef::npos)
      return false;

    const llvm::StringRef major_version =
        version_part.slice(0, major_dot_offset);
    const llvm::StringRef minor_part =
        version_part.drop_front(major_dot_offset + 1);

    const size_t minor_dot_offset = minor_part.find('.');
    if (minor_dot_offset == llvm::StringRef::npos)
      return false;

    const llvm::StringRef minor_version = minor_part.slice(0, minor_dot_offset);

    unsigned int major = 0;
    unsigned int minor = 0;

    if (major_version.getAsInteger(10, major))
      return false;

    if (minor_version.getAsInteger(10, minor))
      return false;

    switch (sdk_type) {
    case SDKType::MacOSX:
      if (major > 10 || (major == 10 && minor >= 10))
        return true;
      break;
    case SDKType::iPhoneOS:
    case SDKType::iPhoneSimulator:
      if (major >= 8)
        return true;
      break;
    case SDKType::AppleTVSimulator:
    case SDKType::AppleTVOS:
      if (major >= 9)
        return true;
      break;
    case SDKType::WatchSimulator:
    case SDKType::watchOS:
      if (major >= 2)
        return true;
      break;
    case SDKType::Linux:
      return true;
    default:
      return false;
    }
  }

  return false;
}

FileSpec::EnumerateDirectoryResult
DirectoryEnumerator(void *baton, llvm::sys::fs::file_type file_type,
                    const FileSpec &spec) {
  SDKEnumeratorInfo *enumerator_info = static_cast<SDKEnumeratorInfo *>(baton);

  if (SDKSupportsSwift(spec, enumerator_info->sdk_type)) {
    enumerator_info->found_path = spec;
    return FileSpec::EnumerateDirectoryResult::eEnumerateDirectoryResultNext;
  }

  return FileSpec::EnumerateDirectoryResult::eEnumerateDirectoryResultNext;
};

static ConstString EnumerateSDKsForVersion(FileSpec sdks_spec, SDKType sdk_type,
                                           uint32_t least_major,
                                           uint32_t least_minor) {
  if (!IsDirectory(sdks_spec))
    return ConstString();

  const bool find_directories = true;
  const bool find_files = false;
  const bool find_other = true; ///< Include symlinks.

  SDKEnumeratorInfo enumerator_info;

  enumerator_info.sdk_type = sdk_type;
  enumerator_info.least_major = least_major;
  enumerator_info.least_minor = least_minor;

  FileSpec::EnumerateDirectory(sdks_spec.GetPath().c_str(), find_directories,
                               find_files, find_other, DirectoryEnumerator,
                               &enumerator_info);

  if (IsDirectory(enumerator_info.found_path))
    return ConstString(enumerator_info.found_path.GetPath());
  else
    return ConstString();
}

static ConstString GetSDKDirectory(SDKType sdk_type, uint32_t least_major,
                                   uint32_t least_minor) {
  if (sdk_type != SDKType::MacOSX) {
    // Look inside Xcode for the required installed iOS SDK version.
    std::string sdks_path = GetXcodeContentsPath();
    sdks_path.append("Developer/Platforms");

    if (sdk_type == SDKType::iPhoneSimulator) {
      sdks_path.append("/iPhoneSimulator.platform/");
    } else if (sdk_type == SDKType::AppleTVSimulator) {
      sdks_path.append("/AppleTVSimulator.platform/");
    } else if (sdk_type == SDKType::AppleTVOS) {
      sdks_path.append("/AppleTVOS.platform/");
    } else if (sdk_type == SDKType::WatchSimulator) {
      sdks_path.append("/WatchSimulator.platform/");
    } else if (sdk_type == SDKType::watchOS) {
      // For now, we need to be prepared to handle either capitalization of this
      // path.
      std::string WatchOS_candidate_path = sdks_path + "/WatchOS.platform/";
      if (IsDirectory(FileSpec(WatchOS_candidate_path.c_str(), false))) {
        sdks_path = WatchOS_candidate_path;
      } else {
        std::string watchOS_candidate_path = sdks_path + "/watchOS.platform/";
        if (IsDirectory(FileSpec(watchOS_candidate_path.c_str(), false))) {
          sdks_path = watchOS_candidate_path;
        } else {
          return ConstString();
        }
      }
    } else {
      sdks_path.append("/iPhoneOS.platform/");
    }

    sdks_path.append("Developer/SDKs/");

    FileSpec sdks_spec(sdks_path.c_str(), false);

    return EnumerateSDKsForVersion(sdks_spec, sdk_type, least_major,
                                   least_major);
  }

  // The SDK type is macOS.
  llvm::VersionTuple version = HostInfo::GetOSVersion();

  if (!version)
    return ConstString();

  uint32_t major = version.getMajor();
  uint32_t minor = version.getMinor().getValueOr(0);
  uint32_t update = version.getSubminor().getValueOr(0);

  // If there are minimum requirements that exceed the current OS,
  // apply those.
  if (least_major > major) {
    major = least_major;
    minor = least_minor;
  } else if (least_major == major) {
    if (least_minor > minor)
      minor = least_minor;
  }

  typedef std::map<uint64_t, ConstString> SDKDirectoryCache;
  static std::mutex g_mutex;
  static SDKDirectoryCache g_sdk_cache;
  std::lock_guard<std::mutex> locker(g_mutex);
  const uint64_t major_minor = (uint64_t)major << 32 | (uint64_t)minor;
  SDKDirectoryCache::iterator pos = g_sdk_cache.find(major_minor);
  if (pos != g_sdk_cache.end())
    return pos->second;

  FileSpec fspec;
  std::string xcode_contents_path;

  if (xcode_contents_path.empty())
    xcode_contents_path = GetXcodeContentsPath();

  if (!xcode_contents_path.empty()) {
    StreamString sdk_path;
    sdk_path.Printf(
        "%sDeveloper/Platforms/MacOSX.platform/Developer/SDKs/MacOSX%u.%u.sdk",
        xcode_contents_path.c_str(), major, minor);
    fspec.SetFile(sdk_path.GetString(), false, FileSpec::Style::native);
    if (fspec.Exists()) {
      ConstString path(sdk_path.GetString());
      // Cache results.
      g_sdk_cache[major_minor] = path;
      return path;
    } else if ((least_major != major) || (least_minor != minor)) {
      // Try the required SDK.
      sdk_path.Clear();
      sdk_path.Printf("%sDeveloper/Platforms/MacOSX.platform/Developer/SDKs/"
                      "MacOSX%u.%u.sdk",
                      xcode_contents_path.c_str(), least_major, least_minor);
      fspec.SetFile(sdk_path.GetString(), false, FileSpec::Style::native);
      if (fspec.Exists()) {
        ConstString path(sdk_path.GetString());
        // Cache results.
        g_sdk_cache[major_minor] = path;
        return path;
      } else {
        // Okay, we're going to do an exhaustive search for *any* SDK
        // that has an adequate version.
        std::string sdks_path = xcode_contents_path;
        sdks_path.append("Developer/Platforms/MacOSX.platform/Developer/SDKs");

        FileSpec sdks_spec(sdks_path.c_str(), false);

        ConstString sdk_path = EnumerateSDKsForVersion(
            sdks_spec, sdk_type, least_major, least_major);

        if (sdk_path) {
          g_sdk_cache[major_minor] = sdk_path;
          return sdk_path;
        }
      }
    }
  }

  // Cache results.
  g_sdk_cache[major_minor] = ConstString();
  return ConstString();
}

swift::CompilerInvocation &SwiftASTContext::GetCompilerInvocation() {
  return *m_compiler_invocation_ap;
}

swift::SourceManager &SwiftASTContext::GetSourceManager() {
  if (m_source_manager_ap.get() == NULL)
    m_source_manager_ap.reset(new swift::SourceManager());
  return *m_source_manager_ap;
}

swift::LangOptions &SwiftASTContext::GetLanguageOptions() {
  return GetCompilerInvocation().getLangOptions();
}

swift::DiagnosticEngine &SwiftASTContext::GetDiagnosticEngine() {
  if (m_diagnostic_engine_ap.get() == NULL)
    m_diagnostic_engine_ap.reset(
        new swift::DiagnosticEngine(GetSourceManager()));
  return *m_diagnostic_engine_ap;
}

swift::SILOptions &SwiftASTContext::GetSILOptions() {
  return GetCompilerInvocation().getSILOptions();
}

bool SwiftASTContext::TargetHasNoSDK() {
  llvm::Triple triple(GetTriple());

  switch (triple.getOS()) {
  case llvm::Triple::OSType::MacOSX:
  case llvm::Triple::OSType::Darwin:
  case llvm::Triple::OSType::IOS:
    return false;
  default:
    return true;
  }
}

swift::ClangImporterOptions &SwiftASTContext::GetClangImporterOptions() {
  swift::ClangImporterOptions &clang_importer_options =
      GetCompilerInvocation().getClangImporterOptions();
  if (!m_initialized_clang_importer_options) {
    m_initialized_clang_importer_options = true;

    // Set the Clang module search path.
    llvm::SmallString<128> path;
    auto props = ModuleList::GetGlobalModuleListProperties();
    props.GetClangModulesCachePath().GetPath(path);
    clang_importer_options.ModuleCachePath = path.str();

    FileSpec clang_dir_spec;
    clang_dir_spec = GetClangResourceDir();
    if (clang_dir_spec.Exists())
      clang_importer_options.OverrideResourceDir =
        std::move(clang_dir_spec.GetPath());
    clang_importer_options.DebuggerSupport = true;
  }
  return clang_importer_options;
}

swift::SearchPathOptions &SwiftASTContext::GetSearchPathOptions() {
  swift::SearchPathOptions &search_path_opts =
      GetCompilerInvocation().getSearchPathOptions();

  if (!m_initialized_search_path_options) {
    m_initialized_search_path_options = true;

    bool set_sdk = false;
    if (!search_path_opts.SDKPath.empty()) {
      FileSpec provided_sdk_path(search_path_opts.SDKPath, false);
      if (provided_sdk_path.Exists()) {
        // We don't check whether the SDK supports swift because we
        // figure if someone is passing this to us on the command line
        // (e.g., for the REPL), they probably know what they're
        // doing.
        set_sdk = true;
      }
    } else if (!m_platform_sdk_path.empty()) {
      FileSpec platform_sdk(m_platform_sdk_path.c_str(), false);

      if (platform_sdk.Exists() &&
          SDKSupportsSwift(platform_sdk, SDKType::unknown)) {
        search_path_opts.SDKPath = m_platform_sdk_path.c_str();
        set_sdk = true;
      }
    }

    llvm::Triple triple(GetTriple());
    StringRef resource_dir = GetResourceDir(triple);
    ConfigureResourceDirs(GetCompilerInvocation(),
                          FileSpec(resource_dir, false), triple);

    auto is_simulator = [&]() -> bool {
      return triple.getEnvironment() == llvm::Triple::Simulator ||
             !triple.getArchName().startswith("arm");
    };

    if (!set_sdk) {
      auto sdk = GetSDKType(triple, HostInfo::GetArchitecture().GetTriple());
      // Explicitly leave the SDKPath blank on other platforms.
      if (sdk.sdk_type != SDKType::unknown) {
        auto dir = GetSDKDirectory(sdk.sdk_type, sdk.min_version_major,
                                   sdk.min_version_minor);
        search_path_opts.SDKPath = dir.AsCString("");
      }
    }
  }

  return search_path_opts;
}

namespace lldb_private {

class ANSIColorStringStream : public llvm::raw_string_ostream {
public:
  ANSIColorStringStream(bool colorize)
      : llvm::raw_string_ostream(m_buffer), m_colorize(colorize) {}
  /// Changes the foreground color of text that will be output from
  /// this point forward.
  /// \param Color ANSI color to use, the special SAVEDCOLOR can be
  ///        used to change only the bold attribute, and keep colors
  ///        untouched.
  /// \param Bold bold/brighter text, default false
  /// \param BG if true change the background,
  ///        default: change foreground
  /// \returns itself so it can be used within << invocations.
  virtual raw_ostream &changeColor(enum Colors colors, bool bold = false,
                                   bool bg = false) {
    if (llvm::sys::Process::ColorNeedsFlush())
      flush();
    const char *colorcode;
    if (colors == SAVEDCOLOR)
      colorcode = llvm::sys::Process::OutputBold(bg);
    else
      colorcode = llvm::sys::Process::OutputColor(colors, bold, bg);
    if (colorcode) {
      size_t len = strlen(colorcode);
      write(colorcode, len);
    }
    return *this;
  }

  /// Resets the colors to terminal defaults. Call this when you are
  /// done outputting colored text, or before program exit.
  virtual raw_ostream &resetColor() {
    if (llvm::sys::Process::ColorNeedsFlush())
      flush();
    const char *colorcode = llvm::sys::Process::ResetColor();
    if (colorcode) {
      size_t len = strlen(colorcode);
      write(colorcode, len);
    }
    return *this;
  }

  /// Reverses the forground and background colors.
  virtual raw_ostream &reverseColor() {
    if (llvm::sys::Process::ColorNeedsFlush())
      flush();
    const char *colorcode = llvm::sys::Process::OutputReverse();
    if (colorcode) {
      size_t len = strlen(colorcode);
      write(colorcode, len);
    }
    return *this;
  }

  /// This function determines if this stream is connected to a "tty"
  /// or "console" window. That is, the output would be displayed to
  /// the user rather than being put on a pipe or stored in a file.
  virtual bool is_displayed() const { return m_colorize; }

  /// This function determines if this stream is displayed and
  /// supports colors.
  virtual bool has_colors() const { return m_colorize; }

protected:
  std::string m_buffer;
  bool m_colorize;
};

class StoringDiagnosticConsumer : public swift::DiagnosticConsumer {
public:
  StoringDiagnosticConsumer(SwiftASTContext &ast_context)
      : m_ast_context(ast_context), m_diagnostics(), m_num_errors(0),
        m_colorize(false) {
    m_ast_context.GetDiagnosticEngine().resetHadAnyError();
    m_ast_context.GetDiagnosticEngine().addConsumer(*this);
  }

  ~StoringDiagnosticConsumer() {
    m_ast_context.GetDiagnosticEngine().takeConsumers();
  }

  virtual void handleDiagnostic(swift::SourceManager &source_mgr,
                                swift::SourceLoc source_loc,
                                swift::DiagnosticKind kind,
                                llvm::StringRef formatString,
                                llvm::ArrayRef<swift::DiagnosticArgument> formatArgs,
                                const swift::DiagnosticInfo &info) {
    llvm::StringRef bufferName = "<anonymous>";
    unsigned bufferID = 0;
    std::pair<unsigned, unsigned> line_col = {0, 0};

    llvm::SmallString<256> text;
    {
      llvm::raw_svector_ostream out(text);
      swift::DiagnosticEngine::formatDiagnosticText(out, 
                                                    formatString, 
                                                    formatArgs);
    }

    if (source_loc.isValid()) {
      bufferID = source_mgr.findBufferContainingLoc(source_loc);
      bufferName = source_mgr.getDisplayNameForLoc(source_loc);
      line_col = source_mgr.getLineAndColumn(source_loc);
    }

    if (line_col.first != 0) {
      ANSIColorStringStream os(m_colorize);

      // Determine what kind of diagnostic we're emitting, and whether
      // we want to use its fixits:
      bool use_fixits = false;
      llvm::SourceMgr::DiagKind source_mgr_kind;
      switch (kind) {
      default:
      case swift::DiagnosticKind::Error:
        source_mgr_kind = llvm::SourceMgr::DK_Error;
        use_fixits = true;
        break;
      case swift::DiagnosticKind::Warning:
        source_mgr_kind = llvm::SourceMgr::DK_Warning;
        break;

      case swift::DiagnosticKind::Note:
        source_mgr_kind = llvm::SourceMgr::DK_Note;
        break;
      }

      // Translate ranges.
      llvm::SmallVector<llvm::SMRange, 2> ranges;
      for (auto R : info.Ranges)
        ranges.push_back(getRawRange(source_mgr, R));

      // Translate fix-its.
      llvm::SmallVector<llvm::SMFixIt, 2> fix_its;
      for (swift::DiagnosticInfo::FixIt F : info.FixIts)
        fix_its.push_back(getRawFixIt(source_mgr, F));

      // Display the diagnostic.
      auto message = source_mgr.GetMessage(source_loc, source_mgr_kind, text,
                                           ranges, fix_its);
      source_mgr.getLLVMSourceMgr().PrintMessage(os, message);

      // Use the llvm::raw_string_ostream::str() accessor as it will
      // flush the stream into our "message" and return us a reference
      // to "message".
      std::string &message_ref = os.str();

      if (message_ref.empty())
        m_diagnostics.push_back(RawDiagnostic(
            text.str(), kind, bufferName, bufferID, line_col.first,
            line_col.second,
            use_fixits ? info.FixIts
                       : llvm::ArrayRef<swift::Diagnostic::FixIt>()));
      else
        m_diagnostics.push_back(RawDiagnostic(
            message_ref, kind, bufferName, bufferID, line_col.first,
            line_col.second,
            use_fixits ? info.FixIts
                       : llvm::ArrayRef<swift::Diagnostic::FixIt>()));
    } else {
      m_diagnostics.push_back(RawDiagnostic(
          text.str(), kind, bufferName, bufferID, line_col.first,
          line_col.second, llvm::ArrayRef<swift::Diagnostic::FixIt>()));
    }

    if (kind == swift::DiagnosticKind::Error)
      m_num_errors++;
  }

  void Clear() {
    m_ast_context.GetDiagnosticEngine().resetHadAnyError();
    m_diagnostics.clear();
    m_num_errors = 0;
  }

  unsigned NumErrors() {
    if (m_num_errors)
      return m_num_errors;
    else if (m_ast_context.GetASTContext()->hadError())
      return 1;
    else
      return 0;
  }

  static DiagnosticSeverity SeverityForKind(swift::DiagnosticKind kind) {
    switch (kind) {
    case swift::DiagnosticKind::Error:
      return eDiagnosticSeverityError;
    case swift::DiagnosticKind::Warning:
      return eDiagnosticSeverityWarning;
    case swift::DiagnosticKind::Note:
      return eDiagnosticSeverityRemark;
    }

    llvm_unreachable("Unhandled DiagnosticKind in switch.");
  }

  void PrintDiagnostics(DiagnosticManager &diagnostic_manager,
                        uint32_t bufferID = UINT32_MAX, uint32_t first_line = 0,
                        uint32_t last_line = UINT32_MAX,
                        uint32_t line_offset = 0) {
    bool added_one_diagnostic = false;
    for (const RawDiagnostic &diagnostic : m_diagnostics) {
      // We often make expressions and wrap them in some code.  When
      // we see errors we want the line numbers to be correct so we
      // correct them below. LLVM stores in SourceLoc objects as
      // character offsets so there is no way to get LLVM to move its
      // error line numbers around by adjusting the source location,
      // we must do it manually. We also want to use the same error
      // formatting as LLVM and Clang, so we must muck with the
      // string.

      const DiagnosticSeverity severity = SeverityForKind(diagnostic.kind);
      const DiagnosticOrigin origin = eDiagnosticOriginSwift;

      if (first_line > 0 && bufferID != UINT32_MAX &&
          diagnostic.bufferID == bufferID && !diagnostic.bufferName.empty()) {
        // Make sure the error line is in range.
        if (diagnostic.line >= first_line && diagnostic.line <= last_line) {
          // Need to remap the error/warning to a different line.
          StreamString match;
          match.Printf("%s:%u:", diagnostic.bufferName.str().c_str(),
                       diagnostic.line);
          const size_t match_len = match.GetString().size();
          size_t match_pos = diagnostic.description.find(match.GetString());
          if (match_pos != std::string::npos) {
            // We have some <file>:<line>:" instances that need to be updated.
            StreamString fixed_description;
            size_t start_pos = 0;
            do {
              if (match_pos > start_pos)
                fixed_description.Printf(
                    "%s", diagnostic.description.substr(start_pos, match_pos)
                              .c_str());
              fixed_description.Printf("%s:%u:",
                                       diagnostic.bufferName.str().c_str(),
                                       diagnostic.line - first_line +
                                           line_offset + 1);
              start_pos = match_pos + match_len;
              match_pos =
                  diagnostic.description.find(match.GetString(), start_pos);
            } while (match_pos != std::string::npos);

            // Append any last remaining text.
            if (start_pos < diagnostic.description.size())
              fixed_description.Printf(
                  "%s",
                  diagnostic.description.substr(start_pos,
                                                diagnostic.description.size() -
                                                    start_pos)
                      .c_str());

            SwiftDiagnostic *new_diagnostic =
                new SwiftDiagnostic(fixed_description.GetString().data(),
                                    severity, origin, bufferID);
            for (auto fixit : diagnostic.fixits)
              new_diagnostic->AddFixIt(fixit);

            diagnostic_manager.AddDiagnostic(new_diagnostic);
            added_one_diagnostic = true;

            continue;
          }
        }
      }
    }

    // In general, we don't want to see diagnostics from outside of
    // the source text range of the actual user expression. But if we
    // didn't find any diagnostics in the text range, it's probably
    // because the source range was not specified correctly, and we
    // don't want to lose legit errors because of that. So in that
    // case we'll add them all here:
    if (!added_one_diagnostic) {
      // This will report diagnostic errors from outside the
      // expression's source range. Those are not interesting to
      // users, so we only emit them in debug builds.
      for (const RawDiagnostic &diagnostic : m_diagnostics) {
        const DiagnosticSeverity severity = SeverityForKind(diagnostic.kind);
        const DiagnosticOrigin origin = eDiagnosticOriginSwift;
        diagnostic_manager.AddDiagnostic(diagnostic.description.c_str(),
                                         severity, origin);
      }
    }
  }

  bool GetColorize() const { return m_colorize; }

  bool SetColorize(bool b) {
    const bool old = m_colorize;
    m_colorize = b;
    return old;
  }

private:
  // We don't currently use lldb_private::Diagostic or any of the lldb
  // DiagnosticManager machinery to store diagnostics as they
  // occur. Instead, we store them in raw form using this struct, then
  // transcode them to SwiftDiagnostics in PrintDiagnostic.
  struct RawDiagnostic {
    RawDiagnostic(std::string in_desc, swift::DiagnosticKind in_kind,
                  llvm::StringRef in_bufferName, unsigned in_bufferID,
                  uint32_t in_line, uint32_t in_column,
                  llvm::ArrayRef<swift::Diagnostic::FixIt> in_fixits)
        : description(in_desc), kind(in_kind), bufferName(in_bufferName),
          bufferID(in_bufferID), line(in_line), column(in_column) {
      for (auto fixit : in_fixits) {
        fixits.push_back(fixit);
      }
    }
    std::string description;
    swift::DiagnosticKind kind;
    const llvm::StringRef bufferName;
    unsigned bufferID;
    uint32_t line;
    uint32_t column;
    std::vector<swift::DiagnosticInfo::FixIt> fixits;
  };
  typedef std::vector<RawDiagnostic> RawDiagnosticBuffer;

  SwiftASTContext &m_ast_context;
  RawDiagnosticBuffer m_diagnostics;
  unsigned m_num_errors = 0;
  bool m_colorize;
};
}

swift::ASTContext *SwiftASTContext::GetASTContext() {
  if (m_ast_context_ap.get() == NULL) {
    m_ast_context_ap.reset(
        swift::ASTContext::get(GetLanguageOptions(), GetSearchPathOptions(),
                               GetSourceManager(), GetDiagnosticEngine()));
    m_diagnostic_consumer_ap.reset(new StoringDiagnosticConsumer(*this));

    if (getenv("LLDB_SWIFT_DUMP_DIAGS")) {
      // NOTE: leaking a swift::PrintingDiagnosticConsumer() here, but
      // this only gets enabled when the above environment variable is
      // set.
      GetDiagnosticEngine().addConsumer(
          *new swift::PrintingDiagnosticConsumer());
    }
    // Install the serialized module loader
    std::unique_ptr<swift::ModuleLoader> serialized_module_loader_ap(
        swift::SerializedModuleLoader::create(*m_ast_context_ap));

    if (serialized_module_loader_ap) {
      m_serialized_module_loader =
          (swift::SerializedModuleLoader *)serialized_module_loader_ap.get();
      m_ast_context_ap->addModuleLoader(std::move(serialized_module_loader_ap));
    }

    // Set up the required state for the evaluator in the TypeChecker.
    registerTypeCheckerRequestFunctions(m_ast_context_ap->evaluator);

    GetASTMap().Insert(m_ast_context_ap.get(), this);
  }

  VALID_OR_RETURN(nullptr);

  return m_ast_context_ap.get();
}

swift::SerializedModuleLoader *SwiftASTContext::GetSerializeModuleLoader() {
  VALID_OR_RETURN(nullptr);

  GetASTContext();
  return m_serialized_module_loader;
}

swift::ClangImporter *SwiftASTContext::GetClangImporter() {
  VALID_OR_RETURN(nullptr);

  const bool is_clang = true;
  auto &clang_importer_options = GetClangImporterOptions();

  if (!m_clang_importer) {
    swift::ASTContext *ast_ctx = GetASTContext();
    // Install the Clang module loader.
    if (ast_ctx &&
        (!ast_ctx->SearchPathOpts.SDKPath.empty() || TargetHasNoSDK())) {
      if (!clang_importer_options.OverrideResourceDir.empty()) {
        auto clang_importer_ap = swift::ClangImporter::create(
            *m_ast_context_ap, clang_importer_options);
        if (clang_importer_ap) {
          m_clang_importer = (swift::ClangImporter *)clang_importer_ap.get();
          m_ast_context_ap->addModuleLoader(std::move(clang_importer_ap),
                                            is_clang);
        }
      }
    }
  }

  if (!m_dwarf_importer) {
    // Install the DWARF importer fallback loader.
    auto props = ModuleList::GetGlobalModuleListProperties();
    if (props.GetUseDWARFImporter()) {
      auto dwarf_importer_ap = swift::DWARFImporter::create(
          *m_ast_context_ap, clang_importer_options);
      if (dwarf_importer_ap) {
        m_dwarf_importer = dwarf_importer_ap.get();
        m_ast_context_ap->addModuleLoader(std::move(dwarf_importer_ap),
                                          is_clang);
      }
    }
  }

  return m_clang_importer;
}

bool SwiftASTContext::AddModuleSearchPath(const char *path) {
  VALID_OR_RETURN(false);

  if (path && path[0]) {
    swift::ASTContext *ast = GetASTContext();
    std::string path_str(path);
    bool add_search_path = true;
    for (auto path : ast->SearchPathOpts.ImportSearchPaths) {
      if (path == path_str) {
        add_search_path = false;
        break;
      }
    }

    if (add_search_path) {
      ast->SearchPathOpts.ImportSearchPaths.push_back(path);
      return true;
    }
  }
  return false;
}

bool SwiftASTContext::AddFrameworkSearchPath(const char *path) {
  VALID_OR_RETURN(false);

  if (path && path[0]) {
    swift::ASTContext *ast = GetASTContext();
    std::string path_str(path);
    bool add_search_path = true;
    for (const auto &swift_path : ast->SearchPathOpts.FrameworkSearchPaths) {
      if (swift_path.Path == path_str) {
        add_search_path = false;
        break;
      }
    }

    if (add_search_path) {
      ast->SearchPathOpts.FrameworkSearchPaths.push_back({path, /*isSystem=*/false});
      return true;
    }
  }
  return false;
}

bool SwiftASTContext::AddClangArgument(std::string clang_arg, bool force) {
  if (!clang_arg.empty()) {
    swift::ClangImporterOptions &importer_options = GetClangImporterOptions();

    bool add_hmap = true;

    if (!force) {
      for (std::string &arg : importer_options.ExtraArgs) {
        if (!arg.compare(clang_arg)) {
          add_hmap = false;
          break;
        }
      }
    }

    if (add_hmap) {
      importer_options.ExtraArgs.push_back(clang_arg);
      return true;
    }
  }
  return false;
}

bool SwiftASTContext::AddClangArgumentPair(const char *clang_arg_1,
                                           const char *clang_arg_2) {
  if (clang_arg_1 && clang_arg_2 && clang_arg_1[0] && clang_arg_2[0]) {
    swift::ClangImporterOptions &importer_options = GetClangImporterOptions();

    bool add_hmap = true;

    for (ssize_t ai = 0, ae = importer_options.ExtraArgs.size() -
                              1; // -1 because we look at the next one too
         ai < ae;
         ++ai) {
      if (!importer_options.ExtraArgs[ai].compare(clang_arg_1) &&
          !importer_options.ExtraArgs[ai + 1].compare(clang_arg_2)) {
        add_hmap = false;
        break;
      }
    }

    if (add_hmap) {
      importer_options.ExtraArgs.push_back(clang_arg_1);
      importer_options.ExtraArgs.push_back(clang_arg_2);
      return true;
    }
  }
  return false;
}

size_t SwiftASTContext::GetNumModuleSearchPaths() const {
  VALID_OR_RETURN(0);

  if (m_ast_context_ap.get())
    return m_ast_context_ap->SearchPathOpts.ImportSearchPaths.size();
  return 0;
}

const char *SwiftASTContext::GetModuleSearchPathAtIndex(size_t idx) const {
  VALID_OR_RETURN(nullptr);

  if (m_ast_context_ap.get()) {
    if (idx < m_ast_context_ap->SearchPathOpts.ImportSearchPaths.size())
      return m_ast_context_ap->SearchPathOpts.ImportSearchPaths[idx].c_str();
  }
  return NULL;
}

size_t SwiftASTContext::GetNumFrameworkSearchPaths() const {
  VALID_OR_RETURN(0);

  if (m_ast_context_ap.get())
    return m_ast_context_ap->SearchPathOpts.FrameworkSearchPaths.size();
  return 0;
}

const char *SwiftASTContext::GetFrameworkSearchPathAtIndex(size_t idx) const {
  VALID_OR_RETURN(nullptr);

  if (m_ast_context_ap.get()) {
    if (idx < m_ast_context_ap->SearchPathOpts.FrameworkSearchPaths.size())
      return m_ast_context_ap->SearchPathOpts.FrameworkSearchPaths[idx].Path.c_str();
  }
  return NULL;
}

size_t SwiftASTContext::GetNumClangArguments() {
  swift::ClangImporterOptions &importer_options = GetClangImporterOptions();

  return importer_options.ExtraArgs.size();
}

const char *SwiftASTContext::GetClangArgumentAtIndex(size_t idx) {
  swift::ClangImporterOptions &importer_options = GetClangImporterOptions();

  if (idx < importer_options.ExtraArgs.size())
    return importer_options.ExtraArgs[idx].c_str();

  return NULL;
}

swift::ModuleDecl *
SwiftASTContext::GetCachedModule(const ConstString &module_name) {
  VALID_OR_RETURN(nullptr);

  SwiftModuleMap::const_iterator iter =
      m_swift_module_cache.find(module_name.GetCString());

  if (iter != m_swift_module_cache.end())
    return iter->second;
  return NULL;
}

swift::ModuleDecl *
SwiftASTContext::CreateModule(const ConstString &module_basename,
                              Status &error) {
  VALID_OR_RETURN(nullptr);

  if (module_basename) {
    swift::ModuleDecl *module = GetCachedModule(module_basename);
    if (module) {
      error.SetErrorStringWithFormat("module already exists for '%s'",
                                     module_basename.GetCString());
      return NULL;
    }

    swift::ASTContext *ast = GetASTContext();
    if (ast) {
      swift::Identifier module_id(
          ast->getIdentifier(module_basename.GetCString()));
      module = swift::ModuleDecl::create(module_id, *ast);
      if (module) {
        m_swift_module_cache[module_basename.GetCString()] = module;
        return module;
      } else {
        error.SetErrorStringWithFormat("invalid swift AST (NULL)");
      }
    } else {
      error.SetErrorStringWithFormat("invalid swift AST (NULL)");
    }
  } else {
    error.SetErrorStringWithFormat("invalid module name (empty)");
  }
  return NULL;
}

void SwiftASTContext::CacheModule(swift::ModuleDecl *module) {
  VALID_OR_RETURN_VOID();

  if (!module)
    return;
  auto ID = module->getName().get();
  if (nullptr == ID || 0 == ID[0])
    return;
  if (m_swift_module_cache.find(ID) != m_swift_module_cache.end())
    return;
  m_swift_module_cache.insert({ID, module});
}

swift::ModuleDecl *
SwiftASTContext::GetModule(const ConstString &module_basename, Status &error) {
  VALID_OR_RETURN(nullptr);

  Log *log(GetLogIfAllCategoriesSet(LIBLLDB_LOG_TYPES));
  if (log)
    log->Printf("((SwiftASTContext*)%p)->GetModule('%s')", this,
                module_basename.AsCString("<no name>"));

  if (module_basename) {
    swift::ModuleDecl *module = GetCachedModule(module_basename);
    if (module)
      return module;
    if (swift::ASTContext *ast = GetASTContext()) {
      typedef std::pair<swift::Identifier, swift::SourceLoc> ModuleNameSpec;
      llvm::StringRef module_basename_sref(module_basename.GetCString());
      ModuleNameSpec name_pair(ast->getIdentifier(module_basename_sref),
                               swift::SourceLoc());

      if (HasFatalErrors()) {
        error.SetErrorStringWithFormat("failed to get module '%s' from AST "
                                       "context:\nAST context is in a fatal "
                                       "error state",
                                       module_basename.GetCString());
        printf("error in SwiftASTContext::GetModule(%s): AST context is in a "
               "fatal error stat",
               module_basename.GetCString());
        return nullptr;
      }

      ClearDiagnostics();

      module = ast->getModuleByName(module_basename_sref);

      if (HasErrors()) {
        DiagnosticManager diagnostic_manager;
        PrintDiagnostics(diagnostic_manager);
        error.SetErrorStringWithFormat(
            "failed to get module '%s' from AST context:\n%s",
            module_basename.GetCString(),
            diagnostic_manager.GetString().data());
#ifdef LLDB_CONFIGURATION_DEBUG
        printf("error in SwiftASTContext::GetModule(%s): '%s'",
               module_basename.GetCString(),
               diagnostic_manager.GetString().data());
#endif
        if (log)
          log->Printf("((SwiftASTContext*)%p)->GetModule('%s') -- error: %s",
                      this, module_basename.GetCString(),
                      diagnostic_manager.GetString().data());
      } else if (module) {
        if (log)
          log->Printf("((SwiftASTContext*)%p)->GetModule('%s') -- found %s",
                      this, module_basename.GetCString(),
                      module->getName().str().str().c_str());

        m_swift_module_cache[module_basename.GetCString()] = module;
        return module;
      } else {
        if (log)
          log->Printf(
              "((SwiftASTContext*)%p)->GetModule('%s') -- failed with no error",
              this, module_basename.GetCString());

        error.SetErrorStringWithFormat(
            "failed to get module '%s' from AST context",
            module_basename.GetCString());
      }
    } else {
      if (log)
        log->Printf(
            "((SwiftASTContext*)%p)->GetModule('%s') -- invalid ASTContext",
            this, module_basename.GetCString());

      error.SetErrorString("invalid swift::ASTContext");
    }
  } else {
    if (log)
      log->Printf(
          "((SwiftASTContext*)%p)->GetModule('%s') -- empty module name", this,
          module_basename.GetCString());

    error.SetErrorString("invalid module name (empty)");
  }
  return NULL;
}

swift::ModuleDecl *SwiftASTContext::GetModule(const FileSpec &module_spec,
                                              Status &error) {
  VALID_OR_RETURN(nullptr);

  ConstString module_basename(module_spec.GetFileNameStrippingExtension());

  Log *log(GetLogIfAllCategoriesSet(LIBLLDB_LOG_TYPES));
  if (log)
    log->Printf("((SwiftASTContext*)%p)->GetModule((FileSpec)'%s')", this,
                module_spec.GetPath().c_str());

  if (module_basename) {
    SwiftModuleMap::const_iterator iter =
        m_swift_module_cache.find(module_basename.GetCString());

    if (iter != m_swift_module_cache.end())
      return iter->second;

    if (module_spec.Exists()) {
      swift::ASTContext *ast = GetASTContext();
      if (!GetClangImporter()) {
        if (log)
          log->Printf("((SwiftASTContext*)%p)->GetModule((FileSpec)'%s') -- no "
                      "ClangImporter so giving up",
                      this, module_spec.GetPath().c_str());
        error.SetErrorStringWithFormat("couldn't get a ClangImporter");
        return nullptr;
      }

      std::string module_directory(module_spec.GetDirectory().GetCString());
      bool add_search_path = true;
      for (auto path : ast->SearchPathOpts.ImportSearchPaths) {
        if (path == module_directory) {
          add_search_path = false;
          break;
        }
      }
      // Add the search path if needed so we can find the module by basename.
      if (add_search_path)
        ast->SearchPathOpts.ImportSearchPaths.push_back(
            std::move(module_directory));

      typedef std::pair<swift::Identifier, swift::SourceLoc> ModuleNameSpec;
      llvm::StringRef module_basename_sref(module_basename.GetCString());
      ModuleNameSpec name_pair(ast->getIdentifier(module_basename_sref),
                               swift::SourceLoc());
      swift::ModuleDecl *module =
          ast->getModule(llvm::ArrayRef<ModuleNameSpec>(name_pair));
      if (module) {
        if (log)
          log->Printf(
              "((SwiftASTContext*)%p)->GetModule((FileSpec)'%s') -- found %s",
              this, module_spec.GetPath().c_str(),
              module->getName().str().str().c_str());

        m_swift_module_cache[module_basename.GetCString()] = module;
        return module;
      } else {
        if (log)
          log->Printf("((SwiftASTContext*)%p)->GetModule((FileSpec)'%s') -- "
                      "couldn't get from AST context",
                      this, module_spec.GetPath().c_str());

        error.SetErrorStringWithFormat(
            "failed to get module '%s' from AST context",
            module_basename.GetCString());
      }
    } else {
      if (log)
        log->Printf("((SwiftASTContext*)%p)->GetModule((FileSpec)'%s') -- "
                    "doesn't exist",
                    this, module_spec.GetPath().c_str());

      error.SetErrorStringWithFormat("module '%s' doesn't exist",
                                     module_spec.GetPath().c_str());
    }
  } else {
    if (log)
      log->Printf(
          "((SwiftASTContext*)%p)->GetModule((FileSpec)'%s') -- no basename",
          this, module_spec.GetPath().c_str());

    error.SetErrorStringWithFormat("no module basename in '%s'",
                                   module_spec.GetPath().c_str());
  }
  return NULL;
}

swift::ModuleDecl *
SwiftASTContext::FindAndLoadModule(const ConstString &module_basename,
                                   Process &process, Status &error) {
  VALID_OR_RETURN(nullptr);

  swift::ModuleDecl *swift_module = GetModule(module_basename, error);
  if (!swift_module)
    return nullptr;
  LoadModule(swift_module, process, error);
  return swift_module;
}

swift::ModuleDecl *
SwiftASTContext::FindAndLoadModule(const FileSpec &module_spec,
                                   Process &process, Status &error) {
  VALID_OR_RETURN(nullptr);

  swift::ModuleDecl *swift_module = GetModule(module_spec, error);
  if (!swift_module)
    return nullptr;
  LoadModule(swift_module, process, error);
  return swift_module;
}

bool SwiftASTContext::LoadOneImage(Process &process, FileSpec &link_lib_spec,
                                   Status &error) {
  VALID_OR_RETURN(false);

  error.Clear();

  PlatformSP platform_sp = process.GetTarget().GetPlatform();
  if (platform_sp)
    return platform_sp->LoadImage(&process, FileSpec(), link_lib_spec, error) !=
           LLDB_INVALID_IMAGE_TOKEN;
  else
    return false;
}

static void
GetLibrarySearchPaths(std::vector<std::string> &paths,
                      const swift::SearchPathOptions &search_path_opts) {
  paths.clear();
  paths.assign(search_path_opts.LibrarySearchPaths.begin(),
            search_path_opts.LibrarySearchPaths.end());
  paths.push_back(search_path_opts.RuntimeLibraryPath);
}

void SwiftASTContext::LoadModule(swift::ModuleDecl *swift_module,
                                 Process &process, Status &error) {
  VALID_OR_RETURN_VOID();

  Status current_error;
  auto addLinkLibrary = [&](swift::LinkLibrary link_lib) {
    Status load_image_error;
    StreamString all_dlopen_errors;
    const char *library_name = link_lib.getName().data();

    if (library_name == NULL || library_name[0] == '\0') {
      error.SetErrorString("Empty library name passed to addLinkLibrary");
      return;
    }

    SwiftLanguageRuntime *runtime = process.GetSwiftLanguageRuntime();

    if (runtime && runtime->IsInLibraryNegativeCache(library_name))
      return;

    swift::LibraryKind library_kind = link_lib.getKind();

    Log *log(GetLogIfAnyCategoriesSet(LIBLLDB_LOG_TYPES));
    if (log)
      log->Printf("\nLoading link library \"%s\" of kind: %d.", library_name,
                  library_kind);

    switch (library_kind) {
    case swift::LibraryKind::Framework: {

      // First make sure the library isn't already loaded. Since this
      // is a framework, we make sure the file name and the framework
      // name are the same, and that we are contained in
      // FileName.framework with no other intervening frameworks.  We
      // can get more restrictive if this gives false positives.
      ConstString library_cstr(library_name);

      std::string framework_name(library_name);
      framework_name.append(".framework");

      // Lookup the module by file basename and make sure that
      // basename has "<basename>.framework" in the path.
      ModuleSpec module_spec;
      module_spec.GetFileSpec().GetFilename() = library_cstr;
      lldb_private::ModuleList matching_module_list;
      bool module_already_loaded = false;
      if (process.GetTarget().GetImages().FindModules(module_spec,
                                                      matching_module_list)) {
        matching_module_list.ForEach(
            [&module_already_loaded, &module_spec,
             &framework_name](const ModuleSP &module_sp) -> bool {
              module_already_loaded = module_spec.GetFileSpec().GetPath().find(
                                          framework_name) != std::string::npos;
              return module_already_loaded ==
                     false; // Keep iterating if we didn't find the right module
            });
      }
      // If we already have this library loaded, don't try and load it again.
      if (module_already_loaded) {
        if (log)
          log->Printf("Skipping load of %s as it is already loaded.",
                      framework_name.c_str());
        return;
      }

      for (auto module : process.GetTarget().GetImages().Modules()) {
        FileSpec module_file = module->GetFileSpec();
        if (module_file.GetFilename() == library_cstr) {
          std::string module_path = module_file.GetPath();

          size_t framework_offset = module_path.rfind(framework_name);

          if (framework_offset != std::string::npos) {
            // The Framework is already loaded, so we don't need to try to load
            // it again.
            if (log)
              log->Printf("Skipping load of %s as it is already loaded.",
                          framework_name.c_str());
            return;
          }
        }
      }

      std::string framework_path("@rpath/");
      framework_path.append(library_name);
      framework_path.append(".framework/");
      framework_path.append(library_name);
      FileSpec framework_spec(framework_path.c_str(), false);

      if (LoadOneImage(process, framework_spec, load_image_error)) {
        if (log)
          log->Printf("Found framework at: %s.", framework_path.c_str());

        return;
      } else
        all_dlopen_errors.Printf("Looking for \"%s\", error: %s\n",
                                 framework_path.c_str(),
                                 load_image_error.AsCString());

      // And then in the various framework search paths.
      std::unordered_set<std::string> seen_paths;
      std::vector<std::string> uniqued_paths;
      
      for (const auto &framework_search_dir :
           swift_module->getASTContext().SearchPathOpts.FrameworkSearchPaths) {
        // The framework search dir as it comes from the AST context
        // often has duplicate entries, don't try to load along the
        // same path twice.
        std::pair<std::unordered_set<std::string>::iterator, bool>
            insert_result = seen_paths.insert(framework_search_dir.Path);
        if (insert_result.second)
        {
          framework_path = framework_search_dir.Path;
          framework_path.append("/");
          framework_path.append(library_name);
          framework_path.append(".framework/");
          uniqued_paths.push_back(framework_path);
        }
      }
        
      uint32_t token = LLDB_INVALID_IMAGE_TOKEN;
      PlatformSP platform_sp = process.GetTarget().GetPlatform();
      
      Status error;
      FileSpec library_spec(library_name, false);
      FileSpec found_path;
      
      if (platform_sp)
        token = platform_sp->LoadImageUsingPaths(&process, library_spec,
                                                 uniqued_paths, error,
                                                 &found_path);
                                                  
      if (token != LLDB_INVALID_IMAGE_TOKEN) {
        if (log)
          log->Printf("Found framework at: %s.", framework_path.c_str());

        return;
      } else {
        all_dlopen_errors.Printf("Failed to find framework for \"%s\" looking"
                                 " along paths:\n",
                                 library_name);
        for (const std::string &path : uniqued_paths)
          all_dlopen_errors.Printf("  %s\n", path.c_str());
      }

      // Maybe we were told to add a link library that exists in the
      // system.  I tried just specifying Foo.framework/Foo and
      // letting the system search figure that out, but if
      // DYLD_FRAMEWORK_FALLBACK_PATH is set (e.g. in Xcode's test
      // scheme) then these aren't found. So for now I dial them in
      // explicitly:
      std::string system_path("/System/Library/Frameworks/");
      system_path.append(library_name);
      system_path.append(".framework/");
      system_path.append(library_name);
      framework_spec.SetFile(system_path.c_str(), true, FileSpec::Style::native);
      if (LoadOneImage(process, framework_spec, load_image_error))
        return;
      else
        all_dlopen_errors.Printf("Looking for \"%s\"\n,    error: %s\n",
                                 framework_path.c_str(),
                                 load_image_error.AsCString());
    } break;
    case swift::LibraryKind::Library: {
      std::vector<std::string> search_paths;

      GetLibrarySearchPaths(search_paths,
                            swift_module->getASTContext().SearchPathOpts);

      if (LoadLibraryUsingPaths(process, library_name, search_paths, true,
                                all_dlopen_errors))
        return;
    } break;
    }

    // If we get here, we aren't going to find this image, so add it to a
    // negative cache:
    if (runtime)
      runtime->AddToLibraryNegativeCache(library_name);

    current_error.SetErrorStringWithFormat(
        "Failed to load linked library %s of module %s - errors:\n%s\n",
        library_name, swift_module->getName().str().str().c_str(),
        all_dlopen_errors.GetData());
  };

  swift_module->forAllVisibleModules(
      {}, [&](swift::ModuleDecl::ImportedModule import) {
        import.second->collectLinkLibraries(addLinkLibrary);
        return true;
      });
  error = current_error;
}

bool SwiftASTContext::LoadLibraryUsingPaths(
    Process &process, llvm::StringRef library_name,
    std::vector<std::string> &search_paths, bool check_rpath,
    StreamString &all_dlopen_errors) {
  VALID_OR_RETURN(false);

  Log *log(GetLogIfAnyCategoriesSet(LIBLLDB_LOG_TYPES));

  SwiftLanguageRuntime *runtime = process.GetSwiftLanguageRuntime();
  if (!runtime) {
    all_dlopen_errors.PutCString(
        "Can't load Swift libraries without a language runtime.");
    return false;
  }

  if (ConstString::Equals(runtime->GetStandardLibraryBaseName(),
                          ConstString(library_name))) {
    // Never dlopen the standard library. Some binaries statically
    // link to the Swift standard library and dlopening it here will
    // cause ObjC runtime conflicts.  If you want to run Swift
    // expressions you have to arrange to load the Swift standard
    // library by hand before doing so.
    if (log)
      log->Printf("Skipping swift standard library \"%s\" - we don't hand load "
                  "that one.",
                  runtime->GetStandardLibraryBaseName().AsCString());
    return true;
  }

  PlatformSP platform_sp(process.GetTarget().GetPlatform());

  std::string library_fullname;

  if (platform_sp) {
    library_fullname =
        platform_sp->GetFullNameForDylib(ConstString(library_name)).AsCString();
  } else // This is the old way, and we shouldn't use it except on Mac OS
  {
#ifdef __APPLE__
    library_fullname = "lib";
    library_fullname.append(library_name);
    library_fullname.append(".dylib");
#else
    return false;
#endif
  }

  ModuleSpec module_spec;
  module_spec.GetFileSpec().GetFilename().SetCString(library_fullname.c_str());
  lldb_private::ModuleList matching_module_list;

  if (process.GetTarget().GetImages().FindModules(module_spec,
                                                  matching_module_list) > 0) {
    if (log)
      log->Printf("Skipping module %s as it is already loaded.",
                  library_fullname.c_str());
    return true;
  }

  std::string library_path;
  std::unordered_set<std::string> seen_paths;
  Status load_image_error;
  std::vector<std::string> uniqued_paths;
  
  for (const std::string &library_search_dir : search_paths) {
    // The library search dir as it comes from the AST context often
    // has duplicate entries, so lets unique the path list before we
    // send it down to the target.
    std::pair<std::unordered_set<std::string>::iterator, bool> insert_result =
        seen_paths.insert(library_search_dir);
    if (insert_result.second)
      uniqued_paths.push_back(library_search_dir);
  }

  FileSpec library_spec(library_fullname, false);
  FileSpec found_library;
  uint32_t token = LLDB_INVALID_IMAGE_TOKEN;
  Status error;
  if (platform_sp)
    token = platform_sp->LoadImageUsingPaths(&process, library_spec, 
                                             uniqued_paths,
                                             error,
                                             &found_library);
  if (token != LLDB_INVALID_IMAGE_TOKEN) {
      if (log)
        log->Printf("Found library at: %s.", found_library.GetCString());
      return true;
  } else {
    all_dlopen_errors.Printf("Failed to find \"%s\" in paths:\n,",
                             library_fullname.c_str());
    for (const std::string &search_dir : uniqued_paths)
      all_dlopen_errors.Printf("  %s\n", search_dir.c_str());
  }

  if (check_rpath) {
    // Let our RPATH help us out when finding the right library.
    library_path = "@rpath/";
    library_path += library_fullname;

    FileSpec link_lib_spec(library_path.c_str(), false);

    if (LoadOneImage(process, link_lib_spec, load_image_error)) {
      if (log)
        log->Printf("Found library using RPATH at: %s.", library_path.c_str());
      return true;
    } else
      all_dlopen_errors.Printf("Failed to find \"%s\" on RPATH, error: %s\n",
                               library_fullname.c_str(),
                               load_image_error.AsCString());
  }
  return false;
}

void SwiftASTContext::LoadExtraDylibs(Process &process, Status &error) {
  VALID_OR_RETURN_VOID();

  error.Clear();
  swift::IRGenOptions &irgen_options = GetIRGenOptions();
  for (const swift::LinkLibrary &link_lib : irgen_options.LinkLibraries) {
    // We don't have to do frameworks here, they actually record their link
    // libraries properly.
    if (link_lib.getKind() == swift::LibraryKind::Library) {
      const char *library_name = link_lib.getName().data();
      StreamString errors;

      std::vector<std::string> search_paths;

      GetLibrarySearchPaths(search_paths,
                            m_compiler_invocation_ap->getSearchPathOptions());

      bool success = LoadLibraryUsingPaths(process, library_name, search_paths,
                                           false, errors);
      if (!success) {
        error.SetErrorString(errors.GetData());
      }
    }
  }
}

bool SwiftASTContext::RegisterSectionModules(
    Module &module, std::vector<std::string> &module_names) {
  VALID_OR_RETURN(false);

  Log *log(GetLogIfAllCategoriesSet(LIBLLDB_LOG_TYPES));

  swift::SerializedModuleLoader *sml = GetSerializeModuleLoader();
  if (sml) {
    SectionList *section_list = module.GetSectionList();
    if (section_list) {
      SectionSP section_sp(
          section_list->FindSectionByType(eSectionTypeSwiftModules, true));
      if (section_sp) {
        DataExtractor section_data;

        if (section_sp->GetSectionData(section_data)) {
          llvm::StringRef section_data_ref(
              (const char *)section_data.GetDataStart(),
              section_data.GetByteSize());
          llvm::SmallVector<std::string, 4> llvm_modules;
          if (swift::parseASTSection(sml, section_data_ref, llvm_modules)) {
            for (auto module_name : llvm_modules)
              module_names.push_back(module_name);
            return true;
          }
        }
      } else {
        if (m_ast_file_data_map.find(&module) != m_ast_file_data_map.end())
          return true;

        SymbolVendor *sym_vendor = module.GetSymbolVendor();
        if (sym_vendor) {
          // Grab all the AST blobs from the symbol vendor.
          auto ast_file_datas = sym_vendor->GetASTData(eLanguageTypeSwift);
          if (log)
            log->Printf("SwiftASTContext::%s() retrieved %zu AST Data blobs "
                        "from the symbol vendor.",
                        __FUNCTION__, ast_file_datas.size());

          // Add each of the AST blobs to the vector of AST blobs for
          // the module.
          auto &ast_vector = GetASTVectorForModule(&module);
          ast_vector.insert(ast_vector.end(), ast_file_datas.begin(),
                            ast_file_datas.end());

          // Retrieve the module names from the AST blobs retrieved
          // from the symbol vendor.
          size_t parse_fail_count = 0;
          size_t ast_number = 0;
          for (auto ast_file_data_sp : ast_file_datas) {
            // Parse the AST section info from the AST blob.
            ++ast_number;
            llvm::StringRef section_data_ref(
                (const char *)ast_file_data_sp->GetBytes(),
                ast_file_data_sp->GetByteSize());
            llvm::SmallVector<std::string, 4> swift_modules;
            if (swift::parseASTSection(sml, section_data_ref, swift_modules)) {
              // Collect the LLVM module names referenced by the AST.
              for (auto module_name : swift_modules) {
                module_names.push_back(module_name);
                if (log)
                  log->Printf("SwiftASTContext::%s() - parsed module %s"
                              "from Swift AST section %zu of %zu.",
                              __FUNCTION__, module_name.c_str(), ast_number,
                              ast_file_datas.size());
              }
            } else {
              // Keep track of the fact that we failed to parse the
              // AST section info.
              if (log)
                log->Printf("SwiftASTContext::%s() - failed to parse AST "
                            "section %zu of %zu.",
                            __FUNCTION__, ast_number, ast_file_datas.size());
              ++parse_fail_count;
            }
          }
          if (!ast_file_datas.empty() && (parse_fail_count == 0)) {
            // We found AST data entries and we successfully parsed
            // all of them.
            return true;
          }
        }
      }
    }
  }
  return false;
}

void SwiftASTContext::ValidateSectionModules(
    Module &module, const std::vector<std::string> &module_names) {
  VALID_OR_RETURN_VOID();

  Status error;

  for (const std::string &module_name : module_names)
    if (!GetModule(ConstString(module_name.c_str()), error))
      module.ReportWarning("unable to load swift module '%s' (%s)",
                           module_name.c_str(), error.AsCString());
}

swift::Identifier SwiftASTContext::GetIdentifier(const char *name) {
  VALID_OR_RETURN(swift::Identifier());

  return GetASTContext()->getIdentifier(llvm::StringRef(name));
}

swift::Identifier SwiftASTContext::GetIdentifier(const llvm::StringRef &name) {
  VALID_OR_RETURN(swift::Identifier());

  return GetASTContext()->getIdentifier(name);
}

ConstString SwiftASTContext::GetMangledTypeName(swift::TypeBase *type_base) {
  VALID_OR_RETURN(ConstString());

  auto iter = m_type_to_mangled_name_map.find(type_base),
       end = m_type_to_mangled_name_map.end();
  if (iter != end)
    return ConstString(iter->second);

  swift::Type swift_type(type_base);

  assert(!swift_type->hasArchetype() && "type has not been mapped out of context");
  swift::Mangle::ASTMangler mangler(true);
  std::string s = mangler.mangleTypeForDebugger(swift_type, nullptr);
  if (s.empty())
    return ConstString();

  ConstString mangled_cs(s.c_str());
  CacheDemangledType(mangled_cs.AsCString(), type_base);
  return mangled_cs;
}

void SwiftASTContext::CacheDemangledType(const char *name,
                                         swift::TypeBase *found_type) {
  VALID_OR_RETURN_VOID();

  m_type_to_mangled_name_map.insert(std::make_pair(found_type, name));
  m_mangled_name_to_type_map.insert(std::make_pair(name, found_type));
}

void SwiftASTContext::CacheDemangledTypeFailure(const char *name) {
  VALID_OR_RETURN_VOID();

  m_negative_type_cache.Insert(name);
}

CompilerType
SwiftASTContext::GetTypeFromMangledTypename(const char *mangled_typename,
                                            Status &error) {
  VALID_OR_RETURN(CompilerType());

  if (!mangled_typename ||
      !SwiftLanguageRuntime::IsSwiftMangledName(mangled_typename)) {
    error.SetErrorStringWithFormat(
        "typename '%s' is not a valid Swift mangled name",
        mangled_typename);
    return {};
  }

  Log *log(GetLogIfAllCategoriesSet(LIBLLDB_LOG_TYPES));
  if (log)
    log->Printf("((SwiftASTContext*)%p)->GetTypeFromMangledTypename('%s')",
                this, mangled_typename);

  swift::ASTContext *ast_ctx = GetASTContext();
  if (!ast_ctx) {
    if (log)
      log->Printf("((SwiftASTContext*)%p)->GetTypeFromMangledTypename('%s') "
                  "-- null Swift AST Context",
                  this, mangled_typename);
    error.SetErrorString("null Swift AST Context");
    return {};
  }

  error.Clear();

  // If we were to crash doing this, remember what type caused it.
  llvm::PrettyStackTraceFormat PST("error finding type for %s",
                                   mangled_typename);
  ConstString mangled_name(mangled_typename);
  swift::TypeBase *found_type =
      m_mangled_name_to_type_map.lookup(mangled_name.GetCString());
  if (found_type) {
    if (log)
      log->Printf("((SwiftASTContext*)%p)->GetTypeFromMangledTypename('%s') "
                  "-- found in the positive cache",
                  this, mangled_typename);
    assert(&found_type->getASTContext() == ast_ctx);
    return {found_type};
  }

  if (m_negative_type_cache.Lookup(mangled_name.GetCString())) {
    if (log)
      log->Printf("((SwiftASTContext*)%p)->GetTypeFromMangledTypename('%s') "
                  "-- found in the negative cache",
                  this, mangled_typename);
    return {};
  }

  if (log)
    log->Printf("((SwiftASTContext*)%p)->GetTypeFromMangledTypename('%s') -- "
                "not cached, searching",
                this, mangled_typename);

  std::string swift_error;
  found_type = swift::ide::getTypeFromMangledSymbolname(
                   *ast_ctx, mangled_typename, swift_error)
                   .getPointer();

  if (found_type) {
    CacheDemangledType(mangled_name.GetCString(), found_type);
    CompilerType result_type(found_type);
    assert(&found_type->getASTContext() == ast_ctx);
    if (log)
      log->Printf("((SwiftASTContext*)%p)->GetTypeFromMangledTypename('%s') "
                  "-- found %s",
                  this, mangled_typename,
                  result_type.GetTypeName().GetCString());
    return result_type;
  }
  if (log)
    log->Printf("((SwiftASTContext*)%p)->GetTypeFromMangledTypename('%s') "
                "-- error: %s",
                this, mangled_typename, swift_error.c_str());

  error.SetErrorStringWithFormat("type for typename '%s' was not found",
                                 mangled_typename);
  CacheDemangledTypeFailure(mangled_name.GetCString());
  return {};
}

CompilerType SwiftASTContext::GetAnyObjectType() {
  VALID_OR_RETURN(CompilerType());
  swift::ASTContext *ast = GetASTContext();
  return {ast->getAnyObjectType()};
}

CompilerType SwiftASTContext::GetVoidFunctionType() {
  VALID_OR_RETURN(CompilerType());

  if (!m_void_function_type) {
    swift::ASTContext *ast = GetASTContext();
    swift::Type empty_tuple_type(swift::TupleType::getEmpty(*ast));
    m_void_function_type = {swift::FunctionType::get({}, empty_tuple_type)};
  }
  return m_void_function_type;
}

static CompilerType ValueDeclToType(swift::ValueDecl *decl,
                                    swift::ASTContext *ast) {
  if (decl) {
    switch (decl->getKind()) {
    case swift::DeclKind::TypeAlias: {
      swift::TypeAliasDecl *alias_decl = swift::cast<swift::TypeAliasDecl>(decl);
      if (alias_decl->hasInterfaceType()) {
        swift::Type swift_type =
          swift::NameAliasType::get(
                                  alias_decl, swift::Type(),
                                  swift::SubstitutionMap(),
                                  alias_decl->getUnderlyingTypeLoc().getType());
        return {swift_type.getPointer()};
      }
      break;
    }

    case swift::DeclKind::Enum:
    case swift::DeclKind::Struct:
    case swift::DeclKind::Protocol:
    case swift::DeclKind::Class: {
      swift::NominalTypeDecl *nominal_decl =
          swift::cast<swift::NominalTypeDecl>(decl);
      if (nominal_decl->hasInterfaceType()) {
        swift::Type swift_type = nominal_decl->getDeclaredType();
        return {swift_type.getPointer()};
      }
    } break;

    default:
      break;
    }
  }
  return CompilerType();
}

CompilerType SwiftASTContext::FindQualifiedType(const char *qualified_name) {
  VALID_OR_RETURN(CompilerType());

  if (qualified_name && qualified_name[0]) {
    const char *dot_pos = strchr(qualified_name, '.');
    if (dot_pos) {
      ConstString module_name(qualified_name, dot_pos - qualified_name);
      swift::ModuleDecl *swift_module = GetCachedModule(module_name);
      if (swift_module) {
        swift::ModuleDecl::AccessPathTy access_path;
        llvm::SmallVector<swift::ValueDecl *, 4> decls;
        const char *module_type_name = dot_pos + 1;
        swift_module->lookupValue(access_path, GetIdentifier(module_type_name),
                                  swift::NLKind::UnqualifiedLookup, decls);
        for (auto decl : decls) {
          CompilerType type = ValueDeclToType(decl, GetASTContext());
          if (type)
            return type;
        }
      }
    }
  }
  return {};
}

static CompilerType DeclToType(swift::Decl *decl, swift::ASTContext *ast) {
  if (swift::ValueDecl *value_decl =
          swift::dyn_cast_or_null<swift::ValueDecl>(decl))
    return ValueDeclToType(value_decl, ast);
  return {};
}

static SwiftASTContext::TypeOrDecl DeclToTypeOrDecl(swift::ASTContext *ast,
                                                    swift::Decl *decl) {
  if (decl) {
    switch (decl->getKind()) {
    case swift::DeclKind::Import:
    case swift::DeclKind::Extension:
    case swift::DeclKind::PatternBinding:
    case swift::DeclKind::TopLevelCode:
    case swift::DeclKind::GenericTypeParam:
    case swift::DeclKind::AssociatedType:
    case swift::DeclKind::EnumElement:
    case swift::DeclKind::EnumCase:
    case swift::DeclKind::IfConfig:
    case swift::DeclKind::Param:
    case swift::DeclKind::Module:
    case swift::DeclKind::MissingMember:
      break;

    case swift::DeclKind::InfixOperator:
    case swift::DeclKind::PrefixOperator:
    case swift::DeclKind::PostfixOperator:
    case swift::DeclKind::PrecedenceGroup:
      return decl;

    case swift::DeclKind::TypeAlias: {
      swift::TypeAliasDecl *alias_decl =
          swift::cast<swift::TypeAliasDecl>(decl);
      if (alias_decl->hasInterfaceType()) {
        swift::Type swift_type = swift::NameAliasType::get(
            alias_decl, swift::Type(), swift::SubstitutionMap(),
            alias_decl->getUnderlyingTypeLoc().getType());
        return CompilerType(swift_type.getPointer());
      }
    } break;
    case swift::DeclKind::Enum:
    case swift::DeclKind::Struct:
    case swift::DeclKind::Class:
    case swift::DeclKind::Protocol: {
      swift::NominalTypeDecl *nominal_decl =
          swift::cast<swift::NominalTypeDecl>(decl);
      if (nominal_decl->hasInterfaceType()) {
        swift::Type swift_type = nominal_decl->getDeclaredType();
        return CompilerType(swift_type.getPointer());
      }
    } break;

    case swift::DeclKind::Func:
    case swift::DeclKind::Var:
      return decl;

    case swift::DeclKind::Subscript:
    case swift::DeclKind::Constructor:
    case swift::DeclKind::Destructor:
      break;
    }
  }
  return CompilerType();
}

size_t
SwiftASTContext::FindContainedTypeOrDecl(llvm::StringRef name,
                                         TypeOrDecl container_type_or_decl,
                                         TypesOrDecls &results, bool append) {
  VALID_OR_RETURN(0);

  if (!append)
    results.clear();
  size_t size_before = results.size();

  CompilerType container_type = container_type_or_decl.Apply<CompilerType>(
      [](CompilerType type) -> CompilerType { return type; },
      [this](swift::Decl *decl) -> CompilerType {
        return DeclToType(decl, GetASTContext());
      });

  if (false == name.empty() &&
      llvm::dyn_cast_or_null<SwiftASTContext>(container_type.GetTypeSystem())) {
    swift::Type swift_type = GetSwiftType(container_type);
    if (!swift_type)
      return 0;
    swift::CanType swift_can_type(swift_type->getCanonicalType());
    swift::NominalType *nominal_type =
        swift_can_type->getAs<swift::NominalType>();
    if (!nominal_type)
      return 0;
    swift::NominalTypeDecl *nominal_decl = nominal_type->getDecl();
    llvm::ArrayRef<swift::ValueDecl *> decls =
        nominal_decl->lookupDirect(
            swift::DeclName(m_ast_context_ap->getIdentifier(name)));
    for (auto decl : decls)
      results.emplace(DeclToTypeOrDecl(GetASTContext(), decl));
  }
  return results.size() - size_before;
}

CompilerType SwiftASTContext::FindType(const char *name,
                                       swift::ModuleDecl *swift_module) {
  VALID_OR_RETURN(CompilerType());

  std::set<CompilerType> search_results;

  FindTypes(name, swift_module, search_results, false);

  if (search_results.empty())
    return {};
  else
    return *search_results.begin();
}

llvm::Optional<SwiftASTContext::TypeOrDecl>
SwiftASTContext::FindTypeOrDecl(const char *name,
                                swift::ModuleDecl *swift_module) {
  VALID_OR_RETURN(llvm::Optional<SwiftASTContext::TypeOrDecl>());

  TypesOrDecls search_results;

  FindTypesOrDecls(name, swift_module, search_results, false);

  if (search_results.empty())
    return llvm::Optional<SwiftASTContext::TypeOrDecl>();
  else
    return *search_results.begin();
}

size_t SwiftASTContext::FindTypes(const char *name,
                                  swift::ModuleDecl *swift_module,
                                  std::set<CompilerType> &results,
                                  bool append) {
  VALID_OR_RETURN(0);

  if (!append)
    results.clear();

  size_t before = results.size();

  TypesOrDecls types_or_decls_results;
  FindTypesOrDecls(name, swift_module, types_or_decls_results);

  for (const auto &result : types_or_decls_results) {
    CompilerType type = result.Apply<CompilerType>(
        [](CompilerType type) -> CompilerType { return type; },
        [this](swift::Decl *decl) -> CompilerType {
          if (swift::ValueDecl *value_decl =
                  swift::dyn_cast_or_null<swift::ValueDecl>(decl)) {
            if (value_decl->hasInterfaceType()) {
              swift::Type swift_type = value_decl->getInterfaceType();
              swift::MetatypeType *meta_type =
                  swift_type->getAs<swift::MetatypeType>();
              swift::ASTContext *ast = GetASTContext();
              if (meta_type)
                return {meta_type->getInstanceType().getPointer()};
              else
                return {swift_type.getPointer()};
            }
          }
          return CompilerType();
        });
    results.emplace(type);
  }

  return results.size() - before;
}

size_t SwiftASTContext::FindTypesOrDecls(const char *name,
                                         swift::ModuleDecl *swift_module,
                                         TypesOrDecls &results, bool append) {
  VALID_OR_RETURN(0);

  if (!append)
    results.clear();

  size_t before = results.size();

  if (name && name[0] && swift_module) {
    swift::ModuleDecl::AccessPathTy access_path;
    llvm::SmallVector<swift::ValueDecl *, 4> value_decls;
    swift::Identifier identifier(GetIdentifier(name));
    if (strchr(name, '.'))
      swift_module->lookupValue(access_path, identifier,
                                swift::NLKind::QualifiedLookup, value_decls);
    else
      swift_module->lookupValue(access_path, identifier,
                                swift::NLKind::UnqualifiedLookup, value_decls);
    if (identifier.isOperator()) {
      swift::OperatorDecl *op_decl =
          swift_module->lookupPrefixOperator(identifier);
      if (op_decl)
        results.emplace(DeclToTypeOrDecl(GetASTContext(), op_decl));
      if ((op_decl = swift_module->lookupInfixOperator(identifier)))
        results.emplace(DeclToTypeOrDecl(GetASTContext(), op_decl));
      if ((op_decl = swift_module->lookupPostfixOperator(identifier)))
        results.emplace(DeclToTypeOrDecl(GetASTContext(), op_decl));
    }
    if (swift::PrecedenceGroupDecl *pg_decl =
            swift_module->lookupPrecedenceGroup(identifier))
      results.emplace(DeclToTypeOrDecl(GetASTContext(), pg_decl));

    for (auto decl : value_decls)
      results.emplace(DeclToTypeOrDecl(GetASTContext(), decl));
  }

  return results.size() - before;
}

size_t SwiftASTContext::FindType(const char *name,
                                 std::set<CompilerType> &results, bool append) {
  VALID_OR_RETURN(0);

  if (!append)
    results.clear();
  auto iter = m_swift_module_cache.begin(), end = m_swift_module_cache.end();

  size_t count = 0;

  std::function<void(swift::ModuleDecl *)> lookup_func =
      [this, name, &results, &count](swift::ModuleDecl *module) -> void {
    CompilerType candidate(this->FindType(name, module));
    if (candidate) {
      ++count;
      results.insert(candidate);
    }
  };

  for (; iter != end; iter++)
    lookup_func(iter->second);

  if (m_scratch_module)
    lookup_func(m_scratch_module);

  return count;
}

CompilerType SwiftASTContext::FindFirstType(const char *name,
                                            const ConstString &module_name) {
  VALID_OR_RETURN(CompilerType());

  if (name && name[0]) {
    if (module_name) {
      return FindType(name, GetCachedModule(module_name));
    } else {
      std::set<CompilerType> types;
      FindType(name, types);
      if (!types.empty())
        return *types.begin();
    }
  }
  return {};
}

CompilerType SwiftASTContext::ImportType(CompilerType &type, Status &error) {
  VALID_OR_RETURN(CompilerType());

  if (m_ast_context_ap.get() == NULL)
    return CompilerType();

  SwiftASTContext *swift_ast_ctx =
      llvm::dyn_cast_or_null<SwiftASTContext>(type.GetTypeSystem());

  if (swift_ast_ctx == nullptr) {
    error.SetErrorString("Can't import clang type into a Swift ASTContext.");
    return CompilerType();
  } else if (swift_ast_ctx == this) {
    // This is the same AST context, so the type is already imported.
    return type;
  }

  // For now we're going to do this all using mangled names.  If we
  // find that is too slow, we can use the TypeBase * in the
  // CompilerType to match this to the version of the type we got from
  // the mangled name in the original swift::ASTContext.
  ConstString mangled_name(type.GetMangledTypeName());
  if (mangled_name) {
    swift::TypeBase *our_type_base =
        m_mangled_name_to_type_map.lookup(mangled_name.GetCString());
    if (our_type_base)
      return {our_type_base};
    else {
      Status error;

      CompilerType our_type(
          GetTypeFromMangledTypename(mangled_name.GetCString(), error));
      if (error.Success())
        return our_type;
    }
  }
  return {};
}

swift::IRGenDebugInfoLevel SwiftASTContext::GetGenerateDebugInfo() {
  return GetIRGenOptions().DebugInfoLevel;
}

swift::PrintOptions SwiftASTContext::GetUserVisibleTypePrintingOptions(
    bool print_help_if_available) {
  swift::PrintOptions print_options;
  print_options.SynthesizeSugarOnTypes = true;
  print_options.VarInitializers = true;
  print_options.TypeDefinitions = true;
  print_options.PrintGetSetOnRWProperties = true;
  print_options.SkipImplicit = false;
  print_options.PreferTypeRepr = true;
  print_options.FunctionDefinitions = true;
  print_options.FullyQualifiedTypesIfAmbiguous = true;
  print_options.FullyQualifiedTypes = true;
  print_options.ExplodePatternBindingDecls = false;
  print_options.PrintDocumentationComments =
      print_options.PrintRegularClangComments = print_help_if_available;
  return print_options;
}

void SwiftASTContext::SetGenerateDebugInfo(swift::IRGenDebugInfoLevel b) {
  GetIRGenOptions().DebugInfoLevel = b;
}

llvm::TargetOptions *SwiftASTContext::getTargetOptions() {
  if (m_target_options_ap.get() == NULL) {
    m_target_options_ap.reset(new llvm::TargetOptions());
  }
  return m_target_options_ap.get();
}

swift::ModuleDecl *SwiftASTContext::GetScratchModule() {
  VALID_OR_RETURN(nullptr);

  if (m_scratch_module == nullptr)
    m_scratch_module = swift::ModuleDecl::create(
        GetASTContext()->getIdentifier("__lldb_scratch_module"),
        *GetASTContext());
  return m_scratch_module;
}

swift::SILModule *SwiftASTContext::GetSILModule() {
  VALID_OR_RETURN(nullptr);

  if (m_sil_module_ap.get() == NULL)
    m_sil_module_ap = swift::SILModule::createEmptyModule(GetScratchModule(),
                                                          GetSILOptions());
  return m_sil_module_ap.get();
}

swift::irgen::IRGenerator &
SwiftASTContext::GetIRGenerator(swift::IRGenOptions &opts,
                                swift::SILModule &module) {
  if (m_ir_generator_ap.get() == nullptr) {
    m_ir_generator_ap.reset(new swift::irgen::IRGenerator(opts, module));
  }

  return *m_ir_generator_ap.get();
}

swift::irgen::IRGenModule &SwiftASTContext::GetIRGenModule() {
  VALID_OR_RETURN(*m_ir_gen_module_ap);

  llvm::call_once(m_ir_gen_module_once, [this]() {
    // Make sure we have a good ClangImporter.
    GetClangImporter();

    swift::IRGenOptions &ir_gen_opts = GetIRGenOptions();

    std::string error_str;
    std::string triple = GetTriple();
    const llvm::Target *llvm_target =
        llvm::TargetRegistry::lookupTarget(triple, error_str);

    llvm::CodeGenOpt::Level optimization_level = llvm::CodeGenOpt::Level::None;

    // Create a target machine.
    llvm::TargetMachine *target_machine = llvm_target->createTargetMachine(
        triple,
        "generic", // cpu
        "",        // features
        *getTargetOptions(),
        llvm::Reloc::Static, // TODO verify with Sean, Default went away
        llvm::None, optimization_level);
    if (target_machine) {
      // Set the module's string representation.
      const llvm::DataLayout data_layout = target_machine->createDataLayout();

      llvm::Triple llvm_triple(triple);
      swift::SILModule *sil_module = GetSILModule();
      if (sil_module != nullptr) {
        swift::irgen::IRGenerator &ir_generator =
            GetIRGenerator(ir_gen_opts, *sil_module);
        swift::PrimarySpecificPaths PSPs =
            GetCompilerInvocation()
                .getFrontendOptions()
                .InputsAndOutputs.getPrimarySpecificPathsForAtMostOnePrimary();

        std::lock_guard<std::recursive_mutex> global_context_locker(
            IRExecutionUnit::GetLLVMGlobalContextMutex());
        m_ir_gen_module_ap.reset(new swift::irgen::IRGenModule(
            ir_generator, ir_generator.createTargetMachine(), nullptr,
            GetGlobalLLVMContext(), ir_gen_opts.ModuleName, PSPs.OutputFilename,
            PSPs.MainInputFilenameForDebugInfo));
        llvm::Module *llvm_module = m_ir_gen_module_ap->getModule();
        llvm_module->setDataLayout(data_layout.getStringRepresentation());
        llvm_module->setTargetTriple(triple);
      }
    }
  });
  return *m_ir_gen_module_ap;
}

CompilerType
SwiftASTContext::CreateTupleType(const std::vector<CompilerType> &elements) {
  VALID_OR_RETURN(CompilerType());

  Status error;
  if (elements.size() == 0)
    return {GetASTContext()->TheEmptyTupleType};
  else {
    std::vector<swift::TupleTypeElt> tuple_elems;
    for (const CompilerType &type : elements) {
      if (auto swift_type = GetSwiftType(type))
        tuple_elems.push_back(swift::TupleTypeElt(swift_type));
      else
        return CompilerType();
    }
    llvm::ArrayRef<swift::TupleTypeElt> fields(tuple_elems);
    return {swift::TupleType::get(fields, *GetASTContext()).getPointer()};
  }
}

CompilerType
SwiftASTContext::CreateTupleType(const std::vector<TupleElement> &elements) {
  VALID_OR_RETURN(CompilerType());

  Status error;
  if (elements.size() == 0)
    return {GetASTContext()->TheEmptyTupleType};
  else {
    std::vector<swift::TupleTypeElt> tuple_elems;
    for (const TupleElement &element : elements) {
      if (auto swift_type = GetSwiftType(element.element_type)) {
        if (element.element_name.IsEmpty())
          tuple_elems.push_back(swift::TupleTypeElt(swift_type));
        else
          tuple_elems.push_back(swift::TupleTypeElt(
              swift_type, m_ast_context_ap->getIdentifier(
                              element.element_name.GetCString())));
      } else
        return {};
    }
    llvm::ArrayRef<swift::TupleTypeElt> fields(tuple_elems);
    return {swift::TupleType::get(fields, *GetASTContext()).getPointer()};
  }
}

CompilerType SwiftASTContext::GetErrorType() {
  VALID_OR_RETURN(CompilerType());

  swift::ASTContext *swift_ctx = GetASTContext();
  if (swift_ctx) {
    // Getting the error type requires the Stdlib module be loaded,
    // but doesn't cause it to be loaded.  Do that here.
    swift_ctx->getStdlibModule(true);
    swift::NominalTypeDecl *error_type_decl = GetASTContext()->getErrorDecl();
    if (error_type_decl) {
      auto error_type = error_type_decl->getDeclaredType().getPointer();
      return {error_type};
    }
  }
  return {};
}

CompilerType SwiftASTContext::GetNSErrorType(Status &error) {
  VALID_OR_RETURN(CompilerType());

  return GetTypeFromMangledTypename(
      SwiftLanguageRuntime::GetCurrentMangledName("_TtC10Foundation7NSError")
          .c_str(),
      error);
}

CompilerType SwiftASTContext::CreateMetatypeType(CompilerType instance_type) {
  VALID_OR_RETURN(CompilerType());

  if (llvm::dyn_cast_or_null<SwiftASTContext>(instance_type.GetTypeSystem()))
    return {swift::MetatypeType::get(GetSwiftType(instance_type),
                                     *GetASTContext())};
  return {};
}

SwiftASTContext *SwiftASTContext::GetSwiftASTContext(swift::ASTContext *ast) {
  SwiftASTContext *swift_ast = GetASTMap().Lookup(ast);
  return swift_ast;
}

uint32_t SwiftASTContext::GetPointerByteSize() {
  VALID_OR_RETURN(0);

  if (m_pointer_byte_size == 0) {
    swift::ASTContext *ast = GetASTContext();
    m_pointer_byte_size =
        CompilerType(ast->TheRawPointerType.getPointer()).GetByteSize(nullptr);
  }
  return m_pointer_byte_size;
}

uint32_t SwiftASTContext::GetPointerBitAlignment() {
  VALID_OR_RETURN(0);

  if (m_pointer_bit_align == 0) {
    swift::ASTContext *ast = GetASTContext();
    m_pointer_bit_align =
        CompilerType(ast->TheRawPointerType.getPointer()).GetAlignedBitSize();
  }
  return m_pointer_bit_align;
}

bool SwiftASTContext::HasErrors() {
  if (m_diagnostic_consumer_ap.get())
    return (
        static_cast<StoringDiagnosticConsumer *>(m_diagnostic_consumer_ap.get())
            ->NumErrors() != 0);
  else
    return false;
}

bool SwiftASTContext::HasFatalErrors(swift::ASTContext *ast_context) {
  return (ast_context && ast_context->Diags.hasFatalErrorOccurred());
}

void SwiftASTContext::ClearDiagnostics() {
  assert(!HasFatalErrors() && "Never clear a fatal diagnostic!");
  if (m_diagnostic_consumer_ap.get())
    static_cast<StoringDiagnosticConsumer *>(m_diagnostic_consumer_ap.get())
        ->Clear();
}

bool SwiftASTContext::SetColorizeDiagnostics(bool b) {
  if (m_diagnostic_consumer_ap.get())
    return static_cast<StoringDiagnosticConsumer *>(
               m_diagnostic_consumer_ap.get())
        ->SetColorize(b);
  return false;
}

void SwiftASTContext::PrintDiagnostics(DiagnosticManager &diagnostic_manager,
                                       uint32_t bufferID, uint32_t first_line,
                                       uint32_t last_line,
                                       uint32_t line_offset) {
  // If this is a fatal error, copy the error into the AST context's
  // fatal error field, and then put it to the stream, otherwise just
  // dump the diagnostics to the stream.

  // N.B. you cannot use VALID_OR_RETURN_VOID here since that exits if
  // you have fatal errors, which are what we are trying to print
  // here.
  if (!m_ast_context_ap.get()) {
    SymbolFile *sym_file = GetSymbolFile();
    if (sym_file) {
      ConstString name 
              = sym_file->GetObjectFile()->GetModule()->GetObjectName();
      m_fatal_errors.SetErrorStringWithFormat(
                  "Null context for %s.", name.AsCString());
    } else {
      m_fatal_errors.SetErrorString("Unknown fatal error occurred.");
    }
    return;
  }

  if (m_ast_context_ap->Diags.hasFatalErrorOccurred() &&
      !m_reported_fatal_error) {
    DiagnosticManager fatal_diagnostics;

    if (m_diagnostic_consumer_ap.get())
      static_cast<StoringDiagnosticConsumer *>(m_diagnostic_consumer_ap.get())
          ->PrintDiagnostics(fatal_diagnostics, bufferID, first_line, last_line,
                             line_offset);
    if (fatal_diagnostics.Diagnostics().size())
      m_fatal_errors.SetErrorString(fatal_diagnostics.GetString().data());
    else
      m_fatal_errors.SetErrorString("Unknown fatal error occurred.");

    m_reported_fatal_error = true;

    for (const DiagnosticList::value_type &fatal_diagnostic :
         fatal_diagnostics.Diagnostics()) {
      // FIXME: Need to add a CopyDiagnostic operation for copying
      //        diagnostics from one manager to another.
      diagnostic_manager.AddDiagnostic(
          fatal_diagnostic->GetMessage(), fatal_diagnostic->GetSeverity(),
          fatal_diagnostic->getKind(), fatal_diagnostic->GetCompilerID());
    }
  } else {
    if (m_diagnostic_consumer_ap.get())
      static_cast<StoringDiagnosticConsumer *>(m_diagnostic_consumer_ap.get())
          ->PrintDiagnostics(diagnostic_manager, bufferID, first_line,
                             last_line, line_offset);
  }
}

void SwiftASTContext::ModulesDidLoad(ModuleList &module_list) {
  ClearModuleDependentCaches();
}

void SwiftASTContext::ClearModuleDependentCaches() {
  m_negative_type_cache.Clear();
  m_extra_type_info_cache.Clear();
}

void SwiftASTContext::DumpConfiguration(Log *log) {
  VALID_OR_RETURN_VOID();

  if (!log)
    return;

  log->Printf("(SwiftASTContext*)%p:", this);

  if (!m_ast_context_ap)
    log->Printf("  (no AST context)");

  log->Printf("  Architecture                 : %s",
              m_ast_context_ap->LangOpts.Target.getTriple().c_str());

  log->Printf("  SDK path                     : %s",
              m_ast_context_ap->SearchPathOpts.SDKPath.c_str());
  log->Printf("  Runtime resource path        : %s",
              m_ast_context_ap->SearchPathOpts.RuntimeResourcePath.c_str());
  log->Printf("  Runtime library path         : %s",
              m_ast_context_ap->SearchPathOpts.RuntimeLibraryPath.c_str());
  log->Printf(
      "  Runtime library import path  : %s",
      m_ast_context_ap->SearchPathOpts.RuntimeLibraryImportPath.c_str());

  log->Printf("  Framework search paths       : (%llu items)",
              (unsigned long long)
                  m_ast_context_ap->SearchPathOpts.FrameworkSearchPaths.size());
  for (const auto &framework_search_path :
       m_ast_context_ap->SearchPathOpts.FrameworkSearchPaths) {
    log->Printf("    %s", framework_search_path.Path.c_str());
  }

  log->Printf("  Import search paths          : (%llu items)",
              (unsigned long long)
                  m_ast_context_ap->SearchPathOpts.ImportSearchPaths.size());
  for (std::string &import_search_path :
       m_ast_context_ap->SearchPathOpts.ImportSearchPaths) {
    log->Printf("    %s", import_search_path.c_str());
  }

  swift::ClangImporterOptions &clang_importer_options =
      GetClangImporterOptions();

  log->Printf("  Extra clang arguments        : (%llu items)",
              (unsigned long long)clang_importer_options.ExtraArgs.size());
  for (std::string &extra_arg : clang_importer_options.ExtraArgs) {
    log->Printf("    %s", extra_arg.c_str());
  }
}

bool SwiftASTContext::HasTarget() const {
  lldb::TargetWP empty_wp;

  // If either call to "std::weak_ptr::owner_before(...) value returns
  // true, this indicates that m_section_wp once contained (possibly
  // still does) a reference to a valid shared pointer. This helps us
  // know if we had a valid reference to a target which is now invalid
  // because the target was deleted.
  return empty_wp.owner_before(m_target_wp) ||
         m_target_wp.owner_before(empty_wp);
}

bool SwiftASTContext::CheckProcessChanged() {
  if (HasTarget()) {
    TargetSP target_sp(m_target_wp.lock());
    if (target_sp) {
      Process *process = target_sp->GetProcessSP().get();
      if (m_process == NULL) {
        if (process)
          m_process = process;
      } else {
        if (m_process != process)
          return true;
      }
    }
  }
  return false;
}

void SwiftASTContext::AddDebuggerClient(
    swift::DebuggerClient *debugger_client) {
  m_debugger_clients.push_back(
      std::unique_ptr<swift::DebuggerClient>(debugger_client));
}

SwiftASTContext::ExtraTypeInformation::ExtraTypeInformation()
    : m_flags(false) {}

SwiftASTContext::ExtraTypeInformation::ExtraTypeInformation(
    swift::CanType swift_can_type)
    : m_flags(false) {
  static ConstString g_rawValue("rawValue");

  swift::ASTContext &ast_ctx = swift_can_type->getASTContext();
  SwiftASTContext *swift_ast = SwiftASTContext::GetSwiftASTContext(&ast_ctx);
  if (swift_ast) {
    swift::ProtocolDecl *option_set =
        ast_ctx.getProtocol(swift::KnownProtocolKind::OptionSet);
    if (option_set) {
      if (auto nominal_decl =
              swift_can_type.getNominalOrBoundGenericNominal()) {
        for (swift::ProtocolDecl *protocol_decl :
             nominal_decl->getAllProtocols()) {
          if (protocol_decl == option_set) {
            for (swift::VarDecl *stored_property :
                 nominal_decl->getStoredProperties()) {
              swift::Identifier name = stored_property->getName();
              if (name.str() == g_rawValue.GetStringRef()) {
                m_flags.m_is_trivial_option_set = true;
                break;
              }
            }
          }
        }
      }
    }
  }
}

SwiftASTContext::ExtraTypeInformation
SwiftASTContext::GetExtraTypeInformation(void *type) {
  if (!type)
    return ExtraTypeInformation();

  swift::CanType swift_can_type;
  void *swift_can_type_ptr = nullptr;
  if (auto swift_type = GetSwiftType(type)) {
    swift_can_type = swift_type->getCanonicalType();
    swift_can_type_ptr = swift_can_type.getPointer();
  }
  if (!swift_can_type_ptr)
    return ExtraTypeInformation();

  ExtraTypeInformation eti;
  if (!m_extra_type_info_cache.Lookup(swift_can_type_ptr, eti)) {
    ExtraTypeInformation extra_info(swift_can_type);
    m_extra_type_info_cache.Insert(swift_can_type_ptr, extra_info);
    return extra_info;
  } else {
    return eti;
  }
}

bool SwiftASTContext::DeclContextIsStructUnionOrClass(void *opaque_decl_ctx) {
  return false;
}

ConstString SwiftASTContext::DeclContextGetName(void *opaque_decl_ctx) {
  return ConstString();
}

ConstString
SwiftASTContext::DeclContextGetScopeQualifiedName(void *opaque_decl_ctx) {
  return ConstString();
}

bool SwiftASTContext::DeclContextIsClassMethod(
    void *opaque_decl_ctx, lldb::LanguageType *language_ptr,
    bool *is_instance_method_ptr, ConstString *language_object_name_ptr) {
  return false;
}

///////////
////////////////////
///////////

bool SwiftASTContext::IsArrayType(void *type, CompilerType *element_type_ptr,
                                  uint64_t *size, bool *is_incomplete) {
  VALID_OR_RETURN(false);

  swift::CanType swift_can_type(GetCanonicalSwiftType(type));
  swift::BoundGenericStructType *struct_type =
      swift_can_type->getAs<swift::BoundGenericStructType>();
  if (struct_type) {
    swift::StructDecl *struct_decl = struct_type->getDecl();
    if (strcmp(struct_decl->getName().get(), "Array") != 0)
      return false;
    if (!struct_decl->getModuleContext()->isStdlibModule())
      return false;
    const llvm::ArrayRef<swift::Type> &args = struct_type->getGenericArgs();
    if (args.size() != 1)
      return false;
    if (is_incomplete)
      *is_incomplete = true;
    if (size)
      *size = 0;
    if (element_type_ptr)
      *element_type_ptr = CompilerType(args[0].getPointer());
    return true;
  }

  return false;
}

bool SwiftASTContext::IsAggregateType(void *type) {
  if (type) {
    swift::CanType swift_can_type(GetCanonicalSwiftType(type));
    auto referent_type = swift_can_type->getReferenceStorageReferent();
    return (referent_type->is<swift::TupleType>() ||
            referent_type->is<swift::BuiltinVectorType>() ||
            referent_type->getAnyNominal());
  }

  return false;
}

bool SwiftASTContext::IsVectorType(void *type, CompilerType *element_type,
                                   uint64_t *size) {
  return false;
}

bool SwiftASTContext::IsRuntimeGeneratedType(void *type) { return false; }

bool SwiftASTContext::IsCharType(void *type) { return false; }

bool SwiftASTContext::IsCompleteType(void *type) { return true; }

bool SwiftASTContext::IsConst(void *type) { return false; }

bool SwiftASTContext::IsCStringType(void *type, uint32_t &length) {
  return false;
}

bool SwiftASTContext::IsFunctionType(void *type, bool *is_variadic_ptr) {
  if (type) {
    swift::CanType swift_can_type(GetCanonicalSwiftType(type));
    const swift::TypeKind type_kind = swift_can_type->getKind();
    switch (type_kind) {
    case swift::TypeKind::Function:
    case swift::TypeKind::GenericFunction:
      return true;
    case swift::TypeKind::SILFunction:
      return false; // TODO: is this correct?
    default:
      return false;
    }
  }
  return false;
}

/// Used to detect "Homogeneous Floating-point Aggregates"
uint32_t SwiftASTContext::IsHomogeneousAggregate(void *type,
                                                 CompilerType *base_type_ptr) {
  return 0;
}

size_t SwiftASTContext::GetNumberOfFunctionArguments(void *type) {
  if (type) {
    swift::CanType swift_can_type(GetCanonicalSwiftType(type));
    auto func =
        swift::dyn_cast_or_null<swift::AnyFunctionType>(
            swift_can_type);
    if (func) {
      return func.getParams().size();
    }
  }
  return 0;
}

CompilerType SwiftASTContext::GetFunctionArgumentAtIndex(void *type,
                                                         const size_t index) {
  VALID_OR_RETURN(CompilerType());

  if (type) {
    swift::CanType swift_can_type(GetCanonicalSwiftType(type));
    auto func = swift::dyn_cast<swift::AnyFunctionType>(swift_can_type);
    if (func) {
      auto params = func.getParams();
      if (index < params.size()) {
        auto param = params[index];
<<<<<<< HEAD
        return CompilerType(this,
                            param.getParameterType().getPointer());
=======
        if (param.isInOut())
          return CompilerType(this,
                              swift::InOutType::get(param.getParameterType()));
        return {this, param.getParameterType().getPointer()};
>>>>>>> b2a0ffb3
      }
    }
  }
  return {};
}

bool SwiftASTContext::IsFunctionPointerType(void *type) {
  return IsFunctionType(type, nullptr); // FIXME: think about this
}

bool SwiftASTContext::IsBlockPointerType(
    void *type, CompilerType *function_pointer_type_ptr) {
  return false;
}

bool SwiftASTContext::IsIntegerType(void *type, bool &is_signed) {
  return (GetTypeInfo(type, nullptr) & eTypeIsInteger);
}

bool SwiftASTContext::IsPointerType(void *type, CompilerType *pointee_type) {
  VALID_OR_RETURN(false);

  if (type) {
    swift::CanType swift_can_type(GetCanonicalSwiftType(type));
    auto referent_type = swift_can_type->getReferenceStorageReferent();
    return (referent_type->is<swift::BuiltinRawPointerType>() ||
            referent_type->is<swift::BuiltinNativeObjectType>() ||
            referent_type->is<swift::BuiltinUnsafeValueBufferType>() ||
            referent_type->is<swift::BuiltinUnknownObjectType>() ||
            referent_type->is<swift::BuiltinBridgeObjectType>());
  }

  if (pointee_type)
    pointee_type->Clear();
  return false;
}

bool SwiftASTContext::IsPointerOrReferenceType(void *type,
                                               CompilerType *pointee_type) {
  return IsPointerType(type, pointee_type) ||
         IsReferenceType(type, pointee_type, nullptr);
}

bool SwiftASTContext::ShouldTreatScalarValueAsAddress(
    lldb::opaque_compiler_type_t type) {
  return Flags(GetTypeInfo(type, nullptr))
      .AnySet(eTypeInstanceIsPointer | eTypeIsReference);
}

bool SwiftASTContext::IsReferenceType(void *type, CompilerType *pointee_type,
                                      bool *is_rvalue) {
  if (type) {
    swift::CanType swift_can_type(GetCanonicalSwiftType(type));
    const swift::TypeKind type_kind = swift_can_type->getKind();
    switch (type_kind) {
    case swift::TypeKind::LValue:
      if (pointee_type)
        *pointee_type = GetNonReferenceType(type);
      return true;
    default:
      break;
    }
  }
  if (pointee_type)
    pointee_type->Clear();
  return false;
}

bool SwiftASTContext::IsFloatingPointType(void *type, uint32_t &count,
                                          bool &is_complex) {
  if (type) {
    if (GetTypeInfo(type, nullptr) & eTypeIsFloat) {
      count = 1;
      is_complex = false;
      return true;
    }
  }
  count = 0;
  is_complex = false;
  return false;
}

bool SwiftASTContext::IsDefined(void *type) {
  if (!type)
    return false;

  return true;
}

bool SwiftASTContext::IsPolymorphicClass(void *type) { return false; }

bool SwiftASTContext::IsPossibleDynamicType(void *type,
                                            CompilerType *dynamic_pointee_type,
                                            bool check_cplusplus,
                                            bool check_objc, bool check_swift) {
  VALID_OR_RETURN(false);

  if (type && check_swift) {
    // FIXME: use the dynamic_pointee_type.
    Flags type_flags(GetTypeInfo(type, nullptr));

    if (type_flags.AnySet(eTypeIsGenericTypeParam | eTypeIsClass |
                          eTypeIsProtocol))
      return true;

    if (type_flags.AnySet(eTypeIsStructUnion | eTypeIsEnumeration |
                          eTypeIsTuple)) {
      CompilerType compiler_type(GetCanonicalSwiftType(type));
      return !SwiftASTContext::IsFullyRealized(compiler_type);
    }

    auto can_type = GetCanonicalSwiftType(type).getPointer();
    if (can_type == GetASTContext()->TheRawPointerType.getPointer())
      return true;
    if (can_type == GetASTContext()->TheUnknownObjectType.getPointer())
      return true;
    if (can_type == GetASTContext()->TheNativeObjectType.getPointer())
      return true;
    if (can_type == GetASTContext()->TheBridgeObjectType.getPointer())
      return true;
  }

  if (dynamic_pointee_type)
    dynamic_pointee_type->Clear();
  return false;
}

bool SwiftASTContext::IsScalarType(void *type) {
  if (!type)
    return false;

  return (GetTypeInfo(type, nullptr) & eTypeIsScalar) != 0;
}

bool SwiftASTContext::IsTypedefType(void *type) {
  if (!type)
    return false;
  swift::Type swift_type(GetSwiftType(type));
  return swift::isa<swift::NameAliasType>(swift_type.getPointer());
}

bool SwiftASTContext::IsVoidType(void *type) {
  VALID_OR_RETURN(false);

  if (!type)
    return false;
  return type == GetASTContext()->TheEmptyTupleType.getPointer();
}

bool SwiftASTContext::IsGenericType(const CompilerType &compiler_type) {
  if (!compiler_type.IsValid())
    return false;

  if (llvm::dyn_cast_or_null<SwiftASTContext>(compiler_type.GetTypeSystem())) {
    swift::Type swift_type(GetSwiftType(compiler_type));
    return swift_type->hasTypeParameter();//is<swift::ArchetypeType>();
  }
  return false;
}

bool SwiftASTContext::IsSelfArchetypeType(const CompilerType &compiler_type) {
  if (!compiler_type.IsValid())
    return false;

  if (llvm::dyn_cast_or_null<SwiftASTContext>(compiler_type.GetTypeSystem())) {
    if (swift::isa<swift::GenericTypeParamType>(
            GetSwiftType(compiler_type).getPointer())) {
      // Hack: Just assume if we have an generic parameter as the type of
      //       'self', it's going to be a protocol 'Self' type.
      return true;
    }
  }
  return false;
}

bool SwiftASTContext::IsPossibleZeroSizeType(
  const CompilerType &compiler_type) {
  if (!SwiftASTContext::IsFullyRealized(compiler_type))
    return false;
  auto ast =
    llvm::dyn_cast_or_null<SwiftASTContext>(compiler_type.GetTypeSystem());
  if (!ast)
    return false;
  const swift::irgen::TypeInfo *type_info =
    ast->GetSwiftTypeInfo(compiler_type.GetOpaqueQualType());
  if (!type_info->isFixedSize())
    return false;
  auto *fixed_type_info =
    swift::cast<const swift::irgen::FixedTypeInfo>(type_info);
  return fixed_type_info->getFixedSize().getValue() == 0;
}

bool SwiftASTContext::IsErrorType(const CompilerType &compiler_type) {
  if (compiler_type.IsValid() &&
      llvm::dyn_cast_or_null<SwiftASTContext>(compiler_type.GetTypeSystem())) {
    ProtocolInfo protocol_info;

    if (GetProtocolTypeInfo(compiler_type, protocol_info))
      return protocol_info.m_is_errortype;
    return false;
  }
  return false;
}

CompilerType
SwiftASTContext::GetReferentType(const CompilerType &compiler_type) {
  VALID_OR_RETURN(CompilerType());

  if (compiler_type.IsValid() &&
      llvm::dyn_cast_or_null<SwiftASTContext>(compiler_type.GetTypeSystem())) {
    swift::Type swift_type(GetSwiftType(compiler_type));
    swift::TypeBase *swift_typebase = swift_type.getPointer();
    if (swift_type && llvm::isa<swift::WeakStorageType>(swift_typebase))
      return compiler_type;

    auto ref_type = swift_type->getReferenceStorageReferent();
    return {ref_type};
  }

  return {};
}

bool SwiftASTContext::IsTrivialOptionSetType(
    const CompilerType &compiler_type) {
  if (compiler_type.IsValid() &&
      llvm::dyn_cast_or_null<SwiftASTContext>(compiler_type.GetTypeSystem()))
    return GetExtraTypeInformation(compiler_type.GetOpaqueQualType())
        .m_flags.m_is_trivial_option_set;
  return false;
}

bool SwiftASTContext::IsFullyRealized(const CompilerType &compiler_type) {
  if (!compiler_type.IsValid())
    return false;

  if (auto ast = llvm::dyn_cast_or_null<SwiftASTContext>(
          compiler_type.GetTypeSystem())) {
    swift::CanType swift_can_type(GetCanonicalSwiftType(compiler_type));
    if (swift::isa<swift::MetatypeType>(swift_can_type))
      return true;
    return !swift_can_type->hasArchetype() && !swift_can_type->hasTypeParameter();
  }

  return false;
}

bool SwiftASTContext::GetProtocolTypeInfo(const CompilerType &type,
                                          ProtocolInfo &protocol_info) {
  if (auto ast =
          llvm::dyn_cast_or_null<SwiftASTContext>(type.GetTypeSystem())) {
    swift::CanType swift_can_type(GetCanonicalSwiftType(type));
    if (!swift_can_type.isExistentialType())
      return false;

    swift::ExistentialLayout layout = swift_can_type.getExistentialLayout();
    protocol_info.m_is_class_only = layout.requiresClass();
    protocol_info.m_num_protocols = layout.getProtocols().size();
    protocol_info.m_is_objc = layout.isObjC();
    protocol_info.m_is_anyobject = layout.isAnyObject();
    protocol_info.m_is_errortype = layout.isErrorExistential();

    if (auto superclass = layout.explicitSuperclass) {
      protocol_info.m_superclass = {superclass.getPointer()};
    }

    unsigned num_witness_tables = 0;
    for (auto protoTy : layout.getProtocols()) {
      if (!protoTy->getDecl()->isObjC())
        num_witness_tables++;
    }

    if (layout.isErrorExistential()) {
      // Error existential -- instance pointer only.
      protocol_info.m_num_payload_words = 0;
      protocol_info.m_num_storage_words = 1;
    } else if (layout.requiresClass()) {
      // Class-constrained existential -- instance pointer plus
      // witness tables.
      protocol_info.m_num_payload_words = 0;
      protocol_info.m_num_storage_words = 1 + num_witness_tables;
    } else {
      // Opaque existential -- three words of inline storage, metadata
      // and witness tables.
      protocol_info.m_num_payload_words = swift::NumWords_ValueBuffer;
      protocol_info.m_num_storage_words =
        swift::NumWords_ValueBuffer + 1 + num_witness_tables;
    }

    return true;
  }

  return false;
}

SwiftASTContext::TypeAllocationStrategy
SwiftASTContext::GetAllocationStrategy(const CompilerType &type) {
  if (auto ast =
          llvm::dyn_cast_or_null<SwiftASTContext>(type.GetTypeSystem())) {
    const swift::irgen::TypeInfo *type_info =
        ast->GetSwiftTypeInfo(type.GetOpaqueQualType());
    if (!type_info)
      return TypeAllocationStrategy::eUnknown;
    switch (type_info->getFixedPacking(ast->GetIRGenModule())) {
    case swift::irgen::FixedPacking::OffsetZero:
      return TypeAllocationStrategy::eInline;
    case swift::irgen::FixedPacking::Allocate:
      return TypeAllocationStrategy::ePointer;
    case swift::irgen::FixedPacking::Dynamic:
      return TypeAllocationStrategy::eDynamic;
    default:
      break;
    }
  }

  return TypeAllocationStrategy::eUnknown;
}

bool SwiftASTContext::IsBeingDefined(void *type) { return false; }

bool SwiftASTContext::IsObjCObjectPointerType(const CompilerType &type,
                                              CompilerType *class_type_ptr) {
  if (!type)
    return false;

  swift::CanType swift_can_type(GetCanonicalSwiftType(type));
  const swift::TypeKind type_kind = swift_can_type->getKind();
  if (type_kind == swift::TypeKind::BuiltinNativeObject ||
      type_kind == swift::TypeKind::BuiltinUnknownObject)
    return true;

  if (class_type_ptr)
    class_type_ptr->Clear();
  return false;
}

//----------------------------------------------------------------------
// Type Completion
//----------------------------------------------------------------------

bool SwiftASTContext::GetCompleteType(void *type) { return true; }

ConstString SwiftASTContext::GetTypeName(void *type) {
  std::string type_name;
  if (type) {
    swift::Type swift_type(GetSwiftType(type));

    swift::Type normalized_type =
        swift_type.transform([](swift::Type type) -> swift::Type {
          if (swift::SyntaxSugarType *syntax_sugar_type =
                  swift::dyn_cast<swift::SyntaxSugarType>(type.getPointer())) {
            return syntax_sugar_type->getSinglyDesugaredType();
          }
          if (swift::DictionaryType *dictionary_type =
                  swift::dyn_cast<swift::DictionaryType>(type.getPointer())) {
            return dictionary_type->getSinglyDesugaredType();
          }
          return type;
        });

    swift::PrintOptions print_options;
    print_options.FullyQualifiedTypes = true;
    print_options.SynthesizeSugarOnTypes = false;
    type_name = normalized_type.getString(print_options);
  }
  return ConstString(type_name);
}

ConstString SwiftASTContext::GetDisplayTypeName(void *type) {
  std::string type_name(GetTypeName(type).AsCString(""));

  if (type) {
    swift::Type swift_type(GetSwiftType(type));

    swift::PrintOptions print_options;
    print_options.FullyQualifiedTypes = false;
    print_options.SynthesizeSugarOnTypes = true;
    print_options.FullyQualifiedTypesIfAmbiguous = true;
    type_name = swift_type.getString(print_options);
  }

  return ConstString(type_name);
}

ConstString SwiftASTContext::GetTypeSymbolName(void *type) {
  swift::Type swift_type(GetSwiftType(type));
  return GetTypeName(swift_type->getWithoutParens().getPointer());
}

ConstString SwiftASTContext::GetMangledTypeName(void *type) {
  return GetMangledTypeName(GetSwiftType(type).getPointer());
}

uint32_t
SwiftASTContext::GetTypeInfo(void *type,
                             CompilerType *pointee_or_element_clang_type) {
  VALID_OR_RETURN(0);

  if (!type)
    return 0;

  if (pointee_or_element_clang_type)
    pointee_or_element_clang_type->Clear();

  swift::CanType swift_can_type(GetCanonicalSwiftType(type));
  const swift::TypeKind type_kind = swift_can_type->getKind();
  uint32_t swift_flags = eTypeIsSwift;
  switch (type_kind) {
  case swift::TypeKind::PrimaryArchetype:
  case swift::TypeKind::OpenedArchetype:
  case swift::TypeKind::NestedArchetype:
  case swift::TypeKind::Error:
  case swift::TypeKind::Module:
  case swift::TypeKind::TypeVariable:
    break;
  case swift::TypeKind::UnboundGeneric:
    swift_flags |= eTypeIsGeneric;
    break;

  case swift::TypeKind::GenericFunction:
    swift_flags |= eTypeIsGeneric;
  case swift::TypeKind::Function:
    swift_flags |=
        eTypeIsBuiltIn | eTypeHasValue | eTypeIsScalar | eTypeInstanceIsPointer;
    break;
  case swift::TypeKind::BuiltinInteger:
    swift_flags |=
        eTypeIsBuiltIn | eTypeHasValue | eTypeIsScalar | eTypeIsInteger;
    break;
  case swift::TypeKind::BuiltinFloat:
    swift_flags |=
        eTypeIsBuiltIn | eTypeHasValue | eTypeIsScalar | eTypeIsFloat;
    break;
  case swift::TypeKind::BuiltinRawPointer:
    swift_flags |= eTypeIsBuiltIn | eTypeHasChildren | eTypeIsPointer |
                   eTypeIsScalar | eTypeHasValue;
    break;
  case swift::TypeKind::BuiltinNativeObject:
    swift_flags |= eTypeIsBuiltIn | eTypeHasChildren | eTypeIsPointer |
                   eTypeIsScalar | eTypeHasValue;
    break;
  case swift::TypeKind::BuiltinUnknownObject:
    swift_flags |= eTypeIsBuiltIn | eTypeHasChildren | eTypeIsPointer |
                   eTypeIsScalar | eTypeHasValue | eTypeIsObjC;
    break;
  case swift::TypeKind::BuiltinBridgeObject:
    swift_flags |= eTypeIsBuiltIn | eTypeHasChildren | eTypeIsPointer |
                   eTypeIsScalar | eTypeHasValue | eTypeIsObjC;
    break;
  case swift::TypeKind::BuiltinUnsafeValueBuffer:
    swift_flags |=
        eTypeIsBuiltIn | eTypeIsPointer | eTypeIsScalar | eTypeHasValue;
    break;
  case swift::TypeKind::BuiltinVector:
    // TODO: OR in eTypeIsFloat or eTypeIsInteger as needed
    return eTypeIsBuiltIn | eTypeHasChildren | eTypeIsVector;
    break;

  case swift::TypeKind::Tuple:
    swift_flags |= eTypeHasChildren | eTypeIsTuple;
    break;
  case swift::TypeKind::UnmanagedStorage:
  case swift::TypeKind::UnownedStorage:
  case swift::TypeKind::WeakStorage:
    swift_flags |= CompilerType(swift_can_type->getReferenceStorageReferent())
                       .GetTypeInfo(pointee_or_element_clang_type);
    break;
  case swift::TypeKind::BoundGenericEnum:
    swift_flags |= eTypeIsGeneric | eTypeIsBound;
  case swift::TypeKind::Enum: {
    SwiftEnumDescriptor *cached_enum_info = GetCachedEnumInfo(type);
    if (cached_enum_info) {
      if (cached_enum_info->GetNumElementsWithPayload() == 0)
        swift_flags |= eTypeHasValue | eTypeIsEnumeration;
      else
        swift_flags |= eTypeHasValue | eTypeIsEnumeration | eTypeHasChildren;
    } else
      swift_flags |= eTypeIsEnumeration;
  } break;

  case swift::TypeKind::BoundGenericStruct:
    swift_flags |= eTypeIsGeneric | eTypeIsBound;
  case swift::TypeKind::Struct:
    swift_flags |= eTypeHasChildren | eTypeIsStructUnion;
    break;

  case swift::TypeKind::BoundGenericClass:
    swift_flags |= eTypeIsGeneric | eTypeIsBound;
  case swift::TypeKind::Class:
    swift_flags |= eTypeHasChildren | eTypeIsClass | eTypeHasValue |
                   eTypeInstanceIsPointer;
    break;

  case swift::TypeKind::Protocol:
  case swift::TypeKind::ProtocolComposition:
    swift_flags |= eTypeHasChildren | eTypeIsStructUnion | eTypeIsProtocol;
    break;
  case swift::TypeKind::ExistentialMetatype:
  case swift::TypeKind::Metatype:
    swift_flags |= eTypeIsMetatype | eTypeHasValue;
    break;

  case swift::TypeKind::DependentMember:
  case swift::TypeKind::GenericTypeParam:
    swift_flags |=
      eTypeHasValue | eTypeIsScalar | eTypeIsPointer | eTypeIsGenericTypeParam;
    break;

  case swift::TypeKind::LValue:
    if (pointee_or_element_clang_type)
      *pointee_or_element_clang_type = GetNonReferenceType(type);
    swift_flags |= eTypeHasChildren | eTypeIsReference | eTypeHasValue;
    break;
  case swift::TypeKind::DynamicSelf:
  case swift::TypeKind::SILBox:
  case swift::TypeKind::SILFunction:
  case swift::TypeKind::SILBlockStorage:
  case swift::TypeKind::Unresolved:
    break;

  case swift::TypeKind::Optional:
  case swift::TypeKind::NameAlias:
  case swift::TypeKind::Paren:
  case swift::TypeKind::Dictionary:
  case swift::TypeKind::ArraySlice:
    assert(false && "Not a canonical type");
    break;
  }
  return swift_flags;
}

lldb::LanguageType SwiftASTContext::GetMinimumLanguage(void *type) {
  if (!type)
    return lldb::eLanguageTypeC;

  return lldb::eLanguageTypeSwift;
}

lldb::TypeClass SwiftASTContext::GetTypeClass(void *type) {
  VALID_OR_RETURN(lldb::eTypeClassInvalid);

  if (!type)
    return lldb::eTypeClassInvalid;

  swift::CanType swift_can_type(GetCanonicalSwiftType(type));
  const swift::TypeKind type_kind = swift_can_type->getKind();
  switch (type_kind) {
  case swift::TypeKind::Error:
    return lldb::eTypeClassOther;
  case swift::TypeKind::BuiltinInteger:
    return lldb::eTypeClassBuiltin;
  case swift::TypeKind::BuiltinFloat:
    return lldb::eTypeClassBuiltin;
  case swift::TypeKind::BuiltinRawPointer:
    return lldb::eTypeClassBuiltin;
  case swift::TypeKind::BuiltinNativeObject:
    return lldb::eTypeClassBuiltin;
  case swift::TypeKind::BuiltinUnsafeValueBuffer:
    return lldb::eTypeClassBuiltin;
  case swift::TypeKind::BuiltinUnknownObject:
    return lldb::eTypeClassBuiltin;
  case swift::TypeKind::BuiltinBridgeObject:
    return lldb::eTypeClassBuiltin;
  case swift::TypeKind::BuiltinVector:
    return lldb::eTypeClassVector;
  case swift::TypeKind::Tuple:
    return lldb::eTypeClassArray;
  case swift::TypeKind::UnmanagedStorage:
  case swift::TypeKind::UnownedStorage:
  case swift::TypeKind::WeakStorage:
    return CompilerType(swift_can_type->getReferenceStorageReferent())
        .GetTypeClass();
  case swift::TypeKind::GenericTypeParam:
    return lldb::eTypeClassOther;
  case swift::TypeKind::DependentMember:
    return lldb::eTypeClassOther;
  case swift::TypeKind::Enum:
    return lldb::eTypeClassUnion;
  case swift::TypeKind::Struct:
    return lldb::eTypeClassStruct;
  case swift::TypeKind::Class:
    return lldb::eTypeClassClass;
  case swift::TypeKind::Protocol:
    return lldb::eTypeClassOther;
  case swift::TypeKind::Metatype:
    return lldb::eTypeClassOther;
  case swift::TypeKind::Module:
    return lldb::eTypeClassOther;
  case swift::TypeKind::PrimaryArchetype:
  case swift::TypeKind::OpenedArchetype:
  case swift::TypeKind::NestedArchetype:
    return lldb::eTypeClassOther;
  case swift::TypeKind::Function:
    return lldb::eTypeClassFunction;
  case swift::TypeKind::GenericFunction:
    return lldb::eTypeClassFunction;
  case swift::TypeKind::ProtocolComposition:
    return lldb::eTypeClassOther;
  case swift::TypeKind::LValue:
    return lldb::eTypeClassReference;
  case swift::TypeKind::UnboundGeneric:
    return lldb::eTypeClassOther;
  case swift::TypeKind::BoundGenericClass:
    return lldb::eTypeClassClass;
  case swift::TypeKind::BoundGenericEnum:
    return lldb::eTypeClassUnion;
  case swift::TypeKind::BoundGenericStruct:
    return lldb::eTypeClassStruct;
  case swift::TypeKind::TypeVariable:
    return lldb::eTypeClassOther;
  case swift::TypeKind::ExistentialMetatype:
    return lldb::eTypeClassOther;
  case swift::TypeKind::DynamicSelf:
    return lldb::eTypeClassOther;
  case swift::TypeKind::SILBox:
    return lldb::eTypeClassOther;
  case swift::TypeKind::SILFunction:
    return lldb::eTypeClassFunction;
  case swift::TypeKind::SILBlockStorage:
    return lldb::eTypeClassOther;
  case swift::TypeKind::Unresolved:
    return lldb::eTypeClassOther;

  case swift::TypeKind::Optional:
  case swift::TypeKind::NameAlias:
  case swift::TypeKind::Paren:
  case swift::TypeKind::Dictionary:
  case swift::TypeKind::ArraySlice:
    assert(false && "Not a canonical type");
    break;
  }

  return lldb::eTypeClassOther;
}

unsigned SwiftASTContext::GetTypeQualifiers(void *type) { return 0; }

//----------------------------------------------------------------------
// Creating related types
//----------------------------------------------------------------------

CompilerType SwiftASTContext::GetArrayElementType(void *type,
                                                  uint64_t *stride) {
  VALID_OR_RETURN(CompilerType());

  CompilerType element_type;
  if (type) {
    swift::CanType swift_type(GetCanonicalSwiftType(type));
    // There are a couple of structs that mean "Array" in Swift:
    // Array<T>
    // NativeArray<T>
    // Slice<T>
    // Treat them as arrays for convenience sake.
    swift::BoundGenericStructType *boundGenericStructType(
        swift_type->getAs<swift::BoundGenericStructType>());
    if (boundGenericStructType) {
      auto args = boundGenericStructType->getGenericArgs();
      swift::StructDecl *decl = boundGenericStructType->getDecl();
      if (args.size() == 1 &&
          decl->getModuleContext()->isStdlibModule()) {
        const char *declname = decl->getName().get();
        if (0 == strcmp(declname, "NativeArray") ||
            0 == strcmp(declname, "Array") ||
            0 == strcmp(declname, "ArraySlice")) {
          assert(GetASTContext() == &args[0].getPointer()->getASTContext());
          element_type = CompilerType(args[0].getPointer());
        }
      }
    }
  }
  return element_type;
}

CompilerType SwiftASTContext::GetCanonicalType(void *type) {
  VALID_OR_RETURN(CompilerType());

  if (type)
    return {GetCanonicalSwiftType(type).getPointer()};
  return CompilerType();
}

CompilerType SwiftASTContext::GetInstanceType(void *type) {
  VALID_OR_RETURN(CompilerType());

  if (!type)
    return {};

  swift::CanType swift_can_type(GetCanonicalSwiftType(type));
  assert((&swift_can_type->getASTContext() == GetASTContext()) &&
         "input type belongs to different SwiftASTContext");
  switch (swift_can_type->getKind()) {
  case swift::TypeKind::ExistentialMetatype:
  case swift::TypeKind::Metatype: {
    auto metatype_type =
        swift::dyn_cast<swift::AnyMetatypeType>(swift_can_type);
    if (metatype_type)
      return {metatype_type.getInstanceType().getPointer()};
    return {};
  }
  default:
    break;
  }

  return {GetSwiftType(type)};
}

CompilerType SwiftASTContext::GetFullyUnqualifiedType(void *type) {
  VALID_OR_RETURN(CompilerType());

  return {GetSwiftType(type)};
}

int SwiftASTContext::GetFunctionArgumentCount(void *type) {
  return GetNumberOfFunctionArguments(type);
}

CompilerType SwiftASTContext::GetFunctionArgumentTypeAtIndex(void *type,
                                                             size_t idx) {
  return GetFunctionArgumentAtIndex(type, idx);
}

CompilerType SwiftASTContext::GetFunctionReturnType(void *type) {
  VALID_OR_RETURN(CompilerType());

  if (type) {
    auto func = swift::dyn_cast<swift::AnyFunctionType>(
        GetCanonicalSwiftType(type));
    if (func)
      return {func.getResult().getPointer()};
  }
  return {};
}

size_t SwiftASTContext::GetNumMemberFunctions(void *type) {
  size_t num_functions = 0;
  if (type) {
    swift::CanType swift_can_type(GetCanonicalSwiftType(type));

    auto nominal_decl = swift_can_type.getAnyNominal();
    if (nominal_decl) {
      auto iter = nominal_decl->getMembers().begin();
      auto end = nominal_decl->getMembers().end();
      for (; iter != end; iter++) {
        switch (iter->getKind()) {
        case swift::DeclKind::Constructor:
        case swift::DeclKind::Destructor:
        case swift::DeclKind::Func:
          num_functions += 1;
          break;
        default:
          break;
        }
      }
    }
  }
  return num_functions;
}

TypeMemberFunctionImpl SwiftASTContext::GetMemberFunctionAtIndex(void *type,
                                                                 size_t idx) {
  VALID_OR_RETURN(TypeMemberFunctionImpl());

  std::string name("");
  CompilerType result_type;
  MemberFunctionKind kind(MemberFunctionKind::eMemberFunctionKindUnknown);
  swift::AbstractFunctionDecl *the_decl_we_care_about = nullptr;
  if (type) {
    swift::CanType swift_can_type(GetCanonicalSwiftType(type));

    auto nominal_decl = swift_can_type.getAnyNominal();
    if (nominal_decl) {
      auto iter = nominal_decl->getMembers().begin();
      auto end = nominal_decl->getMembers().end();
      for (; iter != end; iter++) {
        auto decl_kind = iter->getKind();
        switch (decl_kind) {
        case swift::DeclKind::Constructor:
        case swift::DeclKind::Destructor:
        case swift::DeclKind::Func: {
          if (idx == 0) {
            swift::AbstractFunctionDecl *abstract_func_decl =
                llvm::dyn_cast_or_null<swift::AbstractFunctionDecl>(*iter);
            if (abstract_func_decl) {
              switch (decl_kind) {
              case swift::DeclKind::Constructor:
                name.clear();
                kind = lldb::eMemberFunctionKindConstructor;
                the_decl_we_care_about = abstract_func_decl;
                break;
              case swift::DeclKind::Destructor:
                name.clear();
                kind = lldb::eMemberFunctionKindDestructor;
                the_decl_we_care_about = abstract_func_decl;
                break;
              case swift::DeclKind::Func:
              default: {
                swift::FuncDecl *func_decl =
                    llvm::dyn_cast<swift::FuncDecl>(*iter);
                if (func_decl) {
                  if (func_decl->getName().empty())
                    name.clear();
                  else
                    name.assign(func_decl->getName().get());
                  if (func_decl->isStatic())
                    kind = lldb::eMemberFunctionKindStaticMethod;
                  else
                    kind = lldb::eMemberFunctionKindInstanceMethod;
                  the_decl_we_care_about = func_decl;
                }
              }
              }
              result_type = CompilerType(
                  abstract_func_decl->getInterfaceType().getPointer());
            }
          } else
            --idx;
        } break;
        default:
          break;
        }
      }
    }
  }

  if (type && the_decl_we_care_about && (kind != eMemberFunctionKindUnknown))
    return TypeMemberFunctionImpl(
        result_type, CompilerDecl(this, the_decl_we_care_about), name, kind);

  return TypeMemberFunctionImpl();
}

CompilerType SwiftASTContext::GetLValueReferenceType(void *type) {
  VALID_OR_RETURN(CompilerType());

  if (type)
    return {swift::LValueType::get(GetSwiftType(type))};
  return {};
}

CompilerType SwiftASTContext::GetRValueReferenceType(void *type) {
  return {};
}

CompilerType SwiftASTContext::GetNonReferenceType(void *type) {
  VALID_OR_RETURN(CompilerType());

  if (type) {
    swift::CanType swift_can_type(GetCanonicalSwiftType(type));

    swift::LValueType *lvalue = swift_can_type->getAs<swift::LValueType>();
    if (lvalue)
<<<<<<< HEAD
      return CompilerType(GetASTContext(),
                          lvalue->getObjectType().getPointer());
=======
      return {lvalue->getObjectType().getPointer()};
    swift::InOutType *inout = swift_can_type->getAs<swift::InOutType>();
    if (inout)
      return {inout->getObjectType().getPointer()};
>>>>>>> b2a0ffb3
  }
  return {};
}

CompilerType SwiftASTContext::GetPointeeType(void *type) {
  return {};
}

CompilerType SwiftASTContext::GetPointerType(void *type) {
  VALID_OR_RETURN(CompilerType());

  if (type) {
    swift::Type swift_type(::GetSwiftType(type));
    const swift::TypeKind type_kind = swift_type->getKind();
    if (type_kind == swift::TypeKind::BuiltinRawPointer)
      return {swift_type};
  }
  return {};
}

CompilerType SwiftASTContext::GetTypedefedType(void *type) {
  VALID_OR_RETURN(CompilerType());

  if (type) {
    swift::Type swift_type(::GetSwiftType(type));
    swift::NameAliasType *name_alias_type =
        swift::dyn_cast<swift::NameAliasType>(swift_type.getPointer());
    if (name_alias_type) {
      return {name_alias_type->getSinglyDesugaredType()};
    }
  }

  return {};
}

CompilerType
SwiftASTContext::GetUnboundType(lldb::opaque_compiler_type_t type) {
  VALID_OR_RETURN(CompilerType());

  if (type) {
    swift::CanType swift_can_type(GetCanonicalSwiftType(type));
    swift::BoundGenericType *bound_generic_type =
        swift_can_type->getAs<swift::BoundGenericType>();
    if (bound_generic_type) {
      swift::NominalTypeDecl *nominal_type_decl = bound_generic_type->getDecl();
      if (nominal_type_decl)
        return {nominal_type_decl->getDeclaredType()};
    }
  }

  return {GetSwiftType(type)};
}

CompilerType SwiftASTContext::MapIntoContext(lldb::StackFrameSP &frame_sp,
                                             lldb::opaque_compiler_type_t type) {
  VALID_OR_RETURN(CompilerType());
  if (!type)
    return {};
  if (!frame_sp)
    return {GetSwiftType(type)};
  swift::CanType swift_can_type(GetCanonicalSwiftType(type));
  assert(&swift_can_type->getASTContext() == GetASTContext());

  const SymbolContext &sc(frame_sp->GetSymbolContext(eSymbolContextFunction));
  if (!sc.function || (swift_can_type && !swift_can_type->hasTypeParameter()))
    return {GetSwiftType(type)};
  auto *ctx = llvm::dyn_cast_or_null<SwiftASTContext>(
       sc.function->GetCompilerType().GetTypeSystem());
  if (!ctx)
    return {GetSwiftType(type)};

  // FIXME: we need the innermost non-inlined function.
  auto function_name = sc.GetFunctionName(Mangled::ePreferMangled);
  std::string error;
  swift::Decl *func_decl =
  swift::ide::getDeclFromMangledSymbolName(*ctx->GetASTContext(),
                                           function_name.GetStringRef(),
                                           error);
  if (!error.empty()) {
    Log *log(lldb_private::GetLogIfAllCategoriesSet(LIBLLDB_LOG_TYPES));
    if (log)
      log->Printf("Failed to getDeclFromMangledSymbolName(\"%s\"): %s\n",
                  function_name.AsCString(), error.c_str());
  }
  
  if (auto *dc = llvm::dyn_cast_or_null<swift::DeclContext>(func_decl))
    return {dc->mapTypeIntoContext(swift_can_type)};
  return {GetSwiftType(type)};
}

//----------------------------------------------------------------------
// Create related types using the current type's AST
//----------------------------------------------------------------------

CompilerType SwiftASTContext::GetBasicTypeFromAST(lldb::BasicType basic_type) {
  return {};
}

//----------------------------------------------------------------------
// Exploring the type
//----------------------------------------------------------------------

const swift::irgen::TypeInfo *SwiftASTContext::GetSwiftTypeInfo(void *type) {
  VALID_OR_RETURN(nullptr);

  if (type) {
    auto &irgen_module = GetIRGenModule();
    swift::CanType swift_can_type(GetCanonicalSwiftType(type));
    swift::SILType swift_sil_type = irgen_module.getLoweredType(
        swift_can_type);
    return &irgen_module.getTypeInfo(swift_sil_type);
  }
  return nullptr;
}

const swift::irgen::FixedTypeInfo *
SwiftASTContext::GetSwiftFixedTypeInfo(void *type) {
  VALID_OR_RETURN(nullptr);

  const swift::irgen::TypeInfo *type_info = GetSwiftTypeInfo(type);
  if (type_info) {
    if (type_info->isFixedSize())
      return swift::cast<const swift::irgen::FixedTypeInfo>(type_info);
  }
  return nullptr;
}

uint64_t SwiftASTContext::GetBitSize(lldb::opaque_compiler_type_t type,
                                     ExecutionContextScope *exe_scope) {
  if (type) {
    swift::CanType swift_can_type(GetCanonicalSwiftType(type));
    // FIXME: Query remote mirrors for this.
    if (swift_can_type->hasTypeParameter())
      return GetPointerByteSize() * 8;

    const swift::TypeKind type_kind = swift_can_type->getKind();
    switch (type_kind) {
    case swift::TypeKind::LValue:
    case swift::TypeKind::UnboundGeneric:
    case swift::TypeKind::GenericFunction:
    case swift::TypeKind::Function:
      return GetPointerByteSize() * 8;
    default:
      break;
    }
    const swift::irgen::FixedTypeInfo *fixed_type_info =
        GetSwiftFixedTypeInfo(type);
    if (fixed_type_info)
      return fixed_type_info->getFixedSize().getValue() * 8;
  }
  return 0;
}

uint64_t SwiftASTContext::GetByteStride(lldb::opaque_compiler_type_t type) {
  if (type) {
    const swift::irgen::FixedTypeInfo *fixed_type_info =
        GetSwiftFixedTypeInfo(type);
    if (fixed_type_info)
      return fixed_type_info->getFixedStride().getValue();
  }
  return 0;
}

size_t SwiftASTContext::GetTypeBitAlign(void *type) {
  if (type) {
    const swift::irgen::FixedTypeInfo *fixed_type_info =
        GetSwiftFixedTypeInfo(type);
    if (fixed_type_info)
      return fixed_type_info->getFixedAlignment().getValue();
  }
  return 0;
}

lldb::Encoding SwiftASTContext::GetEncoding(void *type, uint64_t &count) {
  VALID_OR_RETURN(lldb::eEncodingInvalid);

  if (!type)
    return lldb::eEncodingInvalid;

  count = 1;
  swift::CanType swift_can_type(GetCanonicalSwiftType(type));

  const swift::TypeKind type_kind = swift_can_type->getKind();
  switch (type_kind) {
  case swift::TypeKind::Error:
    break;
  case swift::TypeKind::BuiltinInteger:
    return lldb::eEncodingSint; // TODO: detect if an integer is unsigned
  case swift::TypeKind::BuiltinFloat:
    return lldb::eEncodingIEEE754; // TODO: detect if an integer is unsigned

  case swift::TypeKind::PrimaryArchetype:
  case swift::TypeKind::OpenedArchetype:
  case swift::TypeKind::NestedArchetype:
  case swift::TypeKind::BuiltinRawPointer:
  case swift::TypeKind::BuiltinNativeObject:
  case swift::TypeKind::BuiltinUnsafeValueBuffer:
  case swift::TypeKind::BuiltinUnknownObject:
  case swift::TypeKind::BuiltinBridgeObject:
  case swift::TypeKind::Class: // Classes are pointers in swift...
  case swift::TypeKind::BoundGenericClass:
  case swift::TypeKind::GenericTypeParam:
  case swift::TypeKind::DependentMember:
    return lldb::eEncodingUint;

  case swift::TypeKind::BuiltinVector:
    break;
  case swift::TypeKind::Tuple:
    break;
  case swift::TypeKind::UnmanagedStorage:
  case swift::TypeKind::UnownedStorage:
  case swift::TypeKind::WeakStorage:
    return CompilerType(swift_can_type->getReferenceStorageReferent())
        .GetEncoding(count);
    break;

  case swift::TypeKind::ExistentialMetatype:
  case swift::TypeKind::Metatype:
    return lldb::eEncodingUint;

  case swift::TypeKind::GenericFunction:
  case swift::TypeKind::Function:
    return lldb::eEncodingUint;

  case swift::TypeKind::Enum:
  case swift::TypeKind::BoundGenericEnum:
    break;

  case swift::TypeKind::Struct:
  case swift::TypeKind::Protocol:
  case swift::TypeKind::Module:
  case swift::TypeKind::ProtocolComposition:
    break;
  case swift::TypeKind::LValue:
    return lldb::eEncodingUint;
  case swift::TypeKind::UnboundGeneric:
  case swift::TypeKind::BoundGenericStruct:
  case swift::TypeKind::TypeVariable:
  case swift::TypeKind::DynamicSelf:
  case swift::TypeKind::SILBox:
  case swift::TypeKind::SILFunction:
  case swift::TypeKind::SILBlockStorage:
  case swift::TypeKind::Unresolved:
    break;

  case swift::TypeKind::Optional:
  case swift::TypeKind::NameAlias:
  case swift::TypeKind::Paren:
  case swift::TypeKind::Dictionary:
  case swift::TypeKind::ArraySlice:
    assert(false && "Not a canonical type");
    break;
  }
  count = 0;
  return lldb::eEncodingInvalid;
}

lldb::Format SwiftASTContext::GetFormat(void *type) {
  VALID_OR_RETURN(lldb::eFormatInvalid);

  if (!type)
    return lldb::eFormatDefault;

  swift::CanType swift_can_type(GetCanonicalSwiftType(type));

  const swift::TypeKind type_kind = swift_can_type->getKind();
  switch (type_kind) {
  case swift::TypeKind::Error:
    break;
  case swift::TypeKind::BuiltinInteger:
    return eFormatDecimal; // TODO: detect if an integer is unsigned
  case swift::TypeKind::BuiltinFloat:
    return eFormatFloat; // TODO: detect if an integer is unsigned

  case swift::TypeKind::BuiltinRawPointer:
  case swift::TypeKind::BuiltinNativeObject:
  case swift::TypeKind::BuiltinUnknownObject:
  case swift::TypeKind::BuiltinUnsafeValueBuffer:
  case swift::TypeKind::BuiltinBridgeObject:
  case swift::TypeKind::PrimaryArchetype:
  case swift::TypeKind::OpenedArchetype:
  case swift::TypeKind::NestedArchetype:
  case swift::TypeKind::GenericTypeParam:
  case swift::TypeKind::DependentMember:
    return eFormatAddressInfo;

  // Classes are always pointers in swift.
  case swift::TypeKind::Class:
  case swift::TypeKind::BoundGenericClass:
    return eFormatHex;

  case swift::TypeKind::BuiltinVector:
    break;
  case swift::TypeKind::Tuple:
    break;
  case swift::TypeKind::UnmanagedStorage:
  case swift::TypeKind::UnownedStorage:
  case swift::TypeKind::WeakStorage:
    return CompilerType(swift_can_type->getReferenceStorageReferent())
        .GetFormat();
    break;

  case swift::TypeKind::Enum:
  case swift::TypeKind::BoundGenericEnum:
    return eFormatUnsigned;

  case swift::TypeKind::GenericFunction:
  case swift::TypeKind::Function:
    return lldb::eFormatAddressInfo;

  case swift::TypeKind::Struct:
  case swift::TypeKind::Protocol:
  case swift::TypeKind::Metatype:
  case swift::TypeKind::Module:
  case swift::TypeKind::ProtocolComposition:
    break;
  case swift::TypeKind::LValue:
    return lldb::eFormatHex;
  case swift::TypeKind::UnboundGeneric:
  case swift::TypeKind::BoundGenericStruct:
  case swift::TypeKind::TypeVariable:
  case swift::TypeKind::ExistentialMetatype:
  case swift::TypeKind::DynamicSelf:
  case swift::TypeKind::SILBox:
  case swift::TypeKind::SILFunction:
  case swift::TypeKind::SILBlockStorage:
  case swift::TypeKind::Unresolved:
    break;

  case swift::TypeKind::Optional:
  case swift::TypeKind::NameAlias:
  case swift::TypeKind::Paren:
  case swift::TypeKind::Dictionary:
  case swift::TypeKind::ArraySlice:
    assert(false && "Not a canonical type");
    break;
  }
  // We don't know hot to display this type.
  return lldb::eFormatBytes;
}

uint32_t SwiftASTContext::GetNumChildren(void *type,
                                         bool omit_empty_base_classes,
                                         const ExecutionContext *exe_ctx) {
  VALID_OR_RETURN(0);

  if (!type)
    return 0;

  uint32_t num_children = 0;

  swift::CanType swift_can_type(GetCanonicalSwiftType(type));

  const swift::TypeKind type_kind = swift_can_type->getKind();
  switch (type_kind) {
  case swift::TypeKind::Error:
  case swift::TypeKind::BuiltinInteger:
  case swift::TypeKind::BuiltinFloat:
  case swift::TypeKind::BuiltinRawPointer:
  case swift::TypeKind::BuiltinNativeObject:
  case swift::TypeKind::BuiltinUnknownObject:
  case swift::TypeKind::BuiltinUnsafeValueBuffer:
  case swift::TypeKind::BuiltinBridgeObject:
  case swift::TypeKind::BuiltinVector:
  case swift::TypeKind::Module:
  case swift::TypeKind::Function:
  case swift::TypeKind::GenericFunction:
  case swift::TypeKind::DynamicSelf:
  case swift::TypeKind::SILBox:
  case swift::TypeKind::SILFunction:
    break;
  case swift::TypeKind::UnmanagedStorage:
  case swift::TypeKind::UnownedStorage:
  case swift::TypeKind::WeakStorage:
    return CompilerType(swift_can_type->getReferenceStorageReferent())
      .GetNumChildren(omit_empty_base_classes, exe_ctx);
  case swift::TypeKind::GenericTypeParam:
  case swift::TypeKind::DependentMember:
    break;

  case swift::TypeKind::Enum:
  case swift::TypeKind::BoundGenericEnum: {
    SwiftEnumDescriptor *cached_enum_info = GetCachedEnumInfo(type);
    if (cached_enum_info)
      return cached_enum_info->GetNumElementsWithPayload();
  } break;

  case swift::TypeKind::Tuple:
  case swift::TypeKind::Struct:
  case swift::TypeKind::BoundGenericStruct:
    return GetNumFields(type);

  case swift::TypeKind::Class:
  case swift::TypeKind::BoundGenericClass: {
    auto class_decl = swift_can_type->getClassOrBoundGenericClass();
    return (class_decl->hasSuperclass() ? 1 : 0) + GetNumFields(type);
  }

  case swift::TypeKind::Protocol:
  case swift::TypeKind::ProtocolComposition: {
    ProtocolInfo protocol_info;
    if (!GetProtocolTypeInfo(
            CompilerType(GetSwiftType(type)), protocol_info))
      break;

    return protocol_info.m_num_storage_words;
  }

  case swift::TypeKind::ExistentialMetatype:
  case swift::TypeKind::Metatype:
  case swift::TypeKind::PrimaryArchetype:
  case swift::TypeKind::OpenedArchetype:
  case swift::TypeKind::NestedArchetype:
    return 0;

  case swift::TypeKind::LValue: {
    swift::LValueType *lvalue_type = swift_can_type->castTo<swift::LValueType>();
    swift::TypeBase *deref_type = lvalue_type->getObjectType().getPointer();

    uint32_t num_pointee_children =
        CompilerType(deref_type)
            .GetNumChildren(omit_empty_base_classes, exe_ctx);
    // If this type points to a simple type (or to a class), then it
    // has 1 child.
    if (num_pointee_children == 0 || deref_type->getClassOrBoundGenericClass())
      num_children = 1;
    else
      num_children = num_pointee_children;
  } break;

  case swift::TypeKind::UnboundGeneric:
    break;
  case swift::TypeKind::TypeVariable:
    break;

  case swift::TypeKind::SILBlockStorage:
  case swift::TypeKind::Unresolved:
    break;

  case swift::TypeKind::Optional:
  case swift::TypeKind::NameAlias:
  case swift::TypeKind::Paren:
  case swift::TypeKind::Dictionary:
  case swift::TypeKind::ArraySlice:
    assert(false && "Not a canonical type");
    break;
  }

  return num_children;
}

lldb::BasicType SwiftASTContext::GetBasicTypeEnumeration(void *type) {
  return eBasicTypeInvalid;
}

#pragma mark Aggregate Types

uint32_t SwiftASTContext::GetNumDirectBaseClasses(void *opaque_type) {
  if (!opaque_type)
    return 0;

  swift::CanType swift_can_type(GetCanonicalSwiftType(opaque_type));
  swift::ClassDecl *class_decl = swift_can_type->getClassOrBoundGenericClass();
  if (class_decl) {
    if (class_decl->hasSuperclass())
      return 1;
  }

  return 0;
}

uint32_t SwiftASTContext::GetNumVirtualBaseClasses(void *opaque_type) {
  return 0;
}

uint32_t SwiftASTContext::GetNumFields(void *type) {
  VALID_OR_RETURN(0);

  if (!type)
    return 0;

  uint32_t count = 0;

  swift::CanType swift_can_type(GetCanonicalSwiftType(type));

  const swift::TypeKind type_kind = swift_can_type->getKind();
  switch (type_kind) {
  case swift::TypeKind::Error:
  case swift::TypeKind::BuiltinInteger:
  case swift::TypeKind::BuiltinFloat:
  case swift::TypeKind::BuiltinRawPointer:
  case swift::TypeKind::BuiltinNativeObject:
  case swift::TypeKind::BuiltinUnknownObject:
  case swift::TypeKind::BuiltinUnsafeValueBuffer:
  case swift::TypeKind::BuiltinBridgeObject:
  case swift::TypeKind::BuiltinVector:
    break;
  case swift::TypeKind::UnmanagedStorage:
  case swift::TypeKind::UnownedStorage:
  case swift::TypeKind::WeakStorage:
    return CompilerType(swift_can_type->getReferenceStorageReferent())
        .GetNumFields();
  case swift::TypeKind::GenericTypeParam:
  case swift::TypeKind::DependentMember:
    break;

  case swift::TypeKind::Enum:
  case swift::TypeKind::BoundGenericEnum: {
    SwiftEnumDescriptor *cached_enum_info = GetCachedEnumInfo(type);
    if (cached_enum_info)
      return cached_enum_info->GetNumElementsWithPayload();
  } break;

  case swift::TypeKind::Tuple:
    return cast<swift::TupleType>(swift_can_type)->getNumElements();

  case swift::TypeKind::Struct:
  case swift::TypeKind::Class:
  case swift::TypeKind::BoundGenericClass:
  case swift::TypeKind::BoundGenericStruct: {
    auto nominal = swift_can_type->getAnyNominal();
    return GetStoredProperties(nominal).size();
  }

  case swift::TypeKind::Protocol:
  case swift::TypeKind::ProtocolComposition:
    return GetNumChildren(type, /*omit_empty_base_classes=*/false, nullptr);

  case swift::TypeKind::ExistentialMetatype:
  case swift::TypeKind::Metatype:
    return 0;

  case swift::TypeKind::Module:
  case swift::TypeKind::PrimaryArchetype:
  case swift::TypeKind::OpenedArchetype:
  case swift::TypeKind::NestedArchetype:
  case swift::TypeKind::Function:
  case swift::TypeKind::GenericFunction:
  case swift::TypeKind::LValue:
  case swift::TypeKind::UnboundGeneric:
  case swift::TypeKind::TypeVariable:
  case swift::TypeKind::DynamicSelf:
  case swift::TypeKind::SILBox:
  case swift::TypeKind::SILFunction:
  case swift::TypeKind::SILBlockStorage:
  case swift::TypeKind::Unresolved:
    break;

  case swift::TypeKind::Optional:
  case swift::TypeKind::NameAlias:
  case swift::TypeKind::Paren:
  case swift::TypeKind::Dictionary:
  case swift::TypeKind::ArraySlice:
    assert(false && "Not a canonical type");
    break;
  }

  return count;
}

CompilerType
SwiftASTContext::GetDirectBaseClassAtIndex(void *opaque_type, size_t idx,
                                           uint32_t *bit_offset_ptr) {
  VALID_OR_RETURN(CompilerType());

  if (opaque_type) {
    swift::CanType swift_can_type(GetCanonicalSwiftType(opaque_type));
    swift::ClassDecl *class_decl =
        swift_can_type->getClassOrBoundGenericClass();
    if (class_decl) {
      swift::Type base_class_type = class_decl->getSuperclass();
      if (base_class_type)
        return {base_class_type.getPointer()};
    }
  }
  return {};
}

CompilerType
SwiftASTContext::GetVirtualBaseClassAtIndex(void *opaque_type, size_t idx,
                                            uint32_t *bit_offset_ptr) {
  return {};
}

/// Retrieve the printable name of a tuple element.
static std::string GetTupleElementName(const swift::TupleType *tuple_type,
                                       unsigned index,
                                       llvm::StringRef printed_index = "") {
  const auto &element = tuple_type->getElement(index);

  // Use the element name if there is one.
  if (!element.getName().empty()) return element.getName().str();

  // If we know the printed index already, use that.
  if (!printed_index.empty()) return printed_index;

  // Print the index and return that.
  std::string str;
  llvm::raw_string_ostream(str) << index;
  return str;
}

/// Retrieve the printable name of a type referenced as a superclass.
static std::string GetSuperclassName(const CompilerType &superclass_type) {
  return superclass_type.GetUnboundType().GetTypeName()
    .AsCString("<no type name>");
}

/// Retrieve the type and name of a child of an existential type.
static std::pair<CompilerType, std::string>
GetExistentialTypeChild(swift::ASTContext *swift_ast_ctx,
                        CompilerType type,
                        const SwiftASTContext::ProtocolInfo &protocol_info,
                        unsigned idx) {
  assert(idx < protocol_info.m_num_storage_words &&
         "caller is responsible for validating index");

  // A payload word for a non-class, non-error existential.
  if (idx < protocol_info.m_num_payload_words) {
    std::string name;
    llvm::raw_string_ostream(name) << "payload_data_" << idx;

    auto raw_pointer = swift_ast_ctx->TheRawPointerType;
    return {CompilerType(raw_pointer.getPointer()), std::move(name)};
  }

   // The instance for a class-bound existential.
  if (idx == 0 && protocol_info.m_is_class_only) {
    CompilerType class_type;
    if (protocol_info.m_superclass) {
      class_type = protocol_info.m_superclass;
    } else {
      auto raw_pointer = swift_ast_ctx->TheRawPointerType;
      class_type = CompilerType(raw_pointer.getPointer());
    }

    return { class_type, "instance" };
  }

  // The instance for an error existential.
  if (idx == 0 && protocol_info.m_is_errortype) {
    auto raw_pointer = swift_ast_ctx->TheRawPointerType;
    return {CompilerType(raw_pointer.getPointer()), "error_instance"};
  }

  // The metatype for a non-class, non-error existential.
  if (idx && idx == protocol_info.m_num_payload_words) {
    // The metatype for a non-class, non-error existential.
    auto any_metatype =
      swift::ExistentialMetatypeType::get(swift_ast_ctx->TheAnyType);
    return {CompilerType(any_metatype), "instance_type"};
  }

  // A witness table. Figure out which protocol it corresponds to.
  unsigned witness_table_idx = idx - protocol_info.m_num_payload_words - 1;
  swift::CanType swift_can_type(GetCanonicalSwiftType(type));
  swift::ExistentialLayout layout = swift_can_type.getExistentialLayout();

  std::string name;
  for (auto protoType : layout.getProtocols()) {
    auto proto = protoType->getDecl();
    if (proto->isObjC()) continue;

    if (witness_table_idx == 0) {
      llvm::raw_string_ostream(name) << "witness_table_"
                                     << proto->getBaseName().userFacingName();
      break;
    }
    --witness_table_idx;
  }

  auto raw_pointer = swift_ast_ctx->TheRawPointerType;
  return {CompilerType(raw_pointer.getPointer()), std::move(name)};
}

CompilerType SwiftASTContext::GetFieldAtIndex(void *type, size_t idx,
                                              std::string &name,
                                              uint64_t *bit_offset_ptr,
                                              uint32_t *bitfield_bit_size_ptr,
                                              bool *is_bitfield_ptr) {
  VALID_OR_RETURN(CompilerType());

  if (!type)
    return {};

  swift::CanType swift_can_type(GetCanonicalSwiftType(type));
  

  const swift::TypeKind type_kind = swift_can_type->getKind();
  switch (type_kind) {
  case swift::TypeKind::Error:
  case swift::TypeKind::BuiltinInteger:
  case swift::TypeKind::BuiltinFloat:
  case swift::TypeKind::BuiltinRawPointer:
  case swift::TypeKind::BuiltinNativeObject:
  case swift::TypeKind::BuiltinUnsafeValueBuffer:
  case swift::TypeKind::BuiltinUnknownObject:
  case swift::TypeKind::BuiltinBridgeObject:
  case swift::TypeKind::BuiltinVector:
    break;
  case swift::TypeKind::UnmanagedStorage:
  case swift::TypeKind::UnownedStorage:
  case swift::TypeKind::WeakStorage:
    return CompilerType(swift_can_type->getReferenceStorageReferent())
        .GetFieldAtIndex(idx, name, bit_offset_ptr, bitfield_bit_size_ptr,
                         is_bitfield_ptr);
  case swift::TypeKind::GenericTypeParam:
  case swift::TypeKind::DependentMember:
    break;

  case swift::TypeKind::Enum:
  case swift::TypeKind::BoundGenericEnum: {
    SwiftEnumDescriptor *cached_enum_info = GetCachedEnumInfo(type);
    if (cached_enum_info &&
        idx < cached_enum_info->GetNumElementsWithPayload()) {
      const SwiftEnumDescriptor::ElementInfo *enum_element_info =
          cached_enum_info->GetElementWithPayloadAtIndex(idx);
      name.assign(enum_element_info->name.GetCString());
      if (bit_offset_ptr)
        *bit_offset_ptr = 0;
      if (bitfield_bit_size_ptr)
        *bitfield_bit_size_ptr = 0;
      if (is_bitfield_ptr)
        *is_bitfield_ptr = false;
      return enum_element_info->payload_type;
    }
  } break;

  case swift::TypeKind::Tuple: {
    auto tuple_type = cast<swift::TupleType>(swift_can_type);
    if (idx >= tuple_type->getNumElements()) break;

    // We cannot reliably get layout information without an execution
    // context.
    if (bit_offset_ptr)
      *bit_offset_ptr = LLDB_INVALID_IVAR_OFFSET;
    if (bitfield_bit_size_ptr)
      *bitfield_bit_size_ptr = 0;
    if (is_bitfield_ptr)
      *is_bitfield_ptr = false;

    name = GetTupleElementName(tuple_type, idx);

    const auto &child = tuple_type->getElement(idx);
    return CompilerType(child.getType().getPointer());
  }

  case swift::TypeKind::Class:
  case swift::TypeKind::BoundGenericClass: {
    auto class_decl = swift_can_type->getClassOrBoundGenericClass();
    if (class_decl->hasSuperclass()) {
      if (idx == 0) {
        swift::Type superclass_swift_type = swift_can_type->getSuperclass();
        CompilerType superclass_type(superclass_swift_type.getPointer());

        name = GetSuperclassName(superclass_type);

        // We cannot reliably get layout information without an
        // execution context.
        if (bit_offset_ptr)
          *bit_offset_ptr = LLDB_INVALID_IVAR_OFFSET;
        if (bitfield_bit_size_ptr)
          *bitfield_bit_size_ptr = 0;
        if (is_bitfield_ptr)
          *is_bitfield_ptr = false;

        return superclass_type;
      }

      // Adjust the index to refer into the stored properties.
      --idx;
    }

    LLVM_FALLTHROUGH;
  }

  case swift::TypeKind::Struct:
  case swift::TypeKind::BoundGenericStruct: {
    auto nominal = swift_can_type->getAnyNominal();
    auto stored_properties = GetStoredProperties(nominal);
    if (idx >= stored_properties.size()) break;

    auto property = stored_properties[idx];
    name = property->getBaseName().userFacingName();

    // We cannot reliably get layout information without an execution
    // context.
    if (bit_offset_ptr)
      *bit_offset_ptr = LLDB_INVALID_IVAR_OFFSET;
    if (bitfield_bit_size_ptr)
      *bitfield_bit_size_ptr = 0;
    if (is_bitfield_ptr)
      *is_bitfield_ptr = false;

    swift::Type child_swift_type = swift_can_type->getTypeOfMember(
        nominal->getModuleContext(), property, nullptr);
    return CompilerType(child_swift_type.getPointer());
  }

  case swift::TypeKind::Protocol:
  case swift::TypeKind::ProtocolComposition: {
    ProtocolInfo protocol_info;
    if (!GetProtocolTypeInfo(CompilerType(GetSwiftType(type)), protocol_info))
      break;

    if (idx >= protocol_info.m_num_storage_words) break;

    CompilerType compiler_type(GetSwiftType(type));
    CompilerType child_type;
    std::tie(child_type, name) =
      GetExistentialTypeChild(GetASTContext(), compiler_type, protocol_info,
                              idx);

    uint64_t child_size = child_type.GetByteSize(nullptr);
    if (bit_offset_ptr)
      *bit_offset_ptr = idx * child_size * 8;
    if (bitfield_bit_size_ptr)
      *bitfield_bit_size_ptr = 0;
    if (is_bitfield_ptr)
      *is_bitfield_ptr = false;

    return child_type;
  }

  case swift::TypeKind::ExistentialMetatype:
  case swift::TypeKind::Metatype:
    break;

  case swift::TypeKind::Module:
  case swift::TypeKind::PrimaryArchetype:
  case swift::TypeKind::OpenedArchetype:
  case swift::TypeKind::NestedArchetype:
  case swift::TypeKind::Function:
  case swift::TypeKind::GenericFunction:
  case swift::TypeKind::LValue:
  case swift::TypeKind::UnboundGeneric:
  case swift::TypeKind::TypeVariable:
  case swift::TypeKind::DynamicSelf:
  case swift::TypeKind::SILBox:
  case swift::TypeKind::SILFunction:
  case swift::TypeKind::SILBlockStorage:
  case swift::TypeKind::Unresolved:
    break;

  case swift::TypeKind::Optional:
  case swift::TypeKind::NameAlias:
  case swift::TypeKind::Paren:
  case swift::TypeKind::Dictionary:
  case swift::TypeKind::ArraySlice:
    assert(false && "Not a canonical type");
    break;
  }

  return CompilerType();
}

// If a pointer to a pointee type (the clang_type arg) says that it
// has no children, then we either need to trust it, or override it
// and return a different result. For example, an "int *" has one
// child that is an integer, but a function pointer doesn't have any
// children. Likewise if a Record type claims it has no children, then
// there really is nothing to show.
uint32_t SwiftASTContext::GetNumPointeeChildren(void *type) {
  if (!type)
    return 0;

  swift::CanType swift_can_type(GetCanonicalSwiftType(type));

  const swift::TypeKind type_kind = swift_can_type->getKind();
  switch (type_kind) {
  case swift::TypeKind::Error:
    return 0;
  case swift::TypeKind::BuiltinInteger:
    return 1;
  case swift::TypeKind::BuiltinFloat:
    return 1;
  case swift::TypeKind::BuiltinRawPointer:
    return 1;
  case swift::TypeKind::BuiltinUnsafeValueBuffer:
    return 1;
  case swift::TypeKind::BuiltinNativeObject:
    return 1;
  case swift::TypeKind::BuiltinUnknownObject:
    return 1;
  case swift::TypeKind::BuiltinBridgeObject:
    return 1;
  case swift::TypeKind::BuiltinVector:
    return 0;
  case swift::TypeKind::UnmanagedStorage:
  case swift::TypeKind::UnownedStorage:
  case swift::TypeKind::WeakStorage:
    return GetNumPointeeChildren(
        swift::cast<swift::ReferenceStorageType>(swift_can_type)
            .getPointer());
  case swift::TypeKind::Tuple:
    return 0;
  case swift::TypeKind::GenericTypeParam:
    return 0;
  case swift::TypeKind::DependentMember:
    return 0;
  case swift::TypeKind::Enum:
    return 0;
  case swift::TypeKind::Struct:
    return 0;
  case swift::TypeKind::Class:
    return 0;
  case swift::TypeKind::Protocol:
    return 0;
  case swift::TypeKind::Metatype:
    return 0;
  case swift::TypeKind::Module:
    return 0;
  case swift::TypeKind::PrimaryArchetype:
  case swift::TypeKind::OpenedArchetype:
  case swift::TypeKind::NestedArchetype:
    return 0;
  case swift::TypeKind::Function:
    return 0;
  case swift::TypeKind::GenericFunction:
    return 0;
  case swift::TypeKind::ProtocolComposition:
    return 0;
  case swift::TypeKind::LValue:
    return 1;
  case swift::TypeKind::UnboundGeneric:
    return 0;
  case swift::TypeKind::BoundGenericClass:
    return 0;
  case swift::TypeKind::BoundGenericEnum:
    return 0;
  case swift::TypeKind::BoundGenericStruct:
    return 0;
  case swift::TypeKind::TypeVariable:
    return 0;
  case swift::TypeKind::ExistentialMetatype:
    return 0;
  case swift::TypeKind::DynamicSelf:
    return 0;
  case swift::TypeKind::SILBox:
    return 0;
  case swift::TypeKind::SILFunction:
    return 0;
  case swift::TypeKind::SILBlockStorage:
    return 0;
  case swift::TypeKind::Unresolved:
    return 0;

  case swift::TypeKind::Optional:
  case swift::TypeKind::NameAlias:
  case swift::TypeKind::Paren:
  case swift::TypeKind::Dictionary:
  case swift::TypeKind::ArraySlice:
    assert(false && "Not a canonical type");
    break;
  }

  return 0;
}

static int64_t GetInstanceVariableOffset_Metadata(
    ValueObject *valobj, ExecutionContext *exe_ctx, const CompilerType &type,
    ConstString ivar_name, const CompilerType &ivar_type) {
  Log *log(lldb_private::GetLogIfAllCategoriesSet(LIBLLDB_LOG_TYPES));
  if (log)
    log->Printf(
        "[GetInstanceVariableOffset_Metadata] ivar_name = %s, type = %s",
        ivar_name.AsCString(), type.GetTypeName().AsCString());

  Process *process = exe_ctx->GetProcessPtr();
  if (process) {
    SwiftLanguageRuntime *runtime = process->GetSwiftLanguageRuntime();
    if (runtime) {
      Status error;
      if (auto offset =
            runtime->GetMemberVariableOffset(type, valobj, ivar_name, &error)) {
        if (log)
          log->Printf("[GetInstanceVariableOffset_Metadata] for %s: %llu",
                      ivar_name.AsCString(), *offset);
        return *offset;
      }
      else if (log) {
        log->Printf("[GetInstanceVariableOffset_Metadata] resolver failure: %s",
                    error.AsCString());
      }
    } else if (log)
      log->Printf("[GetInstanceVariableOffset_Metadata] no runtime");
  } else if (log)
    log->Printf("[GetInstanceVariableOffset_Metadata] no process");
  return LLDB_INVALID_IVAR_OFFSET;
}

static int64_t GetInstanceVariableOffset(ValueObject *valobj,
                                         ExecutionContext *exe_ctx,
                                         const CompilerType &class_type,
                                         const char *ivar_name,
                                         const CompilerType &ivar_type) {
  int64_t offset = LLDB_INVALID_IVAR_OFFSET;

  if (ivar_name && ivar_name[0]) {
    if (exe_ctx) {
      Target *target = exe_ctx->GetTargetPtr();
      if (target) {
        offset = GetInstanceVariableOffset_Metadata(
            valobj, exe_ctx, class_type, ConstString(ivar_name), ivar_type);
      }
    }
  }
  return offset;
}

bool SwiftASTContext::IsNonTriviallyManagedReferenceType(
    const CompilerType &type, NonTriviallyManagedReferenceStrategy &strategy,
    CompilerType *underlying_type) {
  if (auto ast =
          llvm::dyn_cast_or_null<SwiftASTContext>(type.GetTypeSystem())) {
    swift::CanType swift_can_type(GetCanonicalSwiftType(type));

    const swift::TypeKind type_kind = swift_can_type->getKind();
    switch (type_kind) {
    default:
      break;
    case swift::TypeKind::UnmanagedStorage: {
      strategy = NonTriviallyManagedReferenceStrategy::eUnmanaged;
      if (underlying_type)
        *underlying_type = CompilerType(
            swift_can_type->getReferenceStorageReferent().getPointer());
    }
      return true;
    case swift::TypeKind::UnownedStorage: {
      strategy = NonTriviallyManagedReferenceStrategy::eUnowned;
      if (underlying_type)
        *underlying_type = CompilerType(
            swift_can_type->getReferenceStorageReferent().getPointer());
    }
      return true;
    case swift::TypeKind::WeakStorage: {
      strategy = NonTriviallyManagedReferenceStrategy::eWeak;
      if (underlying_type)
        *underlying_type = CompilerType(
            swift_can_type->getReferenceStorageReferent().getPointer());
    }
      return true;
    }
  }
  return false;
}

CompilerType SwiftASTContext::GetChildCompilerTypeAtIndex(
    void *type, ExecutionContext *exe_ctx, size_t idx,
    bool transparent_pointers, bool omit_empty_base_classes,
    bool ignore_array_bounds, std::string &child_name,
    uint32_t &child_byte_size, int32_t &child_byte_offset,
    uint32_t &child_bitfield_bit_size, uint32_t &child_bitfield_bit_offset,
    bool &child_is_base_class, bool &child_is_deref_of_parent,
    ValueObject *valobj, uint64_t &language_flags) {
  VALID_OR_RETURN(CompilerType());

  if (!type)
    return CompilerType();

  language_flags = 0;
  swift::CanType swift_can_type(GetCanonicalSwiftType(type));
  assert(&swift_can_type->getASTContext() == GetASTContext());

  const swift::TypeKind type_kind = swift_can_type->getKind();
  switch (type_kind) {
  case swift::TypeKind::Error:
  case swift::TypeKind::BuiltinInteger:
  case swift::TypeKind::BuiltinFloat:
  case swift::TypeKind::BuiltinRawPointer:
  case swift::TypeKind::BuiltinNativeObject:
  case swift::TypeKind::BuiltinUnknownObject:
  case swift::TypeKind::BuiltinUnsafeValueBuffer:
  case swift::TypeKind::BuiltinBridgeObject:
  case swift::TypeKind::BuiltinVector:
    break;
  case swift::TypeKind::UnmanagedStorage:
  case swift::TypeKind::UnownedStorage:
  case swift::TypeKind::WeakStorage:
    return CompilerType(swift_can_type->getReferenceStorageReferent())
        .GetChildCompilerTypeAtIndex(
            exe_ctx, idx, transparent_pointers, omit_empty_base_classes,
            ignore_array_bounds, child_name, child_byte_size, child_byte_offset,
            child_bitfield_bit_size, child_bitfield_bit_offset,
            child_is_base_class, child_is_deref_of_parent, valobj,
            language_flags);
  case swift::TypeKind::GenericTypeParam:
  case swift::TypeKind::DependentMember:
    break;

  case swift::TypeKind::Enum:
  case swift::TypeKind::BoundGenericEnum: {
    SwiftEnumDescriptor *cached_enum_info = GetCachedEnumInfo(type);
    if (cached_enum_info &&
        idx < cached_enum_info->GetNumElementsWithPayload()) {
      const SwiftEnumDescriptor::ElementInfo *element_info =
          cached_enum_info->GetElementWithPayloadAtIndex(idx);
      child_name.assign(element_info->name.GetCString());
      child_byte_size = element_info->payload_type.GetByteSize(
          exe_ctx ? exe_ctx->GetBestExecutionContextScope() : NULL);
      child_byte_offset = 0;
      child_bitfield_bit_size = 0;
      child_bitfield_bit_offset = 0;
      child_is_base_class = false;
      child_is_deref_of_parent = false;
      if (element_info->is_indirect) {
        language_flags |= LanguageFlags::eIsIndirectEnumCase;
        return CompilerType(GetASTContext()->TheRawPointerType.getPointer());
      } else
        return element_info->payload_type;
    }
  } break;

  case swift::TypeKind::Tuple: {
    // Dynamic type resolution may actually change(!) the layout of a
    // tuple, so we need to get the offset from the static (but
    // archetype-bound) version.
    auto static_value = valobj->GetStaticValue();
    auto static_type = static_value->GetCompilerType();
    auto static_swift_type = GetCanonicalSwiftType(static_type);
    if (swift::isa<swift::TupleType>(static_swift_type.getPointer()))
      swift_can_type = static_swift_type;
    if (swift_can_type->hasTypeParameter()) {
      if (!exe_ctx)
        return {};
      auto *exe_scope = exe_ctx->GetBestExecutionContextScope();
      auto *frame = exe_scope->CalculateStackFrame().get();
      auto *runtime = exe_scope->CalculateProcess()->GetSwiftLanguageRuntime();
      if (!frame || !runtime)
        return {};
      auto bound = runtime->DoArchetypeBindingForType(*frame, static_type);
      swift_can_type = GetCanonicalSwiftType(bound);
    }

    auto tuple_type = cast<swift::TupleType>(swift_can_type);
    if (idx >= tuple_type->getNumElements()) break;

    const auto &child = tuple_type->getElement(idx);

    // Format the integer.
    llvm::SmallString<16> printed_idx;
    llvm::raw_svector_ostream(printed_idx) << idx;

    CompilerType child_type(child.getType().getPointer());

    auto exe_ctx_scope =
      exe_ctx ? exe_ctx->GetBestExecutionContextScope() : NULL;
    child_name = GetTupleElementName(tuple_type, idx, printed_idx);
    child_byte_size = child_type.GetByteSize(exe_ctx_scope);
      child_is_base_class = false;
    child_is_deref_of_parent = false;

    CompilerType compiler_type(GetSwiftType(type));
    child_byte_offset =
      GetInstanceVariableOffset(valobj, exe_ctx, compiler_type,
                                printed_idx.c_str(), child_type);
    child_bitfield_bit_size = 0;
    child_bitfield_bit_offset = 0;

    return child_type;
  }

  case swift::TypeKind::Class:
  case swift::TypeKind::BoundGenericClass: {
    auto class_decl = swift_can_type->getClassOrBoundGenericClass();
    // Child 0 is the superclass, if there is one.
    if (class_decl->hasSuperclass()) {
      if (idx == 0) {
        swift::Type superclass_swift_type = swift_can_type->getSuperclass();
        CompilerType superclass_type(superclass_swift_type.getPointer());

        child_name = GetSuperclassName(superclass_type);

        auto exe_ctx_scope =
          exe_ctx ? exe_ctx->GetBestExecutionContextScope() : NULL;
        child_byte_size = superclass_type.GetByteSize(exe_ctx_scope);
        child_is_base_class = true;
        child_is_deref_of_parent = false;

        child_byte_offset = 0;
        child_bitfield_bit_size = 0;
        child_bitfield_bit_offset = 0;

        language_flags |= LanguageFlags::eIgnoreInstancePointerness;
        return superclass_type;
      }

      // Adjust the index to refer into the stored properties.
      --idx;
    }
    LLVM_FALLTHROUGH;
  }

  case swift::TypeKind::Struct:
  case swift::TypeKind::BoundGenericStruct: {
    auto nominal = swift_can_type->getAnyNominal();
    auto stored_properties = GetStoredProperties(nominal);
    if (idx >= stored_properties.size()) break;

    // Find the stored property with this index.
    auto property = stored_properties[idx];
    swift::Type child_swift_type = swift_can_type->getTypeOfMember(
        nominal->getModuleContext(), property, nullptr);

    CompilerType child_type(child_swift_type.getPointer());

    auto exe_ctx_scope =
      exe_ctx ? exe_ctx->GetBestExecutionContextScope() : NULL;

    child_name = property->getBaseName().userFacingName();
    child_byte_size = child_type.GetByteSize(exe_ctx_scope);
    child_is_base_class = false;
    child_is_deref_of_parent = false;

    CompilerType compiler_type(GetSwiftType(type));
    child_byte_offset =
      GetInstanceVariableOffset(valobj, exe_ctx, compiler_type,
                                child_name.c_str(), child_type);
    child_bitfield_bit_size = 0;
    child_bitfield_bit_offset = 0;
    return child_type;
  }

  case swift::TypeKind::Protocol:
  case swift::TypeKind::ProtocolComposition: {
    ProtocolInfo protocol_info;
    if (!GetProtocolTypeInfo(CompilerType(GetSwiftType(type)), protocol_info))
      break;

    if (idx >= protocol_info.m_num_storage_words) break;

    CompilerType compiler_type(GetSwiftType(type));
    CompilerType child_type;
    std::tie(child_type, child_name) = GetExistentialTypeChild(
        GetASTContext(), compiler_type, protocol_info, idx);

    auto exe_ctx_scope =
      exe_ctx ? exe_ctx->GetBestExecutionContextScope() : nullptr;

    child_byte_size = child_type.GetByteSize(exe_ctx_scope);
    child_byte_offset = idx * child_byte_size;
    child_bitfield_bit_size = 0;
    child_bitfield_bit_offset = 0;
    child_is_base_class = false;
    child_is_deref_of_parent = false;

    return child_type;
  }

  case swift::TypeKind::ExistentialMetatype:
  case swift::TypeKind::Metatype:
    break;

  case swift::TypeKind::Module:
  case swift::TypeKind::PrimaryArchetype:
  case swift::TypeKind::OpenedArchetype:
  case swift::TypeKind::NestedArchetype:
  case swift::TypeKind::Function:
  case swift::TypeKind::GenericFunction:
    break;

  case swift::TypeKind::LValue:
    if (idx < GetNumChildren(type, omit_empty_base_classes, exe_ctx)) {
      CompilerType pointee_clang_type(GetNonReferenceType(type));
      Flags pointee_clang_type_flags(pointee_clang_type.GetTypeInfo());
      const char *parent_name = valobj ? valobj->GetName().GetCString() : NULL;
      if (parent_name) {
        child_name.assign(1, '&');
        child_name += parent_name;
      }

      // We have a pointer to a simple type
      if (idx == 0) {
        child_byte_size = pointee_clang_type.GetByteSize(
            exe_ctx ? exe_ctx->GetBestExecutionContextScope() : NULL);
        child_byte_offset = 0;
        return pointee_clang_type;
      }
    }
    break;
  case swift::TypeKind::UnboundGeneric:
    break;
  case swift::TypeKind::TypeVariable:
    break;

  case swift::TypeKind::DynamicSelf:
  case swift::TypeKind::SILBox:
  case swift::TypeKind::SILFunction:
  case swift::TypeKind::SILBlockStorage:
  case swift::TypeKind::Unresolved:
    break;

  case swift::TypeKind::Optional:
  case swift::TypeKind::NameAlias:
  case swift::TypeKind::Paren:
  case swift::TypeKind::Dictionary:
  case swift::TypeKind::ArraySlice:
    assert(false && "Not a canonical type");
    break;
  }
  return CompilerType();
}

// Look for a child member (doesn't include base classes, but it does
// include their members) in the type hierarchy. Returns an index path
// into "clang_type" on how to reach the appropriate member.
//
//    class A
//    {
//    public:
//        int m_a;
//        int m_b;
//    };
//
//    class B
//    {
//    };
//
//    class C :
//        public B,
//        public A
//    {
//    };
//
// If we have a clang type that describes "class C", and we wanted to
// look for "m_b" in it:
//
// With omit_empty_base_classes == false we would get an integer array back
// with:
// { 1,  1 }
// The first index 1 is the child index for "class A" within class C.
// The second index 1 is the child index for "m_b" within class A.
//
// With omit_empty_base_classes == true we would get an integer array back with:
// { 0,  1 }
// The first index 0 is the child index for "class A" within class C
// (since class B doesn't have any members it doesn't count).  The
// second index 1 is the child index for "m_b" within class A.

size_t SwiftASTContext::GetIndexOfChildMemberWithName(
    void *type, const char *name, bool omit_empty_base_classes,
    std::vector<uint32_t> &child_indexes) {
  VALID_OR_RETURN(0);

  if (type && name && name[0]) {
    swift::CanType swift_can_type(GetCanonicalSwiftType(type));

    const swift::TypeKind type_kind = swift_can_type->getKind();
    switch (type_kind) {
    case swift::TypeKind::Error:
    case swift::TypeKind::BuiltinInteger:
    case swift::TypeKind::BuiltinFloat:
    case swift::TypeKind::BuiltinRawPointer:
    case swift::TypeKind::BuiltinNativeObject:
    case swift::TypeKind::BuiltinUnknownObject:
    case swift::TypeKind::BuiltinUnsafeValueBuffer:
    case swift::TypeKind::BuiltinBridgeObject:
    case swift::TypeKind::BuiltinVector:
      break;

    case swift::TypeKind::UnmanagedStorage:
    case swift::TypeKind::UnownedStorage:
    case swift::TypeKind::WeakStorage:
      return CompilerType(swift_can_type->getReferenceStorageReferent())
          .GetIndexOfChildMemberWithName(name, omit_empty_base_classes,
                                         child_indexes);
    case swift::TypeKind::GenericTypeParam:
    case swift::TypeKind::DependentMember:
      break;

    case swift::TypeKind::Enum:
    case swift::TypeKind::BoundGenericEnum: {
      SwiftEnumDescriptor *cached_enum_info = GetCachedEnumInfo(type);
      if (cached_enum_info) {
        ConstString const_name(name);
        const size_t num_sized_elements =
            cached_enum_info->GetNumElementsWithPayload();
        for (size_t i = 0; i < num_sized_elements; ++i) {
          if (cached_enum_info->GetElementWithPayloadAtIndex(i)->name ==
              const_name) {
            child_indexes.push_back(i);
            return child_indexes.size();
          }
        }
      }
    } break;

    case swift::TypeKind::Tuple: {
      // For tuples only always look for the member by number first as
      // a tuple element can be named, yet still be accessed by the
      // number.
      swift::TupleType *tuple_type = swift_can_type->castTo<swift::TupleType>();
      uint32_t tuple_idx = StringConvert::ToUInt32(name, UINT32_MAX);
      if (tuple_idx != UINT32_MAX) {
        if (tuple_idx < tuple_type->getNumElements()) {
          child_indexes.push_back(tuple_idx);
          return child_indexes.size();
        } else
          return 0;
      }

      // Otherwise, perform lookup by name.
      for (uint32_t tuple_idx : swift::range(tuple_type->getNumElements())) {
        if (tuple_type->getElement(tuple_idx).getName().str() == name) {
          child_indexes.push_back(tuple_idx);
          return child_indexes.size();
        }
      }

      return 0;
    }

    case swift::TypeKind::Struct:
    case swift::TypeKind::Class:
    case swift::TypeKind::BoundGenericClass:
    case swift::TypeKind::BoundGenericStruct: {
      auto nominal = swift_can_type->getAnyNominal();
      auto stored_properties = GetStoredProperties(nominal);
      auto class_decl = llvm::dyn_cast<swift::ClassDecl>(nominal);

      // Search the stored properties.
      for (unsigned idx : indices(stored_properties)) {
        auto property = stored_properties[idx];
        if (property->getBaseName().userFacingName() == name) {
          // We found it!

          // If we have a superclass, adjust the index accordingly.
          if (class_decl && class_decl->hasSuperclass())
            ++idx;

          child_indexes.push_back(idx);
          return child_indexes.size();
        }
      }

      // Search the superclass, if there is one.
      if (class_decl && class_decl->hasSuperclass()) {
        // Push index zero for the base class
        child_indexes.push_back(0);

        // Look in the superclass.
        swift::Type superclass_swift_type = swift_can_type->getSuperclass();
        CompilerType superclass_type(superclass_swift_type.getPointer());
        if (superclass_type.GetIndexOfChildMemberWithName(
                name, omit_empty_base_classes, child_indexes))
          return child_indexes.size();

        // We didn't find a stored property matching "name" in our
        // superclass, pop the superclass zero index that we pushed on
        // above.
        child_indexes.pop_back();
      }
    } break;

    case swift::TypeKind::Protocol:
    case swift::TypeKind::ProtocolComposition: {
      ProtocolInfo protocol_info;
      if (!GetProtocolTypeInfo(CompilerType(GetSwiftType(type)), protocol_info))
        break;

      CompilerType compiler_type(GetSwiftType(type));
      for (unsigned idx : swift::range(protocol_info.m_num_storage_words)) {
        CompilerType child_type;
        std::string child_name;
        std::tie(child_type, child_name) = GetExistentialTypeChild(
            GetASTContext(), compiler_type, protocol_info, idx);
        if (name == child_name) {
          child_indexes.push_back(idx);
          return child_indexes.size();
        }
      }
    } break;

    case swift::TypeKind::ExistentialMetatype:
    case swift::TypeKind::Metatype:
      break;

    case swift::TypeKind::Module:
  case swift::TypeKind::PrimaryArchetype:
  case swift::TypeKind::OpenedArchetype:
  case swift::TypeKind::NestedArchetype:
    case swift::TypeKind::Function:
    case swift::TypeKind::GenericFunction:
      break;
    case swift::TypeKind::LValue: {
      CompilerType pointee_clang_type(GetNonReferenceType(type));

      if (pointee_clang_type.IsAggregateType()) {
        return pointee_clang_type.GetIndexOfChildMemberWithName(
            name, omit_empty_base_classes, child_indexes);
      }
    } break;
    case swift::TypeKind::UnboundGeneric:
      break;
    case swift::TypeKind::TypeVariable:
      break;

    case swift::TypeKind::DynamicSelf:
    case swift::TypeKind::SILBox:
    case swift::TypeKind::SILFunction:
    case swift::TypeKind::SILBlockStorage:
    case swift::TypeKind::Unresolved:
      break;

    case swift::TypeKind::Optional:
    case swift::TypeKind::NameAlias:
    case swift::TypeKind::Paren:
    case swift::TypeKind::Dictionary:
    case swift::TypeKind::ArraySlice:
      assert(false && "Not a canonical type");
      break;

    }
  }
  return 0;
}

/// Get the index of the child of "clang_type" whose name matches. This
/// function doesn't descend into the children, but only looks one
/// level deep and name matches can include base class names.
uint32_t
SwiftASTContext::GetIndexOfChildWithName(void *type, const char *name,
                                         bool omit_empty_base_classes) {
  VALID_OR_RETURN(UINT32_MAX);

  std::vector<uint32_t> child_indexes;
  size_t num_child_indexes =
    GetIndexOfChildMemberWithName(type, name, omit_empty_base_classes,
                                  child_indexes);
  return num_child_indexes == 1 ? child_indexes.front() : UINT32_MAX;
}

size_t SwiftASTContext::GetNumTemplateArguments(void *type) {
  if (!type)
    return 0;

  swift::CanType swift_can_type(GetCanonicalSwiftType(type));

  const swift::TypeKind type_kind = swift_can_type->getKind();
  switch (type_kind) {
  case swift::TypeKind::UnboundGeneric: {
    swift::UnboundGenericType *unbound_generic_type =
        swift_can_type->castTo<swift::UnboundGenericType>();
    auto *nominal_type_decl = unbound_generic_type->getDecl();
    swift::GenericParamList *generic_param_list =
        nominal_type_decl->getGenericParams();
    return generic_param_list->getParams().size();
  } break;
  case swift::TypeKind::BoundGenericClass:
  case swift::TypeKind::BoundGenericStruct:
  case swift::TypeKind::BoundGenericEnum: {
    swift::BoundGenericType *bound_generic_type =
        swift_can_type->castTo<swift::BoundGenericType>();
    return bound_generic_type->getGenericArgs().size();
  }
  default:
    break;
  }

  return 0;
}

bool SwiftASTContext::GetSelectedEnumCase(const CompilerType &type,
                                          const DataExtractor &data,
                                          ConstString *name, bool *has_payload,
                                          CompilerType *payload,
                                          bool *is_indirect) {
  if (auto ast =
          llvm::dyn_cast_or_null<SwiftASTContext>(type.GetTypeSystem())) {
    swift::CanType swift_can_type(GetCanonicalSwiftType(type));

    const swift::TypeKind type_kind = swift_can_type->getKind();
    switch (type_kind) {
    default:
      break;
    case swift::TypeKind::Enum:
    case swift::TypeKind::BoundGenericEnum: {
      SwiftEnumDescriptor *cached_enum_info =
          ast->GetCachedEnumInfo(swift_can_type.getPointer());
      if (cached_enum_info) {
        auto enum_elem_info = cached_enum_info->GetElementFromData(data);
        if (enum_elem_info) {
          if (name)
            *name = enum_elem_info->name;
          if (has_payload)
            *has_payload = enum_elem_info->has_payload;
          if (payload)
            *payload = enum_elem_info->payload_type;
          if (is_indirect)
            *is_indirect = enum_elem_info->is_indirect;
          return true;
        }
      }
    } break;
    }
  }

  return false;
}

lldb::GenericKind SwiftASTContext::GetGenericArgumentKind(void *type,
                                                          size_t idx) {
  if (type) {
    swift::CanType swift_can_type(GetCanonicalSwiftType(type));
    if (auto *unbound_generic_type =
            swift_can_type->getAs<swift::UnboundGenericType>())
      return eUnboundGenericKindType;
    if (auto *bound_generic_type =
            swift_can_type->getAs<swift::BoundGenericType>())
      if (idx < bound_generic_type->getGenericArgs().size())
        return eBoundGenericKindType;
  }
  return eNullGenericKindType;
}

CompilerType SwiftASTContext::GetBoundGenericType(void *type, size_t idx) {
  VALID_OR_RETURN(CompilerType());

  if (type) {
    swift::CanType swift_can_type(GetCanonicalSwiftType(type));
    assert(&swift_can_type->getASTContext() == GetASTContext());
    if (auto *bound_generic_type =
            swift_can_type->getAs<swift::BoundGenericType>())
      if (idx < bound_generic_type->getGenericArgs().size())
        return {bound_generic_type->getGenericArgs()[idx].getPointer()};
  }
  return {};
}

CompilerType SwiftASTContext::GetUnboundGenericType(void *type, size_t idx) {
  VALID_OR_RETURN(CompilerType());

  if (type) {
    swift::CanType swift_can_type(GetCanonicalSwiftType(type));
    assert(&swift_can_type->getASTContext() == GetASTContext());
    if (auto *unbound_generic_type =
          swift_can_type->getAs<swift::UnboundGenericType>()) {
      auto *nominal_type_decl = unbound_generic_type->getDecl();
      swift::GenericSignature *generic_sig =
          nominal_type_decl->getGenericSignature();
      auto depTy = generic_sig->getGenericParams()[idx];
      return {nominal_type_decl->mapTypeIntoContext(depTy)
                  ->castTo<swift::ArchetypeType>()};
    }
  }
  return {};
}

CompilerType SwiftASTContext::GetGenericArgumentType(void *type, size_t idx) {
  VALID_OR_RETURN(CompilerType());

  switch (GetGenericArgumentKind(type, idx)) {
  case eBoundGenericKindType:
    return GetBoundGenericType(type, idx);
  case eUnboundGenericKindType:
    return GetUnboundGenericType(type, idx);
  default:
    break;
  }
  return {};
}

CompilerType SwiftASTContext::GetTypeForFormatters(void *type) {
  VALID_OR_RETURN(CompilerType());

  if (type) {
    swift::Type swift_type(GetSwiftType(type));
    assert(&swift_type->getASTContext() == GetASTContext());
    return {swift_type};
  }
  return {};
}

LazyBool SwiftASTContext::ShouldPrintAsOneLiner(void *type,
                                                ValueObject *valobj) {
  if (type) {
    CompilerType can_compiler_type(GetCanonicalType(type));
    if (IsImportedType(can_compiler_type, nullptr))
      return eLazyBoolNo;
  }
  if (valobj) {
    if (valobj->IsBaseClass())
      return eLazyBoolNo;
    if ((valobj->GetLanguageFlags() & LanguageFlags::eIsIndirectEnumCase) ==
        LanguageFlags::eIsIndirectEnumCase)
      return eLazyBoolNo;
  }

  return eLazyBoolCalculate;
}

bool SwiftASTContext::IsMeaninglessWithoutDynamicResolution(void *type) {
  //  ((swift::TypeBase*)type)->dump();
  if (type) {
    swift::CanType swift_can_type(GetCanonicalSwiftType(type));
    return swift_can_type->hasTypeParameter();

    const swift::TypeKind type_kind = swift_can_type->getKind();
    switch (type_kind) {
    case swift::TypeKind::GenericTypeParam:
      return true;
    default:
      return false;
    }
  }

  return false;
}

//----------------------------------------------------------------------
// Dumping types
//----------------------------------------------------------------------
#define DEPTH_INCREMENT 2

void SwiftASTContext::DumpValue(
    void *type, ExecutionContext *exe_ctx, Stream *s, lldb::Format format,
    const lldb_private::DataExtractor &data, lldb::offset_t data_byte_offset,
    size_t data_byte_size, uint32_t bitfield_bit_size,
    uint32_t bitfield_bit_offset, bool show_types, bool show_summary,
    bool verbose, uint32_t depth) {}

bool SwiftASTContext::DumpTypeValue(
    void *type, Stream *s, lldb::Format format,
    const lldb_private::DataExtractor &data, lldb::offset_t byte_offset,
    size_t byte_size, uint32_t bitfield_bit_size, uint32_t bitfield_bit_offset,
    ExecutionContextScope *exe_scope, bool is_base_class) {
  VALID_OR_RETURN(false);

  if (!type)
    return false;

  swift::CanType swift_can_type(GetCanonicalSwiftType(type));

  const swift::TypeKind type_kind = swift_can_type->getKind();
  switch (type_kind) {
  case swift::TypeKind::Error:
    break;

  case swift::TypeKind::Class:
  case swift::TypeKind::BoundGenericClass:
    // If we have a class that is in a variable then it is a pointer,
    // else if it is a base class, it has no value.
    if (is_base_class)
      break;
  // Fall through to case below.
  case swift::TypeKind::BuiltinInteger:
  case swift::TypeKind::BuiltinFloat:
  case swift::TypeKind::BuiltinRawPointer:
  case swift::TypeKind::BuiltinNativeObject:
  case swift::TypeKind::BuiltinUnsafeValueBuffer:
  case swift::TypeKind::BuiltinUnknownObject:
  case swift::TypeKind::BuiltinBridgeObject:
  case swift::TypeKind::PrimaryArchetype:
  case swift::TypeKind::OpenedArchetype:
  case swift::TypeKind::NestedArchetype:
  case swift::TypeKind::Function:
  case swift::TypeKind::GenericFunction:
  case swift::TypeKind::GenericTypeParam:
  case swift::TypeKind::DependentMember:
  case swift::TypeKind::LValue: {
    uint32_t item_count = 1;
    // A few formats, we might need to modify our size and count for
    // depending on how we are trying to display the value.
    switch (format) {
    default:
    case eFormatBoolean:
    case eFormatBinary:
    case eFormatComplex:
    case eFormatCString: // NULL terminated C strings
    case eFormatDecimal:
    case eFormatEnum:
    case eFormatHex:
    case eFormatHexUppercase:
    case eFormatFloat:
    case eFormatOctal:
    case eFormatOSType:
    case eFormatUnsigned:
    case eFormatPointer:
    case eFormatVectorOfChar:
    case eFormatVectorOfSInt8:
    case eFormatVectorOfUInt8:
    case eFormatVectorOfSInt16:
    case eFormatVectorOfUInt16:
    case eFormatVectorOfSInt32:
    case eFormatVectorOfUInt32:
    case eFormatVectorOfSInt64:
    case eFormatVectorOfUInt64:
    case eFormatVectorOfFloat32:
    case eFormatVectorOfFloat64:
    case eFormatVectorOfUInt128:
      break;

    case eFormatAddressInfo:
      if (byte_size == 0) {
        byte_size = exe_scope->CalculateTarget()
                        ->GetArchitecture()
                        .GetAddressByteSize();
        item_count = 1;
      }
      break;

    case eFormatChar:
    case eFormatCharPrintable:
    case eFormatCharArray:
    case eFormatBytes:
    case eFormatBytesWithASCII:
      item_count = byte_size;
      byte_size = 1;
      break;

    case eFormatUnicode16:
      item_count = byte_size / 2;
      byte_size = 2;
      break;

    case eFormatUnicode32:
      item_count = byte_size / 4;
      byte_size = 4;
      break;
    }
    return DumpDataExtractor(data, s, byte_offset, format, byte_size, item_count, UINT32_MAX,
                     LLDB_INVALID_ADDRESS, bitfield_bit_size,
                     bitfield_bit_offset, exe_scope);
  } break;
  case swift::TypeKind::BuiltinVector:
    break;

  case swift::TypeKind::Tuple:
    break;

  case swift::TypeKind::UnmanagedStorage:
  case swift::TypeKind::UnownedStorage:
  case swift::TypeKind::WeakStorage:
    return CompilerType(swift_can_type->getReferenceStorageReferent())
        .DumpTypeValue(s, format, data, byte_offset, byte_size,
                       bitfield_bit_size, bitfield_bit_offset, exe_scope,
                       is_base_class);
  case swift::TypeKind::Enum:
  case swift::TypeKind::BoundGenericEnum: {
    SwiftEnumDescriptor *cached_enum_info = GetCachedEnumInfo(type);
    if (cached_enum_info) {
      auto enum_elem_info = cached_enum_info->GetElementFromData(data);
      if (enum_elem_info)
        s->Printf("%s", enum_elem_info->name.GetCString());
      else {
        lldb::offset_t ptr = 0;
        if (data.GetByteSize())
          s->Printf("<invalid> (0x%" PRIx8 ")", data.GetU8(&ptr));
        else
          s->Printf("<empty>");
      }
      return true;
    } else
      s->Printf("<unknown type>");
  } break;

  case swift::TypeKind::Struct:
  case swift::TypeKind::Protocol:
    return false;

  case swift::TypeKind::ExistentialMetatype:
  case swift::TypeKind::Metatype: {
    return DumpDataExtractor(data, s, byte_offset, eFormatPointer, byte_size, 1, UINT32_MAX,
                     LLDB_INVALID_ADDRESS, bitfield_bit_size,
                     bitfield_bit_offset, exe_scope);
  } break;

  case swift::TypeKind::Module:
  case swift::TypeKind::ProtocolComposition:
  case swift::TypeKind::UnboundGeneric:
  case swift::TypeKind::BoundGenericStruct:
  case swift::TypeKind::TypeVariable:
  case swift::TypeKind::DynamicSelf:
  case swift::TypeKind::SILBox:
  case swift::TypeKind::SILFunction:
  case swift::TypeKind::SILBlockStorage:
  case swift::TypeKind::Unresolved:
    break;

  case swift::TypeKind::Optional:
  case swift::TypeKind::NameAlias:
  case swift::TypeKind::Paren:
  case swift::TypeKind::Dictionary:
  case swift::TypeKind::ArraySlice:
    assert(false && "Not a canonical type");
    break;
  }

  return 0;
}

bool SwiftASTContext::IsImportedType(const CompilerType &type,
                                     CompilerType *original_type) {
  bool success = false;

  if (llvm::dyn_cast_or_null<SwiftASTContext>(type.GetTypeSystem())) {
    do {
      swift::CanType swift_can_type(GetCanonicalSwiftType(type));
      swift::NominalType *nominal_type =
          swift_can_type->getAs<swift::NominalType>();
      if (!nominal_type)
        break;
      swift::NominalTypeDecl *nominal_type_decl = nominal_type->getDecl();
      if (nominal_type_decl && nominal_type_decl->hasClangNode()) {
        const clang::Decl *clang_decl = nominal_type_decl->getClangDecl();
        if (!clang_decl)
          break;
        success = true;
        if (!original_type)
          break;

        // ObjCInterfaceDecl is not a TypeDecl.
        if (const clang::ObjCInterfaceDecl *objc_interface_decl =
                llvm::dyn_cast<clang::ObjCInterfaceDecl>(clang_decl)) {
          *original_type =
              CompilerType(&objc_interface_decl->getASTContext(),
                           clang::QualType::getFromOpaquePtr(
                               objc_interface_decl->getTypeForDecl()));
        } else if (const clang::TypeDecl *type_decl =
                       llvm::dyn_cast<clang::TypeDecl>(clang_decl)) {
          *original_type = CompilerType(
              &type_decl->getASTContext(),
              clang::QualType::getFromOpaquePtr(type_decl->getTypeForDecl()));
        } else {
          // TODO: any more cases that we care about?
          *original_type = CompilerType();
        }
      }
    } while (0);
  }

  return success;
}

bool SwiftASTContext::IsImportedObjectiveCType(const CompilerType &type,
                                               CompilerType *original_type) {
  bool success = false;

  if (llvm::dyn_cast_or_null<SwiftASTContext>(type.GetTypeSystem())) {
    CompilerType local_original_type;

    if (IsImportedType(type, &local_original_type)) {
      if (local_original_type.IsValid()) {
        ClangASTContext *clang_ast = llvm::dyn_cast_or_null<ClangASTContext>(
            local_original_type.GetTypeSystem());
        if (clang_ast &&
            clang_ast->IsObjCObjectOrInterfaceType(local_original_type)) {
          if (original_type)
            *original_type = local_original_type;
          success = true;
        }
      }
    }
  }

  return success;
}

void SwiftASTContext::DumpSummary(void *type, ExecutionContext *exe_ctx,
                                  Stream *s,
                                  const lldb_private::DataExtractor &data,
                                  lldb::offset_t data_byte_offset,
                                  size_t data_byte_size) {}

size_t SwiftASTContext::ConvertStringToFloatValue(void *type, const char *s,
                                                  uint8_t *dst,
                                                  size_t dst_size) {
  return 0;
}

void SwiftASTContext::DumpTypeDescription(void *type) {
  StreamFile s(stdout, false);
  DumpTypeDescription(type, &s);
}

void SwiftASTContext::DumpTypeDescription(void *type, Stream *s) {
  DumpTypeDescription(type, s, false, true);
}

void SwiftASTContext::DumpTypeDescription(void *type,
                                          bool print_help_if_available,
                                          bool print_extensions_if_available) {
  StreamFile s(stdout, false);
  DumpTypeDescription(type, &s, print_help_if_available,
                      print_extensions_if_available);
}

static void PrintSwiftNominalType(swift::NominalTypeDecl *nominal_type_decl,
                                  Stream *s, bool print_help_if_available,
                                  bool print_extensions_if_available) {
  if (nominal_type_decl && s) {
    std::string buffer;
    llvm::raw_string_ostream ostream(buffer);
    const swift::PrintOptions &print_options(
        SwiftASTContext::GetUserVisibleTypePrintingOptions(
            print_help_if_available));
    nominal_type_decl->print(ostream, print_options);
    ostream.flush();
    if (buffer.empty() == false)
      s->Printf("%s\n", buffer.c_str());
    if (print_extensions_if_available) {
      for (auto ext : nominal_type_decl->getExtensions()) {
        if (ext) {
          buffer.clear();
          llvm::raw_string_ostream ext_ostream(buffer);
          ext->print(ext_ostream, print_options);
          ext_ostream.flush();
          if (buffer.empty() == false)
            s->Printf("%s\n", buffer.c_str());
        }
      }
    }
  }
}

void SwiftASTContext::DumpTypeDescription(void *type, Stream *s,
                                          bool print_help_if_available,
                                          bool print_extensions_if_available) {
  llvm::SmallVector<char, 1024> buf;
  llvm::raw_svector_ostream llvm_ostrm(buf);

  if (type) {
    swift::CanType swift_can_type(GetCanonicalSwiftType(type));
    switch (swift_can_type->getKind()) {
    case swift::TypeKind::Module: {
      swift::ModuleType *module_type =
          swift_can_type->castTo<swift::ModuleType>();
      swift::ModuleDecl *module = module_type->getModule();
      llvm::SmallVector<swift::Decl *, 10> decls;
      module->getDisplayDecls(decls);
      for (swift::Decl *decl : decls) {
        swift::DeclKind kind = decl->getKind();
        if (kind >= swift::DeclKind::First_TypeDecl &&
            kind <= swift::DeclKind::Last_TypeDecl) {
          swift::TypeDecl *type_decl =
              llvm::dyn_cast_or_null<swift::TypeDecl>(decl);
          if (type_decl) {
            CompilerType clang_type(
                type_decl->getDeclaredInterfaceType().getPointer());
            if (clang_type) {
              Flags clang_type_flags(clang_type.GetTypeInfo());
              DumpTypeDescription(clang_type.GetOpaqueQualType(), s,
                                  print_help_if_available,
                                  print_extensions_if_available);
            }
          }
        } else if (kind == swift::DeclKind::Func ||
                   kind == swift::DeclKind::Var) {
          std::string buffer;
          llvm::raw_string_ostream stream(buffer);
          decl->print(stream,
                      SwiftASTContext::GetUserVisibleTypePrintingOptions(
                          print_help_if_available));
          stream.flush();
          s->Printf("%s\n", buffer.c_str());
        } else if (kind == swift::DeclKind::Import) {
          swift::ImportDecl *import_decl =
              llvm::dyn_cast_or_null<swift::ImportDecl>(decl);
          if (import_decl) {
            switch (import_decl->getImportKind()) {
            case swift::ImportKind::Module: {
              swift::ModuleDecl *imported_module = import_decl->getModule();
              if (imported_module) {
                s->Printf("import %s\n", imported_module->getName().get());
              }
            } break;
            default: {
              for (swift::Decl *imported_decl : import_decl->getDecls()) {
                // All of the non-module things you can import should
                // be a ValueDecl.
                if (swift::ValueDecl *imported_value_decl =
                        llvm::dyn_cast_or_null<swift::ValueDecl>(
                            imported_decl)) {
                  if (swift::TypeBase *decl_type =
                          imported_value_decl->getInterfaceType().getPointer()) {
                    DumpTypeDescription(decl_type, s,
                                        print_help_if_available,
                                        print_extensions_if_available);
                  }
                }
              }
            } break;
            }
          }
        }
      }
      break;
    }
    case swift::TypeKind::Metatype: {
      s->PutCString("metatype ");
      swift::MetatypeType *metatype_type =
          swift_can_type->castTo<swift::MetatypeType>();
      DumpTypeDescription(metatype_type->getInstanceType().getPointer(),
                          print_help_if_available,
                          print_extensions_if_available);
    } break;
    case swift::TypeKind::UnboundGeneric: {
      swift::UnboundGenericType *unbound_generic_type =
          swift_can_type->castTo<swift::UnboundGenericType>();
      auto nominal_type_decl = llvm::dyn_cast<swift::NominalTypeDecl>(
          unbound_generic_type->getDecl());
      if (nominal_type_decl) {
        PrintSwiftNominalType(nominal_type_decl, s, print_help_if_available,
                              print_extensions_if_available);
      }
    } break;
    case swift::TypeKind::GenericFunction:
    case swift::TypeKind::Function: {
      swift::AnyFunctionType *any_function_type =
          swift_can_type->castTo<swift::AnyFunctionType>();
      std::string buffer;
      llvm::raw_string_ostream ostream(buffer);
      const swift::PrintOptions &print_options(
          SwiftASTContext::GetUserVisibleTypePrintingOptions(
              print_help_if_available));

      any_function_type->print(ostream, print_options);
      ostream.flush();
      if (buffer.empty() == false)
        s->Printf("%s\n", buffer.c_str());
    } break;
    case swift::TypeKind::Tuple: {
      swift::TupleType *tuple_type = swift_can_type->castTo<swift::TupleType>();
      std::string buffer;
      llvm::raw_string_ostream ostream(buffer);
      const swift::PrintOptions &print_options(
          SwiftASTContext::GetUserVisibleTypePrintingOptions(
              print_help_if_available));

      tuple_type->print(ostream, print_options);
      ostream.flush();
      if (buffer.empty() == false)
        s->Printf("%s\n", buffer.c_str());
    } break;
    case swift::TypeKind::BoundGenericClass:
    case swift::TypeKind::BoundGenericEnum:
    case swift::TypeKind::BoundGenericStruct: {
      swift::BoundGenericType *bound_generic_type =
          swift_can_type->castTo<swift::BoundGenericType>();
      swift::NominalTypeDecl *nominal_type_decl =
          bound_generic_type->getDecl();
      PrintSwiftNominalType(nominal_type_decl, s, print_help_if_available,
                            print_extensions_if_available);
    } break;
    case swift::TypeKind::BuiltinInteger: {
      swift::BuiltinIntegerType *builtin_integer_type =
          swift_can_type->castTo<swift::BuiltinIntegerType>();
      s->Printf("builtin integer type of width %u bits\n",
                builtin_integer_type->getWidth().getGreatestWidth());
      break;
    }
    case swift::TypeKind::BuiltinFloat: {
      swift::BuiltinFloatType *builtin_float_type =
          swift_can_type->castTo<swift::BuiltinFloatType>();
      s->Printf("builtin floating-point type of width %u bits\n",
                builtin_float_type->getBitWidth());
      break;
    }
    case swift::TypeKind::ProtocolComposition: {
      swift::ProtocolCompositionType *protocol_composition_type =
          swift_can_type->castTo<swift::ProtocolCompositionType>();
      std::string buffer;
      llvm::raw_string_ostream ostream(buffer);
      const swift::PrintOptions &print_options(
          SwiftASTContext::GetUserVisibleTypePrintingOptions(
              print_help_if_available));

      protocol_composition_type->print(ostream, print_options);
      ostream.flush();
      if (buffer.empty() == false)
        s->Printf("%s\n", buffer.c_str());
      break;
    }
    default: {
      swift::NominalType *nominal_type =
          llvm::dyn_cast_or_null<swift::NominalType>(
              swift_can_type.getPointer());
      if (nominal_type) {
        swift::NominalTypeDecl *nominal_type_decl = nominal_type->getDecl();
        PrintSwiftNominalType(nominal_type_decl, s, print_help_if_available,
                              print_extensions_if_available);
      }
    } break;
    }

    if (buf.size() > 0) {
      s->Write(buf.data(), buf.size());
    }
  }
}

TypeSP SwiftASTContext::GetCachedType(const ConstString &mangled) {
  TypeSP type_sp;
  if (m_swift_type_map.Lookup(mangled.GetCString(), type_sp))
    return type_sp;
  else
    return TypeSP();
}

void SwiftASTContext::SetCachedType(const ConstString &mangled,
                                    const TypeSP &type_sp) {
  m_swift_type_map.Insert(mangled.GetCString(), type_sp);
}

DWARFASTParser *SwiftASTContext::GetDWARFParser() {
  if (!m_dwarf_ast_parser_ap)
    m_dwarf_ast_parser_ap.reset(new DWARFASTParserSwift(*this));
  return m_dwarf_ast_parser_ap.get();
}

std::vector<lldb::DataBufferSP> &
SwiftASTContext::GetASTVectorForModule(const Module *module) {
  return m_ast_file_data_map[const_cast<Module *>(module)];
}

SwiftASTContextForExpressions::SwiftASTContextForExpressions(Target &target)
    : SwiftASTContext(target.GetArchitecture().GetTriple().getTriple().c_str(),
                      &target),
      m_persistent_state_up(new SwiftPersistentExpressionState) {}

UserExpression *SwiftASTContextForExpressions::GetUserExpression(
    llvm::StringRef expr, llvm::StringRef prefix, lldb::LanguageType language,
    Expression::ResultType desired_type,
    const EvaluateExpressionOptions &options) {
  TargetSP target_sp = m_target_wp.lock();
  if (!target_sp)
    return nullptr;

  return new SwiftUserExpression(*target_sp.get(), expr, prefix, language,
                                 desired_type, options);
}

PersistentExpressionState *
SwiftASTContextForExpressions::GetPersistentExpressionState() {
  return m_persistent_state_up.get();
}

void lldb_private::printASTValidationInfo(
    const swift::serialization::ValidationInfo &ast_info,
    const swift::serialization::ExtendedValidationInfo &ext_ast_info,
    const Module &module, StringRef module_buf) {
  Log *log(GetLogIfAllCategoriesSet(LIBLLDB_LOG_TYPES));
  LLDB_LOG(log, R"(Unable to load AST for module {0} from library: {1}.
  - targetTriple: {2}
  - shortVersion: {3}
  - bytes: {4} (module_buf bytes: {5})
  - SDK path: {6}
  - Clang Importer Options:
)",
           ast_info.name, module.GetSpecificationDescription(),
           ast_info.targetTriple, ast_info.shortVersion, ast_info.bytes,
           module_buf.size(), ext_ast_info.getSDKPath());
  for (StringRef ExtraOpt : ext_ast_info.getExtraClangImporterOptions())
    LLDB_LOG(log, "  -- {0}", ExtraOpt);
}

static void DescribeFileUnit(Stream &s, swift::FileUnit *file_unit) {
  s.PutCString("kind = ");

  switch (file_unit->getKind()) {
  default: { s.PutCString("<unknown>"); }
  case swift::FileUnitKind::Source: {
    s.PutCString("Source, ");
    if (swift::SourceFile *source_file =
            llvm::dyn_cast<swift::SourceFile>(file_unit)) {
      s.Printf("filename = '%s', ", source_file->getFilename().str().c_str());
      s.PutCString("source file kind = ");
      switch (source_file->Kind) {
      case swift::SourceFileKind::Library:
        s.PutCString("Library");
      case swift::SourceFileKind::Main:
        s.PutCString("Main");
      case swift::SourceFileKind::REPL:
        s.PutCString("REPL");
      case swift::SourceFileKind::SIL:
        s.PutCString("SIL");
      }
    }
  } break;
  case swift::FileUnitKind::Builtin: {
    s.PutCString("Builtin");
  } break;
  case swift::FileUnitKind::SerializedAST:
  case swift::FileUnitKind::ClangModule: {
    if (file_unit->getKind() == swift::FileUnitKind::SerializedAST)
      s.PutCString("Serialized Swift AST, ");
    else
      s.PutCString("Clang module, ");
    swift::LoadedFile *loaded_file = llvm::cast<swift::LoadedFile>(file_unit);
    s.Printf("filename = '%s'", loaded_file->getFilename().str().c_str());
  } break;
  };
}

// Gets the full module name from the module passed in.

static void GetNameFromModule(swift::ModuleDecl *module, std::string &result) {
  result.clear();
  if (module) {
    const char *name = module->getName().get();
    if (!name)
      return;
    result.append(name);
    const clang::Module *clang_module = module->findUnderlyingClangModule();

    // At present, there doesn't seem to be any way to get the full module path
    // from the Swift side.
    if (!clang_module)
      return;

    for (const clang::Module *cur_module = clang_module->Parent; cur_module;
         cur_module = cur_module->Parent) {
      if (!cur_module->Name.empty()) {
        result.insert(0, 1, '.');
        result.insert(0, cur_module->Name);
      }
    }
  }
}

bool SwiftASTContext::LoadOneModule(
    const ConstString &module_name, SwiftASTContext &swift_ast_context,
    lldb::StackFrameWP &stack_frame_wp,
    llvm::SmallVectorImpl<swift::SourceFile::ImportedModuleDesc>
        &additional_imports,
    Status &error) {
  Log *log(lldb_private::GetLogIfAnyCategoriesSet(LIBLLDB_LOG_EXPRESSIONS));
  error.Clear();
  if (log)
    log->Printf("[LoadOneModule] Importing module %s", module_name.AsCString());
  swift::ModuleDecl *swift_module = nullptr;
  lldb::StackFrameSP this_frame_sp(stack_frame_wp.lock());

  if (module_name == ConstString(swift_ast_context.GetClangImporter()
                                     ->getImportedHeaderModule()
                                     ->getName()
                                     .str()))
    swift_module =
        swift_ast_context.GetClangImporter()->getImportedHeaderModule();
  else if (this_frame_sp) {
    lldb::ProcessSP process_sp(this_frame_sp->CalculateProcess());
    if (process_sp)
      swift_module = swift_ast_context.FindAndLoadModule(
          module_name, *process_sp.get(), error);
  } else
    swift_module = swift_ast_context.GetModule(module_name, error);

  if (!swift_module || !error.Success() || swift_ast_context.HasFatalErrors()) {
    if (log)
      log->Printf("[LoadOneModule] Couldn't import module %s: %s",
                  module_name.AsCString(), error.AsCString());

    if (!swift_module || swift_ast_context.HasFatalErrors()) {
      return false;
    }
  }

  if (log) {
    log->Printf("Importing %s with source files:", module_name.AsCString());

    for (swift::FileUnit *file_unit : swift_module->getFiles()) {
      StreamString ss;
      DescribeFileUnit(ss, file_unit);
      log->Printf("  %s", ss.GetData());
    }
  }

  additional_imports.push_back(swift::SourceFile::ImportedModuleDesc(
      std::make_pair(swift::ModuleDecl::AccessPathTy(), swift_module),
      swift::SourceFile::ImportOptions()));
  return true;
}

bool SwiftASTContext::PerformUserImport(SwiftASTContext &swift_ast_context,
                                        SymbolContext &sc,
                                        ExecutionContextScope &exe_scope,
                                        lldb::StackFrameWP &stack_frame_wp,
                                        swift::SourceFile &source_file,
                                        Status &error) {
  Log *log(lldb_private::GetLogIfAnyCategoriesSet(LIBLLDB_LOG_EXPRESSIONS));

  llvm::SmallVector<swift::SourceFile::ImportedModuleDesc, 2>
      additional_imports;

  llvm::SmallVector<swift::ModuleDecl::ImportedModule, 2> parsed_imports;

  source_file.getImportedModules(parsed_imports,
                                 swift::ModuleDecl::ImportFilter::All);

  auto *persistent_expression_state =
      sc.target_sp->GetSwiftPersistentExpressionState(exe_scope);

  for (auto module_pair : parsed_imports) {
    swift::ModuleDecl *module = module_pair.second;
    if (module) {
      std::string module_name;
      GetNameFromModule(module, module_name);
      if (!module_name.empty()) {
        ConstString module_const_str(module_name);
        if (log)
          log->Printf("[PerformUserImport] Performing auto import on found "
                      "module: %s.\n",
                      module_name.c_str());
        if (!LoadOneModule(module_const_str, swift_ast_context, stack_frame_wp,
                           additional_imports, error))
          return false;

        // How do we tell we are in REPL or playground mode?
        persistent_expression_state->AddHandLoadedModule(module_const_str);
      }
    }
  }
  // Finally get the hand-loaded modules from the
  // SwiftPersistentExpressionState and load them into this context:
  for (ConstString name : persistent_expression_state->GetHandLoadedModules())
    if (!LoadOneModule(name, swift_ast_context, stack_frame_wp,
                       additional_imports, error))
      return false;

  source_file.addImports(additional_imports);
  return true;
}

bool SwiftASTContext::PerformAutoImport(SwiftASTContext &swift_ast_context,
                                        SymbolContext &sc,
                                        lldb::StackFrameWP &stack_frame_wp,
                                        swift::SourceFile *source_file,
                                        Status &error) {
  llvm::SmallVector<swift::SourceFile::ImportedModuleDesc, 2>
      additional_imports;

    if (!LoadOneModule(ConstString("Swift"), swift_ast_context, stack_frame_wp,
                       additional_imports, error))
      return false;
    const std::vector<ConstString> *cu_modules = nullptr;
    CompileUnit *compile_unit = sc.comp_unit;
    if (compile_unit && compile_unit->GetLanguage() == lldb::eLanguageTypeSwift)
      cu_modules = &compile_unit->GetImportedModules();
    if (cu_modules) {
      for (const ConstString &module_name : *cu_modules) {
        if (!LoadOneModule(module_name, swift_ast_context, stack_frame_wp,
                           additional_imports, error))
          return false;
      }
    }
  // source_file might be NULL outside of the expression parser, where
  // we don't need to notify the source file of additional imports.
  if (source_file)
    source_file->addImports(additional_imports);
  return true;
}<|MERGE_RESOLUTION|>--- conflicted
+++ resolved
@@ -4884,15 +4884,7 @@
       auto params = func.getParams();
       if (index < params.size()) {
         auto param = params[index];
-<<<<<<< HEAD
-        return CompilerType(this,
-                            param.getParameterType().getPointer());
-=======
-        if (param.isInOut())
-          return CompilerType(this,
-                              swift::InOutType::get(param.getParameterType()));
         return {this, param.getParameterType().getPointer()};
->>>>>>> b2a0ffb3
       }
     }
   }
@@ -5743,15 +5735,7 @@
 
     swift::LValueType *lvalue = swift_can_type->getAs<swift::LValueType>();
     if (lvalue)
-<<<<<<< HEAD
-      return CompilerType(GetASTContext(),
-                          lvalue->getObjectType().getPointer());
-=======
       return {lvalue->getObjectType().getPointer()};
-    swift::InOutType *inout = swift_can_type->getAs<swift::InOutType>();
-    if (inout)
-      return {inout->getObjectType().getPointer()};
->>>>>>> b2a0ffb3
   }
   return {};
 }
