--- conflicted
+++ resolved
@@ -1070,26 +1070,12 @@
         log->Printf("%s: trying toolchain-based lib path: %s", fn,
                     path.c_str());
 
-      if (IsDirectory(FileSpec(path, false))) {
+      if (IsDirectory(FileSpec(path))) {
         if (log)
-<<<<<<< HEAD
-          log->Printf("%s: trying toolchain-based lib path: %s", fn,
-                      xcode_toolchain_path.c_str());
-
-        if (IsDirectory(FileSpec(xcode_toolchain_path))) {
-          g_cached_resource_dir = xcode_toolchain_path;
-          if (log)
-            log->Printf("%s: found Swift resource dir via "
-                        "toolchain path + 'usr/lib/swift': %s",
-                        fn, g_cached_resource_dir.c_str());
-          return;
-        }
-=======
           log->Printf("%s: found Swift resource dir via "
                       "toolchain path + 'usr/lib/swift': %s",
                       fn, path.c_str());
         return path.str();
->>>>>>> 34bc3cf3
       }
     }
   }
@@ -1108,16 +1094,11 @@
       if (log)
         log->Printf("%s: trying Xcode-based lib path: %s", fn, path.c_str());
 
-<<<<<<< HEAD
-        if (IsDirectory(FileSpec(xcode_contents_path))) {
-          g_cached_resource_dir = xcode_contents_path;
-=======
-      if (IsDirectory(FileSpec(path, false))) {
+      if (IsDirectory(FileSpec(path))) {
         StringRef resource_dir = path;
         llvm::sys::path::append(path, swift_stdlib_os_dir);
         std::string s = path.str();
-        if (IsDirectory(FileSpec(path, false))) {
->>>>>>> 34bc3cf3
+        if (IsDirectory(FileSpec(path))) {
           if (log)
             log->Printf("%s: found Swift resource dir via "
                         "Xcode contents path + default toolchain "
@@ -1157,28 +1138,12 @@
         log->Printf("%s: trying command-line tools-based lib path: %s", fn,
                     path.c_str());
 
-      if (IsDirectory(FileSpec(path, false))) {
+      if (IsDirectory(FileSpec(path))) {
         if (log)
-<<<<<<< HEAD
-          log->Printf("%s: trying command-line tools-based lib "
-                      "path: %s",
-                      fn, cl_tools_path.c_str());
-
-        if (IsDirectory(FileSpec(cl_tools_path))) {
-          g_cached_resource_dir = cl_tools_path;
-          if (log)
-            log->Printf("%s: found Swift resource dir via "
-                        "command-line tools path + "
-                        "usr/lib/swift: %s",
-                        fn, g_cached_resource_dir.c_str());
-          return;
-        }
-=======
           log->Printf("%s: found Swift resource dir via command-line tools "
                       "path + usr/lib/swift: %s",
                       fn, path.c_str());
         return path.str();
->>>>>>> 34bc3cf3
       }
     }
   }
@@ -1215,54 +1180,6 @@
           std::regex_replace(faux_swift_dir, match_regex,
                              replace_format);
 #else
-<<<<<<< HEAD
-                std::string build_tree_resource_dir;
-                const std::string faux_swift_dir =
-                    faux_swift_dir_spec.GetCString();
-
-                // Find something that matches lldb- (particularly,
-                // the last one).
-                const std::string lldb_dash("lldb-");
-                auto lldb_pos = faux_swift_dir.rfind(lldb_dash);
-                if ((lldb_pos != std::string::npos) &&
-                    (lldb_pos > 0) &&
-                    ((faux_swift_dir[lldb_pos - 1] == '\\') ||
-                     (faux_swift_dir[lldb_pos - 1] == '/')))
-                {
-                    // We found something that matches ^.+[/\\]lldb-.+$
-                    std::ostringstream stream;
-                    // Take everything before lldb- (the path leading up to
-                    // the lldb dir).
-                    stream << faux_swift_dir.substr(0, lldb_pos);
-
-                    // replace lldb- with swift-.
-                    stream << "swift-";
-
-                    // and now tack on the same components from after
-                    // the lldb- part.
-                    stream << faux_swift_dir.substr(lldb_pos +
-                                                    lldb_dash.length());
-                    const std::string build_tree_resource_dir = stream.str();
-                    if (log)
-                        log->Printf("%s: trying ePathTypeSwiftDir regex-based "
-                                    "build dir: %s",
-                                    fn,
-                                    build_tree_resource_dir.c_str());
-                    FileSpec swift_resource_dir_spec(
-                        build_tree_resource_dir.c_str());
-                    if (IsDirectory(swift_resource_dir_spec)) {
-                      g_cached_resource_dir = swift_resource_dir_spec.GetPath();
-                      if (log)
-                        log->Printf("%s: found Swift resource dir via "
-                                    "ePathTypeSwiftDir + inferred "
-                                    "build-tree dir: %s",
-                                    fn,
-                                    g_cached_resource_dir.c_str());
-                      return;
-                    }
-                }
-#endif
-=======
       std::string build_tree_resource_dir;
       const std::string faux_swift_dir = faux_swift_dir_spec.GetCString();
 
@@ -1290,8 +1207,7 @@
           log->Printf("%s: trying ePathTypeSwiftDir regex-based "
                       "build dir: %s",
                       fn, build_tree_resource_dir.c_str());
-        FileSpec swift_resource_dir_spec(build_tree_resource_dir.c_str(),
-                                         false);
+        FileSpec swift_resource_dir_spec(build_tree_resource_dir.c_str());
         if (IsDirectory(swift_resource_dir_spec)) {
           if (log)
             log->Printf("%s: found Swift resource dir via "
@@ -1300,7 +1216,6 @@
                         fn, swift_resource_dir_spec.GetCString());
           return swift_resource_dir_spec.GetCString();
         }
->>>>>>> 34bc3cf3
       }
 #endif
     }
@@ -1571,12 +1486,6 @@
   }
 
   swift_ast_sp->SetTriple(triple.getTriple().c_str(), &module);
-<<<<<<< HEAD
-  FileSpec resource_dir(GetResourceDir());
-  ConfigureResourceDirs(swift_ast_sp->GetCompilerInvocation(), resource_dir,
-                        triple);
-=======
->>>>>>> 34bc3cf3
 
   bool set_triple = false;
 
@@ -1911,16 +1820,10 @@
     }
   }
 
-<<<<<<< HEAD
-  FileSpec resource_dir(GetResourceDir());
-  ConfigureResourceDirs(swift_ast_sp->GetCompilerInvocation(), resource_dir,
-                        llvm::Triple(swift_ast_sp->GetTriple()));
-=======
   llvm::Triple triple(swift_ast_sp->GetTriple());
   StringRef resource_dir = swift_ast_sp->GetResourceDir(triple);
   ConfigureResourceDirs(swift_ast_sp->GetCompilerInvocation(),
-                        FileSpec(resource_dir, false), triple);
->>>>>>> 34bc3cf3
+                        FileSpec(resource_dir), triple);
 
   const bool use_all_compiler_flags =
       !got_serialized_options || target.GetUseAllCompilerFlags();
@@ -2625,14 +2528,9 @@
     }
 
     llvm::Triple triple(GetTriple());
-<<<<<<< HEAD
-    FileSpec resource_dir(GetResourceDir());
-    ConfigureResourceDirs(GetCompilerInvocation(), resource_dir, triple);
-=======
     StringRef resource_dir = GetResourceDir(triple);
     ConfigureResourceDirs(GetCompilerInvocation(),
-                          FileSpec(resource_dir, false), triple);
->>>>>>> 34bc3cf3
+                          FileSpec(resource_dir), triple);
 
     auto is_simulator = [&]() -> bool {
       return triple.getEnvironment() == llvm::Triple::Simulator ||
