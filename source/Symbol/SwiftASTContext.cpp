//===-- SwiftASTContext.cpp -------------------------------------*- C++ -*-===//
//
// This source file is part of the Swift.org open source project
//
// Copyright (c) 2014 - 2016 Apple Inc. and the Swift project authors
// Licensed under Apache License v2.0 with Runtime Library Exception
//
// See https://swift.org/LICENSE.txt for license information
// See https://swift.org/CONTRIBUTORS.txt for the list of Swift project authors
//
//===----------------------------------------------------------------------===//

#include "lldb/Symbol/SwiftASTContext.h"

// C++ Includes
#include <mutex> // std::once
#include <queue>
#include <set>
#include <sstream>

#include "swift/AST/ASTContext.h"
#include "swift/AST/ASTDemangler.h"
#include "swift/AST/ASTMangler.h"
#include "swift/AST/DebuggerClient.h"
#include "swift/AST/Decl.h"
#include "swift/AST/DiagnosticEngine.h"
#include "swift/AST/DiagnosticsSema.h"
#include "swift/AST/ExistentialLayout.h"
#include "swift/AST/GenericSignature.h"
#include "swift/AST/IRGenOptions.h"
#include "swift/AST/ModuleLoader.h"
#include "swift/AST/NameLookup.h"
#include "swift/AST/SearchPathOptions.h"
#include "swift/AST/SubstitutionMap.h"
#include "swift/AST/Type.h"
#include "swift/AST/Types.h"
#include "swift/ASTSectionImporter/ASTSectionImporter.h"
#include "swift/Basic/Dwarf.h"
#include "swift/Basic/LangOptions.h"
#include "swift/Basic/Platform.h"
#include "swift/Basic/PrimarySpecificPaths.h"
#include "swift/Basic/SourceManager.h"
#include "swift/ClangImporter/ClangImporter.h"
#include "swift/ClangImporter/ClangImporterOptions.h"
#include "swift/DWARFImporter/DWARFImporter.h"
#include "swift/Demangling/Demangle.h"
#include "swift/Demangling/ManglingMacros.h"
#include "swift/Frontend/Frontend.h"
#include "swift/Frontend/ParseableInterfaceModuleLoader.h"
#include "swift/Frontend/PrintingDiagnosticConsumer.h"
#include "swift/IRGen/Linking.h"
#include "swift/SIL/SILModule.h"
#include "swift/Serialization/ModuleFile.h"
#include "swift/Serialization/Validation.h"
#include "clang/AST/ASTContext.h"
#include "clang/AST/DeclObjC.h"
#include "clang/Basic/TargetInfo.h"
#include "clang/Basic/TargetOptions.h"
#include "clang/Driver/Driver.h"
#include "llvm/ADT/ArrayRef.h"
#include "llvm/ADT/StringRef.h"
#include "llvm/CodeGen/TargetSubtargetInfo.h"
#include "llvm/IR/DataLayout.h"
#include "llvm/IR/LLVMContext.h"
#include "llvm/IR/Module.h"
#include "llvm/Support/MemoryBuffer.h"
#include "llvm/Support/Path.h"
#include "llvm/Support/Process.h"
#include "llvm/Support/TargetRegistry.h"
#include "llvm/Support/TargetSelect.h"
#include "llvm/Support/ThreadPool.h"
#include "llvm/Support/raw_ostream.h"
#include "llvm/Target/TargetMachine.h"
#include "llvm/Target/TargetOptions.h"

#include "swift/../../lib/IRGen/FixedTypeInfo.h"
#include "swift/../../lib/IRGen/GenEnum.h"
#include "swift/../../lib/IRGen/GenHeap.h"
#include "swift/../../lib/IRGen/IRGenModule.h"
#include "swift/../../lib/IRGen/TypeInfo.h"

#include "swift/Serialization/SerializedModuleLoader.h"
#include "swift/Strings.h"

#include "Plugins/ExpressionParser/Clang/ClangHost.h"
#include "Plugins/ExpressionParser/Swift/SwiftDiagnostic.h"
#include "Plugins/ExpressionParser/Swift/SwiftHost.h"
#include "Plugins/ExpressionParser/Swift/SwiftUserExpression.h"
#include "lldb/Core/Debugger.h"
#include "lldb/Core/DumpDataExtractor.h"
#include "lldb/Core/Module.h"
#include "lldb/Core/ModuleSpec.h"
#include "lldb/Core/PluginManager.h"
#include "lldb/Core/Section.h"
#include "lldb/Core/StreamFile.h"
#include "lldb/Core/ThreadSafeDenseMap.h"
#include "lldb/Expression/DiagnosticManager.h"
#include "lldb/Expression/IRExecutionUnit.h"
#include "lldb/Host/Host.h"
#include "lldb/Host/HostInfo.h"
#include "lldb/Host/StringConvert.h"
#include "lldb/Symbol/ClangASTContext.h"
#include "lldb/Symbol/ClangUtil.h"
#include "lldb/Symbol/CompileUnit.h"
#include "lldb/Symbol/ObjectFile.h"
#include "lldb/Symbol/SourceModule.h"
#include "lldb/Symbol/SymbolFile.h"
#include "lldb/Symbol/SymbolVendor.h"
#include "lldb/Symbol/VariableList.h"
#include "lldb/Target/Platform.h"
#include "lldb/Target/Process.h"
#include "lldb/Target/SwiftLanguageRuntime.h"
#include "lldb/Target/Target.h"
#include "lldb/Utility/ArchSpec.h"
#include "lldb/Utility/CleanUp.h"
#include "lldb/Utility/FileSpec.h"
#include "lldb/Utility/LLDBAssert.h"
#include "lldb/Utility/Log.h"
#include "lldb/Utility/Status.h"

#include "Plugins/Platform/MacOSX/PlatformDarwin.h"
#include "Plugins/SymbolFile/DWARF/DWARFASTParserClang.h"
#include "Plugins/SymbolFile/DWARF/DWARFASTParserSwift.h"

#define VALID_OR_RETURN(value)                                                 \
  do {                                                                         \
    if (HasFatalErrors()) {                                                    \
      return (value);                                                          \
    }                                                                          \
  } while (0)
#define VALID_OR_RETURN_VOID()                                                 \
  do {                                                                         \
    if (HasFatalErrors()) {                                                    \
      return;                                                                  \
    }                                                                          \
  } while (0)

namespace {
/// This silly constexpr allows us to filter out the useless __FUNCTION__ name
/// of lambdas in the LOG_PRINTF macro.
bool constexpr IsLambda(const char *name) {
  return name[0] && name[0] == 'o' && name[1] && name[1] == 'p' && name[2] &&
         name[2] == 'e' && name[3] && name[3] == 'r' && name[4] &&
         name[4] == 'a' && name[5] && name[5] == 't' && name[6] &&
         name[6] == 'o' && name[7] && name[7] == 'r' && name[8] &&
         name[8] == '(' && name[9] && name[9] == ')';
}

/// Used to sort the log output.
std::recursive_mutex g_log_mutex;

} // namespace

/// Similar to LLDB_LOG, but with richer contextual information.
#define LOG_PRINTF(CHANNEL, FMT, ...)                                          \
  do {                                                                         \
    if (Log *log = lldb_private::GetLogIfAllCategoriesSet(CHANNEL)) {          \
      std::lock_guard<std::recursive_mutex> locker(g_log_mutex);               \
      /* The format string is optimized for code size, not speed. */           \
      log->Printf("%s::%s%s" FMT, m_description.c_str(),                       \
                  IsLambda(__FUNCTION__) ? "" : __FUNCTION__,                  \
                  (FMT && FMT[0] == '(') ? "" : "() -- ", ##__VA_ARGS__);      \
    }                                                                          \
  } while (0)

using namespace lldb;
using namespace lldb_private;

typedef lldb_private::ThreadSafeDenseMap<swift::ASTContext *, SwiftASTContext *>
    ThreadSafeSwiftASTMap;

static ThreadSafeSwiftASTMap &GetASTMap() {
  // The global destructor list will tear down all of the modules when
  // the LLDB shared library is being unloaded and this needs to live
  // beyond all of those and not be destructed before they have all
  // gone away. So we will leak this list intentionally so we can
  // avoid global destructor problems.
  static ThreadSafeSwiftASTMap *g_map_ptr = NULL;
  static std::once_flag g_once_flag;
  std::call_once(g_once_flag, []() {
    // Intentional leak.
    g_map_ptr = new ThreadSafeSwiftASTMap();
  });
  return *g_map_ptr;
}

class SwiftEnumDescriptor;

typedef std::shared_ptr<SwiftEnumDescriptor> SwiftEnumDescriptorSP;
typedef llvm::DenseMap<lldb::opaque_compiler_type_t, SwiftEnumDescriptorSP>
    EnumInfoCache;
typedef std::shared_ptr<EnumInfoCache> EnumInfoCacheSP;
typedef llvm::DenseMap<const swift::ASTContext *, EnumInfoCacheSP>
    ASTEnumInfoCacheMap;

static EnumInfoCache *GetEnumInfoCache(const swift::ASTContext *a) {
  static ASTEnumInfoCacheMap g_cache;
  static std::mutex g_mutex;
  std::lock_guard<std::mutex> locker(g_mutex);
  ASTEnumInfoCacheMap::iterator pos = g_cache.find(a);
  if (pos == g_cache.end()) {
    g_cache.insert(
        std::make_pair(a, std::shared_ptr<EnumInfoCache>(new EnumInfoCache())));
    return g_cache.find(a)->second.get();
  }
  return pos->second.get();
}

namespace {
bool IsDirectory(const FileSpec &spec) {
  return llvm::sys::fs::is_directory(spec.GetPath());
}
bool IsRegularFile(const FileSpec &spec) {
  return llvm::sys::fs::is_regular_file(spec.GetPath());
}
} // namespace

llvm::LLVMContext &SwiftASTContext::GetGlobalLLVMContext() {
  static llvm::LLVMContext s_global_context;
  return s_global_context;
}

llvm::ArrayRef<swift::VarDecl *>
SwiftASTContext::GetStoredProperties(swift::NominalTypeDecl *nominal) {
  VALID_OR_RETURN(llvm::ArrayRef<swift::VarDecl *>());

  // Check whether we already have the stored properties for this
  // nominal type.
  auto known = m_stored_properties.find(nominal);
  if (known != m_stored_properties.end())
    return known->second;

  // Collect the stored properties from the AST and put them in the
  // cache.
  auto stored_properties = nominal->getStoredProperties();
  auto &stored = m_stored_properties[nominal];
  stored = std::vector<swift::VarDecl *>(stored_properties.begin(),
                                         stored_properties.end());
  return stored;
}

class SwiftEnumDescriptor {
public:
  enum class Kind {
    Empty,      ///< No cases in this enum.
    CStyle,     ///< No cases have payloads.
    AllPayload, ///< All cases have payloads.
    Mixed,      ///< Some cases have payloads.
    Resilient   ///< A resilient enum.
  };

  struct ElementInfo {
    lldb_private::ConstString name;
    CompilerType payload_type;
    bool has_payload : 1;
    bool is_indirect : 1;
  };

  Kind GetKind() const { return m_kind; }

  ConstString GetTypeName() { return m_type_name; }

  virtual ElementInfo *
  GetElementFromData(const lldb_private::DataExtractor &data,
                     bool no_payload) = 0;

  virtual size_t GetNumElements() {
    return GetNumElementsWithPayload() + GetNumCStyleElements();
  }

  virtual size_t GetNumElementsWithPayload() = 0;

  virtual size_t GetNumCStyleElements() = 0;

  virtual ElementInfo *GetElementWithPayloadAtIndex(size_t idx) = 0;

  virtual ElementInfo *GetElementWithNoPayloadAtIndex(size_t idx) = 0;

  virtual ~SwiftEnumDescriptor() = default;

  static SwiftEnumDescriptor *CreateDescriptor(swift::ASTContext *ast,
                                               swift::CanType swift_can_type,
                                               swift::EnumDecl *enum_decl);

protected:
  SwiftEnumDescriptor(swift::ASTContext *ast, swift::CanType swift_can_type,
                      swift::EnumDecl *enum_decl, SwiftEnumDescriptor::Kind k)
      : m_kind(k), m_type_name() {
    if (swift_can_type.getPointer()) {
      if (auto nominal = swift_can_type->getAnyNominal()) {
        swift::Identifier name(nominal->getName());
        if (name.get())
          m_type_name.SetCString(name.get());
      }
    }
  }

private:
  Kind m_kind;
  ConstString m_type_name;
};

class SwiftEmptyEnumDescriptor : public SwiftEnumDescriptor {
public:
  SwiftEmptyEnumDescriptor(swift::ASTContext *ast,
                           swift::CanType swift_can_type,
                           swift::EnumDecl *enum_decl)
      : SwiftEnumDescriptor(ast, swift_can_type, enum_decl,
                            SwiftEnumDescriptor::Kind::Empty) {}

  virtual ElementInfo *
  GetElementFromData(const lldb_private::DataExtractor &data, bool no_payload) {
    return nullptr;
  }

  virtual size_t GetNumElementsWithPayload() { return 0; }

  virtual size_t GetNumCStyleElements() { return 0; }

  virtual ElementInfo *GetElementWithPayloadAtIndex(size_t idx) {
    return nullptr;
  }

  virtual ElementInfo *GetElementWithNoPayloadAtIndex(size_t idx) {
    return nullptr;
  }

  static bool classof(const SwiftEnumDescriptor *S) {
    return S->GetKind() == SwiftEnumDescriptor::Kind::Empty;
  }

  virtual ~SwiftEmptyEnumDescriptor() = default;
};

namespace std {
template <> struct less<swift::ClusteredBitVector> {
  bool operator()(const swift::ClusteredBitVector &lhs,
                  const swift::ClusteredBitVector &rhs) const {
    int iL = lhs.size() - 1;
    int iR = rhs.size() - 1;
    for (; iL >= 0 && iR >= 0; --iL, --iR) {
      bool bL = lhs[iL];
      bool bR = rhs[iR];
      if (bL and not bR)
        return false;
      if (bR and not bL)
        return true;
    }
    return false;
  }
};
} // namespace std

static std::string Dump(const swift::ClusteredBitVector &bit_vector) {
  std::string buffer;
  llvm::raw_string_ostream ostream(buffer);
  for (size_t i = 0; i < bit_vector.size(); i++) {
    if (bit_vector[i])
      ostream << '1';
    else
      ostream << '0';
    if ((i % 4) == 3)
      ostream << ' ';
  }
  ostream.flush();
  return buffer;
}

class SwiftCStyleEnumDescriptor : public SwiftEnumDescriptor {
  llvm::SmallString<32> m_description = {"SwiftCStyleEnumDescriptor"};

public:
  SwiftCStyleEnumDescriptor(swift::ASTContext *ast,
                            swift::CanType swift_can_type,
                            swift::EnumDecl *enum_decl)
      : SwiftEnumDescriptor(ast, swift_can_type, enum_decl,
                            SwiftEnumDescriptor::Kind::CStyle),
        m_nopayload_elems_bitmask(), m_elements(), m_element_indexes() {
    LOG_PRINTF(LIBLLDB_LOG_TYPES, "doing C-style enum layout for %s",
               GetTypeName().AsCString());

    SwiftASTContext *swift_ast_ctx = SwiftASTContext::GetSwiftASTContext(ast);
    swift::irgen::IRGenModule &irgen_module = swift_ast_ctx->GetIRGenModule();
    const swift::irgen::EnumImplStrategy &enum_impl_strategy =
        swift::irgen::getEnumImplStrategy(irgen_module, swift_can_type);
    llvm::ArrayRef<swift::irgen::EnumImplStrategy::Element>
        elements_with_no_payload =
            enum_impl_strategy.getElementsWithNoPayload();
    const bool has_payload = false;
    const bool is_indirect = false;
    uint64_t case_counter = 0;
    m_nopayload_elems_bitmask =
        enum_impl_strategy.getBitMaskForNoPayloadElements();

    if (enum_decl->isObjC())
      m_is_objc_enum = true;

    LOG_PRINTF(LIBLLDB_LOG_TYPES, "m_nopayload_elems_bitmask = %s",
               Dump(m_nopayload_elems_bitmask).c_str());

    for (auto enum_case : elements_with_no_payload) {
      ConstString case_name(enum_case.decl->getName().str());
      swift::ClusteredBitVector case_value =
          enum_impl_strategy.getBitPatternForNoPayloadElement(enum_case.decl);

      LOG_PRINTF(LIBLLDB_LOG_TYPES, "case_name = %s, unmasked value = %s",
                 case_name.AsCString(), Dump(case_value).c_str());

      case_value &= m_nopayload_elems_bitmask;

      LOG_PRINTF(LIBLLDB_LOG_TYPES, "case_name = %s, masked value = %s",
                 case_name.AsCString(), Dump(case_value).c_str());

      std::unique_ptr<ElementInfo> elem_info(
          new ElementInfo{case_name, CompilerType(), has_payload, is_indirect});
      m_element_indexes.emplace(case_counter, elem_info.get());
      case_counter++;
      m_elements.emplace(case_value, std::move(elem_info));
    }
  }

  virtual ElementInfo *
  GetElementFromData(const lldb_private::DataExtractor &data, bool no_payload) {
    LOG_PRINTF(LIBLLDB_LOG_TYPES,
               "C-style enum - inspecting data to find enum case for type %s",
               GetTypeName().AsCString());

    swift::ClusteredBitVector current_payload;
    lldb::offset_t offset = 0;
    for (size_t idx = 0; idx < data.GetByteSize(); idx++) {
      uint64_t byte = data.GetU8(&offset);
      current_payload.add(8, byte);
    }

    LOG_PRINTF(LIBLLDB_LOG_TYPES, "m_nopayload_elems_bitmask        = %s",
               Dump(m_nopayload_elems_bitmask).c_str());
    LOG_PRINTF(LIBLLDB_LOG_TYPES, "current_payload                  = %s",
               Dump(current_payload).c_str());

    if (current_payload.size() != m_nopayload_elems_bitmask.size()) {
      LOG_PRINTF(LIBLLDB_LOG_TYPES,
                 "sizes don't match; getting out with an error");
      return nullptr;
    }

    // A C-Like Enum  is laid out as an integer tag with the minimal number of
    // bits to contain all of the cases. The cases are assigned tag values in
    // declaration order. e.g.
    // enum Patatino { // => LLVM i1
    // case X         // => i1 0
    // case Y         // => i1 1
    // }
    // From this we can find out the number of bits really used for the payload.
    if (!m_is_objc_enum) {
      current_payload &= m_nopayload_elems_bitmask;
      auto elem_mask =
          swift::ClusteredBitVector::getConstant(current_payload.size(), false);
      int64_t bit_count = m_elements.size() - 1;
      if (bit_count > 0 && no_payload) {
        uint64_t bit_set = 0;
        while (bit_count > 0) {
          elem_mask.setBit(bit_set);
          bit_set += 1;
          bit_count /= 2;
        }
        current_payload &= elem_mask;
      }
    }

    LOG_PRINTF(LIBLLDB_LOG_TYPES, "masked current_payload           = %s",
               Dump(current_payload).c_str());

    auto iter = m_elements.find(current_payload), end = m_elements.end();
    if (iter == end) {
      LOG_PRINTF(LIBLLDB_LOG_TYPES, "bitmask search failed");
      return nullptr;
    }
    LOG_PRINTF(LIBLLDB_LOG_TYPES, "bitmask search success - found case %s",
               iter->second.get()->name.AsCString());
    return iter->second.get();
  }

  virtual size_t GetNumElementsWithPayload() { return 0; }

  virtual size_t GetNumCStyleElements() { return m_elements.size(); }

  virtual ElementInfo *GetElementWithPayloadAtIndex(size_t idx) {
    return nullptr;
  }

  virtual ElementInfo *GetElementWithNoPayloadAtIndex(size_t idx) {
    if (idx >= m_element_indexes.size())
      return nullptr;
    return m_element_indexes[idx];
  }

  static bool classof(const SwiftEnumDescriptor *S) {
    return S->GetKind() == SwiftEnumDescriptor::Kind::CStyle;
  }

  virtual ~SwiftCStyleEnumDescriptor() = default;

private:
  swift::ClusteredBitVector m_nopayload_elems_bitmask;
  std::map<swift::ClusteredBitVector, std::unique_ptr<ElementInfo>> m_elements;
  std::map<uint64_t, ElementInfo *> m_element_indexes;
  bool m_is_objc_enum = false;
};

class SwiftAllPayloadEnumDescriptor : public SwiftEnumDescriptor {
  llvm::SmallString<32> m_description = {"SwiftAllPayloadEnumDescriptor"};

public:
  SwiftAllPayloadEnumDescriptor(swift::ASTContext *ast,
                                swift::CanType swift_can_type,
                                swift::EnumDecl *enum_decl)
      : SwiftEnumDescriptor(ast, swift_can_type, enum_decl,
                            SwiftEnumDescriptor::Kind::AllPayload) {
    LOG_PRINTF(LIBLLDB_LOG_TYPES, "doing ADT-style enum layout for %s",
               GetTypeName().AsCString());

    SwiftASTContext *swift_ast_ctx = SwiftASTContext::GetSwiftASTContext(ast);
    swift::irgen::IRGenModule &irgen_module = swift_ast_ctx->GetIRGenModule();
    const swift::irgen::EnumImplStrategy &enum_impl_strategy =
        swift::irgen::getEnumImplStrategy(irgen_module, swift_can_type);
    llvm::ArrayRef<swift::irgen::EnumImplStrategy::Element>
        elements_with_payload = enum_impl_strategy.getElementsWithPayload();
    m_tag_bits = enum_impl_strategy.getTagBitsForPayloads();

    LOG_PRINTF(LIBLLDB_LOG_TYPES, "tag_bits = %s", Dump(m_tag_bits).c_str());

    auto module_ctx = enum_decl->getModuleContext();
    const bool has_payload = true;
    for (auto enum_case : elements_with_payload) {
      ConstString case_name(enum_case.decl->getName().str());

      swift::EnumElementDecl *case_decl = enum_case.decl;
      assert(case_decl);
      auto arg_type = case_decl->getArgumentInterfaceType();
      CompilerType case_type;
      if (arg_type) {
        case_type = {
            swift_can_type->getTypeOfMember(module_ctx, case_decl, arg_type)
                ->getCanonicalType()
                .getPointer()};
      }

      const bool is_indirect =
          case_decl->isIndirect() || case_decl->getParentEnum()->isIndirect();

      LOG_PRINTF(LIBLLDB_LOG_TYPES,
                 "case_name = %s, type = %s, is_indirect = %s",
                 case_name.AsCString(), case_type.GetTypeName().AsCString(),
                 is_indirect ? "yes" : "no");

      std::unique_ptr<ElementInfo> elem_info(
          new ElementInfo{case_name, case_type, has_payload, is_indirect});
      m_elements.push_back(std::move(elem_info));
    }
  }

  virtual ElementInfo *
  GetElementFromData(const lldb_private::DataExtractor &data, bool no_payload) {
    LOG_PRINTF(LIBLLDB_LOG_TYPES,
               "ADT-style enum - inspecting data to find enum case for type %s",
               GetTypeName().AsCString());

    // No elements, just fail.
    if (m_elements.size() == 0) {
      LOG_PRINTF(LIBLLDB_LOG_TYPES, "enum with no cases. getting out");
      return nullptr;
    }
    // One element, so it's got to be it.
    if (m_elements.size() == 1) {
      LOG_PRINTF(LIBLLDB_LOG_TYPES,
                 "enum with one case. getting out easy with %s",
                 m_elements.front().get()->name.AsCString());

      return m_elements.front().get();
    }

    swift::ClusteredBitVector current_payload;
    lldb::offset_t offset = 0;
    for (size_t idx = 0; idx < data.GetByteSize(); idx++) {
      uint64_t byte = data.GetU8(&offset);
      current_payload.add(8, byte);
    }
    LOG_PRINTF(LIBLLDB_LOG_TYPES, "tag_bits        = %s",
               Dump(m_tag_bits).c_str());
    LOG_PRINTF(LIBLLDB_LOG_TYPES, "current_payload = %s",
               Dump(current_payload).c_str());

    if (current_payload.size() != m_tag_bits.size()) {
      LOG_PRINTF(LIBLLDB_LOG_TYPES,
                 "sizes don't match; getting out with an error");
      return nullptr;
    }

    // FIXME: this assumes the tag bits should be gathered in
    // little-endian byte order.
    size_t discriminator = 0;
    size_t power_of_2 = 1;
    for (size_t i = 0; i < m_tag_bits.size(); ++i) {
      if (m_tag_bits[i]) {
        discriminator |= current_payload[i] ? power_of_2 : 0;
        power_of_2 <<= 1;
      }
    }

    // The discriminator is too large?
    if (discriminator >= m_elements.size()) {
      LOG_PRINTF(LIBLLDB_LOG_TYPES,
                 "discriminator value of %" PRIu64 " too large, getting out",
                 (uint64_t)discriminator);
      return nullptr;
    } else {
      auto ptr = m_elements[discriminator].get();
      if (!ptr)
        LOG_PRINTF(LIBLLDB_LOG_TYPES,
                   "discriminator value of %" PRIu64
                   " acceptable, but null case matched - that's bad",
                   (uint64_t)discriminator);
      else
        LOG_PRINTF(LIBLLDB_LOG_TYPES,
                   "discriminator value of %" PRIu64
                   " acceptable, case %s matched",
                   (uint64_t)discriminator, ptr->name.AsCString());
      return ptr;
    }
  }

  virtual size_t GetNumElementsWithPayload() { return m_elements.size(); }

  virtual size_t GetNumCStyleElements() { return 0; }

  virtual ElementInfo *GetElementWithPayloadAtIndex(size_t idx) {
    if (idx >= m_elements.size())
      return nullptr;
    return m_elements[idx].get();
  }

  virtual ElementInfo *GetElementWithNoPayloadAtIndex(size_t idx) {
    return nullptr;
  }

  static bool classof(const SwiftEnumDescriptor *S) {
    return S->GetKind() == SwiftEnumDescriptor::Kind::AllPayload;
  }

  virtual ~SwiftAllPayloadEnumDescriptor() = default;

private:
  swift::ClusteredBitVector m_tag_bits;
  std::vector<std::unique_ptr<ElementInfo>> m_elements;
};

class SwiftMixedEnumDescriptor : public SwiftEnumDescriptor {
public:
  SwiftMixedEnumDescriptor(swift::ASTContext *ast,
                           swift::CanType swift_can_type,
                           swift::EnumDecl *enum_decl)
      : SwiftEnumDescriptor(ast, swift_can_type, enum_decl,
                            SwiftEnumDescriptor::Kind::Mixed),
        m_non_payload_cases(ast, swift_can_type, enum_decl),
        m_payload_cases(ast, swift_can_type, enum_decl) {}

  virtual ElementInfo *
  GetElementFromData(const lldb_private::DataExtractor &data, bool no_payload) {
    ElementInfo *elem_info =
        m_non_payload_cases.GetElementFromData(data, false);
    return elem_info ? elem_info
                     : m_payload_cases.GetElementFromData(data, false);
  }

  static bool classof(const SwiftEnumDescriptor *S) {
    return S->GetKind() == SwiftEnumDescriptor::Kind::Mixed;
  }

  virtual size_t GetNumElementsWithPayload() {
    return m_payload_cases.GetNumElementsWithPayload();
  }

  virtual size_t GetNumCStyleElements() {
    return m_non_payload_cases.GetNumCStyleElements();
  }

  virtual ElementInfo *GetElementWithPayloadAtIndex(size_t idx) {
    return m_payload_cases.GetElementWithPayloadAtIndex(idx);
  }

  virtual ElementInfo *GetElementWithNoPayloadAtIndex(size_t idx) {
    return m_non_payload_cases.GetElementWithNoPayloadAtIndex(idx);
  }

  virtual ~SwiftMixedEnumDescriptor() = default;

private:
  SwiftCStyleEnumDescriptor m_non_payload_cases;
  SwiftAllPayloadEnumDescriptor m_payload_cases;
};

class SwiftResilientEnumDescriptor : public SwiftEnumDescriptor {
  llvm::SmallString<32> m_description = {"SwiftResilientEnumDescriptor"};

public:
  SwiftResilientEnumDescriptor(swift::ASTContext *ast,
                               swift::CanType swift_can_type,
                               swift::EnumDecl *enum_decl)
      : SwiftEnumDescriptor(ast, swift_can_type, enum_decl,
                            SwiftEnumDescriptor::Kind::Resilient) {
    LOG_PRINTF(LIBLLDB_LOG_TYPES, "doing resilient enum layout for %s",
               GetTypeName().AsCString());
  }

  virtual ElementInfo *
  GetElementFromData(const lldb_private::DataExtractor &data, bool no_payload) {
    // Not yet supported by LLDB.
    return nullptr;
  }
  virtual size_t GetNumElementsWithPayload() { return 0; }
  virtual size_t GetNumCStyleElements() { return 0; }
  virtual ElementInfo *GetElementWithPayloadAtIndex(size_t idx) {
    return nullptr;
  }
  virtual ElementInfo *GetElementWithNoPayloadAtIndex(size_t idx) {
    return nullptr;
  }
  static bool classof(const SwiftEnumDescriptor *S) {
    return S->GetKind() == SwiftEnumDescriptor::Kind::Resilient;
  }
  virtual ~SwiftResilientEnumDescriptor() = default;
};

SwiftEnumDescriptor *
SwiftEnumDescriptor::CreateDescriptor(swift::ASTContext *ast,
                                      swift::CanType swift_can_type,
                                      swift::EnumDecl *enum_decl) {
  assert(ast);
  assert(enum_decl);
  assert(swift_can_type.getPointer());
  SwiftASTContext *swift_ast_ctx = SwiftASTContext::GetSwiftASTContext(ast);
  assert(swift_ast_ctx);
  swift::irgen::IRGenModule &irgen_module = swift_ast_ctx->GetIRGenModule();
  const swift::irgen::EnumImplStrategy &enum_impl_strategy =
      swift::irgen::getEnumImplStrategy(irgen_module, swift_can_type);
  llvm::ArrayRef<swift::irgen::EnumImplStrategy::Element>
      elements_with_payload = enum_impl_strategy.getElementsWithPayload();
  llvm::ArrayRef<swift::irgen::EnumImplStrategy::Element>
      elements_with_no_payload = enum_impl_strategy.getElementsWithNoPayload();
  swift::SILType swift_sil_type = irgen_module.getLoweredType(swift_can_type);
  if (!irgen_module.getTypeInfo(swift_sil_type).isFixedSize())
    return new SwiftResilientEnumDescriptor(ast, swift_can_type, enum_decl);
  if (elements_with_no_payload.size() == 0) {
    // Nothing with no payload.. empty or all payloads?
    if (elements_with_payload.size() == 0)
      return new SwiftEmptyEnumDescriptor(ast, swift_can_type, enum_decl);
    return new SwiftAllPayloadEnumDescriptor(ast, swift_can_type, enum_decl);
  }

  // Something with no payload.. mixed or C-style?
  if (elements_with_payload.size() == 0)
    return new SwiftCStyleEnumDescriptor(ast, swift_can_type, enum_decl);
  return new SwiftMixedEnumDescriptor(ast, swift_can_type, enum_decl);
}

static SwiftEnumDescriptor *
GetEnumInfoFromEnumDecl(swift::ASTContext *ast, swift::CanType swift_can_type,
                        swift::EnumDecl *enum_decl) {
  return SwiftEnumDescriptor::CreateDescriptor(ast, swift_can_type, enum_decl);
}

SwiftEnumDescriptor *SwiftASTContext::GetCachedEnumInfo(void *type) {
  VALID_OR_RETURN(nullptr);

  if (type) {
    EnumInfoCache *enum_info_cache = GetEnumInfoCache(GetASTContext());
    EnumInfoCache::const_iterator pos = enum_info_cache->find(type);
    if (pos != enum_info_cache->end())
      return pos->second.get();

    swift::CanType swift_can_type(GetCanonicalSwiftType(type));
    if (!SwiftASTContext::IsFullyRealized({swift_can_type}))
      return nullptr;

    SwiftEnumDescriptorSP enum_info_sp;

    if (auto *enum_type = swift_can_type->getAs<swift::EnumType>()) {
      enum_info_sp.reset(GetEnumInfoFromEnumDecl(
          GetASTContext(), swift_can_type, enum_type->getDecl()));
    } else if (auto *bound_enum_type =
                   swift_can_type->getAs<swift::BoundGenericEnumType>()) {
      enum_info_sp.reset(GetEnumInfoFromEnumDecl(
          GetASTContext(), swift_can_type, bound_enum_type->getDecl()));
    }

    if (enum_info_sp.get())
      enum_info_cache->insert(std::make_pair(type, enum_info_sp));
    return enum_info_sp.get();
  }
  return nullptr;
}

namespace {
static inline bool
SwiftASTContextSupportsLanguage(lldb::LanguageType language) {
  return language == eLanguageTypeSwift;
}

static bool IsDeviceSupport(const char *path) {
  // The old-style check, which we preserve for safety.
  if (path && strstr(path, "iOS DeviceSupport"))
    return true;

  // The new-style check, which should cover more devices.
  if (path)
    if (const char *Developer_Xcode = strstr(path, "Developer"))
      if (const char *DeviceSupport = strstr(Developer_Xcode, "DeviceSupport"))
        if (strstr(DeviceSupport, "Symbols"))
          return true;

  // Don't look in the simulator runtime frameworks either.  They
  // either duplicate what the SDK has, or for older simulators
  // conflict with them.
  if (path && strstr(path, ".simruntime/Contents/Resources/"))
    return true;

  return false;
}
} // namespace

static std::string GetClangModulesCacheProperty() {
  llvm::SmallString<128> path;
  auto props = ModuleList::GetGlobalModuleListProperties();
  props.GetClangModulesCachePath().GetPath(path);
  return path.str();
}

SwiftASTContext::SwiftASTContext(std::string description, llvm::Triple triple,
                                 Target *target)
    : TypeSystem(TypeSystem::eKindSwift),
      m_compiler_invocation_ap(new swift::CompilerInvocation()),
      m_description(description) {
  // Set the dependency tracker.
  if (auto g = repro::Reproducer::Instance().GetGenerator()) {
    repro::FileProvider &fp = g->GetOrCreate<repro::FileProvider>();
    m_dependency_tracker = llvm::make_unique<swift::DependencyTracker>(
        true, fp.GetFileCollector());
  }
  // rdar://53971116
  m_compiler_invocation_ap->disableASTScopeLookup();

  // Set the clang modules cache path.
  m_compiler_invocation_ap->setClangModuleCachePath(GetClangModulesCacheProperty());

  if (target)
    m_target_wp = target->shared_from_this();

  SetTriple(triple);
  swift::IRGenOptions &ir_gen_opts =
      m_compiler_invocation_ap->getIRGenOptions();
  ir_gen_opts.OutputKind = swift::IRGenOutputKind::Module;
  ir_gen_opts.UseJIT = true;
  ir_gen_opts.DWARFVersion = swift::DWARFVersion;
}

SwiftASTContext::SwiftASTContext(const SwiftASTContext &rhs)
    : TypeSystem(rhs.getKind()),
      m_compiler_invocation_ap(new swift::CompilerInvocation()),
      m_description(rhs.m_description) {
  // rdar://53971116
  m_compiler_invocation_ap->disableASTScopeLookup();

  if (rhs.m_compiler_invocation_ap) {
    SetTriple(rhs.GetTriple());
    llvm::StringRef module_cache_path =
        rhs.m_compiler_invocation_ap->getClangModuleCachePath();
    m_compiler_invocation_ap->setClangModuleCachePath(module_cache_path);
  }

  swift::IRGenOptions &ir_gen_opts =
      m_compiler_invocation_ap->getIRGenOptions();
  ir_gen_opts.OutputKind = swift::IRGenOutputKind::Module;
  ir_gen_opts.UseJIT = true;

  TargetSP target_sp = rhs.m_target_wp.lock();
  if (target_sp)
    m_target_wp = target_sp;

  m_platform_sdk_path = rhs.m_platform_sdk_path;

  // Initialize search paths and clang importer options, we need
  // them to grab a SwiftASTContext without asserting.
  std::vector<std::string> module_search_paths;
  std::vector<std::pair<std::string, bool>> framework_search_paths;
  const auto &opts = rhs.m_compiler_invocation_ap->getSearchPathOptions();
  module_search_paths.insert(module_search_paths.end(),
                             opts.ImportSearchPaths.begin(),
                             opts.ImportSearchPaths.end());
  for (const auto &fwsp : opts.FrameworkSearchPaths)
      framework_search_paths.push_back({fwsp.Path, fwsp.IsSystem});
  InitializeSearchPathOptions(module_search_paths, framework_search_paths);
  GetClangImporterOptions();

  // As this is a copy constructor, make sure we copy the clang importer
  // options from RHS to LHS.
  GetCompilerInvocation().getClangImporterOptions() =
      rhs.m_compiler_invocation_ap->getClangImporterOptions();
}

SwiftASTContext::~SwiftASTContext() {
  if (swift::ASTContext *ctx = m_ast_context_ap.get()) {
    // A RemoteASTContext associated with this swift::ASTContext has
    // to be destroyed before the swift::ASTContext is destroyed.
    if (TargetSP target_sp = m_target_wp.lock())
      if (ProcessSP process_sp = target_sp->GetProcessSP())
        if (auto *runtime = SwiftLanguageRuntime::Get(*process_sp))
          runtime->ReleaseAssociatedRemoteASTContext(ctx);

    GetASTMap().Erase(ctx);
  }
}

ConstString SwiftASTContext::GetPluginNameStatic() {
  return ConstString("swift");
}

ConstString SwiftASTContext::GetPluginName() {
  return ClangASTContext::GetPluginNameStatic();
}

uint32_t SwiftASTContext::GetPluginVersion() { return 1; }

namespace {
enum SDKType : int {
  MacOSX = 0,
  iPhoneSimulator,
  iPhoneOS,
  AppleTVSimulator,
  AppleTVOS,
  WatchSimulator,
  watchOS,
  Linux,
  numSDKTypes,
  unknown = -1
};

const char *const sdk_strings[] = {
    "macosx",    "iphonesimulator", "iphoneos", "appletvsimulator",
    "appletvos", "watchsimulator",  "watchos",  "linux"};

struct SDKTypeMinVersion {
  SDKType sdk_type;
  unsigned min_version_major;
  unsigned min_version_minor;
};
} // namespace

/// Return the SDKType (+minimum version needed for Swift support) for
/// the target triple, if that makes sense. Otherwise, return the
/// unknown sdk type.
static SDKTypeMinVersion GetSDKType(const llvm::Triple &target,
                                    const llvm::Triple &host) {
  // Only Darwin platforms know the concept of an SDK.
  auto host_os = host.getOS();
  if (host_os != llvm::Triple::OSType::MacOSX)
    return {SDKType::unknown, 0, 0};

  auto is_simulator = [&]() -> bool {
    return target.getEnvironment() == llvm::Triple::Simulator ||
           !target.getArchName().startswith("arm");
  };

  switch (target.getOS()) {
  case llvm::Triple::OSType::MacOSX:
  case llvm::Triple::OSType::Darwin:
    return {SDKType::MacOSX, 10, 10};
  case llvm::Triple::OSType::IOS:
    if (is_simulator())
      return {SDKType::iPhoneSimulator, 8, 0};
    return {SDKType::iPhoneOS, 8, 0};
  case llvm::Triple::OSType::TvOS:
    if (is_simulator())
      return {SDKType::AppleTVSimulator, 9, 0};
    return {SDKType::AppleTVOS, 9, 0};
  case llvm::Triple::OSType::WatchOS:
    if (is_simulator())
      return {SDKType::WatchSimulator, 2, 0};
    return {SDKType::watchOS, 2, 0};
  default:
    return {SDKType::unknown, 0, 0};
  }
}

static StringRef GetXcodeContentsPath() {
  static std::once_flag g_once_flag;
  static std::string g_xcode_contents_path;
  std::call_once(g_once_flag, [&]() {
    const char substr[] = ".app/Contents/";

    // First, try based on the current shlib's location.
    if (FileSpec fspec = HostInfo::GetShlibDir()) {
      std::string path_to_shlib = fspec.GetPath();
      size_t pos = path_to_shlib.rfind(substr);
      if (pos != std::string::npos) {
        path_to_shlib.erase(pos + strlen(substr));
        g_xcode_contents_path = path_to_shlib;
        return;
      }
    }

    // Fall back to using xcrun.
    if (HostInfo::GetArchitecture().GetTriple().getOS() ==
        llvm::Triple::MacOSX) {
      int status = 0;
      int signo = 0;
      std::string output;
      const char *command = "xcrun -sdk macosx --show-sdk-path";
      lldb_private::Status error = Host::RunShellCommand(
          command, // shell command to run
          NULL,    // current working directory
          &status, // Put the exit status of the process in here
          &signo,  // Put the signal that caused the process to exit in here
          &output, // Get the output from the command and place it in this
                   // string
          std::chrono::seconds(
              3)); // Timeout in seconds to wait for shell program to finish
      if (status == 0 && !output.empty()) {
        size_t first_non_newline = output.find_last_not_of("\r\n");
        if (first_non_newline != std::string::npos) {
          output.erase(first_non_newline + 1);
        }

        size_t pos = output.rfind(substr);
        if (pos != std::string::npos) {
          output.erase(pos + strlen(substr));
          g_xcode_contents_path = output;
        }
      }
    }
  });
  return g_xcode_contents_path;
}

static std::string GetCurrentToolchainPath() {
  const char substr[] = ".xctoolchain/";

  {
    if (FileSpec fspec = HostInfo::GetShlibDir()) {
      std::string path_to_shlib = fspec.GetPath();
      size_t pos = path_to_shlib.rfind(substr);
      if (pos != std::string::npos) {
        path_to_shlib.erase(pos + strlen(substr));
        return path_to_shlib;
      }
    }
  }

  return {};
}

static std::string GetCurrentCLToolsPath() {
  const char substr[] = "/CommandLineTools/";

  {
    if (FileSpec fspec = HostInfo::GetShlibDir()) {
      std::string path_to_shlib = fspec.GetPath();
      size_t pos = path_to_shlib.rfind(substr);
      if (pos != std::string::npos) {
        path_to_shlib.erase(pos + strlen(substr));
        return path_to_shlib;
      }
    }
  }

  return {};
}

/// Return the name of the OS-specific subdirectory containing the
/// Swift stdlib needed for \p target.
StringRef SwiftASTContext::GetSwiftStdlibOSDir(const llvm::Triple &target,
                                               const llvm::Triple &host) {
  auto sdk = GetSDKType(target, host);
  if (sdk.sdk_type != SDKType::unknown)
    return sdk_strings[sdk.sdk_type];
  return target.getOSName();
}

StringRef SwiftASTContext::GetResourceDir(const llvm::Triple &triple) {
  static std::mutex g_mutex;
  std::lock_guard<std::mutex> locker(g_mutex);
  StringRef platform_sdk_path = GetPlatformSDKPath();
  auto swift_stdlib_os_dir =
      GetSwiftStdlibOSDir(triple, HostInfo::GetArchitecture().GetTriple());

  // The resource dir depends on the SDK path and the expected os name.
  llvm::SmallString<128> key(platform_sdk_path);
  key.append(swift_stdlib_os_dir);
  static llvm::StringMap<std::string> g_resource_dir_cache;
  auto it = g_resource_dir_cache.find(key);
  if (it != g_resource_dir_cache.end())
    return it->getValue();

  auto value =
      GetResourceDir(platform_sdk_path, swift_stdlib_os_dir,
                     GetSwiftResourceDir().GetPath(), GetXcodeContentsPath(),
                     GetCurrentToolchainPath(), GetCurrentCLToolsPath());
  g_resource_dir_cache.insert({key, value});
  return g_resource_dir_cache[key];
}

std::string SwiftASTContext::GetResourceDir(StringRef platform_sdk_path,
                                            StringRef swift_stdlib_os_dir,
                                            std::string swift_dir,
                                            std::string xcode_contents_path,
                                            std::string toolchain_path,
                                            std::string cl_tools_path) {
  llvm::SmallString<16> m_description("SwiftASTContext");
  // First, check if there's something in our bundle.
  {
    FileSpec swift_dir_spec(swift_dir);
    if (swift_dir_spec) {
      LOG_PRINTF(LIBLLDB_LOG_TYPES, "trying ePathTypeSwiftDir: %s",
                 swift_dir_spec.GetCString());
      // We can't just check for the Swift directory, because that
      // always exists.  We have to look for "clang" inside that.
      FileSpec swift_clang_dir_spec = swift_dir_spec;
      swift_clang_dir_spec.AppendPathComponent("clang");

      if (IsDirectory(swift_clang_dir_spec)) {
        LOG_PRINTF(LIBLLDB_LOG_TYPES,
                   "found Swift resource dir via ePathTypeSwiftDir': %s",
                   swift_dir_spec.GetCString());
        return swift_dir_spec.GetPath();
      }
    }
  }

  // Nothing in our bundle. Are we in a toolchain that has its own Swift
  // compiler resource dir?

  {
    llvm::SmallString<256> path(toolchain_path);
    LOG_PRINTF(LIBLLDB_LOG_TYPES, "trying toolchain path: %s", path.c_str());

    if (!path.empty()) {
      llvm::sys::path::append(path, "usr/lib/swift");
      LOG_PRINTF(LIBLLDB_LOG_TYPES, "trying toolchain-based lib path: %s",
                 path.c_str());

      if (IsDirectory(FileSpec(path))) {
        LOG_PRINTF(LIBLLDB_LOG_TYPES,
                   "found Swift resource dir via "
                   "toolchain path + 'usr/lib/swift': %s",
                   path.c_str());
        return path.str();
      }
    }
  }

  // We're not in a toolchain that has one. Use the Xcode default toolchain.

  {
    llvm::SmallString<256> path(xcode_contents_path);
    LOG_PRINTF(LIBLLDB_LOG_TYPES, "trying Xcode path: %s", path.c_str());

    if (!path.empty()) {
      llvm::sys::path::append(path, "Developer",
                              "Toolchains/XcodeDefault.xctoolchain",
                              "usr/lib/swift");
      LOG_PRINTF(LIBLLDB_LOG_TYPES, "trying Xcode-based lib path: %s",
                 path.c_str());

      if (IsDirectory(FileSpec(path))) {
        StringRef resource_dir = path;
        llvm::sys::path::append(path, swift_stdlib_os_dir);
        std::string s = path.str();
        if (IsDirectory(FileSpec(path))) {
          LOG_PRINTF(LIBLLDB_LOG_TYPES,
                     "found Swift resource dir via "
                     "Xcode contents path + default toolchain "
                     "relative dir: %s",
                     resource_dir.str().c_str());
          return resource_dir;
        } else {
          // Search the SDK for a matching cross-SDK.
          path = platform_sdk_path;
          llvm::sys::path::append(path, "usr/lib/swift");
          StringRef resource_dir = path;
          llvm::sys::path::append(path, swift_stdlib_os_dir);
          if (IsDirectory(FileSpec(path))) {
            LOG_PRINTF(LIBLLDB_LOG_TYPES,
                       "found Swift resource dir via "
                       "Xcode contents path + cross-compilation SDK "
                       "relative dir: %s",
                       resource_dir.str().c_str());
            return resource_dir;
          }
        }
      }
    }
  }

  // We're not in Xcode. We might be in the command-line tools.

  {
    llvm::SmallString<256> path(cl_tools_path);
    LOG_PRINTF(LIBLLDB_LOG_TYPES, "trying command-line tools path: %s",
               path.c_str());

    if (!path.empty()) {
      llvm::sys::path::append(path, "usr/lib/swift");
      LOG_PRINTF(LIBLLDB_LOG_TYPES,
                 "trying command-line tools-based lib path: %s", path.c_str());

      if (IsDirectory(FileSpec(path))) {
        LOG_PRINTF(LIBLLDB_LOG_TYPES,
                   "found Swift resource dir via command-line tools "
                   "path + usr/lib/swift: %s",
                   path.c_str());
        return path.str();
      }
    }
  }

  // We might be in the build-dir configuration for a
  // build-script-driven LLDB build, which has the Swift build dir as
  // a sibling directory to the lldb build dir.  This looks much
  // different than the install- dir layout that the previous checks
  // would try.
  {
    FileSpec faux_swift_dir_spec(swift_dir);
    if (faux_swift_dir_spec) {
// We can't use a C++11 stdlib regex feature here because it doesn't
// work on Ubuntu 14.04 x86_64.  Once we don't care about supporting
// that anymore, let's pull the code below back in since it is a
// simpler implementation using std::regex.
#if 0
      // Let's try to regex this.
      // We're looking for /some/path/lldb-{os}-{arch}, and want to
      // build the following:
      //    /some/path/swift-{os}-{arch}/lib/swift/{os}/{arch}
      // In a match, these are the following assignments for
      // backrefs:
      //   $1 - first part of path before swift build dir
      //   $2 - the host OS path separator character
      //   $3 - all the stuff that should come after changing
      //        lldb to swift for the lib dir.
      auto match_regex =
          std::regex("^(.+([/\\\\]))lldb-(.+)$");
      const std::string replace_format = "$1swift-$3";
      const std::string faux_swift_dir =
          faux_swift_dir_spec.GetCString();
      const std::string build_tree_resource_dir =
          std::regex_replace(faux_swift_dir, match_regex,
                             replace_format);
#else
      std::string build_tree_resource_dir;
      const std::string faux_swift_dir = faux_swift_dir_spec.GetCString();

      // Find something that matches lldb- (particularly,
      // the last one).
      const std::string lldb_dash("lldb-");
      auto lldb_pos = faux_swift_dir.rfind(lldb_dash);
      if ((lldb_pos != std::string::npos) && (lldb_pos > 0) &&
          ((faux_swift_dir[lldb_pos - 1] == '\\') ||
           (faux_swift_dir[lldb_pos - 1] == '/'))) {
        // We found something that matches ^.+[/\\]lldb-.+$
        std::ostringstream stream;
        // Take everything before lldb- (the path leading up to
        // the lldb dir).
        stream << faux_swift_dir.substr(0, lldb_pos);

        // replace lldb- with swift-.
        stream << "swift-";

        // and now tack on the same components from after
        // the lldb- part.
        stream << faux_swift_dir.substr(lldb_pos + lldb_dash.length());
        const std::string build_tree_resource_dir = stream.str();
        LOG_PRINTF(LIBLLDB_LOG_TYPES,
                   "trying ePathTypeSwiftDir regex-based build dir: %s",
                   build_tree_resource_dir.c_str());
        FileSpec swift_resource_dir_spec(build_tree_resource_dir.c_str());
        if (IsDirectory(swift_resource_dir_spec)) {
          LOG_PRINTF(LIBLLDB_LOG_TYPES,
                     "found Swift resource dir via "
                     "ePathTypeSwiftDir + inferred build-tree dir: %s",
                     swift_resource_dir_spec.GetCString());
          return swift_resource_dir_spec.GetCString();
        }
      }
#endif
    }
  }

  // We failed to find a reasonable Swift resource dir.
  LOG_PRINTF(LIBLLDB_LOG_TYPES, "failed to find a Swift resource dir");

  return {};
}

/// This code comes from CompilerInvocation.cpp (setRuntimeResourcePath).
static void ConfigureResourceDirs(swift::CompilerInvocation &invocation,
                                  FileSpec resource_dir, llvm::Triple triple) {
  // Make sure the triple is right:
  invocation.setTargetTriple(triple.str());
  invocation.setRuntimeResourcePath(resource_dir.GetPath().c_str());
}


static const char *getImportFailureString(swift::serialization::Status status) {
  switch (status) {
  case swift::serialization::Status::Valid:
    return "The module is valid.";
  case swift::serialization::Status::FormatTooOld:
    return "The module file format is too old to be used by this version of "
           "the debugger.";
  case swift::serialization::Status::FormatTooNew:
    return "The module file format is too new to be used by this version of "
           "the debugger.";
  case swift::serialization::Status::MissingDependency:
    return "The module file depends on another module that can't be loaded.";
  case swift::serialization::Status::MissingUnderlyingModule:
    return "The module file is an overlay for a Clang module, which can't be "
           "found.";
  case swift::serialization::Status::CircularDependency:
    return "The module file depends on a module that is still being loaded, "
           "i.e. there is a circular dependency.";
  case swift::serialization::Status::FailedToLoadBridgingHeader:
    return "The module file depends on a bridging header that can't be loaded.";
  case swift::serialization::Status::Malformed:
    return "The module file is malformed in some way.";
  case swift::serialization::Status::MalformedDocumentation:
    return "The module documentation file is malformed in some way.";
  case swift::serialization::Status::NameMismatch:
    return "The module file's name does not match the module it is being "
           "loaded into.";
  case swift::serialization::Status::TargetIncompatible:
    return "The module file was built for a different target platform.";
  case swift::serialization::Status::TargetTooNew:
    return "The module file was built for a target newer than the current "
           "target.";
  default:
    return "An unknown error occurred.";
  }
}

/// Initialize the compiler invocation with it the search paths from a
/// serialized AST.
/// \returns true on success.
static bool DeserializeCompilerFlags(swift::CompilerInvocation &invocation,
                                     StringRef section_data_ref, StringRef name,
                                     llvm::raw_ostream &error) {
  auto result = invocation.loadFromSerializedAST(section_data_ref);
  if (result == swift::serialization::Status::Valid)
    return true;

  error << "Could not deserialize " << name << ":\n"
        << getImportFailureString(result) << "\n";
  return false;
}

static void printASTValidationError(
    llvm::raw_ostream &errs,
    const swift::serialization::ValidationInfo &ast_info,
    const swift::serialization::ExtendedValidationInfo &ext_ast_info,
    Module &module, StringRef module_buf, bool invalid_name,
    bool invalid_size) {
  const char *error = getImportFailureString(ast_info.status);
  errs << "AST validation error";
  if (!invalid_name)
    errs << " in \"" << ast_info.name << '"';
  errs << ": ";
  // Instead of printing the generic Status::Malformed error, be specific.
  if (invalid_size)
    errs << "The serialized module is corrupted.";
  else if (invalid_name)
    errs << "The serialized module has an invalid name.";
  else
    errs << error;

  llvm::SmallString<1> m_description;
  Log *log(lldb_private::GetLogIfAllCategoriesSet(LIBLLDB_LOG_TYPES));
  LLDB_LOG(log, R"(Unable to load Swift AST for module "{0}" from library "{1}".
  {2}
  - targetTriple: {3}
  - shortVersion: {4}
  - bytes: {5} (module_buf bytes: {6})
  - SDK path: {7}
  - Clang Importer Options:
)",
           ast_info.name, module.GetSpecificationDescription(), error,
           ast_info.targetTriple, ast_info.shortVersion, ast_info.bytes,
           module_buf.size(), ext_ast_info.getSDKPath());
  for (StringRef ExtraOpt : ext_ast_info.getExtraClangImporterOptions())
    LLDB_LOG(log, "  -- {0}", ExtraOpt);
}

void SwiftASTContext::DiagnoseWarnings(Process &process, Module &module) const {
  for (const std::string &message : m_module_import_warnings)
    process.PrintWarningCantLoadSwiftModule(module, message);
}

/// Retrieve the serialized AST data blobs and initialize the compiler
/// invocation with the concatenated search paths from the blobs.
/// \returns true if an error was encountered.
static bool DeserializeAllCompilerFlags(SwiftASTContext &swift_ast,
                                        Module &module,
                                        const std::string &m_description,
                                        llvm::raw_ostream &error,
                                        bool &got_serialized_options) {
  Log *log(lldb_private::GetLogIfAllCategoriesSet(LIBLLDB_LOG_TYPES));
  bool found_validation_errors = false;
  std::string last_sdk_path;
  got_serialized_options = false;
  auto &invocation = swift_ast.GetCompilerInvocation();
  SymbolVendor *sym_vendor = module.GetSymbolVendor();
  if (!sym_vendor)
    return false;

  auto ast_file_datas = sym_vendor->GetASTData(eLanguageTypeSwift);
  LOG_PRINTF(LIBLLDB_LOG_TYPES, "Found %d AST file data entries.",
             (int)ast_file_datas.size());

  // If no N_AST symbols exist, this is not an error.
  if (ast_file_datas.empty())
    return false;

  // An AST section consists of one or more AST modules, optionally
  // with headers. Iterate over all AST modules.
  for (auto ast_file_data_sp : ast_file_datas) {
    llvm::StringRef buf((const char *)ast_file_data_sp->GetBytes(),
                        ast_file_data_sp->GetByteSize());
    swift::serialization::ValidationInfo info;
    for (; !buf.empty(); buf = buf.substr(info.bytes)) {
      swift::serialization::ExtendedValidationInfo extended_validation_info;
      info = swift::serialization::validateSerializedAST(
          buf, &extended_validation_info);
      bool invalid_ast = info.status != swift::serialization::Status::Valid;
      bool invalid_size = (info.bytes == 0) || (info.bytes > buf.size());
      bool invalid_name = info.name.empty();
      if (invalid_ast || invalid_size || invalid_name) {
        // Validation errors are diagnosed, but not fatal for the context.
        found_validation_errors = true;
        printASTValidationError(error, info, extended_validation_info, module,
                                buf, invalid_name, invalid_size);
        // If there's a size error, quit the loop early, otherwise try the next.
        if (invalid_size)
          break;
        continue;
      }

      StringRef moduleData = buf.substr(0, info.bytes);
      got_serialized_options |=
          DeserializeCompilerFlags(invocation, moduleData, info.name, error);
      LOG_PRINTF(LIBLLDB_LOG_TYPES, "SDK path from module \"%s\" is \"%s\".",
                 info.name.str().c_str(),
                 invocation.getSDKPath().str().c_str());
      if (!last_sdk_path.empty()) {
        // Always let the more specific SDK path win.
        if (invocation.getSDKPath() != last_sdk_path)
          if (last_sdk_path.size() > invocation.getSDKPath().size())
            invocation.setSDKPath(last_sdk_path);
      }
      last_sdk_path = invocation.getSDKPath();
    }
  }
  LOG_PRINTF(LIBLLDB_LOG_TYPES, "Picking SDK path \"%s\".",
             invocation.getSDKPath().str().c_str());
  return found_validation_errors;
}

/// Return whether this module contains any serialized Swift ASTs.
bool HasSwiftModules(Module &module) {
  SymbolVendor *sym_vendor = module.GetSymbolVendor();
  if (!sym_vendor)
    return false;

  auto ast_file_datas = sym_vendor->GetASTData(eLanguageTypeSwift);
  return !ast_file_datas.empty();
}

namespace {

/// Calls arg.consume_front(<options>) and returns true on success.
/// \param prefix contains the consumed prefix.
bool ConsumeIncludeOption(StringRef &arg, StringRef &prefix) {
  static StringRef options[] = {"-I",
                                "-F",
                                "-fmodule-map-file=",
                                "-iquote",
                                "-idirafter",
                                "-iframeworkwithsysroot",
                                "-iframework",
                                "-iprefix",
                                "-iwithprefixbefore",
                                "-iwithprefix",
                                "-isystemafter",
                                "-isystem",
                                "-isysroot",
                                "-ivfsoverlay"};
  for (StringRef &option : options)
    if (arg.consume_front(option)) {
      prefix = option;
      return true;
    }
  return false;
}

/// Turn relative paths in clang options into absolute paths based on
/// \c cur_working_dir.
template <typename SmallString>
void ApplyWorkingDir(SmallString &clang_argument, StringRef cur_working_dir) {
  StringRef arg = clang_argument.str();
  StringRef prefix;
  if (ConsumeIncludeOption(arg, prefix)) {
    // Ignore the option part of a double-arg include option.
    if (arg.empty())
      return;
  } else if (arg.startswith("-")) {
    // Assume this is a compiler arg and not a path starting with "-".
    return;
  }
  // There is most probably a path in arg now.
  if (!llvm::sys::path::is_relative(arg))
    return;
  SmallString rel_path = arg;
  clang_argument = prefix;
  llvm::sys::path::append(clang_argument, cur_working_dir, rel_path);
  llvm::sys::path::remove_dots(clang_argument);
}
} // namespace

void SwiftASTContext::AddExtraClangArgs(std::vector<std::string> ExtraArgs) {
  llvm::SmallString<128> cur_working_dir;
  llvm::SmallString<128> clang_argument;
  for (const std::string &arg : ExtraArgs) {
    // Join multi-arg -D and -U options for uniquing.
    clang_argument += arg;
    if (clang_argument == "-D" || clang_argument == "-U" ||
        clang_argument == "-working-directory")
      continue;

    // Enable uniquing for -D and -U options.
    bool is_macro = (clang_argument.size() >= 2 && clang_argument[0] == '-' &&
                     (clang_argument[1] == 'D' || clang_argument[1] == 'U'));
    bool unique = is_macro;

    // Consume any -working-directory arguments.
    StringRef cwd(clang_argument);
    if (cwd.consume_front("-working-directory"))
      cur_working_dir = cwd;
    else {
      // Otherwise add the argument to the list.
      if (!is_macro)
        ApplyWorkingDir(clang_argument, cur_working_dir);
      AddClangArgument(clang_argument.str(), unique);
    }
    clang_argument.clear();
  }
}

void SwiftASTContext::AddUserClangArgs(TargetProperties &props) {
  Args args(props.GetSwiftExtraClangFlags());
  std::vector<std::string> user_clang_flags;
  for (const auto &arg : args.entries())
    user_clang_flags.push_back(arg.ref);
  AddExtraClangArgs(user_clang_flags);
}

void SwiftASTContext::RemapClangImporterOptions(
    const PathMappingList &path_map) {
  auto &options = GetClangImporterOptions();
  std::string remapped;
  if (path_map.RemapPath(options.BridgingHeader, remapped)) {
    LOG_PRINTF(LIBLLDB_LOG_TYPES, "remapped %s -> %s",
               options.BridgingHeader.c_str(), remapped.c_str());
    options.BridgingHeader = remapped;
  }

  // Previous argument was the dash-option of an option pair.
  bool remap_next = false;
  for (auto &arg_string : options.ExtraArgs) {
    StringRef prefix;
    StringRef arg = arg_string;

    if (remap_next)
      remap_next = false;
    else if (ConsumeIncludeOption(arg, prefix)) {
      if (arg.empty()) {
        // Option pair.
        remap_next = true;
        continue;
      }
      // Single-arg include option with prefix.
    } else {
      // Not a recognized option.
      continue;
    }

    if (path_map.RemapPath(arg, remapped)) {
      LOG_PRINTF(LIBLLDB_LOG_TYPES, "remapped %s -> %s%s", arg.str().c_str(),
                 prefix.str().c_str(), remapped.c_str());
      arg_string = prefix.str() + remapped;
    }
  }
}

/// Retrieve the .dSYM bundle for \p module.
static llvm::Optional<StringRef> GetDSYMBundle(Module &module) {
  SymbolVendor *sym_vendor = module.GetSymbolVendor();
  if (!sym_vendor)
    return {};

  auto sym_file = sym_vendor->GetSymbolFile();
  if (!sym_file)
    return {};

  auto obj_file = sym_file->GetObjectFile();
  if (!obj_file)
    return {};

  StringRef dir = obj_file->GetFileSpec().GetDirectory().GetStringRef();
  auto it = llvm::sys::path::rbegin(dir);
  auto end = llvm::sys::path::rend(dir);
  if (it == end)
    return {};
  if (*it != "DWARF")
    return {};
  if (++it == end)
    return {};
  if (*it != "Resources")
    return {};
  if (++it == end)
    return {};
  if (*it != "Contents")
    return {};
  StringRef sep = llvm::sys::path::get_separator();
  StringRef dsym = dir.take_front(it - end - sep.size());
  if (llvm::sys::path::extension(dsym) != ".dSYM")
    return {};
  return dsym;
}

lldb::TypeSystemSP SwiftASTContext::CreateInstance(lldb::LanguageType language,
                                                   Module &module,
                                                   Target *target,
                                                   bool fallback) {
  std::vector<std::string> module_search_paths;
  std::vector<std::pair<std::string, bool>> framework_search_paths;

  if (!SwiftASTContextSupportsLanguage(language))
    return lldb::TypeSystemSP();

  StreamString ss;
  ss << "SwiftASTContext";
  if (fallback)
    ss << "ForExpressions";
  ss << '(' << '"';
  module.GetDescription(&ss, eDescriptionLevelBrief);
  ss << '"' << ')';
  ss.Flush();
  std::string m_description(ss.GetString().str());

  ArchSpec arch = module.GetArchitecture();

  ObjectFile *objfile = module.GetObjectFile();
  if (!objfile)
    return {};

  ArchSpec object_arch = objfile->GetArchitecture();
  if (!object_arch.IsValid())
    return {};

  lldb::CompUnitSP main_compile_unit_sp = module.GetCompileUnitAtIndex(0);

  if (lldb_private::GetLogIfAllCategoriesSet(LIBLLDB_LOG_TYPES) &&
      main_compile_unit_sp &&
      !FileSystem::Instance().Exists(*main_compile_unit_sp)) {
    LOG_PRINTF(LIBLLDB_LOG_TYPES,
               "Corresponding source not found for %s, loading module "
               "is unlikely to succeed",
               main_compile_unit_sp->GetCString());
  }

  llvm::Triple triple = arch.GetTriple();

  if (triple.getOS() == llvm::Triple::UnknownOS) {
    // cl_kernels are the only binaries that don't have an
    // LC_MIN_VERSION_xxx load command. This avoids a Swift assertion.

#if defined(__APPLE__)
    switch (triple.getArch()) {
    default:
      triple.setOS(llvm::Triple::MacOSX);
      break;
    case llvm::Triple::arm:
    case llvm::Triple::armeb:
    case llvm::Triple::aarch64:
    case llvm::Triple::aarch64_be:
      triple.setOS(llvm::Triple::IOS);
      break;
    }

#else
    // Not an elegant hack on OS X, not an elegant hack elsewhere.
    // But we shouldn't be claiming things are Mac binaries when they
    // are not.
    triple.setOS(HostInfo::GetArchitecture().GetTriple().getOS());
#endif
  }

  // If there is a target this may be a fallback scratch context.
  assert((!fallback || target) && "fallback context must specify a target");
  std::shared_ptr<SwiftASTContext> swift_ast_sp(
      fallback ? (new SwiftASTContextForExpressions(m_description, *target))
               : (new SwiftASTContext(
                     m_description,
                     target ? target->GetArchitecture().GetTriple() : triple,
                     target)));

  // This is a module AST context, mark it as such.
  swift_ast_sp->m_is_scratch_context = false;
  swift_ast_sp->m_module = &module;
  swift_ast_sp->GetLanguageOptions().DebuggerSupport = true;
  swift_ast_sp->GetLanguageOptions().EnableAccessControl = false;
  swift_ast_sp->GetLanguageOptions().EnableTargetOSChecking = false;

  if (!arch.IsValid())
    return TypeSystemSP();

  swift_ast_sp->SetTriple(triple, &module);

  bool set_triple = false;

  SymbolVendor *sym_vendor = module.GetSymbolVendor();

  std::string target_triple;

  if (sym_vendor) {
    bool got_serialized_options;
    llvm::SmallString<0> error;
    llvm::raw_svector_ostream errs(error);
    if (DeserializeAllCompilerFlags(*swift_ast_sp, module, m_description, errs,
                                    got_serialized_options)) {
      // Validation errors are not fatal for the context.
      swift_ast_sp->m_module_import_warnings.push_back(error.str());
    }

    // Some of the bits in the compiler options we keep separately, so
    // we need to populate them from the serialized options:
    llvm::StringRef serialized_triple =
        swift_ast_sp->GetCompilerInvocation().getTargetTriple();
    if (serialized_triple.empty()) {
      LOG_PRINTF(LIBLLDB_LOG_TYPES, "Serialized triple was empty.");
    } else {
      LOG_PRINTF(LIBLLDB_LOG_TYPES, "Found serialized triple %s.",
                 serialized_triple.str().c_str());
      swift_ast_sp->SetTriple(llvm::Triple(serialized_triple), &module);
      set_triple = true;
    }

    llvm::StringRef serialized_sdk_path =
        swift_ast_sp->GetCompilerInvocation().getSDKPath();
    if (serialized_sdk_path.empty()) {
      LOG_PRINTF(LIBLLDB_LOG_TYPES, "No serialized SDK path.");
    } else {
      LOG_PRINTF(LIBLLDB_LOG_TYPES, "Got serialized SDK path %s.",
                 serialized_sdk_path.str().c_str());
      FileSpec sdk_spec(serialized_sdk_path.str().c_str());
      if (FileSystem::Instance().Exists(sdk_spec)) {
        swift_ast_sp->SetPlatformSDKPath(serialized_sdk_path);
      }
    }

    if (!got_serialized_options || swift_ast_sp->GetPlatformSDKPath().empty()) {
      std::string platform_sdk_path;
      if (sym_vendor->GetCompileOption("-sdk", platform_sdk_path)) {
        FileSpec sdk_spec(platform_sdk_path.c_str());
        if (FileSystem::Instance().Exists(sdk_spec)) {
          swift_ast_sp->SetPlatformSDKPath(platform_sdk_path);
        }

        if (sym_vendor->GetCompileOption("-target", target_triple)) {
          swift_ast_sp->SetTriple(llvm::Triple(target_triple), &module);
          set_triple = true;
        }
      }
    }

    if (!got_serialized_options) {

      std::vector<std::string> fw_paths;
      if (sym_vendor->GetCompileOptions("-F", fw_paths))
        for (std::string &fw_path : fw_paths)
          framework_search_paths.push_back({fw_path, /*is_system*/ false});

      std::vector<std::string> include_paths;
      if (sym_vendor->GetCompileOptions("-I", include_paths)) {
        for (std::string &search_path : include_paths) {
          const FileSpec path_spec(search_path.c_str());

          if (FileSystem::Instance().Exists(path_spec)) {
            static const ConstString s_hmap_extension("hmap");

            if (IsDirectory(path_spec)) {
              module_search_paths.push_back(search_path);
            } else if (IsRegularFile(path_spec) &&
                       path_spec.GetFileNameExtension() == s_hmap_extension) {
              std::string argument("-I");
              argument.append(search_path);
              swift_ast_sp->AddClangArgument(argument.c_str());
            }
          }
        }
      }

      std::vector<std::string> cc_options;
      if (sym_vendor->GetCompileOptions("-Xcc", cc_options)) {
        for (size_t i = 0; i < cc_options.size(); ++i) {
          if (!cc_options[i].compare("-iquote") && i + 1 < cc_options.size()) {
            swift_ast_sp->AddClangArgumentPair("-iquote", cc_options[i + 1]);
          }
        }
      }
    }
  }

  if (!set_triple) {
    llvm::Triple llvm_triple = swift_ast_sp->GetTriple();

    // LLVM wants this to be set to iOS or MacOSX; if we're working on
    // a bare-boards type image, change the triple for LLVM's benefit.
    if (llvm_triple.getVendor() == llvm::Triple::Apple &&
        llvm_triple.getOS() == llvm::Triple::UnknownOS) {
      if (llvm_triple.getArch() == llvm::Triple::arm ||
          llvm_triple.getArch() == llvm::Triple::thumb) {
        llvm_triple.setOS(llvm::Triple::IOS);
      } else {
        llvm_triple.setOS(llvm::Triple::MacOSX);
      }
      swift_ast_sp->SetTriple(llvm_triple, &module);
    }
  }

  StringRef resource_dir = swift_ast_sp->GetResourceDir(triple);
  ConfigureResourceDirs(swift_ast_sp->GetCompilerInvocation(),
                        FileSpec(resource_dir), triple);

  // Apply the working directory to all relative paths.
  std::vector<std::string> DeserializedArgs = swift_ast_sp->GetClangArguments();
  swift_ast_sp->GetClangImporterOptions().ExtraArgs.clear();
  swift_ast_sp->AddExtraClangArgs(DeserializedArgs);
  if (target)
    swift_ast_sp->AddUserClangArgs(*target);
  else if (auto &global_target_properties = Target::GetGlobalProperties())
    swift_ast_sp->AddUserClangArgs(*global_target_properties);

  // Apply source path remappings found in the module's dSYM.
  swift_ast_sp->RemapClangImporterOptions(module.GetSourceMappingList());

  // Add Swift interfaces in the .dSYM at the end of the search paths.
  // .swiftmodules win over .swiftinterfaces, when they are loaded
  // directly from the .swift_ast section.
  //
  // FIXME: Since these paths also end up in the scratch context, we
  //        would need a mechanism to ensure that and newer versions
  //        (in the library evolution sense, not the date on disk) win
  //        over older versions of the same .swiftinterface.
  if (auto dsym = GetDSYMBundle(module)) {
    llvm::SmallString<256> path(*dsym);
    llvm::Triple triple(swift_ast_sp->GetTriple());
    StringRef arch = llvm::Triple::getArchTypeName(triple.getArch());
    llvm::sys::path::append(path, "Contents", "Resources", "Swift", arch);
    bool exists = false;
    llvm::sys::fs::is_directory(path, exists);
    if (exists)
      module_search_paths.push_back(path.str());
  }

  swift_ast_sp->InitializeSearchPathOptions(module_search_paths,
                                            framework_search_paths);
  if (!swift_ast_sp->GetClangImporter()) {
    LOG_PRINTF(LIBLLDB_LOG_TYPES,
               "(\"%s\") returning NULL - couldn't create a ClangImporter",
               module.GetFileSpec().GetFilename().AsCString("<anonymous>"));
    return {};
  }

  std::vector<std::string> module_names;
  swift_ast_sp->RegisterSectionModules(module, module_names);
  swift_ast_sp->ValidateSectionModules(module, module_names);

  if (lldb_private::GetLogIfAllCategoriesSet(LIBLLDB_LOG_TYPES)) {
    std::lock_guard<std::recursive_mutex> locker(g_log_mutex);
    LOG_PRINTF(LIBLLDB_LOG_TYPES, "((Module*)%p, \"%s\") = %p",
               static_cast<void *>(&module),
               module.GetFileSpec().GetFilename().AsCString("<anonymous>"),
               static_cast<void *>(swift_ast_sp.get()));
    swift_ast_sp->LogConfiguration();
  }
  return swift_ast_sp;
}

lldb::TypeSystemSP SwiftASTContext::CreateInstance(lldb::LanguageType language,
                                                   Target &target,
                                                   const char *extra_options) {
  if (!SwiftASTContextSupportsLanguage(language))
    return lldb::TypeSystemSP();

  std::string m_description = "SwiftASTContextForExpressions";
  std::vector<std::string> module_search_paths;
  std::vector<std::pair<std::string, bool>> framework_search_paths;

  // Make an AST but don't set the triple yet. We need to try and
  // detect if we have a iOS simulator.
  std::shared_ptr<SwiftASTContextForExpressions> swift_ast_sp(
      new SwiftASTContextForExpressions(m_description, target));

  LOG_PRINTF(LIBLLDB_LOG_TYPES, "(Target)");

  auto logError = [&](const char *message) {
    LOG_PRINTF(LIBLLDB_LOG_TYPES, "Failed to create scratch context - %s",
               message);
    // Avoid spamming the user with errors.
    if (!target.UseScratchTypesystemPerModule()) {
      StreamSP errs_sp = target.GetDebugger().GetAsyncErrorStream();
      errs_sp->Printf("Cannot create Swift scratch context (%s)", message);
    }
  };

  ArchSpec arch = target.GetArchitecture();
  if (!arch.IsValid()) {
    logError("invalid target architecture");
    return TypeSystemSP();
  }

  // This is a scratch AST context, mark it as such.
  swift_ast_sp->m_is_scratch_context = true;

  swift_ast_sp->GetLanguageOptions().EnableTargetOSChecking = false;

  bool handled_sdk_path = false;
  const size_t num_images = target.GetImages().GetSize();

  // Set the SDK path prior to doing search paths.  Otherwise when we
  // create search path options we put in the wrong SDK path.
  FileSpec &target_sdk_spec = target.GetSDKPath();
  if (target_sdk_spec && FileSystem::Instance().Exists(target_sdk_spec)) {
    swift_ast_sp->SetPlatformSDKPath(target_sdk_spec.GetPath());
    handled_sdk_path = true;
  }

  if (target.GetSwiftCreateModuleContextsInParallel()) {
    // The first call to GetTypeSystemForLanguage() on a module will
    // trigger the import (and thus most likely the rebuild) of all
    // the Clang modules that were imported in this module. This can
    // be a lot of work (potentially ten seconds per module), but it
    // can be performed in parallel.
    llvm::ThreadPool pool;
    for (size_t mi = 0; mi != num_images; ++mi) {
      auto module_sp = target.GetImages().GetModuleAtIndex(mi);
      pool.async([=] {
        auto val_or_err = module_sp->GetTypeSystemForLanguage(lldb::eLanguageTypeSwift);
        if (!val_or_err) {
          llvm::consumeError(val_or_err.takeError());
        }
      });
    }
    pool.wait();
  }

  Status module_error;
  for (size_t mi = 0; mi != num_images; ++mi) {
    ModuleSP module_sp = target.GetImages().GetModuleAtIndex(mi);

    // Skip images without a serialized Swift AST. This avoids
    // spurious warning messages.
    if (!HasSwiftModules(*module_sp))
      continue;

    auto type_system_or_err = module_sp->GetTypeSystemForLanguage(lldb::eLanguageTypeSwift);
    if (!type_system_or_err) {
      llvm::consumeError(type_system_or_err.takeError());
      continue;
    }

    auto *module_swift_ast = llvm::dyn_cast_or_null<SwiftASTContext>(&*type_system_or_err);
    if (!module_swift_ast || module_swift_ast->HasFatalErrors() ||
        !module_swift_ast->GetClangImporter()) {
      // Make sure we warn about this module load failure, the one
      // that comes from loading types often gets swallowed up and not
      // seen, this is the only reliable point where we can show this.
      // But only do it once per UUID so we don't overwhelm the user
      // with warnings.
      UUID module_uuid(module_sp->GetUUID());
      bool unique_message =
          target.RegisterSwiftContextMessageKey(module_uuid.GetAsString());
      if (unique_message) {
        StreamString ss;
        module_sp->GetDescription(&ss, eDescriptionLevelBrief);
        if (module_swift_ast && module_swift_ast->HasFatalErrors())
          ss << ": "
             << module_swift_ast->GetFatalErrors().AsCString("unknown error");

        target.GetDebugger().GetErrorFile()->Printf(
            "Error while loading Swift module:\n%s\n"
            "Debug info from this module will be unavailable in the "
            "debugger.\n\n",
            ss.GetData());
      }

      continue;
    }

    if (!handled_sdk_path) {
      StringRef platform_sdk_path = module_swift_ast->GetPlatformSDKPath();

      if (!platform_sdk_path.empty()) {
        handled_sdk_path = true;
        swift_ast_sp->SetPlatformSDKPath(platform_sdk_path);
      }
    }

    if (handled_sdk_path)
      break;
  }

  // First, prime the compiler with the options from the main executable:
  bool got_serialized_options = false;
  ModuleSP exe_module_sp(target.GetExecutableModule());

  // If we're debugging a testsuite, then treat the main test bundle
  // as the executable.
  if (exe_module_sp && PlatformDarwin::IsUnitTestExecutable(*exe_module_sp)) {
    ModuleSP unit_test_module =
        PlatformDarwin::GetUnitTestModule(target.GetImages());

    if (unit_test_module) {
      exe_module_sp = unit_test_module;
    }
  }

  // Attempt to deserialize the compiler flags from the AST.
  if (exe_module_sp) {
    llvm::SmallString<0> error;
    llvm::raw_svector_ostream errs(error);
    if (DeserializeAllCompilerFlags(*swift_ast_sp, *exe_module_sp,
                                    m_description, errs,
                                    got_serialized_options)) {
      if (Process *process = target.GetProcessSP().get())
        process->PrintWarningCantLoadSwiftModule(*exe_module_sp, error.c_str());
      LOG_PRINTF(
          LIBLLDB_LOG_TYPES,
          "Attempt to load compiler options from serialized AST failed: %s",
          error.c_str());
    }
  }

  // Now if the user fully specified the triple, let that override the one
  // we got from executable's options:
  if (target.GetArchitecture().IsFullySpecifiedTriple()) {
    swift_ast_sp->SetTriple(target.GetArchitecture().GetTriple());
  } else {
    // Always run using the Host OS triple...
    bool set_triple = false;
    PlatformSP platform_sp(target.GetPlatform());
    llvm::Triple target_triple = target.GetArchitecture().GetTriple();
    if (platform_sp && !target_triple.hasEnvironment()) {
      llvm::VersionTuple version =
          platform_sp->GetOSVersion(target.GetProcessSP().get());
      std::string buffer;
      llvm::raw_string_ostream(buffer)
          << target_triple.getArchName() << '-' << target_triple.getVendorName()
          << '-' << llvm::Triple::getOSTypeName(target_triple.getOS())
          << version.getAsString();
      swift_ast_sp->SetTriple(llvm::Triple(buffer));
      set_triple = true;
    }

    if (!set_triple) {
      auto type_system_or_err = exe_module_sp->GetTypeSystemForLanguage(lldb::eLanguageTypeSwift);
      if (!type_system_or_err) {
        llvm::consumeError(type_system_or_err.takeError());
        return TypeSystemSP();
      }

      if (ModuleSP exe_module_sp = target.GetExecutableModule()) {
        auto *exe_swift_ctx = llvm::dyn_cast_or_null<SwiftASTContext>(&*type_system_or_err);
        if (exe_swift_ctx)
          swift_ast_sp->SetTriple(exe_swift_ctx->GetLanguageOptions().Target);
      }
    }
  }

  llvm::Triple triple(swift_ast_sp->GetTriple());
  StringRef resource_dir = swift_ast_sp->GetResourceDir(triple);
  ConfigureResourceDirs(swift_ast_sp->GetCompilerInvocation(),
                        FileSpec(resource_dir), triple);

  const bool use_all_compiler_flags =
      !got_serialized_options || target.GetUseAllCompilerFlags();

  std::function<void(ModuleSP &&)> process_one_module =
      [&](ModuleSP &&module_sp) {
        const FileSpec &module_file = module_sp->GetFileSpec();

        std::string module_path = module_file.GetPath();

        // Add the containing framework to the framework search path.
        // Don't do that if this is the executable module, since it
        // might be buried in some framework that we don't care about.
        if (use_all_compiler_flags &&
            target.GetExecutableModulePointer() != module_sp.get()) {
          size_t framework_offset = module_path.rfind(".framework/");

          if (framework_offset != std::string::npos) {
            // Sometimes the version of the framework that got loaded has been
            // stripped and in that case, adding it to the framework search
            // path will just short-cut a clang search that might otherwise
            // find the needed headers. So don't add these paths.
            std::string framework_path =
                module_path.substr(0, framework_offset);
            framework_path.append(".framework");
            FileSpec path_spec(framework_path);
            FileSystem::Instance().Resolve(path_spec);
            FileSpec headers_spec =
                path_spec.CopyByAppendingPathComponent("Headers");
            bool add_it = false;
            if (FileSystem::Instance().Exists(headers_spec))
              add_it = true;
            if (!add_it) {
              FileSpec module_spec =
                  path_spec.CopyByAppendingPathComponent("Modules");
              if (FileSystem::Instance().Exists(module_spec))
                add_it = true;
            }

            if (!add_it) {
              LOG_PRINTF(LIBLLDB_LOG_TYPES,
                         "process_one_module rejecting framework path \"%s\" "
                         "as it has no Headers or Modules subdirectories.",
                         framework_path.c_str());
            }

            if (add_it) {
              while (framework_offset && (module_path[framework_offset] != '/'))
                framework_offset--;

              if (module_path[framework_offset] == '/') {
                // framework_offset now points to the '/';

                std::string parent_path =
                    module_path.substr(0, framework_offset);

                if (!StringRef(parent_path).equals("/System/Library") &&
                    !IsDeviceSupport(parent_path.c_str()))
                  framework_search_paths.push_back(
                      {std::move(parent_path), /*system*/ false});
              }
            }
          }
        }

        // Skip images without a serialized Swift AST.
        if (!HasSwiftModules(*module_sp))
          return;

        SymbolVendor *sym_vendor = module_sp->GetSymbolVendor();
        if (!sym_vendor)
          return;

        SymbolFile *sym_file = sym_vendor->GetSymbolFile();
        if (!sym_file)
          return;

        Status sym_file_error;

        auto type_system_or_err = sym_file->GetTypeSystemForLanguage(lldb::eLanguageTypeSwift);
        if (!type_system_or_err) {
          llvm::consumeError(type_system_or_err.takeError());
          return;
        }

        SwiftASTContext *ast_context = llvm::dyn_cast_or_null<SwiftASTContext>(&*type_system_or_err);
        if (ast_context && !ast_context->HasErrors()) {
          if (use_all_compiler_flags ||
              target.GetExecutableModulePointer() == module_sp.get()) {

            const auto &opts = ast_context->GetSearchPathOptions();
            module_search_paths.insert(module_search_paths.end(),
                                       opts.ImportSearchPaths.begin(),
                                       opts.ImportSearchPaths.end());
            for (const auto &fwsp : opts.FrameworkSearchPaths)
              framework_search_paths.push_back({fwsp.Path, fwsp.IsSystem});

            swift_ast_sp->AddExtraClangArgs(ast_context->GetClangArguments());
          }
        }
      };

  for (size_t mi = 0; mi != num_images; ++mi) {
    process_one_module(target.GetImages().GetModuleAtIndex(mi));
  }

  FileSpecList target_module_paths = target.GetSwiftModuleSearchPaths();
  for (size_t mi = 0, me = target_module_paths.GetSize(); mi != me; ++mi)
    module_search_paths.push_back(
        target_module_paths.GetFileSpecAtIndex(mi).GetPath());

  FileSpecList target_framework_paths = target.GetSwiftFrameworkSearchPaths();
  for (size_t fi = 0, fe = target_framework_paths.GetSize(); fi != fe; ++fi)
    framework_search_paths.push_back(
        {target_framework_paths.GetFileSpecAtIndex(fi).GetPath(),
         /*is_system*/ false});

  // Now fold any extra options we were passed. This has to be done
  // BEFORE the ClangImporter is made by calling GetClangImporter or
  // these options will be ignored.

  swift_ast_sp->AddUserClangArgs(target);

  if (extra_options) {
    swift::CompilerInvocation &compiler_invocation =
        swift_ast_sp->GetCompilerInvocation();
    Args extra_args(extra_options);
    llvm::ArrayRef<const char *> extra_args_ref(extra_args.GetArgumentVector(),
                                                extra_args.GetArgumentCount());
    compiler_invocation.parseArgs(extra_args_ref,
                                  swift_ast_sp->GetDiagnosticEngine());
  }

  // Apply source path remappings found in the target settings.
  swift_ast_sp->RemapClangImporterOptions(target.GetSourcePathMap());

  // This needs to happen once all the import paths are set, or
  // otherwise no modules will be found.
  swift_ast_sp->InitializeSearchPathOptions(module_search_paths,
                                            framework_search_paths);
  if (!swift_ast_sp->GetClangImporter()) {
    logError("couldn't create a ClangImporter");
    return TypeSystemSP();
  }

  for (size_t mi = 0; mi != num_images; ++mi) {
    std::vector<std::string> module_names;
    auto module_sp = target.GetImages().GetModuleAtIndex(mi);
    swift_ast_sp->RegisterSectionModules(*module_sp, module_names);
  }

  LOG_PRINTF(LIBLLDB_LOG_TYPES, "((Target*)%p) = %p",
             static_cast<void *>(&target),
             static_cast<void *>(swift_ast_sp.get()));
  swift_ast_sp->LogConfiguration();

  if (swift_ast_sp->HasFatalErrors()) {
    logError(swift_ast_sp->GetFatalErrors().AsCString());
    return {};
  }

  const bool can_create = true;
  if (!swift_ast_sp->m_ast_context_ap->getStdlibModule(can_create)) {
    logError("couldn't load the Swift stdlib");
    return {};
  }

  return swift_ast_sp;
}

void SwiftASTContext::EnumerateSupportedLanguages(
    std::set<lldb::LanguageType> &languages_for_types,
    std::set<lldb::LanguageType> &languages_for_expressions) {
  static std::vector<lldb::LanguageType> s_supported_languages_for_types(
      {lldb::eLanguageTypeSwift});

  static std::vector<lldb::LanguageType> s_supported_languages_for_expressions(
      {lldb::eLanguageTypeSwift});

  languages_for_types.insert(s_supported_languages_for_types.begin(),
                             s_supported_languages_for_types.end());
  languages_for_expressions.insert(
      s_supported_languages_for_expressions.begin(),
      s_supported_languages_for_expressions.end());
}

static lldb::TypeSystemSP CreateTypeSystemInstance(lldb::LanguageType language,
                                                   Module *module,
                                                   Target *target,
                                                   const char *extra_options) {
  // This should be called with either a target or a module.
  if (module) {
    assert(!target);
    assert(StringRef(extra_options).empty());
    return SwiftASTContext::CreateInstance(language, *module);
  } else if (target) {
    assert(!module);
    return SwiftASTContext::CreateInstance(language, *target, extra_options);
  }
  llvm_unreachable("Neither type nor module given to CreateTypeSystemInstance");
}

void SwiftASTContext::Initialize() {
  PluginManager::RegisterPlugin(
      GetPluginNameStatic(), "swift AST context plug-in",
      CreateTypeSystemInstance, EnumerateSupportedLanguages);
}

void SwiftASTContext::Terminate() {
  PluginManager::UnregisterPlugin(CreateTypeSystemInstance);
}

bool SwiftASTContext::SupportsLanguage(lldb::LanguageType language) {
  return SwiftASTContextSupportsLanguage(language);
}

Status SwiftASTContext::IsCompatible() { return GetFatalErrors(); }

Status SwiftASTContext::GetFatalErrors() {
  Status error;
  if (HasFatalErrors()) {
    error = m_fatal_errors;
    if (error.Success()) {
      // Retrieve the error message from the DiagnosticConsumer.
      DiagnosticManager diagnostic_manager;
      PrintDiagnostics(diagnostic_manager);
      error.SetErrorString(diagnostic_manager.GetString());
    }
  }
  return error;
}

swift::IRGenOptions &SwiftASTContext::GetIRGenOptions() {
  return m_compiler_invocation_ap->getIRGenOptions();
}

llvm::Triple SwiftASTContext::GetTriple() const {
  VALID_OR_RETURN(llvm::Triple());
  return llvm::Triple(m_compiler_invocation_ap->getTargetTriple());
}

/// Conditions a triple string to be safe for use with Swift.  Right
/// now this just strips the Haswell marker off the CPU name.
///
/// TODO: Make Swift more robust.
static std::string GetSwiftFriendlyTriple(StringRef triple) {
  if (triple.consume_front("x86_64h"))
    return std::string("x86_64") + triple.str();
  return triple.str();
}

bool SwiftASTContext::SetTriple(const llvm::Triple triple, Module *module) {
  VALID_OR_RETURN(false);
  if (triple.str().empty())
    return false;

  // The triple may change up until a swift::irgen::IRGenModule is created.
  if (m_ir_gen_module_ap.get()) {
    LOG_PRINTF(LIBLLDB_LOG_TYPES,
               "(\"%s\") ignoring triple "
               "since the IRGenModule has already been created",
               triple.str().c_str());
    return false;
  }

  const unsigned unspecified = 0;
  std::string adjusted_triple = GetSwiftFriendlyTriple(triple.str());
  // If the OS version is unspecified, do fancy things.
  if (triple.getOSMajorVersion() == unspecified) {
    // If a triple is "<arch>-apple-darwin" change it to be
    // "<arch>-apple-macosx" otherwise the major and minor OS
    // version we append below would be wrong.
    if (triple.getVendor() == llvm::Triple::VendorType::Apple &&
        triple.getOS() == llvm::Triple::OSType::Darwin) {
      llvm::Triple mac_triple(adjusted_triple);
      mac_triple.setOS(llvm::Triple::OSType::MacOSX);
      adjusted_triple = mac_triple.str();
    }

    // Append the min OS to the triple if we have a target
    ModuleSP module_sp;
    if (!module) {
      TargetSP target_sp(m_target_wp.lock());
      if (target_sp) {
        module_sp = target_sp->GetExecutableModule();
        if (module_sp)
          module = module_sp.get();
      }
    }

    if (module) {
      if (ObjectFile *objfile = module->GetObjectFile())
        if (llvm::VersionTuple version = objfile->GetMinimumOSVersion()) {
          llvm::Triple vers_triple(adjusted_triple);
          vers_triple.setOSName(vers_triple.getOSName().str() +
                                version.getAsString());
          adjusted_triple = vers_triple.str();
        }
    }
  }
  if (llvm::Triple(triple).getOS() == llvm::Triple::UnknownOS) {
    // This case triggers an llvm_unreachable() in the Swift compiler.
    LOG_PRINTF(LIBLLDB_LOG_TYPES, "Cannot initialize Swift with an unknown OS");
    return false;
  }
  LOG_PRINTF(LIBLLDB_LOG_TYPES, "(\"%s\") setting to \"%s\"",
             triple.str().c_str(), adjusted_triple.c_str());

  llvm::Triple adjusted_llvm_triple(adjusted_triple);
  m_compiler_invocation_ap->setTargetTriple(adjusted_llvm_triple);

  assert(GetTriple() == adjusted_llvm_triple);
  assert(!m_ast_context_ap ||
         (llvm::Triple(m_ast_context_ap->LangOpts.Target.getTriple()) ==
          adjusted_llvm_triple));

  // Every time the triple is changed the LangOpts must be updated
  // too, because Swift default-initializes the EnableObjCInterop
  // flag based on the triple.
  GetLanguageOptions().EnableObjCInterop = triple.isOSDarwin();
  return true;
}

namespace {

struct SDKEnumeratorInfo {
  FileSpec found_path;
  SDKType sdk_type;
  uint32_t least_major;
  uint32_t least_minor;
};

} // anonymous namespace

static bool SDKSupportsSwift(const FileSpec &sdk_path, SDKType desired_type) {
  ConstString last_path_component = sdk_path.GetLastPathComponent();

  if (last_path_component) {
    const llvm::StringRef sdk_name_raw = last_path_component.GetStringRef();
    std::string sdk_name_lower = sdk_name_raw.lower();
    const llvm::StringRef sdk_name(sdk_name_lower);

    llvm::StringRef version_part;

    SDKType sdk_type = SDKType::unknown;

    if (desired_type == SDKType::unknown) {
      for (int i = (int)SDKType::MacOSX; i < SDKType::numSDKTypes; ++i) {
        if (sdk_name.startswith(sdk_strings[i])) {
          version_part = sdk_name.drop_front(strlen(sdk_strings[i]));
          sdk_type = (SDKType)i;
          break;
        }
      }

      // For non-Darwin SDKs assume Swift is supported
      if (sdk_type == SDKType::unknown)
        return true;
    } else {
      if (sdk_name.startswith(sdk_strings[desired_type])) {
        version_part = sdk_name.drop_front(strlen(sdk_strings[desired_type]));
        sdk_type = desired_type;
      } else {
        return false;
      }
    }

    const size_t major_dot_offset = version_part.find('.');
    if (major_dot_offset == llvm::StringRef::npos)
      return false;

    const llvm::StringRef major_version =
        version_part.slice(0, major_dot_offset);
    const llvm::StringRef minor_part =
        version_part.drop_front(major_dot_offset + 1);

    const size_t minor_dot_offset = minor_part.find('.');
    if (minor_dot_offset == llvm::StringRef::npos)
      return false;

    const llvm::StringRef minor_version = minor_part.slice(0, minor_dot_offset);

    unsigned int major = 0;
    unsigned int minor = 0;

    if (major_version.getAsInteger(10, major))
      return false;

    if (minor_version.getAsInteger(10, minor))
      return false;

    switch (sdk_type) {
    case SDKType::MacOSX:
      if (major > 10 || (major == 10 && minor >= 10))
        return true;
      break;
    case SDKType::iPhoneOS:
    case SDKType::iPhoneSimulator:
      if (major >= 8)
        return true;
      break;
    case SDKType::AppleTVSimulator:
    case SDKType::AppleTVOS:
      if (major >= 9)
        return true;
      break;
    case SDKType::WatchSimulator:
    case SDKType::watchOS:
      if (major >= 2)
        return true;
      break;
    case SDKType::Linux:
      return true;
    default:
      return false;
    }
  }

  return false;
}

FileSystem::EnumerateDirectoryResult
DirectoryEnumerator(void *baton, llvm::sys::fs::file_type file_type,
                    StringRef path) {
  SDKEnumeratorInfo *enumerator_info = static_cast<SDKEnumeratorInfo *>(baton);
  const FileSpec spec(path);
  if (SDKSupportsSwift(spec, enumerator_info->sdk_type)) {
    enumerator_info->found_path = spec;
    return FileSystem::EnumerateDirectoryResult::eEnumerateDirectoryResultNext;
  }

  return FileSystem::EnumerateDirectoryResult::eEnumerateDirectoryResultNext;
};

static ConstString EnumerateSDKsForVersion(FileSpec sdks_spec, SDKType sdk_type,
                                           uint32_t least_major,
                                           uint32_t least_minor) {
  if (!IsDirectory(sdks_spec))
    return ConstString();

  const bool find_directories = true;
  const bool find_files = false;
  const bool find_other = true; ///< Include symlinks.

  SDKEnumeratorInfo enumerator_info;

  enumerator_info.sdk_type = sdk_type;
  enumerator_info.least_major = least_major;
  enumerator_info.least_minor = least_minor;

  FileSystem::Instance().EnumerateDirectory(
      sdks_spec.GetPath().c_str(), find_directories, find_files, find_other,
      DirectoryEnumerator, &enumerator_info);

  if (IsDirectory(enumerator_info.found_path))
    return ConstString(enumerator_info.found_path.GetPath());
  else
    return ConstString();
}

static ConstString GetSDKDirectory(SDKType sdk_type, uint32_t least_major,
                                   uint32_t least_minor) {
  if (sdk_type != SDKType::MacOSX) {
    // Look inside Xcode for the required installed iOS SDK version.
    std::string sdks_path = GetXcodeContentsPath();
    sdks_path.append("Developer/Platforms");

    if (sdk_type == SDKType::iPhoneSimulator) {
      sdks_path.append("/iPhoneSimulator.platform/");
    } else if (sdk_type == SDKType::AppleTVSimulator) {
      sdks_path.append("/AppleTVSimulator.platform/");
    } else if (sdk_type == SDKType::AppleTVOS) {
      sdks_path.append("/AppleTVOS.platform/");
    } else if (sdk_type == SDKType::WatchSimulator) {
      sdks_path.append("/WatchSimulator.platform/");
    } else if (sdk_type == SDKType::watchOS) {
      // For now, we need to be prepared to handle either capitalization of this
      // path.
      std::string WatchOS_candidate_path = sdks_path + "/WatchOS.platform/";
      if (IsDirectory(FileSpec(WatchOS_candidate_path.c_str()))) {
        sdks_path = WatchOS_candidate_path;
      } else {
        std::string watchOS_candidate_path = sdks_path + "/watchOS.platform/";
        if (IsDirectory(FileSpec(watchOS_candidate_path.c_str()))) {
          sdks_path = watchOS_candidate_path;
        } else {
          return ConstString();
        }
      }
    } else {
      sdks_path.append("/iPhoneOS.platform/");
    }

    sdks_path.append("Developer/SDKs/");

    FileSpec sdks_spec(sdks_path.c_str());

    return EnumerateSDKsForVersion(sdks_spec, sdk_type, least_major,
                                   least_major);
  }

  // The SDK type is macOS.
  llvm::VersionTuple version = HostInfo::GetOSVersion();

  if (!version)
    return ConstString();

  uint32_t major = version.getMajor();
  uint32_t minor = version.getMinor().getValueOr(0);

  // If there are minimum requirements that exceed the current OS,
  // apply those.
  if (least_major > major) {
    major = least_major;
    minor = least_minor;
  } else if (least_major == major) {
    if (least_minor > minor)
      minor = least_minor;
  }

  typedef std::map<uint64_t, ConstString> SDKDirectoryCache;
  static std::mutex g_mutex;
  static SDKDirectoryCache g_sdk_cache;
  std::lock_guard<std::mutex> locker(g_mutex);
  const uint64_t major_minor = (uint64_t)major << 32 | (uint64_t)minor;
  SDKDirectoryCache::iterator pos = g_sdk_cache.find(major_minor);
  if (pos != g_sdk_cache.end())
    return pos->second;

  FileSpec fspec;
  std::string xcode_contents_path;

  if (xcode_contents_path.empty())
    xcode_contents_path = GetXcodeContentsPath();

  if (!xcode_contents_path.empty()) {
    StreamString sdk_path;
    sdk_path.Printf(
        "%sDeveloper/Platforms/MacOSX.platform/Developer/SDKs/MacOSX%u.%u.sdk",
        xcode_contents_path.c_str(), major, minor);
    fspec.SetFile(sdk_path.GetString(), FileSpec::Style::native);
    if (FileSystem::Instance().Exists(fspec)) {
      ConstString path(sdk_path.GetString());
      // Cache results.
      g_sdk_cache[major_minor] = path;
      return path;
    } else if ((least_major != major) || (least_minor != minor)) {
      // Try the required SDK.
      sdk_path.Clear();
      sdk_path.Printf("%sDeveloper/Platforms/MacOSX.platform/Developer/SDKs/"
                      "MacOSX%u.%u.sdk",
                      xcode_contents_path.c_str(), least_major, least_minor);
      fspec.SetFile(sdk_path.GetString(), FileSpec::Style::native);
      if (FileSystem::Instance().Exists(fspec)) {
        ConstString path(sdk_path.GetString());
        // Cache results.
        g_sdk_cache[major_minor] = path;
        return path;
      } else {
        // Okay, we're going to do an exhaustive search for *any* SDK
        // that has an adequate version.
        std::string sdks_path = xcode_contents_path;
        sdks_path.append("Developer/Platforms/MacOSX.platform/Developer/SDKs");

        FileSpec sdks_spec(sdks_path.c_str());

        ConstString sdk_path = EnumerateSDKsForVersion(
            sdks_spec, sdk_type, least_major, least_major);

        if (sdk_path) {
          g_sdk_cache[major_minor] = sdk_path;
          return sdk_path;
        }
      }
    }
  }

  // Cache results.
  g_sdk_cache[major_minor] = ConstString();
  return ConstString();
}

swift::CompilerInvocation &SwiftASTContext::GetCompilerInvocation() {
  return *m_compiler_invocation_ap;
}

swift::SourceManager &SwiftASTContext::GetSourceManager() {
  if (!m_source_manager_up) {
    auto OverlayFS = llvm::IntrusiveRefCntPtr<llvm::vfs::OverlayFileSystem>(
        new llvm::vfs::OverlayFileSystem(llvm::vfs::getRealFileSystem()));
    OverlayFS->pushOverlay(FileSystem::Instance().GetVirtualFileSystem());
    m_source_manager_up = llvm::make_unique<swift::SourceManager>(OverlayFS);
  }
  return *m_source_manager_up;
}

swift::LangOptions &SwiftASTContext::GetLanguageOptions() {
  return GetCompilerInvocation().getLangOptions();
}

swift::DiagnosticEngine &SwiftASTContext::GetDiagnosticEngine() {
  if (!m_diagnostic_engine_ap) {
    m_diagnostic_engine_ap.reset(
        new swift::DiagnosticEngine(GetSourceManager()));

    // The following diagnostics are fatal, but they are diagnosed at
    // a very early point where the AST isn't yet destroyed beyond repair.
    m_diagnostic_engine_ap->ignoreDiagnostic(
        swift::diag::serialization_module_too_old.ID);
    m_diagnostic_engine_ap->ignoreDiagnostic(
        swift::diag::serialization_module_too_new.ID);
    m_diagnostic_engine_ap->ignoreDiagnostic(
        swift::diag::serialization_module_language_version_mismatch.ID);
  }
  return *m_diagnostic_engine_ap;
}

swift::SILOptions &SwiftASTContext::GetSILOptions() {
  return GetCompilerInvocation().getSILOptions();
}

bool SwiftASTContext::TargetHasNoSDK() {
  llvm::Triple triple(GetTriple());

  switch (triple.getOS()) {
  case llvm::Triple::OSType::MacOSX:
  case llvm::Triple::OSType::Darwin:
  case llvm::Triple::OSType::IOS:
    return false;
  default:
    return true;
  }
}

swift::ClangImporterOptions &SwiftASTContext::GetClangImporterOptions() {
  swift::ClangImporterOptions &clang_importer_options =
      GetCompilerInvocation().getClangImporterOptions();
  if (!m_initialized_clang_importer_options) {
    m_initialized_clang_importer_options = true;

    // Set the Clang module search path.
    llvm::SmallString<128> path;
    auto props = ModuleList::GetGlobalModuleListProperties();
    props.GetClangModulesCachePath().GetPath(path);
    clang_importer_options.ModuleCachePath = path.str();

    FileSpec clang_dir_spec;
    clang_dir_spec = GetClangResourceDir();
    if (FileSystem::Instance().Exists(clang_dir_spec))
      clang_importer_options.OverrideResourceDir = clang_dir_spec.GetPath();
    clang_importer_options.DebuggerSupport = true;
  }
  return clang_importer_options;
}

swift::SearchPathOptions &SwiftASTContext::GetSearchPathOptions() {
  assert(m_initialized_search_path_options);
  return GetCompilerInvocation().getSearchPathOptions();
}

void SwiftASTContext::InitializeSearchPathOptions(
    llvm::ArrayRef<std::string> module_search_paths,
    llvm::ArrayRef<std::pair<std::string, bool>> framework_search_paths) {
  swift::SearchPathOptions &search_path_opts =
      GetCompilerInvocation().getSearchPathOptions();

  assert(!m_initialized_search_path_options);
  m_initialized_search_path_options = true;

  bool set_sdk = false;
  if (!search_path_opts.SDKPath.empty()) {
    FileSpec provided_sdk_path(search_path_opts.SDKPath);
    if (FileSystem::Instance().Exists(provided_sdk_path)) {
      // We don't check whether the SDK supports swift because we figure if
      // someone is passing this to us on the command line (e.g., for the
      // REPL), they probably know what they're doing.

      set_sdk = true;
    }
  } else if (!m_platform_sdk_path.empty()) {
    FileSpec platform_sdk(m_platform_sdk_path.c_str());

    if (FileSystem::Instance().Exists(platform_sdk) &&
        SDKSupportsSwift(platform_sdk, SDKType::unknown)) {
      search_path_opts.SDKPath = m_platform_sdk_path.c_str();
      set_sdk = true;
    }
  }

  llvm::Triple triple(GetTriple());
  StringRef resource_dir = GetResourceDir(triple);
  ConfigureResourceDirs(GetCompilerInvocation(), FileSpec(resource_dir),
                        triple);

  auto is_simulator = [&]() -> bool {
    return triple.getEnvironment() == llvm::Triple::Simulator ||
           !triple.getArchName().startswith("arm");
  };

  if (!set_sdk) {
    auto sdk = GetSDKType(triple, HostInfo::GetArchitecture().GetTriple());
    // Explicitly leave the SDKPath blank on other platforms.
    if (sdk.sdk_type != SDKType::unknown) {
      auto dir = GetSDKDirectory(sdk.sdk_type, sdk.min_version_major,
                                 sdk.min_version_minor);
      search_path_opts.SDKPath = dir.AsCString("");
    }

    std::vector<std::string>& lpaths = search_path_opts.LibrarySearchPaths;
    lpaths.insert(lpaths.begin(), "/usr/lib/swift");
  }

  llvm::StringMap<bool> processed;
  // Add all deserialized paths to the map.
  for (const auto &path : search_path_opts.ImportSearchPaths)
    processed.insert({path, false});

  // Add/unique all extra paths.
  for (const auto &path : module_search_paths) {
    search_path_opts.ImportSearchPaths.push_back(path);
    auto it_notseen = processed.insert({path, false});
    if (it_notseen.second)
      search_path_opts.ImportSearchPaths.push_back(path);
  }

  // This preserves the IsSystem bit, but deduplicates entries ignoring it.
  processed.clear();
  // Add all deserialized paths to the map.
  for (const auto &path : search_path_opts.FrameworkSearchPaths)
    processed.insert({path.Path, path.IsSystem});

  // Add/unique all extra paths.
  for (const auto &path : framework_search_paths) {
    auto it_notseen = processed.insert(path);
    if (it_notseen.second)
      search_path_opts.FrameworkSearchPaths.push_back(
          {path.first, path.second});
  }
}

namespace lldb_private {

class ANSIColorStringStream : public llvm::raw_string_ostream {
public:
  ANSIColorStringStream(bool colorize)
      : llvm::raw_string_ostream(m_buffer), m_colorize(colorize) {}
  /// Changes the foreground color of text that will be output from
  /// this point forward.
  /// \param Color ANSI color to use, the special SAVEDCOLOR can be
  ///        used to change only the bold attribute, and keep colors
  ///        untouched.
  /// \param Bold bold/brighter text, default false
  /// \param BG if true change the background,
  ///        default: change foreground
  /// \returns itself so it can be used within << invocations.
  virtual raw_ostream &changeColor(enum Colors colors, bool bold = false,
                                   bool bg = false) {
    if (llvm::sys::Process::ColorNeedsFlush())
      flush();
    const char *colorcode;
    if (colors == SAVEDCOLOR)
      colorcode = llvm::sys::Process::OutputBold(bg);
    else
      colorcode =
          llvm::sys::Process::OutputColor(static_cast<char>(colors), bold, bg);
    if (colorcode) {
      size_t len = strlen(colorcode);
      write(colorcode, len);
    }
    return *this;
  }

  /// Resets the colors to terminal defaults. Call this when you are
  /// done outputting colored text, or before program exit.
  virtual raw_ostream &resetColor() {
    if (llvm::sys::Process::ColorNeedsFlush())
      flush();
    const char *colorcode = llvm::sys::Process::ResetColor();
    if (colorcode) {
      size_t len = strlen(colorcode);
      write(colorcode, len);
    }
    return *this;
  }

  /// Reverses the forground and background colors.
  virtual raw_ostream &reverseColor() {
    if (llvm::sys::Process::ColorNeedsFlush())
      flush();
    const char *colorcode = llvm::sys::Process::OutputReverse();
    if (colorcode) {
      size_t len = strlen(colorcode);
      write(colorcode, len);
    }
    return *this;
  }

  /// This function determines if this stream is connected to a "tty"
  /// or "console" window. That is, the output would be displayed to
  /// the user rather than being put on a pipe or stored in a file.
  virtual bool is_displayed() const { return m_colorize; }

  /// This function determines if this stream is displayed and
  /// supports colors.
  virtual bool has_colors() const { return m_colorize; }

protected:
  std::string m_buffer;
  bool m_colorize;
};

class StoringDiagnosticConsumer : public swift::DiagnosticConsumer {
public:
  StoringDiagnosticConsumer(SwiftASTContext &ast_context)
      : m_ast_context(ast_context), m_diagnostics(), m_num_errors(0),
        m_colorize(false) {
    m_ast_context.GetDiagnosticEngine().resetHadAnyError();
    m_ast_context.GetDiagnosticEngine().addConsumer(*this);
  }

  ~StoringDiagnosticConsumer() {
    m_ast_context.GetDiagnosticEngine().takeConsumers();
  }

  virtual void
  handleDiagnostic(swift::SourceManager &source_mgr,
                   swift::SourceLoc source_loc, swift::DiagnosticKind kind,
                   llvm::StringRef formatString,
                   llvm::ArrayRef<swift::DiagnosticArgument> formatArgs,
                   const swift::DiagnosticInfo &info,
                   const swift::SourceLoc bufferIndirectlyCausingDiagnostic) {
    llvm::StringRef bufferName = "<anonymous>";
    unsigned bufferID = 0;
    std::pair<unsigned, unsigned> line_col = {0, 0};

    llvm::SmallString<256> text;
    {
      llvm::raw_svector_ostream out(text);
      swift::DiagnosticEngine::formatDiagnosticText(out, formatString,
                                                    formatArgs);
    }

    if (source_loc.isValid()) {
      bufferID = source_mgr.findBufferContainingLoc(source_loc);
      bufferName = source_mgr.getDisplayNameForLoc(source_loc);
      line_col = source_mgr.getLineAndColumn(source_loc);
    }

    if (line_col.first != 0) {
      ANSIColorStringStream os(m_colorize);

      // Determine what kind of diagnostic we're emitting, and whether
      // we want to use its fixits:
      bool use_fixits = false;
      llvm::SourceMgr::DiagKind source_mgr_kind;
      switch (kind) {
      default:
      case swift::DiagnosticKind::Error:
        source_mgr_kind = llvm::SourceMgr::DK_Error;
        use_fixits = true;
        break;
      case swift::DiagnosticKind::Warning:
        source_mgr_kind = llvm::SourceMgr::DK_Warning;
        break;

      case swift::DiagnosticKind::Note:
        source_mgr_kind = llvm::SourceMgr::DK_Note;
        break;
      }

      // Translate ranges.
      llvm::SmallVector<llvm::SMRange, 2> ranges;
      for (auto R : info.Ranges)
        ranges.push_back(getRawRange(source_mgr, R));

      // Translate fix-its.
      llvm::SmallVector<llvm::SMFixIt, 2> fix_its;
      for (swift::DiagnosticInfo::FixIt F : info.FixIts)
        fix_its.push_back(getRawFixIt(source_mgr, F));

      // Display the diagnostic.
      auto message = source_mgr.GetMessage(source_loc, source_mgr_kind, text,
                                           ranges, fix_its);
      source_mgr.getLLVMSourceMgr().PrintMessage(os, message);

      // Use the llvm::raw_string_ostream::str() accessor as it will
      // flush the stream into our "message" and return us a reference
      // to "message".
      std::string &message_ref = os.str();

      if (message_ref.empty())
        m_diagnostics.push_back(RawDiagnostic(
            text.str(), kind, bufferName, bufferID, line_col.first,
            line_col.second,
            use_fixits ? info.FixIts
                       : llvm::ArrayRef<swift::Diagnostic::FixIt>()));
      else
        m_diagnostics.push_back(RawDiagnostic(
            message_ref, kind, bufferName, bufferID, line_col.first,
            line_col.second,
            use_fixits ? info.FixIts
                       : llvm::ArrayRef<swift::Diagnostic::FixIt>()));
    } else {
      m_diagnostics.push_back(RawDiagnostic(
          text.str(), kind, bufferName, bufferID, line_col.first,
          line_col.second, llvm::ArrayRef<swift::Diagnostic::FixIt>()));
    }

    if (kind == swift::DiagnosticKind::Error)
      m_num_errors++;
  }

  void Clear() {
    m_ast_context.GetDiagnosticEngine().resetHadAnyError();
    m_diagnostics.clear();
    m_num_errors = 0;
  }

  unsigned NumErrors() {
    if (m_num_errors)
      return m_num_errors;
    else if (m_ast_context.GetASTContext()->hadError())
      return 1;
    else
      return 0;
  }

  static DiagnosticSeverity SeverityForKind(swift::DiagnosticKind kind) {
    switch (kind) {
    case swift::DiagnosticKind::Error:
      return eDiagnosticSeverityError;
    case swift::DiagnosticKind::Warning:
      return eDiagnosticSeverityWarning;
    case swift::DiagnosticKind::Note:
      return eDiagnosticSeverityRemark;
    case swift::DiagnosticKind::Remark:
      break;
    }

    llvm_unreachable("Unhandled DiagnosticKind in switch.");
  }

  void PrintDiagnostics(DiagnosticManager &diagnostic_manager,
                        uint32_t bufferID = UINT32_MAX, uint32_t first_line = 0,
                        uint32_t last_line = UINT32_MAX) {
    bool added_one_diagnostic = false;
    for (const RawDiagnostic &diagnostic : m_diagnostics) {
      // We often make expressions and wrap them in some code.  When
      // we see errors we want the line numbers to be correct so we
      // correct them below. LLVM stores in SourceLoc objects as
      // character offsets so there is no way to get LLVM to move its
      // error line numbers around by adjusting the source location,
      // we must do it manually. We also want to use the same error
      // formatting as LLVM and Clang, so we must muck with the
      // string.

      const DiagnosticSeverity severity = SeverityForKind(diagnostic.kind);
      const DiagnosticOrigin origin = eDiagnosticOriginSwift;

      if (first_line > 0 && bufferID != UINT32_MAX &&
          diagnostic.bufferID == bufferID && !diagnostic.bufferName.empty()) {
        // Make sure the error line is in range.
        if (diagnostic.line >= first_line && diagnostic.line <= last_line) {
          // Need to remap the error/warning to a different line.
          StreamString match;
          match.Printf("%s:%u:", diagnostic.bufferName.str().c_str(),
                       diagnostic.line);
          const size_t match_len = match.GetString().size();
          size_t match_pos = diagnostic.description.find(match.GetString());
          if (match_pos != std::string::npos) {
            // We have some <file>:<line>:" instances that need to be updated.
            StreamString fixed_description;
            size_t start_pos = 0;
            do {
              if (match_pos > start_pos)
                fixed_description.Printf(
                    "%s", diagnostic.description.substr(start_pos, match_pos)
                              .c_str());
              fixed_description.Printf(
                  "%s:%u:", diagnostic.bufferName.str().c_str(),
                  diagnostic.line - first_line + 1);
              start_pos = match_pos + match_len;
              match_pos =
                  diagnostic.description.find(match.GetString(), start_pos);
            } while (match_pos != std::string::npos);

            // Append any last remaining text.
            if (start_pos < diagnostic.description.size())
              fixed_description.Printf(
                  "%s", diagnostic.description
                            .substr(start_pos,
                                    diagnostic.description.size() - start_pos)
                            .c_str());

            SwiftDiagnostic *new_diagnostic =
                new SwiftDiagnostic(fixed_description.GetData(),
                                    severity, origin, bufferID);
            for (auto fixit : diagnostic.fixits)
              new_diagnostic->AddFixIt(fixit);

            diagnostic_manager.AddDiagnostic(new_diagnostic);
            added_one_diagnostic = true;

            continue;
          }
        }
      }
    }

    // In general, we don't want to see diagnostics from outside of
    // the source text range of the actual user expression. But if we
    // didn't find any diagnostics in the text range, it's probably
    // because the source range was not specified correctly, and we
    // don't want to lose legit errors because of that. So in that
    // case we'll add them all here:
    if (!added_one_diagnostic) {
      // This will report diagnostic errors from outside the
      // expression's source range. Those are not interesting to
      // users, so we only emit them in debug builds.
      for (const RawDiagnostic &diagnostic : m_diagnostics) {
        const DiagnosticSeverity severity = SeverityForKind(diagnostic.kind);
        const DiagnosticOrigin origin = eDiagnosticOriginSwift;
        diagnostic_manager.AddDiagnostic(diagnostic.description.c_str(),
                                         severity, origin);
      }
    }
  }

  bool GetColorize() const { return m_colorize; }

  bool SetColorize(bool b) {
    const bool old = m_colorize;
    m_colorize = b;
    return old;
  }

private:
  // We don't currently use lldb_private::Diagostic or any of the lldb
  // DiagnosticManager machinery to store diagnostics as they
  // occur. Instead, we store them in raw form using this struct, then
  // transcode them to SwiftDiagnostics in PrintDiagnostic.
  struct RawDiagnostic {
    RawDiagnostic(std::string in_desc, swift::DiagnosticKind in_kind,
                  llvm::StringRef in_bufferName, unsigned in_bufferID,
                  uint32_t in_line, uint32_t in_column,
                  llvm::ArrayRef<swift::Diagnostic::FixIt> in_fixits)
        : description(in_desc), kind(in_kind), bufferName(in_bufferName),
          bufferID(in_bufferID), line(in_line), column(in_column) {
      for (auto fixit : in_fixits) {
        fixits.push_back(fixit);
      }
    }
    std::string description;
    swift::DiagnosticKind kind;
    const llvm::StringRef bufferName;
    unsigned bufferID;
    uint32_t line;
    uint32_t column;
    std::vector<swift::DiagnosticInfo::FixIt> fixits;
  };
  typedef std::vector<RawDiagnostic> RawDiagnosticBuffer;

  SwiftASTContext &m_ast_context;
  RawDiagnosticBuffer m_diagnostics;
  unsigned m_num_errors = 0;
  bool m_colorize;
};

/// Implements a swift::DWARFImporterDelegate to look up Clang types in DWARF.
///
/// During compile time, ClangImporter-imported Clang modules are compiled with
/// -gmodules, which emits a DWARF rendition of all types defined in the module
/// into the .pcm file. On Darwin, these types can be collected by
/// dsymutil. This delegate allows DWARFImporter to ask LLDB to look up a Clang
/// type by name, synthesize a Clang AST from it. DWARFImporter then hands this
/// Clang AST to ClangImporter to import the type into Swift.
class SwiftDWARFImporterDelegate : public swift::DWARFImporterDelegate {
  SwiftASTContext &m_swift_ast_ctx;

  /// Used to filter out types with mismatching kinds.
  bool HasTypeKind(TypeSP clang_type_sp, swift::Demangle::Node::Kind kind) {
    CompilerType fwd_type = clang_type_sp->GetForwardCompilerType();
    clang::QualType qual_type = ClangUtil::GetQualType(fwd_type);
    switch (kind) {
    case swift::Demangle::Node::Kind::Protocol:
      // Not implemented.
      return true;
    case swift::Demangle::Node::Kind::Class:
      // Not implemented.
      return true;
    case swift::Demangle::Node::Kind::TypeAlias:
      // Not Implemented.
      return true;
    case swift::Demangle::Node::Kind::Structure:
      return !qual_type->isStructureOrClassType();
    case swift::Demangle::Node::Kind::Enum:
      // Not Implemented.
      return true;
    default:
      return true;
    }
  }

public:
  SwiftDWARFImporterDelegate(SwiftASTContext &swift_ast_ctx)
      : m_swift_ast_ctx(swift_ast_ctx) {}

  void lookupValue(StringRef name,
                   llvm::Optional<swift::Demangle::Node::Kind> kind,
                   llvm::SmallVectorImpl<clang::Decl *> &results) override {
    std::vector<CompilerContext> decl_context;
    ConstString name_cs(name);
    decl_context.push_back({CompilerContextKind::Structure, name_cs});
    auto *dwarf_importer = m_swift_ast_ctx.GetDWARFImporter();
    if (!dwarf_importer)
      return;
    Module *module = m_swift_ast_ctx.GetModule();
    if (!module)
      return;

    TypeList clang_types;
    const bool exact_match = true;
    const uint32_t max_matches = UINT32_MAX;
    llvm::DenseSet<SymbolFile *> searched_symbol_files;
    if (!module->FindTypes(name_cs, exact_match, max_matches,
                           searched_symbol_files, clang_types))
      return;

    SymbolFile *sym_file = m_swift_ast_ctx.GetSymbolFile();
    if (!sym_file)
      return;
    auto ast_ctx = sym_file->GetTypeSystemForLanguage(eLanguageTypeObjC);
    if (!ast_ctx)
      return llvm::consumeError(ast_ctx.takeError());
    auto *clang_ctx = llvm::dyn_cast_or_null<ClangASTContext>(&(*ast_ctx));
    if (!clang_ctx)
      return;
    clang::FileSystemOptions file_system_options;
    clang::FileManager file_manager(file_system_options);
    for (unsigned i = 0; i < clang_types.GetSize(); ++i) {
      TypeSP clang_type_sp = clang_types.GetTypeAtIndex(i);
      if (!clang_type_sp)
        continue;

<<<<<<< HEAD
    for (unsigned i = 0; i < clang_types.GetSize(); ++i)
      if (TypeSP clang_type_sp = clang_types.GetTypeAtIndex(i)) {
        // Realize the full type.
        CompilerType compiler_type = clang_type_sp->GetFullCompilerType();
        // Import the type into the DWARFImporter's context.
        clang::ASTContext &to_ctx = dwarf_importer->getClangASTContext();
        auto *type_system = llvm::dyn_cast_or_null<ClangASTContext>(
            compiler_type.GetTypeSystem());
        if (!type_system)
          continue;
        clang::ASTContext *from_ctx = type_system->getASTContext();
        if (!from_ctx)
          continue;
        clang::ASTImporter importer(to_ctx, file_manager, *from_ctx,
                                    file_manager, false);
        llvm::Expected<clang::QualType> clang_type(
            importer.Import(ClangUtil::GetQualType(compiler_type)));
        if (!clang_type) {
          llvm::consumeError(clang_type.takeError());
          continue;
        }

        // FIXME: Support more than structs.
        auto *clang_record_type = (*clang_type)->getAsStructureType();
        if (!clang_record_type)
          continue;
        clang::Decl *clang_decl = clang_record_type->getDecl();
        if (!clang_decl)
          continue;
        results.push_back(clang_decl);
      }
=======
      // Filter out types with a mismatching type kind.
      if (kind && HasTypeKind(clang_type_sp, *kind))
        continue;

      // Realize the full type.
      CompilerType compiler_type = clang_type_sp->GetFullCompilerType();
      // Import the type into the DWARFImporter's context.
      clang::ASTContext &to_ctx = dwarf_importer->getClangASTContext();
      auto *type_system = llvm::dyn_cast_or_null<ClangASTContext>(
          compiler_type.GetTypeSystem());
      if (!type_system)
        continue;
      clang::ASTContext *from_ctx = type_system->getASTContext();
      if (!from_ctx)
        continue;
      clang::ASTImporter importer(to_ctx, file_manager, *from_ctx, file_manager,
                                  false);
      clang::QualType clang_type(
          importer.Import(ClangUtil::GetQualType(compiler_type)));

      auto *clang_record_type = clang_type->getAsStructureType();
      if (!clang_record_type)
        continue;
      clang::Decl *clang_decl = clang_record_type->getDecl();
      if (!clang_decl)
        continue;
      results.push_back(clang_decl);
    }
>>>>>>> 491d35ca
  }
};
} // namespace lldb_private

swift::ASTContext *SwiftASTContext::GetASTContext() {
  assert(m_initialized_search_path_options &&
         m_initialized_clang_importer_options &&
         "search path options must be initialized before ClangImporter");

  if (m_ast_context_ap.get())
    return m_ast_context_ap.get();

  m_ast_context_ap.reset(
      swift::ASTContext::get(GetLanguageOptions(), GetSearchPathOptions(),
                             GetSourceManager(), GetDiagnosticEngine()));
  m_diagnostic_consumer_ap.reset(new StoringDiagnosticConsumer(*this));

  if (getenv("LLDB_SWIFT_DUMP_DIAGS")) {
    // NOTE: leaking a swift::PrintingDiagnosticConsumer() here, but
    // this only gets enabled when the above environment variable is
    // set.
    GetDiagnosticEngine().addConsumer(*new swift::PrintingDiagnosticConsumer());
  }

  // Create the ClangImporter and determine the Clang module cache path.
  std::string moduleCachePath = "";
  std::unique_ptr<swift::ClangImporter> clang_importer_ap;
  auto &clang_importer_options = GetClangImporterOptions();
  if (!m_ast_context_ap->SearchPathOpts.SDKPath.empty() || TargetHasNoSDK()) {
    if (!clang_importer_options.OverrideResourceDir.empty()) {
      clang_importer_ap = swift::ClangImporter::create(
          *m_ast_context_ap, clang_importer_options, {},
          m_dependency_tracker.get());
      if (!clang_importer_ap || HasErrors()) {
        std::string message;
        if (!HasErrors())
          message = "failed to create ClangImporter.";
        else {
          DiagnosticManager diagnostic_manager;
          PrintDiagnostics(diagnostic_manager);
          message = "failed to initialize ClangImporter: ";
          message += diagnostic_manager.GetString();
        }
        m_module_import_warnings.push_back(message);
        LOG_PRINTF(LIBLLDB_LOG_TYPES, "%s", message.c_str());
      }
      if (clang_importer_ap)
        moduleCachePath = swift::getModuleCachePathFromClang(
            clang_importer_ap->getClangInstance());
    }
  }

  if (moduleCachePath.empty()) {
    moduleCachePath = GetClangModulesCacheProperty();
    // Even though it is initialized to the default Clang location at startup a
    // user could have overwritten it with an empty path.
    if (moduleCachePath.empty()) {
      llvm::SmallString<0> path;
      std::error_code ec =
          llvm::sys::fs::createUniqueDirectory("ModuleCache", path);
      if (!ec)
        moduleCachePath = path.str();
      else
        moduleCachePath = "/tmp/lldb-ModuleCache";
    }
  }
  LOG_PRINTF(LIBLLDB_LOG_TYPES, "Using Clang module cache path: %s",
             moduleCachePath.c_str());

  // Compute the prebuilt module cache path to use:
  // <resource-dir>/<platform>/prebuilt-modules
  llvm::Triple triple(GetTriple());
  llvm::SmallString<128> prebuiltModuleCachePath = GetResourceDir(triple);
  StringRef platform;
    platform = swift::getPlatformNameForTriple(triple);
  llvm::sys::path::append(prebuiltModuleCachePath, platform,
                          "prebuilt-modules");
  LOG_PRINTF(LIBLLDB_LOG_TYPES, "Using prebuilt Swift module cache path: %s",
             prebuiltModuleCachePath.c_str());

  // Determine the Swift module loading mode to use.
  auto props = ModuleList::GetGlobalModuleListProperties();
  swift::ModuleLoadingMode loading_mode;
  switch (props.GetSwiftModuleLoadingMode()) {
  case eSwiftModuleLoadingModePreferSerialized:
    loading_mode = swift::ModuleLoadingMode::PreferSerialized;
    break;
  case eSwiftModuleLoadingModePreferParseable:
    loading_mode = swift::ModuleLoadingMode::PreferParseable;
    break;
  case eSwiftModuleLoadingModeOnlySerialized:
    loading_mode = swift::ModuleLoadingMode::OnlySerialized;
    break;
  case eSwiftModuleLoadingModeOnlyParseable:
    loading_mode = swift::ModuleLoadingMode::OnlyParseable;
    break;
  }

  // The order here matters due to fallback behaviors:
  // 1. Create and install the memory buffer serialized module loader.
  std::unique_ptr<swift::ModuleLoader> memory_buffer_loader_ap(
      swift::MemoryBufferSerializedModuleLoader::create(
          *m_ast_context_ap, m_dependency_tracker.get(), loading_mode));
  if (memory_buffer_loader_ap) {
    m_memory_buffer_module_loader =
        static_cast<swift::MemoryBufferSerializedModuleLoader *>(
            memory_buffer_loader_ap.get());
    m_ast_context_ap->addModuleLoader(std::move(memory_buffer_loader_ap));
  }

  // 2. Create and install the parseable interface module loader.
  //
  // TODO: It may be nice to reverse the order between PIML and SML in
  //       LLDB, since binary swift modules likely contain private
  //       types that the parseable interfaces are missing. On the
  //       other hand if we need to go looking for a module on disk,
  //       something is already screwed up in the debug info.
  std::unique_ptr<swift::ModuleLoader> parseable_module_loader_ap;
  if (loading_mode != swift::ModuleLoadingMode::OnlySerialized) {
    std::unique_ptr<swift::ModuleLoader> parseable_module_loader_ap(
        swift::ParseableInterfaceModuleLoader::create(
            *m_ast_context_ap, moduleCachePath, prebuiltModuleCachePath,
            m_dependency_tracker.get(), loading_mode));
    if (parseable_module_loader_ap)
      m_ast_context_ap->addModuleLoader(std::move(parseable_module_loader_ap));
  }

  // 3. Create and install the serialized module loader.
  std::unique_ptr<swift::ModuleLoader> serialized_module_loader_ap(
      swift::SerializedModuleLoader::create(
          *m_ast_context_ap, m_dependency_tracker.get(), loading_mode));
  if (serialized_module_loader_ap)
    m_ast_context_ap->addModuleLoader(std::move(serialized_module_loader_ap));

  // 4. Install the clang importer.
  if (clang_importer_ap) {
    m_clang_importer = (swift::ClangImporter *)clang_importer_ap.get();
    m_ast_context_ap->addModuleLoader(std::move(clang_importer_ap),
                                      /*isClang=*/true);
  }

  // 5. Create and install the DWARF importer, but only for the module AST
  //    context.
  if (!m_is_scratch_context) {
    auto props = ModuleList::GetGlobalModuleListProperties();
    if (props.GetUseDWARFImporter()) {
      auto dwarf_importer_ap = swift::DWARFImporter::create(
          *m_ast_context_ap, clang_importer_options,
          llvm::make_unique<SwiftDWARFImporterDelegate>(*this));
      if (dwarf_importer_ap) {
        m_dwarf_importer = dwarf_importer_ap.get();
        m_ast_context_ap->addModuleLoader(std::move(dwarf_importer_ap),
                                          /*isClang=*/true, /*isDWARF=*/true);
      }
    }
  }

  // Set up the required state for the evaluator in the TypeChecker.
  registerTypeCheckerRequestFunctions(m_ast_context_ap->evaluator);

  GetASTMap().Insert(m_ast_context_ap.get(), this);

  VALID_OR_RETURN(nullptr);
  return m_ast_context_ap.get();
}

swift::ValueDecl *SwiftASTContext::importDecl(clang::Decl *clangDecl) {
  if (m_dwarf_importer)
    return m_dwarf_importer->importDecl(clangDecl);
  return nullptr;
}


swift::MemoryBufferSerializedModuleLoader *
SwiftASTContext::GetMemoryBufferModuleLoader() {
  VALID_OR_RETURN(nullptr);

  GetASTContext();
  return m_memory_buffer_module_loader;
}

swift::ClangImporter *SwiftASTContext::GetClangImporter() {
  VALID_OR_RETURN(nullptr);

  GetASTContext();
  return m_clang_importer;
}

swift::DWARFImporter *SwiftASTContext::GetDWARFImporter() {
  VALID_OR_RETURN(nullptr);

  GetASTContext();
  return m_dwarf_importer;
}

bool SwiftASTContext::AddClangArgument(std::string clang_arg, bool unique) {
  if (clang_arg.empty())
    return false;

  swift::ClangImporterOptions &importer_options = GetClangImporterOptions();
  // Avoid inserting the same option twice.
  if (unique)
    for (std::string &arg : importer_options.ExtraArgs)
      if (arg == clang_arg)
        return false;

  importer_options.ExtraArgs.push_back(clang_arg);
  return true;
}

bool SwiftASTContext::AddClangArgumentPair(StringRef clang_arg_1,
                                           StringRef clang_arg_2) {
  if (clang_arg_1.empty() || clang_arg_2.empty())
    return false;

  swift::ClangImporterOptions &importer_options = GetClangImporterOptions();
  bool add_hmap = true;
  for (ssize_t ai = 0, ae = importer_options.ExtraArgs.size() -
                            1; // -1 because we look at the next one too
       ai < ae; ++ai) {
    if (clang_arg_1.equals(importer_options.ExtraArgs[ai]) &&
        clang_arg_2.equals(importer_options.ExtraArgs[ai + 1]))
      return false;
  }

  importer_options.ExtraArgs.push_back(clang_arg_1);
  importer_options.ExtraArgs.push_back(clang_arg_2);
  return true;
}

const swift::SearchPathOptions *SwiftASTContext::GetSearchPathOptions() const {
  VALID_OR_RETURN(0);

  if (!m_ast_context_ap)
    return nullptr;
  return &m_ast_context_ap->SearchPathOpts;
}

const std::vector<std::string> &SwiftASTContext::GetClangArguments() {
  return GetClangImporterOptions().ExtraArgs;
}

swift::ModuleDecl *
SwiftASTContext::GetCachedModule(const SourceModule &module) {
  VALID_OR_RETURN(nullptr);
  if (!module.path.size())
    return nullptr;

  SwiftModuleMap::const_iterator iter =
      m_swift_module_cache.find(module.path.front().GetStringRef());

  if (iter != m_swift_module_cache.end())
    return iter->second;
  return nullptr;
}

swift::ModuleDecl *SwiftASTContext::CreateModule(const SourceModule &module,
                                                 Status &error) {
  VALID_OR_RETURN(nullptr);
  if (!module.path.size()) {
    error.SetErrorStringWithFormat("invalid module name (empty)");
    return nullptr;
  }

  if (swift::ModuleDecl *module_decl = GetCachedModule(module)) {
    error.SetErrorStringWithFormat("module already exists for \"%s\"",
                                   module.path.front().GetCString());
    return nullptr;
  }

  swift::ASTContext *ast = GetASTContext();
  if (!ast) {
    error.SetErrorStringWithFormat("invalid swift AST (nullptr)");
    return nullptr;
  }

  swift::Identifier module_id(
      ast->getIdentifier(module.path.front().GetCString()));
  auto *module_decl = swift::ModuleDecl::create(module_id, *ast);
  if (!module_decl) {
    error.SetErrorStringWithFormat("failed to create module for \"%s\"",
                                   module.path.front().GetCString());
    return nullptr;
  }

  m_swift_module_cache.insert(
      {module.path.front().GetStringRef(), module_decl});
  return module_decl;
}

void SwiftASTContext::CacheModule(swift::ModuleDecl *module) {
  VALID_OR_RETURN_VOID();

  if (!module)
    return;
  auto ID = module->getName().get();
  if (!ID || !ID[0])
    return;
  if (m_swift_module_cache.find(ID) != m_swift_module_cache.end())
    return;
  m_swift_module_cache.insert({ID, module});
}

swift::ModuleDecl *SwiftASTContext::GetModule(const SourceModule &module,
                                              Status &error) {
  VALID_OR_RETURN(nullptr);
  if (!module.path.size())
    return nullptr;

  LOG_PRINTF(LIBLLDB_LOG_TYPES, "(\"%s\")",
             module.path.front().AsCString("<no name>"));

  if (module.path.front().IsEmpty()) {
    LOG_PRINTF(LIBLLDB_LOG_TYPES, "empty module name");
    error.SetErrorString("invalid module name (empty)");
    return nullptr;
  }

  if (swift::ModuleDecl *module_decl = GetCachedModule(module))
    return module_decl;

  swift::ASTContext *ast = GetASTContext();
  if (!ast) {
    LOG_PRINTF(LIBLLDB_LOG_TYPES, "(\"%s\") invalid ASTContext",
               module.path.front().GetCString());

    error.SetErrorString("invalid swift::ASTContext");
    return nullptr;
  }

  typedef std::pair<swift::Identifier, swift::SourceLoc> ModuleNameSpec;
  llvm::StringRef module_basename_sref = module.path.front().GetStringRef();
  ModuleNameSpec name_pair(ast->getIdentifier(module_basename_sref),
                           swift::SourceLoc());

  if (HasFatalErrors()) {
    error.SetErrorStringWithFormat("failed to get module \"%s\" from AST "
                                   "context:\nAST context is in a fatal "
                                   "error state",
                                   module.path.front().GetCString());
    return nullptr;
  }

  ClearDiagnostics();
  swift::ModuleDecl *module_decl = ast->getModuleByName(module_basename_sref);
  if (HasErrors()) {
    DiagnosticManager diagnostic_manager;
    PrintDiagnostics(diagnostic_manager);
    std::string diagnostic = diagnostic_manager.GetString();
    error.SetErrorStringWithFormat(
        "failed to get module \"%s\" from AST context:\n%s",
        module.path.front().GetCString(), diagnostic.c_str());

    LOG_PRINTF(LIBLLDB_LOG_TYPES, "(\"%s\") -- %s",
               module.path.front().GetCString(), diagnostic.c_str());
    return nullptr;
  }

  if (!module_decl) {
    LOG_PRINTF(LIBLLDB_LOG_TYPES, "failed with no error",
               module.path.front().GetCString());

    error.SetErrorStringWithFormat(
        "failed to get module \"%s\" from AST context",
        module.path.front().GetCString());
    return nullptr;
  }
  LOG_PRINTF(LIBLLDB_LOG_TYPES, "(\"%s\") -- found %s",
             module.path.front().GetCString(),
             module_decl->getName().str().str().c_str());

  m_swift_module_cache[module.path.front().GetStringRef()] = module_decl;
  return module_decl;
}

swift::ModuleDecl *SwiftASTContext::GetModule(const FileSpec &module_spec,
                                              Status &error) {
  VALID_OR_RETURN(nullptr);

  ConstString module_basename(module_spec.GetFileNameStrippingExtension());

  LOG_PRINTF(LIBLLDB_LOG_TYPES, "(\"%s\")", module_spec.GetPath().c_str());

  if (module_basename) {
    SwiftModuleMap::const_iterator iter =
        m_swift_module_cache.find(module_basename.GetCString());

    if (iter != m_swift_module_cache.end())
      return iter->second;

    if (FileSystem::Instance().Exists(module_spec)) {
      swift::ASTContext *ast = GetASTContext();
      if (!GetClangImporter()) {
        LOG_PRINTF(LIBLLDB_LOG_TYPES,
                   "((FileSpec)\"%s\") -- no ClangImporter so giving up",
                   module_spec.GetPath().c_str());
        error.SetErrorStringWithFormat("couldn't get a ClangImporter");
        return nullptr;
      }

      std::string module_directory(module_spec.GetDirectory().GetCString());
      bool add_search_path = true;
      for (auto path : ast->SearchPathOpts.ImportSearchPaths) {
        if (path == module_directory) {
          add_search_path = false;
          break;
        }
      }
      // Add the search path if needed so we can find the module by basename.
      if (add_search_path)
        ast->SearchPathOpts.ImportSearchPaths.push_back(
            std::move(module_directory));

      typedef std::pair<swift::Identifier, swift::SourceLoc> ModuleNameSpec;
      llvm::StringRef module_basename_sref(module_basename.GetCString());
      ModuleNameSpec name_pair(ast->getIdentifier(module_basename_sref),
                               swift::SourceLoc());
      swift::ModuleDecl *module =
          ast->getModule(llvm::ArrayRef<ModuleNameSpec>(name_pair));
      if (module) {
        LOG_PRINTF(LIBLLDB_LOG_TYPES, "((FileSpec)\"%s\") -- found %s",
                   module_spec.GetPath().c_str(),
                   module->getName().str().str().c_str());

        m_swift_module_cache[module_basename.GetCString()] = module;
        return module;
      } else {
        LOG_PRINTF(LIBLLDB_LOG_TYPES,
                   "((FileSpec)\"%s\") -- couldn't get from AST context",
                   module_spec.GetPath().c_str());

        error.SetErrorStringWithFormat(
            "failed to get module \"%s\" from AST context",
            module_basename.GetCString());
      }
    } else {
      LOG_PRINTF(LIBLLDB_LOG_TYPES, "((FileSpec)\"%s\") -- doesn't exist",
                 module_spec.GetPath().c_str());

      error.SetErrorStringWithFormat("module \"%s\" doesn't exist",
                                     module_spec.GetPath().c_str());
    }
  } else {
    LOG_PRINTF(LIBLLDB_LOG_TYPES, "((FileSpec)\"%s\") -- no basename",
               module_spec.GetPath().c_str());

    error.SetErrorStringWithFormat("no module basename in \"%s\"",
                                   module_spec.GetPath().c_str());
  }
  return NULL;
}

swift::ModuleDecl *
SwiftASTContext::FindAndLoadModule(const SourceModule &module, Process &process,
                                   Status &error) {
  VALID_OR_RETURN(nullptr);

  swift::ModuleDecl *swift_module = GetModule(module, error);
  if (!swift_module)
    return nullptr;
  LoadModule(swift_module, process, error);
  return swift_module;
}

swift::ModuleDecl *
SwiftASTContext::FindAndLoadModule(const FileSpec &module_spec,
                                   Process &process, Status &error) {
  VALID_OR_RETURN(nullptr);

  swift::ModuleDecl *swift_module = GetModule(module_spec, error);
  if (!swift_module)
    return nullptr;
  LoadModule(swift_module, process, error);
  return swift_module;
}

bool SwiftASTContext::LoadOneImage(Process &process, FileSpec &link_lib_spec,
                                   Status &error) {
  VALID_OR_RETURN(false);

  error.Clear();

  PlatformSP platform_sp = process.GetTarget().GetPlatform();
  if (platform_sp)
    return platform_sp->LoadImage(&process, FileSpec(), link_lib_spec, error) !=
           LLDB_INVALID_IMAGE_TOKEN;
  else
    return false;
}

static std::vector<std::string>
GetLibrarySearchPaths(const swift::SearchPathOptions &search_path_opts) {
  // The order in which we look up the libraries is important. The REPL
  // dlopen()s libswiftCore, and gives precedence to the just built standard
  // library instead of the one in the OS. When we type `import Foundation`,
  // we want to make sure we end up loading the correct library, i.e. the
  // one sitting next to the stdlib we just built, and then fall back to the
  // one in the OS if that's not available.
  std::vector<std::string> paths;
  for (std::string path : search_path_opts.RuntimeLibraryPaths)
    paths.push_back(path);
  for (std::string path : search_path_opts.LibrarySearchPaths)
    paths.push_back(path);
  return paths;
}

void SwiftASTContext::LoadModule(swift::ModuleDecl *swift_module,
                                 Process &process, Status &error) {
  VALID_OR_RETURN_VOID();

  Status current_error;
  auto addLinkLibrary = [&](swift::LinkLibrary link_lib) {
    Status load_image_error;
    StreamString all_dlopen_errors;
    std::string library_name = link_lib.getName().str();

    if (library_name.empty()) {
      error.SetErrorString("Empty library name passed to addLinkLibrary");
      return;
    }

    SwiftLanguageRuntime *runtime = SwiftLanguageRuntime::Get(process);

    if (runtime && runtime->IsInLibraryNegativeCache(library_name))
      return;

    swift::LibraryKind library_kind = link_lib.getKind();

    LOG_PRINTF(LIBLLDB_LOG_TYPES, "Loading link library \"%s\" of kind: %d.",
               library_name.c_str(), library_kind);

    switch (library_kind) {
    case swift::LibraryKind::Framework: {

      // First make sure the library isn't already loaded. Since this
      // is a framework, we make sure the file name and the framework
      // name are the same, and that we are contained in
      // FileName.framework with no other intervening frameworks.  We
      // can get more restrictive if this gives false positives.
      ConstString library_cstr(library_name);

      std::string framework_name(library_name);
      framework_name.append(".framework");

      // Lookup the module by file basename and make sure that
      // basename has "<basename>.framework" in the path.
      ModuleSpec module_spec;
      module_spec.GetFileSpec().GetFilename() = library_cstr;
      lldb_private::ModuleList matching_module_list;
      bool module_already_loaded = false;
      if (process.GetTarget().GetImages().FindModules(module_spec,
                                                      matching_module_list)) {
        matching_module_list.ForEach(
            [&module_already_loaded, &module_spec,
             &framework_name](const ModuleSP &module_sp) -> bool {
              module_already_loaded = module_spec.GetFileSpec().GetPath().find(
                                          framework_name) != std::string::npos;
              return module_already_loaded ==
                     false; // Keep iterating if we didn't find the right module
            });
      }
      // If we already have this library loaded, don't try and load it again.
      if (module_already_loaded) {
        LOG_PRINTF(LIBLLDB_LOG_TYPES,
                   "Skipping load of %s as it is already loaded.",
                   framework_name.c_str());
        return;
      }

      for (auto module : process.GetTarget().GetImages().Modules()) {
        FileSpec module_file = module->GetFileSpec();
        if (module_file.GetFilename() == library_cstr) {
          std::string module_path = module_file.GetPath();

          size_t framework_offset = module_path.rfind(framework_name);

          if (framework_offset != std::string::npos) {
            // The Framework is already loaded, so we don't need to try to load
            // it again.
            LOG_PRINTF(LIBLLDB_LOG_TYPES,
                       "Skipping load of %s as it is already loaded.",
                       framework_name.c_str());
            return;
          }
        }
      }

      std::string framework_path("@rpath/");
      framework_path.append(library_name);
      framework_path.append(".framework/");
      framework_path.append(library_name);
      FileSpec framework_spec(framework_path.c_str());

      if (LoadOneImage(process, framework_spec, load_image_error)) {
        LOG_PRINTF(LIBLLDB_LOG_TYPES, "Found framework at: %s.",
                   framework_path.c_str());

        return;
      } else
        all_dlopen_errors.Printf("Looking for \"%s\", error: %s\n",
                                 framework_path.c_str(),
                                 load_image_error.AsCString());

      // And then in the various framework search paths.
      std::unordered_set<std::string> seen_paths;
      std::vector<std::string> uniqued_paths;

      for (const auto &framework_search_dir :
           swift_module->getASTContext().SearchPathOpts.FrameworkSearchPaths) {
        // The framework search dir as it comes from the AST context
        // often has duplicate entries, don't try to load along the
        // same path twice.
        std::pair<std::unordered_set<std::string>::iterator, bool>
            insert_result = seen_paths.insert(framework_search_dir.Path);
        if (insert_result.second) {
          framework_path = framework_search_dir.Path;
          framework_path.append("/");
          framework_path.append(library_name);
          framework_path.append(".framework/");
          uniqued_paths.push_back(framework_path);
        }
      }

      uint32_t token = LLDB_INVALID_IMAGE_TOKEN;
      PlatformSP platform_sp = process.GetTarget().GetPlatform();

      Status error;
      FileSpec library_spec(library_name);
      FileSpec found_path;

      if (platform_sp)
        token = platform_sp->LoadImageUsingPaths(
            &process, library_spec, uniqued_paths, error, &found_path);

      if (token != LLDB_INVALID_IMAGE_TOKEN) {
        LOG_PRINTF(LIBLLDB_LOG_TYPES, "Found framework at: %s.",
                   framework_path.c_str());

        return;
      } else {
        all_dlopen_errors.Printf("Failed to find framework for \"%s\" looking"
                                 " along paths:\n",
                                 library_name.c_str());
        for (const std::string &path : uniqued_paths)
          all_dlopen_errors.Printf("  %s\n", path.c_str());
      }

      // Maybe we were told to add a link library that exists in the
      // system.  I tried just specifying Foo.framework/Foo and
      // letting the system search figure that out, but if
      // DYLD_FRAMEWORK_FALLBACK_PATH is set (e.g. in Xcode's test
      // scheme) then these aren't found. So for now I dial them in
      // explicitly:
      std::string system_path("/System/Library/Frameworks/");
      system_path.append(library_name);
      system_path.append(".framework/");
      system_path.append(library_name);
      framework_spec.SetFile(system_path.c_str(), FileSpec::Style::native);
      if (LoadOneImage(process, framework_spec, load_image_error))
        return;
      else
        all_dlopen_errors.Printf("Looking for \"%s\"\n,    error: %s\n",
                                 framework_path.c_str(),
                                 load_image_error.AsCString());
    } break;
    case swift::LibraryKind::Library: {
      std::vector<std::string> search_paths =
          GetLibrarySearchPaths(swift_module->getASTContext().SearchPathOpts);

      if (LoadLibraryUsingPaths(process, library_name, search_paths, true,
                                all_dlopen_errors))
        return;
    } break;
    }

    // If we get here, we aren't going to find this image, so add it to a
    // negative cache:
    if (runtime)
      runtime->AddToLibraryNegativeCache(library_name);

    current_error.SetErrorStringWithFormat(
        "Failed to load linked library %s of module %s - errors:\n%s\n",
        library_name.c_str(), swift_module->getName().str().str().c_str(),
        all_dlopen_errors.GetData());
  };

  swift_module->forAllVisibleModules(
      {}, [&](swift::ModuleDecl::ImportedModule import) {
        import.second->collectLinkLibraries(addLinkLibrary);
        return true;
      });
  error = current_error;
}

bool SwiftASTContext::LoadLibraryUsingPaths(
    Process &process, llvm::StringRef library_name,
    std::vector<std::string> &search_paths, bool check_rpath,
    StreamString &all_dlopen_errors) {
  VALID_OR_RETURN(false);

  SwiftLanguageRuntime *runtime = SwiftLanguageRuntime::Get(process);
  if (!runtime) {
    all_dlopen_errors.PutCString(
        "Can't load Swift libraries without a language runtime.");
    return false;
  }

  if (ConstString::Equals(runtime->GetStandardLibraryBaseName(),
                          ConstString(library_name))) {
    // Never dlopen the standard library. Some binaries statically
    // link to the Swift standard library and dlopening it here will
    // cause ObjC runtime conflicts.  If you want to run Swift
    // expressions you have to arrange to load the Swift standard
    // library by hand before doing so.
    LOG_PRINTF(LIBLLDB_LOG_TYPES,
               "Skipping swift standard library \"%s\" - we don't hand load "
               "that one.",
               runtime->GetStandardLibraryBaseName().AsCString());
    return true;
  }

  PlatformSP platform_sp(process.GetTarget().GetPlatform());

  std::string library_fullname;

  if (platform_sp) {
    library_fullname =
        platform_sp->GetFullNameForDylib(ConstString(library_name)).AsCString();
  } else // This is the old way, and we shouldn't use it except on Mac OS
  {
#ifdef __APPLE__
    library_fullname = "lib";
    library_fullname.append(library_name);
    library_fullname.append(".dylib");
#else
    return false;
#endif
  }

  ModuleSpec module_spec;
  module_spec.GetFileSpec().GetFilename().SetCString(library_fullname.c_str());
  lldb_private::ModuleList matching_module_list;

  if (process.GetTarget().GetImages().FindModules(module_spec,
                                                  matching_module_list) > 0) {
    LOG_PRINTF(LIBLLDB_LOG_TYPES, "Skipping module %s as it is already loaded.",
               library_fullname.c_str());
    return true;
  }

  std::string library_path;
  std::unordered_set<std::string> seen_paths;
  Status load_image_error;
  std::vector<std::string> uniqued_paths;

  for (const std::string &library_search_dir : search_paths) {
    // The library search dir as it comes from the AST context often
    // has duplicate entries, so lets unique the path list before we
    // send it down to the target.
    std::pair<std::unordered_set<std::string>::iterator, bool> insert_result =
        seen_paths.insert(library_search_dir);
    if (insert_result.second)
      uniqued_paths.push_back(library_search_dir);
  }

  FileSpec library_spec(library_fullname);
  FileSpec found_library;
  uint32_t token = LLDB_INVALID_IMAGE_TOKEN;
  Status error;
  if (platform_sp)
    token = platform_sp->LoadImageUsingPaths(
        &process, library_spec, uniqued_paths, error, &found_library);
  if (token != LLDB_INVALID_IMAGE_TOKEN) {
    LOG_PRINTF(LIBLLDB_LOG_TYPES, "Found library at: %s.",
               found_library.GetCString());
    return true;
  } else {
    all_dlopen_errors.Printf("Failed to find \"%s\" in paths:\n,",
                             library_fullname.c_str());
    for (const std::string &search_dir : uniqued_paths)
      all_dlopen_errors.Printf("  %s\n", search_dir.c_str());
  }

  if (check_rpath) {
    // Let our RPATH help us out when finding the right library.
    library_path = "@rpath/";
    library_path += library_fullname;

    FileSpec link_lib_spec(library_path.c_str());

    if (LoadOneImage(process, link_lib_spec, load_image_error)) {
      LOG_PRINTF(LIBLLDB_LOG_TYPES, "Found library using RPATH at: %s.",
                 library_path.c_str());
      return true;
    } else
      all_dlopen_errors.Printf("Failed to find \"%s\" on RPATH, error: %s\n",
                               library_fullname.c_str(),
                               load_image_error.AsCString());
  }
  return false;
}

void SwiftASTContext::LoadExtraDylibs(Process &process, Status &error) {
  VALID_OR_RETURN_VOID();

  error.Clear();
  swift::IRGenOptions &irgen_options = GetIRGenOptions();
  for (const swift::LinkLibrary &link_lib : irgen_options.LinkLibraries) {
    // We don't have to do frameworks here, they actually record their link
    // libraries properly.
    if (link_lib.getKind() == swift::LibraryKind::Library) {
      StringRef library_name = link_lib.getName();
      StreamString errors;

      std::vector<std::string> search_paths = GetLibrarySearchPaths(
          m_compiler_invocation_ap->getSearchPathOptions());

      bool success = LoadLibraryUsingPaths(process, library_name, search_paths,
                                           false, errors);
      if (!success) {
        error.SetErrorString(errors.GetData());
      }
    }
  }
}

static std::string GetBriefModuleName(Module &module) {
  StreamString ss;
  module.GetDescription(&ss, eDescriptionLevelBrief);
  ss.Flush();
  return ss.GetString().str();
}

bool SwiftASTContext::RegisterSectionModules(
    Module &module, std::vector<std::string> &module_names) {
  VALID_OR_RETURN(false);

  swift::MemoryBufferSerializedModuleLoader *loader =
      GetMemoryBufferModuleLoader();
  if (!loader)
    return false;

  SectionList *section_list = module.GetSectionList();
  if (!section_list)
    return false;

  SectionSP section_sp(
      section_list->FindSectionByType(eSectionTypeSwiftModules, true));
  if (section_sp) {
    DataExtractor section_data;

    if (section_sp->GetSectionData(section_data)) {
      llvm::StringRef section_data_ref(
          (const char *)section_data.GetDataStart(),
          section_data.GetByteSize());
      llvm::SmallVector<std::string, 4> llvm_modules;
      if (swift::parseASTSection(*loader, section_data_ref, llvm_modules)) {
        for (auto module_name : llvm_modules)
          module_names.push_back(module_name);
        return true;
      }
    }
  } else {
    if (m_ast_file_data_map.find(&module) != m_ast_file_data_map.end())
      return true;

    SymbolVendor *sym_vendor = module.GetSymbolVendor();
    if (sym_vendor) {
      // Grab all the AST blobs from the symbol vendor.
      auto ast_file_datas = sym_vendor->GetASTData(eLanguageTypeSwift);
      LOG_PRINTF(
          LIBLLDB_LOG_TYPES,
          "(\"%s\") retrieved %zu AST Data blobs from the symbol vendor.",
          GetBriefModuleName(module).c_str(), ast_file_datas.size());

      // Add each of the AST blobs to the vector of AST blobs for
      // the module.
      auto &ast_vector = GetASTVectorForModule(&module);
      ast_vector.insert(ast_vector.end(), ast_file_datas.begin(),
                        ast_file_datas.end());

      // Retrieve the module names from the AST blobs retrieved
      // from the symbol vendor.
      size_t parse_fail_count = 0;
      size_t ast_number = 0;
      for (auto ast_file_data_sp : ast_file_datas) {
        // Parse the AST section info from the AST blob.
        ++ast_number;
        llvm::StringRef section_data_ref(
            (const char *)ast_file_data_sp->GetBytes(),
            ast_file_data_sp->GetByteSize());
        llvm::SmallVector<std::string, 4> swift_modules;
        if (swift::parseASTSection(*loader, section_data_ref, swift_modules)) {
          // Collect the Swift module names referenced by the AST.
          for (auto module_name : swift_modules) {
            module_names.push_back(module_name);
            LOG_PRINTF(
                LIBLLDB_LOG_TYPES,
                "parsed module \"%s\" from Swift AST section %zu of %zu.",
                module_name.c_str(), ast_number, ast_file_datas.size());
          }
        } else {
          // Keep track of the fact that we failed to parse the AST section
          // info.
          LOG_PRINTF(LIBLLDB_LOG_TYPES,
                     "failed to parse AST section %zu of %zu.", ast_number,
                     ast_file_datas.size());
          ++parse_fail_count;
        }
      }
      if (!ast_file_datas.empty() && (parse_fail_count == 0)) {
        // We found AST data entries and we successfully parsed all of them.
        return true;
      }
    }
  }
  return false;
}

void SwiftASTContext::ValidateSectionModules(
    Module &module, const std::vector<std::string> &module_names) {
  VALID_OR_RETURN_VOID();

  Status error;

  for (const std::string &module_name : module_names) {
    SourceModule module_info;
    module_info.path.push_back(ConstString(module_name));
    if (!GetModule(module_info, error))
      module.ReportWarning("unable to load swift module \"%s\" (%s)",
                           module_name.c_str(), error.AsCString());
  }
}

swift::Identifier SwiftASTContext::GetIdentifier(const char *name) {
  VALID_OR_RETURN(swift::Identifier());

  return GetASTContext()->getIdentifier(llvm::StringRef(name));
}

swift::Identifier SwiftASTContext::GetIdentifier(const llvm::StringRef &name) {
  VALID_OR_RETURN(swift::Identifier());

  return GetASTContext()->getIdentifier(name);
}

ConstString SwiftASTContext::GetMangledTypeName(swift::TypeBase *type_base) {
  VALID_OR_RETURN(ConstString());

  auto iter = m_type_to_mangled_name_map.find(type_base),
       end = m_type_to_mangled_name_map.end();
  if (iter != end)
    return ConstString(iter->second);

  swift::Type swift_type(type_base);

  assert(!swift_type->hasArchetype() &&
         "type has not been mapped out of context");
  swift::Mangle::ASTMangler mangler(true);
  std::string s = mangler.mangleTypeForDebugger(swift_type, nullptr);
  if (s.empty())
    return {};

  ConstString mangled_cs{StringRef(s)};
  CacheDemangledType(mangled_cs, type_base);
  return mangled_cs;
}

void SwiftASTContext::CacheDemangledType(ConstString name,
                                         swift::TypeBase *found_type) {
  VALID_OR_RETURN_VOID();

  m_type_to_mangled_name_map.insert({found_type, name.AsCString()});
  m_mangled_name_to_type_map.insert({name.AsCString(), found_type});
}

void SwiftASTContext::CacheDemangledTypeFailure(ConstString name) {
  VALID_OR_RETURN_VOID();

  m_negative_type_cache.Insert(name.AsCString());
}

/// The old TypeReconstruction implementation would reconstruct SILFunctionTypes
/// with one argument T and one result U as an AST FunctionType (T) -> U;
/// anything with multiple arguments or results was reconstructed as () -> ().
///
/// Since this is non-sensical, let's just reconstruct all SILFunctionTypes as
/// () -> () for now.
///
/// What we should really do is only mangle AST types in DebugInfo, but that
/// requires some more plumbing on the Swift side to properly handle generic
/// specializations.
swift::Type convertSILFunctionTypesToASTFunctionTypes(swift::Type t) {
  return t.transform([](swift::Type t) -> swift::Type {
    if (auto *silFn = t->getAs<swift::SILFunctionType>())
      return swift::FunctionType::get({}, t->getASTContext().TheEmptyTupleType);
    return t;
  });
}

CompilerType
SwiftASTContext::GetTypeFromMangledTypename(ConstString mangled_typename,
                                            Status &error) {
  VALID_OR_RETURN(CompilerType());

  const char *mangled_cstr = mangled_typename.AsCString();
  if (mangled_typename.IsEmpty() ||
      !SwiftLanguageRuntime::IsSwiftMangledName(mangled_cstr)) {
    error.SetErrorStringWithFormat(
        "typename \"%s\" is not a valid Swift mangled name", mangled_cstr);
    return {};
  }

  LOG_PRINTF(LIBLLDB_LOG_TYPES, "(\"%s\")", mangled_cstr);

  swift::ASTContext *ast_ctx = GetASTContext();
  if (!ast_ctx) {
    LOG_PRINTF(LIBLLDB_LOG_TYPES, "(\"%s\") -- null Swift AST Context",
               mangled_cstr);
    error.SetErrorString("null Swift AST Context");
    return {};
  }

  error.Clear();

  // If we were to crash doing this, remember what type caused it.
  llvm::PrettyStackTraceFormat PST("error finding type for %s", mangled_cstr);
  swift::TypeBase *found_type = m_mangled_name_to_type_map.lookup(mangled_cstr);
  if (found_type) {
    LOG_PRINTF(LIBLLDB_LOG_TYPES, "(\"%s\") -- found in the positive cache",
               mangled_cstr);
    assert(&found_type->getASTContext() == ast_ctx);
    return {found_type};
  }

  if (m_negative_type_cache.Lookup(mangled_cstr)) {
    LOG_PRINTF(LIBLLDB_LOG_TYPES, "(\"%s\") -- found in the negative cache",
               mangled_cstr);
    return {};
  }

  LOG_PRINTF(LIBLLDB_LOG_TYPES, "(\"%s\") -- not cached, searching",
             mangled_cstr);

  found_type = swift::Demangle::getTypeForMangling(
                   *ast_ctx, mangled_typename.GetStringRef())
                   .getPointer();

  if (found_type) {
    found_type =
        convertSILFunctionTypesToASTFunctionTypes(found_type).getPointer();
    CacheDemangledType(mangled_typename, found_type);
    CompilerType result_type(found_type);
    assert(&found_type->getASTContext() == ast_ctx);
    LOG_PRINTF(LIBLLDB_LOG_TYPES, "(\"%s\") -- found %s", mangled_cstr,
               result_type.GetTypeName().GetCString());
    return result_type;
  }
  LOG_PRINTF(LIBLLDB_LOG_TYPES, "(\"%s\")", mangled_cstr);

  error.SetErrorStringWithFormat("type for typename \"%s\" was not found",
                                 mangled_cstr);
  CacheDemangledTypeFailure(mangled_typename);
  return {};
}

CompilerType SwiftASTContext::GetAnyObjectType() {
  VALID_OR_RETURN(CompilerType());
  swift::ASTContext *ast = GetASTContext();
  return {ast->getAnyObjectType()};
}

CompilerType SwiftASTContext::GetVoidFunctionType() {
  VALID_OR_RETURN(CompilerType());

  if (!m_void_function_type) {
    swift::ASTContext *ast = GetASTContext();
    swift::Type empty_tuple_type(swift::TupleType::getEmpty(*ast));
    m_void_function_type = {swift::FunctionType::get({}, empty_tuple_type)};
  }
  return m_void_function_type;
}

static CompilerType ValueDeclToType(swift::ValueDecl *decl,
                                    swift::ASTContext *ast) {
  if (decl) {
    switch (decl->getKind()) {
    case swift::DeclKind::TypeAlias: {
      swift::TypeAliasDecl *alias_decl =
          swift::cast<swift::TypeAliasDecl>(decl);
      if (alias_decl->hasInterfaceType()) {
        swift::Type swift_type = swift::TypeAliasType::get(
            alias_decl, swift::Type(), swift::SubstitutionMap(),
            alias_decl->getUnderlyingTypeLoc().getType());
        return {swift_type.getPointer()};
      }
      break;
    }

    case swift::DeclKind::Enum:
    case swift::DeclKind::Struct:
    case swift::DeclKind::Protocol:
    case swift::DeclKind::Class: {
      swift::NominalTypeDecl *nominal_decl =
          swift::cast<swift::NominalTypeDecl>(decl);
      if (nominal_decl->hasInterfaceType()) {
        swift::Type swift_type = nominal_decl->getDeclaredType();
        return {swift_type.getPointer()};
      }
    } break;

    default:
      break;
    }
  }
  return CompilerType();
}

CompilerType SwiftASTContext::FindQualifiedType(const char *qualified_name) {
  VALID_OR_RETURN(CompilerType());

  if (qualified_name && qualified_name[0]) {
    const char *dot_pos = strchr(qualified_name, '.');
    if (dot_pos) {
      ConstString module_name(qualified_name, dot_pos - qualified_name);
      SourceModule module_info;
      module_info.path.push_back(module_name);
      swift::ModuleDecl *swift_module = GetCachedModule(module_info);
      if (swift_module) {
        swift::ModuleDecl::AccessPathTy access_path;
        llvm::SmallVector<swift::ValueDecl *, 4> decls;
        const char *module_type_name = dot_pos + 1;
        swift_module->lookupValue(access_path, GetIdentifier(module_type_name),
                                  swift::NLKind::UnqualifiedLookup, decls);
        for (auto decl : decls) {
          CompilerType type = ValueDeclToType(decl, GetASTContext());
          if (type)
            return type;
        }
      }
    }
  }
  return {};
}

static CompilerType DeclToType(swift::Decl *decl, swift::ASTContext *ast) {
  if (swift::ValueDecl *value_decl =
          swift::dyn_cast_or_null<swift::ValueDecl>(decl))
    return ValueDeclToType(value_decl, ast);
  return {};
}

static SwiftASTContext::TypeOrDecl DeclToTypeOrDecl(swift::ASTContext *ast,
                                                    swift::Decl *decl) {
  if (decl) {
    switch (decl->getKind()) {
    case swift::DeclKind::Import:
    case swift::DeclKind::Extension:
    case swift::DeclKind::PatternBinding:
    case swift::DeclKind::TopLevelCode:
    case swift::DeclKind::GenericTypeParam:
    case swift::DeclKind::AssociatedType:
    case swift::DeclKind::EnumElement:
    case swift::DeclKind::EnumCase:
    case swift::DeclKind::IfConfig:
    case swift::DeclKind::Param:
    case swift::DeclKind::Module:
    case swift::DeclKind::MissingMember:
      break;

    case swift::DeclKind::InfixOperator:
    case swift::DeclKind::PrefixOperator:
    case swift::DeclKind::PostfixOperator:
    case swift::DeclKind::PrecedenceGroup:
      return decl;

    case swift::DeclKind::TypeAlias: {
      swift::TypeAliasDecl *alias_decl =
          swift::cast<swift::TypeAliasDecl>(decl);
      if (alias_decl->hasInterfaceType()) {
        swift::Type swift_type = swift::TypeAliasType::get(
            alias_decl, swift::Type(), swift::SubstitutionMap(),
            alias_decl->getUnderlyingTypeLoc().getType());
        return CompilerType(swift_type.getPointer());
      }
    } break;
    case swift::DeclKind::Enum:
    case swift::DeclKind::Struct:
    case swift::DeclKind::Class:
    case swift::DeclKind::Protocol: {
      swift::NominalTypeDecl *nominal_decl =
          swift::cast<swift::NominalTypeDecl>(decl);
      if (nominal_decl->hasInterfaceType()) {
        swift::Type swift_type = nominal_decl->getDeclaredType();
        return CompilerType(swift_type.getPointer());
      }
    } break;

    case swift::DeclKind::Func:
    case swift::DeclKind::Var:
      return decl;

    case swift::DeclKind::Subscript:
    case swift::DeclKind::Constructor:
    case swift::DeclKind::Destructor:
      break;

    case swift::DeclKind::Accessor:
    case swift::DeclKind::PoundDiagnostic:
      break;
    }
  }
  return CompilerType();
}

size_t
SwiftASTContext::FindContainedTypeOrDecl(llvm::StringRef name,
                                         TypeOrDecl container_type_or_decl,
                                         TypesOrDecls &results, bool append) {
  VALID_OR_RETURN(0);

  if (!append)
    results.clear();
  size_t size_before = results.size();

  CompilerType container_type = container_type_or_decl.Apply<CompilerType>(
      [](CompilerType type) -> CompilerType { return type; },
      [this](swift::Decl *decl) -> CompilerType {
        return DeclToType(decl, GetASTContext());
      });

  if (false == name.empty() &&
      llvm::dyn_cast_or_null<SwiftASTContext>(container_type.GetTypeSystem())) {
    swift::Type swift_type = GetSwiftType(container_type);
    if (!swift_type)
      return 0;
    swift::CanType swift_can_type(swift_type->getCanonicalType());
    swift::NominalType *nominal_type =
        swift_can_type->getAs<swift::NominalType>();
    if (!nominal_type)
      return 0;
    swift::NominalTypeDecl *nominal_decl = nominal_type->getDecl();
    llvm::ArrayRef<swift::ValueDecl *> decls = nominal_decl->lookupDirect(
        swift::DeclName(m_ast_context_ap->getIdentifier(name)));
    for (auto decl : decls)
      results.emplace(DeclToTypeOrDecl(GetASTContext(), decl));
  }
  return results.size() - size_before;
}

CompilerType SwiftASTContext::FindType(const char *name,
                                       swift::ModuleDecl *swift_module) {
  VALID_OR_RETURN(CompilerType());

  std::set<CompilerType> search_results;

  FindTypes(name, swift_module, search_results, false);

  if (search_results.empty())
    return {};
  else
    return *search_results.begin();
}

llvm::Optional<SwiftASTContext::TypeOrDecl>
SwiftASTContext::FindTypeOrDecl(const char *name,
                                swift::ModuleDecl *swift_module) {
  VALID_OR_RETURN(llvm::Optional<SwiftASTContext::TypeOrDecl>());

  TypesOrDecls search_results;

  FindTypesOrDecls(name, swift_module, search_results, false);

  if (search_results.empty())
    return llvm::Optional<SwiftASTContext::TypeOrDecl>();
  else
    return *search_results.begin();
}

size_t SwiftASTContext::FindTypes(const char *name,
                                  swift::ModuleDecl *swift_module,
                                  std::set<CompilerType> &results,
                                  bool append) {
  VALID_OR_RETURN(0);

  if (!append)
    results.clear();

  size_t before = results.size();

  TypesOrDecls types_or_decls_results;
  FindTypesOrDecls(name, swift_module, types_or_decls_results);

  for (const auto &result : types_or_decls_results) {
    CompilerType type = result.Apply<CompilerType>(
        [](CompilerType type) -> CompilerType { return type; },
        [this](swift::Decl *decl) -> CompilerType {
          if (swift::ValueDecl *value_decl =
                  swift::dyn_cast_or_null<swift::ValueDecl>(decl)) {
            if (value_decl->hasInterfaceType()) {
              swift::Type swift_type = value_decl->getInterfaceType();
              swift::MetatypeType *meta_type =
                  swift_type->getAs<swift::MetatypeType>();
              swift::ASTContext *ast = GetASTContext();
              if (meta_type)
                return {meta_type->getInstanceType().getPointer()};
              else
                return {swift_type.getPointer()};
            }
          }
          return CompilerType();
        });
    results.emplace(type);
  }

  return results.size() - before;
}

size_t SwiftASTContext::FindTypesOrDecls(const char *name,
                                         swift::ModuleDecl *swift_module,
                                         TypesOrDecls &results, bool append) {
  VALID_OR_RETURN(0);

  if (!append)
    results.clear();

  size_t before = results.size();

  if (name && name[0] && swift_module) {
    swift::ModuleDecl::AccessPathTy access_path;
    llvm::SmallVector<swift::ValueDecl *, 4> value_decls;
    swift::Identifier identifier(GetIdentifier(name));
    if (strchr(name, '.'))
      swift_module->lookupValue(access_path, identifier,
                                swift::NLKind::QualifiedLookup, value_decls);
    else
      swift_module->lookupValue(access_path, identifier,
                                swift::NLKind::UnqualifiedLookup, value_decls);
    if (identifier.isOperator()) {
      swift::OperatorDecl *op_decl =
          swift_module->lookupPrefixOperator(identifier);
      if (op_decl)
        results.emplace(DeclToTypeOrDecl(GetASTContext(), op_decl));
      if ((op_decl = swift_module->lookupInfixOperator(identifier)))
        results.emplace(DeclToTypeOrDecl(GetASTContext(), op_decl));
      if ((op_decl = swift_module->lookupPostfixOperator(identifier)))
        results.emplace(DeclToTypeOrDecl(GetASTContext(), op_decl));
    }
    if (swift::PrecedenceGroupDecl *pg_decl =
            swift_module->lookupPrecedenceGroup(identifier))
      results.emplace(DeclToTypeOrDecl(GetASTContext(), pg_decl));

    for (auto decl : value_decls)
      results.emplace(DeclToTypeOrDecl(GetASTContext(), decl));
  }

  return results.size() - before;
}

size_t SwiftASTContext::FindType(const char *name,
                                 std::set<CompilerType> &results, bool append) {
  VALID_OR_RETURN(0);

  if (!append)
    results.clear();
  auto iter = m_swift_module_cache.begin(), end = m_swift_module_cache.end();

  size_t count = 0;

  std::function<void(swift::ModuleDecl *)> lookup_func =
      [this, name, &results, &count](swift::ModuleDecl *module) -> void {
    CompilerType candidate(this->FindType(name, module));
    if (candidate) {
      ++count;
      results.insert(candidate);
    }
  };

  for (; iter != end; iter++)
    lookup_func(iter->second);

  if (m_scratch_module)
    lookup_func(m_scratch_module);

  return count;
}

CompilerType SwiftASTContext::ImportType(CompilerType &type, Status &error) {
  VALID_OR_RETURN(CompilerType());

  if (m_ast_context_ap.get() == NULL)
    return CompilerType();

  SwiftASTContext *swift_ast_ctx =
      llvm::dyn_cast_or_null<SwiftASTContext>(type.GetTypeSystem());

  if (swift_ast_ctx == nullptr) {
    error.SetErrorString("Can't import clang type into a Swift ASTContext.");
    return CompilerType();
  } else if (swift_ast_ctx == this) {
    // This is the same AST context, so the type is already imported.
    return type;
  }

  // For now we're going to do this all using mangled names.  If we
  // find that is too slow, we can use the TypeBase * in the
  // CompilerType to match this to the version of the type we got from
  // the mangled name in the original swift::ASTContext.
  ConstString mangled_name(type.GetMangledTypeName());
  if (mangled_name) {
    swift::TypeBase *our_type_base =
        m_mangled_name_to_type_map.lookup(mangled_name.GetCString());
    if (our_type_base)
      return {our_type_base};
    else {
      Status error;

      CompilerType our_type(GetTypeFromMangledTypename(mangled_name, error));
      if (error.Success())
        return our_type;
    }
  }
  return {};
}

swift::IRGenDebugInfoLevel SwiftASTContext::GetGenerateDebugInfo() {
  return GetIRGenOptions().DebugInfoLevel;
}

swift::PrintOptions SwiftASTContext::GetUserVisibleTypePrintingOptions(
    bool print_help_if_available) {
  swift::PrintOptions print_options;
  print_options.SynthesizeSugarOnTypes = true;
  print_options.VarInitializers = true;
  print_options.TypeDefinitions = true;
  print_options.PrintGetSetOnRWProperties = true;
  print_options.SkipImplicit = false;
  print_options.PreferTypeRepr = true;
  print_options.FunctionDefinitions = true;
  print_options.FullyQualifiedTypesIfAmbiguous = true;
  print_options.FullyQualifiedTypes = true;
  print_options.ExplodePatternBindingDecls = false;
  print_options.PrintDocumentationComments =
      print_options.PrintRegularClangComments = print_help_if_available;
  return print_options;
}

void SwiftASTContext::SetGenerateDebugInfo(swift::IRGenDebugInfoLevel b) {
  GetIRGenOptions().DebugInfoLevel = b;
}

llvm::TargetOptions *SwiftASTContext::getTargetOptions() {
  if (m_target_options_ap.get() == NULL) {
    m_target_options_ap.reset(new llvm::TargetOptions());
  }
  return m_target_options_ap.get();
}

swift::ModuleDecl *SwiftASTContext::GetScratchModule() {
  VALID_OR_RETURN(nullptr);

  if (m_scratch_module == nullptr)
    m_scratch_module = swift::ModuleDecl::create(
        GetASTContext()->getIdentifier("__lldb_scratch_module"),
        *GetASTContext());
  return m_scratch_module;
}

swift::SILModule *SwiftASTContext::GetSILModule() {
  VALID_OR_RETURN(nullptr);

  if (m_sil_module_ap.get() == NULL)
    m_sil_module_ap = swift::SILModule::createEmptyModule(GetScratchModule(),
                                                          GetSILOptions());
  return m_sil_module_ap.get();
}

swift::irgen::IRGenerator &
SwiftASTContext::GetIRGenerator(swift::IRGenOptions &opts,
                                swift::SILModule &module) {
  if (m_ir_generator_ap.get() == nullptr) {
    m_ir_generator_ap.reset(new swift::irgen::IRGenerator(opts, module));
  }

  return *m_ir_generator_ap.get();
}

swift::irgen::IRGenModule &SwiftASTContext::GetIRGenModule() {
  VALID_OR_RETURN(*m_ir_gen_module_ap);

  llvm::call_once(m_ir_gen_module_once, [this]() {
    // Make sure we have a good ClangImporter.
    GetClangImporter();

    swift::IRGenOptions &ir_gen_opts = GetIRGenOptions();

    std::string error_str;
    llvm::Triple llvm_triple = GetTriple();
    const llvm::Target *llvm_target =
      llvm::TargetRegistry::lookupTarget(llvm_triple.str(), error_str);

    llvm::CodeGenOpt::Level optimization_level = llvm::CodeGenOpt::Level::None;

    // Create a target machine.
    llvm::TargetMachine *target_machine = llvm_target->createTargetMachine(
        llvm_triple.str(),
        "generic", // cpu
        "",        // features
        *getTargetOptions(),
        llvm::Reloc::Static, // TODO verify with Sean, Default went away
        llvm::None, optimization_level);
    if (target_machine) {
      // Set the module's string representation.
      const llvm::DataLayout data_layout = target_machine->createDataLayout();

      swift::SILModule *sil_module = GetSILModule();
      if (sil_module != nullptr) {
        swift::irgen::IRGenerator &ir_generator =
            GetIRGenerator(ir_gen_opts, *sil_module);
        swift::PrimarySpecificPaths PSPs =
            GetCompilerInvocation()
                .getFrontendOptions()
                .InputsAndOutputs.getPrimarySpecificPathsForAtMostOnePrimary();

        std::lock_guard<std::recursive_mutex> global_context_locker(
            IRExecutionUnit::GetLLVMGlobalContextMutex());
        m_ir_gen_module_ap.reset(new swift::irgen::IRGenModule(
            ir_generator, ir_generator.createTargetMachine(), nullptr,
            GetGlobalLLVMContext(), ir_gen_opts.ModuleName, PSPs.OutputFilename,
            PSPs.MainInputFilenameForDebugInfo));
        llvm::Module *llvm_module = m_ir_gen_module_ap->getModule();
        llvm_module->setDataLayout(data_layout.getStringRepresentation());
        llvm_module->setTargetTriple(llvm_triple.str());
      }
    }
  });
  return *m_ir_gen_module_ap;
}

CompilerType
SwiftASTContext::CreateTupleType(const std::vector<CompilerType> &elements) {
  VALID_OR_RETURN(CompilerType());

  Status error;
  if (elements.size() == 0)
    return {GetASTContext()->TheEmptyTupleType};
  else {
    std::vector<swift::TupleTypeElt> tuple_elems;
    for (const CompilerType &type : elements) {
      if (auto swift_type = GetSwiftType(type))
        tuple_elems.push_back(swift::TupleTypeElt(swift_type));
      else
        return CompilerType();
    }
    llvm::ArrayRef<swift::TupleTypeElt> fields(tuple_elems);
    return {swift::TupleType::get(fields, *GetASTContext()).getPointer()};
  }
}

CompilerType
SwiftASTContext::CreateTupleType(const std::vector<TupleElement> &elements) {
  VALID_OR_RETURN(CompilerType());

  Status error;
  if (elements.size() == 0)
    return {GetASTContext()->TheEmptyTupleType};
  else {
    std::vector<swift::TupleTypeElt> tuple_elems;
    for (const TupleElement &element : elements) {
      if (auto swift_type = GetSwiftType(element.element_type)) {
        if (element.element_name.IsEmpty())
          tuple_elems.push_back(swift::TupleTypeElt(swift_type));
        else
          tuple_elems.push_back(swift::TupleTypeElt(
              swift_type, m_ast_context_ap->getIdentifier(
                              element.element_name.GetCString())));
      } else
        return {};
    }
    llvm::ArrayRef<swift::TupleTypeElt> fields(tuple_elems);
    return {swift::TupleType::get(fields, *GetASTContext()).getPointer()};
  }
}

CompilerType SwiftASTContext::GetErrorType() {
  VALID_OR_RETURN(CompilerType());

  swift::ASTContext *swift_ctx = GetASTContext();
  if (swift_ctx) {
    // Getting the error type requires the Stdlib module be loaded,
    // but doesn't cause it to be loaded.  Do that here.
    swift_ctx->getStdlibModule(true);
    swift::NominalTypeDecl *error_type_decl = GetASTContext()->getErrorDecl();
    if (error_type_decl) {
      auto error_type = error_type_decl->getDeclaredType().getPointer();
      return {error_type};
    }
  }
  return {};
}

CompilerType SwiftASTContext::GetNSErrorType(Status &error) {
  VALID_OR_RETURN(CompilerType());

  std::string mangled =
      SwiftLanguageRuntime::GetCurrentMangledName("_TtC10Foundation7NSError");
  return GetTypeFromMangledTypename(ConstString(StringRef(mangled)), error);
}

CompilerType SwiftASTContext::CreateMetatypeType(CompilerType instance_type) {
  VALID_OR_RETURN(CompilerType());

  if (llvm::dyn_cast_or_null<SwiftASTContext>(instance_type.GetTypeSystem()))
    return {swift::MetatypeType::get(GetSwiftType(instance_type),
                                     *GetASTContext())};
  return {};
}

SwiftASTContext *SwiftASTContext::GetSwiftASTContext(swift::ASTContext *ast) {
  SwiftASTContext *swift_ast = GetASTMap().Lookup(ast);
  return swift_ast;
}

uint32_t SwiftASTContext::GetPointerByteSize() {
  VALID_OR_RETURN(0);

  if (m_pointer_byte_size == 0)
    m_pointer_byte_size =
        CompilerType(GetASTContext()->TheRawPointerType.getPointer())
            .GetByteSize(nullptr)
            .getValueOr(0);
  return m_pointer_byte_size;
}

uint32_t SwiftASTContext::GetPointerBitAlignment() {
  VALID_OR_RETURN(0);

  if (m_pointer_bit_align == 0) {
    swift::ASTContext *ast = GetASTContext();
    m_pointer_bit_align =
        CompilerType(ast->TheRawPointerType.getPointer()).GetAlignedBitSize();
  }
  return m_pointer_bit_align;
}

bool SwiftASTContext::HasErrors() {
  if (m_diagnostic_consumer_ap.get())
    return (
        static_cast<StoringDiagnosticConsumer *>(m_diagnostic_consumer_ap.get())
            ->NumErrors() != 0);
  else
    return false;
}

bool SwiftASTContext::HasFatalErrors(swift::ASTContext *ast_context) {
  return (ast_context && ast_context->Diags.hasFatalErrorOccurred());
}

void SwiftASTContext::ClearDiagnostics() {
  assert(!HasFatalErrors() && "Never clear a fatal diagnostic!");
  if (m_diagnostic_consumer_ap.get())
    static_cast<StoringDiagnosticConsumer *>(m_diagnostic_consumer_ap.get())
        ->Clear();
}

bool SwiftASTContext::SetColorizeDiagnostics(bool b) {
  if (m_diagnostic_consumer_ap.get())
    return static_cast<StoringDiagnosticConsumer *>(
               m_diagnostic_consumer_ap.get())
        ->SetColorize(b);
  return false;
}

void SwiftASTContext::PrintDiagnostics(DiagnosticManager &diagnostic_manager,
                                       uint32_t bufferID, uint32_t first_line,
                                       uint32_t last_line) {
  // If this is a fatal error, copy the error into the AST context's
  // fatal error field, and then put it to the stream, otherwise just
  // dump the diagnostics to the stream.

  // N.B. you cannot use VALID_OR_RETURN_VOID here since that exits if
  // you have fatal errors, which are what we are trying to print
  // here.
  if (!m_ast_context_ap.get()) {
    SymbolFile *sym_file = GetSymbolFile();
    if (sym_file) {
      ConstString name =
          sym_file->GetObjectFile()->GetModule()->GetObjectName();
      m_fatal_errors.SetErrorStringWithFormat("Null context for %s.",
                                              name.AsCString());
    } else {
      m_fatal_errors.SetErrorString("Unknown fatal error occurred.");
    }
    return;
  }

  if (m_ast_context_ap->Diags.hasFatalErrorOccurred() &&
      !m_reported_fatal_error) {
    DiagnosticManager fatal_diagnostics;

    if (m_diagnostic_consumer_ap.get())
      static_cast<StoringDiagnosticConsumer *>(m_diagnostic_consumer_ap.get())
          ->PrintDiagnostics(fatal_diagnostics, bufferID, first_line,
                             last_line);
    if (fatal_diagnostics.Diagnostics().size())
      m_fatal_errors.SetErrorString(fatal_diagnostics.GetString().c_str());
    else
      m_fatal_errors.SetErrorString("Unknown fatal error occurred.");

    m_reported_fatal_error = true;

    for (const DiagnosticList::value_type &fatal_diagnostic :
         fatal_diagnostics.Diagnostics()) {
      // FIXME: Need to add a CopyDiagnostic operation for copying
      //        diagnostics from one manager to another.
      diagnostic_manager.AddDiagnostic(
          fatal_diagnostic->GetMessage(), fatal_diagnostic->GetSeverity(),
          fatal_diagnostic->getKind(), fatal_diagnostic->GetCompilerID());
    }
  } else {
    if (m_diagnostic_consumer_ap.get())
      static_cast<StoringDiagnosticConsumer *>(m_diagnostic_consumer_ap.get())
          ->PrintDiagnostics(diagnostic_manager, bufferID, first_line,
                             last_line);
  }
}

void SwiftASTContext::ModulesDidLoad(ModuleList &module_list) {
  ClearModuleDependentCaches();
}

void SwiftASTContext::ClearModuleDependentCaches() {
  m_negative_type_cache.Clear();
}

void SwiftASTContext::LogConfiguration() {
  VALID_OR_RETURN_VOID();

  Log *log(lldb_private::GetLogIfAllCategoriesSet(LIBLLDB_LOG_TYPES));
  if (!log)
    return;

  LOG_PRINTF(LIBLLDB_LOG_TYPES,
             "(SwiftASTContext*)%p:", static_cast<void *>(this));

  if (!m_ast_context_ap)
    log->Printf("  (no AST context)");
  log->Printf("  Architecture                 : %s",
              m_ast_context_ap->LangOpts.Target.getTriple().c_str());
  log->Printf("  SDK path                     : %s",
              m_ast_context_ap->SearchPathOpts.SDKPath.c_str());
  log->Printf("  Runtime resource path        : %s",
              m_ast_context_ap->SearchPathOpts.RuntimeResourcePath.c_str());
  log->Printf("  Runtime library paths        : (%llu items)",
              (unsigned long long)m_ast_context_ap->SearchPathOpts
                  .RuntimeLibraryPaths.size());

  for (const auto &runtime_library_path :
       m_ast_context_ap->SearchPathOpts.RuntimeLibraryPaths) {
    log->Printf("    %s", runtime_library_path.c_str());
  }

  log->Printf("  Runtime library import paths : (%llu items)",
              (unsigned long long)m_ast_context_ap->SearchPathOpts
                  .RuntimeLibraryImportPaths.size());

  for (const auto &runtime_import_path :
       m_ast_context_ap->SearchPathOpts.RuntimeLibraryImportPaths) {
    log->Printf("    %s", runtime_import_path.c_str());
  }

  log->Printf("  Framework search paths       : (%llu items)",
              (unsigned long long)
                  m_ast_context_ap->SearchPathOpts.FrameworkSearchPaths.size());
  for (const auto &framework_search_path :
       m_ast_context_ap->SearchPathOpts.FrameworkSearchPaths) {
    log->Printf("    %s", framework_search_path.Path.c_str());
  }

  log->Printf("  Import search paths          : (%llu items)",
              (unsigned long long)
                  m_ast_context_ap->SearchPathOpts.ImportSearchPaths.size());
  for (std::string &import_search_path :
       m_ast_context_ap->SearchPathOpts.ImportSearchPaths) {
    log->Printf("    %s", import_search_path.c_str());
  }

  swift::ClangImporterOptions &clang_importer_options =
      GetClangImporterOptions();

  log->Printf("  Extra clang arguments        : (%llu items)",
              (unsigned long long)clang_importer_options.ExtraArgs.size());
  for (std::string &extra_arg : clang_importer_options.ExtraArgs) {
    log->Printf("    %s", extra_arg.c_str());
  }
}

bool SwiftASTContext::HasTarget() const {
  lldb::TargetWP empty_wp;

  // If either call to "std::weak_ptr::owner_before(...) value returns
  // true, this indicates that m_section_wp once contained (possibly
  // still does) a reference to a valid shared pointer. This helps us
  // know if we had a valid reference to a target which is now invalid
  // because the target was deleted.
  return empty_wp.owner_before(m_target_wp) ||
         m_target_wp.owner_before(empty_wp);
}

bool SwiftASTContext::CheckProcessChanged() {
  if (HasTarget()) {
    TargetSP target_sp(m_target_wp.lock());
    if (target_sp) {
      Process *process = target_sp->GetProcessSP().get();
      if (m_process == NULL) {
        if (process)
          m_process = process;
      } else {
        if (m_process != process)
          return true;
      }
    }
  }
  return false;
}

void SwiftASTContext::AddDebuggerClient(
    swift::DebuggerClient *debugger_client) {
  m_debugger_clients.push_back(
      std::unique_ptr<swift::DebuggerClient>(debugger_client));
}

bool SwiftASTContext::DeclContextIsStructUnionOrClass(void *opaque_decl_ctx) {
  return false;
}

ConstString SwiftASTContext::DeclContextGetName(void *opaque_decl_ctx) {
  return ConstString();
}

ConstString
SwiftASTContext::DeclContextGetScopeQualifiedName(void *opaque_decl_ctx) {
  return ConstString();
}

bool SwiftASTContext::DeclContextIsClassMethod(
    void *opaque_decl_ctx, lldb::LanguageType *language_ptr,
    bool *is_instance_method_ptr, ConstString *language_object_name_ptr) {
  return false;
}

///////////
////////////////////
///////////

bool SwiftASTContext::IsArrayType(void *type, CompilerType *element_type_ptr,
                                  uint64_t *size, bool *is_incomplete) {
  VALID_OR_RETURN(false);

  swift::CanType swift_can_type(GetCanonicalSwiftType(type));
  swift::BoundGenericStructType *struct_type =
      swift_can_type->getAs<swift::BoundGenericStructType>();
  if (struct_type) {
    swift::StructDecl *struct_decl = struct_type->getDecl();
    if (strcmp(struct_decl->getName().get(), "Array") != 0)
      return false;
    if (!struct_decl->getModuleContext()->isStdlibModule())
      return false;
    const llvm::ArrayRef<swift::Type> &args = struct_type->getGenericArgs();
    if (args.size() != 1)
      return false;
    if (is_incomplete)
      *is_incomplete = true;
    if (size)
      *size = 0;
    if (element_type_ptr)
      *element_type_ptr = CompilerType(args[0].getPointer());
    return true;
  }

  return false;
}

bool SwiftASTContext::IsAggregateType(void *type) {
  if (type) {
    swift::CanType swift_can_type(GetCanonicalSwiftType(type));
    auto referent_type = swift_can_type->getReferenceStorageReferent();
    return (referent_type->is<swift::TupleType>() ||
            referent_type->is<swift::BuiltinVectorType>() ||
            referent_type->getAnyNominal());
  }

  return false;
}

bool SwiftASTContext::IsVectorType(void *type, CompilerType *element_type,
                                   uint64_t *size) {
  return false;
}

bool SwiftASTContext::IsRuntimeGeneratedType(void *type) { return false; }

bool SwiftASTContext::IsCharType(void *type) { return false; }

bool SwiftASTContext::IsCompleteType(void *type) { return true; }

bool SwiftASTContext::IsConst(void *type) { return false; }

bool SwiftASTContext::IsCStringType(void *type, uint32_t &length) {
  return false;
}

bool SwiftASTContext::IsFunctionType(void *type, bool *is_variadic_ptr) {
  if (type) {
    swift::CanType swift_can_type(GetCanonicalSwiftType(type));
    const swift::TypeKind type_kind = swift_can_type->getKind();
    switch (type_kind) {
    case swift::TypeKind::Function:
    case swift::TypeKind::GenericFunction:
      return true;
    case swift::TypeKind::SILFunction:
      return false; // TODO: is this correct?
    default:
      return false;
    }
  }
  return false;
}

/// Used to detect "Homogeneous Floating-point Aggregates"
uint32_t SwiftASTContext::IsHomogeneousAggregate(void *type,
                                                 CompilerType *base_type_ptr) {
  return 0;
}

size_t SwiftASTContext::GetNumberOfFunctionArguments(void *type) {
  if (type) {
    swift::CanType swift_can_type(GetCanonicalSwiftType(type));
    auto func = swift::dyn_cast_or_null<swift::AnyFunctionType>(swift_can_type);
    if (func) {
      return func.getParams().size();
    }
  }
  return 0;
}

CompilerType SwiftASTContext::GetFunctionArgumentAtIndex(void *type,
                                                         const size_t index) {
  VALID_OR_RETURN(CompilerType());

  if (type) {
    swift::CanType swift_can_type(GetCanonicalSwiftType(type));
    auto func = swift::dyn_cast<swift::AnyFunctionType>(swift_can_type);
    if (func) {
      auto params = func.getParams();
      if (index < params.size()) {
        auto param = params[index];
        return {this, param.getParameterType().getPointer()};
      }
    }
  }
  return {};
}

bool SwiftASTContext::IsFunctionPointerType(void *type) {
  return IsFunctionType(type, nullptr); // FIXME: think about this
}

bool SwiftASTContext::IsBlockPointerType(
    void *type, CompilerType *function_pointer_type_ptr) {
  return false;
}

bool SwiftASTContext::IsIntegerType(void *type, bool &is_signed) {
  return (GetTypeInfo(type, nullptr) & eTypeIsInteger);
}

bool SwiftASTContext::IsPointerType(void *type, CompilerType *pointee_type) {
  VALID_OR_RETURN(false);

  if (type) {
    swift::CanType swift_can_type(GetCanonicalSwiftType(type));
    auto referent_type = swift_can_type->getReferenceStorageReferent();
    return (referent_type->is<swift::BuiltinRawPointerType>() ||
            referent_type->is<swift::BuiltinNativeObjectType>() ||
            referent_type->is<swift::BuiltinUnsafeValueBufferType>() ||
            referent_type->is<swift::BuiltinUnknownObjectType>() ||
            referent_type->is<swift::BuiltinBridgeObjectType>());
  }

  if (pointee_type)
    pointee_type->Clear();
  return false;
}

bool SwiftASTContext::IsPointerOrReferenceType(void *type,
                                               CompilerType *pointee_type) {
  return IsPointerType(type, pointee_type) ||
         IsReferenceType(type, pointee_type, nullptr);
}

bool SwiftASTContext::ShouldTreatScalarValueAsAddress(
    lldb::opaque_compiler_type_t type) {
  return Flags(GetTypeInfo(type, nullptr))
      .AnySet(eTypeInstanceIsPointer | eTypeIsReference);
}

bool SwiftASTContext::IsReferenceType(void *type, CompilerType *pointee_type,
                                      bool *is_rvalue) {
  if (type) {
    swift::CanType swift_can_type(GetCanonicalSwiftType(type));
    const swift::TypeKind type_kind = swift_can_type->getKind();
    switch (type_kind) {
    case swift::TypeKind::LValue:
      if (pointee_type)
        *pointee_type = GetNonReferenceType(type);
      return true;
    default:
      break;
    }
  }
  if (pointee_type)
    pointee_type->Clear();
  return false;
}

bool SwiftASTContext::IsFloatingPointType(void *type, uint32_t &count,
                                          bool &is_complex) {
  if (type) {
    if (GetTypeInfo(type, nullptr) & eTypeIsFloat) {
      count = 1;
      is_complex = false;
      return true;
    }
  }
  count = 0;
  is_complex = false;
  return false;
}

bool SwiftASTContext::IsDefined(void *type) {
  if (!type)
    return false;

  return true;
}

bool SwiftASTContext::IsPolymorphicClass(void *type) { return false; }

bool SwiftASTContext::IsPossibleDynamicType(void *type,
                                            CompilerType *dynamic_pointee_type,
                                            bool check_cplusplus,
                                            bool check_objc, bool check_swift) {
  VALID_OR_RETURN(false);

  if (type && check_swift) {
    auto can_type = GetCanonicalSwiftType(type);

    if (can_type->getClassOrBoundGenericClass() ||
        can_type->isAnyExistentialType())
      return true;

    if (can_type->hasArchetype() || can_type->hasOpaqueArchetype() ||
        can_type->hasTypeParameter())
      return true;

    if (can_type == GetASTContext()->TheRawPointerType)
      return true;
    if (can_type == GetASTContext()->TheUnknownObjectType)
      return true;
    if (can_type == GetASTContext()->TheNativeObjectType)
      return true;
    if (can_type == GetASTContext()->TheBridgeObjectType)
      return true;
  }

  if (dynamic_pointee_type)
    dynamic_pointee_type->Clear();
  return false;
}

bool SwiftASTContext::IsScalarType(void *type) {
  if (!type)
    return false;

  return (GetTypeInfo(type, nullptr) & eTypeIsScalar) != 0;
}

bool SwiftASTContext::IsTypedefType(void *type) {
  if (!type)
    return false;
  swift::Type swift_type(GetSwiftType(type));
  return swift::isa<swift::TypeAliasType>(swift_type.getPointer());
}

bool SwiftASTContext::IsVoidType(void *type) {
  VALID_OR_RETURN(false);

  if (!type)
    return false;
  return type == GetASTContext()->TheEmptyTupleType.getPointer();
}

bool SwiftASTContext::CanPassInRegisters(const CompilerType &type) {
  // FIXME: Implement this. There was an abort() here to figure out which tests
  // where hitting this code. At least TestSwiftReturns and TestSwiftStepping
  // were failing because of this Darwin.
  return false;
}

bool SwiftASTContext::IsGenericType(const CompilerType &compiler_type) {
  if (!compiler_type.IsValid())
    return false;

  if (llvm::dyn_cast_or_null<SwiftASTContext>(compiler_type.GetTypeSystem())) {
    swift::Type swift_type(GetSwiftType(compiler_type));
    return swift_type->hasTypeParameter(); // is<swift::ArchetypeType>();
  }
  return false;
}

static CompilerType BindAllArchetypes(CompilerType type,
                                      ExecutionContextScope *exe_scope) {
  if (!exe_scope)
    return type;
  auto *frame = exe_scope->CalculateStackFrame().get();
  auto *runtime = SwiftLanguageRuntime::Get(*exe_scope->CalculateProcess());
  if (!frame || !runtime)
    return type;
  ExecutionContext exe_ctx;
  exe_scope->CalculateExecutionContext(exe_ctx);
  return runtime->DoArchetypeBindingForType(*frame, type);
}

bool SwiftASTContext::IsErrorType(const CompilerType &compiler_type) {
  if (compiler_type.IsValid() &&
      llvm::dyn_cast_or_null<SwiftASTContext>(compiler_type.GetTypeSystem())) {
    ProtocolInfo protocol_info;

    if (GetProtocolTypeInfo(compiler_type, protocol_info))
      return protocol_info.m_is_errortype;
    return false;
  }
  return false;
}

CompilerType
SwiftASTContext::GetReferentType(const CompilerType &compiler_type) {
  VALID_OR_RETURN(CompilerType());

  if (compiler_type.IsValid() &&
      llvm::dyn_cast_or_null<SwiftASTContext>(compiler_type.GetTypeSystem())) {
    swift::Type swift_type(GetSwiftType(compiler_type));
    swift::TypeBase *swift_typebase = swift_type.getPointer();
    if (swift_type && llvm::isa<swift::WeakStorageType>(swift_typebase))
      return compiler_type;

    auto ref_type = swift_type->getReferenceStorageReferent();
    return {ref_type};
  }

  return {};
}

bool SwiftASTContext::IsFullyRealized(const CompilerType &compiler_type) {
  if (!compiler_type.IsValid())
    return false;

  if (auto ast = llvm::dyn_cast_or_null<SwiftASTContext>(
          compiler_type.GetTypeSystem())) {
    swift::CanType swift_can_type(GetCanonicalSwiftType(compiler_type));
    if (swift::isa<swift::MetatypeType>(swift_can_type))
      return true;
    return !swift_can_type->hasArchetype() &&
           !swift_can_type->hasTypeParameter();
  }

  return false;
}

bool SwiftASTContext::GetProtocolTypeInfo(const CompilerType &type,
                                          ProtocolInfo &protocol_info) {
  if (auto ast =
          llvm::dyn_cast_or_null<SwiftASTContext>(type.GetTypeSystem())) {
    swift::CanType swift_can_type(GetCanonicalSwiftType(type));
    if (!swift_can_type.isExistentialType())
      return false;

    swift::ExistentialLayout layout = swift_can_type.getExistentialLayout();
    protocol_info.m_is_class_only = layout.requiresClass();
    protocol_info.m_num_protocols = layout.getProtocols().size();
    protocol_info.m_is_objc = layout.isObjC();
    protocol_info.m_is_anyobject = layout.isAnyObject();
    protocol_info.m_is_errortype = layout.isErrorExistential();

    if (auto superclass = layout.explicitSuperclass) {
      protocol_info.m_superclass = {superclass.getPointer()};
    }

    unsigned num_witness_tables = 0;
    for (auto protoTy : layout.getProtocols()) {
      if (!protoTy->getDecl()->isObjC())
        num_witness_tables++;
    }

    if (layout.isErrorExistential()) {
      // Error existential -- instance pointer only.
      protocol_info.m_num_payload_words = 0;
      protocol_info.m_num_storage_words = 1;
    } else if (layout.requiresClass()) {
      // Class-constrained existential -- instance pointer plus
      // witness tables.
      protocol_info.m_num_payload_words = 0;
      protocol_info.m_num_storage_words = 1 + num_witness_tables;
    } else {
      // Opaque existential -- three words of inline storage, metadata
      // and witness tables.
      protocol_info.m_num_payload_words = swift::NumWords_ValueBuffer;
      protocol_info.m_num_storage_words =
          swift::NumWords_ValueBuffer + 1 + num_witness_tables;
    }

    return true;
  }

  return false;
}

SwiftASTContext::TypeAllocationStrategy
SwiftASTContext::GetAllocationStrategy(const CompilerType &type) {
  if (auto ast =
          llvm::dyn_cast_or_null<SwiftASTContext>(type.GetTypeSystem())) {
    const swift::irgen::TypeInfo *type_info =
        ast->GetSwiftTypeInfo(type.GetOpaqueQualType());
    if (!type_info)
      return TypeAllocationStrategy::eUnknown;
    switch (type_info->getFixedPacking(ast->GetIRGenModule())) {
    case swift::irgen::FixedPacking::OffsetZero:
      return TypeAllocationStrategy::eInline;
    case swift::irgen::FixedPacking::Allocate:
      return TypeAllocationStrategy::ePointer;
    case swift::irgen::FixedPacking::Dynamic:
      return TypeAllocationStrategy::eDynamic;
    }
  }

  return TypeAllocationStrategy::eUnknown;
}

bool SwiftASTContext::IsBeingDefined(void *type) { return false; }

bool SwiftASTContext::IsObjCObjectPointerType(const CompilerType &type,
                                              CompilerType *class_type_ptr) {
  if (!type)
    return false;

  swift::CanType swift_can_type(GetCanonicalSwiftType(type));
  const swift::TypeKind type_kind = swift_can_type->getKind();
  if (type_kind == swift::TypeKind::BuiltinNativeObject ||
      type_kind == swift::TypeKind::BuiltinUnknownObject)
    return true;

  if (class_type_ptr)
    class_type_ptr->Clear();
  return false;
}

//----------------------------------------------------------------------
// Type Completion
//----------------------------------------------------------------------

bool SwiftASTContext::GetCompleteType(void *type) { return true; }

ConstString SwiftASTContext::GetTypeName(void *type) {
  std::string type_name;
  if (type) {
    swift::Type swift_type(GetSwiftType(type));

    swift::Type normalized_type =
        swift_type.transform([](swift::Type type) -> swift::Type {
          if (swift::SyntaxSugarType *syntax_sugar_type =
                  swift::dyn_cast<swift::SyntaxSugarType>(type.getPointer())) {
            return syntax_sugar_type->getSinglyDesugaredType();
          }
          if (swift::DictionaryType *dictionary_type =
                  swift::dyn_cast<swift::DictionaryType>(type.getPointer())) {
            return dictionary_type->getSinglyDesugaredType();
          }
          return type;
        });

    swift::PrintOptions print_options;
    print_options.FullyQualifiedTypes = true;
    print_options.SynthesizeSugarOnTypes = false;
    type_name = normalized_type.getString(print_options);
  }
  return ConstString(type_name);
}

/// Build a dictionary of Archetype names that appear in \p type.
static llvm::DenseMap<swift::CanType, swift::Identifier>
GetArchetypeNames(swift::Type type, swift::ASTContext &ast_ctx,
                  const SymbolContext *sc) {
  llvm::DenseMap<swift::CanType, swift::Identifier> dict;

  swift::Type swift_type(GetSwiftType(type));
  assert(&swift_type->getASTContext() == &ast_ctx);
  if (!sc)
    return dict;

  llvm::DenseMap<std::pair<uint64_t, uint64_t>, StringRef> names;
  SwiftLanguageRuntime::GetGenericParameterNamesForFunction(*sc, names);
  swift_type.visit([&](swift::Type type) {
    if (!type->isTypeParameter() || dict.count(type->getCanonicalType()))
      return;
    auto *param = type->getAs<swift::GenericTypeParamType>();
    auto it = names.find({param->getDepth(), param->getIndex()});
    if (it != names.end()) {
      swift::Identifier ident = ast_ctx.getIdentifier(it->second);
      dict.insert({type->getCanonicalType(), ident});
    }
  });
  return dict;
}

ConstString SwiftASTContext::GetDisplayTypeName(void *type,
                                                const SymbolContext *sc) {
  VALID_OR_RETURN(ConstString("<invalid Swift context>"));
  std::string type_name(GetTypeName(type).AsCString(""));
  if (type) {
    swift::Type swift_type(GetSwiftType(type));
    swift::PrintOptions print_options;
    print_options.FullyQualifiedTypes = false;
    print_options.SynthesizeSugarOnTypes = true;
    print_options.FullyQualifiedTypesIfAmbiguous = true;
    auto dict = GetArchetypeNames(swift_type, *GetASTContext(), sc);
    print_options.AlternativeTypeNames = &dict;
    type_name = swift_type.getString(print_options);
  }
  return ConstString(type_name);
}

ConstString SwiftASTContext::GetMangledTypeName(void *type) {
  return GetMangledTypeName(GetSwiftType(type).getPointer());
}

uint32_t
SwiftASTContext::GetTypeInfo(void *type,
                             CompilerType *pointee_or_element_clang_type) {
  VALID_OR_RETURN(0);

  if (!type)
    return 0;

  if (pointee_or_element_clang_type)
    pointee_or_element_clang_type->Clear();

  swift::CanType swift_can_type(GetCanonicalSwiftType(type));
  const swift::TypeKind type_kind = swift_can_type->getKind();
  uint32_t swift_flags = eTypeIsSwift;
  switch (type_kind) {
  case swift::TypeKind::PrimaryArchetype:
  case swift::TypeKind::OpenedArchetype:
  case swift::TypeKind::NestedArchetype:
  case swift::TypeKind::Error:
  case swift::TypeKind::Module:
  case swift::TypeKind::TypeVariable:
    break;
  case swift::TypeKind::UnboundGeneric:
    swift_flags |= eTypeIsGeneric;
    break;

  case swift::TypeKind::GenericFunction:
    swift_flags |= eTypeIsGeneric;
    LLVM_FALLTHROUGH;
  case swift::TypeKind::Function:
    swift_flags |= eTypeIsPointer | eTypeHasValue;
    break;
  case swift::TypeKind::BuiltinInteger:
    swift_flags |=
        eTypeIsBuiltIn | eTypeHasValue | eTypeIsScalar | eTypeIsInteger;
    break;
  case swift::TypeKind::BuiltinFloat:
    swift_flags |=
        eTypeIsBuiltIn | eTypeHasValue | eTypeIsScalar | eTypeIsFloat;
    break;
  case swift::TypeKind::BuiltinRawPointer:
    swift_flags |= eTypeIsBuiltIn | eTypeHasChildren | eTypeIsPointer |
                   eTypeIsScalar | eTypeHasValue;
    break;
  case swift::TypeKind::BuiltinNativeObject:
    swift_flags |= eTypeIsBuiltIn | eTypeHasChildren | eTypeIsPointer |
                   eTypeIsScalar | eTypeHasValue;
    break;
  case swift::TypeKind::BuiltinUnknownObject:
    swift_flags |= eTypeIsBuiltIn | eTypeHasChildren | eTypeIsPointer |
                   eTypeIsScalar | eTypeHasValue | eTypeIsObjC;
    break;
  case swift::TypeKind::BuiltinBridgeObject:
    swift_flags |= eTypeIsBuiltIn | eTypeHasChildren | eTypeIsPointer |
                   eTypeIsScalar | eTypeHasValue | eTypeIsObjC;
    break;
  case swift::TypeKind::BuiltinUnsafeValueBuffer:
    swift_flags |=
        eTypeIsBuiltIn | eTypeIsPointer | eTypeIsScalar | eTypeHasValue;
    break;
  case swift::TypeKind::BuiltinVector:
    // TODO: OR in eTypeIsFloat or eTypeIsInteger as needed
    return eTypeIsBuiltIn | eTypeHasChildren | eTypeIsVector;
    break;

  case swift::TypeKind::Tuple:
    swift_flags |= eTypeHasChildren | eTypeIsTuple;
    break;
  case swift::TypeKind::UnmanagedStorage:
  case swift::TypeKind::UnownedStorage:
  case swift::TypeKind::WeakStorage:
    swift_flags |= CompilerType(swift_can_type->getReferenceStorageReferent())
                       .GetTypeInfo(pointee_or_element_clang_type);
    break;
  case swift::TypeKind::BoundGenericEnum:
    swift_flags |= eTypeIsGeneric | eTypeIsBound;
    LLVM_FALLTHROUGH;
  case swift::TypeKind::Enum: {
    SwiftEnumDescriptor *cached_enum_info = GetCachedEnumInfo(type);
    if (cached_enum_info) {
      if (cached_enum_info->GetNumElementsWithPayload() == 0)
        swift_flags |= eTypeHasValue | eTypeIsEnumeration;
      else
        swift_flags |= eTypeHasValue | eTypeIsEnumeration | eTypeHasChildren;
    } else
      swift_flags |= eTypeIsEnumeration;
  } break;

  case swift::TypeKind::BoundGenericStruct:
    swift_flags |= eTypeIsGeneric | eTypeIsBound;
    LLVM_FALLTHROUGH;
  case swift::TypeKind::Struct:
    swift_flags |= eTypeHasChildren | eTypeIsStructUnion;
    break;

  case swift::TypeKind::BoundGenericClass:
    swift_flags |= eTypeIsGeneric | eTypeIsBound;
    LLVM_FALLTHROUGH;
  case swift::TypeKind::Class:
    swift_flags |= eTypeHasChildren | eTypeIsClass | eTypeHasValue |
                   eTypeInstanceIsPointer;
    break;

  case swift::TypeKind::Protocol:
  case swift::TypeKind::ProtocolComposition:
    swift_flags |= eTypeHasChildren | eTypeIsStructUnion | eTypeIsProtocol;
    break;
  case swift::TypeKind::ExistentialMetatype:
  case swift::TypeKind::Metatype:
    swift_flags |= eTypeIsMetatype | eTypeHasValue;
    break;

  case swift::TypeKind::DependentMember:
  case swift::TypeKind::GenericTypeParam:
    swift_flags |= eTypeHasValue | eTypeIsScalar | eTypeIsPointer |
                   eTypeIsGenericTypeParam;
    break;

  case swift::TypeKind::LValue:
    if (pointee_or_element_clang_type)
      *pointee_or_element_clang_type = GetNonReferenceType(type);
    swift_flags |= eTypeHasChildren | eTypeIsReference | eTypeHasValue;
    break;
  case swift::TypeKind::DynamicSelf:
  case swift::TypeKind::SILBox:
  case swift::TypeKind::SILFunction:
  case swift::TypeKind::SILBlockStorage:
  case swift::TypeKind::Unresolved:
    break;

  case swift::TypeKind::Optional:
  case swift::TypeKind::TypeAlias:
  case swift::TypeKind::Paren:
  case swift::TypeKind::Dictionary:
  case swift::TypeKind::ArraySlice:
    assert(false && "Not a canonical type");
    break;

  case swift::TypeKind::SILToken:
    break;
  }
  return swift_flags;
}

lldb::LanguageType SwiftASTContext::GetMinimumLanguage(void *type) {
  if (!type)
    return lldb::eLanguageTypeC;

  return lldb::eLanguageTypeSwift;
}

lldb::TypeClass SwiftASTContext::GetTypeClass(void *type) {
  VALID_OR_RETURN(lldb::eTypeClassInvalid);

  if (!type)
    return lldb::eTypeClassInvalid;

  swift::CanType swift_can_type(GetCanonicalSwiftType(type));
  const swift::TypeKind type_kind = swift_can_type->getKind();
  switch (type_kind) {
  case swift::TypeKind::Error:
    return lldb::eTypeClassOther;
  case swift::TypeKind::BuiltinInteger:
    return lldb::eTypeClassBuiltin;
  case swift::TypeKind::BuiltinFloat:
    return lldb::eTypeClassBuiltin;
  case swift::TypeKind::BuiltinRawPointer:
    return lldb::eTypeClassBuiltin;
  case swift::TypeKind::BuiltinNativeObject:
    return lldb::eTypeClassBuiltin;
  case swift::TypeKind::BuiltinUnsafeValueBuffer:
    return lldb::eTypeClassBuiltin;
  case swift::TypeKind::BuiltinUnknownObject:
    return lldb::eTypeClassBuiltin;
  case swift::TypeKind::BuiltinBridgeObject:
    return lldb::eTypeClassBuiltin;
  case swift::TypeKind::BuiltinVector:
    return lldb::eTypeClassVector;
  case swift::TypeKind::Tuple:
    return lldb::eTypeClassArray;
  case swift::TypeKind::UnmanagedStorage:
  case swift::TypeKind::UnownedStorage:
  case swift::TypeKind::WeakStorage:
    return CompilerType(swift_can_type->getReferenceStorageReferent())
        .GetTypeClass();
  case swift::TypeKind::GenericTypeParam:
    return lldb::eTypeClassOther;
  case swift::TypeKind::DependentMember:
    return lldb::eTypeClassOther;
  case swift::TypeKind::Enum:
    return lldb::eTypeClassUnion;
  case swift::TypeKind::Struct:
    return lldb::eTypeClassStruct;
  case swift::TypeKind::Class:
    return lldb::eTypeClassClass;
  case swift::TypeKind::Protocol:
    return lldb::eTypeClassOther;
  case swift::TypeKind::Metatype:
    return lldb::eTypeClassOther;
  case swift::TypeKind::Module:
    return lldb::eTypeClassOther;
  case swift::TypeKind::PrimaryArchetype:
  case swift::TypeKind::OpenedArchetype:
  case swift::TypeKind::NestedArchetype:
    return lldb::eTypeClassOther;
  case swift::TypeKind::Function:
    return lldb::eTypeClassFunction;
  case swift::TypeKind::GenericFunction:
    return lldb::eTypeClassFunction;
  case swift::TypeKind::ProtocolComposition:
    return lldb::eTypeClassOther;
  case swift::TypeKind::LValue:
    return lldb::eTypeClassReference;
  case swift::TypeKind::UnboundGeneric:
    return lldb::eTypeClassOther;
  case swift::TypeKind::BoundGenericClass:
    return lldb::eTypeClassClass;
  case swift::TypeKind::BoundGenericEnum:
    return lldb::eTypeClassUnion;
  case swift::TypeKind::BoundGenericStruct:
    return lldb::eTypeClassStruct;
  case swift::TypeKind::TypeVariable:
    return lldb::eTypeClassOther;
  case swift::TypeKind::ExistentialMetatype:
    return lldb::eTypeClassOther;
  case swift::TypeKind::DynamicSelf:
    return lldb::eTypeClassOther;
  case swift::TypeKind::SILBox:
    return lldb::eTypeClassOther;
  case swift::TypeKind::SILFunction:
    return lldb::eTypeClassFunction;
  case swift::TypeKind::SILBlockStorage:
    return lldb::eTypeClassOther;
  case swift::TypeKind::Unresolved:
    return lldb::eTypeClassOther;

  case swift::TypeKind::Optional:
  case swift::TypeKind::TypeAlias:
  case swift::TypeKind::Paren:
  case swift::TypeKind::Dictionary:
  case swift::TypeKind::ArraySlice:
    assert(false && "Not a canonical type");
    break;

  case swift::TypeKind::SILToken:
    break;
  }

  return lldb::eTypeClassOther;
}

unsigned SwiftASTContext::GetTypeQualifiers(void *type) { return 0; }

//----------------------------------------------------------------------
// Creating related types
//----------------------------------------------------------------------

CompilerType SwiftASTContext::GetArrayElementType(void *type,
                                                  uint64_t *stride) {
  VALID_OR_RETURN(CompilerType());

  CompilerType element_type;
  if (type) {
    swift::CanType swift_type(GetCanonicalSwiftType(type));
    // There are a couple of structs that mean "Array" in Swift:
    // Array<T>
    // NativeArray<T>
    // Slice<T>
    // Treat them as arrays for convenience sake.
    swift::BoundGenericStructType *boundGenericStructType(
        swift_type->getAs<swift::BoundGenericStructType>());
    if (boundGenericStructType) {
      auto args = boundGenericStructType->getGenericArgs();
      swift::StructDecl *decl = boundGenericStructType->getDecl();
      if (args.size() == 1 && decl->getModuleContext()->isStdlibModule()) {
        const char *declname = decl->getName().get();
        if (0 == strcmp(declname, "NativeArray") ||
            0 == strcmp(declname, "Array") ||
            0 == strcmp(declname, "ArraySlice")) {
          assert(GetASTContext() == &args[0].getPointer()->getASTContext());
          element_type = CompilerType(args[0].getPointer());
        }
      }
    }
  }
  return element_type;
}

CompilerType SwiftASTContext::GetCanonicalType(void *type) {
  VALID_OR_RETURN(CompilerType());

  if (type)
    return {GetCanonicalSwiftType(type).getPointer()};
  return CompilerType();
}

CompilerType SwiftASTContext::GetInstanceType(void *type) {
  VALID_OR_RETURN(CompilerType());

  if (!type)
    return {};

  swift::CanType swift_can_type(GetCanonicalSwiftType(type));
  assert((&swift_can_type->getASTContext() == GetASTContext()) &&
         "input type belongs to different SwiftASTContext");
  auto metatype_type = swift::dyn_cast<swift::AnyMetatypeType>(swift_can_type);
  if (metatype_type)
    return {metatype_type.getInstanceType().getPointer()};

  return {GetSwiftType(type)};
}

CompilerType SwiftASTContext::GetFullyUnqualifiedType(void *type) {
  VALID_OR_RETURN(CompilerType());

  return {GetSwiftType(type)};
}

int SwiftASTContext::GetFunctionArgumentCount(void *type) {
  return GetNumberOfFunctionArguments(type);
}

CompilerType SwiftASTContext::GetFunctionArgumentTypeAtIndex(void *type,
                                                             size_t idx) {
  return GetFunctionArgumentAtIndex(type, idx);
}

CompilerType SwiftASTContext::GetFunctionReturnType(void *type) {
  VALID_OR_RETURN(CompilerType());

  if (type) {
    auto func =
        swift::dyn_cast<swift::AnyFunctionType>(GetCanonicalSwiftType(type));
    if (func)
      return {func.getResult().getPointer()};
  }
  return {};
}

size_t SwiftASTContext::GetNumMemberFunctions(void *type) {
  size_t num_functions = 0;
  if (type) {
    swift::CanType swift_can_type(GetCanonicalSwiftType(type));

    auto nominal_decl = swift_can_type.getAnyNominal();
    if (nominal_decl) {
      auto iter = nominal_decl->getMembers().begin();
      auto end = nominal_decl->getMembers().end();
      for (; iter != end; iter++) {
        switch (iter->getKind()) {
        case swift::DeclKind::Constructor:
        case swift::DeclKind::Destructor:
        case swift::DeclKind::Func:
          num_functions += 1;
          break;
        default:
          break;
        }
      }
    }
  }
  return num_functions;
}

TypeMemberFunctionImpl SwiftASTContext::GetMemberFunctionAtIndex(void *type,
                                                                 size_t idx) {
  VALID_OR_RETURN(TypeMemberFunctionImpl());

  std::string name("");
  CompilerType result_type;
  MemberFunctionKind kind(MemberFunctionKind::eMemberFunctionKindUnknown);
  swift::AbstractFunctionDecl *the_decl_we_care_about = nullptr;
  if (type) {
    swift::CanType swift_can_type(GetCanonicalSwiftType(type));

    auto nominal_decl = swift_can_type.getAnyNominal();
    if (nominal_decl) {
      auto iter = nominal_decl->getMembers().begin();
      auto end = nominal_decl->getMembers().end();
      for (; iter != end; iter++) {
        auto decl_kind = iter->getKind();
        switch (decl_kind) {
        case swift::DeclKind::Constructor:
        case swift::DeclKind::Destructor:
        case swift::DeclKind::Func: {
          if (idx == 0) {
            swift::AbstractFunctionDecl *abstract_func_decl =
                llvm::dyn_cast_or_null<swift::AbstractFunctionDecl>(*iter);
            if (abstract_func_decl) {
              switch (decl_kind) {
              case swift::DeclKind::Constructor:
                name.clear();
                kind = lldb::eMemberFunctionKindConstructor;
                the_decl_we_care_about = abstract_func_decl;
                break;
              case swift::DeclKind::Destructor:
                name.clear();
                kind = lldb::eMemberFunctionKindDestructor;
                the_decl_we_care_about = abstract_func_decl;
                break;
              case swift::DeclKind::Func:
              default: {
                swift::FuncDecl *func_decl =
                    llvm::dyn_cast<swift::FuncDecl>(*iter);
                if (func_decl) {
                  if (func_decl->getName().empty())
                    name.clear();
                  else
                    name.assign(func_decl->getName().get());
                  if (func_decl->isStatic())
                    kind = lldb::eMemberFunctionKindStaticMethod;
                  else
                    kind = lldb::eMemberFunctionKindInstanceMethod;
                  the_decl_we_care_about = func_decl;
                }
              }
              }
              result_type = CompilerType(
                  abstract_func_decl->getInterfaceType().getPointer());
            }
          } else
            --idx;
        } break;
        default:
          break;
        }
      }
    }
  }

  if (type && the_decl_we_care_about && (kind != eMemberFunctionKindUnknown))
    return TypeMemberFunctionImpl(
        result_type, CompilerDecl(this, the_decl_we_care_about), name, kind);

  return TypeMemberFunctionImpl();
}

CompilerType SwiftASTContext::GetLValueReferenceType(void *type) {
  VALID_OR_RETURN(CompilerType());

  if (type)
    return {swift::LValueType::get(GetSwiftType(type))};
  return {};
}

CompilerType SwiftASTContext::GetRValueReferenceType(void *type) { return {}; }

CompilerType SwiftASTContext::GetNonReferenceType(void *type) {
  VALID_OR_RETURN(CompilerType());

  if (type) {
    swift::CanType swift_can_type(GetCanonicalSwiftType(type));

    swift::LValueType *lvalue = swift_can_type->getAs<swift::LValueType>();
    if (lvalue)
      return {lvalue->getObjectType().getPointer()};
  }
  return {};
}

CompilerType SwiftASTContext::GetPointeeType(void *type) { return {}; }

CompilerType SwiftASTContext::GetPointerType(void *type) {
  VALID_OR_RETURN(CompilerType());

  if (type) {
    swift::Type swift_type(::GetSwiftType(type));
    const swift::TypeKind type_kind = swift_type->getKind();
    if (type_kind == swift::TypeKind::BuiltinRawPointer)
      return {swift_type};
  }
  return {};
}

CompilerType SwiftASTContext::GetTypedefedType(void *type) {
  VALID_OR_RETURN(CompilerType());

  if (type) {
    swift::Type swift_type(::GetSwiftType(type));
    swift::TypeAliasType *name_alias_type =
        swift::dyn_cast<swift::TypeAliasType>(swift_type.getPointer());
    if (name_alias_type) {
      return {name_alias_type->getSinglyDesugaredType()};
    }
  }

  return {};
}

CompilerType
SwiftASTContext::GetUnboundType(lldb::opaque_compiler_type_t type) {
  VALID_OR_RETURN(CompilerType());

  if (type) {
    swift::CanType swift_can_type(GetCanonicalSwiftType(type));
    swift::BoundGenericType *bound_generic_type =
        swift_can_type->getAs<swift::BoundGenericType>();
    if (bound_generic_type) {
      swift::NominalTypeDecl *nominal_type_decl = bound_generic_type->getDecl();
      if (nominal_type_decl)
        return {nominal_type_decl->getDeclaredType()};
    }
  }

  return {GetSwiftType(type)};
}

//----------------------------------------------------------------------
// Create related types using the current type's AST
//----------------------------------------------------------------------

CompilerType SwiftASTContext::GetBasicTypeFromAST(lldb::BasicType basic_type) {
  return {};
}

//----------------------------------------------------------------------
// Exploring the type
//----------------------------------------------------------------------

const swift::irgen::TypeInfo *SwiftASTContext::GetSwiftTypeInfo(void *type) {
  VALID_OR_RETURN(nullptr);

  if (type) {
    auto &irgen_module = GetIRGenModule();
    swift::CanType swift_can_type(GetCanonicalSwiftType(type));
    swift::SILType swift_sil_type = irgen_module.getLoweredType(swift_can_type);
    return &irgen_module.getTypeInfo(swift_sil_type);
  }
  return nullptr;
}

const swift::irgen::FixedTypeInfo *
SwiftASTContext::GetSwiftFixedTypeInfo(void *type) {
  VALID_OR_RETURN(nullptr);

  const swift::irgen::TypeInfo *type_info = GetSwiftTypeInfo(type);
  if (type_info) {
    if (type_info->isFixedSize())
      return swift::cast<const swift::irgen::FixedTypeInfo>(type_info);
  }
  return nullptr;
}

bool SwiftASTContext::IsFixedSize(CompilerType compiler_type) {
  VALID_OR_RETURN(false);
  const swift::irgen::FixedTypeInfo *type_info =
      GetSwiftFixedTypeInfo(compiler_type.GetOpaqueQualType());
  if (type_info)
    return type_info->isFixedSize();
  return false;
}

llvm::Optional<uint64_t>
SwiftASTContext::GetBitSize(lldb::opaque_compiler_type_t type,
                            ExecutionContextScope *exe_scope) {
  if (!type)
    return {};

  swift::CanType swift_can_type(GetCanonicalSwiftType(type));
  if (swift_can_type->hasTypeParameter()) {
    if (!exe_scope)
      return {};
    ExecutionContext exe_ctx;
    exe_scope->CalculateExecutionContext(exe_ctx);
    auto swift_scratch_ctx_lock = SwiftASTContextLock(&exe_ctx);
    CompilerType bound_type = BindAllArchetypes({this, type}, exe_scope);
    // Note thay the bound type may be in a different AST context.
    return bound_type.GetBitSize(exe_scope);
  }

  // lldb ValueObject subsystem expects functions to be a single
  // pointer in size to print them correctly. This is not true
  // for swift (where functions aren't necessarily a single pointer
  // in size), so we need to work around the limitation here.
  if (swift_can_type->getKind() == swift::TypeKind::Function)
    return GetPointerByteSize() * 8;

  const swift::irgen::FixedTypeInfo *fixed_type_info =
      GetSwiftFixedTypeInfo(type);
  if (fixed_type_info)
    return fixed_type_info->getFixedSize().getValue() * 8;

  if (!exe_scope)
    return {};
  if (auto *runtime = SwiftLanguageRuntime::Get(*exe_scope->CalculateProcess()))
    return runtime->GetBitSize({this, type});
  return {};
}

llvm::Optional<uint64_t>
SwiftASTContext::GetByteStride(lldb::opaque_compiler_type_t type,
                               ExecutionContextScope *exe_scope) {
  if (!type)
    return {};
  swift::CanType swift_can_type(GetCanonicalSwiftType(type));
  if (swift_can_type->hasTypeParameter()) {
    if (!exe_scope)
      return {};
    ExecutionContext exe_ctx;
    exe_scope->CalculateExecutionContext(exe_ctx);
    auto swift_scratch_ctx_lock = SwiftASTContextLock(&exe_ctx);
    CompilerType bound_type = BindAllArchetypes({this, type}, exe_scope);
    // Note thay the bound type may be in a different AST context.
    return bound_type.GetByteStride(exe_scope);
  }

  const swift::irgen::FixedTypeInfo *fixed_type_info =
      GetSwiftFixedTypeInfo(type);
  if (fixed_type_info)
    return fixed_type_info->getFixedStride().getValue();

  if (!exe_scope)
    return {};
  if (auto *runtime = SwiftLanguageRuntime::Get(*exe_scope->CalculateProcess()))
    return runtime->GetByteStride({this, type});
  return {};
}

size_t SwiftASTContext::GetTypeBitAlign(void *type) {
  if (type) {
    const swift::irgen::FixedTypeInfo *fixed_type_info =
        GetSwiftFixedTypeInfo(type);
    if (fixed_type_info)
      return fixed_type_info->getFixedAlignment().getValue();
  }
  return 0;
}

lldb::Encoding SwiftASTContext::GetEncoding(void *type, uint64_t &count) {
  VALID_OR_RETURN(lldb::eEncodingInvalid);

  if (!type)
    return lldb::eEncodingInvalid;

  count = 1;
  swift::CanType swift_can_type(GetCanonicalSwiftType(type));

  const swift::TypeKind type_kind = swift_can_type->getKind();
  switch (type_kind) {
  case swift::TypeKind::Error:
    break;
  case swift::TypeKind::BuiltinInteger:
    return lldb::eEncodingSint; // TODO: detect if an integer is unsigned
  case swift::TypeKind::BuiltinFloat:
    return lldb::eEncodingIEEE754; // TODO: detect if an integer is unsigned

  case swift::TypeKind::PrimaryArchetype:
  case swift::TypeKind::OpenedArchetype:
  case swift::TypeKind::NestedArchetype:
  case swift::TypeKind::BuiltinRawPointer:
  case swift::TypeKind::BuiltinNativeObject:
  case swift::TypeKind::BuiltinUnsafeValueBuffer:
  case swift::TypeKind::BuiltinUnknownObject:
  case swift::TypeKind::BuiltinBridgeObject:
  case swift::TypeKind::Class: // Classes are pointers in swift...
  case swift::TypeKind::BoundGenericClass:
  case swift::TypeKind::GenericTypeParam:
  case swift::TypeKind::DependentMember:
    return lldb::eEncodingUint;

  case swift::TypeKind::BuiltinVector:
    break;
  case swift::TypeKind::Tuple:
    break;
  case swift::TypeKind::UnmanagedStorage:
  case swift::TypeKind::UnownedStorage:
  case swift::TypeKind::WeakStorage:
    return CompilerType(swift_can_type->getReferenceStorageReferent())
        .GetEncoding(count);
    break;

  case swift::TypeKind::ExistentialMetatype:
  case swift::TypeKind::Metatype:
    return lldb::eEncodingUint;

  case swift::TypeKind::GenericFunction:
  case swift::TypeKind::Function:
    return lldb::eEncodingUint;

  case swift::TypeKind::Enum:
  case swift::TypeKind::BoundGenericEnum:
    break;

  case swift::TypeKind::Struct:
  case swift::TypeKind::Protocol:
  case swift::TypeKind::Module:
  case swift::TypeKind::ProtocolComposition:
    break;
  case swift::TypeKind::LValue:
    return lldb::eEncodingUint;
  case swift::TypeKind::UnboundGeneric:
  case swift::TypeKind::BoundGenericStruct:
  case swift::TypeKind::TypeVariable:
  case swift::TypeKind::DynamicSelf:
  case swift::TypeKind::SILBox:
  case swift::TypeKind::SILFunction:
  case swift::TypeKind::SILBlockStorage:
  case swift::TypeKind::Unresolved:
    break;

  case swift::TypeKind::Optional:
  case swift::TypeKind::TypeAlias:
  case swift::TypeKind::Paren:
  case swift::TypeKind::Dictionary:
  case swift::TypeKind::ArraySlice:
    assert(false && "Not a canonical type");
    break;

  case swift::TypeKind::SILToken:
    break;
  }
  count = 0;
  return lldb::eEncodingInvalid;
}

lldb::Format SwiftASTContext::GetFormat(void *type) {
  VALID_OR_RETURN(lldb::eFormatInvalid);

  if (!type)
    return lldb::eFormatDefault;

  swift::CanType swift_can_type(GetCanonicalSwiftType(type));

  const swift::TypeKind type_kind = swift_can_type->getKind();
  switch (type_kind) {
  case swift::TypeKind::Error:
    break;
  case swift::TypeKind::BuiltinInteger:
    return eFormatDecimal; // TODO: detect if an integer is unsigned
  case swift::TypeKind::BuiltinFloat:
    return eFormatFloat; // TODO: detect if an integer is unsigned

  case swift::TypeKind::BuiltinRawPointer:
  case swift::TypeKind::BuiltinNativeObject:
  case swift::TypeKind::BuiltinUnknownObject:
  case swift::TypeKind::BuiltinUnsafeValueBuffer:
  case swift::TypeKind::BuiltinBridgeObject:
  case swift::TypeKind::PrimaryArchetype:
  case swift::TypeKind::OpenedArchetype:
  case swift::TypeKind::NestedArchetype:
  case swift::TypeKind::GenericTypeParam:
  case swift::TypeKind::DependentMember:
    return eFormatAddressInfo;

  // Classes are always pointers in swift.
  case swift::TypeKind::Class:
  case swift::TypeKind::BoundGenericClass:
    return eFormatHex;

  case swift::TypeKind::BuiltinVector:
    break;
  case swift::TypeKind::Tuple:
    break;
  case swift::TypeKind::UnmanagedStorage:
  case swift::TypeKind::UnownedStorage:
  case swift::TypeKind::WeakStorage:
    return CompilerType(swift_can_type->getReferenceStorageReferent())
        .GetFormat();
    break;

  case swift::TypeKind::Enum:
  case swift::TypeKind::BoundGenericEnum:
    return eFormatUnsigned;

  case swift::TypeKind::GenericFunction:
  case swift::TypeKind::Function:
    return lldb::eFormatAddressInfo;

  case swift::TypeKind::Struct:
  case swift::TypeKind::Protocol:
  case swift::TypeKind::Metatype:
  case swift::TypeKind::Module:
  case swift::TypeKind::ProtocolComposition:
    break;
  case swift::TypeKind::LValue:
    return lldb::eFormatHex;
  case swift::TypeKind::UnboundGeneric:
  case swift::TypeKind::BoundGenericStruct:
  case swift::TypeKind::TypeVariable:
  case swift::TypeKind::ExistentialMetatype:
  case swift::TypeKind::DynamicSelf:
  case swift::TypeKind::SILBox:
  case swift::TypeKind::SILFunction:
  case swift::TypeKind::SILBlockStorage:
  case swift::TypeKind::Unresolved:
    break;

  case swift::TypeKind::Optional:
  case swift::TypeKind::TypeAlias:
  case swift::TypeKind::Paren:
  case swift::TypeKind::Dictionary:
  case swift::TypeKind::ArraySlice:
    assert(false && "Not a canonical type");
    break;

  case swift::TypeKind::SILToken:
    break;
  }
  // We don't know hot to display this type.
  return lldb::eFormatBytes;
}

uint32_t SwiftASTContext::GetNumChildren(void *type,
                                         bool omit_empty_base_classes,
                                         const ExecutionContext *exe_ctx) {
  VALID_OR_RETURN(0);

  if (!type)
    return 0;

  uint32_t num_children = 0;

  swift::CanType swift_can_type(GetCanonicalSwiftType(type));

  const swift::TypeKind type_kind = swift_can_type->getKind();
  switch (type_kind) {
  case swift::TypeKind::Error:
  case swift::TypeKind::BuiltinInteger:
  case swift::TypeKind::BuiltinFloat:
  case swift::TypeKind::BuiltinRawPointer:
  case swift::TypeKind::BuiltinNativeObject:
  case swift::TypeKind::BuiltinUnknownObject:
  case swift::TypeKind::BuiltinUnsafeValueBuffer:
  case swift::TypeKind::BuiltinBridgeObject:
  case swift::TypeKind::BuiltinVector:
  case swift::TypeKind::Module:
  case swift::TypeKind::Function:
  case swift::TypeKind::GenericFunction:
  case swift::TypeKind::DynamicSelf:
  case swift::TypeKind::SILBox:
  case swift::TypeKind::SILFunction:
    break;
  case swift::TypeKind::UnmanagedStorage:
  case swift::TypeKind::UnownedStorage:
  case swift::TypeKind::WeakStorage:
    return CompilerType(swift_can_type->getReferenceStorageReferent())
        .GetNumChildren(omit_empty_base_classes, exe_ctx);
  case swift::TypeKind::GenericTypeParam:
  case swift::TypeKind::DependentMember:
    break;

  case swift::TypeKind::Enum:
  case swift::TypeKind::BoundGenericEnum: {
    SwiftEnumDescriptor *cached_enum_info = GetCachedEnumInfo(type);
    if (cached_enum_info)
      return cached_enum_info->GetNumElementsWithPayload();
  } break;

  case swift::TypeKind::Tuple:
  case swift::TypeKind::Struct:
  case swift::TypeKind::BoundGenericStruct:
    return GetNumFields(type);

  case swift::TypeKind::Class:
  case swift::TypeKind::BoundGenericClass: {
    auto class_decl = swift_can_type->getClassOrBoundGenericClass();
    return (class_decl->hasSuperclass() ? 1 : 0) + GetNumFields(type);
  }

  case swift::TypeKind::Protocol:
  case swift::TypeKind::ProtocolComposition: {
    ProtocolInfo protocol_info;
    if (!GetProtocolTypeInfo(CompilerType(GetSwiftType(type)), protocol_info))
      break;

    return protocol_info.m_num_storage_words;
  }

  case swift::TypeKind::ExistentialMetatype:
  case swift::TypeKind::Metatype:
  case swift::TypeKind::PrimaryArchetype:
  case swift::TypeKind::OpenedArchetype:
  case swift::TypeKind::NestedArchetype:
    return 0;

  case swift::TypeKind::LValue: {
    swift::LValueType *lvalue_type =
        swift_can_type->castTo<swift::LValueType>();
    swift::TypeBase *deref_type = lvalue_type->getObjectType().getPointer();

    uint32_t num_pointee_children =
        CompilerType(deref_type)
            .GetNumChildren(omit_empty_base_classes, exe_ctx);
    // If this type points to a simple type (or to a class), then it
    // has 1 child.
    if (num_pointee_children == 0 || deref_type->getClassOrBoundGenericClass())
      num_children = 1;
    else
      num_children = num_pointee_children;
  } break;

  case swift::TypeKind::UnboundGeneric:
    break;
  case swift::TypeKind::TypeVariable:
    break;

  case swift::TypeKind::SILBlockStorage:
  case swift::TypeKind::Unresolved:
    break;

  case swift::TypeKind::Optional:
  case swift::TypeKind::TypeAlias:
  case swift::TypeKind::Paren:
  case swift::TypeKind::Dictionary:
  case swift::TypeKind::ArraySlice:
    assert(false && "Not a canonical type");
    break;

  case swift::TypeKind::SILToken:
    break;
  }

  return num_children;
}

lldb::BasicType SwiftASTContext::GetBasicTypeEnumeration(void *type) {
  return eBasicTypeInvalid;
}

#pragma mark Aggregate Types

uint32_t SwiftASTContext::GetNumDirectBaseClasses(void *opaque_type) {
  if (!opaque_type)
    return 0;

  swift::CanType swift_can_type(GetCanonicalSwiftType(opaque_type));
  swift::ClassDecl *class_decl = swift_can_type->getClassOrBoundGenericClass();
  if (class_decl) {
    if (class_decl->hasSuperclass())
      return 1;
  }

  return 0;
}

uint32_t SwiftASTContext::GetNumVirtualBaseClasses(void *opaque_type) {
  return 0;
}

uint32_t SwiftASTContext::GetNumFields(void *type) {
  VALID_OR_RETURN(0);

  if (!type)
    return 0;

  uint32_t count = 0;

  swift::CanType swift_can_type(GetCanonicalSwiftType(type));

  const swift::TypeKind type_kind = swift_can_type->getKind();
  switch (type_kind) {
  case swift::TypeKind::Error:
  case swift::TypeKind::BuiltinInteger:
  case swift::TypeKind::BuiltinFloat:
  case swift::TypeKind::BuiltinRawPointer:
  case swift::TypeKind::BuiltinNativeObject:
  case swift::TypeKind::BuiltinUnknownObject:
  case swift::TypeKind::BuiltinUnsafeValueBuffer:
  case swift::TypeKind::BuiltinBridgeObject:
  case swift::TypeKind::BuiltinVector:
    break;
  case swift::TypeKind::UnmanagedStorage:
  case swift::TypeKind::UnownedStorage:
  case swift::TypeKind::WeakStorage:
    return CompilerType(swift_can_type->getReferenceStorageReferent())
        .GetNumFields();
  case swift::TypeKind::GenericTypeParam:
  case swift::TypeKind::DependentMember:
    break;

  case swift::TypeKind::Enum:
  case swift::TypeKind::BoundGenericEnum: {
    SwiftEnumDescriptor *cached_enum_info = GetCachedEnumInfo(type);
    if (cached_enum_info)
      return cached_enum_info->GetNumElementsWithPayload();
  } break;

  case swift::TypeKind::Tuple:
    return cast<swift::TupleType>(swift_can_type)->getNumElements();

  case swift::TypeKind::Struct:
  case swift::TypeKind::Class:
  case swift::TypeKind::BoundGenericClass:
  case swift::TypeKind::BoundGenericStruct: {
    auto nominal = swift_can_type->getAnyNominal();
    return GetStoredProperties(nominal).size();
  }

  case swift::TypeKind::Protocol:
  case swift::TypeKind::ProtocolComposition:
    return GetNumChildren(type, /*omit_empty_base_classes=*/false, nullptr);

  case swift::TypeKind::ExistentialMetatype:
  case swift::TypeKind::Metatype:
    return 0;

  case swift::TypeKind::Module:
  case swift::TypeKind::PrimaryArchetype:
  case swift::TypeKind::OpenedArchetype:
  case swift::TypeKind::NestedArchetype:
  case swift::TypeKind::Function:
  case swift::TypeKind::GenericFunction:
  case swift::TypeKind::LValue:
  case swift::TypeKind::UnboundGeneric:
  case swift::TypeKind::TypeVariable:
  case swift::TypeKind::DynamicSelf:
  case swift::TypeKind::SILBox:
  case swift::TypeKind::SILFunction:
  case swift::TypeKind::SILBlockStorage:
  case swift::TypeKind::Unresolved:
    break;

  case swift::TypeKind::Optional:
  case swift::TypeKind::TypeAlias:
  case swift::TypeKind::Paren:
  case swift::TypeKind::Dictionary:
  case swift::TypeKind::ArraySlice:
    assert(false && "Not a canonical type");
    break;

  case swift::TypeKind::SILToken:
    break;
  }

  return count;
}

CompilerType
SwiftASTContext::GetDirectBaseClassAtIndex(void *opaque_type, size_t idx,
                                           uint32_t *bit_offset_ptr) {
  VALID_OR_RETURN(CompilerType());

  if (opaque_type) {
    swift::CanType swift_can_type(GetCanonicalSwiftType(opaque_type));
    swift::ClassDecl *class_decl =
        swift_can_type->getClassOrBoundGenericClass();
    if (class_decl) {
      swift::Type base_class_type = class_decl->getSuperclass();
      if (base_class_type)
        return {base_class_type.getPointer()};
    }
  }
  return {};
}

CompilerType
SwiftASTContext::GetVirtualBaseClassAtIndex(void *opaque_type, size_t idx,
                                            uint32_t *bit_offset_ptr) {
  return {};
}

/// Retrieve the printable name of a tuple element.
static std::string GetTupleElementName(const swift::TupleType *tuple_type,
                                       unsigned index,
                                       llvm::StringRef printed_index = "") {
  const auto &element = tuple_type->getElement(index);

  // Use the element name if there is one.
  if (!element.getName().empty())
    return element.getName().str();

  // If we know the printed index already, use that.
  if (!printed_index.empty())
    return printed_index;

  // Print the index and return that.
  std::string str;
  llvm::raw_string_ostream(str) << index;
  return str;
}

/// Retrieve the printable name of a type referenced as a superclass.
static std::string GetSuperclassName(const CompilerType &superclass_type) {
  return superclass_type.GetUnboundType().GetTypeName().AsCString(
      "<no type name>");
}

/// Retrieve the type and name of a child of an existential type.
static std::pair<CompilerType, std::string>
GetExistentialTypeChild(swift::ASTContext *swift_ast_ctx, CompilerType type,
                        const SwiftASTContext::ProtocolInfo &protocol_info,
                        unsigned idx) {
  assert(idx < protocol_info.m_num_storage_words &&
         "caller is responsible for validating index");

  // A payload word for a non-class, non-error existential.
  if (idx < protocol_info.m_num_payload_words) {
    std::string name;
    llvm::raw_string_ostream(name) << "payload_data_" << idx;

    auto raw_pointer = swift_ast_ctx->TheRawPointerType;
    return {CompilerType(raw_pointer.getPointer()), std::move(name)};
  }

  // The instance for a class-bound existential.
  if (idx == 0 && protocol_info.m_is_class_only) {
    CompilerType class_type;
    if (protocol_info.m_superclass) {
      class_type = protocol_info.m_superclass;
    } else {
      auto raw_pointer = swift_ast_ctx->TheRawPointerType;
      class_type = CompilerType(raw_pointer.getPointer());
    }

    return {class_type, "instance"};
  }

  // The instance for an error existential.
  if (idx == 0 && protocol_info.m_is_errortype) {
    auto raw_pointer = swift_ast_ctx->TheRawPointerType;
    return {CompilerType(raw_pointer.getPointer()), "error_instance"};
  }

  // The metatype for a non-class, non-error existential.
  if (idx && idx == protocol_info.m_num_payload_words) {
    // The metatype for a non-class, non-error existential.
    auto any_metatype =
        swift::ExistentialMetatypeType::get(swift_ast_ctx->TheAnyType);
    return {CompilerType(any_metatype), "instance_type"};
  }

  // A witness table. Figure out which protocol it corresponds to.
  unsigned witness_table_idx = idx - protocol_info.m_num_payload_words - 1;
  swift::CanType swift_can_type(GetCanonicalSwiftType(type));
  swift::ExistentialLayout layout = swift_can_type.getExistentialLayout();

  std::string name;
  for (auto protoType : layout.getProtocols()) {
    auto proto = protoType->getDecl();
    if (proto->isObjC())
      continue;

    if (witness_table_idx == 0) {
      llvm::raw_string_ostream(name)
          << "witness_table_" << proto->getBaseName().userFacingName();
      break;
    }
    --witness_table_idx;
  }

  auto raw_pointer = swift_ast_ctx->TheRawPointerType;
  return {CompilerType(raw_pointer.getPointer()), std::move(name)};
}

CompilerType SwiftASTContext::GetFieldAtIndex(void *type, size_t idx,
                                              std::string &name,
                                              uint64_t *bit_offset_ptr,
                                              uint32_t *bitfield_bit_size_ptr,
                                              bool *is_bitfield_ptr) {
  VALID_OR_RETURN(CompilerType());

  if (!type)
    return {};

  swift::CanType swift_can_type(GetCanonicalSwiftType(type));

  const swift::TypeKind type_kind = swift_can_type->getKind();
  switch (type_kind) {
  case swift::TypeKind::Error:
  case swift::TypeKind::BuiltinInteger:
  case swift::TypeKind::BuiltinFloat:
  case swift::TypeKind::BuiltinRawPointer:
  case swift::TypeKind::BuiltinNativeObject:
  case swift::TypeKind::BuiltinUnsafeValueBuffer:
  case swift::TypeKind::BuiltinUnknownObject:
  case swift::TypeKind::BuiltinBridgeObject:
  case swift::TypeKind::BuiltinVector:
    break;
  case swift::TypeKind::UnmanagedStorage:
  case swift::TypeKind::UnownedStorage:
  case swift::TypeKind::WeakStorage:
    return CompilerType(swift_can_type->getReferenceStorageReferent())
        .GetFieldAtIndex(idx, name, bit_offset_ptr, bitfield_bit_size_ptr,
                         is_bitfield_ptr);
  case swift::TypeKind::GenericTypeParam:
  case swift::TypeKind::DependentMember:
    break;

  case swift::TypeKind::Enum:
  case swift::TypeKind::BoundGenericEnum: {
    SwiftEnumDescriptor *cached_enum_info = GetCachedEnumInfo(type);
    if (cached_enum_info &&
        idx < cached_enum_info->GetNumElementsWithPayload()) {
      const SwiftEnumDescriptor::ElementInfo *enum_element_info =
          cached_enum_info->GetElementWithPayloadAtIndex(idx);
      name.assign(enum_element_info->name.GetCString());
      if (bit_offset_ptr)
        *bit_offset_ptr = 0;
      if (bitfield_bit_size_ptr)
        *bitfield_bit_size_ptr = 0;
      if (is_bitfield_ptr)
        *is_bitfield_ptr = false;
      return enum_element_info->payload_type;
    }
  } break;

  case swift::TypeKind::Tuple: {
    auto tuple_type = cast<swift::TupleType>(swift_can_type);
    if (idx >= tuple_type->getNumElements())
      break;

    // We cannot reliably get layout information without an execution
    // context.
    if (bit_offset_ptr)
      *bit_offset_ptr = LLDB_INVALID_IVAR_OFFSET;
    if (bitfield_bit_size_ptr)
      *bitfield_bit_size_ptr = 0;
    if (is_bitfield_ptr)
      *is_bitfield_ptr = false;

    name = GetTupleElementName(tuple_type, idx);

    const auto &child = tuple_type->getElement(idx);
    return CompilerType(child.getType().getPointer());
  }

  case swift::TypeKind::Class:
  case swift::TypeKind::BoundGenericClass: {
    auto class_decl = swift_can_type->getClassOrBoundGenericClass();
    if (class_decl->hasSuperclass()) {
      if (idx == 0) {
        swift::Type superclass_swift_type = swift_can_type->getSuperclass();
        CompilerType superclass_type(superclass_swift_type.getPointer());

        name = GetSuperclassName(superclass_type);

        // We cannot reliably get layout information without an
        // execution context.
        if (bit_offset_ptr)
          *bit_offset_ptr = LLDB_INVALID_IVAR_OFFSET;
        if (bitfield_bit_size_ptr)
          *bitfield_bit_size_ptr = 0;
        if (is_bitfield_ptr)
          *is_bitfield_ptr = false;

        return superclass_type;
      }

      // Adjust the index to refer into the stored properties.
      --idx;
    }

    LLVM_FALLTHROUGH;
  }

  case swift::TypeKind::Struct:
  case swift::TypeKind::BoundGenericStruct: {
    auto nominal = swift_can_type->getAnyNominal();
    auto stored_properties = GetStoredProperties(nominal);
    if (idx >= stored_properties.size())
      break;

    auto property = stored_properties[idx];
    name = property->getBaseName().userFacingName();

    // We cannot reliably get layout information without an execution
    // context.
    if (bit_offset_ptr)
      *bit_offset_ptr = LLDB_INVALID_IVAR_OFFSET;
    if (bitfield_bit_size_ptr)
      *bitfield_bit_size_ptr = 0;
    if (is_bitfield_ptr)
      *is_bitfield_ptr = false;

    swift::Type child_swift_type = swift_can_type->getTypeOfMember(
        nominal->getModuleContext(), property, nullptr);
    return CompilerType(child_swift_type.getPointer());
  }

  case swift::TypeKind::Protocol:
  case swift::TypeKind::ProtocolComposition: {
    ProtocolInfo protocol_info;
    if (!GetProtocolTypeInfo(CompilerType(GetSwiftType(type)), protocol_info))
      break;

    if (idx >= protocol_info.m_num_storage_words)
      break;

    CompilerType compiler_type(GetSwiftType(type));
    CompilerType child_type;
    std::tie(child_type, name) = GetExistentialTypeChild(
        GetASTContext(), compiler_type, protocol_info, idx);

    llvm::Optional<uint64_t> child_size = child_type.GetByteSize(nullptr);
    if (!child_size)
      return {};
    if (bit_offset_ptr)
      *bit_offset_ptr = idx * *child_size * 8;
    if (bitfield_bit_size_ptr)
      *bitfield_bit_size_ptr = 0;
    if (is_bitfield_ptr)
      *is_bitfield_ptr = false;

    return child_type;
  }

  case swift::TypeKind::ExistentialMetatype:
  case swift::TypeKind::Metatype:
    break;

  case swift::TypeKind::Module:
  case swift::TypeKind::PrimaryArchetype:
  case swift::TypeKind::OpenedArchetype:
  case swift::TypeKind::NestedArchetype:
  case swift::TypeKind::Function:
  case swift::TypeKind::GenericFunction:
  case swift::TypeKind::LValue:
  case swift::TypeKind::UnboundGeneric:
  case swift::TypeKind::TypeVariable:
  case swift::TypeKind::DynamicSelf:
  case swift::TypeKind::SILBox:
  case swift::TypeKind::SILFunction:
  case swift::TypeKind::SILBlockStorage:
  case swift::TypeKind::Unresolved:
    break;

  case swift::TypeKind::Optional:
  case swift::TypeKind::TypeAlias:
  case swift::TypeKind::Paren:
  case swift::TypeKind::Dictionary:
  case swift::TypeKind::ArraySlice:
    assert(false && "Not a canonical type");
    break;

  case swift::TypeKind::SILToken:
    break;
  }

  return CompilerType();
}

// If a pointer to a pointee type (the clang_type arg) says that it
// has no children, then we either need to trust it, or override it
// and return a different result. For example, an "int *" has one
// child that is an integer, but a function pointer doesn't have any
// children. Likewise if a Record type claims it has no children, then
// there really is nothing to show.
uint32_t SwiftASTContext::GetNumPointeeChildren(void *type) {
  if (!type)
    return 0;

  swift::CanType swift_can_type(GetCanonicalSwiftType(type));

  const swift::TypeKind type_kind = swift_can_type->getKind();
  switch (type_kind) {
  case swift::TypeKind::Error:
    return 0;
  case swift::TypeKind::BuiltinInteger:
    return 1;
  case swift::TypeKind::BuiltinFloat:
    return 1;
  case swift::TypeKind::BuiltinRawPointer:
    return 1;
  case swift::TypeKind::BuiltinUnsafeValueBuffer:
    return 1;
  case swift::TypeKind::BuiltinNativeObject:
    return 1;
  case swift::TypeKind::BuiltinUnknownObject:
    return 1;
  case swift::TypeKind::BuiltinBridgeObject:
    return 1;
  case swift::TypeKind::BuiltinVector:
    return 0;
  case swift::TypeKind::UnmanagedStorage:
  case swift::TypeKind::UnownedStorage:
  case swift::TypeKind::WeakStorage:
    return GetNumPointeeChildren(
        swift::cast<swift::ReferenceStorageType>(swift_can_type).getPointer());
  case swift::TypeKind::Tuple:
    return 0;
  case swift::TypeKind::GenericTypeParam:
    return 0;
  case swift::TypeKind::DependentMember:
    return 0;
  case swift::TypeKind::Enum:
    return 0;
  case swift::TypeKind::Struct:
    return 0;
  case swift::TypeKind::Class:
    return 0;
  case swift::TypeKind::Protocol:
    return 0;
  case swift::TypeKind::Metatype:
    return 0;
  case swift::TypeKind::Module:
    return 0;
  case swift::TypeKind::PrimaryArchetype:
  case swift::TypeKind::OpenedArchetype:
  case swift::TypeKind::NestedArchetype:
    return 0;
  case swift::TypeKind::Function:
    return 0;
  case swift::TypeKind::GenericFunction:
    return 0;
  case swift::TypeKind::ProtocolComposition:
    return 0;
  case swift::TypeKind::LValue:
    return 1;
  case swift::TypeKind::UnboundGeneric:
    return 0;
  case swift::TypeKind::BoundGenericClass:
    return 0;
  case swift::TypeKind::BoundGenericEnum:
    return 0;
  case swift::TypeKind::BoundGenericStruct:
    return 0;
  case swift::TypeKind::TypeVariable:
    return 0;
  case swift::TypeKind::ExistentialMetatype:
    return 0;
  case swift::TypeKind::DynamicSelf:
    return 0;
  case swift::TypeKind::SILBox:
    return 0;
  case swift::TypeKind::SILFunction:
    return 0;
  case swift::TypeKind::SILBlockStorage:
    return 0;
  case swift::TypeKind::Unresolved:
    return 0;

  case swift::TypeKind::Optional:
  case swift::TypeKind::TypeAlias:
  case swift::TypeKind::Paren:
  case swift::TypeKind::Dictionary:
  case swift::TypeKind::ArraySlice:
    assert(false && "Not a canonical type");
    break;

  case swift::TypeKind::SILToken:
    break;
  }

  return 0;
}

static llvm::Optional<uint64_t> GetInstanceVariableOffset_Metadata(
    ValueObject *valobj, ExecutionContext *exe_ctx, const CompilerType &type,
    StringRef ivar_name, const CompilerType &ivar_type) {
  llvm::SmallString<1> m_description;
  LOG_PRINTF(LIBLLDB_LOG_TYPES, "ivar_name = %s, type = %s",
             ivar_name.str().c_str(), type.GetTypeName().AsCString());

  Process *process = exe_ctx->GetProcessPtr();
  if (!process) {
    LOG_PRINTF(LIBLLDB_LOG_TYPES, "no process");
    return {};
  }

  SwiftLanguageRuntime *runtime = SwiftLanguageRuntime::Get(*process);
  if (!runtime) {
    LOG_PRINTF(LIBLLDB_LOG_TYPES, "no runtime");
    return {};
  }

  Status error;
  llvm::Optional<uint64_t> offset = runtime->GetMemberVariableOffset(
      type, valobj, ConstString(ivar_name), &error);
  if (offset)
    LOG_PRINTF(LIBLLDB_LOG_TYPES, "for %s: %lu", ivar_name.str().c_str(),
               *offset);
  else
    LOG_PRINTF(LIBLLDB_LOG_TYPES, "resolver failure: %s", error.AsCString());

  return offset;
}

static llvm::Optional<uint64_t>
GetInstanceVariableOffset(ValueObject *valobj, ExecutionContext *exe_ctx,
                          const CompilerType &class_type, StringRef ivar_name,
                          const CompilerType &ivar_type) {
  if (ivar_name.empty())
    return {};

  if (!exe_ctx)
    return {};

  Target *target = exe_ctx->GetTargetPtr();
  if (!target)
    return {};

  return GetInstanceVariableOffset_Metadata(valobj, exe_ctx, class_type,
                                            ivar_name, ivar_type);
}

bool SwiftASTContext::IsNonTriviallyManagedReferenceType(
    const CompilerType &type, NonTriviallyManagedReferenceStrategy &strategy,
    CompilerType *underlying_type) {
  if (auto ast =
          llvm::dyn_cast_or_null<SwiftASTContext>(type.GetTypeSystem())) {
    swift::CanType swift_can_type(GetCanonicalSwiftType(type));

    const swift::TypeKind type_kind = swift_can_type->getKind();
    switch (type_kind) {
    default:
      break;
    case swift::TypeKind::UnmanagedStorage: {
      strategy = NonTriviallyManagedReferenceStrategy::eUnmanaged;
      if (underlying_type)
        *underlying_type = CompilerType(
            swift_can_type->getReferenceStorageReferent().getPointer());
    }
      return true;
    case swift::TypeKind::UnownedStorage: {
      strategy = NonTriviallyManagedReferenceStrategy::eUnowned;
      if (underlying_type)
        *underlying_type = CompilerType(
            swift_can_type->getReferenceStorageReferent().getPointer());
    }
      return true;
    case swift::TypeKind::WeakStorage: {
      strategy = NonTriviallyManagedReferenceStrategy::eWeak;
      if (underlying_type)
        *underlying_type = CompilerType(
            swift_can_type->getReferenceStorageReferent().getPointer());
    }
      return true;
    }
  }
  return false;
}

CompilerType SwiftASTContext::GetChildCompilerTypeAtIndex(
    void *type, ExecutionContext *exe_ctx, size_t idx,
    bool transparent_pointers, bool omit_empty_base_classes,
    bool ignore_array_bounds, std::string &child_name,
    uint32_t &child_byte_size, int32_t &child_byte_offset,
    uint32_t &child_bitfield_bit_size, uint32_t &child_bitfield_bit_offset,
    bool &child_is_base_class, bool &child_is_deref_of_parent,
    ValueObject *valobj, uint64_t &language_flags) {
  VALID_OR_RETURN(CompilerType());

  if (!type)
    return CompilerType();

  auto get_type_size = [&exe_ctx](uint32_t &result, CompilerType type) {
    auto *exe_scope =
        exe_ctx ? exe_ctx->GetBestExecutionContextScope() : nullptr;
    llvm::Optional<uint64_t> size = type.GetByteSize(exe_scope);
    if (!size)
      return false;
    result = *size;
    return true;
  };

  language_flags = 0;
  swift::CanType swift_can_type(GetCanonicalSwiftType(type));
  assert(&swift_can_type->getASTContext() == GetASTContext());

  const swift::TypeKind type_kind = swift_can_type->getKind();
  switch (type_kind) {
  case swift::TypeKind::Error:
  case swift::TypeKind::BuiltinInteger:
  case swift::TypeKind::BuiltinFloat:
  case swift::TypeKind::BuiltinRawPointer:
  case swift::TypeKind::BuiltinNativeObject:
  case swift::TypeKind::BuiltinUnknownObject:
  case swift::TypeKind::BuiltinUnsafeValueBuffer:
  case swift::TypeKind::BuiltinBridgeObject:
  case swift::TypeKind::BuiltinVector:
    break;
  case swift::TypeKind::UnmanagedStorage:
  case swift::TypeKind::UnownedStorage:
  case swift::TypeKind::WeakStorage:
    return CompilerType(swift_can_type->getReferenceStorageReferent())
        .GetChildCompilerTypeAtIndex(
            exe_ctx, idx, transparent_pointers, omit_empty_base_classes,
            ignore_array_bounds, child_name, child_byte_size, child_byte_offset,
            child_bitfield_bit_size, child_bitfield_bit_offset,
            child_is_base_class, child_is_deref_of_parent, valobj,
            language_flags);
  case swift::TypeKind::GenericTypeParam:
  case swift::TypeKind::DependentMember:
    break;

  case swift::TypeKind::Enum:
  case swift::TypeKind::BoundGenericEnum: {
    SwiftEnumDescriptor *cached_enum_info = GetCachedEnumInfo(type);
    if (cached_enum_info &&
        idx < cached_enum_info->GetNumElementsWithPayload()) {
      const SwiftEnumDescriptor::ElementInfo *element_info =
          cached_enum_info->GetElementWithPayloadAtIndex(idx);
      child_name.assign(element_info->name.GetCString());
      if (!get_type_size(child_byte_size, element_info->payload_type))
        return {};
      child_byte_offset = 0;
      child_bitfield_bit_size = 0;
      child_bitfield_bit_offset = 0;
      child_is_base_class = false;
      child_is_deref_of_parent = false;
      if (element_info->is_indirect) {
        language_flags |= LanguageFlags::eIsIndirectEnumCase;
        return CompilerType(GetASTContext()->TheRawPointerType.getPointer());
      } else
        return element_info->payload_type;
    }
  } break;

  case swift::TypeKind::Tuple: {
    auto tuple_type = cast<swift::TupleType>(swift_can_type);
    if (idx >= tuple_type->getNumElements())
      break;

    const auto &child = tuple_type->getElement(idx);

    // Format the integer.
    llvm::SmallString<16> printed_idx;
    llvm::raw_svector_ostream(printed_idx) << idx;
    child_name = GetTupleElementName(tuple_type, idx, printed_idx);

    CompilerType child_type(child.getType().getPointer());
    if (!get_type_size(child_byte_size, child_type))
      return {};
    child_is_base_class = false;
    child_is_deref_of_parent = false;

    CompilerType compiler_type(GetSwiftType(type));
    llvm::Optional<uint64_t> offset = GetInstanceVariableOffset(
        valobj, exe_ctx, compiler_type, printed_idx.c_str(), child_type);
    if (!offset)
      return {};

    child_byte_offset = *offset;
    child_bitfield_bit_size = 0;
    child_bitfield_bit_offset = 0;

    return child_type;
  }

  case swift::TypeKind::Class:
  case swift::TypeKind::BoundGenericClass: {
    auto class_decl = swift_can_type->getClassOrBoundGenericClass();
    // Child 0 is the superclass, if there is one.
    if (class_decl->hasSuperclass()) {
      if (idx == 0) {
        swift::Type superclass_swift_type = swift_can_type->getSuperclass();
        CompilerType superclass_type(superclass_swift_type.getPointer());

        child_name = GetSuperclassName(superclass_type);
        if (!get_type_size(child_byte_size, superclass_type))
          return {};
        child_is_base_class = true;
        child_is_deref_of_parent = false;

        child_byte_offset = 0;
        child_bitfield_bit_size = 0;
        child_bitfield_bit_offset = 0;

        language_flags |= LanguageFlags::eIgnoreInstancePointerness;
        return superclass_type;
      }

      // Adjust the index to refer into the stored properties.
      --idx;
    }
    LLVM_FALLTHROUGH;
  }

  case swift::TypeKind::Struct:
  case swift::TypeKind::BoundGenericStruct: {
    auto nominal = swift_can_type->getAnyNominal();
    auto stored_properties = GetStoredProperties(nominal);
    if (idx >= stored_properties.size())
      break;

    // Find the stored property with this index.
    auto property = stored_properties[idx];
    swift::Type child_swift_type = swift_can_type->getTypeOfMember(
        nominal->getModuleContext(), property, nullptr);

    CompilerType child_type(child_swift_type.getPointer());
    child_name = property->getBaseName().userFacingName();
    if (!get_type_size(child_byte_size, child_type))
      return {};
    child_is_base_class = false;
    child_is_deref_of_parent = false;

    CompilerType compiler_type(GetSwiftType(type));
    llvm::Optional<uint64_t> offset = GetInstanceVariableOffset(
        valobj, exe_ctx, compiler_type, child_name.c_str(), child_type);
    if (!offset)
      return {};

    child_byte_offset = *offset;
    child_bitfield_bit_size = 0;
    child_bitfield_bit_offset = 0;
    return child_type;
  }

  case swift::TypeKind::Protocol:
  case swift::TypeKind::ProtocolComposition: {
    ProtocolInfo protocol_info;
    if (!GetProtocolTypeInfo(CompilerType(GetSwiftType(type)), protocol_info))
      break;

    if (idx >= protocol_info.m_num_storage_words)
      break;

    CompilerType compiler_type(GetSwiftType(type));
    CompilerType child_type;
    std::tie(child_type, child_name) = GetExistentialTypeChild(
        GetASTContext(), compiler_type, protocol_info, idx);
    if (!get_type_size(child_byte_size, child_type))
      return {};
    child_byte_offset = idx * child_byte_size;
    child_bitfield_bit_size = 0;
    child_bitfield_bit_offset = 0;
    child_is_base_class = false;
    child_is_deref_of_parent = false;

    return child_type;
  }

  case swift::TypeKind::ExistentialMetatype:
  case swift::TypeKind::Metatype:
    break;

  case swift::TypeKind::Module:
  case swift::TypeKind::PrimaryArchetype:
  case swift::TypeKind::OpenedArchetype:
  case swift::TypeKind::NestedArchetype:
  case swift::TypeKind::Function:
  case swift::TypeKind::GenericFunction:
    break;

  case swift::TypeKind::LValue:
    if (idx < GetNumChildren(type, omit_empty_base_classes, exe_ctx)) {
      CompilerType pointee_clang_type(GetNonReferenceType(type));
      Flags pointee_clang_type_flags(pointee_clang_type.GetTypeInfo());
      const char *parent_name = valobj ? valobj->GetName().GetCString() : NULL;
      if (parent_name) {
        child_name.assign(1, '&');
        child_name += parent_name;
      }

      // We have a pointer to a simple type
      if (idx == 0) {
        if (!get_type_size(child_byte_size, pointee_clang_type))
          return {};
        child_byte_offset = 0;
        return pointee_clang_type;
      }
    }
    break;
  case swift::TypeKind::UnboundGeneric:
    break;
  case swift::TypeKind::TypeVariable:
    break;

  case swift::TypeKind::DynamicSelf:
  case swift::TypeKind::SILBox:
  case swift::TypeKind::SILFunction:
  case swift::TypeKind::SILBlockStorage:
  case swift::TypeKind::Unresolved:
    break;

  case swift::TypeKind::Optional:
  case swift::TypeKind::TypeAlias:
  case swift::TypeKind::Paren:
  case swift::TypeKind::Dictionary:
  case swift::TypeKind::ArraySlice:
    assert(false && "Not a canonical type");
    break;

  case swift::TypeKind::SILToken:
    break;
  }
  return CompilerType();
}

// Look for a child member (doesn't include base classes, but it does
// include their members) in the type hierarchy. Returns an index path
// into "clang_type" on how to reach the appropriate member.
//
//    class A
//    {
//    public:
//        int m_a;
//        int m_b;
//    };
//
//    class B
//    {
//    };
//
//    class C :
//        public B,
//        public A
//    {
//    };
//
// If we have a clang type that describes "class C", and we wanted to
// look for "m_b" in it:
//
// With omit_empty_base_classes == false we would get an integer array back
// with:
// { 1,  1 }
// The first index 1 is the child index for "class A" within class C.
// The second index 1 is the child index for "m_b" within class A.
//
// With omit_empty_base_classes == true we would get an integer array back with:
// { 0,  1 }
// The first index 0 is the child index for "class A" within class C
// (since class B doesn't have any members it doesn't count).  The
// second index 1 is the child index for "m_b" within class A.

size_t SwiftASTContext::GetIndexOfChildMemberWithName(
    void *type, const char *name, bool omit_empty_base_classes,
    std::vector<uint32_t> &child_indexes) {
  VALID_OR_RETURN(0);

  if (type && name && name[0]) {
    swift::CanType swift_can_type(GetCanonicalSwiftType(type));

    const swift::TypeKind type_kind = swift_can_type->getKind();
    switch (type_kind) {
    case swift::TypeKind::Error:
    case swift::TypeKind::BuiltinInteger:
    case swift::TypeKind::BuiltinFloat:
    case swift::TypeKind::BuiltinRawPointer:
    case swift::TypeKind::BuiltinNativeObject:
    case swift::TypeKind::BuiltinUnknownObject:
    case swift::TypeKind::BuiltinUnsafeValueBuffer:
    case swift::TypeKind::BuiltinBridgeObject:
    case swift::TypeKind::BuiltinVector:
      break;

    case swift::TypeKind::UnmanagedStorage:
    case swift::TypeKind::UnownedStorage:
    case swift::TypeKind::WeakStorage:
      return CompilerType(swift_can_type->getReferenceStorageReferent())
          .GetIndexOfChildMemberWithName(name, omit_empty_base_classes,
                                         child_indexes);
    case swift::TypeKind::GenericTypeParam:
    case swift::TypeKind::DependentMember:
      break;

    case swift::TypeKind::Enum:
    case swift::TypeKind::BoundGenericEnum: {
      SwiftEnumDescriptor *cached_enum_info = GetCachedEnumInfo(type);
      if (cached_enum_info) {
        ConstString const_name(name);
        const size_t num_sized_elements =
            cached_enum_info->GetNumElementsWithPayload();
        for (size_t i = 0; i < num_sized_elements; ++i) {
          if (cached_enum_info->GetElementWithPayloadAtIndex(i)->name ==
              const_name) {
            child_indexes.push_back(i);
            return child_indexes.size();
          }
        }
      }
    } break;

    case swift::TypeKind::Tuple: {
      // For tuples only always look for the member by number first as
      // a tuple element can be named, yet still be accessed by the
      // number.
      swift::TupleType *tuple_type = swift_can_type->castTo<swift::TupleType>();
      uint32_t tuple_idx = StringConvert::ToUInt32(name, UINT32_MAX);
      if (tuple_idx != UINT32_MAX) {
        if (tuple_idx < tuple_type->getNumElements()) {
          child_indexes.push_back(tuple_idx);
          return child_indexes.size();
        } else
          return 0;
      }

      // Otherwise, perform lookup by name.
      for (uint32_t tuple_idx : swift::range(tuple_type->getNumElements())) {
        if (tuple_type->getElement(tuple_idx).getName().str() == name) {
          child_indexes.push_back(tuple_idx);
          return child_indexes.size();
        }
      }

      return 0;
    }

    case swift::TypeKind::Struct:
    case swift::TypeKind::Class:
    case swift::TypeKind::BoundGenericClass:
    case swift::TypeKind::BoundGenericStruct: {
      auto nominal = swift_can_type->getAnyNominal();
      auto stored_properties = GetStoredProperties(nominal);
      auto class_decl = llvm::dyn_cast<swift::ClassDecl>(nominal);

      // Search the stored properties.
      for (unsigned idx : indices(stored_properties)) {
        auto property = stored_properties[idx];
        if (property->getBaseName().userFacingName() == name) {
          // We found it!

          // If we have a superclass, adjust the index accordingly.
          if (class_decl && class_decl->hasSuperclass())
            ++idx;

          child_indexes.push_back(idx);
          return child_indexes.size();
        }
      }

      // Search the superclass, if there is one.
      if (class_decl && class_decl->hasSuperclass()) {
        // Push index zero for the base class
        child_indexes.push_back(0);

        // Look in the superclass.
        swift::Type superclass_swift_type = swift_can_type->getSuperclass();
        CompilerType superclass_type(superclass_swift_type.getPointer());
        if (superclass_type.GetIndexOfChildMemberWithName(
                name, omit_empty_base_classes, child_indexes))
          return child_indexes.size();

        // We didn't find a stored property matching "name" in our
        // superclass, pop the superclass zero index that we pushed on
        // above.
        child_indexes.pop_back();
      }
    } break;

    case swift::TypeKind::Protocol:
    case swift::TypeKind::ProtocolComposition: {
      ProtocolInfo protocol_info;
      if (!GetProtocolTypeInfo(CompilerType(GetSwiftType(type)), protocol_info))
        break;

      CompilerType compiler_type(GetSwiftType(type));
      for (unsigned idx : swift::range(protocol_info.m_num_storage_words)) {
        CompilerType child_type;
        std::string child_name;
        std::tie(child_type, child_name) = GetExistentialTypeChild(
            GetASTContext(), compiler_type, protocol_info, idx);
        if (name == child_name) {
          child_indexes.push_back(idx);
          return child_indexes.size();
        }
      }
    } break;

    case swift::TypeKind::ExistentialMetatype:
    case swift::TypeKind::Metatype:
      break;

    case swift::TypeKind::Module:
    case swift::TypeKind::PrimaryArchetype:
    case swift::TypeKind::OpenedArchetype:
    case swift::TypeKind::NestedArchetype:
    case swift::TypeKind::Function:
    case swift::TypeKind::GenericFunction:
      break;
    case swift::TypeKind::LValue: {
      CompilerType pointee_clang_type(GetNonReferenceType(type));

      if (pointee_clang_type.IsAggregateType()) {
        return pointee_clang_type.GetIndexOfChildMemberWithName(
            name, omit_empty_base_classes, child_indexes);
      }
    } break;
    case swift::TypeKind::UnboundGeneric:
      break;
    case swift::TypeKind::TypeVariable:
      break;

    case swift::TypeKind::DynamicSelf:
    case swift::TypeKind::SILBox:
    case swift::TypeKind::SILFunction:
    case swift::TypeKind::SILBlockStorage:
    case swift::TypeKind::Unresolved:
      break;

    case swift::TypeKind::Optional:
    case swift::TypeKind::TypeAlias:
    case swift::TypeKind::Paren:
    case swift::TypeKind::Dictionary:
    case swift::TypeKind::ArraySlice:
      assert(false && "Not a canonical type");
      break;

    case swift::TypeKind::SILToken:
      break;
    }
  }
  return 0;
}

/// Get the index of the child of "clang_type" whose name matches. This
/// function doesn't descend into the children, but only looks one
/// level deep and name matches can include base class names.
uint32_t
SwiftASTContext::GetIndexOfChildWithName(void *type, const char *name,
                                         bool omit_empty_base_classes) {
  VALID_OR_RETURN(UINT32_MAX);

  std::vector<uint32_t> child_indexes;
  size_t num_child_indexes = GetIndexOfChildMemberWithName(
      type, name, omit_empty_base_classes, child_indexes);
  return num_child_indexes == 1 ? child_indexes.front() : UINT32_MAX;
}

size_t SwiftASTContext::GetNumTemplateArguments(void *type) {
  if (!type)
    return 0;

  swift::CanType swift_can_type(GetCanonicalSwiftType(type));

  const swift::TypeKind type_kind = swift_can_type->getKind();
  switch (type_kind) {
  case swift::TypeKind::UnboundGeneric: {
    swift::UnboundGenericType *unbound_generic_type =
        swift_can_type->castTo<swift::UnboundGenericType>();
    auto *nominal_type_decl = unbound_generic_type->getDecl();
    swift::GenericParamList *generic_param_list =
        nominal_type_decl->getGenericParams();
    return generic_param_list->getParams().size();
  } break;
  case swift::TypeKind::BoundGenericClass:
  case swift::TypeKind::BoundGenericStruct:
  case swift::TypeKind::BoundGenericEnum: {
    swift::BoundGenericType *bound_generic_type =
        swift_can_type->castTo<swift::BoundGenericType>();
    return bound_generic_type->getGenericArgs().size();
  }
  default:
    break;
  }

  return 0;
}

bool SwiftASTContext::GetSelectedEnumCase(const CompilerType &type,
                                          const DataExtractor &data,
                                          ConstString *name, bool *has_payload,
                                          CompilerType *payload,
                                          bool *is_indirect) {
  if (auto ast =
          llvm::dyn_cast_or_null<SwiftASTContext>(type.GetTypeSystem())) {
    swift::CanType swift_can_type(GetCanonicalSwiftType(type));

    const swift::TypeKind type_kind = swift_can_type->getKind();
    switch (type_kind) {
    default:
      break;
    case swift::TypeKind::Enum:
    case swift::TypeKind::BoundGenericEnum: {
      SwiftEnumDescriptor *cached_enum_info =
          ast->GetCachedEnumInfo(swift_can_type.getPointer());
      if (cached_enum_info) {
        auto enum_elem_info = cached_enum_info->GetElementFromData(data, true);
        if (enum_elem_info) {
          if (name)
            *name = enum_elem_info->name;
          if (has_payload)
            *has_payload = enum_elem_info->has_payload;
          if (payload)
            *payload = enum_elem_info->payload_type;
          if (is_indirect)
            *is_indirect = enum_elem_info->is_indirect;
          return true;
        }
      }
    } break;
    }
  }

  return false;
}

lldb::GenericKind SwiftASTContext::GetGenericArgumentKind(void *type,
                                                          size_t idx) {
  if (type) {
    swift::CanType swift_can_type(GetCanonicalSwiftType(type));
    if (auto *unbound_generic_type =
            swift_can_type->getAs<swift::UnboundGenericType>())
      return eUnboundGenericKindType;
    if (auto *bound_generic_type =
            swift_can_type->getAs<swift::BoundGenericType>())
      if (idx < bound_generic_type->getGenericArgs().size())
        return eBoundGenericKindType;
  }
  return eNullGenericKindType;
}

CompilerType SwiftASTContext::GetBoundGenericType(void *type, size_t idx) {
  VALID_OR_RETURN(CompilerType());

  if (type) {
    swift::CanType swift_can_type(GetCanonicalSwiftType(type));
    assert(&swift_can_type->getASTContext() == GetASTContext());
    if (auto *bound_generic_type =
            swift_can_type->getAs<swift::BoundGenericType>())
      if (idx < bound_generic_type->getGenericArgs().size())
        return {bound_generic_type->getGenericArgs()[idx].getPointer()};
  }
  return {};
}

CompilerType SwiftASTContext::GetUnboundGenericType(void *type, size_t idx) {
  VALID_OR_RETURN(CompilerType());

  if (type) {
    swift::CanType swift_can_type(GetCanonicalSwiftType(type));
    assert(&swift_can_type->getASTContext() == GetASTContext());
    if (auto *unbound_generic_type =
            swift_can_type->getAs<swift::UnboundGenericType>()) {
      auto *nominal_type_decl = unbound_generic_type->getDecl();
      swift::GenericSignature *generic_sig =
          nominal_type_decl->getGenericSignature();
      auto depTy = generic_sig->getGenericParams()[idx];
      return {nominal_type_decl->mapTypeIntoContext(depTy)
                  ->castTo<swift::ArchetypeType>()};
    }
  }
  return {};
}

CompilerType SwiftASTContext::GetGenericArgumentType(void *type, size_t idx) {
  VALID_OR_RETURN(CompilerType());

  switch (GetGenericArgumentKind(type, idx)) {
  case eBoundGenericKindType:
    return GetBoundGenericType(type, idx);
  case eUnboundGenericKindType:
    return GetUnboundGenericType(type, idx);
  default:
    break;
  }
  return {};
}

CompilerType SwiftASTContext::GetTypeForFormatters(void *type) {
  VALID_OR_RETURN(CompilerType());

  if (type) {
    swift::Type swift_type(GetSwiftType(type));
    assert(&swift_type->getASTContext() == GetASTContext());
    return {swift_type};
  }
  return {};
}

LazyBool SwiftASTContext::ShouldPrintAsOneLiner(void *type,
                                                ValueObject *valobj) {
  if (type) {
    CompilerType can_compiler_type(GetCanonicalType(type));
    if (IsImportedType(can_compiler_type, nullptr))
      return eLazyBoolNo;
  }
  if (valobj) {
    if (valobj->IsBaseClass())
      return eLazyBoolNo;
    if ((valobj->GetLanguageFlags() & LanguageFlags::eIsIndirectEnumCase) ==
        LanguageFlags::eIsIndirectEnumCase)
      return eLazyBoolNo;
  }

  return eLazyBoolCalculate;
}

bool SwiftASTContext::IsMeaninglessWithoutDynamicResolution(void *type) {
  if (type) {
    swift::CanType swift_can_type(GetCanonicalSwiftType(type));
    return swift_can_type->hasTypeParameter();

    const swift::TypeKind type_kind = swift_can_type->getKind();
    switch (type_kind) {
    case swift::TypeKind::GenericTypeParam:
      return true;
    default:
      return false;
    }
  }

  return false;
}

//----------------------------------------------------------------------
// Dumping types
//----------------------------------------------------------------------
#define DEPTH_INCREMENT 2

#ifndef NDEBUG
LLVM_DUMP_METHOD void
SwiftASTContext::dump(lldb::opaque_compiler_type_t type) const {
  if (!type)
    return;
  swift::Type swift_type = GetSwiftType(type);
  swift_type.dump();
}
#endif

void SwiftASTContext::DumpValue(
    void *type, ExecutionContext *exe_ctx, Stream *s, lldb::Format format,
    const lldb_private::DataExtractor &data, lldb::offset_t data_byte_offset,
    size_t data_byte_size, uint32_t bitfield_bit_size,
    uint32_t bitfield_bit_offset, bool show_types, bool show_summary,
    bool verbose, uint32_t depth) {}

bool SwiftASTContext::DumpTypeValue(
    void *type, Stream *s, lldb::Format format,
    const lldb_private::DataExtractor &data, lldb::offset_t byte_offset,
    size_t byte_size, uint32_t bitfield_bit_size, uint32_t bitfield_bit_offset,
    ExecutionContextScope *exe_scope, bool is_base_class) {
  VALID_OR_RETURN(false);

  if (!type)
    return false;

  swift::CanType swift_can_type(GetCanonicalSwiftType(type));

  const swift::TypeKind type_kind = swift_can_type->getKind();
  switch (type_kind) {
  case swift::TypeKind::Error:
    break;

  case swift::TypeKind::Class:
  case swift::TypeKind::BoundGenericClass:
    // If we have a class that is in a variable then it is a pointer,
    // else if it is a base class, it has no value.
    if (is_base_class)
      break;
    LLVM_FALLTHROUGH;
  case swift::TypeKind::BuiltinInteger:
  case swift::TypeKind::BuiltinFloat:
  case swift::TypeKind::BuiltinRawPointer:
  case swift::TypeKind::BuiltinNativeObject:
  case swift::TypeKind::BuiltinUnsafeValueBuffer:
  case swift::TypeKind::BuiltinUnknownObject:
  case swift::TypeKind::BuiltinBridgeObject:
  case swift::TypeKind::PrimaryArchetype:
  case swift::TypeKind::OpenedArchetype:
  case swift::TypeKind::NestedArchetype:
  case swift::TypeKind::Function:
  case swift::TypeKind::GenericFunction:
  case swift::TypeKind::GenericTypeParam:
  case swift::TypeKind::DependentMember:
  case swift::TypeKind::LValue: {
    uint32_t item_count = 1;
    // A few formats, we might need to modify our size and count for
    // depending on how we are trying to display the value.
    switch (format) {
    default:
    case eFormatBoolean:
    case eFormatBinary:
    case eFormatComplex:
    case eFormatCString: // NULL terminated C strings
    case eFormatDecimal:
    case eFormatEnum:
    case eFormatHex:
    case eFormatHexUppercase:
    case eFormatFloat:
    case eFormatOctal:
    case eFormatOSType:
    case eFormatUnsigned:
    case eFormatPointer:
    case eFormatVectorOfChar:
    case eFormatVectorOfSInt8:
    case eFormatVectorOfUInt8:
    case eFormatVectorOfSInt16:
    case eFormatVectorOfUInt16:
    case eFormatVectorOfSInt32:
    case eFormatVectorOfUInt32:
    case eFormatVectorOfSInt64:
    case eFormatVectorOfUInt64:
    case eFormatVectorOfFloat32:
    case eFormatVectorOfFloat64:
    case eFormatVectorOfUInt128:
      break;

    case eFormatAddressInfo:
      if (byte_size == 0) {
        byte_size = exe_scope->CalculateTarget()
                        ->GetArchitecture()
                        .GetAddressByteSize();
        item_count = 1;
      }
      break;

    case eFormatChar:
    case eFormatCharPrintable:
    case eFormatCharArray:
    case eFormatBytes:
    case eFormatBytesWithASCII:
      item_count = byte_size;
      byte_size = 1;
      break;

    case eFormatUnicode16:
      item_count = byte_size / 2;
      byte_size = 2;
      break;

    case eFormatUnicode32:
      item_count = byte_size / 4;
      byte_size = 4;
      break;
    }
    return DumpDataExtractor(data, s, byte_offset, format, byte_size,
                             item_count, UINT32_MAX, LLDB_INVALID_ADDRESS,
                             bitfield_bit_size, bitfield_bit_offset, exe_scope);
  } break;
  case swift::TypeKind::BuiltinVector:
    break;

  case swift::TypeKind::Tuple:
    break;

  case swift::TypeKind::UnmanagedStorage:
  case swift::TypeKind::UnownedStorage:
  case swift::TypeKind::WeakStorage:
    return CompilerType(swift_can_type->getReferenceStorageReferent())
        .DumpTypeValue(s, format, data, byte_offset, byte_size,
                       bitfield_bit_size, bitfield_bit_offset, exe_scope,
                       is_base_class);
  case swift::TypeKind::Enum:
  case swift::TypeKind::BoundGenericEnum: {
    SwiftEnumDescriptor *cached_enum_info = GetCachedEnumInfo(type);
    if (cached_enum_info) {
      auto enum_elem_info = cached_enum_info->GetElementFromData(data, true);
      if (enum_elem_info)
        s->Printf("%s", enum_elem_info->name.GetCString());
      else {
        lldb::offset_t ptr = 0;
        if (data.GetByteSize())
          s->Printf("<invalid> (0x%" PRIx8 ")", data.GetU8(&ptr));
        else
          s->Printf("<empty>");
      }
      return true;
    } else
      s->Printf("<unknown type>");
  } break;

  case swift::TypeKind::Struct:
  case swift::TypeKind::Protocol:
    return false;

  case swift::TypeKind::ExistentialMetatype:
  case swift::TypeKind::Metatype: {
    return DumpDataExtractor(data, s, byte_offset, eFormatPointer, byte_size, 1,
                             UINT32_MAX, LLDB_INVALID_ADDRESS,
                             bitfield_bit_size, bitfield_bit_offset, exe_scope);
  } break;

  case swift::TypeKind::Module:
  case swift::TypeKind::ProtocolComposition:
  case swift::TypeKind::UnboundGeneric:
  case swift::TypeKind::BoundGenericStruct:
  case swift::TypeKind::TypeVariable:
  case swift::TypeKind::DynamicSelf:
  case swift::TypeKind::SILBox:
  case swift::TypeKind::SILFunction:
  case swift::TypeKind::SILBlockStorage:
  case swift::TypeKind::Unresolved:
    break;

  case swift::TypeKind::Optional:
  case swift::TypeKind::TypeAlias:
  case swift::TypeKind::Paren:
  case swift::TypeKind::Dictionary:
  case swift::TypeKind::ArraySlice:
    assert(false && "Not a canonical type");
    break;

  case swift::TypeKind::SILToken:
    break;
  }

  return 0;
}

bool SwiftASTContext::IsImportedType(const CompilerType &type,
                                     CompilerType *original_type) {
  bool success = false;

  if (llvm::dyn_cast_or_null<SwiftASTContext>(type.GetTypeSystem())) {
    do {
      swift::CanType swift_can_type(GetCanonicalSwiftType(type));
      swift::NominalType *nominal_type =
          swift_can_type->getAs<swift::NominalType>();
      if (!nominal_type)
        break;
      swift::NominalTypeDecl *nominal_type_decl = nominal_type->getDecl();
      if (nominal_type_decl && nominal_type_decl->hasClangNode()) {
        const clang::Decl *clang_decl = nominal_type_decl->getClangDecl();
        if (!clang_decl)
          break;
        success = true;
        if (!original_type)
          break;

        // ObjCInterfaceDecl is not a TypeDecl.
        if (const clang::ObjCInterfaceDecl *objc_interface_decl =
                llvm::dyn_cast<clang::ObjCInterfaceDecl>(clang_decl)) {
          *original_type =
              CompilerType(&objc_interface_decl->getASTContext(),
                           clang::QualType::getFromOpaquePtr(
                               objc_interface_decl->getTypeForDecl()));
        } else if (const clang::TypeDecl *type_decl =
                       llvm::dyn_cast<clang::TypeDecl>(clang_decl)) {
          *original_type = CompilerType(
              &type_decl->getASTContext(),
              clang::QualType::getFromOpaquePtr(type_decl->getTypeForDecl()));
        } else {
          // TODO: any more cases that we care about?
          *original_type = CompilerType();
        }
      }
    } while (0);
  }

  return success;
}

bool SwiftASTContext::IsImportedObjectiveCType(const CompilerType &type,
                                               CompilerType *original_type) {
  bool success = false;

  if (llvm::dyn_cast_or_null<SwiftASTContext>(type.GetTypeSystem())) {
    CompilerType local_original_type;

    if (IsImportedType(type, &local_original_type)) {
      if (local_original_type.IsValid()) {
        ClangASTContext *clang_ast = llvm::dyn_cast_or_null<ClangASTContext>(
            local_original_type.GetTypeSystem());
        if (clang_ast &&
            clang_ast->IsObjCObjectOrInterfaceType(local_original_type)) {
          if (original_type)
            *original_type = local_original_type;
          success = true;
        }
      }
    }
  }

  return success;
}

void SwiftASTContext::DumpSummary(void *type, ExecutionContext *exe_ctx,
                                  Stream *s,
                                  const lldb_private::DataExtractor &data,
                                  lldb::offset_t data_byte_offset,
                                  size_t data_byte_size) {}

void SwiftASTContext::DumpTypeDescription(void *type) {
  StreamFile s(stdout, false);
  DumpTypeDescription(type, &s);
}

void SwiftASTContext::DumpTypeDescription(void *type, Stream *s) {
  DumpTypeDescription(type, s, false, true);
}

void SwiftASTContext::DumpTypeDescription(void *type,
                                          bool print_help_if_available,
                                          bool print_extensions_if_available) {
  StreamFile s(stdout, false);
  DumpTypeDescription(type, &s, print_help_if_available,
                      print_extensions_if_available);
}

static void PrintSwiftNominalType(swift::NominalTypeDecl *nominal_type_decl,
                                  Stream *s, bool print_help_if_available,
                                  bool print_extensions_if_available) {
  if (nominal_type_decl && s) {
    std::string buffer;
    llvm::raw_string_ostream ostream(buffer);
    const swift::PrintOptions &print_options(
        SwiftASTContext::GetUserVisibleTypePrintingOptions(
            print_help_if_available));
    nominal_type_decl->print(ostream, print_options);
    ostream.flush();
    if (buffer.empty() == false)
      s->Printf("%s\n", buffer.c_str());
    if (print_extensions_if_available) {
      for (auto ext : nominal_type_decl->getExtensions()) {
        if (ext) {
          buffer.clear();
          llvm::raw_string_ostream ext_ostream(buffer);
          ext->print(ext_ostream, print_options);
          ext_ostream.flush();
          if (buffer.empty() == false)
            s->Printf("%s\n", buffer.c_str());
        }
      }
    }
  }
}

void SwiftASTContext::DumpTypeDescription(void *type, Stream *s,
                                          bool print_help_if_available,
                                          bool print_extensions_if_available) {
  llvm::SmallVector<char, 1024> buf;
  llvm::raw_svector_ostream llvm_ostrm(buf);

  if (type) {
    swift::CanType swift_can_type(GetCanonicalSwiftType(type));
    switch (swift_can_type->getKind()) {
    case swift::TypeKind::Module: {
      swift::ModuleType *module_type =
          swift_can_type->castTo<swift::ModuleType>();
      swift::ModuleDecl *module = module_type->getModule();
      llvm::SmallVector<swift::Decl *, 10> decls;
      module->getDisplayDecls(decls);
      for (swift::Decl *decl : decls) {
        swift::DeclKind kind = decl->getKind();
        if (kind >= swift::DeclKind::First_TypeDecl &&
            kind <= swift::DeclKind::Last_TypeDecl) {
          swift::TypeDecl *type_decl =
              llvm::dyn_cast_or_null<swift::TypeDecl>(decl);
          if (type_decl) {
            CompilerType clang_type(
                type_decl->getDeclaredInterfaceType().getPointer());
            if (clang_type) {
              Flags clang_type_flags(clang_type.GetTypeInfo());
              DumpTypeDescription(clang_type.GetOpaqueQualType(), s,
                                  print_help_if_available,
                                  print_extensions_if_available);
            }
          }
        } else if (kind == swift::DeclKind::Func ||
                   kind == swift::DeclKind::Var) {
          std::string buffer;
          llvm::raw_string_ostream stream(buffer);
          decl->print(stream,
                      SwiftASTContext::GetUserVisibleTypePrintingOptions(
                          print_help_if_available));
          stream.flush();
          s->Printf("%s\n", buffer.c_str());
        } else if (kind == swift::DeclKind::Import) {
          swift::ImportDecl *import_decl =
              llvm::dyn_cast_or_null<swift::ImportDecl>(decl);
          if (import_decl) {
            switch (import_decl->getImportKind()) {
            case swift::ImportKind::Module: {
              swift::ModuleDecl *imported_module = import_decl->getModule();
              if (imported_module) {
                s->Printf("import %s\n", imported_module->getName().get());
              }
            } break;
            default: {
              for (swift::Decl *imported_decl : import_decl->getDecls()) {
                // All of the non-module things you can import should
                // be a ValueDecl.
                if (swift::ValueDecl *imported_value_decl =
                        llvm::dyn_cast_or_null<swift::ValueDecl>(
                            imported_decl)) {
                  if (swift::TypeBase *decl_type =
                          imported_value_decl->getInterfaceType()
                              .getPointer()) {
                    DumpTypeDescription(decl_type, s, print_help_if_available,
                                        print_extensions_if_available);
                  }
                }
              }
            } break;
            }
          }
        }
      }
      break;
    }
    case swift::TypeKind::Metatype: {
      s->PutCString("metatype ");
      swift::MetatypeType *metatype_type =
          swift_can_type->castTo<swift::MetatypeType>();
      DumpTypeDescription(metatype_type->getInstanceType().getPointer(),
                          print_help_if_available,
                          print_extensions_if_available);
    } break;
    case swift::TypeKind::UnboundGeneric: {
      swift::UnboundGenericType *unbound_generic_type =
          swift_can_type->castTo<swift::UnboundGenericType>();
      auto nominal_type_decl = llvm::dyn_cast<swift::NominalTypeDecl>(
          unbound_generic_type->getDecl());
      if (nominal_type_decl) {
        PrintSwiftNominalType(nominal_type_decl, s, print_help_if_available,
                              print_extensions_if_available);
      }
    } break;
    case swift::TypeKind::GenericFunction:
    case swift::TypeKind::Function: {
      swift::AnyFunctionType *any_function_type =
          swift_can_type->castTo<swift::AnyFunctionType>();
      std::string buffer;
      llvm::raw_string_ostream ostream(buffer);
      const swift::PrintOptions &print_options(
          SwiftASTContext::GetUserVisibleTypePrintingOptions(
              print_help_if_available));

      any_function_type->print(ostream, print_options);
      ostream.flush();
      if (buffer.empty() == false)
        s->Printf("%s\n", buffer.c_str());
    } break;
    case swift::TypeKind::Tuple: {
      swift::TupleType *tuple_type = swift_can_type->castTo<swift::TupleType>();
      std::string buffer;
      llvm::raw_string_ostream ostream(buffer);
      const swift::PrintOptions &print_options(
          SwiftASTContext::GetUserVisibleTypePrintingOptions(
              print_help_if_available));

      tuple_type->print(ostream, print_options);
      ostream.flush();
      if (buffer.empty() == false)
        s->Printf("%s\n", buffer.c_str());
    } break;
    case swift::TypeKind::BoundGenericClass:
    case swift::TypeKind::BoundGenericEnum:
    case swift::TypeKind::BoundGenericStruct: {
      swift::BoundGenericType *bound_generic_type =
          swift_can_type->castTo<swift::BoundGenericType>();
      swift::NominalTypeDecl *nominal_type_decl = bound_generic_type->getDecl();
      PrintSwiftNominalType(nominal_type_decl, s, print_help_if_available,
                            print_extensions_if_available);
    } break;
    case swift::TypeKind::BuiltinInteger: {
      swift::BuiltinIntegerType *builtin_integer_type =
          swift_can_type->castTo<swift::BuiltinIntegerType>();
      s->Printf("builtin integer type of width %u bits\n",
                builtin_integer_type->getWidth().getGreatestWidth());
      break;
    }
    case swift::TypeKind::BuiltinFloat: {
      swift::BuiltinFloatType *builtin_float_type =
          swift_can_type->castTo<swift::BuiltinFloatType>();
      s->Printf("builtin floating-point type of width %u bits\n",
                builtin_float_type->getBitWidth());
      break;
    }
    case swift::TypeKind::ProtocolComposition: {
      swift::ProtocolCompositionType *protocol_composition_type =
          swift_can_type->castTo<swift::ProtocolCompositionType>();
      std::string buffer;
      llvm::raw_string_ostream ostream(buffer);
      const swift::PrintOptions &print_options(
          SwiftASTContext::GetUserVisibleTypePrintingOptions(
              print_help_if_available));

      protocol_composition_type->print(ostream, print_options);
      ostream.flush();
      if (buffer.empty() == false)
        s->Printf("%s\n", buffer.c_str());
      break;
    }
    default: {
      swift::NominalType *nominal_type =
          llvm::dyn_cast_or_null<swift::NominalType>(
              swift_can_type.getPointer());
      if (nominal_type) {
        swift::NominalTypeDecl *nominal_type_decl = nominal_type->getDecl();
        PrintSwiftNominalType(nominal_type_decl, s, print_help_if_available,
                              print_extensions_if_available);
      }
    } break;
    }

    if (buf.size() > 0) {
      s->Write(buf.data(), buf.size());
    }
  }
}

TypeSP SwiftASTContext::GetCachedType(ConstString mangled) {
  TypeSP type_sp;
  if (m_swift_type_map.Lookup(mangled.GetCString(), type_sp))
    return type_sp;
  else
    return TypeSP();
}

void SwiftASTContext::SetCachedType(ConstString mangled,
                                    const TypeSP &type_sp) {
  m_swift_type_map.Insert(mangled.GetCString(), type_sp);
}

DWARFASTParser *SwiftASTContext::GetDWARFParser() {
  if (!m_dwarf_ast_parser_ap)
    m_dwarf_ast_parser_ap.reset(new DWARFASTParserSwift(*this));
  return m_dwarf_ast_parser_ap.get();
}

std::vector<lldb::DataBufferSP> &
SwiftASTContext::GetASTVectorForModule(const Module *module) {
  return m_ast_file_data_map[const_cast<Module *>(module)];
}

SwiftASTContextForExpressions::SwiftASTContextForExpressions(
    std::string description, Target &target)
    : SwiftASTContext(std::move(description),
                      target.GetArchitecture().GetTriple(), &target),
      m_persistent_state_up(new SwiftPersistentExpressionState) {}

UserExpression *SwiftASTContextForExpressions::GetUserExpression(
    llvm::StringRef expr, llvm::StringRef prefix, lldb::LanguageType language,
    Expression::ResultType desired_type,
    const EvaluateExpressionOptions &options,
    ValueObject *ctx_obj) {
  TargetSP target_sp = m_target_wp.lock();
  if (!target_sp)
    return nullptr;
  if (ctx_obj != nullptr) {
    lldb_assert(0, "Swift doesn't support 'evaluate in the context"
                " of an object'.", __FUNCTION__,
                __FILE__,__LINE__);
    return nullptr;
  }

  return new SwiftUserExpression(*target_sp.get(), expr, prefix, language,
                                 desired_type, options);
}

PersistentExpressionState *
SwiftASTContextForExpressions::GetPersistentExpressionState() {
  return m_persistent_state_up.get();
}

static void DescribeFileUnit(Stream &s, swift::FileUnit *file_unit) {
  s.PutCString("kind = ");

  switch (file_unit->getKind()) {
  default: {
    s.PutCString("<unknown>");
  }
  case swift::FileUnitKind::Source: {
    s.PutCString("Source, ");
    if (swift::SourceFile *source_file =
            llvm::dyn_cast<swift::SourceFile>(file_unit)) {
      s.Printf("filename = \"%s\", ", source_file->getFilename().str().c_str());
      s.PutCString("source file kind = ");
      switch (source_file->Kind) {
      case swift::SourceFileKind::Library:
        s.PutCString("Library");
      case swift::SourceFileKind::Main:
        s.PutCString("Main");
      case swift::SourceFileKind::REPL:
        s.PutCString("REPL");
      case swift::SourceFileKind::SIL:
        s.PutCString("SIL");
      }
    }
  } break;
  case swift::FileUnitKind::Builtin: {
    s.PutCString("Builtin");
  } break;
  case swift::FileUnitKind::SerializedAST:
  case swift::FileUnitKind::ClangModule: {
    if (file_unit->getKind() == swift::FileUnitKind::SerializedAST)
      s.PutCString("Serialized Swift AST, ");
    else
      s.PutCString("Clang module, ");
    swift::LoadedFile *loaded_file = llvm::cast<swift::LoadedFile>(file_unit);
    s.Printf("filename = \"%s\"", loaded_file->getFilename().str().c_str());
  } break;
  };
}

// Gets the full module name from the module passed in.

static void GetNameFromModule(swift::ModuleDecl *module, std::string &result) {
  result.clear();
  if (module) {
    const char *name = module->getName().get();
    if (!name)
      return;
    result.append(name);
    const clang::Module *clang_module = module->findUnderlyingClangModule();

    // At present, there doesn't seem to be any way to get the full module path
    // from the Swift side.
    if (!clang_module)
      return;

    for (const clang::Module *cur_module = clang_module->Parent; cur_module;
         cur_module = cur_module->Parent) {
      if (!cur_module->Name.empty()) {
        result.insert(0, 1, '.');
        result.insert(0, cur_module->Name);
      }
    }
  }
}

static bool
LoadOneModule(const SourceModule &module, SwiftASTContext &swift_ast_context,
              lldb::StackFrameWP &stack_frame_wp,
              llvm::SmallVectorImpl<swift::SourceFile::ImportedModuleDesc>
                  &additional_imports,
              Status &error) {
  if (!module.path.size())
    return false;

  error.Clear();
  ConstString toplevel = module.path.front();
  llvm::SmallString<1> m_description;
  LOG_PRINTF(LIBLLDB_LOG_EXPRESSIONS, "Importing module %s",
             toplevel.AsCString());
  swift::ModuleDecl *swift_module = nullptr;
  lldb::StackFrameSP this_frame_sp(stack_frame_wp.lock());

  swift::ModuleDecl *imported_header_module =
      swift_ast_context.GetClangImporter()->getImportedHeaderModule();
  if (toplevel.GetStringRef() == imported_header_module->getName().str())
    swift_module = imported_header_module;
  else if (this_frame_sp) {
    lldb::ProcessSP process_sp(this_frame_sp->CalculateProcess());
    if (process_sp)
      swift_module =
          swift_ast_context.FindAndLoadModule(module, *process_sp.get(), error);
    else
      swift_module = swift_ast_context.GetModule(module, error);
  } else
    swift_module = swift_ast_context.GetModule(module, error);

  if (!swift_module || !error.Success() || swift_ast_context.HasFatalErrors()) {
    LOG_PRINTF(LIBLLDB_LOG_EXPRESSIONS, "Couldn't import module %s: %s",
               toplevel.AsCString(), error.AsCString());

    if (!swift_module || swift_ast_context.HasFatalErrors()) {
      return false;
    }
  }

  if (lldb_private::GetLogIfAllCategoriesSet(LIBLLDB_LOG_EXPRESSIONS)) {
    LOG_PRINTF(LIBLLDB_LOG_EXPRESSIONS, "Importing %s with source files:",
               module.path.front().AsCString());

    for (swift::FileUnit *file_unit : swift_module->getFiles()) {
      StreamString ss;
      DescribeFileUnit(ss, file_unit);
      LOG_PRINTF(LIBLLDB_LOG_EXPRESSIONS, "  %s", ss.GetData());
    }
  }

  additional_imports.push_back(swift::SourceFile::ImportedModuleDesc(
      std::make_pair(swift::ModuleDecl::AccessPathTy(), swift_module),
      swift::SourceFile::ImportOptions()));
  return true;
}

bool SwiftASTContext::PerformUserImport(SwiftASTContext &swift_ast_context,
                                        SymbolContext &sc,
                                        ExecutionContextScope &exe_scope,
                                        lldb::StackFrameWP &stack_frame_wp,
                                        swift::SourceFile &source_file,
                                        Status &error) {
  llvm::SmallString<1> m_description;
  llvm::SmallVector<swift::SourceFile::ImportedModuleDesc, 2>
      additional_imports;

  llvm::SmallVector<swift::ModuleDecl::ImportedModule, 2> parsed_imports;

  swift::ModuleDecl::ImportFilter import_filter;
  import_filter |= swift::ModuleDecl::ImportFilterKind::Public;
  import_filter |= swift::ModuleDecl::ImportFilterKind::Private;
  source_file.getImportedModules(parsed_imports, import_filter);

  auto *persistent_expression_state =
      sc.target_sp->GetSwiftPersistentExpressionState(exe_scope);

  for (auto module_pair : parsed_imports) {
    swift::ModuleDecl *module = module_pair.second;
    if (module) {
      std::string module_name;
      GetNameFromModule(module, module_name);
      if (!module_name.empty()) {
        SourceModule module_info;
        ConstString module_const_str(module_name);
        module_info.path.push_back(module_const_str);
        LOG_PRINTF(LIBLLDB_LOG_EXPRESSIONS,
                   "Performing auto import on found module: %s.\n",
                   module_name.c_str());
        if (!LoadOneModule(module_info, swift_ast_context, stack_frame_wp,
                           additional_imports, error))
          return false;

        // How do we tell we are in REPL or playground mode?
        persistent_expression_state->AddHandLoadedModule(module_const_str);
      }
    }
  }
  // Finally get the hand-loaded modules from the
  // SwiftPersistentExpressionState and load them into this context:
  for (ConstString name : persistent_expression_state->GetHandLoadedModules()) {
    SourceModule module_info;
    module_info.path.push_back(name);
    if (!LoadOneModule(module_info, swift_ast_context, stack_frame_wp,
                       additional_imports, error))
      return false;
  }

  source_file.addImports(additional_imports);
  return true;
}

bool SwiftASTContext::PerformAutoImport(SwiftASTContext &swift_ast_context,
                                        SymbolContext &sc,
                                        lldb::StackFrameWP &stack_frame_wp,
                                        swift::SourceFile *source_file,
                                        Status &error) {
  llvm::SmallVector<swift::SourceFile::ImportedModuleDesc, 2>
      additional_imports;

  // Import the Swift standard library and its dependecies.
  SourceModule swift_module;
  swift_module.path.push_back(ConstString("Swift"));
  if (!LoadOneModule(swift_module, swift_ast_context, stack_frame_wp,
                     additional_imports, error))
    return false;

  CompileUnit *compile_unit = sc.comp_unit;
  if (compile_unit && compile_unit->GetLanguage() == lldb::eLanguageTypeSwift)
    for (const SourceModule &module : compile_unit->GetImportedModules()) {
      // When building the Swift stdlib with debug info these will
      // show up in "Swift.o", but we already imported them and
      // manually importing them will fail.
      if (module.path.size() &&
          llvm::StringSwitch<bool>(module.path.front().GetStringRef())
              .Cases("Swift", "SwiftShims", "Builtin", true)
              .Default(false))
        continue;

      if (!LoadOneModule(module, swift_ast_context, stack_frame_wp,
                         additional_imports, error))
        return false;
    }
  // source_file might be NULL outside of the expression parser, where
  // we don't need to notify the source file of additional imports.
  if (source_file)
    source_file->addImports(additional_imports);
  return true;
}<|MERGE_RESOLUTION|>--- conflicted
+++ resolved
@@ -3241,39 +3241,6 @@
       if (!clang_type_sp)
         continue;
 
-<<<<<<< HEAD
-    for (unsigned i = 0; i < clang_types.GetSize(); ++i)
-      if (TypeSP clang_type_sp = clang_types.GetTypeAtIndex(i)) {
-        // Realize the full type.
-        CompilerType compiler_type = clang_type_sp->GetFullCompilerType();
-        // Import the type into the DWARFImporter's context.
-        clang::ASTContext &to_ctx = dwarf_importer->getClangASTContext();
-        auto *type_system = llvm::dyn_cast_or_null<ClangASTContext>(
-            compiler_type.GetTypeSystem());
-        if (!type_system)
-          continue;
-        clang::ASTContext *from_ctx = type_system->getASTContext();
-        if (!from_ctx)
-          continue;
-        clang::ASTImporter importer(to_ctx, file_manager, *from_ctx,
-                                    file_manager, false);
-        llvm::Expected<clang::QualType> clang_type(
-            importer.Import(ClangUtil::GetQualType(compiler_type)));
-        if (!clang_type) {
-          llvm::consumeError(clang_type.takeError());
-          continue;
-        }
-
-        // FIXME: Support more than structs.
-        auto *clang_record_type = (*clang_type)->getAsStructureType();
-        if (!clang_record_type)
-          continue;
-        clang::Decl *clang_decl = clang_record_type->getDecl();
-        if (!clang_decl)
-          continue;
-        results.push_back(clang_decl);
-      }
-=======
       // Filter out types with a mismatching type kind.
       if (kind && HasTypeKind(clang_type_sp, *kind))
         continue;
@@ -3291,10 +3258,14 @@
         continue;
       clang::ASTImporter importer(to_ctx, file_manager, *from_ctx, file_manager,
                                   false);
-      clang::QualType clang_type(
+      llvm::Expected<clang::QualType> clang_type(
           importer.Import(ClangUtil::GetQualType(compiler_type)));
-
-      auto *clang_record_type = clang_type->getAsStructureType();
+      if (!clang_type) {
+        llvm::consumeError(clang_type.takeError());
+        continue;
+      }
+
+      auto *clang_record_type = (*clang_type)->getAsStructureType();
       if (!clang_record_type)
         continue;
       clang::Decl *clang_decl = clang_record_type->getDecl();
@@ -3302,7 +3273,6 @@
         continue;
       results.push_back(clang_decl);
     }
->>>>>>> 491d35ca
   }
 };
 } // namespace lldb_private
