//===-- SwiftASTContext.cpp -------------------------------------*- C++ -*-===//
//
// This source file is part of the Swift.org open source project
//
// Copyright (c) 2014 - 2016 Apple Inc. and the Swift project authors
// Licensed under Apache License v2.0 with Runtime Library Exception
//
// See https://swift.org/LICENSE.txt for license information
// See https://swift.org/CONTRIBUTORS.txt for the list of Swift project authors
//
//===----------------------------------------------------------------------===//

#include "lldb/Symbol/SwiftASTContext.h"

// C++ Includes
#include <mutex> // std::once
#include <queue>
#include <set>
#include <sstream>

#include "swift/ABI/MetadataValues.h"
#include "swift/AST/ASTContext.h"
#include "swift/AST/ASTMangler.h"
#include "swift/AST/DebuggerClient.h"
#include "swift/AST/Decl.h"
#include "swift/AST/DiagnosticEngine.h"
#include "swift/AST/ExistentialLayout.h"
#include "swift/AST/GenericSignature.h"
#include "swift/AST/IRGenOptions.h"
#include "swift/AST/NameLookup.h"
#include "swift/AST/SearchPathOptions.h"
#include "swift/AST/SubstitutionMap.h"
#include "swift/AST/Type.h"
#include "swift/AST/Types.h"
#include "swift/ASTSectionImporter/ASTSectionImporter.h"
#include "swift/Basic/Dwarf.h"
#include "swift/Basic/LangOptions.h"
#include "swift/Basic/Platform.h"
#include "swift/Basic/PrimarySpecificPaths.h"
#include "swift/Basic/SourceManager.h"
#include "swift/ClangImporter/ClangImporter.h"
#include "swift/ClangImporter/ClangImporterOptions.h"
#include "swift/Demangling/Demangle.h"
#include "swift/Demangling/ManglingMacros.h"
#include "swift/Driver/Util.h"
#include "swift/Frontend/Frontend.h"
#include "swift/Frontend/PrintingDiagnosticConsumer.h"
#include "swift/IDE/Utils.h"
#include "swift/IRGen/Linking.h"
#include "swift/Serialization/ModuleFile.h"
#include "swift/Serialization/Validation.h"
#include "swift/SIL/SILModule.h"
#include "clang/AST/ASTContext.h"
#include "clang/AST/DeclObjC.h"
#include "clang/Basic/TargetInfo.h"
#include "clang/Basic/TargetOptions.h"
#include "clang/Driver/Driver.h"
#include "llvm/ADT/ArrayRef.h"
#include "llvm/ADT/StringRef.h"
#include "llvm/CodeGen/TargetSubtargetInfo.h"
#include "llvm/IR/DataLayout.h"
#include "llvm/IR/LLVMContext.h"
#include "llvm/IR/Module.h"
#include "llvm/Support/MemoryBuffer.h"
#include "llvm/Support/Process.h"
#include "llvm/Support/TargetRegistry.h"
#include "llvm/Support/TargetSelect.h"
#include "llvm/Support/ThreadPool.h"
#include "llvm/Target/TargetMachine.h"
#include "llvm/Target/TargetOptions.h"

#include "swift/../../lib/IRGen/FixedTypeInfo.h"
#include "swift/../../lib/IRGen/GenEnum.h"
#include "swift/../../lib/IRGen/GenHeap.h"
#include "swift/../../lib/IRGen/IRGenModule.h"
#include "swift/../../lib/IRGen/TypeInfo.h"

#include "swift/Serialization/SerializedModuleLoader.h"
#include "swift/Strings.h"

#include "Plugins/ExpressionParser/Clang/ClangHost.h"
#include "Plugins/ExpressionParser/Swift/SwiftDiagnostic.h"
#include "Plugins/ExpressionParser/Swift/SwiftUserExpression.h"
#include "lldb/Core/Debugger.h"
#include "lldb/Core/DumpDataExtractor.h"
#include "lldb/Core/Module.h"
#include "lldb/Core/ModuleSpec.h"
#include "lldb/Core/PluginManager.h"
#include "lldb/Core/Section.h"
#include "lldb/Core/StreamFile.h"
#include "lldb/Core/ThreadSafeDenseMap.h"
#include "lldb/Expression/DiagnosticManager.h"
#include "lldb/Host/Host.h"
#include "lldb/Host/HostInfo.h"
#include "lldb/Host/StringConvert.h"
#include "lldb/Symbol/ClangASTContext.h"
#include "lldb/Symbol/CompileUnit.h"
#include "lldb/Symbol/ObjectFile.h"
#include "lldb/Symbol/SymbolFile.h"
#include "lldb/Symbol/SymbolVendor.h"
#include "lldb/Target/Platform.h"
#include "lldb/Target/Process.h"
#include "lldb/Target/SwiftLanguageRuntime.h"
#include "lldb/Target/Target.h"
#include "lldb/Utility/ArchSpec.h"
#include "lldb/Utility/CleanUp.h"
#include "lldb/Utility/FileSpec.h"
#include "lldb/Utility/LLDBAssert.h"
#include "lldb/Utility/Log.h"
#include "lldb/Utility/Status.h"

#include "Plugins/Platform/MacOSX/PlatformDarwin.h"
#include "Plugins/SymbolFile/DWARF/DWARFASTParserSwift.h"

#define VALID_OR_RETURN(value)                                                 \
  do {                                                                         \
    if (HasFatalErrors()) {                                                    \
      return (value);                                                          \
    }                                                                          \
  } while (0)
#define VALID_OR_RETURN_VOID()                                                 \
  do {                                                                         \
    if (HasFatalErrors()) {                                                    \
      return;                                                                  \
    }                                                                          \
  } while (0)

using namespace lldb;
using namespace lldb_private;

typedef lldb_private::ThreadSafeDenseMap<swift::ASTContext *, SwiftASTContext *>
    ThreadSafeSwiftASTMap;

static ThreadSafeSwiftASTMap &GetASTMap() {
  // The global destructor list will tear down all of the modules when the LLDB
  // shared library is being unloaded and this needs to live beyond all of those
  // and not be destructed before they have all gone away. So we will leak this
  // list intentionally so we can avoid global destructor problems.
  static ThreadSafeSwiftASTMap *g_map_ptr = NULL;
  static std::once_flag g_once_flag;
  std::call_once(g_once_flag, []() {
    g_map_ptr = new ThreadSafeSwiftASTMap(); // NOTE: Intentional leak
  });
  return *g_map_ptr;
}

static inline swift::Type GetSwiftType(void *opaque_ptr) {
  return swift::Type((swift::TypeBase *)opaque_ptr);
}

static inline swift::CanType GetCanonicalSwiftType(void *opaque_ptr) {
  return ((swift::TypeBase *)opaque_ptr)->getCanonicalType();
}

static inline swift::Type GetSwiftType(CompilerType type) {
  return swift::Type((swift::TypeBase *)type.GetOpaqueQualType());
}

static inline swift::CanType GetCanonicalSwiftType(CompilerType type) {
  return ((swift::TypeBase *)type.GetOpaqueQualType())->getCanonicalType();
}

class SwiftEnumDescriptor;

typedef std::shared_ptr<SwiftEnumDescriptor> SwiftEnumDescriptorSP;
typedef llvm::DenseMap<lldb::opaque_compiler_type_t, SwiftEnumDescriptorSP>
    EnumInfoCache;
typedef std::shared_ptr<EnumInfoCache> EnumInfoCacheSP;
typedef llvm::DenseMap<const swift::ASTContext *, EnumInfoCacheSP>
    ASTEnumInfoCacheMap;

static EnumInfoCache *GetEnumInfoCache(const swift::ASTContext *a) {
  static ASTEnumInfoCacheMap g_cache;
  static std::mutex g_mutex;
  std::lock_guard<std::mutex> locker(g_mutex);
  ASTEnumInfoCacheMap::iterator pos = g_cache.find(a);
  if (pos == g_cache.end()) {
    g_cache.insert(
        std::make_pair(a, std::shared_ptr<EnumInfoCache>(new EnumInfoCache())));
    return g_cache.find(a)->second.get();
  }
  return pos->second.get();
}

namespace {
  bool IsDirectory(const FileSpec &spec) {
    return llvm::sys::fs::is_directory(spec.GetPath());
  }
  bool IsRegularFile(const FileSpec &spec) {
    return llvm::sys::fs::is_regular_file(spec.GetPath());
  }
}

llvm::LLVMContext &SwiftASTContext::GetGlobalLLVMContext() {
  // TODO check with Sean.  Do we really want this to be static across
  // an LLDB managing multiple Swift processes?
  static llvm::LLVMContext s_global_context;
  return s_global_context;
}

llvm::ArrayRef<swift::VarDecl *> SwiftASTContext::GetStoredProperties(
                                             swift::NominalTypeDecl *nominal) {
  VALID_OR_RETURN(llvm::ArrayRef<swift::VarDecl *>());

  // Check whether we already have the stored properties for this
  // nominal type.
  auto known = m_stored_properties.find(nominal);
  if (known != m_stored_properties.end()) return known->second;

  // Collect the stored properties from the AST and put them in the
  // cache.
  auto stored_properties = nominal->getStoredProperties();
  auto &stored = m_stored_properties[nominal];
  stored = std::vector<swift::VarDecl *>(stored_properties.begin(),
                                         stored_properties.end());
  return stored;
}

class SwiftEnumDescriptor {
public:
  enum class Kind {
    Empty,      // no cases in this enum
    CStyle,     // no cases have payloads
    AllPayload, // all cases have payloads
    Mixed       // some cases have payloads
  };

  struct ElementInfo {
    lldb_private::ConstString name;
    CompilerType payload_type;
    bool has_payload : 1;
    bool is_indirect : 1;
  };

  Kind GetKind() const { return m_kind; }

  ConstString GetTypeName() { return m_type_name; }

  virtual ElementInfo *
  GetElementFromData(const lldb_private::DataExtractor &data) = 0;

  virtual size_t GetNumElements() {
    return GetNumElementsWithPayload() + GetNumCStyleElements();
  }

  virtual size_t GetNumElementsWithPayload() = 0;

  virtual size_t GetNumCStyleElements() = 0;

  virtual ElementInfo *GetElementWithPayloadAtIndex(size_t idx) = 0;

  virtual ElementInfo *GetElementWithNoPayloadAtIndex(size_t idx) = 0;

  virtual ~SwiftEnumDescriptor() = default;

  static SwiftEnumDescriptor *CreateDescriptor(swift::ASTContext *ast,
                                               swift::CanType swift_can_type,
                                               swift::EnumDecl *enum_decl);

protected:
  SwiftEnumDescriptor(swift::ASTContext *ast, swift::CanType swift_can_type,
                      swift::EnumDecl *enum_decl, SwiftEnumDescriptor::Kind k)
      : m_kind(k), m_type_name() {
    if (swift_can_type.getPointer()) {
      if (auto nominal = swift_can_type->getAnyNominal()) {
        swift::Identifier name(nominal->getName());
        if (name.get())
          m_type_name.SetCString(name.get());
      }
    }
  }

private:
  Kind m_kind;
  ConstString m_type_name;
};

class SwiftEmptyEnumDescriptor : public SwiftEnumDescriptor {
public:
  SwiftEmptyEnumDescriptor(swift::ASTContext *ast,
                           swift::CanType swift_can_type,
                           swift::EnumDecl *enum_decl)
      : SwiftEnumDescriptor(ast, swift_can_type, enum_decl,
                            SwiftEnumDescriptor::Kind::Empty) {}

  virtual ElementInfo *
  GetElementFromData(const lldb_private::DataExtractor &data) {
    return nullptr;
  }

  virtual size_t GetNumElementsWithPayload() { return 0; }

  virtual size_t GetNumCStyleElements() { return 0; }

  virtual ElementInfo *GetElementWithPayloadAtIndex(size_t idx) {
    return nullptr;
  }

  virtual ElementInfo *GetElementWithNoPayloadAtIndex(size_t idx) {
    return nullptr;
  }

  static bool classof(const SwiftEnumDescriptor *S) {
    return S->GetKind() == SwiftEnumDescriptor::Kind::Empty;
  }

  virtual ~SwiftEmptyEnumDescriptor() = default;
};

namespace std {
template <> struct less<swift::ClusteredBitVector> {
  bool operator()(const swift::ClusteredBitVector &lhs,
                  const swift::ClusteredBitVector &rhs) const {
    int iL = lhs.size() - 1;
    int iR = rhs.size() - 1;
    for (; iL >= 0 && iR >= 0; --iL, --iR) {
      bool bL = lhs[iL];
      bool bR = rhs[iR];
      if (bL and not bR)
        return false;
      if (bR and not bL)
        return true;
    }
    return false;
  }
};
}

static std::string Dump(const swift::ClusteredBitVector &bit_vector) {
  std::string buffer;
  llvm::raw_string_ostream ostream(buffer);
  for (size_t i = 0; i < bit_vector.size(); i++) {
    if (bit_vector[i])
      ostream << '1';
    else
      ostream << '0';
    if ((i % 4) == 3)
      ostream << ' ';
  }
  ostream.flush();
  return buffer;
}

class SwiftCStyleEnumDescriptor : public SwiftEnumDescriptor {
public:
  SwiftCStyleEnumDescriptor(swift::ASTContext *ast,
                            swift::CanType swift_can_type,
                            swift::EnumDecl *enum_decl)
      : SwiftEnumDescriptor(ast, swift_can_type, enum_decl,
                            SwiftEnumDescriptor::Kind::CStyle),
        m_nopayload_elems_bitmask(), m_elements(), m_element_indexes() {
    Log *log(lldb_private::GetLogIfAllCategoriesSet(LIBLLDB_LOG_TYPES));

    if (log)
      log->Printf("doing C-style enum layout for %s",
                  GetTypeName().AsCString());

    SwiftASTContext *swift_ast_ctx = SwiftASTContext::GetSwiftASTContext(ast);
    swift::irgen::IRGenModule &irgen_module = swift_ast_ctx->GetIRGenModule();
    const swift::irgen::EnumImplStrategy &enum_impl_strategy =
        swift::irgen::getEnumImplStrategy(irgen_module, swift_can_type);
    llvm::ArrayRef<swift::irgen::EnumImplStrategy::Element>
        elements_with_no_payload =
            enum_impl_strategy.getElementsWithNoPayload();
    const bool has_payload = false;
    const bool is_indirect = false;
    uint64_t case_counter = 0;
    m_nopayload_elems_bitmask =
        enum_impl_strategy.getBitMaskForNoPayloadElements();

    if (log)
      log->Printf("m_nopayload_elems_bitmask = %s",
                  Dump(m_nopayload_elems_bitmask).c_str());

    for (auto enum_case : elements_with_no_payload) {
      ConstString case_name(enum_case.decl->getName().str().data());
      swift::ClusteredBitVector case_value =
          enum_impl_strategy.getBitPatternForNoPayloadElement(enum_case.decl);

      if (log)
        log->Printf("case_name = %s, unmasked value = %s",
                    case_name.AsCString(), Dump(case_value).c_str());

      case_value &= m_nopayload_elems_bitmask;

      if (log)
        log->Printf("case_name = %s, masked value = %s", case_name.AsCString(),
                    Dump(case_value).c_str());

      std::unique_ptr<ElementInfo> elem_info(
          new ElementInfo{case_name, CompilerType(), has_payload, is_indirect});
      m_element_indexes.emplace(case_counter, elem_info.get());
      case_counter++;
      m_elements.emplace(case_value, std::move(elem_info));
    }
  }

  virtual ElementInfo *
  GetElementFromData(const lldb_private::DataExtractor &data) {
    Log *log(lldb_private::GetLogIfAllCategoriesSet(LIBLLDB_LOG_TYPES));

    if (log)
      log->Printf(
          "C-style enum - inspecting data to find enum case for type %s",
          GetTypeName().AsCString());

    swift::ClusteredBitVector current_payload;
    lldb::offset_t offset = 0;
    for (size_t idx = 0; idx < data.GetByteSize(); idx++) {
      uint64_t byte = data.GetU8(&offset);
      current_payload.add(8, byte);
    }

    if (log) {
      log->Printf("m_nopayload_elems_bitmask        = %s",
                  Dump(m_nopayload_elems_bitmask).c_str());
      log->Printf("current_payload                  = %s",
                  Dump(current_payload).c_str());
    }

    if (current_payload.size() != m_nopayload_elems_bitmask.size()) {
      if (log)
        log->Printf("sizes don't match; getting out with an error");
      return nullptr;
    }

    current_payload &= m_nopayload_elems_bitmask;

    if (log)
      log->Printf("masked current_payload           = %s",
                  Dump(current_payload).c_str());

    auto iter = m_elements.find(current_payload), end = m_elements.end();
    if (iter == end) {
      if (log)
        log->Printf("bitmask search failed");
      return nullptr;
    }
    if (log)
      log->Printf("bitmask search success - found case %s",
                  iter->second.get()->name.AsCString());
    return iter->second.get();
  }

  virtual size_t GetNumElementsWithPayload() { return 0; }

  virtual size_t GetNumCStyleElements() { return m_elements.size(); }

  virtual ElementInfo *GetElementWithPayloadAtIndex(size_t idx) {
    return nullptr;
  }

  virtual ElementInfo *GetElementWithNoPayloadAtIndex(size_t idx) {
    if (idx >= m_element_indexes.size())
      return nullptr;
    return m_element_indexes[idx];
  }

  static bool classof(const SwiftEnumDescriptor *S) {
    return S->GetKind() == SwiftEnumDescriptor::Kind::CStyle;
  }

  virtual ~SwiftCStyleEnumDescriptor() = default;

private:
  swift::ClusteredBitVector m_nopayload_elems_bitmask;
  std::map<swift::ClusteredBitVector, std::unique_ptr<ElementInfo>> m_elements;
  std::map<uint64_t, ElementInfo *> m_element_indexes;
};

class SwiftAllPayloadEnumDescriptor : public SwiftEnumDescriptor {
public:
  SwiftAllPayloadEnumDescriptor(swift::ASTContext *ast,
                                swift::CanType swift_can_type,
                                swift::EnumDecl *enum_decl)
      : SwiftEnumDescriptor(ast, swift_can_type, enum_decl,
                            SwiftEnumDescriptor::Kind::AllPayload),
        m_tag_bits(), m_elements() {
    Log *log(lldb_private::GetLogIfAllCategoriesSet(LIBLLDB_LOG_TYPES));

    if (log)
      log->Printf("doing ADT-style enum layout for %s",
                  GetTypeName().AsCString());

    SwiftASTContext *swift_ast_ctx = SwiftASTContext::GetSwiftASTContext(ast);
    swift::irgen::IRGenModule &irgen_module = swift_ast_ctx->GetIRGenModule();
    const swift::irgen::EnumImplStrategy &enum_impl_strategy =
        swift::irgen::getEnumImplStrategy(irgen_module, swift_can_type);
    llvm::ArrayRef<swift::irgen::EnumImplStrategy::Element>
        elements_with_payload = enum_impl_strategy.getElementsWithPayload();
    m_tag_bits = enum_impl_strategy.getTagBitsForPayloads();

    if (log)
      log->Printf("tag_bits = %s", Dump(m_tag_bits).c_str());

    auto module_ctx = enum_decl->getModuleContext();
    const bool has_payload = true;
    for (auto enum_case : elements_with_payload) {
      ConstString case_name(enum_case.decl->getName().str().data());

      swift::EnumElementDecl *case_decl = enum_case.decl;
      assert(case_decl);
      auto arg_type = case_decl->getArgumentInterfaceType();
      CompilerType case_type;
      if (arg_type) {
        case_type = CompilerType(
            ast,
            swift_can_type->getTypeOfMember(module_ctx, case_decl, arg_type)
              ->getCanonicalType().getPointer());
      }

      const bool is_indirect = case_decl->isIndirect() 
          || case_decl->getParentEnum()->isIndirect();

      if (log)
        log->Printf("case_name = %s, type = %s, is_indirect = %s",
                    case_name.AsCString(), case_type.GetTypeName().AsCString(),
                    is_indirect ? "yes" : "no");

      std::unique_ptr<ElementInfo> elem_info(
          new ElementInfo{case_name, case_type, has_payload, is_indirect});
      m_elements.push_back(std::move(elem_info));
    }
  }

  virtual ElementInfo *
  GetElementFromData(const lldb_private::DataExtractor &data) {
    Log *log(lldb_private::GetLogIfAllCategoriesSet(LIBLLDB_LOG_TYPES));

    if (log)
      log->Printf(
          "ADT-style enum - inspecting data to find enum case for type %s",
          GetTypeName().AsCString());

    if (m_elements.size() == 0) // no elements, just fail
    {
      if (log)
        log->Printf("enum with no cases. getting out");
      return nullptr;
    }
    if (m_elements.size() == 1) // one element, so it's gotta be it
    {
      if (log)
        log->Printf("enum with one case. getting out easy with %s",
                    m_elements.front().get()->name.AsCString());

      return m_elements.front().get();
    }

    swift::ClusteredBitVector current_payload;
    lldb::offset_t offset = 0;
    for (size_t idx = 0; idx < data.GetByteSize(); idx++) {
      uint64_t byte = data.GetU8(&offset);
      current_payload.add(8, byte);
    }
    if (log) {
      log->Printf("tag_bits        = %s", Dump(m_tag_bits).c_str());
      log->Printf("current_payload = %s", Dump(current_payload).c_str());
    }

    if (current_payload.size() != m_tag_bits.size()) {
      if (log)
        log->Printf("sizes don't match; getting out with an error");
      return nullptr;
    }

    size_t discriminator = 0;
    size_t power_of_2 = 1;
    auto enumerator = m_tag_bits.enumerateSetBits();
    for (llvm::Optional<size_t> next = enumerator.findNext(); next.hasValue();
         next = enumerator.findNext()) {
      discriminator =
          discriminator + (current_payload[next.getValue()] ? power_of_2 : 0);
      power_of_2 <<= 1;
    }

    if (discriminator >= m_elements.size()) // discriminator too large, get out
    {
      if (log)
        log->Printf("discriminator value of %" PRIu64 " too large, getting out",
                    (uint64_t)discriminator);
      return nullptr;
    } else {
      auto ptr = m_elements[discriminator].get();
      if (log) {
        if (!ptr)
          log->Printf("discriminator value of %" PRIu64
                      " acceptable, but null case matched - that's bad",
                      (uint64_t)discriminator);
        else
          log->Printf("discriminator value of %" PRIu64
                      " acceptable, case %s matched",
                      (uint64_t)discriminator, ptr->name.AsCString());
      }
      return ptr;
    }
  }

  virtual size_t GetNumElementsWithPayload() { return m_elements.size(); }

  virtual size_t GetNumCStyleElements() { return 0; }

  virtual ElementInfo *GetElementWithPayloadAtIndex(size_t idx) {
    if (idx >= m_elements.size())
      return nullptr;
    return m_elements[idx].get();
  }

  virtual ElementInfo *GetElementWithNoPayloadAtIndex(size_t idx) {
    return nullptr;
  }

  static bool classof(const SwiftEnumDescriptor *S) {
    return S->GetKind() == SwiftEnumDescriptor::Kind::AllPayload;
  }

  virtual ~SwiftAllPayloadEnumDescriptor() = default;

private:
  swift::ClusteredBitVector m_tag_bits;
  std::vector<std::unique_ptr<ElementInfo>> m_elements;
};

class SwiftMixedEnumDescriptor : public SwiftEnumDescriptor {
public:
  SwiftMixedEnumDescriptor(swift::ASTContext *ast,
                           swift::CanType swift_can_type,
                           swift::EnumDecl *enum_decl)
      : SwiftEnumDescriptor(ast, swift_can_type, enum_decl,
                            SwiftEnumDescriptor::Kind::Mixed),
        m_non_payload_cases(ast, swift_can_type, enum_decl),
        m_payload_cases(ast, swift_can_type, enum_decl) {}

  virtual ElementInfo *
  GetElementFromData(const lldb_private::DataExtractor &data) {
    ElementInfo *elem_info = m_non_payload_cases.GetElementFromData(data);
    return elem_info ? elem_info : m_payload_cases.GetElementFromData(data);
  }

  static bool classof(const SwiftEnumDescriptor *S) {
    return S->GetKind() == SwiftEnumDescriptor::Kind::Mixed;
  }

  virtual size_t GetNumElementsWithPayload() {
    return m_payload_cases.GetNumElementsWithPayload();
  }

  virtual size_t GetNumCStyleElements() {
    return m_non_payload_cases.GetNumCStyleElements();
  }

  virtual ElementInfo *GetElementWithPayloadAtIndex(size_t idx) {
    return m_payload_cases.GetElementWithPayloadAtIndex(idx);
  }

  virtual ElementInfo *GetElementWithNoPayloadAtIndex(size_t idx) {
    return m_non_payload_cases.GetElementWithNoPayloadAtIndex(idx);
  }

  virtual ~SwiftMixedEnumDescriptor() = default;

private:
  SwiftCStyleEnumDescriptor m_non_payload_cases;
  SwiftAllPayloadEnumDescriptor m_payload_cases;
};

SwiftEnumDescriptor *
SwiftEnumDescriptor::CreateDescriptor(swift::ASTContext *ast,
                                      swift::CanType swift_can_type,
                                      swift::EnumDecl *enum_decl) {
  assert(ast);
  assert(enum_decl);
  assert(swift_can_type.getPointer());
  SwiftASTContext *swift_ast_ctx = SwiftASTContext::GetSwiftASTContext(ast);
  assert(swift_ast_ctx);
  swift::irgen::IRGenModule &irgen_module = swift_ast_ctx->GetIRGenModule();
  const swift::irgen::EnumImplStrategy &enum_impl_strategy =
      swift::irgen::getEnumImplStrategy(irgen_module, swift_can_type);
  llvm::ArrayRef<swift::irgen::EnumImplStrategy::Element>
      elements_with_payload = enum_impl_strategy.getElementsWithPayload();
  llvm::ArrayRef<swift::irgen::EnumImplStrategy::Element>
      elements_with_no_payload = enum_impl_strategy.getElementsWithNoPayload();
  if (elements_with_no_payload.size() == 0) {
    // nothing with no payload.. empty or all payloads?
    if (elements_with_payload.size() == 0)
      return new SwiftEmptyEnumDescriptor(ast, swift_can_type, enum_decl);
    else
      return new SwiftAllPayloadEnumDescriptor(ast, swift_can_type, enum_decl);
  } else {
    // something with no payload.. mixed or C-style?
    if (elements_with_payload.size() == 0)
      return new SwiftCStyleEnumDescriptor(ast, swift_can_type, enum_decl);
    else
      return new SwiftMixedEnumDescriptor(ast, swift_can_type, enum_decl);
  }
}

static SwiftEnumDescriptor *
GetEnumInfoFromEnumDecl(swift::ASTContext *ast, swift::CanType swift_can_type,
                        swift::EnumDecl *enum_decl) {
  return SwiftEnumDescriptor::CreateDescriptor(ast, swift_can_type, enum_decl);
}

SwiftEnumDescriptor *SwiftASTContext::GetCachedEnumInfo(void *type) {
  VALID_OR_RETURN(nullptr);

  if (type) {
    EnumInfoCache *enum_info_cache = GetEnumInfoCache(GetASTContext());
    EnumInfoCache::const_iterator pos = enum_info_cache->find(type);
    if (pos != enum_info_cache->end())
      return pos->second.get();

    swift::CanType swift_can_type(GetCanonicalSwiftType(type));
    if (!SwiftASTContext::IsFullyRealized(
            CompilerType(GetASTContext(), swift_can_type)))
      return nullptr;

    SwiftEnumDescriptorSP enum_info_sp;

    if (auto *enum_type = swift_can_type->getAs<swift::EnumType>()) {
      enum_info_sp.reset(GetEnumInfoFromEnumDecl(
          GetASTContext(), swift_can_type, enum_type->getDecl()));
    } else if (auto *bound_enum_type =
          swift_can_type->getAs<swift::BoundGenericEnumType>()) {
      enum_info_sp.reset(GetEnumInfoFromEnumDecl(
          GetASTContext(), swift_can_type, bound_enum_type->getDecl()));
    }

    if (enum_info_sp.get())
      enum_info_cache->insert(std::make_pair(type, enum_info_sp));
    return enum_info_sp.get();
  }
  return nullptr;
}

namespace {
static inline bool
SwiftASTContextSupportsLanguage(lldb::LanguageType language) {
  return language == eLanguageTypeSwift;
}

static bool IsDeviceSupport(const char *path) {
  // The old-style check, which we preserve for safety.
  if (path && strstr(path, "iOS DeviceSupport"))
    return true;

  // The new-style check, which should cover more devices.
  if (path)
    if (const char *Developer_Xcode = strstr(path, "Developer"))
      if (const char *DeviceSupport = strstr(Developer_Xcode, "DeviceSupport"))
        if (strstr(DeviceSupport, "Symbols"))
          return true;

  // Don't look in the simulator runtime frameworks either.  They either 
  // duplicate what the SDK has, or for older simulators conflict with them.
  if (path && strstr(path, ".simruntime/Contents/Resources/"))
    return true;

  return false;
}
}

SwiftASTContext::SwiftASTContext(const char *triple, Target *target)
    : TypeSystem(TypeSystem::eKindSwift),
      m_compiler_invocation_ap(new swift::CompilerInvocation()),
      m_scratch_module(NULL), m_serialized_module_loader(NULL),
      m_clang_importer(NULL), m_swift_module_cache(),
      m_mangled_name_to_type_map(), m_type_to_mangled_name_map(),
      m_pointer_byte_size(0), m_pointer_bit_align(0), m_void_function_type(),
      m_target_wp(), m_process(NULL), m_platform_sdk_path(),
      m_ast_file_data_map(), m_initialized_language_options(false),
      m_initialized_search_path_options(false),
      m_initialized_clang_importer_options(false),
      m_reported_fatal_error(false), m_fatal_errors(), m_negative_type_cache(),
      m_extra_type_info_cache(), m_swift_type_map() {
  // Set the clang modules cache path.
  llvm::SmallString<128> path;
  auto props = ModuleList::GetGlobalModuleListProperties();
  props.GetClangModulesCachePath().GetPath(path);
  m_compiler_invocation_ap->setClangModuleCachePath(path);

  if (target)
    m_target_wp = target->shared_from_this();

  if (triple)
    SetTriple(triple);
  swift::IRGenOptions &ir_gen_opts =
      m_compiler_invocation_ap->getIRGenOptions();
  ir_gen_opts.OutputKind = swift::IRGenOutputKind::Module;
  ir_gen_opts.UseJIT = true;
  ir_gen_opts.DWARFVersion = swift::DWARFVersion;

  // FIXME: lldb does not support resilience yet.
  ir_gen_opts.EnableResilienceBypass = true;
}

SwiftASTContext::SwiftASTContext(const SwiftASTContext &rhs)
    : TypeSystem(rhs.getKind()),
      m_compiler_invocation_ap(new swift::CompilerInvocation()),
      m_scratch_module(NULL), m_serialized_module_loader(NULL),
      m_clang_importer(NULL), m_swift_module_cache(),
      m_mangled_name_to_type_map(), m_type_to_mangled_name_map(),
      m_pointer_byte_size(0), m_pointer_bit_align(0), m_void_function_type(),
      m_target_wp(), m_process(NULL), m_platform_sdk_path(),
      m_ast_file_data_map(), m_initialized_language_options(false),
      m_initialized_search_path_options(false),
      m_initialized_clang_importer_options(false),
      m_reported_fatal_error(false), m_fatal_errors(), m_negative_type_cache(),
      m_extra_type_info_cache(), m_swift_type_map() {
  if (rhs.m_compiler_invocation_ap) {
    std::string rhs_triple = rhs.GetTriple();
    if (!rhs_triple.empty()) {
      SetTriple(rhs_triple.c_str());
    }
    llvm::StringRef module_cache_path =
        rhs.m_compiler_invocation_ap->getClangModuleCachePath();
    m_compiler_invocation_ap->setClangModuleCachePath(module_cache_path);
  }

  swift::IRGenOptions &ir_gen_opts =
      m_compiler_invocation_ap->getIRGenOptions();
  ir_gen_opts.OutputKind = swift::IRGenOutputKind::Module;
  ir_gen_opts.UseJIT = true;

  TargetSP target_sp = rhs.m_target_wp.lock();
  if (target_sp)
    m_target_wp = target_sp;

  m_platform_sdk_path = rhs.m_platform_sdk_path;

  swift::ASTContext *lhs_ast = GetASTContext();
  swift::ASTContext *rhs_ast =
      const_cast<SwiftASTContext &>(rhs).GetASTContext();

  if (lhs_ast && rhs_ast) {
    lhs_ast->SearchPathOpts = rhs_ast->SearchPathOpts;
  }
  GetClangImporter();
}

SwiftASTContext::~SwiftASTContext() {
  if (swift::ASTContext *ctx = m_ast_context_ap.get()) {
    // A RemoteASTContext associated with this swift::ASTContext has to be
    // destroyed before the swift::ASTContext is destroyed.
    if (TargetSP target_sp = m_target_wp.lock())
      if (ProcessSP process_sp = target_sp->GetProcessSP())
        if (auto *runtime = process_sp->GetSwiftLanguageRuntime())
          runtime->ReleaseAssociatedRemoteASTContext(ctx);

    GetASTMap().Erase(ctx);
  }
}

ConstString SwiftASTContext::GetPluginNameStatic() {
  return ConstString("swift");
}

ConstString SwiftASTContext::GetPluginName() {
  return ClangASTContext::GetPluginNameStatic();
}

uint32_t SwiftASTContext::GetPluginVersion() { return 1; }

namespace {
enum SDKType : int {
  MacOSX = 0,
  iPhoneSimulator,
  iPhoneOS,
  AppleTVSimulator,
  AppleTVOS,
  WatchSimulator,
  watchOS,
  Linux,
  numSDKTypes,
  unknown = -1
};

const char *const sdk_strings[] = {
    "macosx",    "iphonesimulator", "iphoneos", "appletvsimulator",
    "appletvos", "watchsimulator",  "watchos", "linux"
};

struct SDKTypeMinVersion {
  SDKType sdk_type;
  unsigned min_version_major;
  unsigned min_version_minor;
};
}

/// Return the SDKType (+minimum version needed for Swift support) for the
/// target triple, if that makes sense. Otherwise, return the unknown sdk type.
static SDKTypeMinVersion GetSDKType(const llvm::Triple &target,
                                    const llvm::Triple &host) {
  // Only Darwin platforms know the concept of an SDK.
  auto host_os = host.getOS();
  if (host_os != llvm::Triple::OSType::MacOSX)
    return {SDKType::unknown, 0, 0};

  auto is_simulator = [&]() -> bool {
    return target.getEnvironment() == llvm::Triple::Simulator ||
           !target.getArchName().startswith("arm");
  };

  switch (target.getOS()) {
  case llvm::Triple::OSType::MacOSX:
  case llvm::Triple::OSType::Darwin:
    return { SDKType::MacOSX, 10, 10 };
  case llvm::Triple::OSType::IOS:
    if (is_simulator())
      return {SDKType::iPhoneSimulator, 8, 0};
    return {SDKType::iPhoneOS, 8, 0};
  case llvm::Triple::OSType::TvOS:
    if (is_simulator())
      return {SDKType::AppleTVSimulator, 9, 0};
    return {SDKType::AppleTVOS, 9, 0};
  case llvm::Triple::OSType::WatchOS:
    if (is_simulator())
      return {SDKType::WatchSimulator, 2, 0};
    return {SDKType::watchOS, 2, 0};
  default:
    return {SDKType::unknown, 0, 0};
  }
}

static StringRef GetXcodeContentsPath() {
  static std::once_flag g_once_flag;
  static std::string g_xcode_contents_path;
  std::call_once(g_once_flag, [&]() {
    const char substr[] = ".app/Contents/";

    // First, try based on the current shlib's location.
    if (FileSpec fspec = HostInfo::GetShlibDir()) {
      std::string path_to_shlib = fspec.GetPath();
      size_t pos = path_to_shlib.rfind(substr);
      if (pos != std::string::npos) {
        path_to_shlib.erase(pos + strlen(substr));
        g_xcode_contents_path = path_to_shlib;
        return;
      }
    }

    // Fall back to using xcrun.
    if (HostInfo::GetArchitecture().GetTriple().getOS() ==
        llvm::Triple::MacOSX) {
      int status = 0;
      int signo = 0;
      std::string output;
      const char *command = "xcrun -sdk macosx --show-sdk-path";
      lldb_private::Status error = Host::RunShellCommand(
          command, // shell command to run
          NULL,    // current working directory
          &status, // Put the exit status of the process in here
          &signo,  // Put the signal that caused the process to exit in here
          &output, // Get the output from the command and place it in this
                   // string
          std::chrono::seconds(
              3)); // Timeout in seconds to wait for shell program to finish
      if (status == 0 && !output.empty()) {
        size_t first_non_newline = output.find_last_not_of("\r\n");
        if (first_non_newline != std::string::npos) {
          output.erase(first_non_newline + 1);
        }

        size_t pos = output.rfind(substr);
        if (pos != std::string::npos) {
          output.erase(pos + strlen(substr));
          g_xcode_contents_path = output;
        }
      }
    }
  });
  return g_xcode_contents_path;
}

static std::string GetCurrentToolchainPath() {
  const char substr[] = ".xctoolchain/";

  {
    if (FileSpec fspec = HostInfo::GetShlibDir()) {
      std::string path_to_shlib = fspec.GetPath();
      size_t pos = path_to_shlib.rfind(substr);
      if (pos != std::string::npos) {
        path_to_shlib.erase(pos + strlen(substr));
        return path_to_shlib;
      }
    }
  }

  return {};
}

static std::string GetCurrentCLToolsPath() {
  const char substr[] = "/CommandLineTools/";

  {
    if (FileSpec fspec = HostInfo::GetShlibDir()) {
      std::string path_to_shlib = fspec.GetPath();
      size_t pos = path_to_shlib.rfind(substr);
      if (pos != std::string::npos) {
        path_to_shlib.erase(pos + strlen(substr));
        return path_to_shlib;
      }
    }
  }

  return {};
}


/// Return the name of the OS-specific subdirectory containing the
/// Swift stdlib needed for \p target.
StringRef SwiftASTContext::GetSwiftStdlibOSDir(const llvm::Triple &target,
                                               const llvm::Triple &host) {
  auto sdk = GetSDKType(target, host);
  if (sdk.sdk_type != SDKType::unknown)
    return sdk_strings[sdk.sdk_type];
  return target.getOSName();
}

StringRef SwiftASTContext::GetResourceDir(const llvm::Triple &triple) {
  static std::mutex g_mutex;
  std::lock_guard<std::mutex> locker(g_mutex);
  auto platform_sdk_path = StringRef::withNullAsEmpty(GetPlatformSDKPath());
  auto swift_stdlib_os_dir =
      GetSwiftStdlibOSDir(triple, HostInfo::GetArchitecture().GetTriple());

  // The resource dir depends on the SDK path and the expected os name.
  llvm::SmallString<128> key(platform_sdk_path);
  key.append(swift_stdlib_os_dir);
  static llvm::StringMap<std::string> g_resource_dir_cache;
  auto it = g_resource_dir_cache.find(key);
  if (it != g_resource_dir_cache.end())
    return it->getValue();

  auto value =
      GetResourceDir(platform_sdk_path, swift_stdlib_os_dir,
                     HostInfo::GetSwiftDir().GetPath(), GetXcodeContentsPath(),
                     GetCurrentToolchainPath(), GetCurrentCLToolsPath());
  g_resource_dir_cache.insert({key, value});
  return g_resource_dir_cache[key];
}

std::string SwiftASTContext::GetResourceDir(StringRef platform_sdk_path,
                                            StringRef swift_stdlib_os_dir,
                                            std::string swift_dir,
                                            std::string xcode_contents_path,
                                            std::string toolchain_path,
                                            std::string cl_tools_path) {
  const char *fn = __FUNCTION__;
  Log *log(lldb_private::GetLogIfAllCategoriesSet(LIBLLDB_LOG_TYPES));

  // First, check if there's something in our bundle.
  {
    FileSpec swift_dir_spec(swift_dir, false);
    if (swift_dir_spec) {
      if (log)
        log->Printf("%s: trying ePathTypeSwiftDir: %s", fn,
                    swift_dir_spec.GetCString());
      // We can't just check for the Swift directory, because that
      // always exists.  We have to look for "clang" inside that.
      FileSpec swift_clang_dir_spec = swift_dir_spec;
      swift_clang_dir_spec.AppendPathComponent("clang");

      if (IsDirectory(swift_clang_dir_spec)) {
        if (log)
          log->Printf("%s: found Swift resource dir via "
                      "ePathTypeSwiftDir': %s",
                      fn, swift_dir_spec.GetCString());
        return swift_dir_spec.GetPath();
      }
    }
  }

  // Nothing in our bundle. Are we in a toolchain that has its own Swift
  // compiler resource dir?

  {
    llvm::SmallString<256> path(toolchain_path);
    if (log)
      log->Printf("%s: trying toolchain path: %s", fn, path.c_str());

    if (!path.empty()) {
      llvm::sys::path::append(path, "usr/lib/swift");
      if (log)
        log->Printf("%s: trying toolchain-based lib path: %s", fn,
                    path.c_str());

      if (IsDirectory(FileSpec(path, false))) {
        if (log)
          log->Printf("%s: found Swift resource dir via "
                      "toolchain path + 'usr/lib/swift': %s",
                      fn, path.c_str());
        return path.str();
      }
    }
  }

  // We're not in a toolchain that has one. Use the Xcode default toolchain.

  {
    llvm::SmallString<256> path(xcode_contents_path);
    if (log)
      log->Printf("%s: trying Xcode path: %s", fn, path.c_str());

    if (!path.empty()) {
      llvm::sys::path::append(path, "Developer",
                              "Toolchains/XcodeDefault.xctoolchain",
                              "usr/lib/swift");
      if (log)
        log->Printf("%s: trying Xcode-based lib path: %s", fn, path.c_str());

      if (IsDirectory(FileSpec(path, false))) {
        StringRef resource_dir = path;
        llvm::sys::path::append(path, swift_stdlib_os_dir);
        std::string s = path.str();
        if (IsDirectory(FileSpec(path, false))) {
          if (log)
            log->Printf("%s: found Swift resource dir via "
                        "Xcode contents path + default toolchain "
                        "relative dir: %s",
                        fn, resource_dir.str().c_str());
          return resource_dir;
        } else {
          // Search the SDK for a matching cross-SDK.
          path = platform_sdk_path;
          llvm::sys::path::append(path, "usr/lib/swift");
          StringRef resource_dir = path;
          llvm::sys::path::append(path, swift_stdlib_os_dir);
          if (IsDirectory(FileSpec(path, false))) {
            if (log)
              log->Printf("%s: found Swift resource dir via "
                          "Xcode contents path + cross-compilation SDK "
                          "relative dir: %s",
                          fn, resource_dir.str().c_str());
            return resource_dir;
          }
        }
      }
    }
  }

  // We're not in Xcode. We might be in the command-line tools.

  {
    llvm::SmallString<256> path(cl_tools_path);
    if (log)
      log->Printf("%s: trying command-line tools path: %s", fn,
                  path.c_str());

    if (!path.empty()) {
      llvm::sys::path::append(path, "usr/lib/swift");
      if (log)
        log->Printf("%s: trying command-line tools-based lib path: %s", fn,
                    path.c_str());

      if (IsDirectory(FileSpec(path, false))) {
        if (log)
          log->Printf("%s: found Swift resource dir via command-line tools "
                      "path + usr/lib/swift: %s",
                      fn, path.c_str());
        return path.str();
      }
    }
  }

  // We might be in the build-dir configuration for a build-script-driven
  // LLDB build, which has the Swift build dir as a sibling directory
  // to the lldb build dir.  This looks much different than the install-
  // dir layout that the previous checks would try.
  {
    FileSpec faux_swift_dir_spec(swift_dir, false);
    if (faux_swift_dir_spec) {
// We can't use a C++11 stdlib regex feature here because it
// doesn't work on Ubuntu 14.04 x86_64.  Once we don't care
// about supporting that anymore, let's pull the code below
// back in since it is a simpler implementation using
// std::regex.
#if 0
      // Let's try to regex this.
      // We're looking for /some/path/lldb-{os}-{arch}, and want to
      // build the following:
      //    /some/path/swift-{os}-{arch}/lib/swift/{os}/{arch}
      // In a match, these are the following assignments for
      // backrefs:
      //   $1 - first part of path before swift build dir
      //   $2 - the host OS path separator character
      //   $3 - all the stuff that should come after changing
      //        lldb to swift for the lib dir.
      auto match_regex =
          std::regex("^(.+([/\\\\]))lldb-(.+)$");
      const std::string replace_format = "$1swift-$3";
      const std::string faux_swift_dir =
          faux_swift_dir_spec.GetCString();
      const std::string build_tree_resource_dir =
          std::regex_replace(faux_swift_dir, match_regex,
                             replace_format);
#else
      std::string build_tree_resource_dir;
      const std::string faux_swift_dir = faux_swift_dir_spec.GetCString();

      // Find something that matches lldb- (particularly,
      // the last one).
      const std::string lldb_dash("lldb-");
      auto lldb_pos = faux_swift_dir.rfind(lldb_dash);
      if ((lldb_pos != std::string::npos) && (lldb_pos > 0) &&
          ((faux_swift_dir[lldb_pos - 1] == '\\') ||
           (faux_swift_dir[lldb_pos - 1] == '/'))) {
        // We found something that matches ^.+[/\\]lldb-.+$
        std::ostringstream stream;
        // Take everything before lldb- (the path leading up to
        // the lldb dir).
        stream << faux_swift_dir.substr(0, lldb_pos);

        // replace lldb- with swift-.
        stream << "swift-";

        // and now tack on the same components from after
        // the lldb- part.
        stream << faux_swift_dir.substr(lldb_pos + lldb_dash.length());
        const std::string build_tree_resource_dir = stream.str();
        if (log)
          log->Printf("%s: trying ePathTypeSwiftDir regex-based "
                      "build dir: %s",
                      fn, build_tree_resource_dir.c_str());
        FileSpec swift_resource_dir_spec(build_tree_resource_dir.c_str(),
                                         false);
        if (IsDirectory(swift_resource_dir_spec)) {
          if (log)
            log->Printf("%s: found Swift resource dir via "
                        "ePathTypeSwiftDir + inferred "
                        "build-tree dir: %s",
                        fn, swift_resource_dir_spec.GetCString());
          return swift_resource_dir_spec.GetCString();
        }
      }
#endif
    }
  }

  // We failed to find a reasonable Swift resource dir.
  if (log)
    log->Printf("%s: failed to find a Swift resource dir", fn);

  return {};
}

/// This code comes from CompilerInvocation.cpp (setRuntimeResourcePath).
static void ConfigureResourceDirs(swift::CompilerInvocation &invocation,
                                  FileSpec resource_dir, llvm::Triple triple) {
  // Make sure the triple is right:
  invocation.setTargetTriple(triple.str());
  invocation.setRuntimeResourcePath(resource_dir.GetPath().c_str());
}

/// Initialize the compiler invocation with it the search paths from a
/// serialized AST.
/// \returns true on success.
static bool DeserializeCompilerFlags(swift::CompilerInvocation &invocation,
                                     StringRef section_data_ref, StringRef name,
                                     llvm::raw_ostream &error) {
  auto result = invocation.loadFromSerializedAST(section_data_ref);
  if (result == swift::serialization::Status::Valid)
    return true;

  error << "While deserializing" << name << ":\n";
  switch (result) {
  case swift::serialization::Status::Valid:
    llvm_unreachable("already checked");
  case swift::serialization::Status::FormatTooOld:
    error << "The swift module file format is too old to be used by the "
             "version of the swift compiler in LLDB\n";
    break;

  case swift::serialization::Status::FormatTooNew:
    error << "the swift module file format is too new to be used by this "
             "version of the swift compiler in LLDB\n";
    break;

  case swift::serialization::Status::MissingDependency:
    error << "the swift module file depends on another module that can't be "
             "loaded\n";
    break;

  case swift::serialization::Status::MissingShadowedModule:
    error << "the swift module file is an overlay for a clang module, which "
             "can't be found\n";
    break;

  case swift::serialization::Status::FailedToLoadBridgingHeader:
    error << "the swift module file depends on a bridging header that can't "
             "be loaded\n";
    break;

  case swift::serialization::Status::Malformed:
    error << "the swift module file is malformed\n";
    break;

  case swift::serialization::Status::MalformedDocumentation:
    error << "the swift module documentation file is malformed in some way\n";
    break;

  case swift::serialization::Status::NameMismatch:
    error << "the swift module file's name does not match the module it is "
             "being loaded into\n";
    break;

  case swift::serialization::Status::TargetIncompatible:
    error << "the swift module file was built for a different target "
             "platform\n";
    break;

  case swift::serialization::Status::TargetTooNew:
    error << "the swift module file was built for a target newer than the "
             "current target\n";
    break;
  }
  return false;
}

/// Retrieve the serialized AST data blobs and initialize the compiler
/// invocation with the concatenated search paths from the blobs.
/// \returns true if an error was encountered.
static bool DeserializeAllCompilerFlags(SwiftASTContext &swift_ast,
                                        Module &module,
                                        llvm::raw_ostream &error,
                                        bool &got_serialized_options) {
  got_serialized_options = false;
  auto &invocation = swift_ast.GetCompilerInvocation();
  SymbolVendor *sym_vendor = module.GetSymbolVendor();
  if (!sym_vendor)
    return false;

  auto ast_file_datas = sym_vendor->GetASTData(eLanguageTypeSwift);
  Log *log(GetLogIfAllCategoriesSet(LIBLLDB_LOG_TYPES));
  if (log)
    log->Printf("Found %d AST file data entries for library: %s.",
                (int)ast_file_datas.size(),
                module.GetSpecificationDescription().c_str());

  // If no N_AST symbols exist, this is not an error.
  if (ast_file_datas.empty())
    return false;

  // An AST section consists of one or more AST modules, optionally
  // with headers. Iterate over all AST modules.
  for (auto ast_file_data_sp : ast_file_datas) {
    llvm::StringRef buf((const char *)ast_file_data_sp->GetBytes(),
                        ast_file_data_sp->GetByteSize());
    while (!buf.empty()) {
      std::string last_sdk_path;
      swift::serialization::ExtendedValidationInfo extended_validation_info;
      swift::serialization::ValidationInfo info =
          swift::serialization::validateSerializedAST(
              buf, &extended_validation_info);
      bool InvalidAST = info.status != swift::serialization::Status::Valid;
      bool InvalidSize = (info.bytes == 0) || (info.bytes > buf.size());
      if (InvalidAST) {
        swift::ASTContext &ast_ctx = *swift_ast.GetASTContext();
        StringRef module_spec = module.GetSpecificationDescription();
        swift::Identifier module_id = ast_ctx.getIdentifier(module_spec);
        std::unique_ptr<swift::ModuleFile> loaded_module_file;
        std::unique_ptr<llvm::MemoryBuffer> module_input_buffer =
            llvm::MemoryBuffer::getMemBuffer(buf, module_spec,
                                             /*NullTerminator=*/false);
        swift::ModuleFile::load(std::move(module_input_buffer), {}, false,
                                loaded_module_file);
        swift::serialization::diagnoseSerializedASTLoadFailure(
            ast_ctx, swift::SourceLoc(), info, extended_validation_info,
            module_spec, "<invalid-doc-id>", loaded_module_file.get(),
            module_id);
      }
      if (InvalidAST || InvalidSize) {
        printASTValidationInfo(info, extended_validation_info, module, buf);
        return true;
      }

      if (info.name.empty())
        continue;

      StringRef moduleData = buf.substr(0, info.bytes);
      if (log)
        last_sdk_path = invocation.getSDKPath();

      got_serialized_options |=
          DeserializeCompilerFlags(invocation, moduleData, info.name, error);

      if (log && !last_sdk_path.empty() &&
          invocation.getSDKPath() != last_sdk_path)
        log->Printf("SDK path mismatch!\n"
                    "Was \"%s\", found \"%s\" in module %s.",
                    last_sdk_path.c_str(),
                    invocation.getSDKPath().str().c_str(),
                    info.name.str().c_str());
      buf = buf.substr(info.bytes);
    }
  }
  return false;
}

/// Return whether this module contains any serialized Swift ASTs.
bool HasSwiftModules(Module &module) {
  SymbolVendor *sym_vendor = module.GetSymbolVendor();
  if (!sym_vendor)
    return false;

  auto ast_file_datas = sym_vendor->GetASTData(eLanguageTypeSwift);
  return !ast_file_datas.empty();
}

void SwiftASTContext::RemapClangImporterOptions(
    const PathMappingList &path_map) {
  Log *log(GetLogIfAllCategoriesSet(LIBLLDB_LOG_TYPES));
  auto &options = GetClangImporterOptions();
  std::string remapped;
  if (path_map.RemapPath(options.BridgingHeader, remapped)) {
    if (log)
      log->Printf("remapped %s -> %s", options.BridgingHeader.c_str(),
                  remapped.c_str());
    options.BridgingHeader = remapped;
  }
  for (auto &arg_string : options.ExtraArgs) {
    StringRef prefix;
    StringRef arg = arg_string;
    if (arg.consume_front("-I"))
      prefix = "-I";
    if (path_map.RemapPath(arg, remapped)) {
      if (log)
        log->Printf("remapped %s -> %s%s", arg.str().c_str(),
                    prefix.str().c_str(), remapped.c_str());
      arg_string = prefix.str()+remapped;
    }
  }
}

lldb::TypeSystemSP SwiftASTContext::CreateInstance(lldb::LanguageType language,
                                                   Module &module,
                                                   Target *target) {
  if (!SwiftASTContextSupportsLanguage(language))
    return lldb::TypeSystemSP();

  ArchSpec arch = module.GetArchitecture();

  ObjectFile *objfile = module.GetObjectFile();
  ArchSpec object_arch;

  if (!objfile || !objfile->GetArchitecture(object_arch))
    return TypeSystemSP();

  lldb::CompUnitSP main_compile_unit_sp = module.GetCompileUnitAtIndex(0);

  Log *log(GetLogIfAllCategoriesSet(LIBLLDB_LOG_TYPES));

  if (log) {
    StreamString ss;
    module.GetDescription(&ss);
    log->Printf("SwiftASTContext::CreateInstance(Module=%s)", ss.GetData());
    if (main_compile_unit_sp && !main_compile_unit_sp->Exists())
      log->Printf("Corresponding source not found for %s, loading module "
                  "is unlikely to succeed",
                  main_compile_unit_sp->GetCString());
  }

  std::shared_ptr<SwiftASTContext> swift_ast_sp(
      target ? (new SwiftASTContextForExpressions(*target))
             : new SwiftASTContext());

  swift_ast_sp->GetLanguageOptions().DebuggerSupport = true;
  swift_ast_sp->GetLanguageOptions().EnableAccessControl = false;
  swift_ast_sp->GetLanguageOptions().EnableTargetOSChecking = false;

  if (!arch.IsValid())
    return TypeSystemSP();

  llvm::Triple triple = arch.GetTriple();

  if (triple.getOS() == llvm::Triple::UnknownOS) {
    // cl_kernels are the only binaries that don't have an LC_MIN_VERSION_xxx
    // load command. This avoids a Swift assertion.

#if defined(__APPLE__)
    switch (triple.getArch()) {
    default:
      triple.setOS(llvm::Triple::MacOSX);
      break;
    case llvm::Triple::arm:
    case llvm::Triple::armeb:
    case llvm::Triple::aarch64:
    case llvm::Triple::aarch64_be:
      triple.setOS(llvm::Triple::IOS);
      break;
    }

#else
    // Not an elegant hack on OS X, not an elegant hack elsewhere.
    // But we shouldn't be claiming things are Mac binaries when they are
    // not.
    triple.setOS(HostInfo::GetArchitecture().GetTriple().getOS());
#endif
  }

  swift_ast_sp->SetTriple(triple.getTriple().c_str(), &module);

  bool set_triple = false;

  SymbolVendor *sym_vendor = module.GetSymbolVendor();

  std::string target_triple;

  if (sym_vendor) {
    bool got_serialized_options;
    llvm::SmallString<0> error;
    llvm::raw_svector_ostream errs(error);

    if (DeserializeAllCompilerFlags(*swift_ast_sp, module, errs,
                                    got_serialized_options)) {
      swift_ast_sp->m_fatal_errors.SetErrorString(error.str());
      return swift_ast_sp;
    }

    // Some of the bits in the compiler options we keep separately, so we
    // need to populate them from the serialized options:
    llvm::StringRef serialized_triple =
        swift_ast_sp->GetCompilerInvocation().getTargetTriple();
    if (serialized_triple.empty()) {
      if (log)
        log->Printf("\tSerialized triple for %s was empty.",
                    module.GetSpecificationDescription().c_str());
    } else {
      if (log)
        log->Printf("\tFound serialized triple for %s: %s.",
                    module.GetSpecificationDescription().c_str(),
                    serialized_triple.data());
      swift_ast_sp->SetTriple(serialized_triple.data(), &module);
      set_triple = true;
    }

    llvm::StringRef serialized_sdk_path =
        swift_ast_sp->GetCompilerInvocation().getSDKPath();
    if (serialized_sdk_path.empty()) {
      if (log)
        log->Printf("\tNo serialized SDK path.");
    } else {
      if (log)
        log->Printf("\tGot serialized SDK path %s.",
                    serialized_sdk_path.data());
      FileSpec sdk_spec(serialized_sdk_path.data(), false);
      if (sdk_spec.Exists()) {
        swift_ast_sp->SetPlatformSDKPath(serialized_sdk_path.data());
      }
    }

    if (!got_serialized_options || !swift_ast_sp->GetPlatformSDKPath()) {
      std::string platform_sdk_path;
      if (sym_vendor->GetCompileOption("-sdk", platform_sdk_path)) {
        FileSpec sdk_spec(platform_sdk_path.c_str(), false);
        if (sdk_spec.Exists()) {
          swift_ast_sp->SetPlatformSDKPath(platform_sdk_path.c_str());
        }

        if (sym_vendor->GetCompileOption("-target", target_triple)) {
          llvm::StringRef parsed_triple(target_triple);

          swift_ast_sp->SetTriple(target_triple.c_str(), &module);
          set_triple = true;
        }
      }
    }

<<<<<<< HEAD
    if (sym_vendor->GetCompileOption("-resource-dir", resource_dir)) {
      swift_ast_sp->SetResourceDir(resource_dir.c_str());
    } else if (!GetDefaultResourceDir().empty()) {
      // Use the first resource dir we found when setting up a target.
      swift_ast_sp->SetResourceDir(GetDefaultResourceDir().c_str());
    } else {
      if (log)
        log->Printf("No resource dir available for module's SwiftASTContext.");
    }

    // SWIFT_ENABLE_TENSORFLOW
    // If we need to use serialization and the directory is not created already,
    // create a unique directory where we put serialized modules from REPL.
    if (!swift_ast_sp->InitializeReplExprModulesDir()) {
      if (log)
        log->Printf("Unable to create directory for serialized modules.");
      return TypeSystemSP();
    }

=======
>>>>>>> ef92a319
    if (!got_serialized_options) {

      std::vector<std::string> framework_search_paths;

      if (sym_vendor->GetCompileOptions("-F", framework_search_paths)) {
        for (std::string &search_path : framework_search_paths) {
          swift_ast_sp->AddFrameworkSearchPath(search_path.c_str());
        }
      }

      std::vector<std::string> include_paths;

      if (sym_vendor->GetCompileOptions("-I", include_paths)) {
        for (std::string &search_path : include_paths) {
          const FileSpec path_spec(search_path.c_str(), false);

          if (path_spec.Exists()) {
            static const ConstString s_hmap_extension("hmap");

            if (IsDirectory(path_spec)) {
              swift_ast_sp->AddModuleSearchPath(search_path.c_str());
            } else if (IsRegularFile(path_spec) &&
                       path_spec.GetFileNameExtension() == s_hmap_extension) {
              std::string argument("-I");
              argument.append(search_path);
              swift_ast_sp->AddClangArgument(argument.c_str());
            }
          }
        }
      }

      std::vector<std::string> cc_options;

      if (sym_vendor->GetCompileOptions("-Xcc", cc_options)) {
        for (int i = 0; i < cc_options.size(); ++i) {
          if (!cc_options[i].compare("-iquote") && i + 1 < cc_options.size()) {
            swift_ast_sp->AddClangArgumentPair("-iquote",
                                               cc_options[i + 1].c_str());
          }
        }
      }
    }
  }

  if (!set_triple) {
    llvm::Triple llvm_triple(swift_ast_sp->GetTriple());

    // LLVM wants this to be set to iOS or MacOSX; if we're working on
    // a bare-boards type image, change the triple for LLVM's benefit.
    if (llvm_triple.getVendor() == llvm::Triple::Apple &&
        llvm_triple.getOS() == llvm::Triple::UnknownOS) {
      if (llvm_triple.getArch() == llvm::Triple::arm ||
          llvm_triple.getArch() == llvm::Triple::thumb) {
        llvm_triple.setOS(llvm::Triple::IOS);
      } else {
        llvm_triple.setOS(llvm::Triple::MacOSX);
      }
      swift_ast_sp->SetTriple(llvm_triple.str().c_str(), &module);
    }
  }

  StringRef resource_dir = swift_ast_sp->GetResourceDir(triple);
  ConfigureResourceDirs(swift_ast_sp->GetCompilerInvocation(),
                        FileSpec(resource_dir, false), triple);

  // Apply source path remappings found in the module's dSYM.
  swift_ast_sp->RemapClangImporterOptions(module.GetSourceMappingList());
  
  if (!swift_ast_sp->GetClangImporter()) {
    if (log) {
      log->Printf("((Module*)%p) [%s]->GetSwiftASTContext() returning NULL "
                  "- couldn't create a ClangImporter",
                  &module,
                  module.GetFileSpec().GetFilename().AsCString("<anonymous>"));
    }

    return TypeSystemSP();
  }

  std::vector<std::string> module_names;
  swift_ast_sp->RegisterSectionModules(module, module_names);
  swift_ast_sp->ValidateSectionModules(module, module_names);

  if (log) {
    log->Printf("((Module*)%p) [%s]->GetSwiftASTContext() = %p", &module,
                module.GetFileSpec().GetFilename().AsCString("<anonymous>"),
                swift_ast_sp.get());
    swift_ast_sp->DumpConfiguration(log);
  }
  return swift_ast_sp;
}

lldb::TypeSystemSP SwiftASTContext::CreateInstance(lldb::LanguageType language,
                                                   Target &target,
                                                   const char *extra_options) {
  if (!SwiftASTContextSupportsLanguage(language))
    return lldb::TypeSystemSP();

  ArchSpec arch = target.GetArchitecture();

  // Make an AST but don't set the triple yet. We need to try and detect
  // if we have a iOS simulator...
  std::shared_ptr<SwiftASTContextForExpressions> swift_ast_sp(
      new SwiftASTContextForExpressions(target));

  Log *log(GetLogIfAllCategoriesSet(LIBLLDB_LOG_TYPES));
  if (log)
    log->Printf("SwiftASTContext::CreateInstance(Target)");

  auto logError = [&](const char *message) {
    if (log)
      log->Printf("((Target*)%p)->GetSwiftASTContext() returning NULL - %s",
                  &target, message);
  };

  if (!arch.IsValid()) {
    logError("invalid target architecture");
    return TypeSystemSP();
  }

  swift_ast_sp->GetLanguageOptions().EnableTargetOSChecking = false;

  bool handled_sdk_path = false;
  const size_t num_images = target.GetImages().GetSize();
  // Set the SDK path prior to doing search paths.  Otherwise when we
  // create search path options we put in the wrong SDK path.

  FileSpec &target_sdk_spec = target.GetSDKPath();
  if (target_sdk_spec && target_sdk_spec.Exists()) {
    std::string platform_sdk_path(target_sdk_spec.GetPath());
    swift_ast_sp->SetPlatformSDKPath(std::move(platform_sdk_path));
    handled_sdk_path = true;
  }

  if (target.GetSwiftCreateModuleContextsInParallel()) {
    // The first call to GetTypeSystemForLanguage() on a module will
    // trigger the import (and thus most likely the rebuild) of all
    // the Clang modules that were imported in this module. This can
    // be a lot of work (potentially ten seconds per module), but it
    // can be performed in parallel.
    llvm::ThreadPool pool;
    for (size_t mi = 0; mi != num_images; ++mi) {
      auto module_sp = target.GetImages().GetModuleAtIndex(mi);
      pool.async([=] {
	  module_sp->GetTypeSystemForLanguage(lldb::eLanguageTypeSwift);
	});
    }
    pool.wait();
  }

  // SWIFT_ENABLE_TENSORFLOW
  // Create a unique directory where we put serialized modules from REPL.
  if (!swift_ast_sp->InitializeReplExprModulesDir()) {
    logError("Unable to create directory for serialized modules.");
    return lldb::TypeSystemSP();
  }

  Status module_error;
  for (size_t mi = 0; mi != num_images; ++mi) {
    ModuleSP module_sp = target.GetImages().GetModuleAtIndex(mi);

    // Skip images without a serialized Swift AST. This avoids
    // spurious warning messages.
    if (!HasSwiftModules(*module_sp))
      continue;

    SwiftASTContext *module_swift_ast = llvm::dyn_cast_or_null<SwiftASTContext>(
        module_sp->GetTypeSystemForLanguage(lldb::eLanguageTypeSwift));

    if (!module_swift_ast || module_swift_ast->HasFatalErrors() ||
        !module_swift_ast->GetClangImporter()) {
      // Make sure we warn about this module load failure, the one that
      // comes from loading types often gets swallowed up and not seen,
      // this is the only reliable point where we can show this.
      // But only do it once per UUID so we don't overwhelm the user with
      // warnings...
      UUID module_uuid(module_sp->GetUUID());
      bool unique_message =
          target.RegisterSwiftContextMessageKey(module_uuid.GetAsString());
      if (unique_message) {
        StreamString ss;
        module_sp->GetDescription(&ss, eDescriptionLevelBrief);
        if (module_swift_ast && module_swift_ast->HasFatalErrors())
          ss << ": "
             << module_swift_ast->GetFatalErrors().AsCString("unknown error");

        target.GetDebugger().GetErrorFile()->Printf(
            "Error while loading Swift module:\n%s\n"
            "Debug info from this module will be unavailable in the "
            "debugger.\n\n",
            ss.GetData());
      }

      continue;
    }

    if (!handled_sdk_path) {
      const char *platform_sdk_path = module_swift_ast->GetPlatformSDKPath();

      if (platform_sdk_path) {
        handled_sdk_path = true;
        swift_ast_sp->SetPlatformSDKPath(platform_sdk_path);
      }
    }

    if (handled_sdk_path)
      break;
  }

  // First, prime the compiler with the options from the main executable:
  bool got_serialized_options = false;
  ModuleSP exe_module_sp(target.GetExecutableModule());

  // If we're debugging a testsuite, then treat the main test bundle as the
  // executable.
  if (exe_module_sp && PlatformDarwin::IsUnitTestExecutable(*exe_module_sp)) {
    ModuleSP unit_test_module =
        PlatformDarwin::GetUnitTestModule(target.GetImages());

    if (unit_test_module) {
      exe_module_sp = unit_test_module;
    }
  }

  // Attempt to deserialize the compiler flags from the AST.
  if (exe_module_sp) {
    llvm::SmallString<0> error;
    llvm::raw_svector_ostream errs(error);
    bool failed = DeserializeAllCompilerFlags(*swift_ast_sp, *exe_module_sp,
                                              errs, got_serialized_options);

    if (log && failed)
      log->Printf(
          "Attempt to load compiler options from serialized AST failed: %s",
          error.c_str());
  }

  // Now if the user fully specified the triple, let that override the one
  // we got from executable's options:
  if (target.GetArchitecture().IsFullySpecifiedTriple()) {
    swift_ast_sp->SetTriple(
        target.GetArchitecture().GetTriple().str().c_str());
  } else {
    // Always run using the Host OS triple...
    bool set_triple = false;
    PlatformSP platform_sp(target.GetPlatform());
    if (platform_sp &&
        !target.GetArchitecture().GetTriple().hasEnvironment()) {
      llvm::VersionTuple version = platform_sp->GetOSVersion(
                                  target.GetProcessSP().get());
      StreamString full_triple_name;
      full_triple_name.PutCString(target.GetArchitecture().GetTriple().str());
      full_triple_name.PutCString(version.getAsString());
      swift_ast_sp->SetTriple(full_triple_name.GetString().data());
      set_triple = true;
    }

    if (!set_triple) {
      ModuleSP exe_module_sp(target.GetExecutableModule());
      if (exe_module_sp) {
        Status exe_error;
        SwiftASTContext *exe_swift_ctx =
            llvm::dyn_cast_or_null<SwiftASTContext>(
                exe_module_sp->GetTypeSystemForLanguage(
                    lldb::eLanguageTypeSwift));
        if (exe_swift_ctx) {
          swift_ast_sp->SetTriple(
              exe_swift_ctx->GetLanguageOptions().Target.str().c_str());
        }
      }
    }
  }

  llvm::Triple triple(swift_ast_sp->GetTriple());
  StringRef resource_dir = swift_ast_sp->GetResourceDir(triple);
  ConfigureResourceDirs(swift_ast_sp->GetCompilerInvocation(),
                        FileSpec(resource_dir, false), triple);

  const bool use_all_compiler_flags =
      !got_serialized_options || target.GetUseAllCompilerFlags();

  std::function<void(ModuleSP &&)> process_one_module =
      [&target, &swift_ast_sp, use_all_compiler_flags](ModuleSP &&module_sp) {
        const FileSpec &module_file = module_sp->GetFileSpec();

        std::string module_path = module_file.GetPath();

        // Add the containing framework to the framework search path.  Don't
        // do that if this is the executable module, since it might be
        // buried in some framework that we don't care about.
        if (use_all_compiler_flags &&
            target.GetExecutableModulePointer() != module_sp.get()) {
          size_t framework_offset = module_path.rfind(".framework/");

          if (framework_offset != std::string::npos) {
            // Sometimes the version of the framework that got loaded has been
            // stripped and in that case, adding it to the framework search
            // path will just short-cut a clang search that might otherwise
            // find the needed headers. So don't add these paths.
            std::string framework_path =
                module_path.substr(0, framework_offset);
            framework_path.append(".framework");
            FileSpec path_spec(framework_path, true);
            FileSpec headers_spec =
                path_spec.CopyByAppendingPathComponent("Headers");
            bool add_it = false;
            if (headers_spec.Exists())
              add_it = true;
            if (!add_it) {
              FileSpec module_spec =
                  path_spec.CopyByAppendingPathComponent("Modules");
              if (module_spec.Exists())
                add_it = true;
            }

            if (!add_it) {
              Log *log(GetLogIfAllCategoriesSet(LIBLLDB_LOG_TYPES));
              if (log)
                log->Printf("process_one_module rejecting framework path"
                            " \"%s\" as it has no Headers "
                            "or Modules subdirectories.",
                            framework_path.c_str());
            }

            if (add_it) {
              while (framework_offset && (module_path[framework_offset] != '/'))
                framework_offset--;

              if (module_path[framework_offset] == '/') {
                // framework_offset now points to the '/';

                std::string parent_path =
                    module_path.substr(0, framework_offset);

                if (strncmp(parent_path.c_str(), "/System/Library",
                            strlen("/System/Library")) &&
                    !IsDeviceSupport(parent_path.c_str())) {
                  swift_ast_sp->AddFrameworkSearchPath(parent_path.c_str());
                }
              }
            }
          }
        }

        // Skip images without a serialized Swift AST.
        if (!HasSwiftModules(*module_sp))
          return;

        SymbolVendor *sym_vendor = module_sp->GetSymbolVendor();
        if (!sym_vendor)
          return;

        std::vector<std::string> module_names;
        SymbolFile *sym_file = sym_vendor->GetSymbolFile();
        if (!sym_file)
          return;

        Status sym_file_error;
        SwiftASTContext *ast_context = llvm::dyn_cast_or_null<SwiftASTContext>(
            sym_file->GetTypeSystemForLanguage(lldb::eLanguageTypeSwift));
        if (ast_context && !ast_context->HasErrors()) {
          if (use_all_compiler_flags ||
              target.GetExecutableModulePointer() == module_sp.get()) {
            for (size_t msi = 0, mse = ast_context->GetNumModuleSearchPaths();
                 msi < mse; ++msi) {
              const char *search_path =
                  ast_context->GetModuleSearchPathAtIndex(msi);
              swift_ast_sp->AddModuleSearchPath(search_path);
            }

            for (size_t fsi = 0,
                        fse = ast_context->GetNumFrameworkSearchPaths();
                 fsi < fse; ++fsi) {
              const char *search_path =
                  ast_context->GetFrameworkSearchPathAtIndex(fsi);
              swift_ast_sp->AddFrameworkSearchPath(search_path);
            }

            std::string clang_argument;
            for (size_t osi = 0, ose = ast_context->GetNumClangArguments();
                 osi < ose; ++osi) {
              // Join multi-arg -D and -U options for uniquing.
              clang_argument += ast_context->GetClangArgumentAtIndex(osi);
              if (clang_argument == "-D" || clang_argument == "-U")
                continue;

              // Enable uniquing for -D and -U options.
              bool force = true;
              if (clang_argument.size() >= 2 && clang_argument[0] == '-' &&
                  (clang_argument[1] == 'D' || clang_argument[1] == 'U'))
                force = false;

              swift_ast_sp->AddClangArgument(clang_argument, force);
              clang_argument.clear();
            }
          }

          swift_ast_sp->RegisterSectionModules(*module_sp, module_names);
        }
      };

  for (size_t mi = 0; mi != num_images; ++mi) {
    process_one_module(target.GetImages().GetModuleAtIndex(mi));
  }

  FileSpecList &framework_search_paths = target.GetSwiftFrameworkSearchPaths();
  FileSpecList &module_search_paths = target.GetSwiftModuleSearchPaths();

  for (size_t fi = 0, fe = framework_search_paths.GetSize(); fi != fe; ++fi) {
    swift_ast_sp->AddFrameworkSearchPath(
        framework_search_paths.GetFileSpecAtIndex(fi).GetPath().c_str());
  }

  for (size_t mi = 0, me = module_search_paths.GetSize(); mi != me; ++mi) {
    swift_ast_sp->AddModuleSearchPath(
        module_search_paths.GetFileSpecAtIndex(mi).GetPath().c_str());
  }

  // Now fold any extra options we were passed. This has to be done BEFORE
  // the ClangImporter is made by calling GetClangImporter or these options
  // will be ignored.

  if (extra_options) {
    swift::CompilerInvocation &compiler_invocation =
        swift_ast_sp->GetCompilerInvocation();
    Args extra_args(extra_options);
    llvm::ArrayRef<const char *> extra_args_ref(extra_args.GetArgumentVector(),
                                                extra_args.GetArgumentCount());
    compiler_invocation.parseArgs(extra_args_ref,
                                  swift_ast_sp->GetDiagnosticEngine());
  }

  // Apply source path remappings ofund in the target settings.
  swift_ast_sp->RemapClangImporterOptions(target.GetSourcePathMap());

  // This needs to happen once all the import paths are set, or otherwise no
  // modules will be found.
  if (!swift_ast_sp->GetClangImporter()) {
    logError("couldn't create a ClangImporter");
    return TypeSystemSP();
  }

  if (log) {
    log->Printf("((Target*)%p)->GetSwiftASTContext() = %p", &target,
                swift_ast_sp.get());
    swift_ast_sp->DumpConfiguration(log);
  }

  if (swift_ast_sp->HasFatalErrors()) {
    const char *errors = swift_ast_sp->GetFatalErrors().AsCString();
    swift_ast_sp->m_error.SetErrorStringWithFormat(
        "Error creating target Swift AST context: %s", errors);
    logError(errors);
    return lldb::TypeSystemSP();
  }

  const bool can_create = true;
  if (!swift_ast_sp->m_ast_context_ap->getStdlibModule(can_create)) {
    logError("couldn't load the Swift stdlib");
    return lldb::TypeSystemSP();
  }

  return swift_ast_sp;
}

void SwiftASTContext::EnumerateSupportedLanguages(
    std::set<lldb::LanguageType> &languages_for_types,
    std::set<lldb::LanguageType> &languages_for_expressions) {
  static std::vector<lldb::LanguageType> s_supported_languages_for_types(
      {lldb::eLanguageTypeSwift});

  static std::vector<lldb::LanguageType> s_supported_languages_for_expressions(
      {lldb::eLanguageTypeSwift});

  languages_for_types.insert(s_supported_languages_for_types.begin(),
                             s_supported_languages_for_types.end());
  languages_for_expressions.insert(
      s_supported_languages_for_expressions.begin(),
      s_supported_languages_for_expressions.end());
}

static lldb::TypeSystemSP CreateTypeSystemInstance(lldb::LanguageType language,
                                                   Module *module,
                                                   Target *target,
                                                   const char *extra_options) {
  // This should be called with either a target or a module.
  if (module) {
    assert(!target);
    assert(StringRef(extra_options).empty());
    return SwiftASTContext::CreateInstance(language, *module);
  } else if (target) {
    assert(!module);
    return SwiftASTContext::CreateInstance(language, *target, extra_options);
  }
}

void SwiftASTContext::Initialize() {
  PluginManager::RegisterPlugin(
      GetPluginNameStatic(), "swift AST context plug-in",
      CreateTypeSystemInstance, EnumerateSupportedLanguages);
}

void SwiftASTContext::Terminate() {
  PluginManager::UnregisterPlugin(CreateTypeSystemInstance);
}

bool SwiftASTContext::SupportsLanguage(lldb::LanguageType language) {
  return SwiftASTContextSupportsLanguage(language);
}

Status SwiftASTContext::IsCompatible() { return GetFatalErrors(); }

Status SwiftASTContext::GetFatalErrors() {
  Status error;
  if (HasFatalErrors()) {
    error = m_fatal_errors;
    if (error.Success()) {
      // Retrieve the error message from the DiagnosticConsumer.
      DiagnosticManager diagnostic_manager;
      PrintDiagnostics(diagnostic_manager);
      error.SetErrorString(diagnostic_manager.GetString());
    }
  }
  return error;
}

swift::IRGenOptions &SwiftASTContext::GetIRGenOptions() {
  return m_compiler_invocation_ap->getIRGenOptions();
}

std::string SwiftASTContext::GetTriple() const {
  return m_compiler_invocation_ap->getTargetTriple();
}

// Conditions a triple string to be safe for use with Swift.
// Right now this just strips the Haswell marker off the CPU name.
// TODO make Swift more robust
static std::string GetSwiftFriendlyTriple(const std::string &triple) {
  static std::string s_x86_64h("x86_64h");
  static std::string::size_type s_x86_64h_size = s_x86_64h.size();

  if (0 == triple.compare(0, s_x86_64h_size, s_x86_64h)) {
    std::string fixed_triple("x86_64");
    fixed_triple.append(
        triple.substr(s_x86_64h_size, triple.size() - s_x86_64h_size));
    return fixed_triple;
  }
  return triple;
}

bool SwiftASTContext::SetTriple(const char *triple_cstr, Module *module) {
  if (triple_cstr && triple_cstr[0]) {
    Log *log(GetLogIfAllCategoriesSet(LIBLLDB_LOG_TYPES));

    // We can change our triple up until we create the swift::irgen::IRGenModule
    if (m_ir_gen_module_ap.get() == NULL) {
      std::string raw_triple(triple_cstr);
      std::string triple = GetSwiftFriendlyTriple(raw_triple);

      llvm::Triple llvm_triple(triple);
      const unsigned unspecified = 0;
      // If the OS version is unspecified, do fancy things
      if (llvm_triple.getOSMajorVersion() == unspecified) {
        // If a triple is "<arch>-apple-darwin" change it to be
        // "<arch>-apple-macosx" otherwise the major and minor OS version we
        // append below would be wrong.
        if (llvm_triple.getVendor() == llvm::Triple::VendorType::Apple &&
            llvm_triple.getOS() == llvm::Triple::OSType::Darwin) {
          llvm_triple.setOS(llvm::Triple::OSType::MacOSX);
          triple = llvm_triple.str();
        }

        // Append the min OS to the triple if we have a target
        ModuleSP module_sp;
        if (module == NULL) {
          TargetSP target_sp(m_target_wp.lock());
          if (target_sp) {
            module_sp = target_sp->GetExecutableModule();
            if (module_sp)
              module = module_sp.get();
          }
        }

        if (module) {
          ObjectFile *objfile = module->GetObjectFile();
          uint32_t versions[3];
          if (objfile) {
            StreamString strm;
            if (llvm::VersionTuple version = objfile->GetMinimumOSVersion()) {
              strm.PutCString(llvm_triple.getOSName().str());
              strm.PutCString(version.getAsString());
              llvm_triple.setOSName(strm.GetString());
              triple = llvm_triple.str();
            }
          }
        }
      }
      if (log)
        log->Printf("%p: SwiftASTContext::SetTriple('%s') setting to '%s'%s",
                    this, triple_cstr, triple.c_str(),
                    m_target_wp.lock() ? " (target)" : "");

      if (llvm::Triple(triple).getOS() == llvm::Triple::UnknownOS) {
        // This case triggers an llvm_unreachable() in the Swift compiler.
        if (log)
          log->Printf("Cannot initialize Swift with an unknown OS");
        return false;
      }
      m_compiler_invocation_ap->setTargetTriple(triple);

      // Every time the triple is changed the LangOpts must be
      // updated too, because Swift default-initializes the
      // EnableObjCInterop flag based on the triple.
      GetLanguageOptions().EnableObjCInterop = llvm_triple.isOSDarwin();

      return true;
    } else {
      if (log)
        log->Printf("%p: SwiftASTContext::SetTriple('%s') ignoring triple "
                    "since the IRGenModule has already been created",
                    this, triple_cstr);
    }
  }
  return false;
}

namespace {

struct SDKEnumeratorInfo {
  FileSpec found_path;
  SDKType sdk_type;
  uint32_t least_major;
  uint32_t least_minor;
};

} // anonymous namespace
  
static bool SDKSupportsSwift(const FileSpec &sdk_path, SDKType desired_type) {
  ConstString last_path_component = sdk_path.GetLastPathComponent();

  if (last_path_component) {
    const llvm::StringRef sdk_name_raw = last_path_component.GetStringRef();
    std::string sdk_name_lower = sdk_name_raw.lower();
    const llvm::StringRef sdk_name(sdk_name_lower);

    llvm::StringRef version_part;

    SDKType sdk_type = SDKType::unknown;

    if (desired_type == SDKType::unknown) {
      for (int i = (int)SDKType::MacOSX; i < SDKType::numSDKTypes; ++i) {
        if (sdk_name.startswith(sdk_strings[i])) {
          version_part = sdk_name.drop_front(strlen(sdk_strings[i]));
          sdk_type = (SDKType)i;
          break;
        }
      }

      // For non-Darwin SDKs assume Swift is supported
      if (sdk_type == SDKType::unknown)
        return true;
    } else {
      if (sdk_name.startswith(sdk_strings[desired_type])) {
        version_part =
            sdk_name.drop_front(strlen(sdk_strings[desired_type]));
        sdk_type = desired_type;
      } else {
        return false;
      }
    }

    const size_t major_dot_offset = version_part.find('.');
    if (major_dot_offset == llvm::StringRef::npos)
      return false;

    const llvm::StringRef major_version =
        version_part.slice(0, major_dot_offset);
    const llvm::StringRef minor_part =
        version_part.drop_front(major_dot_offset + 1);

    const size_t minor_dot_offset = minor_part.find('.');
    if (minor_dot_offset == llvm::StringRef::npos)
      return false;

    const llvm::StringRef minor_version = minor_part.slice(0, minor_dot_offset);

    unsigned int major = 0;
    unsigned int minor = 0;

    if (major_version.getAsInteger(10, major))
      return false;

    if (minor_version.getAsInteger(10, minor))
      return false;

    switch (sdk_type) {
    case SDKType::MacOSX:
      if (major > 10 || (major == 10 && minor >= 10))
        return true;
      break;
    case SDKType::iPhoneOS:
    case SDKType::iPhoneSimulator:
      if (major >= 8)
        return true;
      break;
    case SDKType::AppleTVSimulator:
    case SDKType::AppleTVOS:
      if (major >= 9)
        return true;
      break;
    case SDKType::WatchSimulator:
    case SDKType::watchOS:
      if (major >= 2)
        return true;
      break;
    case SDKType::Linux:
      return true;
    default:
      return false;
    }
  }

  return false;
}

FileSpec::EnumerateDirectoryResult
DirectoryEnumerator(void *baton, llvm::sys::fs::file_type file_type,
                    const FileSpec &spec) {
  SDKEnumeratorInfo *enumerator_info = static_cast<SDKEnumeratorInfo *>(baton);

  if (SDKSupportsSwift(spec, enumerator_info->sdk_type)) {
    enumerator_info->found_path = spec;
    return FileSpec::EnumerateDirectoryResult::eEnumerateDirectoryResultNext;
  }

  return FileSpec::EnumerateDirectoryResult::eEnumerateDirectoryResultNext;
};

static ConstString EnumerateSDKsForVersion(FileSpec sdks_spec, SDKType sdk_type,
                                           uint32_t least_major,
                                           uint32_t least_minor) {
  if (!IsDirectory(sdks_spec))
    return ConstString();

  const bool find_directories = true;
  const bool find_files = false;
  const bool find_other = true; // include symlinks

  SDKEnumeratorInfo enumerator_info;

  enumerator_info.sdk_type = sdk_type;
  enumerator_info.least_major = least_major;
  enumerator_info.least_minor = least_minor;

  FileSpec::EnumerateDirectory(sdks_spec.GetPath().c_str(), find_directories,
                               find_files, find_other, DirectoryEnumerator,
                               &enumerator_info);

  if (IsDirectory(enumerator_info.found_path))
    return ConstString(enumerator_info.found_path.GetPath());
  else
    return ConstString();
}

static ConstString GetSDKDirectory(SDKType sdk_type, uint32_t least_major,
                                   uint32_t least_minor) {
  if (sdk_type != SDKType::MacOSX) {
    // Look inside Xcode for the required installed iOS SDK version

    std::string sdks_path = GetXcodeContentsPath();
    sdks_path.append("Developer/Platforms");

    if (sdk_type == SDKType::iPhoneSimulator) {
      sdks_path.append("/iPhoneSimulator.platform/");
    } else if (sdk_type == SDKType::AppleTVSimulator) {
      sdks_path.append("/AppleTVSimulator.platform/");
    } else if (sdk_type == SDKType::AppleTVOS) {
      sdks_path.append("/AppleTVOS.platform/");
    } else if (sdk_type == SDKType::WatchSimulator) {
      sdks_path.append("/WatchSimulator.platform/");
    } else if (sdk_type == SDKType::watchOS) {
      // For now, we need to be prepared to handle either capitalization of this
      // path.

      std::string WatchOS_candidate_path = sdks_path + "/WatchOS.platform/";
      if (IsDirectory(FileSpec(WatchOS_candidate_path.c_str(), false))) {
        sdks_path = WatchOS_candidate_path;
      } else {
        std::string watchOS_candidate_path = sdks_path + "/watchOS.platform/";
        if (IsDirectory(FileSpec(watchOS_candidate_path.c_str(), false))) {
          sdks_path = watchOS_candidate_path;
        } else {
          return ConstString();
        }
      }
    } else {
      sdks_path.append("/iPhoneOS.platform/");
    }

    sdks_path.append("Developer/SDKs/");

    FileSpec sdks_spec(sdks_path.c_str(), false);

    return EnumerateSDKsForVersion(sdks_spec, sdk_type, least_major,
                                   least_major);
  }

  // The SDK type is Mac OS X

  llvm::VersionTuple version = HostInfo::GetOSVersion();

  if (!version)
    return ConstString();

  uint32_t major = version.getMajor();
  uint32_t minor = version.getMinor().getValueOr(0);
  uint32_t update = version.getSubminor().getValueOr(0);

  // If there are minimum requirements that exceed the current OS, apply those

  if (least_major > major) {
    major = least_major;
    minor = least_minor;
  } else if (least_major == major) {
    if (least_minor > minor)
      minor = least_minor;
  }

  typedef std::map<uint64_t, ConstString> SDKDirectoryCache;
  static std::mutex g_mutex;
  static SDKDirectoryCache g_sdk_cache;
  std::lock_guard<std::mutex> locker(g_mutex);
  const uint64_t major_minor = (uint64_t)major << 32 | (uint64_t)minor;
  SDKDirectoryCache::iterator pos = g_sdk_cache.find(major_minor);
  if (pos != g_sdk_cache.end())
    return pos->second;

  FileSpec fspec;
  std::string xcode_contents_path;

  if (xcode_contents_path.empty())
    xcode_contents_path = GetXcodeContentsPath();

  if (!xcode_contents_path.empty()) {
    StreamString sdk_path;
    sdk_path.Printf(
        "%sDeveloper/Platforms/MacOSX.platform/Developer/SDKs/MacOSX%u.%u.sdk",
        xcode_contents_path.c_str(), major, minor);
    fspec.SetFile(sdk_path.GetString(), false, FileSpec::Style::native);
    if (fspec.Exists()) {
      ConstString path(sdk_path.GetString());
      // Cache results
      g_sdk_cache[major_minor] = path;
      return path;
    } else if ((least_major != major) || (least_minor != minor)) {
      // Try the required SDK
      sdk_path.Clear();
      sdk_path.Printf("%sDeveloper/Platforms/MacOSX.platform/Developer/SDKs/"
                      "MacOSX%u.%u.sdk",
                      xcode_contents_path.c_str(), least_major, least_minor);
      fspec.SetFile(sdk_path.GetString(), false, FileSpec::Style::native);
      if (fspec.Exists()) {
        ConstString path(sdk_path.GetString());
        // Cache results
        g_sdk_cache[major_minor] = path;
        return path;
      } else {
        // Okay, we're going to do an exhaustive search for *any* SDK that has
        // an adequate version.

        std::string sdks_path = xcode_contents_path;
        sdks_path.append("Developer/Platforms/MacOSX.platform/Developer/SDKs");

        FileSpec sdks_spec(sdks_path.c_str(), false);

        ConstString sdk_path = EnumerateSDKsForVersion(
            sdks_spec, sdk_type, least_major, least_major);

        if (sdk_path) {
          g_sdk_cache[major_minor] = sdk_path;
          return sdk_path;
        }
      }
    }
  }

  // Cache results
  g_sdk_cache[major_minor] = ConstString();
  return ConstString();
}

swift::CompilerInvocation &SwiftASTContext::GetCompilerInvocation() {
  return *m_compiler_invocation_ap;
}

swift::SourceManager &SwiftASTContext::GetSourceManager() {
  if (m_source_manager_ap.get() == NULL)
    m_source_manager_ap.reset(new swift::SourceManager());
  return *m_source_manager_ap;
}

swift::LangOptions &SwiftASTContext::GetLanguageOptions() {
  return GetCompilerInvocation().getLangOptions();
}

swift::DiagnosticEngine &SwiftASTContext::GetDiagnosticEngine() {
  if (m_diagnostic_engine_ap.get() == NULL)
    m_diagnostic_engine_ap.reset(
        new swift::DiagnosticEngine(GetSourceManager()));
  return *m_diagnostic_engine_ap;
}

swift::SILOptions &SwiftASTContext::GetSILOptions() {
  return GetCompilerInvocation().getSILOptions();
}

bool SwiftASTContext::TargetHasNoSDK() {
  llvm::Triple triple(GetTriple());

  switch (triple.getOS()) {
  case llvm::Triple::OSType::MacOSX:
  case llvm::Triple::OSType::Darwin:
  case llvm::Triple::OSType::IOS:
    return false;
  default:
    return true;
  }
}

swift::ClangImporterOptions &SwiftASTContext::GetClangImporterOptions() {
  swift::ClangImporterOptions &clang_importer_options =
      GetCompilerInvocation().getClangImporterOptions();
  if (!m_initialized_clang_importer_options) {
    m_initialized_clang_importer_options = true;

    // Set the Clang module search path.
    llvm::SmallString<128> path;
    auto props = ModuleList::GetGlobalModuleListProperties();
    props.GetClangModulesCachePath().GetPath(path);
    clang_importer_options.ModuleCachePath = path.str();

    FileSpec clang_dir_spec;
    clang_dir_spec = GetClangResourceDir();
    if (clang_dir_spec.Exists())
      clang_importer_options.OverrideResourceDir =
        std::move(clang_dir_spec.GetPath());
    clang_importer_options.DebuggerSupport = true;
  }
  return clang_importer_options;
}

swift::SearchPathOptions &SwiftASTContext::GetSearchPathOptions() {
  swift::SearchPathOptions &search_path_opts =
      GetCompilerInvocation().getSearchPathOptions();

  if (!m_initialized_search_path_options) {
    m_initialized_search_path_options = true;

    bool set_sdk = false;
    if (!search_path_opts.SDKPath.empty()) {
      FileSpec provided_sdk_path(search_path_opts.SDKPath, false);
      if (provided_sdk_path.Exists()) {
        // We don't check whether the SDK supports swift because we figure if
        // someone is passing this to us on the command line (e.g., for the
        // REPL), they probably know what they're doing.

        set_sdk = true;
      }
    } else if (!m_platform_sdk_path.empty()) {
      FileSpec platform_sdk(m_platform_sdk_path.c_str(), false);

      if (platform_sdk.Exists() &&
          SDKSupportsSwift(platform_sdk, SDKType::unknown)) {
        search_path_opts.SDKPath = m_platform_sdk_path.c_str();
        set_sdk = true;
      }
    }

    llvm::Triple triple(GetTriple());
    StringRef resource_dir = GetResourceDir(triple);
    ConfigureResourceDirs(GetCompilerInvocation(),
                          FileSpec(resource_dir, false), triple);

    auto is_simulator = [&]() -> bool {
      return triple.getEnvironment() == llvm::Triple::Simulator ||
             !triple.getArchName().startswith("arm");
    };

    if (!set_sdk) {
      auto sdk = GetSDKType(triple, HostInfo::GetArchitecture().GetTriple());
      // Explicitly leave the SDKPath blank on other platforms.
      if (sdk.sdk_type != SDKType::unknown) {
        auto dir = GetSDKDirectory(sdk.sdk_type, sdk.min_version_major,
                                   sdk.min_version_minor);
        search_path_opts.SDKPath = dir.AsCString("");
      }
    }
<<<<<<< HEAD

    if (!set_resource_dir) {
      FileSpec resource_dir(::GetResourceDir().AsCString(""), false);
      if (resource_dir.Exists())
        ConfigureResourceDirs(GetCompilerInvocation(), resource_dir, triple);
    }

    // SWIFT_ENABLE_TENSORFLOW
    // Update search path if we are serializing the expressions.
    if (auto repl_modules_dir = GetReplExprModulesDir()) {
      Log *log(GetLogIfAllCategoriesSet(LIBLLDB_LOG_TYPES));
      if (log) {
        log->Printf(
            "[SERIALIZATION] Using %s for serialized expression modules",
            repl_modules_dir);
      }
      search_path_opts.ImportSearchPaths.emplace_back(repl_modules_dir);
    }

=======
>>>>>>> ef92a319
  }

  return search_path_opts;
}

namespace lldb_private {

class ANSIColorStringStream : public llvm::raw_string_ostream {
public:
  ANSIColorStringStream(bool colorize)
      : llvm::raw_string_ostream(m_buffer), m_colorize(colorize) {}
  /// Changes the foreground color of text that will be output from this point
  /// forward.
  /// @param Color ANSI color to use, the special SAVEDCOLOR can be used to
  /// change only the bold attribute, and keep colors untouched
  /// @param Bold bold/brighter text, default false
  /// @param BG if true change the background, default: change foreground
  /// @returns itself so it can be used within << invocations
  virtual raw_ostream &changeColor(enum Colors colors, bool bold = false,
                                   bool bg = false) {
    if (llvm::sys::Process::ColorNeedsFlush())
      flush();
    const char *colorcode;
    if (colors == SAVEDCOLOR)
      colorcode = llvm::sys::Process::OutputBold(bg);
    else
      colorcode = llvm::sys::Process::OutputColor(colors, bold, bg);
    if (colorcode) {
      size_t len = strlen(colorcode);
      write(colorcode, len);
    }
    return *this;
  }

  /// Resets the colors to terminal defaults. Call this when you are done
  /// outputting colored text, or before program exit.
  virtual raw_ostream &resetColor() {
    if (llvm::sys::Process::ColorNeedsFlush())
      flush();
    const char *colorcode = llvm::sys::Process::ResetColor();
    if (colorcode) {
      size_t len = strlen(colorcode);
      write(colorcode, len);
    }
    return *this;
  }

  /// Reverses the forground and background colors.
  virtual raw_ostream &reverseColor() {
    if (llvm::sys::Process::ColorNeedsFlush())
      flush();
    const char *colorcode = llvm::sys::Process::OutputReverse();
    if (colorcode) {
      size_t len = strlen(colorcode);
      write(colorcode, len);
    }
    return *this;
  }

  /// This function determines if this stream is connected to a "tty" or
  /// "console" window. That is, the output would be displayed to the user
  /// rather than being put on a pipe or stored in a file.
  virtual bool is_displayed() const { return m_colorize; }

  /// This function determines if this stream is displayed and supports colors.
  virtual bool has_colors() const { return m_colorize; }

protected:
  std::string m_buffer;
  bool m_colorize;
};

class StoringDiagnosticConsumer : public swift::DiagnosticConsumer {
public:
  StoringDiagnosticConsumer(SwiftASTContext &ast_context)
      : m_ast_context(ast_context), m_diagnostics(), m_num_errors(0),
        m_colorize(false) {
    m_ast_context.GetDiagnosticEngine().resetHadAnyError();
    m_ast_context.GetDiagnosticEngine().addConsumer(*this);
  }

  ~StoringDiagnosticConsumer() {
    m_ast_context.GetDiagnosticEngine().takeConsumers();
  }

  virtual void handleDiagnostic(swift::SourceManager &source_mgr,
                                swift::SourceLoc source_loc,
                                swift::DiagnosticKind kind,
                                llvm::StringRef formatString,
                                llvm::ArrayRef<swift::DiagnosticArgument> formatArgs,
                                const swift::DiagnosticInfo &info) {
    llvm::StringRef bufferName = "<anonymous>";
    unsigned bufferID = 0;
    std::pair<unsigned, unsigned> line_col = {0, 0};

    llvm::SmallString<256> text;
    {
      llvm::raw_svector_ostream out(text);
      swift::DiagnosticEngine::formatDiagnosticText(out, 
                                                    formatString, 
                                                    formatArgs);
    }

    if (source_loc.isValid()) {
      bufferID = source_mgr.findBufferContainingLoc(source_loc);
      bufferName = source_mgr.getDisplayNameForLoc(source_loc);
      line_col = source_mgr.getLineAndColumn(source_loc);
    }

    if (line_col.first != 0) {
      ANSIColorStringStream os(m_colorize);

      // Determine what kind of diagnostic we're emitting, and whether we want
      // to use its fixits:
      bool use_fixits = false;
      llvm::SourceMgr::DiagKind source_mgr_kind;
      switch (kind) {
      default:
      case swift::DiagnosticKind::Error:
        source_mgr_kind = llvm::SourceMgr::DK_Error;
        use_fixits = true;
        break;
      case swift::DiagnosticKind::Warning:
        source_mgr_kind = llvm::SourceMgr::DK_Warning;
        break;

      case swift::DiagnosticKind::Note:
        source_mgr_kind = llvm::SourceMgr::DK_Note;
        break;
      }

      // Translate ranges.
      llvm::SmallVector<llvm::SMRange, 2> ranges;
      for (auto R : info.Ranges)
        ranges.push_back(getRawRange(source_mgr, R));

      // Translate fix-its.
      llvm::SmallVector<llvm::SMFixIt, 2> fix_its;
      for (swift::DiagnosticInfo::FixIt F : info.FixIts)
        fix_its.push_back(getRawFixIt(source_mgr, F));

      // Display the diagnostic.

      auto message = source_mgr.GetMessage(source_loc, source_mgr_kind, text,
                                           ranges, fix_its);
      source_mgr.getLLVMSourceMgr().PrintMessage(os, message);

      // Use the llvm::raw_string_ostream::str() accessor as it will flush
      // the stream into our "message" and return us a reference to "message".
      std::string &message_ref = os.str();

      if (message_ref.empty())
        m_diagnostics.push_back(RawDiagnostic(
            text.str(), kind, bufferName, bufferID, line_col.first,
            line_col.second,
            use_fixits ? info.FixIts
                       : llvm::ArrayRef<swift::Diagnostic::FixIt>()));
      else
        m_diagnostics.push_back(RawDiagnostic(
            message_ref, kind, bufferName, bufferID, line_col.first,
            line_col.second,
            use_fixits ? info.FixIts
                       : llvm::ArrayRef<swift::Diagnostic::FixIt>()));
    } else {
      m_diagnostics.push_back(RawDiagnostic(
          text.str(), kind, bufferName, bufferID, line_col.first,
          line_col.second, llvm::ArrayRef<swift::Diagnostic::FixIt>()));
    }

    if (kind == swift::DiagnosticKind::Error)
      m_num_errors++;
  }

  void Clear() {
    m_ast_context.GetDiagnosticEngine().resetHadAnyError();
    m_diagnostics.clear();
    m_num_errors = 0;
  }

  unsigned NumErrors() {
    if (m_num_errors)
      return m_num_errors;
    else if (m_ast_context.GetASTContext()->hadError())
      return 1;
    else
      return 0;
  }

  static DiagnosticSeverity SeverityForKind(swift::DiagnosticKind kind) {
    switch (kind) {
    case swift::DiagnosticKind::Error:
      return eDiagnosticSeverityError;
    case swift::DiagnosticKind::Warning:
      return eDiagnosticSeverityWarning;
    case swift::DiagnosticKind::Note:
      return eDiagnosticSeverityRemark;
    }

    llvm_unreachable("Unhandled DiagnosticKind in switch.");
  }

  void PrintDiagnostics(DiagnosticManager &diagnostic_manager,
                        uint32_t bufferID = UINT32_MAX, uint32_t first_line = 0,
                        uint32_t last_line = UINT32_MAX,
                        uint32_t line_offset = 0) {
    bool added_one_diagnostic = false;
    for (const RawDiagnostic &diagnostic : m_diagnostics) {
      // We often make expressions and wrap them in some code.
      // When we see errors we want the line numbers to be correct so
      // we correct them below. LLVM stores in SourceLoc objects as character
      // offsets so there is no way to get LLVM to move its error line numbers
      // around by adjusting the source location, we must do it manually. We
      // also want to use the same error formatting as LLVM and Clang, so we
      // must muck with the string.

      const DiagnosticSeverity severity = SeverityForKind(diagnostic.kind);
      const DiagnosticOrigin origin = eDiagnosticOriginSwift;

      if (first_line > 0 && bufferID != UINT32_MAX &&
          diagnostic.bufferID == bufferID && !diagnostic.bufferName.empty()) {
        // Make sure the error line is in range
        if (diagnostic.line >= first_line && diagnostic.line <= last_line) {
          // Need to remap the error/warning to a different line
          StreamString match;
          match.Printf("%s:%u:", diagnostic.bufferName.str().c_str(),
                       diagnostic.line);
          const size_t match_len = match.GetString().size();
          size_t match_pos = diagnostic.description.find(match.GetString());
          if (match_pos != std::string::npos) {
            // We have some <file>:<line>:" instances that need to be updated
            StreamString fixed_description;
            size_t start_pos = 0;
            do {
              if (match_pos > start_pos)
                fixed_description.Printf(
                    "%s", diagnostic.description.substr(start_pos, match_pos)
                              .c_str());
              fixed_description.Printf("%s:%u:",
                                       diagnostic.bufferName.str().c_str(),
                                       diagnostic.line - first_line +
                                           line_offset + 1);
              start_pos = match_pos + match_len;
              match_pos =
                  diagnostic.description.find(match.GetString(), start_pos);
            } while (match_pos != std::string::npos);

            // Append any last remainging text
            if (start_pos < diagnostic.description.size())
              fixed_description.Printf(
                  "%s",
                  diagnostic.description.substr(start_pos,
                                                diagnostic.description.size() -
                                                    start_pos)
                      .c_str());

            SwiftDiagnostic *new_diagnostic =
                new SwiftDiagnostic(fixed_description.GetString().data(),
                                    severity, origin, bufferID);
            for (auto fixit : diagnostic.fixits)
              new_diagnostic->AddFixIt(fixit);

            diagnostic_manager.AddDiagnostic(new_diagnostic);
            added_one_diagnostic = true;

            continue;
          }
        }
      }
    }

    // In general, we don't want to see diagnostics from outside of the source
    // text range of the actual user expression. But if we didn't find any
    // diagnostics in the text range, it's probably because the source range was
    // not specified correctly, and we don't want to lose legit errors because
    // of that. So in that case we'll add them all here:

    if (!added_one_diagnostic) {
      // This will report diagnostic errors from outside the expression's source
      // range. Those are not interesting to users, so we only emit them in
      // debug builds.
      for (const RawDiagnostic &diagnostic : m_diagnostics) {
        const DiagnosticSeverity severity = SeverityForKind(diagnostic.kind);
        const DiagnosticOrigin origin = eDiagnosticOriginSwift;
        diagnostic_manager.AddDiagnostic(diagnostic.description.c_str(),
                                         severity, origin);
      }
    }
  }

  bool GetColorize() const { return m_colorize; }

  bool SetColorize(bool b) {
    const bool old = m_colorize;
    m_colorize = b;
    return old;
  }

private:
  // We don't currently use lldb_private::Diagostic or any of the lldb
  // DiagnosticManager machinery to store diagnostics as they occur. Instead,
  // we store them in raw form using this struct, then transcode them to
  // SwiftDiagnostics in PrintDiagnostic.
  struct RawDiagnostic {
    RawDiagnostic(std::string in_desc, swift::DiagnosticKind in_kind,
                  llvm::StringRef in_bufferName, unsigned in_bufferID,
                  uint32_t in_line, uint32_t in_column,
                  llvm::ArrayRef<swift::Diagnostic::FixIt> in_fixits)
        : description(in_desc), kind(in_kind), bufferName(in_bufferName),
          bufferID(in_bufferID), line(in_line), column(in_column) {
      for (auto fixit : in_fixits) {
        fixits.push_back(fixit);
      }
    }
    std::string description;
    swift::DiagnosticKind kind;
    const llvm::StringRef bufferName;
    unsigned bufferID;
    uint32_t line;
    uint32_t column;
    std::vector<swift::DiagnosticInfo::FixIt> fixits;
  };
  typedef std::vector<RawDiagnostic> RawDiagnosticBuffer;

  SwiftASTContext &m_ast_context;
  RawDiagnosticBuffer m_diagnostics;
  unsigned m_num_errors = 0;
  bool m_colorize;
};
}

swift::ASTContext *SwiftASTContext::GetASTContext() {
  if (m_ast_context_ap.get() == NULL) {
    m_ast_context_ap.reset(
        swift::ASTContext::get(GetLanguageOptions(), GetSearchPathOptions(),
                               GetSourceManager(), GetDiagnosticEngine()));
    m_diagnostic_consumer_ap.reset(new StoringDiagnosticConsumer(*this));

    if (getenv("LLDB_SWIFT_DUMP_DIAGS")) {
      // NOTE: leaking a swift::PrintingDiagnosticConsumer() here, but this only
      // gets enabled when the above environment variable is set.
      GetDiagnosticEngine().addConsumer(
          *new swift::PrintingDiagnosticConsumer());
    }
    // Install the serialized module loader

    std::unique_ptr<swift::ModuleLoader> serialized_module_loader_ap(
        swift::SerializedModuleLoader::create(*m_ast_context_ap));

    if (serialized_module_loader_ap) {
      m_serialized_module_loader =
          (swift::SerializedModuleLoader *)serialized_module_loader_ap.get();
      m_ast_context_ap->addModuleLoader(std::move(serialized_module_loader_ap));
    }

    // Set up the required state for the evaluator in the TypeChecker.
    registerTypeCheckerRequestFunctions(m_ast_context_ap->evaluator);

    GetASTMap().Insert(m_ast_context_ap.get(), this);
  }

  VALID_OR_RETURN(nullptr);

  return m_ast_context_ap.get();
}

swift::SerializedModuleLoader *SwiftASTContext::GetSerializeModuleLoader() {
  VALID_OR_RETURN(nullptr);

  GetASTContext();
  return m_serialized_module_loader;
}

swift::ClangImporter *SwiftASTContext::GetClangImporter() {
  VALID_OR_RETURN(nullptr);

  if (m_clang_importer == NULL) {
    swift::ASTContext *ast_ctx = GetASTContext();

    if (!ast_ctx) {
      return nullptr;
    }

    // Install the Clang module loader
    TargetSP target_sp(m_target_wp.lock());
    if (true /*target_sp*/) {
      // PlatformSP platform_sp = target_sp->GetPlatform();
      if (true /*platform_sp*/) {
        if (!ast_ctx->SearchPathOpts.SDKPath.empty() || TargetHasNoSDK()) {
          swift::ClangImporterOptions &clang_importer_options =
              GetClangImporterOptions();
          if (!clang_importer_options.OverrideResourceDir.empty()) {
            std::unique_ptr<swift::ModuleLoader> clang_importer_ap(
                swift::ClangImporter::create(*m_ast_context_ap,
                                             clang_importer_options));

            if (clang_importer_ap) {
              const bool isClang = true;
              m_clang_importer =
                  (swift::ClangImporter *)clang_importer_ap.get();
              m_ast_context_ap->addModuleLoader(std::move(clang_importer_ap),
                                                isClang);
            }
          }
        }
      }
    }
  }
  return m_clang_importer;
}

bool SwiftASTContext::AddModuleSearchPath(const char *path) {
  VALID_OR_RETURN(false);

  if (path && path[0]) {
    swift::ASTContext *ast = GetASTContext();
    std::string path_str(path);
    bool add_search_path = true;
    for (auto path : ast->SearchPathOpts.ImportSearchPaths) {
      if (path == path_str) {
        add_search_path = false;
        break;
      }
    }

    if (add_search_path) {
      ast->SearchPathOpts.ImportSearchPaths.push_back(path);
      return true;
    }
  }
  return false;
}

bool SwiftASTContext::AddFrameworkSearchPath(const char *path) {
  VALID_OR_RETURN(false);

  if (path && path[0]) {
    swift::ASTContext *ast = GetASTContext();
    std::string path_str(path);
    bool add_search_path = true;
    for (const auto &swift_path : ast->SearchPathOpts.FrameworkSearchPaths) {
      if (swift_path.Path == path_str) {
        add_search_path = false;
        break;
      }
    }

    if (add_search_path) {
      ast->SearchPathOpts.FrameworkSearchPaths.push_back({path, /*isSystem=*/false});
      return true;
    }
  }
  return false;
}

bool SwiftASTContext::AddClangArgument(std::string clang_arg, bool force) {
  if (!clang_arg.empty()) {
    swift::ClangImporterOptions &importer_options = GetClangImporterOptions();

    bool add_hmap = true;

    if (!force) {
      for (std::string &arg : importer_options.ExtraArgs) {
        if (!arg.compare(clang_arg)) {
          add_hmap = false;
          break;
        }
      }
    }

    if (add_hmap) {
      importer_options.ExtraArgs.push_back(clang_arg);
      return true;
    }
  }
  return false;
}

bool SwiftASTContext::AddClangArgumentPair(const char *clang_arg_1,
                                           const char *clang_arg_2) {
  if (clang_arg_1 && clang_arg_2 && clang_arg_1[0] && clang_arg_2[0]) {
    swift::ClangImporterOptions &importer_options = GetClangImporterOptions();

    bool add_hmap = true;

    for (ssize_t ai = 0, ae = importer_options.ExtraArgs.size() -
                              1; // -1 because we look at the next one too
         ai < ae;
         ++ai) {
      if (!importer_options.ExtraArgs[ai].compare(clang_arg_1) &&
          !importer_options.ExtraArgs[ai + 1].compare(clang_arg_2)) {
        add_hmap = false;
        break;
      }
    }

    if (add_hmap) {
      importer_options.ExtraArgs.push_back(clang_arg_1);
      importer_options.ExtraArgs.push_back(clang_arg_2);
      return true;
    }
  }
  return false;
}

size_t SwiftASTContext::GetNumModuleSearchPaths() const {
  VALID_OR_RETURN(0);

  if (m_ast_context_ap.get())
    return m_ast_context_ap->SearchPathOpts.ImportSearchPaths.size();
  return 0;
}

const char *SwiftASTContext::GetModuleSearchPathAtIndex(size_t idx) const {
  VALID_OR_RETURN(nullptr);

  if (m_ast_context_ap.get()) {
    if (idx < m_ast_context_ap->SearchPathOpts.ImportSearchPaths.size())
      return m_ast_context_ap->SearchPathOpts.ImportSearchPaths[idx].c_str();
  }
  return NULL;
}

size_t SwiftASTContext::GetNumFrameworkSearchPaths() const {
  VALID_OR_RETURN(0);

  if (m_ast_context_ap.get())
    return m_ast_context_ap->SearchPathOpts.FrameworkSearchPaths.size();
  return 0;
}

const char *SwiftASTContext::GetFrameworkSearchPathAtIndex(size_t idx) const {
  VALID_OR_RETURN(nullptr);

  if (m_ast_context_ap.get()) {
    if (idx < m_ast_context_ap->SearchPathOpts.FrameworkSearchPaths.size())
      return m_ast_context_ap->SearchPathOpts.FrameworkSearchPaths[idx].Path.c_str();
  }
  return NULL;
}

size_t SwiftASTContext::GetNumClangArguments() {
  swift::ClangImporterOptions &importer_options = GetClangImporterOptions();

  return importer_options.ExtraArgs.size();
}

const char *SwiftASTContext::GetClangArgumentAtIndex(size_t idx) {
  swift::ClangImporterOptions &importer_options = GetClangImporterOptions();

  if (idx < importer_options.ExtraArgs.size())
    return importer_options.ExtraArgs[idx].c_str();

  return NULL;
}

swift::ModuleDecl *
SwiftASTContext::GetCachedModule(const ConstString &module_name) {
  VALID_OR_RETURN(nullptr);

  SwiftModuleMap::const_iterator iter =
      m_swift_module_cache.find(module_name.GetCString());

  if (iter != m_swift_module_cache.end())
    return iter->second;
  return NULL;
}

swift::ModuleDecl *
SwiftASTContext::CreateModule(const ConstString &module_basename,
                              Status &error) {
  VALID_OR_RETURN(nullptr);

  if (module_basename) {
    swift::ModuleDecl *module = GetCachedModule(module_basename);
    if (module) {
      error.SetErrorStringWithFormat("module already exists for '%s'",
                                     module_basename.GetCString());
      return NULL;
    }

    swift::ASTContext *ast = GetASTContext();
    if (ast) {
      swift::Identifier module_id(
          ast->getIdentifier(module_basename.GetCString()));
      module = swift::ModuleDecl::create(module_id, *ast);
      if (module) {
        m_swift_module_cache[module_basename.GetCString()] = module;
        return module;
      } else {
        error.SetErrorStringWithFormat("invalid swift AST (NULL)");
      }
    } else {
      error.SetErrorStringWithFormat("invalid swift AST (NULL)");
    }
  } else {
    error.SetErrorStringWithFormat("invalid module name (empty)");
  }
  return NULL;
}

void SwiftASTContext::CacheModule(swift::ModuleDecl *module) {
  VALID_OR_RETURN_VOID();

  if (!module)
    return;
  auto ID = module->getName().get();
  if (nullptr == ID || 0 == ID[0])
    return;
  if (m_swift_module_cache.find(ID) != m_swift_module_cache.end())
    return;
  m_swift_module_cache.insert({ID, module});
}

swift::ModuleDecl *
SwiftASTContext::GetModule(const ConstString &module_basename, Status &error) {
  VALID_OR_RETURN(nullptr);

  Log *log(GetLogIfAllCategoriesSet(LIBLLDB_LOG_TYPES));
  if (log)
    log->Printf("((SwiftASTContext*)%p)->GetModule('%s')", this,
                module_basename.AsCString("<no name>"));

  if (module_basename) {
    swift::ModuleDecl *module = GetCachedModule(module_basename);
    if (module)
      return module;
    if (swift::ASTContext *ast = GetASTContext()) {
      typedef std::pair<swift::Identifier, swift::SourceLoc> ModuleNameSpec;
      llvm::StringRef module_basename_sref(module_basename.GetCString());
      ModuleNameSpec name_pair(ast->getIdentifier(module_basename_sref),
                               swift::SourceLoc());

      if (HasFatalErrors()) {
        error.SetErrorStringWithFormat("failed to get module '%s' from AST "
                                       "context:\nAST context is in a fatal "
                                       "error state",
                                       module_basename.GetCString());
        printf("error in SwiftASTContext::GetModule(%s): AST context is in a "
               "fatal error stat",
               module_basename.GetCString());
        return nullptr;
      }

      ClearDiagnostics();

      module = ast->getModuleByName(module_basename_sref);

      if (HasErrors()) {
        DiagnosticManager diagnostic_manager;
        PrintDiagnostics(diagnostic_manager);
        error.SetErrorStringWithFormat(
            "failed to get module '%s' from AST context:\n%s",
            module_basename.GetCString(),
            diagnostic_manager.GetString().data());
#ifdef LLDB_CONFIGURATION_DEBUG
        printf("error in SwiftASTContext::GetModule(%s): '%s'",
               module_basename.GetCString(),
               diagnostic_manager.GetString().data());
#endif
        if (log)
          log->Printf("((SwiftASTContext*)%p)->GetModule('%s') -- error: %s",
                      this, module_basename.GetCString(),
                      diagnostic_manager.GetString().data());
      } else if (module) {
        if (log)
          log->Printf("((SwiftASTContext*)%p)->GetModule('%s') -- found %s",
                      this, module_basename.GetCString(),
                      module->getName().str().str().c_str());

        m_swift_module_cache[module_basename.GetCString()] = module;
        return module;
      } else {
        if (log)
          log->Printf(
              "((SwiftASTContext*)%p)->GetModule('%s') -- failed with no error",
              this, module_basename.GetCString());

        error.SetErrorStringWithFormat(
            "failed to get module '%s' from AST context",
            module_basename.GetCString());
      }
    } else {
      if (log)
        log->Printf(
            "((SwiftASTContext*)%p)->GetModule('%s') -- invalid ASTContext",
            this, module_basename.GetCString());

      error.SetErrorString("invalid swift::ASTContext");
    }
  } else {
    if (log)
      log->Printf(
          "((SwiftASTContext*)%p)->GetModule('%s') -- empty module name", this,
          module_basename.GetCString());

    error.SetErrorString("invalid module name (empty)");
  }
  return NULL;
}

swift::ModuleDecl *SwiftASTContext::GetModule(const FileSpec &module_spec,
                                              Status &error) {
  VALID_OR_RETURN(nullptr);

  ConstString module_basename(module_spec.GetFileNameStrippingExtension());

  Log *log(GetLogIfAllCategoriesSet(LIBLLDB_LOG_TYPES));
  if (log)
    log->Printf("((SwiftASTContext*)%p)->GetModule((FileSpec)'%s')", this,
                module_spec.GetPath().c_str());

  if (module_basename) {
    SwiftModuleMap::const_iterator iter =
        m_swift_module_cache.find(module_basename.GetCString());

    if (iter != m_swift_module_cache.end())
      return iter->second;

    if (module_spec.Exists()) {
      swift::ASTContext *ast = GetASTContext();
      if (!GetClangImporter()) {
        if (log)
          log->Printf("((SwiftASTContext*)%p)->GetModule((FileSpec)'%s') -- no "
                      "ClangImporter so giving up",
                      this, module_spec.GetPath().c_str());
        error.SetErrorStringWithFormat("couldn't get a ClangImporter");
        return nullptr;
      }

      std::string module_directory(module_spec.GetDirectory().GetCString());
      bool add_search_path = true;
      for (auto path : ast->SearchPathOpts.ImportSearchPaths) {
        if (path == module_directory) {
          add_search_path = false;
          break;
        }
      }
      // Add the search path if needed so we can find the module by basename
      if (add_search_path)
        ast->SearchPathOpts.ImportSearchPaths.push_back(
            std::move(module_directory));

      typedef std::pair<swift::Identifier, swift::SourceLoc> ModuleNameSpec;
      llvm::StringRef module_basename_sref(module_basename.GetCString());
      ModuleNameSpec name_pair(ast->getIdentifier(module_basename_sref),
                               swift::SourceLoc());
      swift::ModuleDecl *module =
          ast->getModule(llvm::ArrayRef<ModuleNameSpec>(name_pair));
      if (module) {
        if (log)
          log->Printf(
              "((SwiftASTContext*)%p)->GetModule((FileSpec)'%s') -- found %s",
              this, module_spec.GetPath().c_str(),
              module->getName().str().str().c_str());

        m_swift_module_cache[module_basename.GetCString()] = module;
        return module;
      } else {
        if (log)
          log->Printf("((SwiftASTContext*)%p)->GetModule((FileSpec)'%s') -- "
                      "couldn't get from AST context",
                      this, module_spec.GetPath().c_str());

        error.SetErrorStringWithFormat(
            "failed to get module '%s' from AST context",
            module_basename.GetCString());
      }
    } else {
      if (log)
        log->Printf("((SwiftASTContext*)%p)->GetModule((FileSpec)'%s') -- "
                    "doesn't exist",
                    this, module_spec.GetPath().c_str());

      error.SetErrorStringWithFormat("module '%s' doesn't exist",
                                     module_spec.GetPath().c_str());
    }
  } else {
    if (log)
      log->Printf(
          "((SwiftASTContext*)%p)->GetModule((FileSpec)'%s') -- no basename",
          this, module_spec.GetPath().c_str());

    error.SetErrorStringWithFormat("no module basename in '%s'",
                                   module_spec.GetPath().c_str());
  }
  return NULL;
}

swift::ModuleDecl *
SwiftASTContext::FindAndLoadModule(const ConstString &module_basename,
                                   Process &process, Status &error) {
  VALID_OR_RETURN(nullptr);

  swift::ModuleDecl *swift_module = GetModule(module_basename, error);
  if (!swift_module)
    return nullptr;
  LoadModule(swift_module, process, error);
  return swift_module;
}

swift::ModuleDecl *
SwiftASTContext::FindAndLoadModule(const FileSpec &module_spec,
                                   Process &process, Status &error) {
  VALID_OR_RETURN(nullptr);

  swift::ModuleDecl *swift_module = GetModule(module_spec, error);
  if (!swift_module)
    return nullptr;
  LoadModule(swift_module, process, error);
  return swift_module;
}

bool SwiftASTContext::LoadOneImage(Process &process, FileSpec &link_lib_spec,
                                   Status &error) {
  VALID_OR_RETURN(false);

  error.Clear();

  PlatformSP platform_sp = process.GetTarget().GetPlatform();
  if (platform_sp)
    return platform_sp->LoadImage(&process, FileSpec(), link_lib_spec, error) !=
           LLDB_INVALID_IMAGE_TOKEN;
  else
    return false;
}

static void
GetLibrarySearchPaths(std::vector<std::string> &paths,
                      const swift::SearchPathOptions &search_path_opts) {
  paths.clear();
  paths.assign(search_path_opts.LibrarySearchPaths.begin(),
            search_path_opts.LibrarySearchPaths.end());
  paths.push_back(search_path_opts.RuntimeLibraryPath);
}

void SwiftASTContext::LoadModule(swift::ModuleDecl *swift_module,
                                 Process &process, Status &error) {
  VALID_OR_RETURN_VOID();

  Status current_error;
  auto addLinkLibrary = [&](swift::LinkLibrary link_lib) {
    Status load_image_error;
    StreamString all_dlopen_errors;
    const char *library_name = link_lib.getName().data();

    if (library_name == NULL || library_name[0] == '\0') {
      error.SetErrorString("Empty library name passed to addLinkLibrary");
      return;
    }

    SwiftLanguageRuntime *runtime = process.GetSwiftLanguageRuntime();

    if (runtime && runtime->IsInLibraryNegativeCache(library_name))
      return;

    swift::LibraryKind library_kind = link_lib.getKind();

    Log *log(GetLogIfAnyCategoriesSet(LIBLLDB_LOG_TYPES));
    if (log)
      log->Printf("\nLoading link library \"%s\" of kind: %d.", library_name,
                  library_kind);

    switch (library_kind) {
    case swift::LibraryKind::Framework: {

      // First make sure the library isn't already loaded. Since this is a
      // framework, we make sure the file name and the framework name are the
      // same, and that we are contained in FileName.framework with no other
      // intervening frameworks.  We can get more restrictive if this gives
      // false positives.

      ConstString library_cstr(library_name);

      std::string framework_name(library_name);
      framework_name.append(".framework");

      // Lookup the module by file basename and make sure that basename has
      // "<basename>.framework" in the path.

      ModuleSpec module_spec;
      module_spec.GetFileSpec().GetFilename() = library_cstr;
      lldb_private::ModuleList matching_module_list;
      bool module_already_loaded = false;
      if (process.GetTarget().GetImages().FindModules(module_spec,
                                                      matching_module_list)) {
        matching_module_list.ForEach(
            [&module_already_loaded, &module_spec,
             &framework_name](const ModuleSP &module_sp) -> bool {
              module_already_loaded = module_spec.GetFileSpec().GetPath().find(
                                          framework_name) != std::string::npos;
              return module_already_loaded ==
                     false; // Keep iterating if we didn't find the right module
            });
      }
      // If we already have this library loaded, don't try and load it again.
      if (module_already_loaded) {
        if (log)
          log->Printf("Skipping load of %s as it is already loaded.",
                      framework_name.c_str());
        return;
      }

      for (auto module : process.GetTarget().GetImages().Modules()) {
        FileSpec module_file = module->GetFileSpec();
        if (module_file.GetFilename() == library_cstr) {
          std::string module_path = module_file.GetPath();

          size_t framework_offset = module_path.rfind(framework_name);

          if (framework_offset != std::string::npos) {
            // The Framework is already loaded, so we don't need to try to load
            // it again.
            if (log)
              log->Printf("Skipping load of %s as it is already loaded.",
                          framework_name.c_str());
            return;
          }
        }
      }

      std::string framework_path("@rpath/");
      framework_path.append(library_name);
      framework_path.append(".framework/");
      framework_path.append(library_name);
      FileSpec framework_spec(framework_path.c_str(), false);

      if (LoadOneImage(process, framework_spec, load_image_error)) {
        if (log)
          log->Printf("Found framework at: %s.", framework_path.c_str());

        return;
      } else
        all_dlopen_errors.Printf("Looking for \"%s\", error: %s\n",
                                 framework_path.c_str(),
                                 load_image_error.AsCString());

      // And then in the various framework search paths.
      std::unordered_set<std::string> seen_paths;
      std::vector<std::string> uniqued_paths;
      
      for (const auto &framework_search_dir :
           swift_module->getASTContext().SearchPathOpts.FrameworkSearchPaths) {
        // The framework search dir as it comes from the AST context often has
        // duplicate entries, don't try to load along the same path twice.

        std::pair<std::unordered_set<std::string>::iterator, bool>
            insert_result = seen_paths.insert(framework_search_dir.Path);
        if (insert_result.second)
        {
          framework_path = framework_search_dir.Path;
          framework_path.append("/");
          framework_path.append(library_name);
          framework_path.append(".framework/");
          uniqued_paths.push_back(framework_path);
        }
      }
        
      uint32_t token = LLDB_INVALID_IMAGE_TOKEN;
      PlatformSP platform_sp = process.GetTarget().GetPlatform();
      
      Status error;
      FileSpec library_spec(library_name, false);
      FileSpec found_path;
      
      if (platform_sp)
        token = platform_sp->LoadImageUsingPaths(&process, library_spec,
                                                 uniqued_paths, error,
                                                 &found_path);
                                                  
      if (token != LLDB_INVALID_IMAGE_TOKEN) {
        if (log)
          log->Printf("Found framework at: %s.", framework_path.c_str());

        return;
      } else {
        all_dlopen_errors.Printf("Failed to find framework for \"%s\" looking"
                                 " along paths:\n",
                                 library_name);
        for (const std::string &path : uniqued_paths)
          all_dlopen_errors.Printf("  %s\n", path.c_str());
      }

      // Maybe we were told to add a link library that exists in the system.  I
      // tried just specifying Foo.framework/Foo and letting the system search
      // figure that out, but if DYLD_FRAMEWORK_FALLBACK_PATH is set
      // (e.g. in Xcode's test scheme) then these aren't found. So for now I
      // dial them in explicitly:

      std::string system_path("/System/Library/Frameworks/");
      system_path.append(library_name);
      system_path.append(".framework/");
      system_path.append(library_name);
      framework_spec.SetFile(system_path.c_str(), true, FileSpec::Style::native);
      if (LoadOneImage(process, framework_spec, load_image_error))
        return;
      else
        all_dlopen_errors.Printf("Looking for \"%s\"\n,    error: %s\n",
                                 framework_path.c_str(),
                                 load_image_error.AsCString());
    } break;
    case swift::LibraryKind::Library: {
      std::vector<std::string> search_paths;

      GetLibrarySearchPaths(search_paths,
                            swift_module->getASTContext().SearchPathOpts);

      if (LoadLibraryUsingPaths(process, library_name, search_paths, true,
                                all_dlopen_errors))
        return;
    } break;
    }

    // If we get here, we aren't going to find this image, so add it to a
    // negative cache:
    if (runtime)
      runtime->AddToLibraryNegativeCache(library_name);

    current_error.SetErrorStringWithFormat(
        "Failed to load linked library %s of module %s - errors:\n%s\n",
        library_name, swift_module->getName().str().str().c_str(),
        all_dlopen_errors.GetData());
  };

  swift_module->forAllVisibleModules(
      {}, [&](swift::ModuleDecl::ImportedModule import) {
        import.second->collectLinkLibraries(addLinkLibrary);
        return true;
      });
  error = current_error;
}

bool SwiftASTContext::LoadLibraryUsingPaths(
    Process &process, llvm::StringRef library_name,
    std::vector<std::string> &search_paths, bool check_rpath,
    StreamString &all_dlopen_errors) {
  VALID_OR_RETURN(false);

  Log *log(GetLogIfAnyCategoriesSet(LIBLLDB_LOG_TYPES));

  SwiftLanguageRuntime *runtime = process.GetSwiftLanguageRuntime();
  if (!runtime) {
    all_dlopen_errors.PutCString(
        "Can't load Swift libraries without a language runtime.");
    return false;
  }

  if (ConstString::Equals(runtime->GetStandardLibraryBaseName(),
                          ConstString(library_name))) {
    // Never dlopen the standard library. Some binaries statically link to the
    // Swift standard library and dlopening it here will cause ObjC runtime
    // conflicts.
    // If you want to run Swift expressions you have to arrange to load the
    // Swift standard library by hand before doing so.
    if (log)
      log->Printf("Skipping swift standard library \"%s\" - we don't hand load "
                  "that one.",
                  runtime->GetStandardLibraryBaseName().AsCString());
    return true;
  }

  PlatformSP platform_sp(process.GetTarget().GetPlatform());

  std::string library_fullname;

  if (platform_sp) {
    library_fullname =
        platform_sp->GetFullNameForDylib(ConstString(library_name)).AsCString();
  } else // This is the old way, and we shouldn't use it except on Mac OS
  {
#ifdef __APPLE__
    library_fullname = "lib";
    library_fullname.append(library_name);
    library_fullname.append(".dylib");
#else
    return false;
#endif
  }

  ModuleSpec module_spec;
  module_spec.GetFileSpec().GetFilename().SetCString(library_fullname.c_str());
  lldb_private::ModuleList matching_module_list;

  if (process.GetTarget().GetImages().FindModules(module_spec,
                                                  matching_module_list) > 0) {
    if (log)
      log->Printf("Skipping module %s as it is already loaded.",
                  library_fullname.c_str());
    return true;
  }

  std::string library_path;
  std::unordered_set<std::string> seen_paths;
  Status load_image_error;
  std::vector<std::string> uniqued_paths;
  
  for (const std::string &library_search_dir : search_paths) {
    // The library search dir as it comes from the AST context often has
    // duplicate entries, so lets unique the path list before we send it
    // down to the target.

    std::pair<std::unordered_set<std::string>::iterator, bool> insert_result =
        seen_paths.insert(library_search_dir);
    if (insert_result.second)
      uniqued_paths.push_back(library_search_dir);
  }

  FileSpec library_spec(library_fullname, false);
  FileSpec found_library;
  uint32_t token = LLDB_INVALID_IMAGE_TOKEN;
  Status error;
  if (platform_sp)
    token = platform_sp->LoadImageUsingPaths(&process, library_spec, 
                                             uniqued_paths,
                                             error,
                                             &found_library);
  if (token != LLDB_INVALID_IMAGE_TOKEN) {
      if (log)
        log->Printf("Found library at: %s.", found_library.GetCString());
      return true;
  } else {
    all_dlopen_errors.Printf("Failed to find \"%s\" in paths:\n,",
                             library_fullname.c_str());
    for (const std::string &search_dir : uniqued_paths)
      all_dlopen_errors.Printf("  %s\n", search_dir.c_str());
  }

  if (check_rpath) {
    // Let our RPATH help us out when finding the right library
    library_path = "@rpath/";
    library_path += library_fullname;

    FileSpec link_lib_spec(library_path.c_str(), false);

    if (LoadOneImage(process, link_lib_spec, load_image_error)) {
      if (log)
        log->Printf("Found library using RPATH at: %s.", library_path.c_str());
      return true;
    } else
      all_dlopen_errors.Printf("Failed to find \"%s\" on RPATH, error: %s\n",
                               library_fullname.c_str(),
                               load_image_error.AsCString());
  }
  return false;
}

void SwiftASTContext::LoadExtraDylibs(Process &process, Status &error) {
  VALID_OR_RETURN_VOID();

  error.Clear();
  swift::IRGenOptions &irgen_options = GetIRGenOptions();
  for (const swift::LinkLibrary &link_lib : irgen_options.LinkLibraries) {
    // We don't have to do frameworks here, they actually record their link
    // libraries properly.
    if (link_lib.getKind() == swift::LibraryKind::Library) {
      const char *library_name = link_lib.getName().data();
      StreamString errors;

      std::vector<std::string> search_paths;

      GetLibrarySearchPaths(search_paths,
                            m_compiler_invocation_ap->getSearchPathOptions());

      bool success = LoadLibraryUsingPaths(process, library_name, search_paths,
                                           false, errors);
      if (!success) {
        error.SetErrorString(errors.GetData());
      }
    }
  }
}

bool SwiftASTContext::RegisterSectionModules(
    Module &module, std::vector<std::string> &module_names) {
  VALID_OR_RETURN(false);

  Log *log(GetLogIfAllCategoriesSet(LIBLLDB_LOG_TYPES));

  swift::SerializedModuleLoader *sml = GetSerializeModuleLoader();
  if (sml) {
    SectionList *section_list = module.GetSectionList();
    if (section_list) {
      SectionSP section_sp(
          section_list->FindSectionByType(eSectionTypeSwiftModules, true));
      if (section_sp) {
        DataExtractor section_data;

        if (section_sp->GetSectionData(section_data)) {
          llvm::StringRef section_data_ref(
              (const char *)section_data.GetDataStart(),
              section_data.GetByteSize());
          llvm::SmallVector<std::string, 4> llvm_modules;
          if (swift::parseASTSection(sml, section_data_ref, llvm_modules)) {
            for (auto module_name : llvm_modules)
              module_names.push_back(module_name);
            return true;
          }
        }
      } else {
        if (m_ast_file_data_map.find(&module) != m_ast_file_data_map.end())
          return true;

        SymbolVendor *sym_vendor = module.GetSymbolVendor();
        if (sym_vendor) {
          // Grab all the AST blobs from the symbol vendor.
          auto ast_file_datas = sym_vendor->GetASTData(eLanguageTypeSwift);
          if (log)
            log->Printf("SwiftASTContext::%s() retrieved %zu AST Data blobs "
                        "from the symbol vendor.",
                        __FUNCTION__, ast_file_datas.size());

          // Add each of the AST blobs to the vector of AST blobs for the
          // module.
          auto &ast_vector = GetASTVectorForModule(&module);
          ast_vector.insert(ast_vector.end(), ast_file_datas.begin(),
                            ast_file_datas.end());

          // Retrieve the module names from the AST blobs retrieved from the
          // symbol vendor.
          size_t parse_fail_count = 0;
          size_t ast_number = 0;
          for (auto ast_file_data_sp : ast_file_datas) {
            // Parse the AST section info from the AST blob.
            ++ast_number;
            llvm::StringRef section_data_ref(
                (const char *)ast_file_data_sp->GetBytes(),
                ast_file_data_sp->GetByteSize());
            llvm::SmallVector<std::string, 4> swift_modules;
            if (swift::parseASTSection(sml, section_data_ref, swift_modules)) {
              // Collect the LLVM module names referenced by the AST.
              for (auto module_name : swift_modules) {
                module_names.push_back(module_name);
                if (log)
                  log->Printf("SwiftASTContext::%s() - parsed module %s"
                              "from Swift AST section %zu of %zu.",
                              __FUNCTION__, module_name.c_str(), ast_number,
                              ast_file_datas.size());
              }
            } else {
              // Keep track of the fact that we failed to parse the AST
              // section info.
              if (log)
                log->Printf("SwiftASTContext::%s() - failed to parse AST "
                            "section %zu of %zu.",
                            __FUNCTION__, ast_number, ast_file_datas.size());
              ++parse_fail_count;
            }
          }
          if (!ast_file_datas.empty() && (parse_fail_count == 0)) {
            // We found AST data entries and we successfully parsed all of
            // them.
            return true;
          }
        }
      }
    }
  }
  return false;
}

void SwiftASTContext::ValidateSectionModules(
    Module &module, const std::vector<std::string> &module_names) {
  VALID_OR_RETURN_VOID();

  Status error;

  for (const std::string &module_name : module_names)
    if (!GetModule(ConstString(module_name.c_str()), error))
      module.ReportWarning("unable to load swift module '%s' (%s)",
                           module_name.c_str(), error.AsCString());
}

swift::Identifier SwiftASTContext::GetIdentifier(const char *name) {
  VALID_OR_RETURN(swift::Identifier());

  return GetASTContext()->getIdentifier(llvm::StringRef(name));
}

swift::Identifier SwiftASTContext::GetIdentifier(const llvm::StringRef &name) {
  VALID_OR_RETURN(swift::Identifier());

  return GetASTContext()->getIdentifier(name);
}

ConstString SwiftASTContext::GetMangledTypeName(swift::TypeBase *type_base) {
  VALID_OR_RETURN(ConstString());

  auto iter = m_type_to_mangled_name_map.find(type_base),
       end = m_type_to_mangled_name_map.end();
  if (iter != end)
    return ConstString(iter->second);

  swift::Type swift_type(type_base);

  assert(!swift_type->hasArchetype() && "type has not been mapped out of context");
  swift::Mangle::ASTMangler mangler(true);
  std::string s = mangler.mangleTypeForDebugger(swift_type, nullptr);
  if (s.empty())
    return ConstString();

  ConstString mangled_cs(s.c_str());
  CacheDemangledType(mangled_cs.AsCString(), type_base);
  return mangled_cs;
}

void SwiftASTContext::CacheDemangledType(const char *name,
                                         swift::TypeBase *found_type) {
  VALID_OR_RETURN_VOID();

  m_type_to_mangled_name_map.insert(std::make_pair(found_type, name));
  m_mangled_name_to_type_map.insert(std::make_pair(name, found_type));
}

void SwiftASTContext::CacheDemangledTypeFailure(const char *name) {
  VALID_OR_RETURN_VOID();

  m_negative_type_cache.Insert(name);
}

CompilerType
SwiftASTContext::GetTypeFromMangledTypename(const char *mangled_typename,
                                            Status &error) {
  VALID_OR_RETURN(CompilerType());

  if (!mangled_typename ||
      !SwiftLanguageRuntime::IsSwiftMangledName(mangled_typename)) {
    error.SetErrorStringWithFormat(
        "typename '%s' is not a valid Swift mangled name",
        mangled_typename);
    return CompilerType();
  }

  Log *log(GetLogIfAllCategoriesSet(LIBLLDB_LOG_TYPES));
  if (log)
    log->Printf("((SwiftASTContext*)%p)->GetTypeFromMangledTypename('%s')",
                this, mangled_typename);

  swift::ASTContext *ast_ctx = GetASTContext();
  if (!ast_ctx) {
    if (log)
      log->Printf("((SwiftASTContext*)%p)->GetTypeFromMangledTypename('%s') "
                  "-- null Swift AST Context",
                  this, mangled_typename);
    error.SetErrorString("null Swift AST Context");
    return CompilerType();
  }

  error.Clear();

  // If we were to crash doing this, remember what type caused it
  llvm::PrettyStackTraceFormat PST("error finding type for %s",
                                   mangled_typename);
  ConstString mangled_name(mangled_typename);
  swift::TypeBase *found_type =
      m_mangled_name_to_type_map.lookup(mangled_name.GetCString());
  if (found_type) {
    if (log)
      log->Printf("((SwiftASTContext*)%p)->GetTypeFromMangledTypename('%s') "
                  "-- found in the positive cache",
                  this, mangled_typename);
    return CompilerType(ast_ctx, found_type);
  }

  if (m_negative_type_cache.Lookup(mangled_name.GetCString())) {
    if (log)
      log->Printf("((SwiftASTContext*)%p)->GetTypeFromMangledTypename('%s') "
                  "-- found in the negative cache",
                  this, mangled_typename);
    return CompilerType();
  }

  if (log)
    log->Printf("((SwiftASTContext*)%p)->GetTypeFromMangledTypename('%s') -- "
                "not cached, searching",
                this, mangled_typename);

  std::string swift_error;
  found_type = swift::ide::getTypeFromMangledSymbolname(
                   *ast_ctx, mangled_typename, swift_error)
                   .getPointer();

  if (found_type) {
    CacheDemangledType(mangled_name.GetCString(), found_type);
    CompilerType result_type(ast_ctx, found_type);
    if (log)
      log->Printf("((SwiftASTContext*)%p)->GetTypeFromMangledTypename('%s') "
                  "-- found %s",
                  this, mangled_typename,
                  result_type.GetTypeName().GetCString());
    return result_type;
  }
  if (log)
    log->Printf("((SwiftASTContext*)%p)->GetTypeFromMangledTypename('%s') "
                "-- error: %s",
                this, mangled_typename, swift_error.c_str());

  error.SetErrorStringWithFormat("type for typename '%s' was not found",
                                 mangled_typename);
  CacheDemangledTypeFailure(mangled_name.GetCString());
  return CompilerType();
}

CompilerType SwiftASTContext::GetAnyObjectType() {
  VALID_OR_RETURN(CompilerType());
  swift::ASTContext *ast = GetASTContext();
  return CompilerType(ast, ast->getAnyObjectType());
}

CompilerType SwiftASTContext::GetVoidFunctionType() {
  VALID_OR_RETURN(CompilerType());

  if (!m_void_function_type) {
    swift::ASTContext *ast = GetASTContext();
    swift::Type empty_tuple_type(swift::TupleType::getEmpty(*ast));
    m_void_function_type = CompilerType(
        ast, swift::FunctionType::get({}, empty_tuple_type));
  }
  return m_void_function_type;
}

static CompilerType ValueDeclToType(swift::ValueDecl *decl,
                                    swift::ASTContext *ast) {
  if (decl) {
    switch (decl->getKind()) {
    case swift::DeclKind::TypeAlias: {
      swift::TypeAliasDecl *alias_decl = swift::cast<swift::TypeAliasDecl>(decl);
      if (alias_decl->hasInterfaceType()) {
        swift::Type swift_type =
          swift::NameAliasType::get(
                                  alias_decl, swift::Type(),
                                  swift::SubstitutionMap(),
                                  alias_decl->getUnderlyingTypeLoc().getType());
        return CompilerType(ast, swift_type.getPointer());
      }
      break;
    }

    case swift::DeclKind::Enum:
    case swift::DeclKind::Struct:
    case swift::DeclKind::Protocol:
    case swift::DeclKind::Class: {
      swift::NominalTypeDecl *nominal_decl = swift::cast<swift::NominalTypeDecl>(decl);
      if (nominal_decl->hasInterfaceType()) {
        swift::Type swift_type = nominal_decl->getDeclaredType();
        return CompilerType(ast, swift_type.getPointer());
      }
    } break;

    default:
      break;
    }
  }
  return CompilerType();
}

CompilerType SwiftASTContext::FindQualifiedType(const char *qualified_name) {
  VALID_OR_RETURN(CompilerType());

  if (qualified_name && qualified_name[0]) {
    const char *dot_pos = strchr(qualified_name, '.');
    if (dot_pos) {
      ConstString module_name(qualified_name, dot_pos - qualified_name);
      swift::ModuleDecl *swift_module = GetCachedModule(module_name);
      if (swift_module) {
        swift::ModuleDecl::AccessPathTy access_path;
        llvm::SmallVector<swift::ValueDecl *, 4> decls;
        const char *module_type_name = dot_pos + 1;
        swift_module->lookupValue(access_path, GetIdentifier(module_type_name),
                                  swift::NLKind::UnqualifiedLookup, decls);
        for (auto decl : decls) {
          CompilerType type = ValueDeclToType(decl, GetASTContext());
          if (type)
            return type;
        }
      }
    }
  }
  return CompilerType();
}

static CompilerType DeclToType(swift::Decl *decl, swift::ASTContext *ast) {
  if (swift::ValueDecl *value_decl =
          swift::dyn_cast_or_null<swift::ValueDecl>(decl))
    return ValueDeclToType(value_decl, ast);
  return CompilerType();
}

static SwiftASTContext::TypeOrDecl DeclToTypeOrDecl(swift::ASTContext *ast,
                                                    swift::Decl *decl) {
  if (decl) {
    switch (decl->getKind()) {
    case swift::DeclKind::Import:
    case swift::DeclKind::Extension:
    case swift::DeclKind::PatternBinding:
    case swift::DeclKind::TopLevelCode:
    case swift::DeclKind::GenericTypeParam:
    case swift::DeclKind::AssociatedType:
    case swift::DeclKind::EnumElement:
    case swift::DeclKind::EnumCase:
    case swift::DeclKind::IfConfig:
    case swift::DeclKind::Param:
    case swift::DeclKind::Module:
    case swift::DeclKind::MissingMember:
      break;

    case swift::DeclKind::InfixOperator:
    case swift::DeclKind::PrefixOperator:
    case swift::DeclKind::PostfixOperator:
    case swift::DeclKind::PrecedenceGroup:
      return decl;

    case swift::DeclKind::TypeAlias: {
      swift::TypeAliasDecl *alias_decl =
          swift::cast<swift::TypeAliasDecl>(decl);
      if (alias_decl->hasInterfaceType()) {
        swift::Type swift_type =
          swift::NameAliasType::get(
                                  alias_decl, swift::Type(),
                                  swift::SubstitutionMap(),
                                  alias_decl->getUnderlyingTypeLoc().getType());
        return CompilerType(ast, swift_type.getPointer());
      }
    } break;
    case swift::DeclKind::Enum:
    case swift::DeclKind::Struct:
    case swift::DeclKind::Class:
    case swift::DeclKind::Protocol: {
      swift::NominalTypeDecl *nominal_decl =
          swift::cast<swift::NominalTypeDecl>(decl);
      if (nominal_decl->hasInterfaceType()) {
        swift::Type swift_type = nominal_decl->getDeclaredType();
        return CompilerType(ast, swift_type.getPointer());
      }
    } break;

    case swift::DeclKind::Func:
    case swift::DeclKind::Var:
      return decl;

    case swift::DeclKind::Subscript:
    case swift::DeclKind::Constructor:
    case swift::DeclKind::Destructor:
      break;
    }
  }
  return CompilerType();
}

size_t
SwiftASTContext::FindContainedTypeOrDecl(llvm::StringRef name,
                                         TypeOrDecl container_type_or_decl,
                                         TypesOrDecls &results, bool append) {
  VALID_OR_RETURN(0);

  if (!append)
    results.clear();
  size_t size_before = results.size();

  CompilerType container_type = container_type_or_decl.Apply<CompilerType>(
      [](CompilerType type) -> CompilerType { return type; },
      [this](swift::Decl *decl) -> CompilerType {
        return DeclToType(decl, GetASTContext());
      });

  if (false == name.empty() &&
      llvm::dyn_cast_or_null<SwiftASTContext>(container_type.GetTypeSystem())) {
    swift::Type swift_type(GetSwiftType(container_type));
    if (!swift_type)
      return 0;
    swift::CanType swift_can_type(swift_type->getCanonicalType());
    swift::NominalType *nominal_type =
        swift_can_type->getAs<swift::NominalType>();
    if (!nominal_type)
      return 0;
    swift::NominalTypeDecl *nominal_decl = nominal_type->getDecl();
    llvm::ArrayRef<swift::ValueDecl *> decls =
        nominal_decl->lookupDirect(
            swift::DeclName(m_ast_context_ap->getIdentifier(name)));
    for (auto decl : decls)
      results.emplace(DeclToTypeOrDecl(GetASTContext(), decl));
  }
  return results.size() - size_before;
}

CompilerType SwiftASTContext::FindType(const char *name,
                                       swift::ModuleDecl *swift_module) {
  VALID_OR_RETURN(CompilerType());

  std::set<CompilerType> search_results;

  FindTypes(name, swift_module, search_results, false);

  if (search_results.empty())
    return CompilerType();
  else
    return *search_results.begin();
}

llvm::Optional<SwiftASTContext::TypeOrDecl>
SwiftASTContext::FindTypeOrDecl(const char *name,
                                swift::ModuleDecl *swift_module) {
  VALID_OR_RETURN(llvm::Optional<SwiftASTContext::TypeOrDecl>());

  TypesOrDecls search_results;

  FindTypesOrDecls(name, swift_module, search_results, false);

  if (search_results.empty())
    return llvm::Optional<SwiftASTContext::TypeOrDecl>();
  else
    return *search_results.begin();
}

size_t SwiftASTContext::FindTypes(const char *name,
                                  swift::ModuleDecl *swift_module,
                                  std::set<CompilerType> &results,
                                  bool append) {
  VALID_OR_RETURN(0);

  if (!append)
    results.clear();

  size_t before = results.size();

  TypesOrDecls types_or_decls_results;
  FindTypesOrDecls(name, swift_module, types_or_decls_results);

  for (const auto &result : types_or_decls_results) {
    CompilerType type = result.Apply<CompilerType>(
        [](CompilerType type) -> CompilerType { return type; },
        [this](swift::Decl *decl) -> CompilerType {
          if (swift::ValueDecl *value_decl =
                  swift::dyn_cast_or_null<swift::ValueDecl>(decl)) {
            if (value_decl->hasInterfaceType()) {
              swift::Type swift_type = value_decl->getInterfaceType();
              swift::MetatypeType *meta_type =
                  swift_type->getAs<swift::MetatypeType>();
              swift::ASTContext *ast = GetASTContext();
              if (meta_type)
                return CompilerType(ast,
                                    meta_type->getInstanceType().getPointer());
              else
                return CompilerType(ast, swift_type.getPointer());
            }
          }
          return CompilerType();
        });
    results.emplace(type);
  }

  return results.size() - before;
}

size_t SwiftASTContext::FindTypesOrDecls(const char *name,
                                         swift::ModuleDecl *swift_module,
                                         TypesOrDecls &results, bool append) {
  VALID_OR_RETURN(0);

  if (!append)
    results.clear();

  size_t before = results.size();

  if (name && name[0] && swift_module) {
    swift::ModuleDecl::AccessPathTy access_path;
    llvm::SmallVector<swift::ValueDecl *, 4> value_decls;
    swift::Identifier identifier(GetIdentifier(name));
    if (strchr(name, '.'))
      swift_module->lookupValue(access_path, identifier,
                                swift::NLKind::QualifiedLookup, value_decls);
    else
      swift_module->lookupValue(access_path, identifier,
                                swift::NLKind::UnqualifiedLookup, value_decls);
    if (identifier.isOperator()) {
      swift::OperatorDecl *op_decl =
          swift_module->lookupPrefixOperator(identifier);
      if (op_decl)
        results.emplace(DeclToTypeOrDecl(GetASTContext(), op_decl));
      if ((op_decl = swift_module->lookupInfixOperator(identifier)))
        results.emplace(DeclToTypeOrDecl(GetASTContext(), op_decl));
      if ((op_decl = swift_module->lookupPostfixOperator(identifier)))
        results.emplace(DeclToTypeOrDecl(GetASTContext(), op_decl));
    }
    if (swift::PrecedenceGroupDecl *pg_decl =
            swift_module->lookupPrecedenceGroup(identifier))
      results.emplace(DeclToTypeOrDecl(GetASTContext(), pg_decl));

    for (auto decl : value_decls)
      results.emplace(DeclToTypeOrDecl(GetASTContext(), decl));
  }

  return results.size() - before;
}

size_t SwiftASTContext::FindType(const char *name,
                                 std::set<CompilerType> &results, bool append) {
  VALID_OR_RETURN(0);

  if (!append)
    results.clear();
  auto iter = m_swift_module_cache.begin(), end = m_swift_module_cache.end();

  size_t count = 0;

  std::function<void(swift::ModuleDecl *)> lookup_func =
      [this, name, &results, &count](swift::ModuleDecl *module) -> void {
    CompilerType candidate(this->FindType(name, module));
    if (candidate) {
      ++count;
      results.insert(candidate);
    }
  };

  for (; iter != end; iter++)
    lookup_func(iter->second);

  if (m_scratch_module)
    lookup_func(m_scratch_module);

  return count;
}

CompilerType SwiftASTContext::FindFirstType(const char *name,
                                            const ConstString &module_name) {
  VALID_OR_RETURN(CompilerType());

  if (name && name[0]) {
    if (module_name) {
      return FindType(name, GetCachedModule(module_name));
    } else {
      std::set<CompilerType> types;
      FindType(name, types);
      if (!types.empty())
        return *types.begin();
    }
  }
  return CompilerType();
}

CompilerType SwiftASTContext::ImportType(CompilerType &type, Status &error) {
  VALID_OR_RETURN(CompilerType());

  if (m_ast_context_ap.get() == NULL)
    return CompilerType();

  SwiftASTContext *swift_ast_ctx =
      llvm::dyn_cast_or_null<SwiftASTContext>(type.GetTypeSystem());

  if (swift_ast_ctx == nullptr) {
    error.SetErrorString("Can't import clang type into a Swift ASTContext.");
    return CompilerType();
  } else if (swift_ast_ctx == this) {
    // This is the same AST context, so the type is already imported...
    return type;
  }

  // For now we're going to do this all using mangled names.  If we find that is
  // too slow, we can use the TypeBase * in the CompilerType to match this to
  // the version of the type we got from the mangled name in the original
  // swift::ASTContext.

  ConstString mangled_name(type.GetMangledTypeName());
  if (mangled_name) {
    swift::TypeBase *our_type_base =
        m_mangled_name_to_type_map.lookup(mangled_name.GetCString());
    if (our_type_base)
      return CompilerType(m_ast_context_ap.get(), our_type_base);
    else {
      Status error;

      CompilerType our_type(
          GetTypeFromMangledTypename(mangled_name.GetCString(), error));
      if (error.Success())
        return our_type;
    }
  }
  return CompilerType();
}

swift::IRGenDebugInfoLevel SwiftASTContext::GetGenerateDebugInfo() {
  return GetIRGenOptions().DebugInfoLevel;
}

swift::PrintOptions SwiftASTContext::GetUserVisibleTypePrintingOptions(
    bool print_help_if_available) {
  swift::PrintOptions print_options;
  print_options.SynthesizeSugarOnTypes = true;
  print_options.VarInitializers = true;
  print_options.TypeDefinitions = true;
  print_options.PrintGetSetOnRWProperties = true;
  print_options.SkipImplicit = false;
  print_options.PreferTypeRepr = true;
  print_options.FunctionDefinitions = true;
  print_options.FullyQualifiedTypesIfAmbiguous = true;
  print_options.FullyQualifiedTypes = true;
  print_options.ExplodePatternBindingDecls = false;
  print_options.PrintDocumentationComments =
      print_options.PrintRegularClangComments = print_help_if_available;
  return print_options;
}

void SwiftASTContext::SetGenerateDebugInfo(swift::IRGenDebugInfoLevel b) {
  GetIRGenOptions().DebugInfoLevel = b;
}

llvm::TargetOptions *SwiftASTContext::getTargetOptions() {
  if (m_target_options_ap.get() == NULL) {
    m_target_options_ap.reset(new llvm::TargetOptions());
  }
  return m_target_options_ap.get();
}

swift::ModuleDecl *SwiftASTContext::GetScratchModule() {
  VALID_OR_RETURN(nullptr);

  if (m_scratch_module == nullptr)
    m_scratch_module = swift::ModuleDecl::create(
        GetASTContext()->getIdentifier("__lldb_scratch_module"),
        *GetASTContext());
  return m_scratch_module;
}

swift::SILModule *SwiftASTContext::GetSILModule() {
  VALID_OR_RETURN(nullptr);

  if (m_sil_module_ap.get() == NULL)
    m_sil_module_ap = swift::SILModule::createEmptyModule(GetScratchModule(),
                                                          GetSILOptions());
  return m_sil_module_ap.get();
}

swift::irgen::IRGenerator &
SwiftASTContext::GetIRGenerator(swift::IRGenOptions &opts,
                                swift::SILModule &module) {
  if (m_ir_generator_ap.get() == nullptr) {
    m_ir_generator_ap.reset(new swift::irgen::IRGenerator(opts, module));
  }

  return *m_ir_generator_ap.get();
}

swift::irgen::IRGenModule &SwiftASTContext::GetIRGenModule() {
  VALID_OR_RETURN(*m_ir_gen_module_ap);

  llvm::call_once(m_ir_gen_module_once, [this]() {
    // Make sure we have a good ClangImporter.
    GetClangImporter();

    swift::IRGenOptions &ir_gen_opts = GetIRGenOptions();

    std::string error_str;
    std::string triple = GetTriple();
    const llvm::Target *llvm_target =
        llvm::TargetRegistry::lookupTarget(triple, error_str);

    llvm::CodeGenOpt::Level optimization_level = llvm::CodeGenOpt::Level::None;

    // Create a target machine.
    llvm::TargetMachine *target_machine = llvm_target->createTargetMachine(
        triple,
        "generic", // cpu
        "",        // features
        *getTargetOptions(),
        llvm::Reloc::Static, // TODO verify with Sean, Default went away
        llvm::None, optimization_level);
    if (target_machine) {
      // Set the module's string representation.
      const llvm::DataLayout data_layout = target_machine->createDataLayout();

      llvm::Triple llvm_triple(triple);
      swift::SILModule *sil_module = GetSILModule();
      if (sil_module != nullptr) {
        swift::irgen::IRGenerator &ir_generator =
            GetIRGenerator(ir_gen_opts, *sil_module);
        swift::PrimarySpecificPaths PSPs =
            GetCompilerInvocation()
                .getFrontendOptions()
                .InputsAndOutputs.getPrimarySpecificPathsForAtMostOnePrimary();
        m_ir_gen_module_ap.reset(new swift::irgen::IRGenModule(
            ir_generator, ir_generator.createTargetMachine(), nullptr,
            GetGlobalLLVMContext(), ir_gen_opts.ModuleName, PSPs.OutputFilename,
            PSPs.MainInputFilenameForDebugInfo));
        llvm::Module *llvm_module = m_ir_gen_module_ap->getModule();
        llvm_module->setDataLayout(data_layout.getStringRepresentation());
        llvm_module->setTargetTriple(triple);
      }
    }
  });
  return *m_ir_gen_module_ap;
}

CompilerType
SwiftASTContext::CreateTupleType(const std::vector<CompilerType> &elements) {
  VALID_OR_RETURN(CompilerType());

  Status error;
  if (elements.size() == 0)
    return CompilerType(GetASTContext(), GetASTContext()->TheEmptyTupleType);
  else {
    std::vector<swift::TupleTypeElt> tuple_elems;
    for (const CompilerType &type : elements) {
      if (auto swift_type = GetSwiftType(type))
        tuple_elems.push_back(swift::TupleTypeElt(swift_type));
      else
        return CompilerType();
    }
    llvm::ArrayRef<swift::TupleTypeElt> fields(tuple_elems);
    return CompilerType(
        GetASTContext(),
        swift::TupleType::get(fields, *GetASTContext()).getPointer());
  }
}

CompilerType
SwiftASTContext::CreateTupleType(const std::vector<TupleElement> &elements) {
  VALID_OR_RETURN(CompilerType());

  Status error;
  if (elements.size() == 0)
    return CompilerType(GetASTContext(), GetASTContext()->TheEmptyTupleType);
  else {
    std::vector<swift::TupleTypeElt> tuple_elems;
    for (const TupleElement &element : elements) {
      if (auto swift_type = GetSwiftType(element.element_type)) {
        if (element.element_name.IsEmpty())
          tuple_elems.push_back(swift::TupleTypeElt(swift_type));
        else
          tuple_elems.push_back(swift::TupleTypeElt(
              swift_type, m_ast_context_ap->getIdentifier(
                              element.element_name.GetCString())));
      } else
        return CompilerType();
    }
    llvm::ArrayRef<swift::TupleTypeElt> fields(tuple_elems);
    return CompilerType(
        GetASTContext(),
        swift::TupleType::get(fields, *GetASTContext()).getPointer());
  }
}

CompilerType SwiftASTContext::GetErrorType() {
  VALID_OR_RETURN(CompilerType());

  swift::ASTContext *swift_ctx = GetASTContext();
  if (swift_ctx) {
    // Getting the error type requires the Stdlib module be loaded, but doesn't
    // cause it to be loaded.
    // Do that here:
    swift_ctx->getStdlibModule(true);
    swift::NominalTypeDecl *error_type_decl = GetASTContext()->getErrorDecl();
    if (error_type_decl) {
      auto error_type = error_type_decl->getDeclaredType().getPointer();
      return CompilerType(GetASTContext(), error_type);
    }
  }
  return CompilerType();
}

CompilerType SwiftASTContext::GetNSErrorType(Status &error) {
  VALID_OR_RETURN(CompilerType());

  return GetTypeFromMangledTypename(SwiftLanguageRuntime::GetCurrentMangledName("_TtC10Foundation7NSError").c_str(), error);
}

CompilerType SwiftASTContext::CreateMetatypeType(CompilerType instance_type) {
  VALID_OR_RETURN(CompilerType());

  if (llvm::dyn_cast_or_null<SwiftASTContext>(instance_type.GetTypeSystem()))
    return CompilerType(GetASTContext(),
                        swift::MetatypeType::get(GetSwiftType(instance_type),
                                                 *GetASTContext()));
  return CompilerType();
}

SwiftASTContext *SwiftASTContext::GetSwiftASTContext(swift::ASTContext *ast) {
  SwiftASTContext *swift_ast = GetASTMap().Lookup(ast);
  return swift_ast;
}

uint32_t SwiftASTContext::GetPointerByteSize() {
  VALID_OR_RETURN(0);

  if (m_pointer_byte_size == 0) {
    swift::ASTContext *ast = GetASTContext();
    m_pointer_byte_size = CompilerType(ast, ast->TheRawPointerType.getPointer())
                              .GetByteSize(nullptr);
  }
  return m_pointer_byte_size;
}

uint32_t SwiftASTContext::GetPointerBitAlignment() {
  VALID_OR_RETURN(0);

  if (m_pointer_bit_align == 0) {
    swift::ASTContext *ast = GetASTContext();
    m_pointer_bit_align = CompilerType(ast, ast->TheRawPointerType.getPointer())
                              .GetAlignedBitSize();
  }
  return m_pointer_bit_align;
}

bool SwiftASTContext::HasErrors() {
  if (m_diagnostic_consumer_ap.get())
    return (
        static_cast<StoringDiagnosticConsumer *>(m_diagnostic_consumer_ap.get())
            ->NumErrors() != 0);
  else
    return false;
}

bool SwiftASTContext::HasFatalErrors(swift::ASTContext *ast_context) {
  return (ast_context && ast_context->Diags.hasFatalErrorOccurred());
}

void SwiftASTContext::ClearDiagnostics() {
  assert(!HasFatalErrors() && "Never clear a fatal diagnostic!");
  if (m_diagnostic_consumer_ap.get())
    static_cast<StoringDiagnosticConsumer *>(m_diagnostic_consumer_ap.get())
        ->Clear();
}

bool SwiftASTContext::SetColorizeDiagnostics(bool b) {
  if (m_diagnostic_consumer_ap.get())
    return static_cast<StoringDiagnosticConsumer *>(
               m_diagnostic_consumer_ap.get())
        ->SetColorize(b);
  return false;
}

void SwiftASTContext::PrintDiagnostics(DiagnosticManager &diagnostic_manager,
                                       uint32_t bufferID, uint32_t first_line,
                                       uint32_t last_line,
                                       uint32_t line_offset) {
  // If this is a fatal error, copy the error into the AST context's fatal error
  // field, and then put it to the stream, otherwise just dump the diagnostics
  // to the stream.


  // N.B. you cannot use VALID_OR_RETURN_VOID here since that exits if you have
  // fatal errors, which are what we are trying to print here.
  if (!m_ast_context_ap.get()) {
    SymbolFile *sym_file = GetSymbolFile();
    if (sym_file) {
      ConstString name 
              = sym_file->GetObjectFile()->GetModule()->GetObjectName();
      m_fatal_errors.SetErrorStringWithFormat(
                  "Null context for %s.", name.AsCString());
    } else {
      m_fatal_errors.SetErrorString("Unknown fatal error occurred.");
    }
    return;
  }

  if (m_ast_context_ap->Diags.hasFatalErrorOccurred() &&
      !m_reported_fatal_error) {
    DiagnosticManager fatal_diagnostics;

    if (m_diagnostic_consumer_ap.get())
      static_cast<StoringDiagnosticConsumer *>(m_diagnostic_consumer_ap.get())
          ->PrintDiagnostics(fatal_diagnostics, bufferID, first_line, last_line,
                             line_offset);
    if (fatal_diagnostics.Diagnostics().size())
      m_fatal_errors.SetErrorString(fatal_diagnostics.GetString().data());
    else
      m_fatal_errors.SetErrorString("Unknown fatal error occurred.");

    m_reported_fatal_error = true;

    for (const DiagnosticList::value_type &fatal_diagnostic :
         fatal_diagnostics.Diagnostics()) {
      // FIXME: need to add a CopyDiagnostic operation for copying diagnostics
      // from one manager to another.
      diagnostic_manager.AddDiagnostic(
          fatal_diagnostic->GetMessage(), fatal_diagnostic->GetSeverity(),
          fatal_diagnostic->getKind(), fatal_diagnostic->GetCompilerID());
    }
  } else {
    if (m_diagnostic_consumer_ap.get())
      static_cast<StoringDiagnosticConsumer *>(m_diagnostic_consumer_ap.get())
          ->PrintDiagnostics(diagnostic_manager, bufferID, first_line,
                             last_line, line_offset);
  }
}

void SwiftASTContext::ModulesDidLoad(ModuleList &module_list) {
  ClearModuleDependentCaches();
}

void SwiftASTContext::ClearModuleDependentCaches() {
  m_negative_type_cache.Clear();
  m_extra_type_info_cache.Clear();
}

void SwiftASTContext::DumpConfiguration(Log *log) {
  VALID_OR_RETURN_VOID();

  if (!log)
    return;

  log->Printf("(SwiftASTContext*)%p:", this);

  if (!m_ast_context_ap)
    log->Printf("  (no AST context)");

  log->Printf("  Architecture                 : %s",
              m_ast_context_ap->LangOpts.Target.getTriple().c_str());

  log->Printf("  SDK path                     : %s",
              m_ast_context_ap->SearchPathOpts.SDKPath.c_str());
  log->Printf("  Runtime resource path        : %s",
              m_ast_context_ap->SearchPathOpts.RuntimeResourcePath.c_str());
  log->Printf("  Runtime library path         : %s",
              m_ast_context_ap->SearchPathOpts.RuntimeLibraryPath.c_str());
  log->Printf(
      "  Runtime library import path  : %s",
      m_ast_context_ap->SearchPathOpts.RuntimeLibraryImportPath.c_str());

  log->Printf("  Framework search paths       : (%llu items)",
              (unsigned long long)
                  m_ast_context_ap->SearchPathOpts.FrameworkSearchPaths.size());
  for (const auto &framework_search_path :
       m_ast_context_ap->SearchPathOpts.FrameworkSearchPaths) {
    log->Printf("    %s", framework_search_path.Path.c_str());
  }

  log->Printf("  Import search paths          : (%llu items)",
              (unsigned long long)
                  m_ast_context_ap->SearchPathOpts.ImportSearchPaths.size());
  for (std::string &import_search_path :
       m_ast_context_ap->SearchPathOpts.ImportSearchPaths) {
    log->Printf("    %s", import_search_path.c_str());
  }

  swift::ClangImporterOptions &clang_importer_options =
      GetClangImporterOptions();

  log->Printf("  Extra clang arguments        : (%llu items)",
              (unsigned long long)clang_importer_options.ExtraArgs.size());
  for (std::string &extra_arg : clang_importer_options.ExtraArgs) {
    log->Printf("    %s", extra_arg.c_str());
  }
}

bool SwiftASTContext::HasTarget() const {
  lldb::TargetWP empty_wp;

  // If either call to "std::weak_ptr::owner_before(...) value returns true,
  // this indicates that m_section_wp once contained (possibly still does) a
  // reference to a valid shared pointer. This helps us know if we had a valid
  // reference to a target which is now invalid because the target was deleted.
  return empty_wp.owner_before(m_target_wp) ||
         m_target_wp.owner_before(empty_wp);
}

bool SwiftASTContext::CheckProcessChanged() {
  if (HasTarget()) {
    TargetSP target_sp(m_target_wp.lock());
    if (target_sp) {
      Process *process = target_sp->GetProcessSP().get();
      if (m_process == NULL) {
        if (process)
          m_process = process;
      } else {
        if (m_process != process)
          return true;
      }
    }
  }
  return false;
}

void SwiftASTContext::AddDebuggerClient(
    swift::DebuggerClient *debugger_client) {
  m_debugger_clients.push_back(
      std::unique_ptr<swift::DebuggerClient>(debugger_client));
}

SwiftASTContext::ExtraTypeInformation::ExtraTypeInformation()
    : m_flags(false) {}

SwiftASTContext::ExtraTypeInformation::ExtraTypeInformation(
    swift::CanType swift_can_type)
    : m_flags(false) {
  static ConstString g_rawValue("rawValue");

  swift::ASTContext &ast_ctx = swift_can_type->getASTContext();
  SwiftASTContext *swift_ast = SwiftASTContext::GetSwiftASTContext(&ast_ctx);
  if (swift_ast) {
    swift::ProtocolDecl *option_set =
        ast_ctx.getProtocol(swift::KnownProtocolKind::OptionSet);
    if (option_set) {
      if (auto nominal_decl =
              swift_can_type.getNominalOrBoundGenericNominal()) {
        for (swift::ProtocolDecl *protocol_decl :
             nominal_decl->getAllProtocols()) {
          if (protocol_decl == option_set) {
            for (swift::VarDecl *stored_property :
                 nominal_decl->getStoredProperties()) {
              swift::Identifier name = stored_property->getName();
              if (name.str() == g_rawValue.GetStringRef()) {
                m_flags.m_is_trivial_option_set = true;
                break;
              }
            }
          }
        }
      }
    }
  }
}

SwiftASTContext::ExtraTypeInformation
SwiftASTContext::GetExtraTypeInformation(void *type) {
  if (!type)
    return ExtraTypeInformation();

  swift::CanType swift_can_type;
  void *swift_can_type_ptr = nullptr;
  if (auto swift_type = GetSwiftType(type)) {
    swift_can_type = swift_type->getCanonicalType();
    swift_can_type_ptr = swift_can_type.getPointer();
  }
  if (!swift_can_type_ptr)
    return ExtraTypeInformation();

  ExtraTypeInformation eti;
  if (!m_extra_type_info_cache.Lookup(swift_can_type_ptr, eti)) {
    ExtraTypeInformation extra_info(swift_can_type);
    m_extra_type_info_cache.Insert(swift_can_type_ptr, extra_info);
    return extra_info;
  } else {
    return eti;
  }
}

bool SwiftASTContext::DeclContextIsStructUnionOrClass(void *opaque_decl_ctx) {
  return false;
}

ConstString SwiftASTContext::DeclContextGetName(void *opaque_decl_ctx) {
  return ConstString();
}

ConstString
SwiftASTContext::DeclContextGetScopeQualifiedName(void *opaque_decl_ctx) {
  return ConstString();
}

bool SwiftASTContext::DeclContextIsClassMethod(
    void *opaque_decl_ctx, lldb::LanguageType *language_ptr,
    bool *is_instance_method_ptr, ConstString *language_object_name_ptr) {
  return false;
}

///////////
////////////////////
///////////

bool SwiftASTContext::IsArrayType(void *type, CompilerType *element_type_ptr,
                                  uint64_t *size, bool *is_incomplete) {
  VALID_OR_RETURN(false);

  swift::CanType swift_can_type(GetCanonicalSwiftType(type));
  swift::BoundGenericStructType *struct_type =
      swift_can_type->getAs<swift::BoundGenericStructType>();
  if (struct_type) {
    swift::StructDecl *struct_decl = struct_type->getDecl();
    if (strcmp(struct_decl->getName().get(), "Array") != 0)
      return false;
    if (!struct_decl->getModuleContext()->isStdlibModule())
      return false;
    const llvm::ArrayRef<swift::Type> &args = struct_type->getGenericArgs();
    if (args.size() != 1)
      return false;
    if (is_incomplete)
      *is_incomplete = true;
    if (size)
      *size = 0;
    if (element_type_ptr)
      *element_type_ptr =
          CompilerType(GetASTContext(), args[0].getPointer());
    return true;
  }

  return false;
}

bool SwiftASTContext::IsAggregateType(void *type) {
  if (type) {
    swift::CanType swift_can_type(GetCanonicalSwiftType(type));
    auto referent_type = swift_can_type->getReferenceStorageReferent();
    return (referent_type->is<swift::TupleType>() ||
            referent_type->is<swift::BuiltinVectorType>() ||
            referent_type->getAnyNominal());
  }

  return false;
}

bool SwiftASTContext::IsVectorType(void *type, CompilerType *element_type,
                                   uint64_t *size) {
  return false;
}

bool SwiftASTContext::IsRuntimeGeneratedType(void *type) { return false; }

bool SwiftASTContext::IsCharType(void *type) { return false; }

bool SwiftASTContext::IsCompleteType(void *type) { return true; }

bool SwiftASTContext::IsConst(void *type) { return false; }

bool SwiftASTContext::IsCStringType(void *type, uint32_t &length) {
  return false;
}

bool SwiftASTContext::IsFunctionType(void *type, bool *is_variadic_ptr) {
  if (type) {
    swift::CanType swift_can_type(GetCanonicalSwiftType(type));
    const swift::TypeKind type_kind = swift_can_type->getKind();
    switch (type_kind) {
    case swift::TypeKind::Function:
    case swift::TypeKind::GenericFunction:
      return true;
    case swift::TypeKind::SILFunction:
      return false; // TODO: is this correct?
    default:
      return false;
    }
  }
  return false;
}

// Used to detect "Homogeneous Floating-point Aggregates"
uint32_t SwiftASTContext::IsHomogeneousAggregate(void *type,
                                                 CompilerType *base_type_ptr) {
  return 0;
}

size_t SwiftASTContext::GetNumberOfFunctionArguments(void *type) {
  if (type) {
    swift::CanType swift_can_type(GetCanonicalSwiftType(type));
    auto func =
        swift::dyn_cast_or_null<swift::AnyFunctionType>(
            swift_can_type);
    if (func) {
      return func.getParams().size();
    }
  }
  return 0;
}

CompilerType SwiftASTContext::GetFunctionArgumentAtIndex(void *type,
                                                         const size_t index) {
  VALID_OR_RETURN(CompilerType());

  if (type) {
    swift::CanType swift_can_type(GetCanonicalSwiftType(type));
    auto func =
        swift::dyn_cast<swift::AnyFunctionType>(
            swift_can_type);
    if (func) {
      auto params = func.getParams();
      if (index < params.size()) {
        auto param = params[index];
        if (param.isInOut())
          return CompilerType(this,
                              swift::InOutType::get(param.getParameterType()));
        return CompilerType(this,
                            param.getParameterType().getPointer());
      }
    }
  }
  return CompilerType();
}

bool SwiftASTContext::IsFunctionPointerType(void *type) {
  return IsFunctionType(type, nullptr); // FIXME: think about this
}

bool SwiftASTContext::IsBlockPointerType(
    void *type, CompilerType *function_pointer_type_ptr) {
  return false;
}

bool SwiftASTContext::IsIntegerType(void *type, bool &is_signed) {
  return (GetTypeInfo(type, nullptr) & eTypeIsInteger);
}

bool SwiftASTContext::IsPointerType(void *type, CompilerType *pointee_type) {
  VALID_OR_RETURN(false);

  if (type) {
    swift::CanType swift_can_type(GetCanonicalSwiftType(type));
    auto referent_type = swift_can_type->getReferenceStorageReferent();
    return (referent_type->is<swift::BuiltinRawPointerType>() ||
            referent_type->is<swift::BuiltinNativeObjectType>() ||
            referent_type->is<swift::BuiltinUnsafeValueBufferType>() ||
            referent_type->is<swift::BuiltinUnknownObjectType>() ||
            referent_type->is<swift::BuiltinBridgeObjectType>());
  }

  if (pointee_type)
    pointee_type->Clear();
  return false;
}

bool SwiftASTContext::IsPointerOrReferenceType(void *type,
                                               CompilerType *pointee_type) {
  return IsPointerType(type, pointee_type) ||
         IsReferenceType(type, pointee_type, nullptr);
}

bool SwiftASTContext::ShouldTreatScalarValueAsAddress(
    lldb::opaque_compiler_type_t type) {
  return Flags(GetTypeInfo(type, nullptr))
      .AnySet(eTypeInstanceIsPointer | eTypeIsReference);
}

bool SwiftASTContext::IsReferenceType(void *type, CompilerType *pointee_type,
                                      bool *is_rvalue) {
  if (type) {
    swift::CanType swift_can_type(GetCanonicalSwiftType(type));
    const swift::TypeKind type_kind = swift_can_type->getKind();
    switch (type_kind) {
    case swift::TypeKind::InOut:
    case swift::TypeKind::LValue:
      if (pointee_type)
        *pointee_type = GetNonReferenceType(type);
      return true;
    default:
      break;
    }
  }
  if (pointee_type)
    pointee_type->Clear();
  return false;
}

bool SwiftASTContext::IsFloatingPointType(void *type, uint32_t &count,
                                          bool &is_complex) {
  if (type) {
    if (GetTypeInfo(type, nullptr) & eTypeIsFloat) {
      count = 1;
      is_complex = false;
      return true;
    }
  }
  count = 0;
  is_complex = false;
  return false;
}

bool SwiftASTContext::IsDefined(void *type) {
  if (!type)
    return false;

  return true;
}

bool SwiftASTContext::IsPolymorphicClass(void *type) { return false; }

bool SwiftASTContext::IsPossibleDynamicType(void *type,
                                            CompilerType *dynamic_pointee_type,
                                            bool check_cplusplus,
                                            bool check_objc, bool check_swift) {
  VALID_OR_RETURN(false);

  if (type && check_swift) {
    // FIXME: use the dynamic_pointee_type
    Flags type_flags(GetTypeInfo(type, nullptr));

    if (type_flags.AnySet(eTypeIsGenericTypeParam | eTypeIsClass |
                          eTypeIsProtocol))
      return true;

    if (type_flags.AnySet(eTypeIsStructUnion | eTypeIsEnumeration |
                          eTypeIsTuple)) {
      CompilerType compiler_type(GetASTContext(), GetCanonicalSwiftType(type));
      return !SwiftASTContext::IsFullyRealized(compiler_type);
    }

    auto can_type = GetCanonicalSwiftType(type).getPointer();
    if (can_type == GetASTContext()->TheRawPointerType.getPointer())
      return true;
    if (can_type == GetASTContext()->TheUnknownObjectType.getPointer())
      return true;
    if (can_type == GetASTContext()->TheNativeObjectType.getPointer())
      return true;
    if (can_type == GetASTContext()->TheBridgeObjectType.getPointer())
      return true;
  }

  if (dynamic_pointee_type)
    dynamic_pointee_type->Clear();
  return false;
}

bool SwiftASTContext::IsScalarType(void *type) {
  if (!type)
    return false;

  return (GetTypeInfo(type, nullptr) & eTypeIsScalar) != 0;
}

bool SwiftASTContext::IsTypedefType(void *type) {
  if (!type)
    return false;
  swift::Type swift_type(GetSwiftType(type));
  return swift::isa<swift::NameAliasType>(swift_type.getPointer());
}

bool SwiftASTContext::IsVoidType(void *type) {
  VALID_OR_RETURN(false);

  if (!type)
    return false;
  return type == GetASTContext()->TheEmptyTupleType.getPointer();
}

bool SwiftASTContext::IsGenericType(const CompilerType &compiler_type) {
  if (!compiler_type.IsValid())
    return false;

  if (llvm::dyn_cast_or_null<SwiftASTContext>(compiler_type.GetTypeSystem())) {
    swift::Type swift_type(GetSwiftType(compiler_type));
    return swift_type->hasTypeParameter();//is<swift::ArchetypeType>();
  }
  return false;
}

bool SwiftASTContext::IsSelfArchetypeType(const CompilerType &compiler_type) {
  if (!compiler_type.IsValid())
    return false;

  if (llvm::dyn_cast_or_null<SwiftASTContext>(compiler_type.GetTypeSystem())) {
    if (swift::isa<swift::GenericTypeParamType>(
        (swift::TypeBase *)compiler_type.GetOpaqueQualType())) {
      // Hack: Just assume if we have an generic parameter as the type of
      // 'self', it's going to be a protocol 'Self' type.
      return true;
    }
  }
  return false;
}

bool SwiftASTContext::IsPossibleZeroSizeType(
  const CompilerType &compiler_type) {
  if (!SwiftASTContext::IsFullyRealized(compiler_type))
    return false;
  auto ast =
    llvm::dyn_cast_or_null<SwiftASTContext>(compiler_type.GetTypeSystem());
  if (!ast)
    return false;
  const swift::irgen::TypeInfo *type_info =
    ast->GetSwiftTypeInfo(compiler_type.GetOpaqueQualType());
  if (!type_info->isFixedSize())
    return false;
  auto *fixed_type_info =
    swift::cast<const swift::irgen::FixedTypeInfo>(type_info);
  return fixed_type_info->getFixedSize().getValue() == 0;
}

bool SwiftASTContext::IsErrorType(const CompilerType &compiler_type) {
  if (compiler_type.IsValid() &&
      llvm::dyn_cast_or_null<SwiftASTContext>(compiler_type.GetTypeSystem())) {
    ProtocolInfo protocol_info;

    if (GetProtocolTypeInfo(compiler_type, protocol_info))
      return protocol_info.m_is_errortype;
    return false;
  }
  return false;
}

CompilerType
SwiftASTContext::GetReferentType(const CompilerType &compiler_type) {
  VALID_OR_RETURN(CompilerType());

  if (compiler_type.IsValid() &&
      llvm::dyn_cast_or_null<SwiftASTContext>(compiler_type.GetTypeSystem())) {
    swift::Type swift_type(GetSwiftType(compiler_type));
    swift::TypeBase *swift_typebase = swift_type.getPointer();
    if (swift_type && llvm::isa<swift::WeakStorageType>(swift_typebase))
      return compiler_type;

    auto ref_type = swift_type->getReferenceStorageReferent();
    return CompilerType(GetASTContext(), ref_type);
  }

  return CompilerType();
}

bool SwiftASTContext::IsTrivialOptionSetType(
    const CompilerType &compiler_type) {
  if (compiler_type.IsValid() &&
      llvm::dyn_cast_or_null<SwiftASTContext>(compiler_type.GetTypeSystem()))
    return GetExtraTypeInformation(compiler_type.GetOpaqueQualType())
        .m_flags.m_is_trivial_option_set;
  return false;
}

bool SwiftASTContext::IsFullyRealized(const CompilerType &compiler_type) {
  if (!compiler_type.IsValid())
    return false;

  if (auto ast = llvm::dyn_cast_or_null<SwiftASTContext>(
          compiler_type.GetTypeSystem())) {
    swift::CanType swift_can_type(GetCanonicalSwiftType(compiler_type));
    if (swift::isa<swift::MetatypeType>(swift_can_type))
      return true;
    return !swift_can_type->hasArchetype() && !swift_can_type->hasTypeParameter();
  }

  return false;
}

bool SwiftASTContext::GetProtocolTypeInfo(const CompilerType &type,
                                          ProtocolInfo &protocol_info) {
  if (auto ast =
          llvm::dyn_cast_or_null<SwiftASTContext>(type.GetTypeSystem())) {
    swift::CanType swift_can_type(GetCanonicalSwiftType(type));
    if (!swift_can_type.isExistentialType())
      return false;

    swift::ExistentialLayout layout = swift_can_type.getExistentialLayout();
    protocol_info.m_is_class_only = layout.requiresClass();
    protocol_info.m_num_protocols = layout.getProtocols().size();
    protocol_info.m_is_objc = layout.isObjC();
    protocol_info.m_is_anyobject = layout.isAnyObject();
    protocol_info.m_is_errortype = layout.isErrorExistential();

    if (auto superclass = layout.explicitSuperclass) {
      protocol_info.m_superclass =
        CompilerType(ast->GetASTContext(), superclass.getPointer());
    }

    unsigned num_witness_tables = 0;
    for (auto protoTy : layout.getProtocols()) {
      if (!protoTy->getDecl()->isObjC())
        num_witness_tables++;
    }

    if (layout.isErrorExistential()) {
      // Error existential -- instance pointer only
      protocol_info.m_num_payload_words = 0;
      protocol_info.m_num_storage_words = 1;
    } else if (layout.requiresClass()) {
      // Class-constrained existential -- instance pointer plus witness tables
      protocol_info.m_num_payload_words = 0;
      protocol_info.m_num_storage_words = 1 + num_witness_tables;
    } else {
      // Opaque existential -- three words of inline storage, metadata and
      // witness tables
      protocol_info.m_num_payload_words = swift::NumWords_ValueBuffer;
      protocol_info.m_num_storage_words =
        swift::NumWords_ValueBuffer + 1 + num_witness_tables;
    }

    return true;
  }

  return false;
}

SwiftASTContext::TypeAllocationStrategy
SwiftASTContext::GetAllocationStrategy(const CompilerType &type) {
  if (auto ast =
          llvm::dyn_cast_or_null<SwiftASTContext>(type.GetTypeSystem())) {
    const swift::irgen::TypeInfo *type_info =
        ast->GetSwiftTypeInfo(type.GetOpaqueQualType());
    if (!type_info)
      return TypeAllocationStrategy::eUnknown;
    switch (type_info->getFixedPacking(ast->GetIRGenModule())) {
    case swift::irgen::FixedPacking::OffsetZero:
      return TypeAllocationStrategy::eInline;
    case swift::irgen::FixedPacking::Allocate:
      return TypeAllocationStrategy::ePointer;
    case swift::irgen::FixedPacking::Dynamic:
      return TypeAllocationStrategy::eDynamic;
    default:
      break;
    }
  }

  return TypeAllocationStrategy::eUnknown;
}

bool SwiftASTContext::IsBeingDefined(void *type) { return false; }

bool SwiftASTContext::IsObjCObjectPointerType(const CompilerType &type,
                                              CompilerType *class_type_ptr) {
  if (!type)
    return false;

  swift::CanType swift_can_type(GetCanonicalSwiftType(type));
  const swift::TypeKind type_kind = swift_can_type->getKind();
  if (type_kind == swift::TypeKind::BuiltinNativeObject ||
      type_kind == swift::TypeKind::BuiltinUnknownObject)
    return true;

  if (class_type_ptr)
    class_type_ptr->Clear();
  return false;
}

//----------------------------------------------------------------------
// Type Completion
//----------------------------------------------------------------------

bool SwiftASTContext::GetCompleteType(void *type) { return true; }

ConstString SwiftASTContext::GetTypeName(void *type) {
  std::string type_name;
  if (type) {
    swift::Type swift_type(GetSwiftType(type));

    swift::Type normalized_type =
        swift_type.transform([](swift::Type type) -> swift::Type {
          if (swift::SyntaxSugarType *syntax_sugar_type =
                  swift::dyn_cast<swift::SyntaxSugarType>(type.getPointer())) {
            return syntax_sugar_type->getSinglyDesugaredType();
          }
          if (swift::DictionaryType *dictionary_type =
                  swift::dyn_cast<swift::DictionaryType>(type.getPointer())) {
            return dictionary_type->getSinglyDesugaredType();
          }
          return type;
        });

    swift::PrintOptions print_options;
    print_options.FullyQualifiedTypes = true;
    print_options.SynthesizeSugarOnTypes = false;
    type_name = normalized_type.getString(print_options);
  }
  return ConstString(type_name);
}

ConstString SwiftASTContext::GetDisplayTypeName(void *type) {
  std::string type_name(GetTypeName(type).AsCString(""));

  if (type) {
    swift::Type swift_type(GetSwiftType(type));

    swift::PrintOptions print_options;
    print_options.FullyQualifiedTypes = false;
    print_options.SynthesizeSugarOnTypes = true;
    print_options.FullyQualifiedTypesIfAmbiguous = true;
    type_name = swift_type.getString(print_options);
  }

  return ConstString(type_name);
}

ConstString SwiftASTContext::GetTypeSymbolName(void *type) {
  swift::Type swift_type(GetSwiftType(type));
  return GetTypeName(swift_type->getWithoutParens().getPointer());
}

ConstString SwiftASTContext::GetMangledTypeName(void *type) {
  return GetMangledTypeName(GetSwiftType(type).getPointer());
}

uint32_t
SwiftASTContext::GetTypeInfo(void *type,
                             CompilerType *pointee_or_element_clang_type) {
  VALID_OR_RETURN(0);

  if (!type)
    return 0;

  if (pointee_or_element_clang_type)
    pointee_or_element_clang_type->Clear();

  swift::CanType swift_can_type(GetCanonicalSwiftType(type));
  const swift::TypeKind type_kind = swift_can_type->getKind();
  uint32_t swift_flags = eTypeIsSwift;
  switch (type_kind) {
  case swift::TypeKind::Archetype:
  case swift::TypeKind::Error:
  case swift::TypeKind::Module:
  case swift::TypeKind::TypeVariable:
    break;
  case swift::TypeKind::UnboundGeneric:
    swift_flags |= eTypeIsGeneric;
    break;

  case swift::TypeKind::GenericFunction:
    swift_flags |= eTypeIsGeneric;
  case swift::TypeKind::Function:
    swift_flags |=
        eTypeIsBuiltIn | eTypeHasValue | eTypeIsScalar | eTypeInstanceIsPointer;
    break;
  case swift::TypeKind::BuiltinInteger:
    swift_flags |=
        eTypeIsBuiltIn | eTypeHasValue | eTypeIsScalar | eTypeIsInteger;
    break;
  case swift::TypeKind::BuiltinFloat:
    swift_flags |=
        eTypeIsBuiltIn | eTypeHasValue | eTypeIsScalar | eTypeIsFloat;
    break;
  case swift::TypeKind::BuiltinRawPointer:
    swift_flags |= eTypeIsBuiltIn | eTypeHasChildren | eTypeIsPointer |
                   eTypeIsScalar | eTypeHasValue;
    break;
  case swift::TypeKind::BuiltinNativeObject:
    swift_flags |= eTypeIsBuiltIn | eTypeHasChildren | eTypeIsPointer |
                   eTypeIsScalar | eTypeHasValue;
    break;
  case swift::TypeKind::BuiltinUnknownObject:
    swift_flags |= eTypeIsBuiltIn | eTypeHasChildren | eTypeIsPointer |
                   eTypeIsScalar | eTypeHasValue | eTypeIsObjC;
    break;
  case swift::TypeKind::BuiltinBridgeObject:
    swift_flags |= eTypeIsBuiltIn | eTypeHasChildren | eTypeIsPointer |
                   eTypeIsScalar | eTypeHasValue | eTypeIsObjC;
    break;
  case swift::TypeKind::BuiltinUnsafeValueBuffer:
    swift_flags |=
        eTypeIsBuiltIn | eTypeIsPointer | eTypeIsScalar | eTypeHasValue;
    break;
  case swift::TypeKind::BuiltinVector:
    // TODO: OR in eTypeIsFloat or eTypeIsInteger as needed
    return eTypeIsBuiltIn | eTypeHasChildren | eTypeIsVector;
    break;

  case swift::TypeKind::Tuple:
    swift_flags |= eTypeHasChildren | eTypeIsTuple;
    break;
  case swift::TypeKind::UnmanagedStorage:
  case swift::TypeKind::UnownedStorage:
  case swift::TypeKind::WeakStorage:
    swift_flags |=
        CompilerType(GetASTContext(),
                     swift_can_type->getReferenceStorageReferent())
            .GetTypeInfo(pointee_or_element_clang_type);
    break;
  case swift::TypeKind::BoundGenericEnum:
    swift_flags |= eTypeIsGeneric | eTypeIsBound;
  case swift::TypeKind::Enum: {
    SwiftEnumDescriptor *cached_enum_info = GetCachedEnumInfo(type);
    if (cached_enum_info) {
      if (cached_enum_info->GetNumElementsWithPayload() == 0)
        swift_flags |= eTypeHasValue | eTypeIsEnumeration;
      else
        swift_flags |= eTypeHasValue | eTypeIsEnumeration | eTypeHasChildren;
    } else
      swift_flags |= eTypeIsEnumeration;
  } break;

  case swift::TypeKind::BoundGenericStruct:
    swift_flags |= eTypeIsGeneric | eTypeIsBound;
  case swift::TypeKind::Struct:
    swift_flags |= eTypeHasChildren | eTypeIsStructUnion;
    break;

  case swift::TypeKind::BoundGenericClass:
    swift_flags |= eTypeIsGeneric | eTypeIsBound;
  case swift::TypeKind::Class:
    swift_flags |= eTypeHasChildren | eTypeIsClass | eTypeHasValue |
                   eTypeInstanceIsPointer;
    break;

  case swift::TypeKind::Protocol:
  case swift::TypeKind::ProtocolComposition:
    swift_flags |= eTypeHasChildren | eTypeIsStructUnion | eTypeIsProtocol;
    break;
  case swift::TypeKind::ExistentialMetatype:
  case swift::TypeKind::Metatype:
    swift_flags |= eTypeIsMetatype | eTypeHasValue;
    break;

  case swift::TypeKind::DependentMember:
  case swift::TypeKind::GenericTypeParam:
    swift_flags |=
      eTypeHasValue | eTypeIsScalar | eTypeIsPointer | eTypeIsGenericTypeParam;
    break;

  case swift::TypeKind::LValue:
    if (pointee_or_element_clang_type)
      *pointee_or_element_clang_type = GetNonReferenceType(type);
    swift_flags |= eTypeHasChildren | eTypeIsReference | eTypeHasValue;
    break;
  case swift::TypeKind::InOut:
  case swift::TypeKind::DynamicSelf:
  case swift::TypeKind::SILBox:
  case swift::TypeKind::SILFunction:
  case swift::TypeKind::SILBlockStorage:
  case swift::TypeKind::Unresolved:
    break;

  case swift::TypeKind::Optional:
  case swift::TypeKind::NameAlias:
  case swift::TypeKind::Paren:
  case swift::TypeKind::Dictionary:
  case swift::TypeKind::ArraySlice:
    assert(false && "Not a canonical type");
    break;
  }
  return swift_flags;
}

lldb::LanguageType SwiftASTContext::GetMinimumLanguage(void *type) {
  if (!type)
    return lldb::eLanguageTypeC;

  return lldb::eLanguageTypeSwift;
}

lldb::TypeClass SwiftASTContext::GetTypeClass(void *type) {
  VALID_OR_RETURN(lldb::eTypeClassInvalid);

  if (!type)
    return lldb::eTypeClassInvalid;

  swift::CanType swift_can_type(GetCanonicalSwiftType(type));
  const swift::TypeKind type_kind = swift_can_type->getKind();
  switch (type_kind) {
  case swift::TypeKind::Error:
    return lldb::eTypeClassOther;
  case swift::TypeKind::BuiltinInteger:
    return lldb::eTypeClassBuiltin;
  case swift::TypeKind::BuiltinFloat:
    return lldb::eTypeClassBuiltin;
  case swift::TypeKind::BuiltinRawPointer:
    return lldb::eTypeClassBuiltin;
  case swift::TypeKind::BuiltinNativeObject:
    return lldb::eTypeClassBuiltin;
  case swift::TypeKind::BuiltinUnsafeValueBuffer:
    return lldb::eTypeClassBuiltin;
  case swift::TypeKind::BuiltinUnknownObject:
    return lldb::eTypeClassBuiltin;
  case swift::TypeKind::BuiltinBridgeObject:
    return lldb::eTypeClassBuiltin;
  case swift::TypeKind::BuiltinVector:
    return lldb::eTypeClassVector;
  case swift::TypeKind::Tuple:
    return lldb::eTypeClassArray;
  case swift::TypeKind::UnmanagedStorage:
  case swift::TypeKind::UnownedStorage:
  case swift::TypeKind::WeakStorage:
    return CompilerType(GetASTContext(),
                        swift_can_type->getReferenceStorageReferent())
        .GetTypeClass();
  case swift::TypeKind::GenericTypeParam:
    return lldb::eTypeClassOther;
  case swift::TypeKind::DependentMember:
    return lldb::eTypeClassOther;
  case swift::TypeKind::Enum:
    return lldb::eTypeClassUnion;
  case swift::TypeKind::Struct:
    return lldb::eTypeClassStruct;
  case swift::TypeKind::Class:
    return lldb::eTypeClassClass;
  case swift::TypeKind::Protocol:
    return lldb::eTypeClassOther;
  case swift::TypeKind::Metatype:
    return lldb::eTypeClassOther;
  case swift::TypeKind::Module:
    return lldb::eTypeClassOther;
  case swift::TypeKind::Archetype:
    return lldb::eTypeClassOther;
  case swift::TypeKind::Function:
    return lldb::eTypeClassFunction;
  case swift::TypeKind::GenericFunction:
    return lldb::eTypeClassFunction;
  case swift::TypeKind::ProtocolComposition:
    return lldb::eTypeClassOther;
  case swift::TypeKind::LValue:
    return lldb::eTypeClassReference;
  case swift::TypeKind::UnboundGeneric:
    return lldb::eTypeClassOther;
  case swift::TypeKind::BoundGenericClass:
    return lldb::eTypeClassClass;
  case swift::TypeKind::BoundGenericEnum:
    return lldb::eTypeClassUnion;
  case swift::TypeKind::BoundGenericStruct:
    return lldb::eTypeClassStruct;
  case swift::TypeKind::TypeVariable:
    return lldb::eTypeClassOther;
  case swift::TypeKind::ExistentialMetatype:
    return lldb::eTypeClassOther;
  case swift::TypeKind::DynamicSelf:
    return lldb::eTypeClassOther;
  case swift::TypeKind::SILBox:
    return lldb::eTypeClassOther;
  case swift::TypeKind::SILFunction:
    return lldb::eTypeClassFunction;
  case swift::TypeKind::SILBlockStorage:
    return lldb::eTypeClassOther;
  case swift::TypeKind::InOut:
    return lldb::eTypeClassOther;
  case swift::TypeKind::Unresolved:
    return lldb::eTypeClassOther;

  case swift::TypeKind::Optional:
  case swift::TypeKind::NameAlias:
  case swift::TypeKind::Paren:
  case swift::TypeKind::Dictionary:
  case swift::TypeKind::ArraySlice:
    assert(false && "Not a canonical type");
    break;
  }

  return lldb::eTypeClassOther;
}

unsigned SwiftASTContext::GetTypeQualifiers(void *type) { return 0; }

//----------------------------------------------------------------------
// Creating related types
//----------------------------------------------------------------------

CompilerType SwiftASTContext::GetArrayElementType(void *type,
                                                  uint64_t *stride) {
  VALID_OR_RETURN(CompilerType());

  CompilerType element_type;
  if (type) {
    swift::CanType swift_type(GetCanonicalSwiftType(type));
    // There are a couple of structs that mean "Array" in Swift:
    // Array<T>
    // NativeArray<T>
    // Slice<T>
    // Treat them as arrays for convenience sake.
    swift::BoundGenericStructType *boundGenericStructType(
        swift_type->getAs<swift::BoundGenericStructType>());
    if (boundGenericStructType) {
      auto args = boundGenericStructType->getGenericArgs();
      swift::StructDecl *decl = boundGenericStructType->getDecl();
      if (args.size() == 1 &&
          decl->getModuleContext()->isStdlibModule()) {
        const char *declname = decl->getName().get();
        if (0 == strcmp(declname, "NativeArray") ||
            0 == strcmp(declname, "Array") || 0 == strcmp(declname, "ArraySlice"))
          element_type = CompilerType(GetASTContext(), args[0].getPointer());
      }
    }
  }
  return element_type;
}

CompilerType SwiftASTContext::GetCanonicalType(void *type) {
  VALID_OR_RETURN(CompilerType());

  if (type)
    return CompilerType(GetASTContext(),
                        GetCanonicalSwiftType(type).getPointer());
  return CompilerType();
}

CompilerType SwiftASTContext::GetInstanceType(void *type) {
  VALID_OR_RETURN(CompilerType());

  if (!type)
    return CompilerType();

  swift::CanType swift_can_type(GetCanonicalSwiftType(type));
  switch (swift_can_type->getKind()) {
  case swift::TypeKind::ExistentialMetatype:
  case swift::TypeKind::Metatype: {
    auto metatype_type =
        swift::dyn_cast<swift::AnyMetatypeType>(swift_can_type);
    if (metatype_type)
      return CompilerType(GetASTContext(),
                          metatype_type.getInstanceType().getPointer());
    return CompilerType();
  }
  default:
    break;
  }

  return CompilerType(GetASTContext(), GetSwiftType(type));
}

CompilerType SwiftASTContext::GetFullyUnqualifiedType(void *type) {
  VALID_OR_RETURN(CompilerType());

  return CompilerType(GetASTContext(), GetSwiftType(type));
}

int SwiftASTContext::GetFunctionArgumentCount(void *type) {
  return GetNumberOfFunctionArguments(type);
}

CompilerType SwiftASTContext::GetFunctionArgumentTypeAtIndex(void *type,
                                                             size_t idx) {
  return GetFunctionArgumentAtIndex(type, idx);
}

CompilerType SwiftASTContext::GetFunctionReturnType(void *type) {
  VALID_OR_RETURN(CompilerType());

  if (type) {
    auto func = swift::dyn_cast<swift::AnyFunctionType>(
        GetCanonicalSwiftType(type));
    if (func)
      return CompilerType(GetASTContext(), func.getResult().getPointer());
  }
  return CompilerType();
}

size_t SwiftASTContext::GetNumMemberFunctions(void *type) {
  size_t num_functions = 0;
  if (type) {
    swift::CanType swift_can_type(GetCanonicalSwiftType(type));

    auto nominal_decl = swift_can_type.getAnyNominal();
    if (nominal_decl) {
      auto iter = nominal_decl->getMembers().begin();
      auto end = nominal_decl->getMembers().end();
      for (; iter != end; iter++) {
        switch (iter->getKind()) {
        case swift::DeclKind::Constructor:
        case swift::DeclKind::Destructor:
        case swift::DeclKind::Func:
          num_functions += 1;
          break;
        default:
          break;
        }
      }
    }
  }
  return num_functions;
}

TypeMemberFunctionImpl SwiftASTContext::GetMemberFunctionAtIndex(void *type,
                                                                 size_t idx) {
  VALID_OR_RETURN(TypeMemberFunctionImpl());

  std::string name("");
  CompilerType result_type;
  MemberFunctionKind kind(MemberFunctionKind::eMemberFunctionKindUnknown);
  swift::AbstractFunctionDecl *the_decl_we_care_about = nullptr;
  if (type) {
    swift::CanType swift_can_type(GetCanonicalSwiftType(type));

    auto nominal_decl = swift_can_type.getAnyNominal();
    if (nominal_decl) {
      auto iter = nominal_decl->getMembers().begin();
      auto end = nominal_decl->getMembers().end();
      for (; iter != end; iter++) {
        auto decl_kind = iter->getKind();
        switch (decl_kind) {
        case swift::DeclKind::Constructor:
        case swift::DeclKind::Destructor:
        case swift::DeclKind::Func: {
          if (idx == 0) {
            swift::AbstractFunctionDecl *abstract_func_decl =
                llvm::dyn_cast_or_null<swift::AbstractFunctionDecl>(*iter);
            if (abstract_func_decl) {
              switch (decl_kind) {
              case swift::DeclKind::Constructor:
                name.clear();
                kind = lldb::eMemberFunctionKindConstructor;
                the_decl_we_care_about = abstract_func_decl;
                break;
              case swift::DeclKind::Destructor:
                name.clear();
                kind = lldb::eMemberFunctionKindDestructor;
                the_decl_we_care_about = abstract_func_decl;
                break;
              case swift::DeclKind::Func:
              default: // I know that this can only be one of three kinds
                       // since I am here..
              {
                swift::FuncDecl *func_decl =
                    llvm::dyn_cast<swift::FuncDecl>(*iter);
                if (func_decl) {
                  if (func_decl->getName().empty())
                    name.clear();
                  else
                    name.assign(func_decl->getName().get());
                  if (func_decl->isStatic())
                    kind = lldb::eMemberFunctionKindStaticMethod;
                  else
                    kind = lldb::eMemberFunctionKindInstanceMethod;
                  the_decl_we_care_about = func_decl;
                }
              }
              }
              result_type =
                  CompilerType(GetASTContext(),
                               abstract_func_decl->getInterfaceType().getPointer());
            }
          } else
            --idx;
        } break;
        default:
          break;
        }
      }
    }
  }

  if (type && the_decl_we_care_about && (kind != eMemberFunctionKindUnknown))
    return TypeMemberFunctionImpl(
        result_type, CompilerDecl(this, the_decl_we_care_about), name, kind);

  return TypeMemberFunctionImpl();
}

CompilerType SwiftASTContext::GetLValueReferenceType(void *type) {
  VALID_OR_RETURN(CompilerType());

  if (type)
    return CompilerType(GetASTContext(),
                        swift::LValueType::get(GetSwiftType(type)));
  return CompilerType();
}

CompilerType SwiftASTContext::GetRValueReferenceType(void *type) {
  return CompilerType();
}

CompilerType SwiftASTContext::GetNonReferenceType(void *type) {
  VALID_OR_RETURN(CompilerType());

  if (type) {
    swift::CanType swift_can_type(GetCanonicalSwiftType(type));

    swift::LValueType *lvalue = swift_can_type->getAs<swift::LValueType>();
    if (lvalue)
      return CompilerType(GetASTContext(),
                          lvalue->getObjectType().getPointer());
    swift::InOutType *inout = swift_can_type->getAs<swift::InOutType>();
    if (inout)
        return CompilerType(GetASTContext(),
                            inout->getObjectType().getPointer());
  }
  return CompilerType();
}

CompilerType SwiftASTContext::GetPointeeType(void *type) {
  return CompilerType();
}

CompilerType SwiftASTContext::GetPointerType(void *type) {
  VALID_OR_RETURN(CompilerType());

  if (type) {
    swift::Type swift_type(::GetSwiftType(type));
    const swift::TypeKind type_kind = swift_type->getKind();
    if (type_kind == swift::TypeKind::BuiltinRawPointer)
      return CompilerType(GetASTContext(), swift_type);
  }
  return CompilerType();
}

CompilerType SwiftASTContext::GetTypedefedType(void *type) {
  VALID_OR_RETURN(CompilerType());

  if (type) {
    swift::Type swift_type(::GetSwiftType(type));
    swift::NameAliasType *name_alias_type =
        swift::dyn_cast<swift::NameAliasType>(swift_type.getPointer());
    if (name_alias_type) {
      return CompilerType(GetASTContext(),
                          name_alias_type->getSinglyDesugaredType());
    }
  }

  return CompilerType();
}

CompilerType
SwiftASTContext::GetUnboundType(lldb::opaque_compiler_type_t type) {
  VALID_OR_RETURN(CompilerType());

  if (type) {
    swift::CanType swift_can_type(GetCanonicalSwiftType(type));
    swift::BoundGenericType *bound_generic_type =
        swift_can_type->getAs<swift::BoundGenericType>();
    if (bound_generic_type) {
      swift::NominalTypeDecl *nominal_type_decl = bound_generic_type->getDecl();
      if (nominal_type_decl)
        return CompilerType(GetASTContext(),
                            nominal_type_decl->getDeclaredType());
    }
  }

  return CompilerType(GetASTContext(), GetSwiftType(type));
}

CompilerType SwiftASTContext::MapIntoContext(lldb::StackFrameSP &frame_sp,
                                             lldb::opaque_compiler_type_t type) {
  VALID_OR_RETURN(CompilerType());
  if (!type)
    return CompilerType(GetASTContext(), nullptr);
  if (!frame_sp)
    return CompilerType(GetASTContext(), GetSwiftType(type));
  swift::CanType swift_can_type(GetCanonicalSwiftType(type));
  const SymbolContext &sc(frame_sp->GetSymbolContext(eSymbolContextFunction));
  if (!sc.function || (swift_can_type && !swift_can_type->hasTypeParameter()))
    return CompilerType(GetASTContext(), GetSwiftType(type));
  auto *ctx = llvm::dyn_cast_or_null<SwiftASTContext>(
       sc.function->GetCompilerType().GetTypeSystem());
  if (!ctx)
    return CompilerType(GetASTContext(), GetSwiftType(type));

  // FIXME: we need the innermost non-inlined function.
  auto function_name = sc.GetFunctionName(Mangled::ePreferMangled);
  std::string error;
  swift::Decl *func_decl =
  swift::ide::getDeclFromMangledSymbolName(*ctx->GetASTContext(),
                                           function_name.GetStringRef(),
                                           error);
  if (!error.empty()) {
    Log *log(lldb_private::GetLogIfAllCategoriesSet(LIBLLDB_LOG_TYPES));
    if (log)
      log->Printf("Failed to getDeclFromMangledSymbolName(\"%s\"): %s\n",
                  function_name.AsCString(), error.c_str());
  }
  
  if (auto *dc = llvm::dyn_cast_or_null<swift::DeclContext>(func_decl))
    return {GetASTContext(), dc->mapTypeIntoContext(swift_can_type)};
  return CompilerType(GetASTContext(), GetSwiftType(type));
}

//----------------------------------------------------------------------
// Create related types using the current type's AST
//----------------------------------------------------------------------

CompilerType SwiftASTContext::GetBasicTypeFromAST(lldb::BasicType basic_type) {
  return CompilerType();
}

//----------------------------------------------------------------------
// Exploring the type
//----------------------------------------------------------------------

const swift::irgen::TypeInfo *SwiftASTContext::GetSwiftTypeInfo(void *type) {
  VALID_OR_RETURN(nullptr);

  if (type) {
    auto &irgen_module = GetIRGenModule();
    swift::CanType swift_can_type(GetCanonicalSwiftType(type));
    swift::SILType swift_sil_type = irgen_module.getLoweredType(
        swift_can_type);
    return &irgen_module.getTypeInfo(swift_sil_type);
  }
  return nullptr;
}

const swift::irgen::FixedTypeInfo *
SwiftASTContext::GetSwiftFixedTypeInfo(void *type) {
  VALID_OR_RETURN(nullptr);

  const swift::irgen::TypeInfo *type_info = GetSwiftTypeInfo(type);
  if (type_info) {
    if (type_info->isFixedSize())
      return swift::cast<const swift::irgen::FixedTypeInfo>(type_info);
  }
  return nullptr;
}

uint64_t SwiftASTContext::GetBitSize(lldb::opaque_compiler_type_t type,
                                     ExecutionContextScope *exe_scope) {
  if (type) {
    swift::CanType swift_can_type(GetCanonicalSwiftType(type));
    // FIXME: Query remote mirrors for this.
    if (swift_can_type->hasTypeParameter())
      return GetPointerByteSize() * 8;

    const swift::TypeKind type_kind = swift_can_type->getKind();
    switch (type_kind) {
    case swift::TypeKind::LValue:
    case swift::TypeKind::UnboundGeneric:
    case swift::TypeKind::GenericFunction:
    case swift::TypeKind::Function:
      return GetPointerByteSize() * 8;
    default:
      break;
    }
    const swift::irgen::FixedTypeInfo *fixed_type_info =
        GetSwiftFixedTypeInfo(type);
    if (fixed_type_info)
      return fixed_type_info->getFixedSize().getValue() * 8;
  }
  return 0;
}

uint64_t SwiftASTContext::GetByteStride(lldb::opaque_compiler_type_t type) {
  if (type) {
    const swift::irgen::FixedTypeInfo *fixed_type_info =
        GetSwiftFixedTypeInfo(type);
    if (fixed_type_info)
      return fixed_type_info->getFixedStride().getValue();
  }
  return 0;
}

size_t SwiftASTContext::GetTypeBitAlign(void *type) {
  if (type) {
    const swift::irgen::FixedTypeInfo *fixed_type_info =
        GetSwiftFixedTypeInfo(type);
    if (fixed_type_info)
      return fixed_type_info->getFixedAlignment().getValue();
  }
  return 0;
}

lldb::Encoding SwiftASTContext::GetEncoding(void *type, uint64_t &count) {
  VALID_OR_RETURN(lldb::eEncodingInvalid);

  if (!type)
    return lldb::eEncodingInvalid;

  count = 1;
  swift::CanType swift_can_type(GetCanonicalSwiftType(type));

  const swift::TypeKind type_kind = swift_can_type->getKind();
  switch (type_kind) {
  case swift::TypeKind::Error:
    break;
  case swift::TypeKind::BuiltinInteger:
    return lldb::eEncodingSint; // TODO: detect if an integer is unsigned
  case swift::TypeKind::BuiltinFloat:
    return lldb::eEncodingIEEE754; // TODO: detect if an integer is unsigned

  case swift::TypeKind::Archetype:
  case swift::TypeKind::BuiltinRawPointer:
  case swift::TypeKind::BuiltinNativeObject:
  case swift::TypeKind::BuiltinUnsafeValueBuffer:
  case swift::TypeKind::BuiltinUnknownObject:
  case swift::TypeKind::BuiltinBridgeObject:
  case swift::TypeKind::Class: // Classes are pointers in swift...
  case swift::TypeKind::BoundGenericClass:
  case swift::TypeKind::GenericTypeParam:
  case swift::TypeKind::DependentMember:
    return lldb::eEncodingUint;

  case swift::TypeKind::BuiltinVector:
    break;
  case swift::TypeKind::Tuple:
    break;
  case swift::TypeKind::UnmanagedStorage:
  case swift::TypeKind::UnownedStorage:
  case swift::TypeKind::WeakStorage:
    return CompilerType(GetASTContext(),
                        swift_can_type->getReferenceStorageReferent())
        .GetEncoding(count);
    break;

  case swift::TypeKind::ExistentialMetatype:
  case swift::TypeKind::Metatype:
    return lldb::eEncodingUint;

  case swift::TypeKind::GenericFunction:
  case swift::TypeKind::Function:
    return lldb::eEncodingUint;

  case swift::TypeKind::Enum:
  case swift::TypeKind::BoundGenericEnum:
    break;

  case swift::TypeKind::Struct:
  case swift::TypeKind::Protocol:
  case swift::TypeKind::Module:
  case swift::TypeKind::ProtocolComposition:
    break;
  case swift::TypeKind::LValue:
    return lldb::eEncodingUint;
  case swift::TypeKind::UnboundGeneric:
  case swift::TypeKind::BoundGenericStruct:
  case swift::TypeKind::TypeVariable:
  case swift::TypeKind::DynamicSelf:
  case swift::TypeKind::SILBox:
  case swift::TypeKind::SILFunction:
  case swift::TypeKind::SILBlockStorage:
  case swift::TypeKind::InOut:
  case swift::TypeKind::Unresolved:
    break;

  case swift::TypeKind::Optional:
  case swift::TypeKind::NameAlias:
  case swift::TypeKind::Paren:
  case swift::TypeKind::Dictionary:
  case swift::TypeKind::ArraySlice:
    assert(false && "Not a canonical type");
    break;
  }
  count = 0;
  return lldb::eEncodingInvalid;
}

lldb::Format SwiftASTContext::GetFormat(void *type) {
  VALID_OR_RETURN(lldb::eFormatInvalid);

  if (!type)
    return lldb::eFormatDefault;

  swift::CanType swift_can_type(GetCanonicalSwiftType(type));

  const swift::TypeKind type_kind = swift_can_type->getKind();
  switch (type_kind) {
  case swift::TypeKind::Error:
    break;
  case swift::TypeKind::BuiltinInteger:
    return eFormatDecimal; // TODO: detect if an integer is unsigned
  case swift::TypeKind::BuiltinFloat:
    return eFormatFloat; // TODO: detect if an integer is unsigned

  case swift::TypeKind::BuiltinRawPointer:
  case swift::TypeKind::BuiltinNativeObject:
  case swift::TypeKind::BuiltinUnknownObject:
  case swift::TypeKind::BuiltinUnsafeValueBuffer:
  case swift::TypeKind::BuiltinBridgeObject:
  case swift::TypeKind::Archetype:
  case swift::TypeKind::GenericTypeParam:
  case swift::TypeKind::DependentMember:
    return eFormatAddressInfo;

  // Classes are always pointers in swift...
  case swift::TypeKind::Class:
  case swift::TypeKind::BoundGenericClass:
    return eFormatHex;

  case swift::TypeKind::BuiltinVector:
    break;
  case swift::TypeKind::Tuple:
    break;
  case swift::TypeKind::UnmanagedStorage:
  case swift::TypeKind::UnownedStorage:
  case swift::TypeKind::WeakStorage:
    return CompilerType(GetASTContext(),
                        swift_can_type->getReferenceStorageReferent())
        .GetFormat();
    break;

  case swift::TypeKind::Enum:
  case swift::TypeKind::BoundGenericEnum:
    return eFormatUnsigned;

  case swift::TypeKind::GenericFunction:
  case swift::TypeKind::Function:
    return lldb::eFormatAddressInfo;

  case swift::TypeKind::Struct:
  case swift::TypeKind::Protocol:
  case swift::TypeKind::Metatype:
  case swift::TypeKind::Module:
  case swift::TypeKind::ProtocolComposition:
    break;
  case swift::TypeKind::LValue:
    return lldb::eFormatHex;
  case swift::TypeKind::UnboundGeneric:
  case swift::TypeKind::BoundGenericStruct:
  case swift::TypeKind::TypeVariable:
  case swift::TypeKind::ExistentialMetatype:
  case swift::TypeKind::DynamicSelf:
  case swift::TypeKind::SILBox:
  case swift::TypeKind::SILFunction:
  case swift::TypeKind::SILBlockStorage:
  case swift::TypeKind::InOut:
  case swift::TypeKind::Unresolved:
    break;

  case swift::TypeKind::Optional:
  case swift::TypeKind::NameAlias:
  case swift::TypeKind::Paren:
  case swift::TypeKind::Dictionary:
  case swift::TypeKind::ArraySlice:
    assert(false && "Not a canonical type");
    break;
  }
  // We don't know hot to display this type...
  return lldb::eFormatBytes;
}

uint32_t SwiftASTContext::GetNumChildren(void *type,
                                         bool omit_empty_base_classes,
                                         const ExecutionContext *exe_ctx) {
  VALID_OR_RETURN(0);

  if (!type)
    return 0;

  uint32_t num_children = 0;

  swift::CanType swift_can_type(GetCanonicalSwiftType(type));

  const swift::TypeKind type_kind = swift_can_type->getKind();
  switch (type_kind) {
  case swift::TypeKind::Error:
  case swift::TypeKind::BuiltinInteger:
  case swift::TypeKind::BuiltinFloat:
  case swift::TypeKind::BuiltinRawPointer:
  case swift::TypeKind::BuiltinNativeObject:
  case swift::TypeKind::BuiltinUnknownObject:
  case swift::TypeKind::BuiltinUnsafeValueBuffer:
  case swift::TypeKind::BuiltinBridgeObject:
  case swift::TypeKind::BuiltinVector:
  case swift::TypeKind::Module:
  case swift::TypeKind::Function:
  case swift::TypeKind::GenericFunction:
  case swift::TypeKind::DynamicSelf:
  case swift::TypeKind::SILBox:
  case swift::TypeKind::SILFunction:
  case swift::TypeKind::InOut:
    break;
  case swift::TypeKind::UnmanagedStorage:
  case swift::TypeKind::UnownedStorage:
  case swift::TypeKind::WeakStorage:
    return CompilerType(GetASTContext(),
                        swift_can_type->getReferenceStorageReferent())
      .GetNumChildren(omit_empty_base_classes, exe_ctx);
  case swift::TypeKind::GenericTypeParam:
  case swift::TypeKind::DependentMember:
    break;

  case swift::TypeKind::Enum:
  case swift::TypeKind::BoundGenericEnum: {
    SwiftEnumDescriptor *cached_enum_info = GetCachedEnumInfo(type);
    if (cached_enum_info)
      return cached_enum_info->GetNumElementsWithPayload();
  } break;

  case swift::TypeKind::Tuple:
  case swift::TypeKind::Struct:
  case swift::TypeKind::BoundGenericStruct:
    return GetNumFields(type);

  case swift::TypeKind::Class:
  case swift::TypeKind::BoundGenericClass: {
    auto class_decl = swift_can_type->getClassOrBoundGenericClass();
    return (class_decl->hasSuperclass() ? 1 : 0) + GetNumFields(type);
  }

  case swift::TypeKind::Protocol:
  case swift::TypeKind::ProtocolComposition: {
    ProtocolInfo protocol_info;
    if (!GetProtocolTypeInfo(
            CompilerType(GetASTContext(), GetSwiftType(type)), protocol_info))
      break;

    return protocol_info.m_num_storage_words;
  }

  case swift::TypeKind::ExistentialMetatype:
  case swift::TypeKind::Metatype:
  case swift::TypeKind::Archetype:
    return 0;

  case swift::TypeKind::LValue: {
    swift::LValueType *lvalue_type = swift_can_type->castTo<swift::LValueType>();
    swift::TypeBase *deref_type = lvalue_type->getObjectType().getPointer();

    uint32_t num_pointee_children =
        CompilerType(GetASTContext(), deref_type)
            .GetNumChildren(omit_empty_base_classes, exe_ctx);
    // If this type points to a simple type (or to a class), then it has 1 child
    if (num_pointee_children == 0 || deref_type->getClassOrBoundGenericClass())
      num_children = 1;
    else
      num_children = num_pointee_children;
  } break;

  case swift::TypeKind::UnboundGeneric:
    break;
  case swift::TypeKind::TypeVariable:
    break;

  case swift::TypeKind::SILBlockStorage:
  case swift::TypeKind::Unresolved:
    break;

  case swift::TypeKind::Optional:
  case swift::TypeKind::NameAlias:
  case swift::TypeKind::Paren:
  case swift::TypeKind::Dictionary:
  case swift::TypeKind::ArraySlice:
    assert(false && "Not a canonical type");
    break;
  }

  return num_children;
}

lldb::BasicType SwiftASTContext::GetBasicTypeEnumeration(void *type) {
  return eBasicTypeInvalid;
}

#pragma mark Aggregate Types

uint32_t SwiftASTContext::GetNumDirectBaseClasses(void *opaque_type) {
  if (!opaque_type)
    return 0;

  swift::CanType swift_can_type(GetCanonicalSwiftType(opaque_type));
  swift::ClassDecl *class_decl = swift_can_type->getClassOrBoundGenericClass();
  if (class_decl) {
    if (class_decl->hasSuperclass())
      return 1;
  }

  return 0;
}

uint32_t SwiftASTContext::GetNumVirtualBaseClasses(void *opaque_type) {
  return 0;
}

uint32_t SwiftASTContext::GetNumFields(void *type) {
  VALID_OR_RETURN(0);

  if (!type)
    return 0;

  uint32_t count = 0;

  swift::CanType swift_can_type(GetCanonicalSwiftType(type));

  const swift::TypeKind type_kind = swift_can_type->getKind();
  switch (type_kind) {
  case swift::TypeKind::Error:
  case swift::TypeKind::BuiltinInteger:
  case swift::TypeKind::BuiltinFloat:
  case swift::TypeKind::BuiltinRawPointer:
  case swift::TypeKind::BuiltinNativeObject:
  case swift::TypeKind::BuiltinUnknownObject:
  case swift::TypeKind::BuiltinUnsafeValueBuffer:
  case swift::TypeKind::BuiltinBridgeObject:
  case swift::TypeKind::BuiltinVector:
    break;
  case swift::TypeKind::UnmanagedStorage:
  case swift::TypeKind::UnownedStorage:
  case swift::TypeKind::WeakStorage:
    return CompilerType(GetASTContext(),
                        swift_can_type->getReferenceStorageReferent())
        .GetNumFields();
  case swift::TypeKind::GenericTypeParam:
  case swift::TypeKind::DependentMember:
    break;

  case swift::TypeKind::Enum:
  case swift::TypeKind::BoundGenericEnum: {
    SwiftEnumDescriptor *cached_enum_info = GetCachedEnumInfo(type);
    if (cached_enum_info)
      return cached_enum_info->GetNumElementsWithPayload();
  } break;

  case swift::TypeKind::Tuple:
    return cast<swift::TupleType>(swift_can_type)->getNumElements();

  case swift::TypeKind::Struct:
  case swift::TypeKind::Class:
  case swift::TypeKind::BoundGenericClass:
  case swift::TypeKind::BoundGenericStruct: {
    auto nominal = swift_can_type->getAnyNominal();
    return GetStoredProperties(nominal).size();
  }

  case swift::TypeKind::Protocol:
  case swift::TypeKind::ProtocolComposition:
    return GetNumChildren(type, /*omit_empty_base_classes=*/false, nullptr);

  case swift::TypeKind::ExistentialMetatype:
  case swift::TypeKind::Metatype:
    return 0;

  case swift::TypeKind::Module:
  case swift::TypeKind::Archetype:
  case swift::TypeKind::Function:
  case swift::TypeKind::GenericFunction:
  case swift::TypeKind::LValue:
  case swift::TypeKind::UnboundGeneric:
  case swift::TypeKind::TypeVariable:
  case swift::TypeKind::DynamicSelf:
  case swift::TypeKind::SILBox:
  case swift::TypeKind::SILFunction:
  case swift::TypeKind::SILBlockStorage:
  case swift::TypeKind::InOut:
  case swift::TypeKind::Unresolved:
    break;

  case swift::TypeKind::Optional:
  case swift::TypeKind::NameAlias:
  case swift::TypeKind::Paren:
  case swift::TypeKind::Dictionary:
  case swift::TypeKind::ArraySlice:
    assert(false && "Not a canonical type");
    break;
  }

  return count;
}

CompilerType
SwiftASTContext::GetDirectBaseClassAtIndex(void *opaque_type, size_t idx,
                                           uint32_t *bit_offset_ptr) {
  VALID_OR_RETURN(CompilerType());

  if (opaque_type) {
    swift::CanType swift_can_type(GetCanonicalSwiftType(opaque_type));
    swift::ClassDecl *class_decl =
        swift_can_type->getClassOrBoundGenericClass();
    if (class_decl) {
      swift::Type base_class_type = class_decl->getSuperclass();
      if (base_class_type)
        return CompilerType(GetASTContext(), base_class_type.getPointer());
    }
  }
  return CompilerType();
}

CompilerType
SwiftASTContext::GetVirtualBaseClassAtIndex(void *opaque_type, size_t idx,
                                            uint32_t *bit_offset_ptr) {
  return CompilerType();
}

/// Retrieve the printable name of a tuple element.
static std::string GetTupleElementName(const swift::TupleType *tuple_type,
                                       unsigned index,
                                       llvm::StringRef printed_index = "") {
  const auto &element = tuple_type->getElement(index);

  // Use the element name if there is one.
  if (!element.getName().empty()) return element.getName().str();

  // If we know the printed index already, use that.
  if (!printed_index.empty()) return printed_index;

  // Print the index and return that.
  std::string str;
  llvm::raw_string_ostream(str) << index;
  return str;
}

/// Retrieve the printable name of a type referenced as a superclass.
static std::string GetSuperclassName(const CompilerType &superclass_type) {
  return superclass_type.GetUnboundType().GetTypeName()
    .AsCString("<no type name>");
}

/// Retrieve the type and name of a child of an existential type.
static std::pair<CompilerType, std::string>
GetExistentialTypeChild(swift::ASTContext *swift_ast_ctx,
                        CompilerType type,
                        const SwiftASTContext::ProtocolInfo &protocol_info,
                        unsigned idx) {
  assert(idx < protocol_info.m_num_storage_words &&
         "caller is responsible for validating index");

  // A payload word for a non-class, non-error existential.
  if (idx < protocol_info.m_num_payload_words) {
    std::string name;
    llvm::raw_string_ostream(name) << "payload_data_" << idx;

    auto raw_pointer = swift_ast_ctx->TheRawPointerType;
    return { CompilerType(swift_ast_ctx, raw_pointer.getPointer()),
             std::move(name) };
  }

   // The instance for a class-bound existential.
  if (idx == 0 && protocol_info.m_is_class_only) {
    CompilerType class_type;
    if (protocol_info.m_superclass) {
      class_type = protocol_info.m_superclass;
    } else {
      auto raw_pointer = swift_ast_ctx->TheRawPointerType;
      class_type = CompilerType(swift_ast_ctx, raw_pointer.getPointer());
    }

    return { class_type, "instance" };
  }

  // The instance for an error existential.
  if (idx == 0 && protocol_info.m_is_errortype) {
    auto raw_pointer = swift_ast_ctx->TheRawPointerType;
    return { CompilerType(swift_ast_ctx, raw_pointer.getPointer()),
             "error_instance" };
  }

  // The metatype for a non-class, non-error existential.
  if (idx && idx == protocol_info.m_num_payload_words) {
    // The metatype for a non-class, non-error existential.
    auto any_metatype =
      swift::ExistentialMetatypeType::get(swift_ast_ctx->TheAnyType);
    return { CompilerType(swift_ast_ctx, any_metatype), "instance_type" };
  }

  // A witness table. Figure out which protocol it corresponds to.
  unsigned witness_table_idx = idx - protocol_info.m_num_payload_words - 1;
  swift::CanType swift_can_type(GetCanonicalSwiftType(type));
  swift::ExistentialLayout layout = swift_can_type.getExistentialLayout();

  std::string name;
  for (auto protoType : layout.getProtocols()) {
    auto proto = protoType->getDecl();
    if (proto->isObjC()) continue;

    if (witness_table_idx == 0) {
      llvm::raw_string_ostream(name) << "witness_table_"
                                     << proto->getBaseName().userFacingName();
      break;
    }
    --witness_table_idx;
  }

  auto raw_pointer = swift_ast_ctx->TheRawPointerType;
  return { CompilerType(swift_ast_ctx, raw_pointer.getPointer()),
           std::move(name) };
}

CompilerType SwiftASTContext::GetFieldAtIndex(void *type, size_t idx,
                                              std::string &name,
                                              uint64_t *bit_offset_ptr,
                                              uint32_t *bitfield_bit_size_ptr,
                                              bool *is_bitfield_ptr) {
  VALID_OR_RETURN(CompilerType());

  if (!type)
    return CompilerType();

  swift::CanType swift_can_type(GetCanonicalSwiftType(type));

  const swift::TypeKind type_kind = swift_can_type->getKind();
  switch (type_kind) {
  case swift::TypeKind::Error:
  case swift::TypeKind::BuiltinInteger:
  case swift::TypeKind::BuiltinFloat:
  case swift::TypeKind::BuiltinRawPointer:
  case swift::TypeKind::BuiltinNativeObject:
  case swift::TypeKind::BuiltinUnsafeValueBuffer:
  case swift::TypeKind::BuiltinUnknownObject:
  case swift::TypeKind::BuiltinBridgeObject:
  case swift::TypeKind::BuiltinVector:
    break;
  case swift::TypeKind::UnmanagedStorage:
  case swift::TypeKind::UnownedStorage:
  case swift::TypeKind::WeakStorage:
    return CompilerType(GetASTContext(),
                        swift_can_type->getReferenceStorageReferent())
        .GetFieldAtIndex(idx, name, bit_offset_ptr, bitfield_bit_size_ptr,
                         is_bitfield_ptr);
  case swift::TypeKind::GenericTypeParam:
  case swift::TypeKind::DependentMember:
    break;

  case swift::TypeKind::Enum:
  case swift::TypeKind::BoundGenericEnum: {
    SwiftEnumDescriptor *cached_enum_info = GetCachedEnumInfo(type);
    if (cached_enum_info &&
        idx < cached_enum_info->GetNumElementsWithPayload()) {
      const SwiftEnumDescriptor::ElementInfo *enum_element_info =
          cached_enum_info->GetElementWithPayloadAtIndex(idx);
      name.assign(enum_element_info->name.GetCString());
      if (bit_offset_ptr)
        *bit_offset_ptr = 0;
      if (bitfield_bit_size_ptr)
        *bitfield_bit_size_ptr = 0;
      if (is_bitfield_ptr)
        *is_bitfield_ptr = false;
      return enum_element_info->payload_type;
    }
  } break;

  case swift::TypeKind::Tuple: {
    auto tuple_type = cast<swift::TupleType>(swift_can_type);
    if (idx >= tuple_type->getNumElements()) break;

    // We cannot reliably get layout information without an execution
    // context.
    if (bit_offset_ptr)
      *bit_offset_ptr = LLDB_INVALID_IVAR_OFFSET;
    if (bitfield_bit_size_ptr)
      *bitfield_bit_size_ptr = 0;
    if (is_bitfield_ptr)
      *is_bitfield_ptr = false;

    name = GetTupleElementName(tuple_type, idx);

    const auto &child = tuple_type->getElement(idx);
    return CompilerType(GetASTContext(), child.getType().getPointer());
  }

  case swift::TypeKind::Class:
  case swift::TypeKind::BoundGenericClass: {
    auto class_decl = swift_can_type->getClassOrBoundGenericClass();
    if (class_decl->hasSuperclass()) {
      if (idx == 0) {
        swift::Type superclass_swift_type = swift_can_type->getSuperclass();
        CompilerType superclass_type(GetASTContext(),
                                     superclass_swift_type.getPointer());

        name = GetSuperclassName(superclass_type);

        // We cannot reliably get layout information without an execution
        // context.
        if (bit_offset_ptr)
          *bit_offset_ptr = LLDB_INVALID_IVAR_OFFSET;
        if (bitfield_bit_size_ptr)
          *bitfield_bit_size_ptr = 0;
        if (is_bitfield_ptr)
          *is_bitfield_ptr = false;

        return superclass_type;
      }

      // Adjust the index to refer into the stored properties.
      --idx;
    }

    LLVM_FALLTHROUGH;
  }

  case swift::TypeKind::Struct:
  case swift::TypeKind::BoundGenericStruct: {
    auto nominal = swift_can_type->getAnyNominal();
    auto stored_properties = GetStoredProperties(nominal);
    if (idx >= stored_properties.size()) break;

    auto property = stored_properties[idx];
    name = property->getBaseName().userFacingName();

    // We cannot reliably get layout information without an execution
    // context.
    if (bit_offset_ptr)
      *bit_offset_ptr = LLDB_INVALID_IVAR_OFFSET;
    if (bitfield_bit_size_ptr)
      *bitfield_bit_size_ptr = 0;
    if (is_bitfield_ptr)
      *is_bitfield_ptr = false;

    swift::Type child_swift_type = swift_can_type->getTypeOfMember(
        nominal->getModuleContext(), property, nullptr);
    return CompilerType(GetASTContext(), child_swift_type.getPointer());
  }

  case swift::TypeKind::Protocol:
  case swift::TypeKind::ProtocolComposition: {
    ProtocolInfo protocol_info;
    if (!GetProtocolTypeInfo(
            CompilerType(GetASTContext(), GetSwiftType(type)), protocol_info))
      break;

    if (idx >= protocol_info.m_num_storage_words) break;

    CompilerType compiler_type(GetASTContext(), GetSwiftType(type));
    CompilerType child_type;
    std::tie(child_type, name) =
      GetExistentialTypeChild(GetASTContext(), compiler_type, protocol_info,
                              idx);

    uint64_t child_size = child_type.GetByteSize(nullptr);
    if (bit_offset_ptr)
      *bit_offset_ptr = idx * child_size * 8;
    if (bitfield_bit_size_ptr)
      *bitfield_bit_size_ptr = 0;
    if (is_bitfield_ptr)
      *is_bitfield_ptr = false;

    return child_type;
  }

  case swift::TypeKind::ExistentialMetatype:
  case swift::TypeKind::Metatype:
    break;

  case swift::TypeKind::Module:
  case swift::TypeKind::Archetype:
  case swift::TypeKind::Function:
  case swift::TypeKind::GenericFunction:
  case swift::TypeKind::LValue:
  case swift::TypeKind::UnboundGeneric:
  case swift::TypeKind::TypeVariable:
  case swift::TypeKind::DynamicSelf:
  case swift::TypeKind::SILBox:
  case swift::TypeKind::SILFunction:
  case swift::TypeKind::SILBlockStorage:
  case swift::TypeKind::InOut:
  case swift::TypeKind::Unresolved:
    break;

  case swift::TypeKind::Optional:
  case swift::TypeKind::NameAlias:
  case swift::TypeKind::Paren:
  case swift::TypeKind::Dictionary:
  case swift::TypeKind::ArraySlice:
    assert(false && "Not a canonical type");
    break;
  }

  return CompilerType();
}

// If a pointer to a pointee type (the clang_type arg) says that it has no
// children, then we either need to trust it, or override it and return a
// different result. For example, an "int *" has one child that is an integer,
// but a function pointer doesn't have any children. Likewise if a Record type
// claims it has no children, then there really is nothing to show.
uint32_t SwiftASTContext::GetNumPointeeChildren(void *type) {
  if (!type)
    return 0;

  swift::CanType swift_can_type(GetCanonicalSwiftType(type));

  const swift::TypeKind type_kind = swift_can_type->getKind();
  switch (type_kind) {
  case swift::TypeKind::Error:
    return 0;
  case swift::TypeKind::BuiltinInteger:
    return 1;
  case swift::TypeKind::BuiltinFloat:
    return 1;
  case swift::TypeKind::BuiltinRawPointer:
    return 1;
  case swift::TypeKind::BuiltinUnsafeValueBuffer:
    return 1;
  case swift::TypeKind::BuiltinNativeObject:
    return 1;
  case swift::TypeKind::BuiltinUnknownObject:
    return 1;
  case swift::TypeKind::BuiltinBridgeObject:
    return 1;
  case swift::TypeKind::BuiltinVector:
    return 0;
  case swift::TypeKind::UnmanagedStorage:
  case swift::TypeKind::UnownedStorage:
  case swift::TypeKind::WeakStorage:
    return GetNumPointeeChildren(
        swift::cast<swift::ReferenceStorageType>(swift_can_type)
            .getPointer());
  case swift::TypeKind::Tuple:
    return 0;
  case swift::TypeKind::GenericTypeParam:
    return 0;
  case swift::TypeKind::DependentMember:
    return 0;
  case swift::TypeKind::Enum:
    return 0;
  case swift::TypeKind::Struct:
    return 0;
  case swift::TypeKind::Class:
    return 0;
  case swift::TypeKind::Protocol:
    return 0;
  case swift::TypeKind::Metatype:
    return 0;
  case swift::TypeKind::Module:
    return 0;
  case swift::TypeKind::Archetype:
    return 0;
  case swift::TypeKind::Function:
    return 0;
  case swift::TypeKind::GenericFunction:
    return 0;
  case swift::TypeKind::ProtocolComposition:
    return 0;
  case swift::TypeKind::LValue:
    return 1;
  case swift::TypeKind::UnboundGeneric:
    return 0;
  case swift::TypeKind::BoundGenericClass:
    return 0;
  case swift::TypeKind::BoundGenericEnum:
    return 0;
  case swift::TypeKind::BoundGenericStruct:
    return 0;
  case swift::TypeKind::TypeVariable:
    return 0;
  case swift::TypeKind::ExistentialMetatype:
    return 0;
  case swift::TypeKind::DynamicSelf:
    return 0;
  case swift::TypeKind::SILBox:
    return 0;
  case swift::TypeKind::SILFunction:
    return 0;
  case swift::TypeKind::SILBlockStorage:
    return 0;
  case swift::TypeKind::InOut:
    return 0;
  case swift::TypeKind::Unresolved:
    return 0;

  case swift::TypeKind::Optional:
  case swift::TypeKind::NameAlias:
  case swift::TypeKind::Paren:
  case swift::TypeKind::Dictionary:
  case swift::TypeKind::ArraySlice:
    assert(false && "Not a canonical type");
    break;
  }

  return 0;
}

static int64_t GetInstanceVariableOffset_Metadata(
    ValueObject *valobj, ExecutionContext *exe_ctx, const CompilerType &type,
    ConstString ivar_name, const CompilerType &ivar_type) {
  Log *log(lldb_private::GetLogIfAllCategoriesSet(LIBLLDB_LOG_TYPES));
  if (log)
    log->Printf(
        "[GetInstanceVariableOffset_Metadata] ivar_name = %s, type = %s",
        ivar_name.AsCString(), type.GetTypeName().AsCString());

  Process *process = exe_ctx->GetProcessPtr();
  if (process) {
    SwiftLanguageRuntime *runtime = process->GetSwiftLanguageRuntime();
    if (runtime) {
      Status error;
      if (auto offset =
            runtime->GetMemberVariableOffset(type, valobj, ivar_name, &error)) {
        if (log)
          log->Printf("[GetInstanceVariableOffset_Metadata] for %s: %llu",
                      ivar_name.AsCString(), *offset);
        return *offset;
      }
      else if (log) {
        log->Printf("[GetInstanceVariableOffset_Metadata] resolver failure: %s",
                    error.AsCString());
      }
    } else if (log)
      log->Printf("[GetInstanceVariableOffset_Metadata] no runtime");
  } else if (log)
    log->Printf("[GetInstanceVariableOffset_Metadata] no process");
  return LLDB_INVALID_IVAR_OFFSET;
}

static int64_t GetInstanceVariableOffset(ValueObject *valobj,
                                         ExecutionContext *exe_ctx,
                                         const CompilerType &class_type,
                                         const char *ivar_name,
                                         const CompilerType &ivar_type) {
  int64_t offset = LLDB_INVALID_IVAR_OFFSET;

  if (ivar_name && ivar_name[0]) {
    if (exe_ctx) {
      Target *target = exe_ctx->GetTargetPtr();
      if (target) {
        offset = GetInstanceVariableOffset_Metadata(
            valobj, exe_ctx, class_type, ConstString(ivar_name), ivar_type);
      }
    }
  }
  return offset;
}

bool SwiftASTContext::IsNonTriviallyManagedReferenceType(
    const CompilerType &type, NonTriviallyManagedReferenceStrategy &strategy,
    CompilerType *underlying_type) {
  if (auto ast =
          llvm::dyn_cast_or_null<SwiftASTContext>(type.GetTypeSystem())) {
    swift::CanType swift_can_type(GetCanonicalSwiftType(type));

    const swift::TypeKind type_kind = swift_can_type->getKind();
    switch (type_kind) {
    default:
      break;
    case swift::TypeKind::UnmanagedStorage: {
      strategy = NonTriviallyManagedReferenceStrategy::eUnmanaged;
      if (underlying_type)
        *underlying_type = CompilerType(
            ast, swift_can_type->getReferenceStorageReferent()
              .getPointer());
    }
      return true;
    case swift::TypeKind::UnownedStorage: {
      strategy = NonTriviallyManagedReferenceStrategy::eUnowned;
      if (underlying_type)
        *underlying_type = CompilerType(
            ast, swift_can_type->getReferenceStorageReferent()
              .getPointer());
    }
      return true;
    case swift::TypeKind::WeakStorage: {
      strategy = NonTriviallyManagedReferenceStrategy::eWeak;
      if (underlying_type)
        *underlying_type = CompilerType(
            ast, swift_can_type->getReferenceStorageReferent()
              .getPointer());
    }
      return true;
    }
  }
  return false;
}

CompilerType SwiftASTContext::GetChildCompilerTypeAtIndex(
    void *type, ExecutionContext *exe_ctx, size_t idx,
    bool transparent_pointers, bool omit_empty_base_classes,
    bool ignore_array_bounds, std::string &child_name,
    uint32_t &child_byte_size, int32_t &child_byte_offset,
    uint32_t &child_bitfield_bit_size, uint32_t &child_bitfield_bit_offset,
    bool &child_is_base_class, bool &child_is_deref_of_parent,
    ValueObject *valobj, uint64_t &language_flags) {
  VALID_OR_RETURN(CompilerType());

  if (!type)
    return CompilerType();

  language_flags = 0;

  swift::CanType swift_can_type(GetCanonicalSwiftType(type));
  const swift::TypeKind type_kind = swift_can_type->getKind();
  switch (type_kind) {
  case swift::TypeKind::Error:
  case swift::TypeKind::BuiltinInteger:
  case swift::TypeKind::BuiltinFloat:
  case swift::TypeKind::BuiltinRawPointer:
  case swift::TypeKind::BuiltinNativeObject:
  case swift::TypeKind::BuiltinUnknownObject:
  case swift::TypeKind::BuiltinUnsafeValueBuffer:
  case swift::TypeKind::BuiltinBridgeObject:
  case swift::TypeKind::BuiltinVector:
    break;
  case swift::TypeKind::UnmanagedStorage:
  case swift::TypeKind::UnownedStorage:
  case swift::TypeKind::WeakStorage:
    return CompilerType(GetASTContext(),
                        swift_can_type->getReferenceStorageReferent())
        .GetChildCompilerTypeAtIndex(
            exe_ctx, idx, transparent_pointers, omit_empty_base_classes,
            ignore_array_bounds, child_name, child_byte_size, child_byte_offset,
            child_bitfield_bit_size, child_bitfield_bit_offset,
            child_is_base_class, child_is_deref_of_parent, valobj,
            language_flags);
  case swift::TypeKind::GenericTypeParam:
  case swift::TypeKind::DependentMember:
    break;

  case swift::TypeKind::Enum:
  case swift::TypeKind::BoundGenericEnum: {
    SwiftEnumDescriptor *cached_enum_info = GetCachedEnumInfo(type);
    if (cached_enum_info &&
        idx < cached_enum_info->GetNumElementsWithPayload()) {
      const SwiftEnumDescriptor::ElementInfo *element_info =
          cached_enum_info->GetElementWithPayloadAtIndex(idx);
      child_name.assign(element_info->name.GetCString());
      child_byte_size = element_info->payload_type.GetByteSize(
          exe_ctx ? exe_ctx->GetBestExecutionContextScope() : NULL);
      child_byte_offset = 0;
      child_bitfield_bit_size = 0;
      child_bitfield_bit_offset = 0;
      child_is_base_class = false;
      child_is_deref_of_parent = false;
      if (element_info->is_indirect) {
        language_flags |= LanguageFlags::eIsIndirectEnumCase;
        return CompilerType(GetASTContext(),
                            GetASTContext()->TheRawPointerType.getPointer());
      } else
        return element_info->payload_type;
    }
  } break;

  case swift::TypeKind::Tuple: {
    auto tuple_type = cast<swift::TupleType>(swift_can_type);
    if (idx >= tuple_type->getNumElements()) break;

    const auto &child = tuple_type->getElement(idx);

    // Format the integer.
    llvm::SmallString<16> printed_idx;
    llvm::raw_svector_ostream(printed_idx) << idx;

    CompilerType child_type(GetASTContext(), child.getType().getPointer());

    auto exe_ctx_scope =
      exe_ctx ? exe_ctx->GetBestExecutionContextScope() : NULL;
    child_name = GetTupleElementName(tuple_type, idx, printed_idx);
    child_byte_size = child_type.GetByteSize(exe_ctx_scope);
      child_is_base_class = false;
    child_is_deref_of_parent = false;

    CompilerType compiler_type(GetASTContext(), GetSwiftType(type));
    child_byte_offset =
      GetInstanceVariableOffset(valobj, exe_ctx, compiler_type,
                                printed_idx.c_str(), child_type);
    child_bitfield_bit_size = 0;
    child_bitfield_bit_offset = 0;

    return child_type;
  }

  case swift::TypeKind::Class:
  case swift::TypeKind::BoundGenericClass: {
    auto class_decl = swift_can_type->getClassOrBoundGenericClass();
    // Child 0 is the superclass, if there is one.
    if (class_decl->hasSuperclass()) {
      if (idx == 0) {
        swift::Type superclass_swift_type = swift_can_type->getSuperclass();
        CompilerType superclass_type(GetASTContext(),
                                     superclass_swift_type.getPointer());

        child_name = GetSuperclassName(superclass_type);

        auto exe_ctx_scope =
          exe_ctx ? exe_ctx->GetBestExecutionContextScope() : NULL;
        child_byte_size = superclass_type.GetByteSize(exe_ctx_scope);
        child_is_base_class = true;
        child_is_deref_of_parent = false;

        child_byte_offset = 0;
        child_bitfield_bit_size = 0;
        child_bitfield_bit_offset = 0;

        language_flags |= LanguageFlags::eIgnoreInstancePointerness;
        return superclass_type;
      }

      // Adjust the index to refer into the stored properties.
      --idx;
    }
    LLVM_FALLTHROUGH;
  }

  case swift::TypeKind::Struct:
  case swift::TypeKind::BoundGenericStruct: {
    auto nominal = swift_can_type->getAnyNominal();
    auto stored_properties = GetStoredProperties(nominal);
    if (idx >= stored_properties.size()) break;

    // Find the stored property with this index.
    auto property = stored_properties[idx];
    swift::Type child_swift_type = swift_can_type->getTypeOfMember(
        nominal->getModuleContext(), property, nullptr);

    CompilerType child_type(GetASTContext(), child_swift_type.getPointer());

    auto exe_ctx_scope =
      exe_ctx ? exe_ctx->GetBestExecutionContextScope() : NULL;

    child_name = property->getBaseName().userFacingName();
    child_byte_size = child_type.GetByteSize(exe_ctx_scope);
    child_is_base_class = false;
    child_is_deref_of_parent = false;

    CompilerType compiler_type(GetASTContext(), GetSwiftType(type));
    child_byte_offset =
      GetInstanceVariableOffset(valobj, exe_ctx, compiler_type,
                                child_name.c_str(), child_type);
    child_bitfield_bit_size = 0;
    child_bitfield_bit_offset = 0;
    return child_type;
  }

  case swift::TypeKind::Protocol:
  case swift::TypeKind::ProtocolComposition: {
    ProtocolInfo protocol_info;
    if (!GetProtocolTypeInfo(
            CompilerType(GetASTContext(), GetSwiftType(type)), protocol_info))
      break;

    if (idx >= protocol_info.m_num_storage_words) break;

    CompilerType compiler_type(GetASTContext(), GetSwiftType(type));
    CompilerType child_type;
    std::tie(child_type, child_name) =
      GetExistentialTypeChild(GetASTContext(), compiler_type, protocol_info,
                              idx);

    auto exe_ctx_scope =
      exe_ctx ? exe_ctx->GetBestExecutionContextScope() : nullptr;

    child_byte_size = child_type.GetByteSize(exe_ctx_scope);
    child_byte_offset = idx * child_byte_size;
    child_bitfield_bit_size = 0;
    child_bitfield_bit_offset = 0;
    child_is_base_class = false;
    child_is_deref_of_parent = false;

    return child_type;
  }

  case swift::TypeKind::ExistentialMetatype:
  case swift::TypeKind::Metatype:
    break;

  case swift::TypeKind::Module:
  case swift::TypeKind::Archetype:
  case swift::TypeKind::Function:
  case swift::TypeKind::GenericFunction:
    break;

  case swift::TypeKind::LValue:
    if (idx < GetNumChildren(type, omit_empty_base_classes, exe_ctx)) {
      CompilerType pointee_clang_type(GetNonReferenceType(type));
      Flags pointee_clang_type_flags(pointee_clang_type.GetTypeInfo());
      const char *parent_name = valobj ? valobj->GetName().GetCString() : NULL;
      if (parent_name) {
        child_name.assign(1, '&');
        child_name += parent_name;
      }

      // We have a pointer to a simple type
      if (idx == 0) {
        child_byte_size = pointee_clang_type.GetByteSize(
            exe_ctx ? exe_ctx->GetBestExecutionContextScope() : NULL);
        child_byte_offset = 0;
        return pointee_clang_type;
      }
    }
    break;
  case swift::TypeKind::UnboundGeneric:
    break;
  case swift::TypeKind::TypeVariable:
    break;

  case swift::TypeKind::DynamicSelf:
  case swift::TypeKind::SILBox:
  case swift::TypeKind::SILFunction:
  case swift::TypeKind::SILBlockStorage:
  case swift::TypeKind::InOut:
  case swift::TypeKind::Unresolved:
    break;

  case swift::TypeKind::Optional:
  case swift::TypeKind::NameAlias:
  case swift::TypeKind::Paren:
  case swift::TypeKind::Dictionary:
  case swift::TypeKind::ArraySlice:
    assert(false && "Not a canonical type");
    break;
  }
  return CompilerType();
}

// Look for a child member (doesn't include base classes, but it does include
// their members) in the type hierarchy. Returns an index path into "clang_type"
// on how to reach the appropriate member.
//
//    class A
//    {
//    public:
//        int m_a;
//        int m_b;
//    };
//
//    class B
//    {
//    };
//
//    class C :
//        public B,
//        public A
//    {
//    };
//
// If we have a clang type that describes "class C", and we wanted to look for
// "m_b" in it:
//
// With omit_empty_base_classes == false we would get an integer array back
// with:
// { 1,  1 }
// The first index 1 is the child index for "class A" within class C.
// The second index 1 is the child index for "m_b" within class A.
//
// With omit_empty_base_classes == true we would get an integer array back with:
// { 0,  1 }
// The first index 0 is the child index for "class A" within class C (since
// class B doesn't have any members it doesn't count).
// The second index 1 is the child index for "m_b" within class A.

size_t SwiftASTContext::GetIndexOfChildMemberWithName(
    void *type, const char *name, bool omit_empty_base_classes,
    std::vector<uint32_t> &child_indexes) {
  VALID_OR_RETURN(0);

  if (type && name && name[0]) {
    swift::CanType swift_can_type(GetCanonicalSwiftType(type));

    const swift::TypeKind type_kind = swift_can_type->getKind();
    switch (type_kind) {
    case swift::TypeKind::Error:
    case swift::TypeKind::BuiltinInteger:
    case swift::TypeKind::BuiltinFloat:
    case swift::TypeKind::BuiltinRawPointer:
    case swift::TypeKind::BuiltinNativeObject:
    case swift::TypeKind::BuiltinUnknownObject:
    case swift::TypeKind::BuiltinUnsafeValueBuffer:
    case swift::TypeKind::BuiltinBridgeObject:
    case swift::TypeKind::BuiltinVector:
      break;

    case swift::TypeKind::UnmanagedStorage:
    case swift::TypeKind::UnownedStorage:
    case swift::TypeKind::WeakStorage:
      return CompilerType(GetASTContext(),
                          swift_can_type->getReferenceStorageReferent())
          .GetIndexOfChildMemberWithName(name, omit_empty_base_classes,
                                         child_indexes);
    case swift::TypeKind::GenericTypeParam:
    case swift::TypeKind::DependentMember:
      break;

    case swift::TypeKind::Enum:
    case swift::TypeKind::BoundGenericEnum: {
      SwiftEnumDescriptor *cached_enum_info = GetCachedEnumInfo(type);
      if (cached_enum_info) {
        ConstString const_name(name);
        const size_t num_sized_elements =
            cached_enum_info->GetNumElementsWithPayload();
        for (size_t i = 0; i < num_sized_elements; ++i) {
          if (cached_enum_info->GetElementWithPayloadAtIndex(i)->name ==
              const_name) {
            child_indexes.push_back(i);
            return child_indexes.size();
          }
        }
      }
    } break;

    case swift::TypeKind::Tuple: {
      // For tuples only always look for the member by number first as a tuple
      // element can be named, yet still be accessed by the number...
      swift::TupleType *tuple_type = swift_can_type->castTo<swift::TupleType>();
      uint32_t tuple_idx = StringConvert::ToUInt32(name, UINT32_MAX);
      if (tuple_idx != UINT32_MAX) {
        if (tuple_idx < tuple_type->getNumElements()) {
          child_indexes.push_back(tuple_idx);
          return child_indexes.size();
        } else
          return 0;
      }

      // Otherwise, perform lookup by name.
      for (uint32_t tuple_idx : swift::range(tuple_type->getNumElements())) {
        if (tuple_type->getElement(tuple_idx).getName().str() == name) {
          child_indexes.push_back(tuple_idx);
          return child_indexes.size();
        }
      }

      return 0;
    }

    case swift::TypeKind::Struct:
    case swift::TypeKind::Class:
    case swift::TypeKind::BoundGenericClass:
    case swift::TypeKind::BoundGenericStruct: {
      auto nominal = swift_can_type->getAnyNominal();
      auto stored_properties = GetStoredProperties(nominal);
      auto class_decl = llvm::dyn_cast<swift::ClassDecl>(nominal);

      // Search the stored properties.
      for (unsigned idx : indices(stored_properties)) {
        auto property = stored_properties[idx];
        if (property->getBaseName().userFacingName() == name) {
          // We found it!

          // If we have a superclass, adjust the index accordingly.
          if (class_decl && class_decl->hasSuperclass())
            ++idx;

          child_indexes.push_back(idx);
          return child_indexes.size();
        }
      }

      // Search the superclass, if there is one.
      if (class_decl && class_decl->hasSuperclass()) {
        // Push index zero for the base class
        child_indexes.push_back(0);

        // Look in the superclass.
        swift::Type superclass_swift_type = swift_can_type->getSuperclass();
        CompilerType superclass_type(GetASTContext(),
                                     superclass_swift_type.getPointer());
        if (superclass_type.GetIndexOfChildMemberWithName(
                name, omit_empty_base_classes, child_indexes))
          return child_indexes.size();

        // We didn't find a stored property matching "name" in our
        // superclass, pop the superclass zero index that
        // we pushed on above.
        child_indexes.pop_back();
      }
    } break;

    case swift::TypeKind::Protocol:
    case swift::TypeKind::ProtocolComposition: {
      ProtocolInfo protocol_info;
      if (!GetProtocolTypeInfo(CompilerType(GetASTContext(),
                                            GetSwiftType(type)), protocol_info))
        break;

      CompilerType compiler_type(GetASTContext(), GetSwiftType(type));
      for (unsigned idx : swift::range(protocol_info.m_num_storage_words)) {
        CompilerType child_type;
        std::string child_name;
        std::tie(child_type, child_name) =
          GetExistentialTypeChild(GetASTContext(), compiler_type,
                                  protocol_info, idx);
        if (name == child_name) {
          child_indexes.push_back(idx);
          return child_indexes.size();
        }
      }
    } break;

    case swift::TypeKind::ExistentialMetatype:
    case swift::TypeKind::Metatype:
      break;

    case swift::TypeKind::Module:
    case swift::TypeKind::Archetype:
    case swift::TypeKind::Function:
    case swift::TypeKind::GenericFunction:
      break;
    case swift::TypeKind::InOut:
    case swift::TypeKind::LValue: {
      CompilerType pointee_clang_type(GetNonReferenceType(type));

      if (pointee_clang_type.IsAggregateType()) {
        return pointee_clang_type.GetIndexOfChildMemberWithName(
            name, omit_empty_base_classes, child_indexes);
      }
    } break;
    case swift::TypeKind::UnboundGeneric:
      break;
    case swift::TypeKind::TypeVariable:
      break;

    case swift::TypeKind::DynamicSelf:
    case swift::TypeKind::SILBox:
    case swift::TypeKind::SILFunction:
    case swift::TypeKind::SILBlockStorage:
    case swift::TypeKind::Unresolved:
      break;

    case swift::TypeKind::Optional:
    case swift::TypeKind::NameAlias:
    case swift::TypeKind::Paren:
    case swift::TypeKind::Dictionary:
    case swift::TypeKind::ArraySlice:
      assert(false && "Not a canonical type");
      break;

    }
  }
  return 0;
}

// Get the index of the child of "clang_type" whose name matches. This function
// doesn't descend into the children, but only looks one level deep and name
// matches can include base class names.

uint32_t
SwiftASTContext::GetIndexOfChildWithName(void *type, const char *name,
                                         bool omit_empty_base_classes) {
  VALID_OR_RETURN(UINT32_MAX);

  std::vector<uint32_t> child_indexes;
  size_t num_child_indexes =
    GetIndexOfChildMemberWithName(type, name, omit_empty_base_classes,
                                  child_indexes);
  return num_child_indexes == 1 ? child_indexes.front() : UINT32_MAX;
}

size_t SwiftASTContext::GetNumTemplateArguments(void *type) {
  if (!type)
    return 0;

  swift::CanType swift_can_type(GetCanonicalSwiftType(type));

  const swift::TypeKind type_kind = swift_can_type->getKind();
  switch (type_kind) {
  case swift::TypeKind::UnboundGeneric: {
    swift::UnboundGenericType *unbound_generic_type =
        swift_can_type->castTo<swift::UnboundGenericType>();
    auto *nominal_type_decl = unbound_generic_type->getDecl();
    swift::GenericParamList *generic_param_list =
        nominal_type_decl->getGenericParams();
    return generic_param_list->getParams().size();
  } break;
  case swift::TypeKind::BoundGenericClass:
  case swift::TypeKind::BoundGenericStruct:
  case swift::TypeKind::BoundGenericEnum: {
    swift::BoundGenericType *bound_generic_type =
        swift_can_type->castTo<swift::BoundGenericType>();
    return bound_generic_type->getGenericArgs().size();
  }
  default:
    break;
  }

  return 0;
}

bool SwiftASTContext::GetSelectedEnumCase(const CompilerType &type,
                                          const DataExtractor &data,
                                          ConstString *name, bool *has_payload,
                                          CompilerType *payload,
                                          bool *is_indirect) {
  if (auto ast =
          llvm::dyn_cast_or_null<SwiftASTContext>(type.GetTypeSystem())) {
    swift::CanType swift_can_type(GetCanonicalSwiftType(type));

    const swift::TypeKind type_kind = swift_can_type->getKind();
    switch (type_kind) {
    default:
      break;
    case swift::TypeKind::Enum:
    case swift::TypeKind::BoundGenericEnum: {
      SwiftEnumDescriptor *cached_enum_info =
          ast->GetCachedEnumInfo(swift_can_type.getPointer());
      if (cached_enum_info) {
        auto enum_elem_info = cached_enum_info->GetElementFromData(data);
        if (enum_elem_info) {
          if (name)
            *name = enum_elem_info->name;
          if (has_payload)
            *has_payload = enum_elem_info->has_payload;
          if (payload)
            *payload = enum_elem_info->payload_type;
          if (is_indirect)
            *is_indirect = enum_elem_info->is_indirect;
          return true;
        }
      }
    } break;
    }
  }

  return false;
}

lldb::GenericKind SwiftASTContext::GetGenericArgumentKind(void *type,
                                                          size_t idx) {
  if (type) {
    swift::CanType swift_can_type(GetCanonicalSwiftType(type));
    if (auto *unbound_generic_type =
            swift_can_type->getAs<swift::UnboundGenericType>())
      return eUnboundGenericKindType;
    if (auto *bound_generic_type =
            swift_can_type->getAs<swift::BoundGenericType>())
      if (idx < bound_generic_type->getGenericArgs().size())
        return eBoundGenericKindType;
  }
  return eNullGenericKindType;
}

CompilerType SwiftASTContext::GetBoundGenericType(void *type, size_t idx) {
  VALID_OR_RETURN(CompilerType());

  if (type) {
    swift::CanType swift_can_type(GetCanonicalSwiftType(type));
    if (auto *bound_generic_type =
            swift_can_type->getAs<swift::BoundGenericType>())
      if (idx < bound_generic_type->getGenericArgs().size())
        return CompilerType(
            GetASTContext(),
            bound_generic_type->getGenericArgs()[idx].getPointer());
  }
  return CompilerType();
}

CompilerType SwiftASTContext::GetUnboundGenericType(void *type, size_t idx) {
  VALID_OR_RETURN(CompilerType());

  if (type) {
    swift::CanType swift_can_type(GetCanonicalSwiftType(type));
    if (auto *unbound_generic_type =
          swift_can_type->getAs<swift::UnboundGenericType>()) {
      auto *nominal_type_decl = unbound_generic_type->getDecl();
      swift::GenericSignature *generic_sig =
          nominal_type_decl->getGenericSignature();
      auto depTy = generic_sig->getGenericParams()[idx];
      return CompilerType(GetASTContext(),
                          nominal_type_decl->mapTypeIntoContext(depTy)
                              ->castTo<swift::ArchetypeType>());
    }
  }
  return CompilerType();
}

CompilerType SwiftASTContext::GetGenericArgumentType(void *type, size_t idx) {
  VALID_OR_RETURN(CompilerType());

  switch (GetGenericArgumentKind(type, idx)) {
  case eBoundGenericKindType:
    return GetBoundGenericType(type, idx);
  case eUnboundGenericKindType:
    return GetUnboundGenericType(type, idx);
  default:
    break;
  }
  return CompilerType();
}

CompilerType SwiftASTContext::GetTypeForFormatters(void *type) {
  VALID_OR_RETURN(CompilerType());

  if (type) {
    swift::Type swift_type(GetSwiftType(type));
    return CompilerType(GetASTContext(), swift_type);
  }
  return CompilerType();
}

LazyBool SwiftASTContext::ShouldPrintAsOneLiner(void *type,
                                                ValueObject *valobj) {
  if (type) {
    CompilerType can_compiler_type(GetCanonicalType(type));
    if (IsImportedType(can_compiler_type, nullptr))
      return eLazyBoolNo;
  }
  if (valobj) {
    if (valobj->IsBaseClass())
      return eLazyBoolNo;
    if ((valobj->GetLanguageFlags() & LanguageFlags::eIsIndirectEnumCase) ==
        LanguageFlags::eIsIndirectEnumCase)
      return eLazyBoolNo;
  }

  return eLazyBoolCalculate;
}

bool SwiftASTContext::IsMeaninglessWithoutDynamicResolution(void *type) {
  //  ((swift::TypeBase*)type)->dump();
  if (type) {
    swift::CanType swift_can_type(GetCanonicalSwiftType(type));
    return swift_can_type->hasTypeParameter();

    const swift::TypeKind type_kind = swift_can_type->getKind();
    switch (type_kind) {
    case swift::TypeKind::GenericTypeParam:
      return true;
    default:
      return false;
    }
  }

  return false;
}

//----------------------------------------------------------------------
// Dumping types
//----------------------------------------------------------------------
#define DEPTH_INCREMENT 2

void SwiftASTContext::DumpValue(
    void *type, ExecutionContext *exe_ctx, Stream *s, lldb::Format format,
    const lldb_private::DataExtractor &data, lldb::offset_t data_byte_offset,
    size_t data_byte_size, uint32_t bitfield_bit_size,
    uint32_t bitfield_bit_offset, bool show_types, bool show_summary,
    bool verbose, uint32_t depth) {}

bool SwiftASTContext::DumpTypeValue(
    void *type, Stream *s, lldb::Format format,
    const lldb_private::DataExtractor &data, lldb::offset_t byte_offset,
    size_t byte_size, uint32_t bitfield_bit_size, uint32_t bitfield_bit_offset,
    ExecutionContextScope *exe_scope, bool is_base_class) {
  VALID_OR_RETURN(false);

  if (!type)
    return false;

  swift::CanType swift_can_type(GetCanonicalSwiftType(type));

  const swift::TypeKind type_kind = swift_can_type->getKind();
  switch (type_kind) {
  case swift::TypeKind::Error:
    break;

  case swift::TypeKind::Class:
  case swift::TypeKind::BoundGenericClass:
    // If we have a class that is in a variable then it is a pointer,
    // else if it is a base class, it has no value.
    if (is_base_class)
      break;
  // Fall through to case below
  case swift::TypeKind::BuiltinInteger:
  case swift::TypeKind::BuiltinFloat:
  case swift::TypeKind::BuiltinRawPointer:
  case swift::TypeKind::BuiltinNativeObject:
  case swift::TypeKind::BuiltinUnsafeValueBuffer:
  case swift::TypeKind::BuiltinUnknownObject:
  case swift::TypeKind::BuiltinBridgeObject:
  case swift::TypeKind::Archetype:
  case swift::TypeKind::Function:
  case swift::TypeKind::GenericFunction:
  case swift::TypeKind::GenericTypeParam:
  case swift::TypeKind::DependentMember:
  case swift::TypeKind::LValue: {
    uint32_t item_count = 1;
    // A few formats, we might need to modify our size and count for depending
    // on how we are trying to display the value...
    switch (format) {
    default:
    case eFormatBoolean:
    case eFormatBinary:
    case eFormatComplex:
    case eFormatCString: // NULL terminated C strings
    case eFormatDecimal:
    case eFormatEnum:
    case eFormatHex:
    case eFormatHexUppercase:
    case eFormatFloat:
    case eFormatOctal:
    case eFormatOSType:
    case eFormatUnsigned:
    case eFormatPointer:
    case eFormatVectorOfChar:
    case eFormatVectorOfSInt8:
    case eFormatVectorOfUInt8:
    case eFormatVectorOfSInt16:
    case eFormatVectorOfUInt16:
    case eFormatVectorOfSInt32:
    case eFormatVectorOfUInt32:
    case eFormatVectorOfSInt64:
    case eFormatVectorOfUInt64:
    case eFormatVectorOfFloat32:
    case eFormatVectorOfFloat64:
    case eFormatVectorOfUInt128:
      break;

    case eFormatAddressInfo:
      if (byte_size == 0) {
        byte_size = exe_scope->CalculateTarget()
                        ->GetArchitecture()
                        .GetAddressByteSize();
        item_count = 1;
      }
      break;

    case eFormatChar:
    case eFormatCharPrintable:
    case eFormatCharArray:
    case eFormatBytes:
    case eFormatBytesWithASCII:
      item_count = byte_size;
      byte_size = 1;
      break;

    case eFormatUnicode16:
      item_count = byte_size / 2;
      byte_size = 2;
      break;

    case eFormatUnicode32:
      item_count = byte_size / 4;
      byte_size = 4;
      break;
    }
    return DumpDataExtractor(data, s, byte_offset, format, byte_size, item_count, UINT32_MAX,
                     LLDB_INVALID_ADDRESS, bitfield_bit_size,
                     bitfield_bit_offset, exe_scope);
  } break;
  case swift::TypeKind::BuiltinVector:
    break;

  case swift::TypeKind::Tuple:
    break;

  case swift::TypeKind::UnmanagedStorage:
  case swift::TypeKind::UnownedStorage:
  case swift::TypeKind::WeakStorage:
    return CompilerType(GetASTContext(),
                        swift_can_type->getReferenceStorageReferent())
        .DumpTypeValue(s, format, data, byte_offset, byte_size,
                       bitfield_bit_size, bitfield_bit_offset, exe_scope,
                       is_base_class);
  case swift::TypeKind::Enum:
  case swift::TypeKind::BoundGenericEnum: {
    SwiftEnumDescriptor *cached_enum_info = GetCachedEnumInfo(type);
    if (cached_enum_info) {
      auto enum_elem_info = cached_enum_info->GetElementFromData(data);
      if (enum_elem_info)
        s->Printf("%s", enum_elem_info->name.GetCString());
      else {
        lldb::offset_t ptr = 0;
        if (data.GetByteSize())
          s->Printf("<invalid> (0x%" PRIx8 ")", data.GetU8(&ptr));
        else
          s->Printf("<empty>");
      }
      return true;
    } else
      s->Printf("<unknown type>");
  } break;

  case swift::TypeKind::Struct:
  case swift::TypeKind::Protocol:
    return false;

  case swift::TypeKind::ExistentialMetatype:
  case swift::TypeKind::Metatype: {
    return DumpDataExtractor(data, s, byte_offset, eFormatPointer, byte_size, 1, UINT32_MAX,
                     LLDB_INVALID_ADDRESS, bitfield_bit_size,
                     bitfield_bit_offset, exe_scope);
  } break;

  case swift::TypeKind::Module:
  case swift::TypeKind::ProtocolComposition:
  case swift::TypeKind::UnboundGeneric:
  case swift::TypeKind::BoundGenericStruct:
  case swift::TypeKind::TypeVariable:
  case swift::TypeKind::DynamicSelf:
  case swift::TypeKind::SILBox:
  case swift::TypeKind::SILFunction:
  case swift::TypeKind::SILBlockStorage:
  case swift::TypeKind::InOut:
  case swift::TypeKind::Unresolved:
    break;

  case swift::TypeKind::Optional:
  case swift::TypeKind::NameAlias:
  case swift::TypeKind::Paren:
  case swift::TypeKind::Dictionary:
  case swift::TypeKind::ArraySlice:
    assert(false && "Not a canonical type");
    break;
  }

  return 0;
}

bool SwiftASTContext::IsImportedType(const CompilerType &type,
                                     CompilerType *original_type) {
  bool success = false;

  if (llvm::dyn_cast_or_null<SwiftASTContext>(type.GetTypeSystem())) {
    do {
      swift::CanType swift_can_type(GetCanonicalSwiftType(type));
      swift::NominalType *nominal_type =
          swift_can_type->getAs<swift::NominalType>();
      if (!nominal_type)
        break;
      swift::NominalTypeDecl *nominal_type_decl = nominal_type->getDecl();
      if (nominal_type_decl && nominal_type_decl->hasClangNode()) {
        const clang::Decl *clang_decl = nominal_type_decl->getClangDecl();
        if (!clang_decl)
          break;
        success = true;
        if (!original_type)
          break;

        if (const clang::ObjCInterfaceDecl *objc_interface_decl =
                llvm::dyn_cast<clang::ObjCInterfaceDecl>(
                    clang_decl)) // ObjCInterfaceDecl is not a TypeDecl
        {
          *original_type =
              CompilerType(&objc_interface_decl->getASTContext(),
                           clang::QualType::getFromOpaquePtr(
                               objc_interface_decl->getTypeForDecl()));
        } else if (const clang::TypeDecl *type_decl =
                       llvm::dyn_cast<clang::TypeDecl>(clang_decl)) {
          *original_type = CompilerType(
              &type_decl->getASTContext(),
              clang::QualType::getFromOpaquePtr(type_decl->getTypeForDecl()));
        } else // TODO: any more cases that we care about?
        {
          *original_type = CompilerType();
        }
      }
    } while (0);
  }

  return success;
}

bool SwiftASTContext::IsImportedObjectiveCType(const CompilerType &type,
                                               CompilerType *original_type) {
  bool success = false;

  if (llvm::dyn_cast_or_null<SwiftASTContext>(type.GetTypeSystem())) {
    CompilerType local_original_type;

    if (IsImportedType(type, &local_original_type)) {
      if (local_original_type.IsValid()) {
        ClangASTContext *clang_ast = llvm::dyn_cast_or_null<ClangASTContext>(
            local_original_type.GetTypeSystem());
        if (clang_ast &&
            clang_ast->IsObjCObjectOrInterfaceType(local_original_type)) {
          if (original_type)
            *original_type = local_original_type;
          success = true;
        }
      }
    }
  }

  return success;
}

void SwiftASTContext::DumpSummary(void *type, ExecutionContext *exe_ctx,
                                  Stream *s,
                                  const lldb_private::DataExtractor &data,
                                  lldb::offset_t data_byte_offset,
                                  size_t data_byte_size) {}

size_t SwiftASTContext::ConvertStringToFloatValue(void *type, const char *s,
                                                  uint8_t *dst,
                                                  size_t dst_size) {
  return 0;
}

void SwiftASTContext::DumpTypeDescription(void *type) {
  StreamFile s(stdout, false);
  DumpTypeDescription(type, &s);
}

void SwiftASTContext::DumpTypeDescription(void *type, Stream *s) {
  DumpTypeDescription(type, s, false, true);
}

void SwiftASTContext::DumpTypeDescription(void *type,
                                          bool print_help_if_available,
                                          bool print_extensions_if_available) {
  StreamFile s(stdout, false);
  DumpTypeDescription(type, &s, print_help_if_available,
                      print_extensions_if_available);
}

static void PrintSwiftNominalType(swift::NominalTypeDecl *nominal_type_decl,
                                  Stream *s, bool print_help_if_available,
                                  bool print_extensions_if_available) {
  if (nominal_type_decl && s) {
    std::string buffer;
    llvm::raw_string_ostream ostream(buffer);
    const swift::PrintOptions &print_options(
        SwiftASTContext::GetUserVisibleTypePrintingOptions(
            print_help_if_available));
    nominal_type_decl->print(ostream, print_options);
    ostream.flush();
    if (buffer.empty() == false)
      s->Printf("%s\n", buffer.c_str());
    if (print_extensions_if_available) {
      for (auto ext : nominal_type_decl->getExtensions()) {
        if (ext) {
          buffer.clear();
          llvm::raw_string_ostream ext_ostream(buffer);
          ext->print(ext_ostream, print_options);
          ext_ostream.flush();
          if (buffer.empty() == false)
            s->Printf("%s\n", buffer.c_str());
        }
      }
    }
  }
}

void SwiftASTContext::DumpTypeDescription(void *type, Stream *s,
                                          bool print_help_if_available,
                                          bool print_extensions_if_available) {
  llvm::SmallVector<char, 1024> buf;
  llvm::raw_svector_ostream llvm_ostrm(buf);

  if (type) {
    swift::CanType swift_can_type(GetCanonicalSwiftType(type));
    switch (swift_can_type->getKind()) {
    case swift::TypeKind::Module: {
      swift::ModuleType *module_type =
          swift_can_type->castTo<swift::ModuleType>();
      swift::ModuleDecl *module = module_type->getModule();
      llvm::SmallVector<swift::Decl *, 10> decls;
      module->getDisplayDecls(decls);
      for (swift::Decl *decl : decls) {
        swift::DeclKind kind = decl->getKind();
        if (kind >= swift::DeclKind::First_TypeDecl &&
            kind <= swift::DeclKind::Last_TypeDecl) {
          swift::TypeDecl *type_decl =
              llvm::dyn_cast_or_null<swift::TypeDecl>(decl);
          if (type_decl) {
            CompilerType clang_type(&module->getASTContext(),
                                    type_decl->getDeclaredInterfaceType().getPointer());
            if (clang_type) {
              Flags clang_type_flags(clang_type.GetTypeInfo());
              DumpTypeDescription(clang_type.GetOpaqueQualType(), s,
                                  print_help_if_available,
                                  print_extensions_if_available);
            }
          }
        } else if (kind == swift::DeclKind::Func ||
                   kind == swift::DeclKind::Var) {
          std::string buffer;
          llvm::raw_string_ostream stream(buffer);
          decl->print(stream,
                      SwiftASTContext::GetUserVisibleTypePrintingOptions(
                          print_help_if_available));
          stream.flush();
          s->Printf("%s\n", buffer.c_str());
        } else if (kind == swift::DeclKind::Import) {
          swift::ImportDecl *import_decl =
              llvm::dyn_cast_or_null<swift::ImportDecl>(decl);
          if (import_decl) {
            switch (import_decl->getImportKind()) {
            case swift::ImportKind::Module: {
              swift::ModuleDecl *imported_module = import_decl->getModule();
              if (imported_module) {
                s->Printf("import %s\n", imported_module->getName().get());
              }
            } break;
            default: {
              for (swift::Decl *imported_decl : import_decl->getDecls()) {
                // all of the non-module things you can import should be a
                // ValueDecl
                if (swift::ValueDecl *imported_value_decl =
                        llvm::dyn_cast_or_null<swift::ValueDecl>(
                            imported_decl)) {
                  if (swift::TypeBase *decl_type =
                          imported_value_decl->getInterfaceType().getPointer()) {
                    DumpTypeDescription(decl_type, s,
                                        print_help_if_available,
                                        print_extensions_if_available);
                  }
                }
              }
            } break;
            }
          }
        }
      }
      break;
    }
    case swift::TypeKind::Metatype: {
      s->PutCString("metatype ");
      swift::MetatypeType *metatype_type =
          swift_can_type->castTo<swift::MetatypeType>();
      DumpTypeDescription(metatype_type->getInstanceType().getPointer(),
                          print_help_if_available,
                          print_extensions_if_available);
    } break;
    case swift::TypeKind::UnboundGeneric: {
      swift::UnboundGenericType *unbound_generic_type =
          swift_can_type->castTo<swift::UnboundGenericType>();
      auto nominal_type_decl = llvm::dyn_cast<swift::NominalTypeDecl>(
          unbound_generic_type->getDecl());
      if (nominal_type_decl) {
        PrintSwiftNominalType(nominal_type_decl, s, print_help_if_available,
                              print_extensions_if_available);
      }
    } break;
    case swift::TypeKind::GenericFunction:
    case swift::TypeKind::Function: {
      swift::AnyFunctionType *any_function_type =
          swift_can_type->castTo<swift::AnyFunctionType>();
      std::string buffer;
      llvm::raw_string_ostream ostream(buffer);
      const swift::PrintOptions &print_options(
          SwiftASTContext::GetUserVisibleTypePrintingOptions(
              print_help_if_available));

      any_function_type->print(ostream, print_options);
      ostream.flush();
      if (buffer.empty() == false)
        s->Printf("%s\n", buffer.c_str());
    } break;
    case swift::TypeKind::Tuple: {
      swift::TupleType *tuple_type = swift_can_type->castTo<swift::TupleType>();
      std::string buffer;
      llvm::raw_string_ostream ostream(buffer);
      const swift::PrintOptions &print_options(
          SwiftASTContext::GetUserVisibleTypePrintingOptions(
              print_help_if_available));

      tuple_type->print(ostream, print_options);
      ostream.flush();
      if (buffer.empty() == false)
        s->Printf("%s\n", buffer.c_str());
    } break;
    case swift::TypeKind::BoundGenericClass:
    case swift::TypeKind::BoundGenericEnum:
    case swift::TypeKind::BoundGenericStruct: {
      swift::BoundGenericType *bound_generic_type =
          swift_can_type->castTo<swift::BoundGenericType>();
      swift::NominalTypeDecl *nominal_type_decl =
          bound_generic_type->getDecl();
      PrintSwiftNominalType(nominal_type_decl, s, print_help_if_available,
                            print_extensions_if_available);
    } break;
    case swift::TypeKind::BuiltinInteger: {
      swift::BuiltinIntegerType *builtin_integer_type =
          swift_can_type->castTo<swift::BuiltinIntegerType>();
      s->Printf("builtin integer type of width %u bits\n",
                builtin_integer_type->getWidth().getGreatestWidth());
      break;
    }
    case swift::TypeKind::BuiltinFloat: {
      swift::BuiltinFloatType *builtin_float_type =
          swift_can_type->castTo<swift::BuiltinFloatType>();
      s->Printf("builtin floating-point type of width %u bits\n",
                builtin_float_type->getBitWidth());
      break;
    }
    case swift::TypeKind::ProtocolComposition: {
      swift::ProtocolCompositionType *protocol_composition_type =
          swift_can_type->castTo<swift::ProtocolCompositionType>();
      std::string buffer;
      llvm::raw_string_ostream ostream(buffer);
      const swift::PrintOptions &print_options(
          SwiftASTContext::GetUserVisibleTypePrintingOptions(
              print_help_if_available));

      protocol_composition_type->print(ostream, print_options);
      ostream.flush();
      if (buffer.empty() == false)
        s->Printf("%s\n", buffer.c_str());
      break;
    }
    default: {
      swift::NominalType *nominal_type =
          llvm::dyn_cast_or_null<swift::NominalType>(
              swift_can_type.getPointer());
      if (nominal_type) {
        swift::NominalTypeDecl *nominal_type_decl = nominal_type->getDecl();
        PrintSwiftNominalType(nominal_type_decl, s, print_help_if_available,
                              print_extensions_if_available);
      }
    } break;
    }

    if (buf.size() > 0) {
      s->Write(buf.data(), buf.size());
    }
  }
}

TypeSP SwiftASTContext::GetCachedType(const ConstString &mangled) {
  TypeSP type_sp;
  if (m_swift_type_map.Lookup(mangled.GetCString(), type_sp))
    return type_sp;
  else
    return TypeSP();
}

void SwiftASTContext::SetCachedType(const ConstString &mangled,
                                    const TypeSP &type_sp) {
  m_swift_type_map.Insert(mangled.GetCString(), type_sp);
}

DWARFASTParser *SwiftASTContext::GetDWARFParser() {
  if (!m_dwarf_ast_parser_ap)
    m_dwarf_ast_parser_ap.reset(new DWARFASTParserSwift(*this));
  return m_dwarf_ast_parser_ap.get();
}

std::vector<lldb::DataBufferSP> &
SwiftASTContext::GetASTVectorForModule(const Module *module) {
  return m_ast_file_data_map[const_cast<Module *>(module)];
}

SwiftASTContextForExpressions::SwiftASTContextForExpressions(Target &target)
    : SwiftASTContext(target.GetArchitecture().GetTriple().getTriple().c_str(),
                      &target),
      m_persistent_state_up(new SwiftPersistentExpressionState) {}

UserExpression *SwiftASTContextForExpressions::GetUserExpression(
    llvm::StringRef expr, llvm::StringRef prefix, lldb::LanguageType language,
    Expression::ResultType desired_type,
    const EvaluateExpressionOptions &options) {
  TargetSP target_sp = m_target_wp.lock();
  if (!target_sp)
    return nullptr;

  return new SwiftUserExpression(*target_sp.get(), expr, prefix, language,
                                 desired_type, options);
}

PersistentExpressionState *
SwiftASTContextForExpressions::GetPersistentExpressionState() {
  return m_persistent_state_up.get();
}

void lldb_private::printASTValidationInfo(
    const swift::serialization::ValidationInfo &ast_info,
    const swift::serialization::ExtendedValidationInfo &ext_ast_info,
    const Module &module, StringRef module_buf) {
  Log *log(GetLogIfAllCategoriesSet(LIBLLDB_LOG_TYPES));
  LLDB_LOG(log, R"(Unable to load AST for module {0} from library: {1}.
  - targetTriple: {2}
  - shortVersion: {3}
  - bytes: {4} (module_buf bytes: {5})
  - SDK path: {6}
  - Clang Importer Options:
)",
           ast_info.name, module.GetSpecificationDescription(),
           ast_info.targetTriple, ast_info.shortVersion, ast_info.bytes,
           module_buf.size(), ext_ast_info.getSDKPath());
  for (StringRef ExtraOpt : ext_ast_info.getExtraClangImporterOptions())
    LLDB_LOG(log, "  -- {0}", ExtraOpt);
}<|MERGE_RESOLUTION|>--- conflicted
+++ resolved
@@ -1566,17 +1566,6 @@
       }
     }
 
-<<<<<<< HEAD
-    if (sym_vendor->GetCompileOption("-resource-dir", resource_dir)) {
-      swift_ast_sp->SetResourceDir(resource_dir.c_str());
-    } else if (!GetDefaultResourceDir().empty()) {
-      // Use the first resource dir we found when setting up a target.
-      swift_ast_sp->SetResourceDir(GetDefaultResourceDir().c_str());
-    } else {
-      if (log)
-        log->Printf("No resource dir available for module's SwiftASTContext.");
-    }
-
     // SWIFT_ENABLE_TENSORFLOW
     // If we need to use serialization and the directory is not created already,
     // create a unique directory where we put serialized modules from REPL.
@@ -1586,8 +1575,6 @@
       return TypeSystemSP();
     }
 
-=======
->>>>>>> ef92a319
     if (!got_serialized_options) {
 
       std::vector<std::string> framework_search_paths;
@@ -2585,13 +2572,6 @@
         search_path_opts.SDKPath = dir.AsCString("");
       }
     }
-<<<<<<< HEAD
-
-    if (!set_resource_dir) {
-      FileSpec resource_dir(::GetResourceDir().AsCString(""), false);
-      if (resource_dir.Exists())
-        ConfigureResourceDirs(GetCompilerInvocation(), resource_dir, triple);
-    }
 
     // SWIFT_ENABLE_TENSORFLOW
     // Update search path if we are serializing the expressions.
@@ -2605,8 +2585,6 @@
       search_path_opts.ImportSearchPaths.emplace_back(repl_modules_dir);
     }
 
-=======
->>>>>>> ef92a319
   }
 
   return search_path_opts;
