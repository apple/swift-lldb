//===-- SwiftASTContext.cpp -------------------------------------*- C++ -*-===//
//
// This source file is part of the Swift.org open source project
//
// Copyright (c) 2014 - 2016 Apple Inc. and the Swift project authors
// Licensed under Apache License v2.0 with Runtime Library Exception
//
// See https://swift.org/LICENSE.txt for license information
// See https://swift.org/CONTRIBUTORS.txt for the list of Swift project authors
//
//===----------------------------------------------------------------------===//

#include "lldb/Symbol/SwiftASTContext.h"

// C++ Includes
#include <mutex> // std::once
#include <queue>
#include <set>
#include <sstream>

#include "swift/AST/ASTContext.h"
#include "swift/AST/DebuggerClient.h"
#include "swift/AST/Decl.h"
#include "swift/AST/DiagnosticEngine.h"
#include "swift/AST/IRGenOptions.h"
#include "swift/AST/Mangle.h"
#include "swift/AST/NameLookup.h"
#include "swift/AST/SearchPathOptions.h"
#include "swift/AST/Type.h"
#include "swift/AST/Types.h"
#include "swift/ASTSectionImporter/ASTSectionImporter.h"
#include "swift/Basic/Demangle.h"
#include "swift/Basic/Dwarf.h"
#include "swift/Basic/LangOptions.h"
#include "swift/Basic/Platform.h"
#include "swift/Basic/SourceManager.h"
#include "swift/ClangImporter/ClangImporter.h"
#include "swift/ClangImporter/ClangImporterOptions.h"
#include "swift/Driver/Util.h"
#include "swift/Frontend/Frontend.h"
#include "swift/Frontend/PrintingDiagnosticConsumer.h"
#include "swift/IDE/Utils.h"
#include "swift/SIL/SILModule.h"
#include "clang/AST/ASTContext.h"
#include "clang/AST/DeclObjC.h"
#include "clang/Basic/TargetInfo.h"
#include "clang/Basic/TargetOptions.h"
#include "llvm/ADT/ArrayRef.h"
#include "llvm/ADT/StringRef.h"
#include "llvm/IR/DataLayout.h"
#include "llvm/IR/LLVMContext.h"
#include "llvm/IR/Module.h"
#include "llvm/Support/MemoryBuffer.h"
#include "llvm/Support/PrettyStackTrace.h"
#include "llvm/Support/Process.h"
#include "llvm/Support/TargetRegistry.h"
#include "llvm/Support/TargetSelect.h"
#include "llvm/Target/TargetMachine.h"
#include "llvm/Target/TargetOptions.h"
#include "llvm/Target/TargetSubtargetInfo.h"

#include "swift/../../lib/IRGen/FixedTypeInfo.h"
#include "swift/../../lib/IRGen/GenEnum.h"
#include "swift/../../lib/IRGen/GenHeap.h"
#include "swift/../../lib/IRGen/IRGenModule.h"
#include "swift/../../lib/IRGen/Linking.h"
#include "swift/../../lib/IRGen/TypeInfo.h"

#include "swift/Serialization/SerializedModuleLoader.h"
#include "swift/Strings.h"

#include "Plugins/ExpressionParser/Swift/SwiftDiagnostic.h"
#include "Plugins/ExpressionParser/Swift/SwiftUserExpression.h"
#include "lldb/Core/ArchSpec.h"
#include "lldb/Core/Debugger.h"
#include "lldb/Core/Error.h"
#include "lldb/Core/Log.h"
#include "lldb/Core/Module.h"
#include "lldb/Core/ModuleSpec.h"
#include "lldb/Core/PluginManager.h"
#include "lldb/Core/Section.h"
#include "lldb/Core/StreamFile.h"
#include "lldb/Core/ThreadSafeDenseMap.h"
#include "lldb/Expression/DiagnosticManager.h"
#include "lldb/Host/FileSpec.h"
#include "lldb/Host/Host.h"
#include "lldb/Host/HostInfo.h"
#include "lldb/Host/StringConvert.h"
#include "lldb/Symbol/ClangASTContext.h"
#include "lldb/Symbol/CompileUnit.h"
#include "lldb/Symbol/SymbolFile.h"
#include "lldb/Symbol/SymbolVendor.h"
#include "lldb/Target/Platform.h"
#include "lldb/Target/Process.h"
#include "lldb/Target/SwiftLanguageRuntime.h"
#include "lldb/Target/Target.h"
#include "lldb/Utility/CleanUp.h"
#include "lldb/Utility/LLDBAssert.h"

#include "Plugins/Platform/MacOSX/PlatformDarwin.h"
#include "Plugins/SymbolFile/DWARF/DWARFASTParserSwift.h"

#ifdef LLDB_CONFIGURATION_DEBUG
#define VALID_OR_RETURN(value)                                                 \
  do {                                                                         \
    lldbassert(!HasFatalErrors());                                             \
    if (HasFatalErrors()) {                                                    \
      return (value);                                                          \
    }                                                                          \
  } while (0)
#define VALID_OR_RETURN_VOID()                                                 \
  do {                                                                         \
    lldbassert(!HasFatalErrors());                                             \
    if (HasFatalErrors()) {                                                    \
      return;                                                                  \
    }                                                                          \
  } while (0)
#else
#define VALID_OR_RETURN(value)                                                 \
  do {                                                                         \
    if (HasFatalErrors()) {                                                    \
      return (value);                                                          \
    }                                                                          \
  } while (0)
#define VALID_OR_RETURN_VOID()                                                 \
  do {                                                                         \
    if (HasFatalErrors()) {                                                    \
      return;                                                                  \
    }                                                                          \
  } while (0)
#endif

using namespace lldb;
using namespace lldb_private;

typedef lldb_private::ThreadSafeDenseMap<swift::ASTContext *, SwiftASTContext *>
    ThreadSafeSwiftASTMap;

static ThreadSafeSwiftASTMap &GetASTMap() {
  // The global destructor list will tear down all of the modules when the LLDB
  // shared library is being unloaded and this needs to live beyond all of those
  // and not be destructed before they have all gone away. So we will leak this
  // list intentionally so we can avoid global destructor problems.
  static ThreadSafeSwiftASTMap *g_map_ptr = NULL;
  static std::once_flag g_once_flag;
  std::call_once(g_once_flag, []() {
    g_map_ptr = new ThreadSafeSwiftASTMap(); // NOTE: Intentional leak
  });
  return *g_map_ptr;
}

static inline swift::Type GetSwiftType(void *opaque_ptr) {
  return swift::Type((swift::TypeBase *)opaque_ptr);
}

static inline swift::CanType GetCanonicalSwiftType(void *opaque_ptr) {
  return ((swift::TypeBase *)opaque_ptr)->getCanonicalType();
}

static inline swift::Type GetSwiftType(CompilerType type) {
  return swift::Type((swift::TypeBase *)type.GetOpaqueQualType());
}

static inline swift::CanType GetCanonicalSwiftType(CompilerType type) {
  return ((swift::TypeBase *)type.GetOpaqueQualType())->getCanonicalType();
}

enum class MemberType : uint32_t { Invalid, BaseClass, Field };

static const char *MemberTypeToCString(MemberType member_type) {
  switch (member_type) {
  case MemberType::Invalid:
    return "invalid";
  case MemberType::BaseClass:
    return "base class";
  case MemberType::Field:
    return "field";
  }
  return "???";
}

struct MemberInfo {
  CompilerType clang_type;
  lldb_private::ConstString name;
  uint64_t byte_size;
  uint32_t byte_offset;
  MemberType member_type;
  bool is_fragile;

  MemberInfo(MemberType member_type)
      : clang_type(), name(), byte_size(0), byte_offset(0),
        member_type(member_type), is_fragile(false) {}

  void Dump(uint32_t idx) {
    printf("[%i] %12s +%u (%s) %s <%" PRIu64 "> %s\n", idx,
           MemberTypeToCString(member_type), byte_offset,
           clang_type.GetTypeName().AsCString("<no type name>"),
           name.AsCString("<NULL>"), byte_size, is_fragile ? "[fragile]" : "");
  }
};

struct CachedMemberInfo {
  std::vector<MemberInfo> member_infos;
};

struct EnumElementInfo {
  CompilerType clang_type;
  lldb_private::ConstString name;
  uint64_t byte_size;
  uint32_t value;       // The value for this enumeration element
  uint32_t extra_value; // If not UINT32_MAX, then this value is an extra value
  // that appears at offset 0 to tell one or more empty
  // enums apart. This value will only be filled in if there
  // are one ore more enum elements that have a non-zero byte size

  EnumElementInfo()
      : clang_type(), name(), byte_size(0), extra_value(UINT32_MAX) {}

  void Dump(Stream &strm) const {
    strm.Printf("<%2" PRIu64 "> %4u", byte_size, value);
    if (extra_value != UINT32_MAX)
      strm.Printf("%4u: ", extra_value);
    else
      strm.Printf("    : ");
    strm.Printf("case %s", name.GetCString());
    if (clang_type)
      strm.Printf("%s", clang_type.GetTypeName().AsCString("<no type name>"));
    strm.EOL();
  }
};

class SwiftEnumDescriptor;

typedef std::shared_ptr<CachedMemberInfo> CachedMemberInfoSP;
typedef std::shared_ptr<SwiftEnumDescriptor> SwiftEnumDescriptorSP;
typedef llvm::DenseMap<lldb::opaque_compiler_type_t, CachedMemberInfoSP>
    MemberInfoCache;
typedef llvm::DenseMap<lldb::opaque_compiler_type_t, SwiftEnumDescriptorSP>
    EnumInfoCache;
typedef std::shared_ptr<MemberInfoCache> MemberInfoCacheSP;
typedef std::shared_ptr<EnumInfoCache> EnumInfoCacheSP;
typedef llvm::DenseMap<const swift::ASTContext *, MemberInfoCacheSP>
    ASTMemberInfoCacheMap;
typedef llvm::DenseMap<const swift::ASTContext *, EnumInfoCacheSP>
    ASTEnumInfoCacheMap;

static MemberInfoCache *GetMemberInfoCache(const swift::ASTContext *a) {
  static ASTMemberInfoCacheMap g_cache;
  static std::mutex g_mutex;
  std::lock_guard<std::mutex> locker(g_mutex);
  ASTMemberInfoCacheMap::iterator pos = g_cache.find(a);
  if (pos == g_cache.end()) {
    g_cache.insert(std::make_pair(
        a, std::shared_ptr<MemberInfoCache>(new MemberInfoCache())));
    return g_cache.find(a)->second.get();
  }
  return pos->second.get();
}

static EnumInfoCache *GetEnumInfoCache(const swift::ASTContext *a) {
  static ASTEnumInfoCacheMap g_cache;
  static std::mutex g_mutex;
  std::lock_guard<std::mutex> locker(g_mutex);
  ASTEnumInfoCacheMap::iterator pos = g_cache.find(a);
  if (pos == g_cache.end()) {
    g_cache.insert(
        std::make_pair(a, std::shared_ptr<EnumInfoCache>(new EnumInfoCache())));
    return g_cache.find(a)->second.get();
  }
  return pos->second.get();
}

llvm::LLVMContext &SwiftASTContext::GetGlobalLLVMContext() {
  // TODO check with Sean.  Do we really want this to be static across
  // an LLDB managing multiple Swift processes?
  static llvm::LLVMContext s_global_context;
  return s_global_context;
}

CachedMemberInfo *SwiftASTContext::GetCachedMemberInfo(void *type) {
  VALID_OR_RETURN(nullptr);

  if (type) {
    // printf("CompilerType::GetCachedMemberInfo () for %s...",
    // GetTypeName().c_str());
    bool is_class = false;
    bool is_protocol = false;
    MemberInfoCache *member_info_cache = GetMemberInfoCache(GetASTContext());
    MemberInfoCache::const_iterator pos = member_info_cache->find(type);
    if (pos != member_info_cache->end()) {
      // printf("cached: %p\n", pos->second.get());
      return pos->second.get();
    }

    CachedMemberInfoSP member_infos_sp(new CachedMemberInfo());
    // printf("creating in %p\n", member_infos_sp.get());

    swift::CanType swift_can_type(GetCanonicalSwiftType(type));

    std::vector<const swift::irgen::TypeInfo *> field_type_infos;
    swift::irgen::LayoutStrategy layout_strategy =
        swift::irgen::LayoutStrategy::Optimal;

    const swift::TypeKind type_kind = swift_can_type->getKind();
    switch (type_kind) {
    case swift::TypeKind::Error:
    case swift::TypeKind::BuiltinInteger:
    case swift::TypeKind::BuiltinFloat:
    case swift::TypeKind::BuiltinRawPointer:
    case swift::TypeKind::BuiltinBridgeObject:
    case swift::TypeKind::BuiltinNativeObject:
    case swift::TypeKind::BuiltinUnsafeValueBuffer:
    case swift::TypeKind::BuiltinUnknownObject:
    case swift::TypeKind::BuiltinVector:
    case swift::TypeKind::NameAlias:
    case swift::TypeKind::Paren:
    case swift::TypeKind::UnownedStorage:
    case swift::TypeKind::WeakStorage:
    case swift::TypeKind::UnmanagedStorage:
    case swift::TypeKind::GenericTypeParam:
    case swift::TypeKind::DependentMember:
    case swift::TypeKind::Optional:
    case swift::TypeKind::ImplicitlyUnwrappedOptional:
    case swift::TypeKind::Metatype:
    case swift::TypeKind::Module:
    case swift::TypeKind::Function:
    case swift::TypeKind::GenericFunction:
    case swift::TypeKind::ArraySlice:
    case swift::TypeKind::LValue:
    case swift::TypeKind::UnboundGeneric:
    case swift::TypeKind::Enum:
    case swift::TypeKind::BoundGenericEnum:
    case swift::TypeKind::ExistentialMetatype:
    case swift::TypeKind::DynamicSelf:
    case swift::TypeKind::SILBox:
    case swift::TypeKind::SILFunction:
    case swift::TypeKind::SILBlockStorage:
    case swift::TypeKind::InOut:
    case swift::TypeKind::Unresolved:
      assert(false &&
             "Caller must only call this function with valid type_kind");
      break;

    case swift::TypeKind::Tuple: {
      layout_strategy = swift::irgen::LayoutStrategy::Universal;

      swift::TupleType *tuple_type = swift_can_type->getAs<swift::TupleType>();
      for (auto tuple_field : tuple_type->getElements()) {
        MemberInfo member_info(MemberType::Field);
        member_info.clang_type =
            CompilerType(GetASTContext(), tuple_field.getType().getPointer());
        member_info.byte_size = member_info.clang_type.GetByteSize(nullptr);

        const char *tuple_name = tuple_field.getName().get();
        if (tuple_name) {
          member_info.name.SetCString(tuple_name);
        } else {
          StreamString tuple_name_strm;
          tuple_name_strm.Printf(
              "%u", (uint32_t)member_infos_sp->member_infos.size());
          member_info.name.SetString(tuple_name_strm.GetString());
        }

        field_type_infos.push_back(
            GetSwiftTypeInfo(member_info.clang_type.GetOpaqueQualType()));
        assert(field_type_infos.back() != nullptr);
        member_infos_sp->member_infos.push_back(member_info);
      }
    } break;

    case swift::TypeKind::Protocol:
    case swift::TypeKind::ProtocolComposition: {
      ProtocolInfo protocol_info;
      if (!GetProtocolTypeInfo(
              CompilerType(GetASTContext(), GetSwiftType(type)), protocol_info))
        break;
      is_protocol = true;
      uint32_t num_children = protocol_info.m_num_storage_words;
      if (protocol_info.IsOneWordStorage())
        protocol_info.m_num_protocols = 0;

      for (uint32_t idx = 0; idx < num_children; idx++) {
        MemberInfo member_info(MemberType::Field);
        member_info.clang_type = CompilerType(
            GetASTContext(), GetASTContext()->TheRawPointerType.getPointer());
        member_info.byte_size = member_info.clang_type.GetByteSize(nullptr);
        member_info.byte_offset = idx * member_info.byte_size;
        member_info.is_fragile = false;
        StreamString child_name_stream;
        if (protocol_info.IsOneWordStorage())
          child_name_stream.Printf("instance_type");
        else {
          if (idx < protocol_info.m_num_payload_words)
            child_name_stream.Printf("payload_data_%u", idx);
          else {
            int l_idx = idx - protocol_info.m_num_payload_words;
            if (l_idx == 0)
              child_name_stream.Printf("instance_type");
            else
              child_name_stream.Printf("protocol_witness_%u", l_idx - 1);
          }
        }
        member_info.name = ConstString(child_name_stream.GetData());
        member_infos_sp->member_infos.push_back(member_info);
      }
    } break;

    case swift::TypeKind::Struct:
    case swift::TypeKind::Class: {
      swift::ClassDecl *class_decl =
          swift_can_type->getClassOrBoundGenericClass();
      swift::NominalType *nominal_type =
          swift_can_type->getAs<swift::NominalType>();
      if (nominal_type) {
        swift::NominalTypeDecl *nominal_decl = nominal_type->getDecl();
        if (nominal_decl) {
          if (class_decl) {
            is_class = true;
            swift::Type superclass_type(class_decl->getSuperclass());
            if (superclass_type) {
              MemberInfo member_info(MemberType::BaseClass);
              member_info.clang_type =
                  CompilerType(GetASTContext(), superclass_type.getPointer());
              member_info.byte_size =
                  member_info.clang_type.GetByteSize(nullptr);
              member_info.is_fragile = false;
              member_info.name.SetCString(
                  member_info.clang_type.GetTypeName().AsCString(
                      "<no type name>"));
              field_type_infos.push_back(
                  GetSwiftTypeInfo(member_info.clang_type.GetOpaqueQualType()));
              assert(field_type_infos.back() != nullptr);
              member_infos_sp->member_infos.push_back(member_info);
            }
          }

          for (auto decl : nominal_decl->getMembers()) {
            if (decl->getKind() == swift::DeclKind::Var) {
              swift::VarDecl *var_decl = llvm::cast<swift::VarDecl>(decl);
              if (var_decl->hasStorage() && !var_decl->isStatic()) {
                MemberInfo member_info(MemberType::Field);
                member_info.clang_type = CompilerType(
                    GetASTContext(), var_decl->getInterfaceType().getPointer());
                member_info.byte_size =
                    member_info.clang_type.GetByteSize(nullptr);
                member_info.is_fragile =
                    is_class; // Class fields are all fragile...
                const char *child_name_cstr = var_decl->getName().get();
                if (child_name_cstr)
                  member_info.name.SetCString(child_name_cstr);
                field_type_infos.push_back(
                    GetSwiftTypeInfo(nominal_type, var_decl));
                assert(field_type_infos.back() != nullptr);
                member_infos_sp->member_infos.push_back(member_info);
              }
            }
          }
        }
      }
    } break;

    case swift::TypeKind::BoundGenericStruct:
    case swift::TypeKind::BoundGenericClass: {
      swift::ClassDecl *class_decl =
          swift_can_type->getClassOrBoundGenericClass();
      swift::BoundGenericType *t =
          swift_can_type->getAs<swift::BoundGenericType>();
      if (t) {
        swift::NominalTypeDecl *t_decl = t->getDecl();
        if (t_decl) {
          if (class_decl) {
            is_class = true;
            swift::LazyResolver *const lazy_resolver = nullptr;
            swift::Type superclass_type(t->getSuperclass(lazy_resolver));
            if (superclass_type) {
              MemberInfo member_info(MemberType::BaseClass);
              member_info.clang_type =
                  CompilerType(GetASTContext(), superclass_type.getPointer());
              member_info.byte_size =
                  member_info.clang_type.GetByteSize(nullptr);
              // Showing somemodule.sometype<A> is confusing to the user because
              // it will show the *unboud* archetype name even though the type
              // is actually properly bound (or it should!) and since one cannot
              // overload a class on the number of generic arguments,
              // somemodule.sometype is just as unique.
              member_info.name.SetCString(
                  member_info.clang_type.GetUnboundType()
                      .GetTypeName()
                      .AsCString("<no type name>"));
              field_type_infos.push_back(
                  GetSwiftTypeInfo(member_info.clang_type.GetOpaqueQualType()));
              assert(field_type_infos.back() != nullptr);
              member_infos_sp->member_infos.push_back(member_info);
            }
          }

          for (auto decl : t_decl->getMembers()) {
            // Find ivars that aren't properties
            if (decl->getKind() == swift::DeclKind::Var) {
              swift::VarDecl *var_decl = llvm::cast<swift::VarDecl>(decl);
              if (var_decl->hasStorage() && !var_decl->isStatic()) {
                MemberInfo member_info(MemberType::Field);
                swift::Type member_type = swift_can_type->getTypeOfMember(
                    t_decl->getModuleContext(), var_decl, nullptr);
                member_info.clang_type =
                    CompilerType(GetASTContext(), member_type.getPointer());
                member_info.byte_size =
                    member_info.clang_type.GetByteSize(nullptr);
                member_info.is_fragile =
                    is_class; // Class fields are all fragile...
                const char *child_name_cstr = var_decl->getName().get();
                if (child_name_cstr)
                  member_info.name.SetCString(child_name_cstr);
                field_type_infos.push_back(GetSwiftTypeInfo(
                    member_info.clang_type.GetOpaqueQualType()));
                assert(field_type_infos.back() != nullptr);
                member_infos_sp->member_infos.push_back(member_info);
              }
            }
          }
        }
      }
    } break;

    case swift::TypeKind::Dictionary: {
      swift::DictionaryType *t =
          llvm::dyn_cast<swift::DictionaryType>(swift_can_type.getPointer());
      if (t)
        return GetCachedMemberInfo(t->getSinglyDesugaredType());
    } break;

    case swift::TypeKind::TypeVariable:
    case swift::TypeKind::Archetype:
      break;
    }
    if (!member_infos_sp->member_infos.empty()) {
      if (is_class) {
        // If we have a class, then all offsets are fragile so we don't need to
        // do layout since we will need to lookup the ivar offset symbol, or
        // munge the runtime data to find the offsets.
      } else if (!is_protocol) {
        // Only do struct layout if we don't have a union since the only thing
        // we need layout for currently is for the byte offset and the byte
        // offset of everything in a union is zero.
        // As for protocols, their fields are artificially generated from what a
        // protocol_container contains in the Swift runtime itself, and it's
        // just pointers, so no need to get fancy.
        swift::irgen::StructLayout layout(
            GetIRGenModule(), swift_can_type,
            swift::irgen::LayoutKind::NonHeapObject, layout_strategy,
            field_type_infos);

        const size_t num_elements = layout.getElements().size();
        assert(num_elements == member_infos_sp->member_infos.size());
        for (int ii = 0; ii < num_elements; ++ii) {
          auto element = layout.getElements()[ii];
          // check or crash
          if (element.getKind() == swift::irgen::ElementLayout::Kind::Fixed)
            member_infos_sp->member_infos[ii].byte_offset =
                element.getByteOffset().getValue();
          else
            member_infos_sp->member_infos[ii].byte_offset =
                0; // TODO: dynamic layout
                   // member_infos_sp->member_infos[ii].Dump(ii);
        }
      }
      member_info_cache->insert(std::make_pair(type, member_infos_sp));
      return member_infos_sp.get();
    }
  }
  return nullptr;
}

class SwiftEnumDescriptor {
public:
  enum class Kind {
    Empty,      // no cases in this enum
    CStyle,     // no cases have payloads
    AllPayload, // all cases have payloads
    Mixed       // some cases have payloads
  };

  struct ElementInfo {
    lldb_private::ConstString name;
    CompilerType payload_type;
    bool has_payload : 1;
    bool is_indirect : 1;
  };

  Kind GetKind() const { return m_kind; }

  ConstString GetTypeName() { return m_type_name; }

  virtual ElementInfo *
  GetElementFromData(const lldb_private::DataExtractor &data) = 0;

  virtual size_t GetNumElements() {
    return GetNumElementsWithPayload() + GetNumCStyleElements();
  }

  virtual size_t GetNumElementsWithPayload() = 0;

  virtual size_t GetNumCStyleElements() = 0;

  virtual ElementInfo *GetElementWithPayloadAtIndex(size_t idx) = 0;

  virtual ElementInfo *GetElementWithNoPayloadAtIndex(size_t idx) = 0;

  virtual ~SwiftEnumDescriptor() = default;

  static SwiftEnumDescriptor *CreateDescriptor(swift::ASTContext *ast,
                                               swift::CanType swift_can_type,
                                               swift::EnumDecl *enum_decl);

protected:
  SwiftEnumDescriptor(swift::ASTContext *ast, swift::CanType swift_can_type,
                      swift::EnumDecl *enum_decl, SwiftEnumDescriptor::Kind k)
      : m_kind(k), m_type_name() {
    if (swift_can_type.getPointer()) {
      if (auto nominal = swift_can_type->getAnyNominal()) {
        swift::Identifier name(nominal->getName());
        if (name.get())
          m_type_name.SetCString(name.get());
      }
    }
  }

private:
  Kind m_kind;
  ConstString m_type_name;
};

class SwiftEmptyEnumDescriptor : public SwiftEnumDescriptor {
public:
  SwiftEmptyEnumDescriptor(swift::ASTContext *ast,
                           swift::CanType swift_can_type,
                           swift::EnumDecl *enum_decl)
      : SwiftEnumDescriptor(ast, swift_can_type, enum_decl,
                            SwiftEnumDescriptor::Kind::Empty) {}

  virtual ElementInfo *
  GetElementFromData(const lldb_private::DataExtractor &data) {
    return nullptr;
  }

  virtual size_t GetNumElementsWithPayload() { return 0; }

  virtual size_t GetNumCStyleElements() { return 0; }

  virtual ElementInfo *GetElementWithPayloadAtIndex(size_t idx) {
    return nullptr;
  }

  virtual ElementInfo *GetElementWithNoPayloadAtIndex(size_t idx) {
    return nullptr;
  }

  static bool classof(const SwiftEnumDescriptor *S) {
    return S->GetKind() == SwiftEnumDescriptor::Kind::Empty;
  }

  virtual ~SwiftEmptyEnumDescriptor() = default;
};

namespace std {
template <> struct less<swift::ClusteredBitVector> {
  bool operator()(const swift::ClusteredBitVector &lhs,
                  const swift::ClusteredBitVector &rhs) const {
    int iL = lhs.size() - 1;
    int iR = rhs.size() - 1;
    for (; iL >= 0 && iR >= 0; --iL, --iR) {
      bool bL = lhs[iL];
      bool bR = rhs[iR];
      if (bL and not bR)
        return false;
      if (bR and not bL)
        return true;
    }
    return false;
  }
};
}

static std::string Dump(const swift::ClusteredBitVector &bit_vector) {
  std::string buffer;
  llvm::raw_string_ostream ostream(buffer);
  for (size_t i = 0; i < bit_vector.size(); i++) {
    if (bit_vector[i])
      ostream << '1';
    else
      ostream << '0';
    if ((i % 4) == 3)
      ostream << ' ';
  }
  ostream.flush();
  return buffer;
}

class SwiftCStyleEnumDescriptor : public SwiftEnumDescriptor {
public:
  SwiftCStyleEnumDescriptor(swift::ASTContext *ast,
                            swift::CanType swift_can_type,
                            swift::EnumDecl *enum_decl)
      : SwiftEnumDescriptor(ast, swift_can_type, enum_decl,
                            SwiftEnumDescriptor::Kind::CStyle),
        m_nopayload_elems_bitmask(), m_elements(), m_element_indexes() {
    Log *log(lldb_private::GetLogIfAllCategoriesSet(LIBLLDB_LOG_TYPES));

    if (log)
      log->Printf("doing C-style enum layout for %s",
                  GetTypeName().AsCString());

    SwiftASTContext *swift_ast_ctx = SwiftASTContext::GetSwiftASTContext(ast);
    swift::irgen::IRGenModule &irgen_module = swift_ast_ctx->GetIRGenModule();
    const swift::irgen::EnumImplStrategy &enum_impl_strategy =
        swift::irgen::getEnumImplStrategy(irgen_module, swift_can_type);
    llvm::ArrayRef<swift::irgen::EnumImplStrategy::Element>
        elements_with_no_payload =
            enum_impl_strategy.getElementsWithNoPayload();
    const bool has_payload = false;
    const bool is_indirect = false;
    uint64_t case_counter = 0;
    m_nopayload_elems_bitmask =
        enum_impl_strategy.getBitMaskForNoPayloadElements();

    if (log)
      log->Printf("m_nopayload_elems_bitmask = %s",
                  Dump(m_nopayload_elems_bitmask).c_str());

    for (auto enum_case : elements_with_no_payload) {
      ConstString case_name(enum_case.decl->getName().str().data());
      swift::ClusteredBitVector case_value =
          enum_impl_strategy.getBitPatternForNoPayloadElement(enum_case.decl);

      if (log)
        log->Printf("case_name = %s, unmasked value = %s",
                    case_name.AsCString(), Dump(case_value).c_str());

      case_value &= m_nopayload_elems_bitmask;

      if (log)
        log->Printf("case_name = %s, masked value = %s", case_name.AsCString(),
                    Dump(case_value).c_str());

      std::unique_ptr<ElementInfo> elem_info(
          new ElementInfo{case_name, CompilerType(), has_payload, is_indirect});
      m_element_indexes.emplace(case_counter, elem_info.get());
      case_counter++;
      m_elements.emplace(case_value, std::move(elem_info));
    }
  }

  virtual ElementInfo *
  GetElementFromData(const lldb_private::DataExtractor &data) {
    Log *log(lldb_private::GetLogIfAllCategoriesSet(LIBLLDB_LOG_TYPES));

    if (log)
      log->Printf(
          "C-style enum - inspecting data to find enum case for type %s",
          GetTypeName().AsCString());

    swift::ClusteredBitVector current_payload;
    lldb::offset_t offset = 0;
    for (size_t idx = 0; idx < data.GetByteSize(); idx++) {
      uint64_t byte = data.GetU8(&offset);
      current_payload.add(8, byte);
    }

    if (log) {
      log->Printf("m_nopayload_elems_bitmask        = %s",
                  Dump(m_nopayload_elems_bitmask).c_str());
      log->Printf("current_payload                  = %s",
                  Dump(current_payload).c_str());
    }

    if (current_payload.size() != m_nopayload_elems_bitmask.size()) {
      if (log)
        log->Printf("sizes don't match; getting out with an error");
      return nullptr;
    }

    current_payload &= m_nopayload_elems_bitmask;

    if (log)
      log->Printf("masked current_payload           = %s",
                  Dump(current_payload).c_str());

    auto iter = m_elements.find(current_payload), end = m_elements.end();
    if (iter == end) {
      if (log)
        log->Printf("bitmask search failed");
      return nullptr;
    }
    if (log)
      log->Printf("bitmask search success - found case %s",
                  iter->second.get()->name.AsCString());
    return iter->second.get();
  }

  virtual size_t GetNumElementsWithPayload() { return 0; }

  virtual size_t GetNumCStyleElements() { return m_elements.size(); }

  virtual ElementInfo *GetElementWithPayloadAtIndex(size_t idx) {
    return nullptr;
  }

  virtual ElementInfo *GetElementWithNoPayloadAtIndex(size_t idx) {
    if (idx >= m_element_indexes.size())
      return nullptr;
    return m_element_indexes[idx];
  }

  static bool classof(const SwiftEnumDescriptor *S) {
    return S->GetKind() == SwiftEnumDescriptor::Kind::CStyle;
  }

  virtual ~SwiftCStyleEnumDescriptor() = default;

private:
  swift::ClusteredBitVector m_nopayload_elems_bitmask;
  std::map<swift::ClusteredBitVector, std::unique_ptr<ElementInfo>> m_elements;
  std::map<uint64_t, ElementInfo *> m_element_indexes;
};

static CompilerType
GetFunctionArgumentTuple(const CompilerType &compiler_type) {
  if (compiler_type.IsValid() &&
      llvm::dyn_cast_or_null<SwiftASTContext>(compiler_type.GetTypeSystem())) {
    swift::CanType swift_can_type(
        GetCanonicalSwiftType(compiler_type.GetOpaqueQualType()));
    swift::AnyFunctionType *func =
        llvm::dyn_cast_or_null<swift::AnyFunctionType>(
            swift_can_type.getPointer());
    if (func) {
      swift::TypeBase *input = func->getInput().getPointer();
      if (!input)
        return CompilerType();
      // See comment in swift::AnyFunctionType for rationale here:
      // A function can take either a tuple or a parentype, but if a parentype
      // (i.e. (Foo)), then it will be reduced down to just Foo, so if the input
      // is not a tuple, that must mean there is only 1 input.
      swift::TupleType *tuple = llvm::dyn_cast_or_null<swift::TupleType>(input);
      if (tuple)
        return CompilerType(compiler_type.GetTypeSystem(), tuple);
      else
        return CompilerType(compiler_type.GetTypeSystem(), input);
    }
  }
  return CompilerType();
}

class SwiftAllPayloadEnumDescriptor : public SwiftEnumDescriptor {
public:
  SwiftAllPayloadEnumDescriptor(swift::ASTContext *ast,
                                swift::CanType swift_can_type,
                                swift::EnumDecl *enum_decl)
      : SwiftEnumDescriptor(ast, swift_can_type, enum_decl,
                            SwiftEnumDescriptor::Kind::AllPayload),
        m_tag_bits(), m_elements() {
    Log *log(lldb_private::GetLogIfAllCategoriesSet(LIBLLDB_LOG_TYPES));

    if (log)
      log->Printf("doing ADT-style enum layout for %s",
                  GetTypeName().AsCString());

    SwiftASTContext *swift_ast_ctx = SwiftASTContext::GetSwiftASTContext(ast);
    swift::irgen::IRGenModule &irgen_module = swift_ast_ctx->GetIRGenModule();
    const swift::irgen::EnumImplStrategy &enum_impl_strategy =
        swift::irgen::getEnumImplStrategy(irgen_module, swift_can_type);
    llvm::ArrayRef<swift::irgen::EnumImplStrategy::Element>
        elements_with_payload = enum_impl_strategy.getElementsWithPayload();
    m_tag_bits = enum_impl_strategy.getTagBitsForPayloads();

    if (log)
      log->Printf("tag_bits = %s", Dump(m_tag_bits).c_str());

    auto module_ctx = enum_decl->getModuleContext();
    const bool has_payload = true;
    for (auto enum_case : elements_with_payload) {
      ConstString case_name(enum_case.decl->getName().str().data());

      swift::EnumElementDecl *case_decl = enum_case.decl;
      assert(case_decl);
      CompilerType case_type(
          ast, swift_can_type->getTypeOfMember(module_ctx, case_decl, nullptr)
                   .getPointer());
      case_type = GetFunctionArgumentTuple(case_type.GetFunctionReturnType());

      const bool is_indirect = case_decl->isIndirect();

      if (log)
        log->Printf("case_name = %s, type = %s, is_indirect = %s",
                    case_name.AsCString(), case_type.GetTypeName().AsCString(),
                    is_indirect ? "yes" : "no");

      std::unique_ptr<ElementInfo> elem_info(
          new ElementInfo{case_name, case_type, has_payload, is_indirect});
      m_elements.push_back(std::move(elem_info));
    }
  }

  virtual ElementInfo *
  GetElementFromData(const lldb_private::DataExtractor &data) {
    Log *log(lldb_private::GetLogIfAllCategoriesSet(LIBLLDB_LOG_TYPES));

    if (log)
      log->Printf(
          "ADT-style enum - inspecting data to find enum case for type %s",
          GetTypeName().AsCString());

    if (m_elements.size() == 0) // no elements, just fail
    {
      if (log)
        log->Printf("enum with no cases. getting out");
      return nullptr;
    }
    if (m_elements.size() == 1) // one element, so it's gotta be it
    {
      if (log)
        log->Printf("enum with one case. getting out easy with %s",
                    m_elements.front().get()->name.AsCString());

      return m_elements.front().get();
    }

    swift::ClusteredBitVector current_payload;
    lldb::offset_t offset = 0;
    for (size_t idx = 0; idx < data.GetByteSize(); idx++) {
      uint64_t byte = data.GetU8(&offset);
      current_payload.add(8, byte);
    }
    if (log) {
      log->Printf("tag_bits        = %s", Dump(m_tag_bits).c_str());
      log->Printf("current_payload = %s", Dump(current_payload).c_str());
    }

    if (current_payload.size() != m_tag_bits.size()) {
      if (log)
        log->Printf("sizes don't match; getting out with an error");
      return nullptr;
    }

    size_t discriminator = 0;
    size_t power_of_2 = 1;
    auto enumerator = m_tag_bits.enumerateSetBits();
    for (llvm::Optional<size_t> next = enumerator.findNext(); next.hasValue();
         next = enumerator.findNext()) {
      discriminator =
          discriminator + (current_payload[next.getValue()] ? power_of_2 : 0);
      power_of_2 <<= 1;
    }

    if (discriminator >= m_elements.size()) // discriminator too large, get out
    {
      if (log)
        log->Printf("discriminator value of %" PRIu64 " too large, getting out",
                    (uint64_t)discriminator);
      return nullptr;
    } else {
      auto ptr = m_elements[discriminator].get();
      if (log) {
        if (!ptr)
          log->Printf("discriminator value of %" PRIu64
                      " acceptable, but null case matched - that's bad",
                      (uint64_t)discriminator);
        else
          log->Printf("discriminator value of %" PRIu64
                      " acceptable, case %s matched",
                      (uint64_t)discriminator, ptr->name.AsCString());
      }
      return ptr;
    }
  }

  virtual size_t GetNumElementsWithPayload() { return m_elements.size(); }

  virtual size_t GetNumCStyleElements() { return 0; }

  virtual ElementInfo *GetElementWithPayloadAtIndex(size_t idx) {
    if (idx >= m_elements.size())
      return nullptr;
    return m_elements[idx].get();
  }

  virtual ElementInfo *GetElementWithNoPayloadAtIndex(size_t idx) {
    return nullptr;
  }

  static bool classof(const SwiftEnumDescriptor *S) {
    return S->GetKind() == SwiftEnumDescriptor::Kind::AllPayload;
  }

  virtual ~SwiftAllPayloadEnumDescriptor() = default;

private:
  swift::ClusteredBitVector m_tag_bits;
  std::vector<std::unique_ptr<ElementInfo>> m_elements;
};

class SwiftMixedEnumDescriptor : public SwiftEnumDescriptor {
public:
  SwiftMixedEnumDescriptor(swift::ASTContext *ast,
                           swift::CanType swift_can_type,
                           swift::EnumDecl *enum_decl)
      : SwiftEnumDescriptor(ast, swift_can_type, enum_decl,
                            SwiftEnumDescriptor::Kind::Mixed),
        m_non_payload_cases(ast, swift_can_type, enum_decl),
        m_payload_cases(ast, swift_can_type, enum_decl) {}

  virtual ElementInfo *
  GetElementFromData(const lldb_private::DataExtractor &data) {
    ElementInfo *elem_info = m_non_payload_cases.GetElementFromData(data);
    return elem_info ? elem_info : m_payload_cases.GetElementFromData(data);
  }

  static bool classof(const SwiftEnumDescriptor *S) {
    return S->GetKind() == SwiftEnumDescriptor::Kind::Mixed;
  }

  virtual size_t GetNumElementsWithPayload() {
    return m_payload_cases.GetNumElementsWithPayload();
  }

  virtual size_t GetNumCStyleElements() {
    return m_non_payload_cases.GetNumCStyleElements();
  }

  virtual ElementInfo *GetElementWithPayloadAtIndex(size_t idx) {
    return m_payload_cases.GetElementWithPayloadAtIndex(idx);
  }

  virtual ElementInfo *GetElementWithNoPayloadAtIndex(size_t idx) {
    return m_non_payload_cases.GetElementWithNoPayloadAtIndex(idx);
  }

  virtual ~SwiftMixedEnumDescriptor() = default;

private:
  SwiftCStyleEnumDescriptor m_non_payload_cases;
  SwiftAllPayloadEnumDescriptor m_payload_cases;
};

SwiftEnumDescriptor *
SwiftEnumDescriptor::CreateDescriptor(swift::ASTContext *ast,
                                      swift::CanType swift_can_type,
                                      swift::EnumDecl *enum_decl) {
  assert(ast);
  assert(enum_decl);
  assert(swift_can_type.getPointer());
  SwiftASTContext *swift_ast_ctx = SwiftASTContext::GetSwiftASTContext(ast);
  assert(swift_ast_ctx);
  if (enum_decl == ast->getImplicitlyUnwrappedOptionalDecl()) {
    swift::EnumDecl *optional_decl = ast->getOptionalDecl();
    swift::Type optional_type = optional_decl->getDeclaredType();
    CompilerType optional_compiler_type(ast, optional_type.getPointer());
    CompilerType iou_compiler_type(ast, swift_can_type.getPointer());
    lldb::TemplateArgumentKind kind;
    CompilerType iou_arg_type = iou_compiler_type.GetTemplateArgument(0, kind);
    std::vector<CompilerType> args = {iou_arg_type};
    SwiftASTContext *swift_ast_ctx = SwiftASTContext::GetSwiftASTContext(ast);
    CompilerType bound_optional_type =
        swift_ast_ctx->BindGenericType(optional_compiler_type, args, true);
    swift::CanType bound_optional_can_type =
        GetCanonicalSwiftType(bound_optional_type.GetOpaqueQualType());
    return CreateDescriptor(ast, bound_optional_can_type, optional_decl);
  }
  swift::irgen::IRGenModule &irgen_module = swift_ast_ctx->GetIRGenModule();
  const swift::irgen::EnumImplStrategy &enum_impl_strategy =
      swift::irgen::getEnumImplStrategy(irgen_module, swift_can_type);
  llvm::ArrayRef<swift::irgen::EnumImplStrategy::Element>
      elements_with_payload = enum_impl_strategy.getElementsWithPayload();
  llvm::ArrayRef<swift::irgen::EnumImplStrategy::Element>
      elements_with_no_payload = enum_impl_strategy.getElementsWithNoPayload();
  if (elements_with_no_payload.size() == 0) {
    // nothing with no payload.. empty or all payloads?
    if (elements_with_payload.size() == 0)
      return new SwiftEmptyEnumDescriptor(ast, swift_can_type, enum_decl);
    else
      return new SwiftAllPayloadEnumDescriptor(ast, swift_can_type, enum_decl);
  } else {
    // something with no payload.. mixed or C-style?
    if (elements_with_payload.size() == 0)
      return new SwiftCStyleEnumDescriptor(ast, swift_can_type, enum_decl);
    else
      return new SwiftMixedEnumDescriptor(ast, swift_can_type, enum_decl);
  }
}

static SwiftEnumDescriptor *
GetEnumInfoFromEnumDecl(swift::ASTContext *ast, swift::CanType swift_can_type,
                        swift::EnumDecl *enum_decl) {
  return SwiftEnumDescriptor::CreateDescriptor(ast, swift_can_type, enum_decl);
}

SwiftEnumDescriptor *SwiftASTContext::GetCachedEnumInfo(void *type) {
  VALID_OR_RETURN(nullptr);

  if (type) {
    EnumInfoCache *enum_info_cache = GetEnumInfoCache(GetASTContext());
    EnumInfoCache::const_iterator pos = enum_info_cache->find(type);
    if (pos != enum_info_cache->end())
      return pos->second.get();

    swift::CanType swift_can_type(GetCanonicalSwiftType(type));
    if (!SwiftASTContext::IsFullyRealized(
            CompilerType(GetASTContext(), swift_can_type)))
      return nullptr;

    SwiftEnumDescriptorSP enum_info_sp;

    const swift::TypeKind type_kind = swift_can_type->getKind();
    if (type_kind == swift::TypeKind::Enum) {
      swift::EnumType *enum_type = swift_can_type->getAs<swift::EnumType>();
      enum_info_sp.reset(GetEnumInfoFromEnumDecl(
          GetASTContext(), swift_can_type, enum_type->getDecl()));
    } else if (type_kind == swift::TypeKind::BoundGenericEnum) {
      swift::BoundGenericEnumType *bound_enum_type =
          swift_can_type->getAs<swift::BoundGenericEnumType>();
      if (bound_enum_type)
        enum_info_sp.reset(GetEnumInfoFromEnumDecl(
            GetASTContext(), swift_can_type, bound_enum_type->getDecl()));
    }

    if (enum_info_sp.get())
      enum_info_cache->insert(std::make_pair(type, enum_info_sp));
    return enum_info_sp.get();
  }
  return nullptr;
}

namespace {
static inline bool
SwiftASTContextSupportsLanguage(lldb::LanguageType language) {
  return language == eLanguageTypeSwift;
}

static bool IsDeviceSupport(const char *path) {
  // The old-style check, which we preserve for safety.
  if (path && strstr(path, "iOS DeviceSupport"))
    return true;

  // The new-style check, which should cover more devices.
  if (path)
    if (const char *Developer_Xcode = strstr(path, "Developer"))
      if (const char *DeviceSupport = strstr(Developer_Xcode, "DeviceSupport"))
        if (strstr(DeviceSupport, "Symbols"))
          return true;

  return false;
}
}

SwiftASTContext::SwiftASTContext(const char *triple, Target *target)
    : TypeSystem(TypeSystem::eKindSwift), m_source_manager_ap(),
      m_diagnostic_engine_ap(), m_ast_context_ap(), m_ir_gen_module_ap(),
      m_compiler_invocation_ap(new swift::CompilerInvocation()),
      m_dwarf_ast_parser_ap(), m_scratch_module(NULL), m_sil_module_ap(),
      m_serialized_module_loader(NULL), m_clang_importer(NULL),
      m_swift_module_cache(), m_mangled_name_to_type_map(),
      m_type_to_mangled_name_map(), m_pointer_byte_size(0),
      m_pointer_bit_align(0), m_void_function_type(), m_target_wp(),
      m_process(NULL), m_platform_sdk_path(), m_resource_dir(),
      m_ast_file_data_map(), m_initialized_language_options(false),
      m_initialized_search_path_options(false),
      m_initialized_clang_importer_options(false),
      m_reported_fatal_error(false), m_fatal_errors(), m_negative_type_cache(),
      m_extra_type_info_cache(), m_swift_type_map() {
  // Set the module-cache path if it has been specified:
  if (target) {
    FileSpec &module_cache = target->GetModuleCachePath();
    if (module_cache && module_cache.Exists()) {

      std::string module_cache_path = module_cache.GetPath();
      llvm::StringRef module_cache_ref(module_cache_path);
      m_compiler_invocation_ap->setClangModuleCachePath(module_cache_ref);
    }
    m_target_wp = target->shared_from_this();
  }

  if (triple)
    SetTriple(triple);
  swift::IRGenOptions &ir_gen_opts =
      m_compiler_invocation_ap->getIRGenOptions();
  ir_gen_opts.OutputKind = swift::IRGenOutputKind::Module;
  ir_gen_opts.UseJIT = true;
  ir_gen_opts.DWARFVersion = swift::DWARFVersion;
}

SwiftASTContext::SwiftASTContext(const SwiftASTContext &rhs)
    : TypeSystem(rhs.getKind()), m_source_manager_ap(),
      m_diagnostic_engine_ap(), m_ast_context_ap(), m_ir_gen_module_ap(),
      m_compiler_invocation_ap(new swift::CompilerInvocation()),
      m_dwarf_ast_parser_ap(), m_scratch_module(NULL), m_sil_module_ap(),
      m_serialized_module_loader(NULL), m_clang_importer(NULL),
      m_swift_module_cache(), m_mangled_name_to_type_map(),
      m_type_to_mangled_name_map(), m_pointer_byte_size(0),
      m_pointer_bit_align(0), m_void_function_type(), m_target_wp(),
      m_process(NULL), m_platform_sdk_path(), m_resource_dir(),
      m_ast_file_data_map(), m_initialized_language_options(false),
      m_initialized_search_path_options(false),
      m_initialized_clang_importer_options(false),
      m_reported_fatal_error(false), m_fatal_errors(), m_negative_type_cache(),
      m_extra_type_info_cache(), m_swift_type_map() {
  if (rhs.m_compiler_invocation_ap) {
    std::string rhs_triple = rhs.GetTriple();
    if (!rhs_triple.empty()) {
      SetTriple(rhs_triple.c_str());
    }
    llvm::StringRef module_cache_path =
        rhs.m_compiler_invocation_ap->getClangModuleCachePath();
    if (!module_cache_path.empty())
      m_compiler_invocation_ap->setClangModuleCachePath(module_cache_path);
  }

  swift::IRGenOptions &ir_gen_opts =
      m_compiler_invocation_ap->getIRGenOptions();
  ir_gen_opts.OutputKind = swift::IRGenOutputKind::Module;
  ir_gen_opts.UseJIT = true;

  TargetSP target_sp = rhs.m_target_wp.lock();
  if (target_sp)
    m_target_wp = target_sp;

  m_platform_sdk_path = rhs.m_platform_sdk_path;
  m_resource_dir = rhs.m_resource_dir;

  swift::ASTContext *lhs_ast = GetASTContext();
  swift::ASTContext *rhs_ast =
      const_cast<SwiftASTContext &>(rhs).GetASTContext();

  if (lhs_ast && rhs_ast) {
    lhs_ast->SearchPathOpts = rhs_ast->SearchPathOpts;
  }
  GetClangImporter();
}

SwiftASTContext::~SwiftASTContext() {
  if (m_ast_context_ap.get()) {
    GetASTMap().Erase(m_ast_context_ap.get());
  }
}

ConstString SwiftASTContext::GetPluginNameStatic() {
  return ConstString("swift");
}

ConstString SwiftASTContext::GetPluginName() {
  return ClangASTContext::GetPluginNameStatic();
}

uint32_t SwiftASTContext::GetPluginVersion() { return 1; }

static std::string &GetDefaultResourceDir() {
  static std::string s_resource_dir;
  return s_resource_dir;
}

lldb::TypeSystemSP SwiftASTContext::CreateInstance(lldb::LanguageType language,
                                                   Module *module,
                                                   Target *target,
                                                   const char *extra_options) {
  if (SwiftASTContextSupportsLanguage(language)) {
    ArchSpec arch;
    if (module) {
      arch = module->GetArchitecture();

      ObjectFile *objfile = module->GetObjectFile();
      ArchSpec object_arch;

      if (!objfile || !objfile->GetArchitecture(object_arch))
        return TypeSystemSP();

      lldb::CompUnitSP main_compile_unit_sp = module->GetCompileUnitAtIndex(0);

      Log *log(GetLogIfAllCategoriesSet(LIBLLDB_LOG_TYPES));

      if (main_compile_unit_sp && !main_compile_unit_sp->Exists()) {
        if (log) {
          StreamString ss;
          module->GetDescription(&ss);

          log->Printf("Corresponding source not found for %s, loading module "
                      "%s is unlikely to succeed",
                      main_compile_unit_sp->GetCString(), ss.GetData());
        }
      }

      std::shared_ptr<SwiftASTContext> swift_ast_sp(new SwiftASTContext());

      swift_ast_sp->GetLanguageOptions().DebuggerSupport = true;
      swift_ast_sp->GetLanguageOptions().EnableAccessControl = false;

      if (!arch.IsValid())
        return TypeSystemSP();

      llvm::Triple triple = arch.GetTriple();

      if (triple.getOS() == llvm::Triple::UnknownOS) {
// cl_kernels are the only binaries that don't have an LC_MIN_VERSION_xxx load
// command.
// This avoids a Swift assertion.

#if defined(__APPLE__)
        switch (triple.getArch()) {
        default:
          triple.setOS(llvm::Triple::MacOSX);
          break;
        case llvm::Triple::arm:
        case llvm::Triple::armeb:
        case llvm::Triple::aarch64:
        case llvm::Triple::aarch64_be:
          triple.setOS(llvm::Triple::IOS);
          break;
        }

#else
        // Not an elegant hack on OS X, not an elegant hack elsewhere.
        // But we shouldn't be claiming things are Mac binaries when they are
        // not.
        triple.setOS(HostInfo::GetArchitecture().GetTriple().getOS());
#endif
      }

      swift_ast_sp->SetTriple(triple.getTriple().c_str(), module);

      bool set_triple = false;

      SymbolVendor *sym_vendor = module->GetSymbolVendor();

      std::string resource_dir;
      std::string target_triple;

      if (sym_vendor) {
        // Use the new loadFromSerializedAST if possible:

        auto ast_file_datas = sym_vendor->GetASTData(eLanguageTypeSwift);

        bool got_serialized_options = false;
        DataBufferSP ast_file_data_sp;
        if (!ast_file_datas.empty() &&
            ((ast_file_data_sp = ast_file_datas.front()) != nullptr)) {
          if (log)
            log->Printf("Found %d AST file data entries for library: %s.",
                        (int)ast_file_datas.size(),
                        module->GetSpecificationDescription().c_str());

          // Retrieve the first serialized AST data blob and initialize
          // the compiler invocation with it.
          llvm::StringRef section_data_ref(
              (const char *)ast_file_data_sp->GetBytes(),
              ast_file_data_sp->GetByteSize());
          auto result =
              swift_ast_sp->GetCompilerInvocation().loadFromSerializedAST(
                  section_data_ref);

          switch (result) {
          case swift::serialization::Status::Valid:
            got_serialized_options = true;
            break;

          case swift::serialization::Status::FormatTooOld:
            swift_ast_sp->m_fatal_errors.SetErrorString(
                "the swift module file format is too old to be used by the "
                "version of the swift compiler in LLDB");
            return swift_ast_sp;

          case swift::serialization::Status::FormatTooNew:
            swift_ast_sp->m_fatal_errors.SetErrorString(
                "the swift module file format is too new to be used by this "
                "version of the swift compiler in LLDB");
            return swift_ast_sp;

          case swift::serialization::Status::MissingDependency:
            swift_ast_sp->m_fatal_errors.SetErrorString(
                "the swift module file depends on another module that can't be "
                "loaded");
            return swift_ast_sp;

          case swift::serialization::Status::MissingShadowedModule:
            swift_ast_sp->m_fatal_errors.SetErrorString(
                "the swift module file is an overlay for a clang module, which "
                "can't be found");
            return swift_ast_sp;

          case swift::serialization::Status::FailedToLoadBridgingHeader:
            swift_ast_sp->m_fatal_errors.SetErrorString(
                "the swift module file depends on a bridging header that can't "
                "be loaded");
            return swift_ast_sp;

          case swift::serialization::Status::Malformed:
            swift_ast_sp->m_fatal_errors.SetErrorString(
                "the swift module file is malformed");
            return swift_ast_sp;

          case swift::serialization::Status::MalformedDocumentation:
            swift_ast_sp->m_fatal_errors.SetErrorString(
                "the swift module documentation file is malformed in some way");
            return swift_ast_sp;

          case swift::serialization::Status::NameMismatch:
            swift_ast_sp->m_fatal_errors.SetErrorString(
                "the swift module file's name does not match the module it is "
                "being loaded into");
            return swift_ast_sp;

          case swift::serialization::Status::TargetIncompatible:
            swift_ast_sp->m_fatal_errors.SetErrorString(
                "the swift module file was built for a different target "
                "platform");
            return swift_ast_sp;

          case swift::serialization::Status::TargetTooNew:
            swift_ast_sp->m_fatal_errors.SetErrorString(
                "the swift module file was built for a target newer than the "
                "current target");
            return swift_ast_sp;
          }
        }

        // TODO: make sure we only get options for Swift files.
        // We really should be passing down a language enumeration into
        // sym_vendor->GetCompileOption() so we don't get compiler options
        // for a C/C++ file...

        if (got_serialized_options) {
          // Some of the bits in the compiler options we keep separately, so we
          // need to populate them from the serialized options:
          llvm::StringRef serialized_triple =
              swift_ast_sp->GetCompilerInvocation().getTargetTriple();
          if (serialized_triple.empty()) {
            if (log)
              log->Printf("\tSerialized triple for %s was empty.",
                          module->GetSpecificationDescription().c_str());
          } else {
            if (log)
              log->Printf("\tFound serialized triple for %s: %s.",
                          module->GetSpecificationDescription().c_str(),
                          serialized_triple.data());
            swift_ast_sp->SetTriple(serialized_triple.data(), module);
            set_triple = true;
          }

          llvm::StringRef serialized_sdk_path =
              swift_ast_sp->GetCompilerInvocation().getSDKPath();
          if (serialized_sdk_path.empty()) {
            if (log)
              log->Printf("\tNo serialized SDK path.");
          } else {
            if (log)
              log->Printf("\tGot serialized SDK path %s.",
                          serialized_sdk_path.data());
            FileSpec sdk_spec(serialized_sdk_path.data(), false);
            if (sdk_spec.Exists()) {
              swift_ast_sp->SetPlatformSDKPath(serialized_sdk_path.data());
            }
          }
        }

        if (!got_serialized_options || !swift_ast_sp->GetPlatformSDKPath()) {
          std::string platform_sdk_path;
          if (sym_vendor->GetCompileOption("-sdk", platform_sdk_path)) {
            FileSpec sdk_spec(platform_sdk_path.c_str(), false);
            if (sdk_spec.Exists()) {
              swift_ast_sp->SetPlatformSDKPath(platform_sdk_path.c_str());
            }

            if (sym_vendor->GetCompileOption("-target", target_triple)) {
              llvm::StringRef parsed_triple(target_triple);

              swift_ast_sp->SetTriple(target_triple.c_str(), module);
              set_triple = true;
            }
          }
        }

        if (sym_vendor->GetCompileOption("-resource-dir", resource_dir)) {
          swift_ast_sp->SetResourceDir(resource_dir.c_str());
        } else if (!GetDefaultResourceDir().empty()) {
          // Use the first resource dir we found when setting up a target.
          swift_ast_sp->SetResourceDir(GetDefaultResourceDir().c_str());
        } else {
          if (log)
            log->Printf(
                "No resource dir available for module's SwiftASTContext.");
        }

        if (!got_serialized_options) {

          std::vector<std::string> framework_search_paths;

          if (sym_vendor->GetCompileOptions("-F", framework_search_paths)) {
            for (std::string &search_path : framework_search_paths) {
              swift_ast_sp->AddFrameworkSearchPath(search_path.c_str());
            }
          }

          std::vector<std::string> include_paths;

          if (sym_vendor->GetCompileOptions("-I", include_paths)) {
            for (std::string &search_path : include_paths) {
              const FileSpec path_spec(search_path.c_str(), false);

              if (path_spec.Exists()) {
                static const ConstString s_hmap_extension("hmap");

                if (path_spec.GetFileType() ==
                    FileSpec::FileType::eFileTypeDirectory) {
                  swift_ast_sp->AddModuleSearchPath(search_path.c_str());
                } else if (path_spec.GetFileType() ==
                               FileSpec::FileType::eFileTypeRegular &&
                           path_spec.GetFileNameExtension() ==
                               s_hmap_extension) {
                  std::string argument("-I");
                  argument.append(search_path);
                  swift_ast_sp->AddClangArgument(argument.c_str());
                }
              }
            }
          }

          std::vector<std::string> cc_options;

          if (sym_vendor->GetCompileOptions("-Xcc", cc_options)) {
            for (int i = 0; i < cc_options.size(); ++i) {
              if (!cc_options[i].compare("-iquote") &&
                  i + 1 < cc_options.size()) {
                swift_ast_sp->AddClangArgumentPair("-iquote",
                                                   cc_options[i + 1].c_str());
              }
            }
          }
        }

        FileSpecList loaded_modules;

        sym_vendor->GetLoadedModules(lldb::eLanguageTypeSwift, loaded_modules);

        for (size_t mi = 0, me = loaded_modules.GetSize(); mi != me; ++mi) {
          const FileSpec &loaded_module = loaded_modules.GetFileSpecAtIndex(mi);

          if (loaded_module.Exists())
            swift_ast_sp->AddModuleSearchPath(
                loaded_module.GetDirectory().GetCString());
        }
      }

      if (!set_triple) {
        llvm::Triple llvm_triple(swift_ast_sp->GetTriple());

        // LLVM wants this to be set to iOS or MacOSX; if we're working on
        // a bare-boards type image, change the triple for LLVM's benefit.
        if (llvm_triple.getVendor() == llvm::Triple::Apple &&
            llvm_triple.getOS() == llvm::Triple::UnknownOS) {
          if (llvm_triple.getArch() == llvm::Triple::arm ||
              llvm_triple.getArch() == llvm::Triple::thumb) {
            llvm_triple.setOS(llvm::Triple::IOS);
          } else {
            llvm_triple.setOS(llvm::Triple::MacOSX);
          }
          swift_ast_sp->SetTriple(llvm_triple.str().c_str(), module);
        }
      }

      if (!swift_ast_sp->GetClangImporter()) {
        if (log) {
          log->Printf("((Module*)%p) [%s]->GetSwiftASTContext() returning NULL "
                      "- couldn't create a ClangImporter",
                      module, module->GetFileSpec().GetFilename().AsCString(
                                  "<anonymous>"));
        }

        return TypeSystemSP();
      }

      std::vector<std::string> module_names;
      swift_ast_sp->RegisterSectionModules(*module, module_names);
      swift_ast_sp->ValidateSectionModules(*module, module_names);

      if (log) {
        log->Printf(
            "((Module*)%p) [%s]->GetSwiftASTContext() = %p", module,
            module->GetFileSpec().GetFilename().AsCString("<anonymous>"),
            swift_ast_sp.get());
        swift_ast_sp->DumpConfiguration(log);
      }
      return swift_ast_sp;
    } else if (target) {
      arch = target->GetArchitecture();

      // Make an AST but don't set the triple yet. We need to try and detect
      // if we have a iOS simulator...
      std::shared_ptr<SwiftASTContextForExpressions> swift_ast_sp(
          new SwiftASTContextForExpressions(*target));

      if (!arch.IsValid())
        return TypeSystemSP();

      bool handled_sdk_path = false;
      bool handled_resource_dir = false;
      const size_t num_images = target->GetImages().GetSize();
      // Set the SDK path and resource dir prior to doing search paths.
      // Otherwise when we create search path options we put in the wrong SDK
      // path.

      FileSpec &target_sdk_spec = target->GetSDKPath();
      if (target_sdk_spec && target_sdk_spec.Exists()) {
        std::string platform_sdk_path(target_sdk_spec.GetPath());
        swift_ast_sp->SetPlatformSDKPath(std::move(platform_sdk_path));
        handled_sdk_path = true;
      }

      Error module_error;
      for (size_t mi = 0; mi != num_images; ++mi) {
        ModuleSP module_sp = target->GetImages().GetModuleAtIndex(mi);

        SwiftASTContext *module_swift_ast =
            llvm::dyn_cast_or_null<SwiftASTContext>(
                module_sp->GetTypeSystemForLanguage(lldb::eLanguageTypeSwift));

        if (!module_swift_ast || module_swift_ast->HasFatalErrors() ||
            !module_swift_ast->GetClangImporter()) {
          // Make sure we warn about this module load failure, the one that
          // comes from loading types often gets swallowed up and not seen,
          // this is the only reliable point where we can show this.
          // But only do it once per UUID so we don't overwhelm the user with
          // warnings...
          std::unordered_set<std::string> m_swift_warnings_issued;

          UUID module_uuid(module_sp->GetUUID());
          std::pair<std::unordered_set<std::string>::iterator, bool> result(
              m_swift_warnings_issued.insert(module_uuid.GetAsString()));
          if (result.second) {
            StreamString ss;
            module_sp->GetDescription(&ss, eDescriptionLevelBrief);
            target->GetDebugger().GetErrorFile()->Printf(
                "warning: Swift error in module %s" /*": \n    %s\n"*/
                ".\nDebug info from this module will be unavailable in the "
                "debugger.\n\n",
                ss.GetData());
          }

          continue;
        }

        if (!handled_sdk_path) {
          const char *platform_sdk_path =
              module_swift_ast->GetPlatformSDKPath();

          if (platform_sdk_path) {
            handled_sdk_path = true;
            swift_ast_sp->SetPlatformSDKPath(platform_sdk_path);
          }
        }

        if (!handled_resource_dir) {
          const char *resource_dir = module_swift_ast->GetResourceDir();
          if (resource_dir) {
            handled_resource_dir = true;
            swift_ast_sp->SetResourceDir(resource_dir);
            if (GetDefaultResourceDir().empty()) {
              // Tuck this away as a reasonable default resource dir
              // for contexts that don't have one. The Swift parser
              // will assert without one.
              GetDefaultResourceDir() = resource_dir;
            }
          }
        }

        if (handled_sdk_path && handled_resource_dir)
          break;
      }

      // First, prime the compiler with the options from the main executable:
      bool read_options_from_ast = false;
      ModuleSP exe_module_sp(target->GetExecutableModule());

      // If we're debugging a testsuite, then treat the main test bundle as the
      // executable.
      if (exe_module_sp &&
          PlatformDarwin::IsUnitTestExecutable(*exe_module_sp)) {
        ModuleSP unit_test_module =
            PlatformDarwin::GetUnitTestModule(target->GetImages());

        if (unit_test_module) {
          exe_module_sp = unit_test_module;
        }
      }

      if (exe_module_sp) {
        SymbolVendor *sym_vendor = exe_module_sp->GetSymbolVendor();
        if (sym_vendor) {
          // Retrieve the Swift ASTs from the symbol vendor.
          auto ast_datas = sym_vendor->GetASTData(eLanguageTypeSwift);
          if (!ast_datas.empty()) {
            // We only initialize the compiler invocation with the first
            // AST since it initializes some data that must remain static,
            // like the SDK path and the triple for the produced output.
            auto ast_data_sp = ast_datas.front();
            llvm::StringRef section_data_ref(
                (const char *)ast_data_sp->GetBytes(),
                ast_data_sp->GetByteSize());
            swift::serialization::Status result =
                swift_ast_sp->GetCompilerInvocation().loadFromSerializedAST(
                    section_data_ref);
            if (result == swift::serialization::Status::Valid) {
              read_options_from_ast = true;
            } else {
              Log *log(GetLogIfAllCategoriesSet(LIBLLDB_LOG_TYPES));
              if (log)
                log->Printf("Attempt to load compiler options from Serialized "
                            "AST failed: %d (%zu AST data blobs total).",
                            result, ast_datas.size());
            }
          }
        }
      }

      // Now if the user fully specified the triple, let that override the one
      // we got from executable's options:

      if (target->GetArchitecture().IsFullySpecifiedTriple()) {
        swift_ast_sp->SetTriple(
            target->GetArchitecture().GetTriple().str().c_str());
      } else {
        // Always run using the Host OS triple...
        bool set_triple = false;
        PlatformSP platform_sp(target->GetPlatform());
        uint32_t major, minor, update;
        if (platform_sp &&
            platform_sp->GetOSVersion(major, minor, update,
                                      target->GetProcessSP().get())) {
          StreamString full_triple_name;
          full_triple_name.GetString() =
              std::move(target->GetArchitecture().GetTriple().str());
          if (major != UINT32_MAX) {
            full_triple_name.Printf("%u", major);
            if (minor != UINT32_MAX) {
              full_triple_name.Printf(".%u", minor);
              if (update != UINT32_MAX)
                full_triple_name.Printf(".%u", update);
            }
          }
          swift_ast_sp->SetTriple(full_triple_name.GetData());
          set_triple = true;
        }

        if (!set_triple) {
          ModuleSP exe_module_sp(target->GetExecutableModule());
          if (exe_module_sp) {
            Error exe_error;
            SwiftASTContext *exe_swift_ctx =
                llvm::dyn_cast_or_null<SwiftASTContext>(
                    exe_module_sp->GetTypeSystemForLanguage(
                        lldb::eLanguageTypeSwift));
            if (exe_swift_ctx) {
              swift_ast_sp->SetTriple(
                  exe_swift_ctx->GetLanguageOptions().Target.str().c_str());
            }
          }
        }
      }

      const bool use_all_compiler_flags =
          !read_options_from_ast || target->GetUseAllCompilerFlags();

      std::function<void(ModuleSP &&)> process_one_module =
          [target, &swift_ast_sp,
           use_all_compiler_flags](ModuleSP &&module_sp) {
            const FileSpec &module_file = module_sp->GetFileSpec();

            std::string module_path = module_file.GetPath();

            // Add the containing framework to the framework search path.  Don't
            // do that if this is the executable module, since it might be
            // buried in some framework that we don't care about.
            if (use_all_compiler_flags &&
                target->GetExecutableModulePointer() != module_sp.get()) {
              size_t framework_offset = module_path.rfind(".framework/");

              if (framework_offset != std::string::npos) {
                while (framework_offset &&
                       (module_path[framework_offset] != '/'))
                  framework_offset--;

                if (module_path[framework_offset] == '/') {
                  // framework_offset now points to the '/';

                  std::string parent_path =
                      module_path.substr(0, framework_offset);

                  if (strncmp(parent_path.c_str(), "/System/Library",
                              strlen("/System/Library")) &&
                      !IsDeviceSupport(parent_path.c_str())) {
                    swift_ast_sp->AddFrameworkSearchPath(parent_path.c_str());
                  }
                }
              }
            }

            SymbolVendor *sym_vendor = module_sp->GetSymbolVendor();

            if (sym_vendor) {
              std::vector<std::string> module_names;

              SymbolFile *sym_file = sym_vendor->GetSymbolFile();
              if (sym_file) {
                Error sym_file_error;
                SwiftASTContext *ast_context =
                    llvm::dyn_cast_or_null<SwiftASTContext>(
                        sym_file->GetTypeSystemForLanguage(
                            lldb::eLanguageTypeSwift));
                if (ast_context) {
                  if (use_all_compiler_flags ||
                      target->GetExecutableModulePointer() == module_sp.get()) {
                    for (size_t msi = 0,
                                mse = ast_context->GetNumModuleSearchPaths();
                         msi < mse; ++msi) {
                      const char *search_path =
                          ast_context->GetModuleSearchPathAtIndex(msi);
                      swift_ast_sp->AddModuleSearchPath(search_path);
                    }

                    for (size_t fsi = 0,
                                fse = ast_context->GetNumFrameworkSearchPaths();
                         fsi < fse; ++fsi) {
                      const char *search_path =
                          ast_context->GetFrameworkSearchPathAtIndex(fsi);
                      swift_ast_sp->AddFrameworkSearchPath(search_path);
                    }

                    for (size_t osi = 0,
                                ose = ast_context->GetNumClangArguments();
                         osi < ose; ++osi) {
                      const char *clang_argument =
                          ast_context->GetClangArgumentAtIndex(osi);
                      swift_ast_sp->AddClangArgument(clang_argument, true);
                    }
                  }

                  swift_ast_sp->RegisterSectionModules(*module_sp,
                                                       module_names);
                }
              }
            }
          };

      for (size_t mi = 0; mi != num_images; ++mi) {
        process_one_module(target->GetImages().GetModuleAtIndex(mi));
      }

      FileSpecList &framework_search_paths =
          target->GetSwiftFrameworkSearchPaths();
      FileSpecList &module_search_paths = target->GetSwiftModuleSearchPaths();

      for (size_t fi = 0, fe = framework_search_paths.GetSize(); fi != fe;
           ++fi) {
        swift_ast_sp->AddFrameworkSearchPath(
            framework_search_paths.GetFileSpecAtIndex(fi).GetPath().c_str());
      }

      for (size_t mi = 0, me = module_search_paths.GetSize(); mi != me; ++mi) {
        swift_ast_sp->AddModuleSearchPath(
            module_search_paths.GetFileSpecAtIndex(mi).GetPath().c_str());
      }

      // Now fold any extra options we were passed. This has to be done BEFORE
      // the ClangImporter is made by calling GetClangImporter or these options
      // will be ignored.

      if (extra_options) {
        swift::CompilerInvocation &compiler_invocation =
            swift_ast_sp->GetCompilerInvocation();
        Args extra_args(extra_options);
        llvm::ArrayRef<const char *> extra_args_ref(
            extra_args.GetArgumentVector(), extra_args.GetArgumentCount());
        compiler_invocation.parseArgs(extra_args_ref,
                                      swift_ast_sp->GetDiagnosticEngine());
      }

      Log *log(GetLogIfAllCategoriesSet(LIBLLDB_LOG_TYPES));

      // This needs to happen once all the import paths are set, or otherwise no
      // modules will be found.
      if (!swift_ast_sp->GetClangImporter()) {
        if (log) {
          log->Printf("((Target*)%p)->GetSwiftASTContext() returning NULL - "
                      "couldn't create a ClangImporter",
                      target);
        }

        return TypeSystemSP();
      }

      if (log) {
        log->Printf("((Target*)%p)->GetSwiftASTContext() = %p", target,
                    swift_ast_sp.get());
        swift_ast_sp->DumpConfiguration(log);
      }

      if (swift_ast_sp->HasFatalErrors()) {
        swift_ast_sp->m_error.SetErrorStringWithFormat(
            "Error creating target Swift AST context: %s",
            swift_ast_sp->GetFatalErrors().AsCString());
        return lldb::TypeSystemSP();
      }

      {
        const bool can_create = true;
        if (!swift_ast_sp->m_ast_context_ap->getStdlibModule(can_create)) {
          // We need to be able to load the standard library!
          return lldb::TypeSystemSP();
        }
      }

      return swift_ast_sp;
    }
  }
  return lldb::TypeSystemSP();
}

void SwiftASTContext::EnumerateSupportedLanguages(
    std::set<lldb::LanguageType> &languages_for_types,
    std::set<lldb::LanguageType> &languages_for_expressions) {
  static std::vector<lldb::LanguageType> s_supported_languages_for_types(
      {lldb::eLanguageTypeSwift});

  static std::vector<lldb::LanguageType> s_supported_languages_for_expressions(
      {lldb::eLanguageTypeSwift});

  languages_for_types.insert(s_supported_languages_for_types.begin(),
                             s_supported_languages_for_types.end());
  languages_for_expressions.insert(
      s_supported_languages_for_expressions.begin(),
      s_supported_languages_for_expressions.end());
}

void SwiftASTContext::Initialize() {
  PluginManager::RegisterPlugin(GetPluginNameStatic(),
                                "swift AST context plug-in", CreateInstance,
                                EnumerateSupportedLanguages);
}

void SwiftASTContext::Terminate() {
  PluginManager::UnregisterPlugin(CreateInstance);
}

bool SwiftASTContext::SupportsLanguage(lldb::LanguageType language) {
  return SwiftASTContextSupportsLanguage(language);
}

Error SwiftASTContext::IsCompatible() { return GetFatalErrors(); }

Error SwiftASTContext::GetFatalErrors() {
  Error error;
  if (HasFatalErrors()) {
    error = m_fatal_errors;
    if (error.Success())
      error.SetErrorString("unknown fatal error in swift AST context");
  }
  return error;
}

swift::IRGenOptions &SwiftASTContext::GetIRGenOptions() {
  return m_compiler_invocation_ap->getIRGenOptions();
}

std::string SwiftASTContext::GetTriple() const {
  return m_compiler_invocation_ap->getTargetTriple();
}

// Conditions a triple string to be safe for use with Swift.
// Right now this just strips the Haswell marker off the CPU name.
// TODO make Swift more robust
static std::string GetSwiftFriendlyTriple(const std::string &triple) {
  static std::string s_x86_64h("x86_64h");
  static std::string::size_type s_x86_64h_size = s_x86_64h.size();

  if (0 == triple.compare(0, s_x86_64h_size, s_x86_64h)) {
    std::string fixed_triple("x86_64");
    fixed_triple.append(
        triple.substr(s_x86_64h_size, triple.size() - s_x86_64h_size));
    return fixed_triple;
  }
  return triple;
}

bool SwiftASTContext::SetTriple(const char *triple_cstr, Module *module) {
  if (triple_cstr && triple_cstr[0]) {
    Log *log(GetLogIfAllCategoriesSet(LIBLLDB_LOG_TYPES));

    // We can change our triple up until we create the swift::irgen::IRGenModule
    if (m_ir_gen_module_ap.get() == NULL) {
      std::string raw_triple(triple_cstr);
      std::string triple = GetSwiftFriendlyTriple(raw_triple);

      llvm::Triple llvm_triple(triple);
      const unsigned unspecified = 0;
      // If the OS version is unspecified, do fancy things
      if (llvm_triple.getOSMajorVersion() == unspecified) {
        // If a triple is "<arch>-apple-darwin" change it to be
        // "<arch>-apple-macosx" otherwise the major and minor OS version we
        // append below would be wrong.
        if (llvm_triple.getVendor() == llvm::Triple::VendorType::Apple &&
            llvm_triple.getOS() == llvm::Triple::OSType::Darwin) {
          llvm_triple.setOS(llvm::Triple::OSType::MacOSX);
          triple = llvm_triple.str();
        }

        // Append the min OS to the triple if we have a target
        ModuleSP module_sp;
        if (module == NULL) {
          TargetSP target_sp(m_target_wp.lock());
          if (target_sp) {
            module_sp = target_sp->GetExecutableModule();
            if (module_sp)
              module = module_sp.get();
          }
        }

        if (module) {
          ObjectFile *objfile = module->GetObjectFile();
          uint32_t versions[3];
          if (objfile) {
            uint32_t num_versions = objfile->GetMinimumOSVersion(versions, 3);
            StreamString strm;
            if (num_versions) {
              for (uint32_t v = 0; v < 3; ++v) {
                if (v < num_versions) {
                  if (versions[v] == UINT32_MAX)
                    versions[v] = 0;
                } else
                  versions[v] = 0;
              }
              strm.Printf("%s%u.%u.%u", llvm_triple.getOSName().str().c_str(),
                          versions[0], versions[1], versions[2]);
              llvm_triple.setOSName(strm.GetString());
              triple = llvm_triple.str();
            }
          }
        }
      }
      if (log)
        log->Printf("%p: SwiftASTContext::SetTriple('%s') setting to '%s'%s",
                    this, triple_cstr, triple.c_str(),
                    m_target_wp.lock() ? " (target)" : "");
      m_compiler_invocation_ap->setTargetTriple(triple);
      return true;
    } else {
      if (log)
        log->Printf("%p: SwiftASTContext::SetTriple('%s') ignoring triple "
                    "since the IRGenModule has already been created",
                    this, triple_cstr);
    }
  }
  return false;
}

static std::string GetXcodeContentsPath() {
  const char substr[] = ".app/Contents/";

  // First, try based on the current shlib's location

  {
    FileSpec fspec;

    if (HostInfo::GetLLDBPath(ePathTypeLLDBShlibDir, fspec)) {
      std::string path_to_shlib = fspec.GetPath();
      size_t pos = path_to_shlib.rfind(substr);
      if (pos != std::string::npos) {
        path_to_shlib.erase(pos + strlen(substr));
        return path_to_shlib;
      }
    }
  }

  // Fall back to using xcrun

  {
    int status = 0;
    int signo = 0;
    std::string output;
    const char *command = "xcrun -sdk macosx --show-sdk-path";
    lldb_private::Error error = Host::RunShellCommand(
        command, // shell command to run
        NULL,    // current working directory
        &status, // Put the exit status of the process in here
        &signo,  // Put the signal that caused the process to exit in here
        &output, // Get the output from the command and place it in this string
        3);      // Timeout in seconds to wait for shell program to finish
    if (status == 0 && !output.empty()) {
      size_t first_non_newline = output.find_last_not_of("\r\n");
      if (first_non_newline != std::string::npos) {
        output.erase(first_non_newline + 1);
      }

      size_t pos = output.rfind(substr);
      if (pos != std::string::npos) {
        output.erase(pos + strlen(substr));
        return output;
      }
    }
  }

  return std::string();
}

static std::string GetCurrentToolchainPath() {
  const char substr[] = ".xctoolchain/";

  {
    FileSpec fspec;

    if (HostInfo::GetLLDBPath(ePathTypeLLDBShlibDir, fspec)) {
      std::string path_to_shlib = fspec.GetPath();
      size_t pos = path_to_shlib.rfind(substr);
      if (pos != std::string::npos) {
        path_to_shlib.erase(pos + strlen(substr));
        return path_to_shlib;
      }
    }
  }

  return std::string();
}

static std::string GetCurrentCLToolsPath() {
  const char substr[] = "/CommandLineTools/";

  {
    FileSpec fspec;

    if (HostInfo::GetLLDBPath(ePathTypeLLDBShlibDir, fspec)) {
      std::string path_to_shlib = fspec.GetPath();
      size_t pos = path_to_shlib.rfind(substr);
      if (pos != std::string::npos) {
        path_to_shlib.erase(pos + strlen(substr));
        return path_to_shlib;
      }
    }
  }

  return std::string();
}

namespace {

enum class SDKType {
  MacOSX = 0,
  iPhoneSimulator,
  iPhoneOS,
  AppleTVSimulator,
  AppleTVOS,
  WatchSimulator,
  watchOS,
  numSDKTypes,
  unknown = -1
};

const char *const sdk_strings[] = {
    "macosx",    "iphonesimulator", "iphoneos", "appletvsimulator",
    "appletvos", "watchsimulator",  "watchos",
};

struct SDKEnumeratorInfo {
  FileSpec found_path;
  SDKType sdk_type;
  uint32_t least_major;
  uint32_t least_minor;
};

static bool SDKSupportsSwift(const FileSpec &sdk_path, SDKType desired_type) {
  ConstString last_path_component = sdk_path.GetLastPathComponent();

  if (last_path_component) {
    const llvm::StringRef sdk_name_raw = last_path_component.GetStringRef();
    std::string sdk_name_lower = sdk_name_raw.lower();
    const llvm::StringRef sdk_name(sdk_name_lower);

    llvm::StringRef version_part;

    SDKType sdk_type = SDKType::unknown;

    if (desired_type == SDKType::unknown) {
      for (int i = (int)SDKType::MacOSX; i < (int)SDKType::numSDKTypes; ++i) {
        if (sdk_name.startswith(sdk_strings[i])) {
          version_part = sdk_name.drop_front(strlen(sdk_strings[i]));
          sdk_type = (SDKType)i;
          break;
        }
      }

      if (sdk_type == SDKType::unknown)
        return false;
    } else {
      if (sdk_name.startswith(sdk_strings[(int)desired_type])) {
        version_part =
            sdk_name.drop_front(strlen(sdk_strings[(int)desired_type]));
        sdk_type = desired_type;
      } else {
        return false;
      }
    }

    const size_t major_dot_offset = version_part.find('.');
    if (major_dot_offset == llvm::StringRef::npos)
      return false;

    const llvm::StringRef major_version =
        version_part.slice(0, major_dot_offset);
    const llvm::StringRef minor_part =
        version_part.drop_front(major_dot_offset + 1);

    const size_t minor_dot_offset = minor_part.find('.');
    if (minor_dot_offset == llvm::StringRef::npos)
      return false;

    const llvm::StringRef minor_version = minor_part.slice(0, minor_dot_offset);

    unsigned int major = 0;
    unsigned int minor = 0;

    if (major_version.getAsInteger(10, major))
      return false;

    if (minor_version.getAsInteger(10, minor))
      return false;

    switch (sdk_type) {
    case SDKType::MacOSX:
      if (major > 10 || (major == 10 && minor >= 10))
        return true;
      break;
    case SDKType::iPhoneOS:
    case SDKType::iPhoneSimulator:
      if (major >= 8)
        return true;
      break;
    case SDKType::AppleTVSimulator:
    case SDKType::AppleTVOS:
      if (major >= 9)
        return true;
      break;
    case SDKType::WatchSimulator:
    case SDKType::watchOS:
      if (major >= 2)
        return true;
      break;
    default:
      return false;
    }
  }

  return false;
}

FileSpec::EnumerateDirectoryResult
DirectoryEnumerator(void *baton, FileSpec::FileType file_type,
                    const FileSpec &spec) {
  SDKEnumeratorInfo *enumerator_info = static_cast<SDKEnumeratorInfo *>(baton);

  if (SDKSupportsSwift(spec, enumerator_info->sdk_type)) {
    enumerator_info->found_path = spec;
    return FileSpec::EnumerateDirectoryResult::eEnumerateDirectoryResultNext;
  }

  return FileSpec::EnumerateDirectoryResult::eEnumerateDirectoryResultNext;
};

static ConstString EnumerateSDKsForVersion(FileSpec sdks_spec, SDKType sdk_type,
                                           uint32_t least_major,
                                           uint32_t least_minor) {
  if (!sdks_spec.IsDirectory())
    return ConstString();

  const bool find_directories = true;
  const bool find_files = false;
  const bool find_other = true; // include symlinks

  SDKEnumeratorInfo enumerator_info;

  enumerator_info.sdk_type = sdk_type;
  enumerator_info.least_major = least_major;
  enumerator_info.least_minor = least_minor;

  FileSpec::EnumerateDirectory(sdks_spec.GetPath().c_str(), find_directories,
                               find_files, find_other, DirectoryEnumerator,
                               &enumerator_info);

  if (enumerator_info.found_path.IsDirectory())
    return ConstString(enumerator_info.found_path.GetPath());
  else
    return ConstString();
}

static ConstString GetSDKDirectory(SDKType sdk_type, uint32_t least_major,
                                   uint32_t least_minor) {
  if (sdk_type != SDKType::MacOSX) {
    // Look inside Xcode for the required installed iOS SDK version

    std::string sdks_path = GetXcodeContentsPath();
    sdks_path.append("Developer/Platforms");

    if (sdk_type == SDKType::iPhoneSimulator) {
      sdks_path.append("/iPhoneSimulator.platform/");
    } else if (sdk_type == SDKType::AppleTVSimulator) {
      sdks_path.append("/AppleTVSimulator.platform/");
    } else if (sdk_type == SDKType::AppleTVOS) {
      sdks_path.append("/AppleTVOS.platform/");
    } else if (sdk_type == SDKType::WatchSimulator) {
      sdks_path.append("/WatchSimulator.platform/");
    } else if (sdk_type == SDKType::watchOS) {
      // For now, we need to be prepared to handle either capitalization of this
      // path.

      std::string WatchOS_candidate_path = sdks_path + "/WatchOS.platform/";
      if (FileSpec(WatchOS_candidate_path.c_str(), false).IsDirectory()) {
        sdks_path = WatchOS_candidate_path;
      } else {
        std::string watchOS_candidate_path = sdks_path + "/watchOS.platform/";
        if (FileSpec(watchOS_candidate_path.c_str(), false).IsDirectory()) {
          sdks_path = watchOS_candidate_path;
        } else {
          return ConstString();
        }
      }
    } else {
      sdks_path.append("/iPhoneOS.platform/");
    }

    sdks_path.append("Developer/SDKs/");

    FileSpec sdks_spec(sdks_path.c_str(), false);

    return EnumerateSDKsForVersion(sdks_spec, sdk_type, least_major,
                                   least_major);
  }

  // The SDK type is Mac OS X

  uint32_t major = 0;
  uint32_t minor = 0;
  uint32_t update = 0;

  if (!HostInfo::GetOSVersion(major, minor, update))
    return ConstString();

  // If there are minimum requirements that exceed the current OS, apply those

  if (least_major > major) {
    major = least_major;
    minor = least_minor;
  } else if (least_major == major) {
    if (least_minor > minor)
      minor = least_minor;
  }

  typedef std::map<uint64_t, ConstString> SDKDirectoryCache;
  static std::mutex g_mutex;
  static SDKDirectoryCache g_sdk_cache;
  std::lock_guard<std::mutex> locker(g_mutex);
  const uint64_t major_minor = (uint64_t)major << 32 | (uint64_t)minor;
  SDKDirectoryCache::iterator pos = g_sdk_cache.find(major_minor);
  if (pos != g_sdk_cache.end())
    return pos->second;

  FileSpec fspec;
  std::string xcode_contents_path;

  if (xcode_contents_path.empty())
    xcode_contents_path = GetXcodeContentsPath();

  if (!xcode_contents_path.empty()) {
    StreamString sdk_path;
    sdk_path.Printf(
        "%sDeveloper/Platforms/MacOSX.platform/Developer/SDKs/MacOSX%u.%u.sdk",
        xcode_contents_path.c_str(), major, minor);
    fspec.SetFile(sdk_path.GetData(), false);
    if (fspec.Exists()) {
      ConstString path(sdk_path.GetData());
      // Cache results
      g_sdk_cache[major_minor] = path;
      return path;
    } else if ((least_major != major) || (least_minor != minor)) {
      // Try the required SDK
      sdk_path.Clear();
      sdk_path.Printf("%sDeveloper/Platforms/MacOSX.platform/Developer/SDKs/"
                      "MacOSX%u.%u.sdk",
                      xcode_contents_path.c_str(), least_major, least_minor);
      fspec.SetFile(sdk_path.GetData(), false);
      if (fspec.Exists()) {
        ConstString path(sdk_path.GetData());
        // Cache results
        g_sdk_cache[major_minor] = path;
        return path;
      } else {
        // Okay, we're going to do an exhaustive search for *any* SDK that has
        // an adequate version.

        std::string sdks_path = GetXcodeContentsPath();
        sdks_path.append("Developer/Platforms/MacOSX.platform/Developer/SDKs");

        FileSpec sdks_spec(sdks_path.c_str(), false);

        ConstString sdk_path = EnumerateSDKsForVersion(
            sdks_spec, sdk_type, least_major, least_major);

        if (sdk_path) {
          g_sdk_cache[major_minor] = sdk_path;
          return sdk_path;
        }
      }
    }
  }

  // Cache results
  g_sdk_cache[major_minor] = ConstString();
  return ConstString();
}

static ConstString GetResourceDir() {
  static ConstString g_cached_resource_dir;
  static std::once_flag g_once_flag;
  std::call_once(g_once_flag, []() {
    Log *log(lldb_private::GetLogIfAllCategoriesSet(LIBLLDB_LOG_TYPES));

    // First, check if there's something in our bundle
    {
      FileSpec swift_dir_spec;
      if (HostInfo::GetLLDBPath(ePathTypeSwiftDir, swift_dir_spec)) {
        if (log)
          log->Printf("%s: trying ePathTypeSwiftDir: %s", __FUNCTION__,
                      swift_dir_spec.GetCString());
        // We can't just check for the Swift directory, because that
        // always exists.  We have to look for "clang" inside that.
        FileSpec swift_clang_dir_spec = swift_dir_spec;
        swift_clang_dir_spec.AppendPathComponent("clang");

        if (swift_clang_dir_spec.IsDirectory()) {
          g_cached_resource_dir = ConstString(swift_dir_spec.GetPath());
          if (log)
            log->Printf("%s: found Swift resource dir via "
                        "ePathTypeSwiftDir': %s",
                        __FUNCTION__, g_cached_resource_dir.AsCString());
          return;
        }
      }
    }

    // Nothing in our bundle. Are we in a toolchain that has its own Swift
    // compiler resource dir?

    {
      std::string xcode_toolchain_path = GetCurrentToolchainPath();
      if (log)
        log->Printf("%s: trying toolchain path: %s", __FUNCTION__,
                    xcode_toolchain_path.c_str());

      if (!xcode_toolchain_path.empty()) {
        xcode_toolchain_path.append("usr/lib/swift");
        if (log)
          log->Printf("%s: trying toolchain-based lib path: %s", __FUNCTION__,
                      xcode_toolchain_path.c_str());

        if (FileSpec(xcode_toolchain_path, false).IsDirectory()) {
          g_cached_resource_dir = ConstString(xcode_toolchain_path);
          if (log)
            log->Printf("%s: found Swift resource dir via "
                        "toolchain path + 'usr/lib/swift': %s",
                        __FUNCTION__, g_cached_resource_dir.AsCString());
          return;
        }
      }
    }

    // We're not in a toolchain that has one. Use the Xcode default toolchain.

    {
      std::string xcode_contents_path = GetXcodeContentsPath();
      if (log)
        log->Printf("%s: trying Xcode path: %s", __FUNCTION__,
                    xcode_contents_path.c_str());

      if (!xcode_contents_path.empty()) {
        xcode_contents_path.append("Developer/Toolchains/"
                                   "XcodeDefault.xctoolchain"
                                   "/usr/lib/swift");
        if (log)
          log->Printf("%s: trying Xcode-based lib path: %s", __FUNCTION__,
                      xcode_contents_path.c_str());

        if (FileSpec(xcode_contents_path, false).IsDirectory()) {
          g_cached_resource_dir = ConstString(xcode_contents_path);
          if (log)
            log->Printf("%s: found Swift resource dir via "
                        "Xcode contents path + default toolchain "
                        "relative dir: %s",
                        __FUNCTION__, g_cached_resource_dir.AsCString());
          return;
        }
      }
    }

    // We're not in Xcode. We might be in the command-line tools.

    {
      std::string cl_tools_path = GetCurrentCLToolsPath();
      if (log)
        log->Printf("%s: trying command-line tools path: %s", __FUNCTION__,
                    cl_tools_path.c_str());

      if (!cl_tools_path.empty()) {
        cl_tools_path.append("usr/lib/swift");
        if (log)
          log->Printf("%s: trying command-line tools-based lib "
                      "path: %s",
                      __FUNCTION__, cl_tools_path.c_str());

        if (FileSpec(cl_tools_path, false).IsDirectory()) {
          g_cached_resource_dir = ConstString(cl_tools_path);
          if (log)
            log->Printf("%s: found Swift resource dir via "
                        "command-line tools path + "
                        "usr/lib/swift: %s",
                        __FUNCTION__, g_cached_resource_dir.AsCString());
          return;
        }
      }
    }

    // We might be in the build-dir configuration for a build-script-driven
    // LLDB build, which has the Swift build dir as a sibling directory
    // to the lldb build dir.  This looks much different than the install-
    // dir layout that the previous checks would try.
    {
      FileSpec faux_swift_dir_spec;
      if (HostInfo::GetLLDBPath(ePathTypeSwiftDir, faux_swift_dir_spec)) {
// We can't use a C++11 stdlib regex feature here because it
// doesn't work on Ubuntu 14.04 x86_64.  Once we don't care
// about supporting that anymore, let's pull the code below
// back in since it is a simpler implementation using
// std::regex.
#if 0
                // Let's try to regex this.
                // We're looking for /some/path/lldb-{os}-{arch}, and want to
                // build the following:
                //    /some/path/swift-{os}-{arch}/lib/swift/{os}/{arch}
                // In a match, these are the following assignments for
                // backrefs:
                //   $1 - first part of path before swift build dir
                //   $2 - the host OS path separator character
                //   $3 - all the stuff that should come after changing
                //        lldb to swift for the lib dir.
                auto match_regex =
                    std::regex("^(.+([/\\\\]))lldb-(.+)$");
                const std::string replace_format = "$1swift-$3";
                const std::string faux_swift_dir =
                    faux_swift_dir_spec.GetCString();
                const std::string build_tree_resource_dir =
                    std::regex_replace(faux_swift_dir, match_regex,
                                       replace_format);
#else
                std::string build_tree_resource_dir;
                const std::string faux_swift_dir =
                    faux_swift_dir_spec.GetCString();

                // Find something that matches lldb- (particularly,
                // the last one).
                const std::string lldb_dash("lldb-");
                auto lldb_pos = faux_swift_dir.rfind(lldb_dash);
                if ((lldb_pos != std::string::npos) &&
                    (lldb_pos > 0) &&
                    ((faux_swift_dir[lldb_pos - 1] == '\\') ||
                     (faux_swift_dir[lldb_pos - 1] == '/')))
                {
                    // We found something that matches ^.+[/\\]lldb-.+$
                    std::ostringstream stream;
                    // Take everything before lldb- (the path leading up to
                    // the lldb dir).
                    stream << faux_swift_dir.substr(0, lldb_pos);

                    // replace lldb- with swift-.
                    stream << "swift-";

                    // and now tack on the same components from after
                    // the lldb- part.
                    stream << faux_swift_dir.substr(lldb_pos +
                                                    lldb_dash.length());
                    const std::string build_tree_resource_dir = stream.str();
                    if (log)
                        log->Printf("%s: trying ePathTypeSwiftDir regex-based "
                                    "build dir: %s",
                                    __FUNCTION__,
                                    build_tree_resource_dir.c_str());
                    FileSpec swift_resource_dir_spec(
                        build_tree_resource_dir.c_str(), false);
                    if (swift_resource_dir_spec.IsDirectory())
                    {
                        g_cached_resource_dir =
                            ConstString(swift_resource_dir_spec.GetPath());
                        if (log)
                            log->Printf("%s: found Swift resource dir via "
                                        "ePathTypeSwiftDir + inferred "
                                        "build-tree dir: %s", __FUNCTION__,
                                        g_cached_resource_dir.AsCString());
                        return;
                    }
                }
#endif
      }
    }

    // We failed to find a reasonable Swift resource dir.
    if (log)
      log->Printf("%s: failed to find a Swift resource dir", __FUNCTION__);
  });

  return g_cached_resource_dir;
}

} // anonymous namespace

swift::CompilerInvocation &SwiftASTContext::GetCompilerInvocation() {
  return *m_compiler_invocation_ap;
}

swift::SourceManager &SwiftASTContext::GetSourceManager() {
  if (m_source_manager_ap.get() == NULL)
    m_source_manager_ap.reset(new swift::SourceManager());
  return *m_source_manager_ap;
}

swift::LangOptions &SwiftASTContext::GetLanguageOptions() {
  return GetCompilerInvocation().getLangOptions();
}

swift::DiagnosticEngine &SwiftASTContext::GetDiagnosticEngine() {
  if (m_diagnostic_engine_ap.get() == NULL)
    m_diagnostic_engine_ap.reset(
        new swift::DiagnosticEngine(GetSourceManager()));
  return *m_diagnostic_engine_ap;
}

// This code comes from CompilerInvocation.cpp (setRuntimeResourcePath)

static void ConfigureResourceDirs(swift::CompilerInvocation &invocation,
                                  FileSpec resource_dir, llvm::Triple triple) {
  // Make sure the triple is right:
  invocation.setTargetTriple(triple.str());
  invocation.setRuntimeResourcePath(resource_dir.GetPath().c_str());
}

swift::SILOptions &SwiftASTContext::GetSILOptions() {
  return GetCompilerInvocation().getSILOptions();
}

bool SwiftASTContext::TargetHasNoSDK() {
  llvm::Triple triple(GetTriple());

  switch (triple.getOS()) {
  case llvm::Triple::OSType::MacOSX:
  case llvm::Triple::OSType::Darwin:
  case llvm::Triple::OSType::IOS:
    return false;
  default:
    return true;
  }
}

swift::ClangImporterOptions &SwiftASTContext::GetClangImporterOptions() {
  swift::ClangImporterOptions &clang_importer_options =
      GetCompilerInvocation().getClangImporterOptions();
  if (!m_initialized_clang_importer_options) {
    m_initialized_clang_importer_options = true;
    FileSpec clang_dir_spec;
    if (HostInfo::GetLLDBPath(ePathTypeClangDir, clang_dir_spec))
      clang_importer_options.OverrideResourceDir =
          std::move(clang_dir_spec.GetPath());
  }
  return clang_importer_options;
}

swift::SearchPathOptions &SwiftASTContext::GetSearchPathOptions() {
  swift::SearchPathOptions &search_path_opts =
      GetCompilerInvocation().getSearchPathOptions();

  if (!m_initialized_search_path_options) {
    m_initialized_search_path_options = true;

    bool set_sdk = false;
    bool set_resource_dir = false;

    if (!search_path_opts.SDKPath.empty()) {
      FileSpec provided_sdk_path(search_path_opts.SDKPath, false);
      if (provided_sdk_path.Exists()) {
        // We don't check whether the SDK supports swift because we figure if
        // someone is passing this to us on the command line (e.g., for the
        // REPL), they probably know what they're doing.

        set_sdk = true;
      }
    } else if (!m_platform_sdk_path.empty()) {
      FileSpec platform_sdk(m_platform_sdk_path.c_str(), false);

      if (platform_sdk.Exists() &&
          SDKSupportsSwift(platform_sdk, SDKType::unknown)) {
        search_path_opts.SDKPath = m_platform_sdk_path.c_str();
        set_sdk = true;
      }
    }

    llvm::Triple triple(GetTriple());

    if (!m_resource_dir.empty()) {
      FileSpec resource_dir(m_resource_dir.c_str(), false);

      if (resource_dir.Exists()) {
        ConfigureResourceDirs(GetCompilerInvocation(), resource_dir, triple);
        set_resource_dir = true;
      }
    }

    if (!set_sdk) {
      if (triple.getOS() == llvm::Triple::OSType::MacOSX ||
          triple.getOS() == llvm::Triple::OSType::Darwin) {
        search_path_opts.SDKPath = GetSDKDirectory(SDKType::MacOSX, 10, 10)
                                       .AsCString(""); // we need the 10.10 SDK
      } else if (triple.getOS() == llvm::Triple::OSType::IOS) {
        if (triple.getArchName().startswith("arm")) {
          search_path_opts.SDKPath =
              GetSDKDirectory(SDKType::iPhoneOS, 8, 0).AsCString("");
        } else {
          search_path_opts.SDKPath =
              GetSDKDirectory(SDKType::iPhoneSimulator, 8, 0).AsCString("");
        }
      }
      // explicitly leave the SDKPath blank on other platforms
    }

    if (!set_resource_dir) {
      FileSpec resource_dir(::GetResourceDir().AsCString(""), false);
      if (resource_dir.Exists())
        ConfigureResourceDirs(GetCompilerInvocation(), resource_dir, triple);
    }
  }

  return search_path_opts;
}

namespace lldb_private {

class ANSIColorStringStream : public llvm::raw_string_ostream {
public:
  ANSIColorStringStream(bool colorize)
      : llvm::raw_string_ostream(m_buffer), m_colorize(colorize) {}
  /// Changes the foreground color of text that will be output from this point
  /// forward.
  /// @param Color ANSI color to use, the special SAVEDCOLOR can be used to
  /// change only the bold attribute, and keep colors untouched
  /// @param Bold bold/brighter text, default false
  /// @param BG if true change the background, default: change foreground
  /// @returns itself so it can be used within << invocations
  virtual raw_ostream &changeColor(enum Colors colors, bool bold = false,
                                   bool bg = false) {
    if (llvm::sys::Process::ColorNeedsFlush())
      flush();
    const char *colorcode;
    if (colors == SAVEDCOLOR)
      colorcode = llvm::sys::Process::OutputBold(bg);
    else
      colorcode = llvm::sys::Process::OutputColor(colors, bold, bg);
    if (colorcode) {
      size_t len = strlen(colorcode);
      write(colorcode, len);
    }
    return *this;
  }

  /// Resets the colors to terminal defaults. Call this when you are done
  /// outputting colored text, or before program exit.
  virtual raw_ostream &resetColor() {
    if (llvm::sys::Process::ColorNeedsFlush())
      flush();
    const char *colorcode = llvm::sys::Process::ResetColor();
    if (colorcode) {
      size_t len = strlen(colorcode);
      write(colorcode, len);
    }
    return *this;
  }

  /// Reverses the forground and background colors.
  virtual raw_ostream &reverseColor() {
    if (llvm::sys::Process::ColorNeedsFlush())
      flush();
    const char *colorcode = llvm::sys::Process::OutputReverse();
    if (colorcode) {
      size_t len = strlen(colorcode);
      write(colorcode, len);
    }
    return *this;
  }

  /// This function determines if this stream is connected to a "tty" or
  /// "console" window. That is, the output would be displayed to the user
  /// rather than being put on a pipe or stored in a file.
  virtual bool is_displayed() const { return m_colorize; }

  /// This function determines if this stream is displayed and supports colors.
  virtual bool has_colors() const { return m_colorize; }

protected:
  std::string m_buffer;
  bool m_colorize;
};

class StoringDiagnosticConsumer : public swift::DiagnosticConsumer {
public:
  StoringDiagnosticConsumer(SwiftASTContext &ast_context)
      : m_ast_context(ast_context), m_diagnostics(), m_num_errors(0),
        m_colorize(false) {
    m_ast_context.GetDiagnosticEngine().resetHadAnyError();
    m_ast_context.GetDiagnosticEngine().addConsumer(*this);
  }

  ~StoringDiagnosticConsumer() {
    m_ast_context.GetDiagnosticEngine().takeConsumers();
  }

  virtual void handleDiagnostic(swift::SourceManager &source_mgr,
                                swift::SourceLoc source_loc,
                                swift::DiagnosticKind kind,
                                llvm::StringRef text,
                                const swift::DiagnosticInfo &info) {
    llvm::StringRef bufferName = "<anonymous>";
    unsigned bufferID = 0;
    std::pair<unsigned, unsigned> line_col = {0, 0};

    if (source_loc.isValid()) {
      bufferID = source_mgr.findBufferContainingLoc(source_loc);
      bufferName = source_mgr.getBufferIdentifierForLoc(source_loc);
      line_col = source_mgr.getLineAndColumn(source_loc);
    }

    if (line_col.first != 0) {
      ANSIColorStringStream os(m_colorize);

      // Determine what kind of diagnostic we're emitting, and whether we want
      // to use its fixits:
      bool use_fixits = false;
      llvm::SourceMgr::DiagKind source_mgr_kind;
      switch (kind) {
      default:
      case swift::DiagnosticKind::Error:
        source_mgr_kind = llvm::SourceMgr::DK_Error;
        use_fixits = true;
        break;
      case swift::DiagnosticKind::Warning:
        source_mgr_kind = llvm::SourceMgr::DK_Warning;
        break;

      case swift::DiagnosticKind::Note:
        source_mgr_kind = llvm::SourceMgr::DK_Note;
        break;
      }

      // Translate ranges.
      llvm::SmallVector<llvm::SMRange, 2> ranges;
      for (auto R : info.Ranges)
        ranges.push_back(getRawRange(source_mgr, R));

      // Translate fix-its.
      llvm::SmallVector<llvm::SMFixIt, 2> fix_its;
      for (swift::DiagnosticInfo::FixIt F : info.FixIts)
        fix_its.push_back(getRawFixIt(source_mgr, F));

      // Display the diagnostic.

      auto message = source_mgr.GetMessage(source_loc, source_mgr_kind, text,
                                           ranges, fix_its);
      source_mgr.getLLVMSourceMgr().PrintMessage(os, message);

      // Use the llvm::raw_string_ostream::str() accessor as it will flush
      // the stream into our "message" and return us a reference to "message".
      std::string &message_ref = os.str();

      if (message_ref.empty())
        m_diagnostics.push_back(RawDiagnostic(
            text.str(), kind, bufferName, bufferID, line_col.first,
            line_col.second,
            use_fixits ? info.FixIts
                       : llvm::ArrayRef<swift::Diagnostic::FixIt>()));
      else
        m_diagnostics.push_back(RawDiagnostic(
            message_ref, kind, bufferName, bufferID, line_col.first,
            line_col.second,
            use_fixits ? info.FixIts
                       : llvm::ArrayRef<swift::Diagnostic::FixIt>()));
    } else {
      m_diagnostics.push_back(RawDiagnostic(
          text.str(), kind, bufferName, bufferID, line_col.first,
          line_col.second, llvm::ArrayRef<swift::Diagnostic::FixIt>()));
    }

    if (kind == swift::DiagnosticKind::Error)
      m_num_errors++;
  }

  void Clear() {
    m_ast_context.GetDiagnosticEngine().resetHadAnyError();
    m_diagnostics.clear();
    m_num_errors = 0;
  }

  unsigned NumErrors() {
    if (m_num_errors)
      return m_num_errors;
    else if (m_ast_context.GetASTContext()->hadError())
      return 1;
    else
      return 0;
  }

  static DiagnosticSeverity SeverityForKind(swift::DiagnosticKind kind) {
    switch (kind) {
    case swift::DiagnosticKind::Error:
      return eDiagnosticSeverityError;
    case swift::DiagnosticKind::Warning:
      return eDiagnosticSeverityWarning;
    case swift::DiagnosticKind::Note:
      return eDiagnosticSeverityRemark;
    }
  }

  void PrintDiagnostics(DiagnosticManager &diagnostic_manager,
                        uint32_t bufferID = UINT32_MAX, uint32_t first_line = 0,
                        uint32_t last_line = UINT32_MAX,
                        uint32_t line_offset = 0) {
    bool added_one_diagnostic = false;
    for (const RawDiagnostic &diagnostic : m_diagnostics) {
      // We often make expressions and wrap them in some code.
      // When we see errors we want the line numbers to be correct so
      // we correct them below. LLVM stores in SourceLoc objects as character
      // offsets so there is no way to get LLVM to move its error line numbers
      // around by adjusting the source location, we must do it manually. We
      // also want to use the same error formatting as LLVM and Clang, so we
      // must muck with the string.

      const DiagnosticSeverity severity = SeverityForKind(diagnostic.kind);
      const DiagnosticOrigin origin = eDiagnosticOriginSwift;

      if (first_line > 0 && bufferID != UINT32_MAX &&
          diagnostic.bufferID == bufferID && !diagnostic.bufferName.empty()) {
        // Make sure the error line is in range
        if (diagnostic.line >= first_line && diagnostic.line <= last_line) {
          // Need to remap the error/warning to a different line
          StreamString match;
          match.Printf("%s:%u:", diagnostic.bufferName.str().c_str(),
                       diagnostic.line);
          const size_t match_len = match.GetString().size();
          size_t match_pos = diagnostic.description.find(match.GetString());
          if (match_pos != std::string::npos) {
            // We have some <file>:<line>:" instances that need to be updated
            StreamString fixed_description;
            size_t start_pos = 0;
            do {
              if (match_pos > start_pos)
                  fixed_description.Printf("%s",
                      diagnostic.description.substr(
                          start_pos, match_pos - start_pos).c_str());
              fixed_description.Printf("%s:%u:",
                                       diagnostic.bufferName.str().c_str(),
                                       diagnostic.line - first_line +
                                           line_offset + 1);
              start_pos = match_pos + match_len;
              match_pos =
                  diagnostic.description.find(match.GetString(), start_pos);
            } while (match_pos != std::string::npos);

            // Append any last remainging text
            if (start_pos < diagnostic.description.size())
                fixed_description.PutCString(
                    diagnostic.description.substr(start_pos));

            SwiftDiagnostic *new_diagnostic =
                new SwiftDiagnostic(fixed_description.GetData(),
                                    severity, origin, bufferID);
            for (auto fixit : diagnostic.fixits)
              new_diagnostic->AddFixIt(fixit);

            diagnostic_manager.AddDiagnostic(new_diagnostic);
            added_one_diagnostic = true;

            continue;
          }
        }
      }
    }

    // In general, we don't want to see diagnostics from outside of the source
    // text range of the actual user expression. But if we didn't find any
    // diagnostics in the text range, it's probably because the source range was
    // not specified correctly, and we don't want to lose legit errors because
    // of that. So in that case we'll add them all here:

    if (!added_one_diagnostic) {
      // This will report diagnostic errors from outside the expression's source
      // range. Those are not interesting to users, so we only emit them in
      // debug builds.
      for (const RawDiagnostic &diagnostic : m_diagnostics) {
        const DiagnosticSeverity severity = SeverityForKind(diagnostic.kind);
        const DiagnosticOrigin origin = eDiagnosticOriginSwift;
        diagnostic_manager.AddDiagnostic(diagnostic.description.c_str(),
                                         severity, origin);
      }
    }
  }

  bool GetColorize() const { return m_colorize; }

  bool SetColorize(bool b) {
    const bool old = m_colorize;
    m_colorize = b;
    return old;
  }

private:
  // We don't currently use lldb_private::Diagostic or any of the lldb
  // DiagnosticManager machinery to store diagnostics as they occur. Instead,
  // we store them in raw form using this struct, then transcode them to
  // SwiftDiagnostics in PrintDiagnostic.
  struct RawDiagnostic {
    RawDiagnostic(std::string in_desc, swift::DiagnosticKind in_kind,
                  llvm::StringRef in_bufferName, unsigned in_bufferID,
                  uint32_t in_line, uint32_t in_column,
                  llvm::ArrayRef<swift::Diagnostic::FixIt> in_fixits)
        : description(in_desc), kind(in_kind), bufferName(in_bufferName),
          bufferID(in_bufferID), line(in_line), column(in_column) {
      for (auto fixit : in_fixits) {
        fixits.push_back(fixit);
      }
    }
    std::string description;
    swift::DiagnosticKind kind;
    const llvm::StringRef bufferName;
    unsigned bufferID;
    uint32_t line;
    uint32_t column;
    std::vector<swift::DiagnosticInfo::FixIt> fixits;
  };
  typedef std::vector<RawDiagnostic> RawDiagnosticBuffer;

  SwiftASTContext &m_ast_context;
  RawDiagnosticBuffer m_diagnostics;
  unsigned m_num_errors = 0;
  bool m_colorize;
};
}

swift::ASTContext *SwiftASTContext::GetASTContext() {
  if (m_ast_context_ap.get() == NULL) {
    m_ast_context_ap.reset(
        new swift::ASTContext(GetLanguageOptions(), GetSearchPathOptions(),
                              GetSourceManager(), GetDiagnosticEngine()));
    m_diagnostic_consumer_ap.reset(new StoringDiagnosticConsumer(*this));

    if (getenv("LLDB_SWIFT_DUMP_DIAGS")) {
      // NOTE: leaking a swift::PrintingDiagnosticConsumer() here, but this only
      // gets enabled when the above environment variable is set.
      GetDiagnosticEngine().addConsumer(
          *new swift::PrintingDiagnosticConsumer());
    }
    // Install the serialized module loader

    std::unique_ptr<swift::ModuleLoader> serialized_module_loader_ap(
        swift::SerializedModuleLoader::create(*m_ast_context_ap));

    if (serialized_module_loader_ap) {
      m_serialized_module_loader =
          (swift::SerializedModuleLoader *)serialized_module_loader_ap.get();
      m_ast_context_ap->addModuleLoader(std::move(serialized_module_loader_ap));
    }

    GetASTMap().Insert(m_ast_context_ap.get(), this);

    // Store common useful manglings for quick lookup - this also ensures that
    // types that didn't come out of the visitor (e.g. fallback ObjCPointers)
    // still exist in our tables for later mangled name retrieval
    // (the expression parser needs to do this).
    CacheDemangledType(ConstString("_TtBO").GetCString(),
                       m_ast_context_ap->TheUnknownObjectType.getPointer());
    CacheDemangledType(ConstString("_TtBp").GetCString(),
                       m_ast_context_ap->TheRawPointerType.getPointer());
    CacheDemangledType(ConstString("_TtBb").GetCString(),
                       m_ast_context_ap->TheBridgeObjectType.getPointer());
    CacheDemangledType(ConstString("_TtBo").GetCString(),
                       m_ast_context_ap->TheNativeObjectType.getPointer());
    CacheDemangledType(ConstString("_TtT_").GetCString(),
                       m_ast_context_ap->TheEmptyTupleType.getPointer());
  }

  VALID_OR_RETURN(nullptr);

  return m_ast_context_ap.get();
}

swift::SerializedModuleLoader *SwiftASTContext::GetSerializeModuleLoader() {
  VALID_OR_RETURN(nullptr);

  GetASTContext();
  return m_serialized_module_loader;
}

swift::ClangImporter *SwiftASTContext::GetClangImporter() {
  VALID_OR_RETURN(nullptr);

  if (m_clang_importer == NULL) {
    swift::ASTContext *ast_ctx = GetASTContext();

    if (!ast_ctx) {
      return nullptr;
    }

    // Install the Clang module loader
    TargetSP target_sp(m_target_wp.lock());
    if (true /*target_sp*/) {
      // PlatformSP platform_sp = target_sp->GetPlatform();
      if (true /*platform_sp*/) {
        if (!ast_ctx->SearchPathOpts.SDKPath.empty() || TargetHasNoSDK()) {
          swift::ClangImporterOptions &clang_importer_options =
              GetClangImporterOptions();
          if (!clang_importer_options.OverrideResourceDir.empty()) {
            std::unique_ptr<swift::ModuleLoader> clang_importer_ap(
                swift::ClangImporter::create(*m_ast_context_ap,
                                             clang_importer_options));

            if (clang_importer_ap) {
              const bool isClang = true;
              m_clang_importer =
                  (swift::ClangImporter *)clang_importer_ap.get();
              m_ast_context_ap->addModuleLoader(std::move(clang_importer_ap),
                                                isClang);
            }
          }
        }
      }
    }
  }
  return m_clang_importer;
}

bool SwiftASTContext::AddModuleSearchPath(const char *path) {
  VALID_OR_RETURN(false);

  if (path && path[0]) {
    swift::ASTContext *ast = GetASTContext();
    std::string path_str(path);
    bool add_search_path = true;
    for (auto path : ast->SearchPathOpts.ImportSearchPaths) {
      if (path == path_str) {
        add_search_path = false;
        break;
      }
    }

    if (add_search_path) {
      ast->SearchPathOpts.ImportSearchPaths.push_back(path);
      return true;
    }
  }
  return false;
}

bool SwiftASTContext::AddFrameworkSearchPath(const char *path) {
  VALID_OR_RETURN(false);

  if (path && path[0]) {
    swift::ASTContext *ast = GetASTContext();
    std::string path_str(path);
    bool add_search_path = true;
    for (std::string swift_path : ast->SearchPathOpts.FrameworkSearchPaths) {
      if (swift_path == path_str) {
        add_search_path = false;
        break;
      }
    }

    if (add_search_path) {
      ast->SearchPathOpts.FrameworkSearchPaths.push_back(path);
      return true;
    }
  }
  return false;
}

bool SwiftASTContext::AddClangArgument(const char *clang_arg, bool force) {
  if (clang_arg && clang_arg[0]) {
    swift::ClangImporterOptions &importer_options = GetClangImporterOptions();

    bool add_hmap = true;

    if (!force) {
      for (std::string &arg : importer_options.ExtraArgs) {
        if (!arg.compare(clang_arg)) {
          add_hmap = false;
          break;
        }
      }
    }

    if (add_hmap) {
      importer_options.ExtraArgs.push_back(clang_arg);
      return true;
    }
  }
  return false;
}

bool SwiftASTContext::AddClangArgumentPair(const char *clang_arg_1,
                                           const char *clang_arg_2) {
  if (clang_arg_1 && clang_arg_2 && clang_arg_1[0] && clang_arg_2[0]) {
    swift::ClangImporterOptions &importer_options = GetClangImporterOptions();

    bool add_hmap = true;

    for (ssize_t ai = 0, ae = importer_options.ExtraArgs.size() -
                              1; // -1 because we look at the next one too
         ai < ae;
         ++ai) {
      if (!importer_options.ExtraArgs[ai].compare(clang_arg_1) &&
          !importer_options.ExtraArgs[ai + 1].compare(clang_arg_2)) {
        add_hmap = false;
        break;
      }
    }

    if (add_hmap) {
      importer_options.ExtraArgs.push_back(clang_arg_1);
      importer_options.ExtraArgs.push_back(clang_arg_2);
      return true;
    }
  }
  return false;
}

size_t SwiftASTContext::GetNumModuleSearchPaths() const {
  VALID_OR_RETURN(0);

  if (m_ast_context_ap.get())
    return m_ast_context_ap->SearchPathOpts.ImportSearchPaths.size();
  return 0;
}

const char *SwiftASTContext::GetModuleSearchPathAtIndex(size_t idx) const {
  VALID_OR_RETURN(nullptr);

  if (m_ast_context_ap.get()) {
    if (idx < m_ast_context_ap->SearchPathOpts.ImportSearchPaths.size())
      return m_ast_context_ap->SearchPathOpts.ImportSearchPaths[idx].c_str();
  }
  return NULL;
}

size_t SwiftASTContext::GetNumFrameworkSearchPaths() const {
  VALID_OR_RETURN(0);

  if (m_ast_context_ap.get())
    return m_ast_context_ap->SearchPathOpts.FrameworkSearchPaths.size();
  return 0;
}

const char *SwiftASTContext::GetFrameworkSearchPathAtIndex(size_t idx) const {
  VALID_OR_RETURN(nullptr);

  if (m_ast_context_ap.get()) {
    if (idx < m_ast_context_ap->SearchPathOpts.FrameworkSearchPaths.size())
      return m_ast_context_ap->SearchPathOpts.FrameworkSearchPaths[idx].c_str();
  }
  return NULL;
}

size_t SwiftASTContext::GetNumClangArguments() {
  swift::ClangImporterOptions &importer_options = GetClangImporterOptions();

  return importer_options.ExtraArgs.size();
}

const char *SwiftASTContext::GetClangArgumentAtIndex(size_t idx) {
  swift::ClangImporterOptions &importer_options = GetClangImporterOptions();

  if (idx < importer_options.ExtraArgs.size())
    return importer_options.ExtraArgs[idx].c_str();

  return NULL;
}

swift::ModuleDecl *
SwiftASTContext::GetCachedModule(const ConstString &module_name) {
  VALID_OR_RETURN(nullptr);

  SwiftModuleMap::const_iterator iter =
      m_swift_module_cache.find(module_name.GetCString());

  if (iter != m_swift_module_cache.end())
    return iter->second;
  return NULL;
}

swift::ModuleDecl *
SwiftASTContext::CreateModule(const ConstString &module_basename,
                              Error &error) {
  VALID_OR_RETURN(nullptr);

  if (module_basename) {
    swift::ModuleDecl *module = GetCachedModule(module_basename);
    if (module) {
      error.SetErrorStringWithFormat("module already exists for '%s'",
                                     module_basename.GetCString());
      return NULL;
    }

    swift::ASTContext *ast = GetASTContext();
    if (ast) {
      swift::Identifier module_id(
          ast->getIdentifier(module_basename.GetCString()));
      module = swift::ModuleDecl::create(module_id, *ast);
      if (module) {
        m_swift_module_cache[module_basename.GetCString()] = module;
        return module;
      } else {
        error.SetErrorStringWithFormat("invalid swift AST (NULL)");
      }
    } else {
      error.SetErrorStringWithFormat("invalid swift AST (NULL)");
    }
  } else {
    error.SetErrorStringWithFormat("invalid module name (empty)");
  }
  return NULL;
}

void SwiftASTContext::CacheModule(swift::ModuleDecl *module) {
  VALID_OR_RETURN_VOID();

  if (!module)
    return;
  auto ID = module->getName().get();
  if (nullptr == ID || 0 == ID[0])
    return;
  if (m_swift_module_cache.find(ID) != m_swift_module_cache.end())
    return;
  m_swift_module_cache.insert({ID, module});
}

swift::ModuleDecl *
SwiftASTContext::GetModule(const ConstString &module_basename, Error &error) {
  VALID_OR_RETURN(nullptr);

  Log *log(GetLogIfAllCategoriesSet(LIBLLDB_LOG_TYPES));
  if (log)
    log->Printf("((SwiftASTContext*)%p)->GetModule('%s')", this,
                module_basename.AsCString("<no name>"));

  if (module_basename) {
    swift::ModuleDecl *module = GetCachedModule(module_basename);
    if (module)
      return module;
    if (swift::ASTContext *ast = GetASTContext()) {
      typedef std::pair<swift::Identifier, swift::SourceLoc> ModuleNameSpec;
      llvm::StringRef module_basename_sref(module_basename.GetCString());
      ModuleNameSpec name_pair(ast->getIdentifier(module_basename_sref),
                               swift::SourceLoc());

      if (HasFatalErrors()) {
        error.SetErrorStringWithFormat("failed to get module '%s' from AST "
                                       "context:\nAST context is in a fatal "
                                       "error state",
                                       module_basename.GetCString());
        printf("error in SwiftASTContext::GetModule(%s): AST context is in a "
               "fatal error stat",
               module_basename.GetCString());
        return nullptr;
      }

      ClearDiagnostics();

      module = ast->getModuleByName(module_basename_sref);

      if (HasErrors()) {
        DiagnosticManager diagnostic_manager;
        PrintDiagnostics(diagnostic_manager);
        error.SetErrorStringWithFormat(
            "failed to get module '%s' from AST context:\n%s",
            module_basename.GetCString(),
            diagnostic_manager.GetString().c_str());
#ifdef LLDB_CONFIGURATION_DEBUG
        printf("error in SwiftASTContext::GetModule(%s): '%s'",
               module_basename.GetCString(),
               diagnostic_manager.GetString().c_str());
#endif
        if (log)
          log->Printf("((SwiftASTContext*)%p)->GetModule('%s') -- error: %s",
                      this, module_basename.GetCString(),
                      diagnostic_manager.GetString().c_str());
      } else if (module) {
        if (log)
          log->Printf("((SwiftASTContext*)%p)->GetModule('%s') -- found %s",
                      this, module_basename.GetCString(),
                      module->getName().str().str().c_str());

        m_swift_module_cache[module_basename.GetCString()] = module;
        return module;
      } else {
        if (log)
          log->Printf(
              "((SwiftASTContext*)%p)->GetModule('%s') -- failed with no error",
              this, module_basename.GetCString());

        error.SetErrorStringWithFormat(
            "failed to get module '%s' from AST context",
            module_basename.GetCString());
      }
    } else {
      if (log)
        log->Printf(
            "((SwiftASTContext*)%p)->GetModule('%s') -- invalid ASTContext",
            this, module_basename.GetCString());

      error.SetErrorString("invalid swift::ASTContext");
    }
  } else {
    if (log)
      log->Printf(
          "((SwiftASTContext*)%p)->GetModule('%s') -- empty module name", this,
          module_basename.GetCString());

    error.SetErrorString("invalid module name (empty)");
  }
  return NULL;
}

swift::ModuleDecl *SwiftASTContext::GetModule(const FileSpec &module_spec,
                                              Error &error) {
  VALID_OR_RETURN(nullptr);

  ConstString module_basename(module_spec.GetFileNameStrippingExtension());

  Log *log(GetLogIfAllCategoriesSet(LIBLLDB_LOG_TYPES));
  if (log)
    log->Printf("((SwiftASTContext*)%p)->GetModule((FileSpec)'%s')", this,
                module_spec.GetPath().c_str());

  if (module_basename) {
    SwiftModuleMap::const_iterator iter =
        m_swift_module_cache.find(module_basename.GetCString());

    if (iter != m_swift_module_cache.end())
      return iter->second;

    if (module_spec.Exists()) {
      swift::ASTContext *ast = GetASTContext();
      if (!GetClangImporter()) {
        if (log)
          log->Printf("((SwiftASTContext*)%p)->GetModule((FileSpec)'%s') -- no "
                      "ClangImporter so giving up",
                      this, module_spec.GetPath().c_str());
        error.SetErrorStringWithFormat("couldn't get a ClangImporter");
        return nullptr;
      }

      std::string module_directory(module_spec.GetDirectory().GetCString());
      bool add_search_path = true;
      for (auto path : ast->SearchPathOpts.ImportSearchPaths) {
        if (path == module_directory) {
          add_search_path = false;
          break;
        }
      }
      // Add the search path if needed so we can find the module by basename
      if (add_search_path)
        ast->SearchPathOpts.ImportSearchPaths.push_back(
            std::move(module_directory));

      typedef std::pair<swift::Identifier, swift::SourceLoc> ModuleNameSpec;
      llvm::StringRef module_basename_sref(module_basename.GetCString());
      ModuleNameSpec name_pair(ast->getIdentifier(module_basename_sref),
                               swift::SourceLoc());
      swift::ModuleDecl *module =
          ast->getModule(llvm::ArrayRef<ModuleNameSpec>(name_pair));
      if (module) {
        if (log)
          log->Printf(
              "((SwiftASTContext*)%p)->GetModule((FileSpec)'%s') -- found %s",
              this, module_spec.GetPath().c_str(),
              module->getName().str().str().c_str());

        m_swift_module_cache[module_basename.GetCString()] = module;
        return module;
      } else {
        if (log)
          log->Printf("((SwiftASTContext*)%p)->GetModule((FileSpec)'%s') -- "
                      "couldn't get from AST context",
                      this, module_spec.GetPath().c_str());

        error.SetErrorStringWithFormat(
            "failed to get module '%s' from AST context",
            module_basename.GetCString());
      }
    } else {
      if (log)
        log->Printf("((SwiftASTContext*)%p)->GetModule((FileSpec)'%s') -- "
                    "doesn't exist",
                    this, module_spec.GetPath().c_str());

      error.SetErrorStringWithFormat("module '%s' doesn't exist",
                                     module_spec.GetPath().c_str());
    }
  } else {
    if (log)
      log->Printf(
          "((SwiftASTContext*)%p)->GetModule((FileSpec)'%s') -- no basename",
          this, module_spec.GetPath().c_str());

    error.SetErrorStringWithFormat("no module basename in '%s'",
                                   module_spec.GetPath().c_str());
  }
  return NULL;
}

swift::ModuleDecl *
SwiftASTContext::FindAndLoadModule(const ConstString &module_basename,
                                   Process &process, Error &error) {
  VALID_OR_RETURN(nullptr);

  swift::ModuleDecl *swift_module = GetModule(module_basename, error);
  if (!swift_module)
    return nullptr;
  LoadModule(swift_module, process, error);
  return swift_module;
}

swift::ModuleDecl *
SwiftASTContext::FindAndLoadModule(const FileSpec &module_spec,
                                   Process &process, Error &error) {
  VALID_OR_RETURN(nullptr);

  swift::ModuleDecl *swift_module = GetModule(module_spec, error);
  if (!swift_module)
    return nullptr;
  LoadModule(swift_module, process, error);
  return swift_module;
}

bool SwiftASTContext::LoadOneImage(Process &process, FileSpec &link_lib_spec,
                                   Error &error) {
  VALID_OR_RETURN(false);

  error.Clear();

  PlatformSP platform_sp = process.GetTarget().GetPlatform();
  if (platform_sp)
    return platform_sp->LoadImage(&process, FileSpec(), link_lib_spec, error) !=
           LLDB_INVALID_IMAGE_TOKEN;
  else
    return false;
}

static void
GetLibrarySearchPaths(std::vector<std::string> &paths,
                      const swift::SearchPathOptions &search_path_opts) {
  paths.clear();
  paths.resize(search_path_opts.LibrarySearchPaths.size() + 1);
  std::copy(search_path_opts.LibrarySearchPaths.begin(),
            search_path_opts.LibrarySearchPaths.end(), paths.begin());
  paths.push_back(search_path_opts.RuntimeLibraryPath);
}

void SwiftASTContext::LoadModule(swift::ModuleDecl *swift_module,
                                 Process &process, Error &error) {
  VALID_OR_RETURN_VOID();

  Error current_error;
  auto addLinkLibrary = [&](swift::LinkLibrary link_lib) {
    Error load_image_error;
    StreamString all_dlopen_errors;
    const char *library_name = link_lib.getName().data();

    if (library_name == NULL || library_name[0] == '\0') {
      error.SetErrorString("Empty library name passed to addLinkLibrary");
      return;
    }

    SwiftLanguageRuntime *runtime = process.GetSwiftLanguageRuntime();

    if (runtime && runtime->IsInLibraryNegativeCache(library_name))
      return;

    swift::LibraryKind library_kind = link_lib.getKind();

    Log *log(GetLogIfAnyCategoriesSet(LIBLLDB_LOG_TYPES));
    if (log)
      log->Printf("\nLoading link library \"%s\" of kind: %d.", library_name,
                  library_kind);

    switch (library_kind) {
    case swift::LibraryKind::Framework: {

      // First make sure the library isn't already loaded. Since this is a
      // framework, we make sure the file name and the framework name are the
      // same, and that we are contained in FileName.framework with no other
      // intervening frameworks.  We can get more restrictive if this gives
      // false positives.

      ConstString library_cstr(library_name);

      std::string framework_name(library_name);
      framework_name.append(".framework");

      // Lookup the module by file basename and make sure that basename has
      // "<basename>.framework" in the path.

      ModuleSpec module_spec;
      module_spec.GetFileSpec().GetFilename() = library_cstr;
      lldb_private::ModuleList matching_module_list;
      bool module_already_loaded = false;
      if (process.GetTarget().GetImages().FindModules(module_spec,
                                                      matching_module_list)) {
        matching_module_list.ForEach(
            [&module_already_loaded, &module_spec,
             &framework_name](const ModuleSP &module_sp) -> bool {
              module_already_loaded = module_spec.GetFileSpec().GetPath().find(
                                          framework_name) != std::string::npos;
              return module_already_loaded ==
                     false; // Keep iterating if we didn't find the right module
            });
      }
      // If we already have this library loaded, don't try and load it again.
      if (module_already_loaded) {
        if (log)
          log->Printf("Skipping load of %s as it is already loaded.",
                      framework_name.c_str());
        return;
      }

      for (auto module : process.GetTarget().GetImages().Modules()) {
        FileSpec module_file = module->GetFileSpec();
        if (module_file.GetFilename() == library_cstr) {
          std::string module_path = module_file.GetPath();

          size_t framework_offset = module_path.rfind(framework_name);

          if (framework_offset != std::string::npos) {
            // The Framework is already loaded, so we don't need to try to load
            // it again.
            if (log)
              log->Printf("Skipping load of %s as it is already loaded.",
                          framework_name.c_str());
            return;
          }
        }
      }

      std::string framework_path("@rpath/");
      framework_path.append(library_name);
      framework_path.append(".framework/");
      framework_path.append(library_name);
      FileSpec framework_spec(framework_path.c_str(), false);

      if (LoadOneImage(process, framework_spec, load_image_error)) {
        if (log)
          log->Printf("Found framework at: %s.", framework_path.c_str());

        return;
      } else
        all_dlopen_errors.Printf("Looking for \"%s\", error: %s\n",
                                 framework_path.c_str(),
                                 load_image_error.AsCString());

      // And then in the various framework search paths.
      std::unordered_set<std::string> seen_paths;
      for (const std::string &framework_search_dir :
           swift_module->getASTContext().SearchPathOpts.FrameworkSearchPaths) {
        // The framework search dir as it comes from the AST context often has
        // duplicate entries, don't try to load along the same path twice.

        std::pair<std::unordered_set<std::string>::iterator, bool>
            insert_result = seen_paths.insert(framework_search_dir);
        if (!insert_result.second)
          continue;

        framework_path = framework_search_dir;
        framework_path.append("/");
        framework_path.append(library_name);
        framework_path.append(".framework/");
        framework_path.append(library_name);
        framework_spec.SetFile(framework_path.c_str(), false);

        if (LoadOneImage(process, framework_spec, load_image_error)) {
          if (log)
            log->Printf("Found framework at: %s.", framework_path.c_str());

          return;
        } else
          all_dlopen_errors.Printf("Looking for \"%s\"\n,    error: %s\n",
                                   framework_path.c_str(),
                                   load_image_error.AsCString());
      }

      // Maybe we were told to add a link library that exists in the system.  I
      // tried just specifying Foo.framework/Foo and letting the system search
      // figure that out, but if DYLD_FRAMEWORK_FALLBACK_PATH is set
      // (e.g. in Xcode's test scheme) then these aren't found. So for now I
      // dial them in explicitly:

      std::string system_path("/System/Library/Frameworks/");
      system_path.append(library_name);
      system_path.append(".framework/");
      system_path.append(library_name);
      framework_spec.SetFile(system_path.c_str(), true);
      if (LoadOneImage(process, framework_spec, load_image_error))
        return;
      else
        all_dlopen_errors.Printf("Looking for \"%s\"\n,    error: %s\n",
                                 framework_path.c_str(),
                                 load_image_error.AsCString());
    } break;
    case swift::LibraryKind::Library: {
      std::vector<std::string> search_paths;

      GetLibrarySearchPaths(search_paths,
                            swift_module->getASTContext().SearchPathOpts);

      if (LoadLibraryUsingPaths(process, library_name, search_paths, true,
                                all_dlopen_errors))
        return;
    } break;
    }

    // If we get here, we aren't going to find this image, so add it to a
    // negative cache:
    if (runtime)
      runtime->AddToLibraryNegativeCache(library_name);

    current_error.SetErrorStringWithFormat(
        "Failed to load linked library %s of module %s - errors:\n%s\n",
        library_name, swift_module->getName().str().str().c_str(),
        all_dlopen_errors.GetData());
  };

  swift_module->forAllVisibleModules({},
                                     true, // includePrivateTopLevel
                                     [&](swift::ModuleDecl::ImportedModule import) {
                                       import.second->collectLinkLibraries(
                                           addLinkLibrary);
                                     });
  error = current_error;
}

bool SwiftASTContext::LoadLibraryUsingPaths(
    Process &process, llvm::StringRef library_name,
    std::vector<std::string> &search_paths, bool check_rpath,
    StreamString &all_dlopen_errors) {
  VALID_OR_RETURN(false);

  Log *log(GetLogIfAnyCategoriesSet(LIBLLDB_LOG_TYPES | LIBLLDB_LOG_TEMPORARY));

  SwiftLanguageRuntime *runtime = process.GetSwiftLanguageRuntime();
  if (!runtime) {
    all_dlopen_errors.PutCString(
        "Can't load Swift libraries without a language runtime.");
    return false;
  }

  if (ConstString::Equals(runtime->GetStandardLibraryBaseName(),
                          ConstString(library_name))) {
    // Never dlopen the standard library. Some binaries statically link to the
    // Swift standard library and dlopening it here will cause ObjC runtime
    // conflicts.
    // If you want to run Swift expressions you have to arrange to load the
    // Swift standard library by hand before doing so.
    if (log)
      log->Printf("Skipping swift standard library \"%s\" - we don't hand load "
                  "that one.",
                  runtime->GetStandardLibraryBaseName().AsCString());
    return true;
  }

  PlatformSP platform_sp(process.GetTarget().GetPlatform());

  std::string library_fullname;

  if (platform_sp) {
    library_fullname =
        platform_sp->GetFullNameForDylib(ConstString(library_name)).AsCString();
  } else // This is the old way, and we shouldn't use it except on Mac OS
  {
#ifdef __APPLE__
    library_fullname = "lib";
    library_fullname.append(library_name);
    library_fullname.append(".dylib");
#else
    return false;
#endif
  }

  ModuleSpec module_spec;
  module_spec.GetFileSpec().GetFilename().SetCString(library_fullname.c_str());
  lldb_private::ModuleList matching_module_list;

  if (process.GetTarget().GetImages().FindModules(module_spec,
                                                  matching_module_list) > 0) {
    if (log)
      log->Printf("Skipping module %s as it is already loaded.",
                  library_fullname.c_str());
    return true;
  }

  FileSpec library_spec;
  std::string library_path;
  std::unordered_set<std::string> seen_paths;
  Error load_image_error;

  for (const std::string &library_search_dir : search_paths) {
    // The library search dir as it comes from the AST context often has
    // duplicate entries, don't try to load along the same path twice.

    std::pair<std::unordered_set<std::string>::iterator, bool> insert_result =
        seen_paths.insert(library_search_dir);
    if (!insert_result.second)
      continue;

    library_path = library_search_dir;
    library_path.append("/");
    library_path.append(library_fullname);
    library_spec.SetFile(library_path.c_str(), false);
    if (LoadOneImage(process, library_spec, load_image_error)) {
      if (log)
        log->Printf("Found library at: %s.", library_path.c_str());
      return true;
    } else
      all_dlopen_errors.Printf("Looking for \"%s\"\n,    error: %s\n",
                               library_path.c_str(),
                               load_image_error.AsCString());
  }

  if (check_rpath) {
    // Let our RPATH help us out when finding the right library
    library_path = "@rpath/";
    library_path += library_fullname;

    FileSpec link_lib_spec(library_path.c_str(), false);

    if (LoadOneImage(process, link_lib_spec, load_image_error)) {
      if (log)
        log->Printf("Found library at: %s.", library_path.c_str());
      return true;
    } else
      all_dlopen_errors.Printf("Looking for \"%s\", error: %s\n",
                               library_path.c_str(),
                               load_image_error.AsCString());
  }
  return false;
}

void SwiftASTContext::LoadExtraDylibs(Process &process, Error &error) {
  VALID_OR_RETURN_VOID();

  error.Clear();
  swift::IRGenOptions &irgen_options = GetIRGenOptions();
  for (const swift::LinkLibrary &link_lib : irgen_options.LinkLibraries) {
    // We don't have to do frameworks here, they actually record their link
    // libraries properly.
    if (link_lib.getKind() == swift::LibraryKind::Library) {
      const char *library_name = link_lib.getName().data();
      StreamString errors;

      std::vector<std::string> search_paths;

      GetLibrarySearchPaths(search_paths,
                            m_compiler_invocation_ap->getSearchPathOptions());

      bool success = LoadLibraryUsingPaths(process, library_name, search_paths,
                                           false, errors);
      if (!success) {
        error.SetErrorString(errors.GetData());
      }
    }
  }
}

bool SwiftASTContext::RegisterSectionModules(
    Module &module, std::vector<std::string> &module_names) {
  VALID_OR_RETURN(false);

  Log *log(GetLogIfAllCategoriesSet(LIBLLDB_LOG_TYPES));

  swift::SerializedModuleLoader *sml = GetSerializeModuleLoader();
  if (sml) {
    SectionList *section_list = module.GetSectionList();
    if (section_list) {
      SectionSP section_sp(
          section_list->FindSectionByType(eSectionTypeSwiftModules, true));
      if (section_sp) {
        DataExtractor section_data;

        if (section_sp->GetSectionData(section_data)) {
          llvm::StringRef section_data_ref(
              (const char *)section_data.GetDataStart(),
              section_data.GetByteSize());
          llvm::SmallVector<std::string, 4> llvm_modules;
          if (swift::parseASTSection(sml, section_data_ref, llvm_modules)) {
            for (auto module_name : llvm_modules)
              module_names.push_back(module_name);
            return true;
          }
        }
      } else {
        if (m_ast_file_data_map.find(&module) != m_ast_file_data_map.end())
          return true;

        SymbolVendor *sym_vendor = module.GetSymbolVendor();
        if (sym_vendor) {
          // Grab all the AST blobs from the symbol vendor.
          auto ast_file_datas = sym_vendor->GetASTData(eLanguageTypeSwift);
          if (log)
            log->Printf("SwiftASTContext::%s() retrieved %zu AST Data blobs "
                        "from the symbol vendor.",
                        __FUNCTION__, ast_file_datas.size());

          // Add each of the AST blobs to the vector of AST blobs for the
          // module.
          auto &ast_vector = GetASTVectorForModule(&module);
          ast_vector.insert(ast_vector.end(), ast_file_datas.begin(),
                            ast_file_datas.end());

          // Retrieve the module names from the AST blobs retrieved from the
          // symbol vendor.
          size_t parse_fail_count = 0;
          size_t ast_number = 0;
          for (auto ast_file_data_sp : ast_file_datas) {
            // Parse the AST section info from the AST blob.
            ++ast_number;
            llvm::StringRef section_data_ref(
                (const char *)ast_file_data_sp->GetBytes(),
                ast_file_data_sp->GetByteSize());
            llvm::SmallVector<std::string, 4> llvm_modules;
            if (swift::parseASTSection(sml, section_data_ref, llvm_modules)) {
              // Collect the LLVM module names referenced by the AST.
              for (auto module_name : llvm_modules)
                module_names.push_back(module_name);
              if (log)
                log->Printf("SwiftASTContext::%s() - parsed %zu llvm modules "
                            "from Swift AST section %zu of %zu.",
                            __FUNCTION__, llvm_modules.size(), ast_number,
                            ast_file_datas.size());
            } else {
              // Keep track of the fact that we failed to parse the AST
              // section info.
              if (log)
                log->Printf("SwiftASTContext::%s() - failed to parse AST "
                            "section %zu of %zu.",
                            __FUNCTION__, ast_number, ast_file_datas.size());
              ++parse_fail_count;
            }
          }
          if (!ast_file_datas.empty() && (parse_fail_count == 0)) {
            // We found AST data entries and we successfully parsed all of
            // them.
            return true;
          }
        }
      }
    }
  }
  return false;
}

void SwiftASTContext::ValidateSectionModules(
    Module &module, const std::vector<std::string> &module_names) {
  VALID_OR_RETURN_VOID();

  Error error;

  for (const std::string &module_name : module_names)
    if (!GetModule(ConstString(module_name.c_str()), error))
      module.ReportWarning("unable to load swift module '%s' (%s)",
                           module_name.c_str(), error.AsCString());
}

swift::Identifier SwiftASTContext::GetIdentifier(const char *name) {
  VALID_OR_RETURN(swift::Identifier());

  return GetASTContext()->getIdentifier(llvm::StringRef(name));
}

swift::Identifier SwiftASTContext::GetIdentifier(const llvm::StringRef &name) {
  VALID_OR_RETURN(swift::Identifier());

  return GetASTContext()->getIdentifier(name);
}

ConstString SwiftASTContext::GetMangledTypeName(swift::TypeBase *type_base) {
  VALID_OR_RETURN(ConstString());

  auto iter = m_type_to_mangled_name_map.find(type_base),
       end = m_type_to_mangled_name_map.end();
  if (iter != end)
    return ConstString(iter->second);

  swift::Type swift_type(type_base);

  bool has_archetypes = false;

  swift_type.visit([&has_archetypes](swift::Type part_type) -> void {
    if (part_type->getKind() == swift::TypeKind::Archetype) {
      has_archetypes = true;
    }
  });

  if (!has_archetypes) {
    swift::Mangle::Mangler mangler(true);
    mangler.mangleTypeForDebugger(swift_type, nullptr);
    std::string s = mangler.finalize();

    if (!s.empty()) {
      ConstString mangled_cs(s.c_str());
      CacheDemangledType(mangled_cs.AsCString(), type_base);
      return mangled_cs;
    }
  }

  return ConstString();
}

void SwiftASTContext::CacheDemangledType(const char *name,
                                         swift::TypeBase *found_type) {
  VALID_OR_RETURN_VOID();

  m_type_to_mangled_name_map.insert(std::make_pair(found_type, name));
  m_mangled_name_to_type_map.insert(std::make_pair(name, found_type));
}

void SwiftASTContext::CacheDemangledTypeFailure(const char *name) {
  VALID_OR_RETURN_VOID();

  m_negative_type_cache.Insert(name);
}

CompilerType
SwiftASTContext::GetTypeFromMangledTypename(const char *mangled_typename,
                                            Error &error) {
  VALID_OR_RETURN(CompilerType());

  if (mangled_typename && mangled_typename[0] == '_' &&
      mangled_typename[1] == 'T') {
    Log *log(GetLogIfAllCategoriesSet(LIBLLDB_LOG_TYPES));
    if (log)
      log->Printf("((SwiftASTContext*)%p)->GetTypeFromMangledTypename('%s')",
                  this, mangled_typename);

    swift::ASTContext *ast_ctx = GetASTContext();
    if (!ast_ctx) {
      if (log)
        log->Printf("((SwiftASTContext*)%p)->GetTypeFromMangledTypename('%s') "
                    "-- null Swift AST Context",
                    this, mangled_typename);
      error.SetErrorString("null Swift AST Context");
      return CompilerType();
    }

    error.Clear();

    // If we were to crash doing this, remember what type caused it
<<<<<<< HEAD
    llvm::PrettyStackTraceFormat PST("error finding type for %s", mangled_typename);
=======
    llvm::PrettyStackTraceFormat PST("error finding type for %s",
                                        mangled_typename);
>>>>>>> b8bdb479
    ConstString mangled_name(mangled_typename);
    swift::TypeBase *found_type =
        m_mangled_name_to_type_map.lookup(mangled_name.GetCString());
    if (found_type) {
      if (log)
        log->Printf("((SwiftASTContext*)%p)->GetTypeFromMangledTypename('%s') "
                    "-- found in the positive cache",
                    this, mangled_typename);
      return CompilerType(ast_ctx, found_type);
    }

    if (m_negative_type_cache.Lookup(mangled_name.GetCString())) {
      if (log)
        log->Printf("((SwiftASTContext*)%p)->GetTypeFromMangledTypename('%s') "
                    "-- found in the negative cache",
                    this, mangled_typename);
      return CompilerType();
    }

    if (log)
      log->Printf("((SwiftASTContext*)%p)->GetTypeFromMangledTypename('%s') -- "
                  "not cached, searching",
                  this, mangled_typename);

    std::string swift_error;
    found_type = swift::ide::getTypeFromMangledSymbolname(
                     *ast_ctx, mangled_typename, swift_error)
                     .getPointer();

    if (found_type) {
      CacheDemangledType(mangled_name.GetCString(), found_type);
      CompilerType result_type(ast_ctx, found_type);
      if (log)
        log->Printf("((SwiftASTContext*)%p)->GetTypeFromMangledTypename('%s') "
                    "-- found %s",
                    this, mangled_typename,
                    result_type.GetTypeName().GetCString());
      return result_type;
    } else {
      if (log)
        log->Printf("((SwiftASTContext*)%p)->GetTypeFromMangledTypename('%s') "
                    "-- error: %s",
                    this, mangled_typename, swift_error.c_str());

      error.SetErrorStringWithFormat("type for typename '%s' was not found",
                                     mangled_typename);
      CacheDemangledTypeFailure(mangled_name.GetCString());
      return CompilerType();
    }
  }
  error.SetErrorStringWithFormat("typename '%s' is not a valid Swift mangled "
                                 "typename, it should begin with _T",
                                 mangled_typename);
  return CompilerType();
}

CompilerType SwiftASTContext::GetVoidFunctionType() {
  VALID_OR_RETURN(CompilerType());

  if (!m_void_function_type) {
    swift::ASTContext *ast = GetASTContext();
    swift::Type empty_tuple_type(swift::TupleType::getEmpty(*ast));
    m_void_function_type = CompilerType(
        ast, swift::FunctionType::get(empty_tuple_type, empty_tuple_type));
  }
  return m_void_function_type;
}

static CompilerType ValueDeclToType(swift::ValueDecl *decl,
                                    swift::ASTContext *ast) {
  if (decl) {
    switch (decl->getKind()) {
    case swift::DeclKind::TypeAlias: {
      swift::TypeAliasDecl *alias_decl = llvm::cast<swift::TypeAliasDecl>(decl);
      if (alias_decl->hasInterfaceType()) {
        swift::Type swift_type = alias_decl->getDeclaredInterfaceType();
        return CompilerType(ast, swift_type.getPointer());
      }
      break;
    }

    case swift::DeclKind::Enum:
    case swift::DeclKind::Struct:
    case swift::DeclKind::Protocol:
    case swift::DeclKind::Class: {
      swift::NominalTypeDecl *nominal_decl = llvm::cast<swift::NominalTypeDecl>(decl);
      if (nominal_decl->hasInterfaceType()) {
        swift::Type swift_type = nominal_decl->getDeclaredType();
        return CompilerType(ast, swift_type.getPointer());
      }
    } break;

    default:
      break;
    }
  }
  return CompilerType();
}

CompilerType SwiftASTContext::FindQualifiedType(const char *qualified_name) {
  VALID_OR_RETURN(CompilerType());

  if (qualified_name && qualified_name[0]) {
    const char *dot_pos = strchr(qualified_name, '.');
    if (dot_pos) {
      ConstString module_name(qualified_name, dot_pos - qualified_name);
      swift::ModuleDecl *swift_module = GetCachedModule(module_name);
      if (swift_module) {
        swift::ModuleDecl::AccessPathTy access_path;
        llvm::SmallVector<swift::ValueDecl *, 4> decls;
        const char *module_type_name = dot_pos + 1;
        swift_module->lookupValue(access_path, GetIdentifier(module_type_name),
                                  swift::NLKind::UnqualifiedLookup, decls);
        for (auto decl : decls) {
          CompilerType type = ValueDeclToType(decl, GetASTContext());
          if (type)
            return type;
        }
      }
    }
  }
  return CompilerType();
}

static CompilerType DeclToType(swift::Decl *decl, swift::ASTContext *ast) {
  if (swift::ValueDecl *value_decl =
          llvm::dyn_cast_or_null<swift::ValueDecl>(decl))
    return ValueDeclToType(value_decl, ast);
  return CompilerType();
}

static SwiftASTContext::TypeOrDecl DeclToTypeOrDecl(swift::ASTContext *ast,
                                                    swift::Decl *decl) {
  if (decl) {
    switch (decl->getKind()) {
    case swift::DeclKind::Import:
    case swift::DeclKind::Extension:
    case swift::DeclKind::PatternBinding:
    case swift::DeclKind::TopLevelCode:
    case swift::DeclKind::GenericTypeParam:
    case swift::DeclKind::AssociatedType:
    case swift::DeclKind::EnumElement:
    case swift::DeclKind::EnumCase:
    case swift::DeclKind::IfConfig:
    case swift::DeclKind::Param:
    case swift::DeclKind::Module:
      break;

    case swift::DeclKind::InfixOperator:
    case swift::DeclKind::PrefixOperator:
    case swift::DeclKind::PostfixOperator:
    case swift::DeclKind::PrecedenceGroup:
      return decl;

    case swift::DeclKind::TypeAlias: {
      swift::TypeAliasDecl *alias_decl =
          llvm::dyn_cast_or_null<swift::TypeAliasDecl>(decl);
      if (alias_decl->hasInterfaceType()) {
        swift::Type swift_type = alias_decl->getDeclaredInterfaceType();
        return CompilerType(ast, swift_type.getPointer());
      }
    } break;
    case swift::DeclKind::Enum:
    case swift::DeclKind::Struct:
    case swift::DeclKind::Class:
    case swift::DeclKind::Protocol: {
      swift::NominalTypeDecl *nominal_decl =
          llvm::dyn_cast_or_null<swift::NominalTypeDecl>(decl);
      if (nominal_decl->hasInterfaceType()) {
        swift::Type swift_type = nominal_decl->getDeclaredType();
        return CompilerType(ast, swift_type.getPointer());
      }
    } break;

    case swift::DeclKind::Func:
    case swift::DeclKind::Var:
      return decl;

    case swift::DeclKind::Subscript:
    case swift::DeclKind::Constructor:
    case swift::DeclKind::Destructor:
      break;
    }
  }
  return CompilerType();
}

size_t SwiftASTContext::FindContainedType(llvm::StringRef name,
                                          CompilerType container_type,
                                          std::set<CompilerType> &results,
                                          bool append) {
  VALID_OR_RETURN(0);

  if (!append)
    results.clear();

  size_t size_before = results.size();

  TypesOrDecls types_or_decl_results;
  FindContainedTypeOrDecl(name, container_type, types_or_decl_results);

  for (const auto &result : types_or_decl_results) {
    CompilerType type = result.Apply<CompilerType>(
        [](CompilerType type) -> CompilerType { return type; },
        [this](swift::Decl *decl) -> CompilerType {
          return DeclToType(decl, GetASTContext());
        });
    results.emplace(type);
  }

  return results.size() - size_before;
}

size_t
SwiftASTContext::FindContainedTypeOrDecl(llvm::StringRef name,
                                         TypeOrDecl container_type_or_decl,
                                         TypesOrDecls &results, bool append) {
  VALID_OR_RETURN(0);

  if (!append)
    results.clear();
  size_t size_before = results.size();

  CompilerType container_type = container_type_or_decl.Apply<CompilerType>(
      [](CompilerType type) -> CompilerType { return type; },
      [this](swift::Decl *decl) -> CompilerType {
        return DeclToType(decl, GetASTContext());
      });

  if (false == name.empty() &&
      llvm::dyn_cast_or_null<SwiftASTContext>(container_type.GetTypeSystem())) {
    swift::Type swift_type(GetSwiftType(container_type));
    if (!swift_type)
      return 0;
    swift::CanType swift_can_type(swift_type->getCanonicalType());
    if (!swift_can_type)
      return 0;
    swift::NominalType *nominal_type =
        swift_can_type->getAs<swift::NominalType>();
    if (!nominal_type)
      return 0;
    swift::NominalTypeDecl *nominal_decl = nominal_type->getDecl();
    if (!nominal_decl)
      return 0;
    llvm::ArrayRef<swift::ValueDecl *> decls =
        nominal_type->getDecl()->lookupDirect(
            swift::DeclName(m_ast_context_ap->getIdentifier(name)));
    for (auto decl : decls)
      results.emplace(DeclToTypeOrDecl(GetASTContext(), decl));
  }
  return results.size() - size_before;
}

CompilerType SwiftASTContext::FindType(const char *name,
                                       swift::ModuleDecl *swift_module) {
  VALID_OR_RETURN(CompilerType());

  std::set<CompilerType> search_results;

  FindTypes(name, swift_module, search_results, false);

  if (search_results.empty())
    return CompilerType();
  else
    return *search_results.begin();
}

llvm::Optional<SwiftASTContext::TypeOrDecl>
SwiftASTContext::FindTypeOrDecl(const char *name,
                                swift::ModuleDecl *swift_module) {
  VALID_OR_RETURN(llvm::Optional<SwiftASTContext::TypeOrDecl>());

  TypesOrDecls search_results;

  FindTypesOrDecls(name, swift_module, search_results, false);

  if (search_results.empty())
    return llvm::Optional<SwiftASTContext::TypeOrDecl>();
  else
    return *search_results.begin();
}

size_t SwiftASTContext::FindTypes(const char *name,
                                  swift::ModuleDecl *swift_module,
                                  std::set<CompilerType> &results,
                                  bool append) {
  VALID_OR_RETURN(0);

  if (!append)
    results.clear();

  size_t before = results.size();

  TypesOrDecls types_or_decls_results;
  FindTypesOrDecls(name, swift_module, types_or_decls_results);

  for (const auto &result : types_or_decls_results) {
    CompilerType type = result.Apply<CompilerType>(
        [](CompilerType type) -> CompilerType { return type; },
        [this](swift::Decl *decl) -> CompilerType {
          if (swift::ValueDecl *value_decl =
                  llvm::dyn_cast_or_null<swift::ValueDecl>(decl)) {
            if (value_decl->hasInterfaceType()) {
              swift::Type swift_type = value_decl->getInterfaceType();
              swift::MetatypeType *meta_type =
                  swift_type->getAs<swift::MetatypeType>();
              swift::ASTContext *ast = GetASTContext();
              if (meta_type)
                return CompilerType(ast,
                                    meta_type->getInstanceType().getPointer());
              else
                return CompilerType(ast, swift_type.getPointer());
            }
          }
          return CompilerType();
        });
    results.emplace(type);
  }

  return results.size() - before;
}

size_t SwiftASTContext::FindTypesOrDecls(const char *name,
                                         swift::ModuleDecl *swift_module,
                                         TypesOrDecls &results, bool append) {
  VALID_OR_RETURN(0);

  if (!append)
    results.clear();

  size_t before = results.size();

  if (name && name[0] && swift_module) {
    swift::ModuleDecl::AccessPathTy access_path;
    llvm::SmallVector<swift::ValueDecl *, 4> value_decls;
    swift::Identifier identifier(GetIdentifier(name));
    if (strchr(name, '.'))
      swift_module->lookupValue(access_path, identifier,
                                swift::NLKind::QualifiedLookup, value_decls);
    else
      swift_module->lookupValue(access_path, identifier,
                                swift::NLKind::UnqualifiedLookup, value_decls);
    if (identifier.isOperator()) {
      swift::OperatorDecl *op_decl =
          swift_module->lookupPrefixOperator(identifier);
      if (op_decl)
        results.emplace(DeclToTypeOrDecl(GetASTContext(), op_decl));
      if ((op_decl = swift_module->lookupInfixOperator(identifier)))
        results.emplace(DeclToTypeOrDecl(GetASTContext(), op_decl));
      if ((op_decl = swift_module->lookupPostfixOperator(identifier)))
        results.emplace(DeclToTypeOrDecl(GetASTContext(), op_decl));
    }
    if (swift::PrecedenceGroupDecl *pg_decl =
            swift_module->lookupPrecedenceGroup(identifier))
      results.emplace(DeclToTypeOrDecl(GetASTContext(), pg_decl));

    for (auto decl : value_decls)
      results.emplace(DeclToTypeOrDecl(GetASTContext(), decl));
  }

  return results.size() - before;
}

size_t SwiftASTContext::FindType(const char *name,
                                 std::set<CompilerType> &results, bool append) {
  VALID_OR_RETURN(0);

  if (!append)
    results.clear();
  auto iter = m_swift_module_cache.begin(), end = m_swift_module_cache.end();

  size_t count = 0;

  std::function<void(swift::ModuleDecl *)> lookup_func =
      [this, name, &results, &count](swift::ModuleDecl *module) -> void {
    CompilerType candidate(this->FindType(name, module));
    if (candidate) {
      ++count;
      results.insert(candidate);
    }
  };

  for (; iter != end; iter++)
    lookup_func(iter->second);

  if (m_scratch_module)
    lookup_func(m_scratch_module);

  return count;
}

CompilerType SwiftASTContext::FindFirstType(const char *name,
                                            const ConstString &module_name) {
  VALID_OR_RETURN(CompilerType());

  if (name && name[0]) {
    if (module_name) {
      return FindType(name, GetCachedModule(module_name));
    } else {
      std::set<CompilerType> types;
      FindType(name, types);
      if (!types.empty())
        return *types.begin();
    }
  }
  return CompilerType();
}

CompilerType SwiftASTContext::ImportType(CompilerType &type, Error &error) {
  VALID_OR_RETURN(CompilerType());

  if (m_ast_context_ap.get() == NULL)
    return CompilerType();

  SwiftASTContext *swift_ast_ctx =
      llvm::dyn_cast_or_null<SwiftASTContext>(type.GetTypeSystem());

  if (swift_ast_ctx == nullptr) {
    error.SetErrorString("Can't import clang type into a Swift ASTContext.");
    return CompilerType();
  } else if (swift_ast_ctx == this) {
    // This is the same AST context, so the type is already imported...
    return type;
  }

  // For now we're going to do this all using mangled names.  If we find that is
  // too slow, we can use the TypeBase * in the CompilerType to match this to
  // the version of the type we got from the mangled name in the original
  // swift::ASTContext.

  ConstString mangled_name(type.GetMangledTypeName());
  if (mangled_name) {
    swift::TypeBase *our_type_base =
        m_mangled_name_to_type_map.lookup(mangled_name.GetCString());
    if (our_type_base)
      return CompilerType(m_ast_context_ap.get(), our_type_base);
    else {
      Error error;

      CompilerType our_type(
          GetTypeFromMangledTypename(mangled_name.GetCString(), error));
      if (error.Success())
        return our_type;
    }
  }
  return CompilerType();
}

swift::IRGenDebugInfoKind SwiftASTContext::GetGenerateDebugInfo() {
  return GetIRGenOptions().DebugInfoKind;
}

swift::PrintOptions SwiftASTContext::GetUserVisibleTypePrintingOptions(
    bool print_help_if_available) {
  swift::PrintOptions print_options;
  print_options.SynthesizeSugarOnTypes = true;
  print_options.VarInitializers = true;
  print_options.TypeDefinitions = true;
  print_options.PrintGetSetOnRWProperties = true;
  print_options.SkipImplicit = false;
  print_options.PreferTypeRepr = true;
  print_options.FunctionDefinitions = true;
  print_options.FullyQualifiedTypesIfAmbiguous = true;
  print_options.FullyQualifiedTypes = true;
  print_options.ExplodePatternBindingDecls = false;
  print_options.PrintDocumentationComments =
      print_options.PrintRegularClangComments = print_help_if_available;
  return print_options;
}

void SwiftASTContext::SetGenerateDebugInfo(swift::IRGenDebugInfoKind b) {
  GetIRGenOptions().DebugInfoKind = b;
}

llvm::TargetOptions *SwiftASTContext::getTargetOptions() {
  if (m_target_options_ap.get() == NULL) {
    m_target_options_ap.reset(new llvm::TargetOptions());
  }
  return m_target_options_ap.get();
}

swift::ModuleDecl *SwiftASTContext::GetScratchModule() {
  VALID_OR_RETURN(nullptr);

  if (m_scratch_module == nullptr)
    m_scratch_module = swift::ModuleDecl::create(
        GetASTContext()->getIdentifier("__lldb_scratch_module"),
        *GetASTContext());
  return m_scratch_module;
}

swift::SILModule *SwiftASTContext::GetSILModule() {
  VALID_OR_RETURN(nullptr);

  if (m_sil_module_ap.get() == NULL)
    m_sil_module_ap = swift::SILModule::createEmptyModule(GetScratchModule(),
                                                          GetSILOptions());
  return m_sil_module_ap.get();
}

swift::irgen::IRGenerator &
SwiftASTContext::GetIRGenerator(swift::IRGenOptions &opts,
                                swift::SILModule &module) {
  if (m_ir_generator_ap.get() == nullptr) {
    m_ir_generator_ap.reset(new swift::irgen::IRGenerator(opts, module));
  }

  return *m_ir_generator_ap.get();
}

swift::irgen::IRGenModule &SwiftASTContext::GetIRGenModule() {
  VALID_OR_RETURN(*m_ir_gen_module_ap);

  if (m_ir_gen_module_ap.get() == NULL) {
    // Make sure we have a good ClangImporter.
    GetClangImporter();

    swift::IRGenOptions &ir_gen_opts = GetIRGenOptions();

    std::string error_str;
    std::string triple = GetTriple();
    const llvm::Target *llvm_target =
        llvm::TargetRegistry::lookupTarget(triple, error_str);

    llvm::CodeGenOpt::Level optimization_level = llvm::CodeGenOpt::Level::None;

    // Create a target machine.
    llvm::TargetMachine *target_machine = llvm_target->createTargetMachine(
        triple,
        "generic", // cpu
        "",        // features
        *getTargetOptions(),
        llvm::Reloc::Static, // TODO verify with Sean, Default went away
        llvm::CodeModel::Default, optimization_level);
    if (target_machine) {
      // Set the module's string representation.
      const llvm::DataLayout data_layout = target_machine->createDataLayout();

      llvm::Triple llvm_triple(triple);
      swift::SILModule *sil_module = GetSILModule();
      if (sil_module != nullptr) {
        swift::irgen::IRGenerator &ir_generator =
            GetIRGenerator(ir_gen_opts, *sil_module);
        m_ir_gen_module_ap.reset(new swift::irgen::IRGenModule(
            ir_generator, ir_generator.createTargetMachine(), nullptr,
            GetGlobalLLVMContext(), ir_gen_opts.ModuleName,
            ir_gen_opts.getSingleOutputFilename()));
        llvm::Module *llvm_module = m_ir_gen_module_ap->getModule();
        llvm_module->setDataLayout(data_layout.getStringRepresentation());
        llvm_module->setTargetTriple(triple);
      }
    }
  }
  return *m_ir_gen_module_ap;
}

CompilerType
SwiftASTContext::CreateTupleType(const std::vector<CompilerType> &elements) {
  VALID_OR_RETURN(CompilerType());

  Error error;
  if (elements.size() == 0)
    return GetTypeFromMangledTypename("_TtT_", error);
  else {
    std::vector<swift::TupleTypeElt> tuple_elems;
    for (const CompilerType &type : elements) {
      if (auto swift_type = GetSwiftType(type))
        tuple_elems.push_back(swift::TupleTypeElt(swift_type));
      else
        return CompilerType();
    }
    llvm::ArrayRef<swift::TupleTypeElt> fields(tuple_elems);
    return CompilerType(
        GetASTContext(),
        swift::TupleType::get(fields, *GetASTContext()).getPointer());
  }
}

CompilerType
SwiftASTContext::CreateTupleType(const std::vector<TupleElement> &elements) {
  VALID_OR_RETURN(CompilerType());

  Error error;
  if (elements.size() == 0)
    return GetTypeFromMangledTypename("_TtT_", error);
  else {
    std::vector<swift::TupleTypeElt> tuple_elems;
    for (const TupleElement &element : elements) {
      if (auto swift_type = GetSwiftType(element.element_type)) {
        if (element.element_name.IsEmpty())
          tuple_elems.push_back(swift::TupleTypeElt(swift_type));
        else
          tuple_elems.push_back(swift::TupleTypeElt(
              swift_type, m_ast_context_ap->getIdentifier(
                              element.element_name.GetCString())));
      } else
        return CompilerType();
    }
    llvm::ArrayRef<swift::TupleTypeElt> fields(tuple_elems);
    return CompilerType(
        GetASTContext(),
        swift::TupleType::get(fields, *GetASTContext()).getPointer());
  }
}

CompilerType SwiftASTContext::CreateFunctionType(CompilerType arg_type,
                                                 CompilerType ret_type,
                                                 bool throws) {
  VALID_OR_RETURN(CompilerType());

  if (!llvm::dyn_cast_or_null<SwiftASTContext>(arg_type.GetTypeSystem()) ||
      !llvm::dyn_cast_or_null<SwiftASTContext>(ret_type.GetTypeSystem()))
    return CompilerType();
  swift::FunctionType::ExtInfo ext_info;
  if (throws)
    ext_info = ext_info.withThrows();
  return CompilerType(GetASTContext(), swift::FunctionType::get(
                                           GetSwiftType(arg_type),
                                           GetSwiftType(ret_type), ext_info));
}

CompilerType SwiftASTContext::GetErrorType() {
  VALID_OR_RETURN(CompilerType());

  swift::ASTContext *swift_ctx = GetASTContext();
  if (swift_ctx) {
    // Getting the error type requires the Stdlib module be loaded, but doesn't
    // cause it to be loaded.
    // Do that here:
    swift_ctx->getStdlibModule(true);
    swift::NominalTypeDecl *error_type_decl = GetASTContext()->getErrorDecl();
    if (error_type_decl) {
      auto error_type = error_type_decl->getDeclaredType().getPointer();
      return CompilerType(GetASTContext(), error_type);
    }
  }
  return CompilerType();
}

CompilerType SwiftASTContext::GetNSErrorType(Error &error) {
  VALID_OR_RETURN(CompilerType());

  return GetTypeFromMangledTypename("_TtC10Foundation7NSError", error);
}

CompilerType SwiftASTContext::CreateProtocolCompositionType(
    const std::vector<CompilerType> &protocols) {
  VALID_OR_RETURN(CompilerType());

  std::vector<swift::Type> protocol_types;
  for (const auto &protocol : protocols) {
    if (auto swift_type = GetSwiftType(protocol))
      protocol_types.push_back(swift::Type(swift_type));
    else
      return CompilerType();
  }
  return CompilerType(
      GetASTContext(),
      swift::ProtocolCompositionType::get(
          *GetASTContext(), llvm::ArrayRef<swift::Type>(protocol_types))
          .getPointer());
}

CompilerType SwiftASTContext::CreateMetatypeType(CompilerType instance_type) {
  VALID_OR_RETURN(CompilerType());

  if (llvm::dyn_cast_or_null<SwiftASTContext>(instance_type.GetTypeSystem()))
    return CompilerType(GetASTContext(),
                        swift::MetatypeType::get(GetSwiftType(instance_type),
                                                 *GetASTContext()));
  return CompilerType();
}

CompilerType
SwiftASTContext::BindGenericType(CompilerType type,
                                 std::vector<CompilerType> generic_args,
                                 bool rebind_if_necessary) {
  VALID_OR_RETURN(CompilerType());

  if (type.IsValid() &&
      llvm::dyn_cast_or_null<SwiftASTContext>(type.GetTypeSystem())) {
    swift::CanType swift_can_type(GetCanonicalSwiftType(type));
    const swift::TypeKind type_kind = swift_can_type->getKind();
    switch (type_kind) {
    case swift::TypeKind::UnboundGeneric: {
      auto nominal_type_decl = llvm::cast<swift::NominalTypeDecl>(
          swift_can_type->getAs<swift::UnboundGenericType>()->getDecl());
      swift::DeclContext *parent_decl = nominal_type_decl->getParent();
      swift::Type parent_type;
      if (parent_decl->isTypeContext())
        parent_type = parent_decl->getDeclaredTypeOfContext();
      std::vector<swift::Type> generic_args_type;
      for (CompilerType generic_arg : generic_args) {
        if (!llvm::dyn_cast_or_null<SwiftASTContext>(
                generic_arg.GetTypeSystem()))
          return CompilerType();
        generic_args_type.push_back(GetSwiftType(generic_arg));
      }
      return CompilerType(GetASTContext(), swift::BoundGenericType::get(
                                               nominal_type_decl, parent_type,
                                               generic_args_type));
    } break;
    case swift::TypeKind::BoundGenericClass:
    case swift::TypeKind::BoundGenericEnum:
    case swift::TypeKind::BoundGenericStruct:
      if (rebind_if_necessary)
        return BindGenericType(type.GetUnboundType(), generic_args, false);
    default:
      break;
    }
  }
  return CompilerType();
}

SwiftASTContext *SwiftASTContext::GetSwiftASTContext(swift::ASTContext *ast) {
  SwiftASTContext *swift_ast = GetASTMap().Lookup(ast);
  return swift_ast;
}

uint32_t SwiftASTContext::GetPointerByteSize() {
  VALID_OR_RETURN(0);

  if (m_pointer_byte_size == 0) {
    swift::ASTContext *ast = GetASTContext();
    m_pointer_byte_size = CompilerType(ast, ast->TheRawPointerType.getPointer())
                              .GetByteSize(nullptr);
  }
  return m_pointer_byte_size;
}

uint32_t SwiftASTContext::GetPointerBitAlignment() {
  VALID_OR_RETURN(0);

  if (m_pointer_bit_align == 0) {
    swift::ASTContext *ast = GetASTContext();
    m_pointer_bit_align = CompilerType(ast, ast->TheRawPointerType.getPointer())
                              .GetAlignedBitSize();
  }
  return m_pointer_bit_align;
}

bool SwiftASTContext::HasErrors() {
  if (m_diagnostic_consumer_ap.get())
    return (
        static_cast<StoringDiagnosticConsumer *>(m_diagnostic_consumer_ap.get())
            ->NumErrors() != 0);
  else
    return false;
}

bool SwiftASTContext::HasFatalErrors(swift::ASTContext *ast_context) {
  return (ast_context && ast_context->Diags.hasFatalErrorOccurred());
}

void SwiftASTContext::ClearDiagnostics() {
  assert(!HasFatalErrors() && "Never clear a fatal diagnostic!");
  if (m_diagnostic_consumer_ap.get())
    static_cast<StoringDiagnosticConsumer *>(m_diagnostic_consumer_ap.get())
        ->Clear();
}

bool SwiftASTContext::SetColorizeDiagnostics(bool b) {
  if (m_diagnostic_consumer_ap.get())
    return static_cast<StoringDiagnosticConsumer *>(
               m_diagnostic_consumer_ap.get())
        ->SetColorize(b);
  return false;
}

void SwiftASTContext::PrintDiagnostics(DiagnosticManager &diagnostic_manager,
                                       uint32_t bufferID, uint32_t first_line,
                                       uint32_t last_line,
                                       uint32_t line_offset) {
  // If this is a fatal error, copy the error into the AST context's fatal error
  // field, and then put it to the stream, otherwise just dump the diagnostics
  // to the stream.


  // N.B. you cannot use VALID_OR_RETURN_VOID here since that exits if you have
  // fatal errors, which are what we are trying to print here.
  if (!m_ast_context_ap.get()) {
    SymbolFile *sym_file = GetSymbolFile();
    if (sym_file) {
      ConstString name 
              = sym_file->GetObjectFile()->GetModule()->GetObjectName();
      m_fatal_errors.SetErrorStringWithFormat(
                  "Null context for %s.", name.AsCString());
    } else {
      m_fatal_errors.SetErrorString("Unknown fatal error occurred.");
    }
    return;
  }

  if (m_ast_context_ap->Diags.hasFatalErrorOccurred() &&
      !m_reported_fatal_error) {
    DiagnosticManager fatal_diagnostics;

    if (m_diagnostic_consumer_ap.get())
      static_cast<StoringDiagnosticConsumer *>(m_diagnostic_consumer_ap.get())
          ->PrintDiagnostics(fatal_diagnostics, bufferID, first_line, last_line,
                             line_offset);
    if (fatal_diagnostics.Diagnostics().size())
      m_fatal_errors.SetErrorString(fatal_diagnostics.GetString().c_str());
    else
      m_fatal_errors.SetErrorString("Unknown fatal error occurred.");

    m_reported_fatal_error = true;

    for (const DiagnosticList::value_type &fatal_diagnostic :
         fatal_diagnostics.Diagnostics()) {
      // FIXME: need to add a CopyDiagnostic operation for copying diagnostics
      // from one manager to another.
      diagnostic_manager.AddDiagnostic(
          fatal_diagnostic->GetMessage(), fatal_diagnostic->GetSeverity(),
          fatal_diagnostic->getKind(), fatal_diagnostic->GetCompilerID());
    }
  } else {
    if (m_diagnostic_consumer_ap.get())
      static_cast<StoringDiagnosticConsumer *>(m_diagnostic_consumer_ap.get())
          ->PrintDiagnostics(diagnostic_manager, bufferID, first_line,
                             last_line, line_offset);
  }
}

void SwiftASTContext::ModulesDidLoad(ModuleList &module_list) {
  ClearModuleDependentCaches();
}

void SwiftASTContext::ClearModuleDependentCaches() {
  m_negative_type_cache.Clear();
  m_extra_type_info_cache.Clear();
}

void SwiftASTContext::DumpConfiguration(Log *log) {
  VALID_OR_RETURN_VOID();

  if (!log)
    return;

  log->Printf("(SwiftASTContext*)%p:", this);

  if (!m_ast_context_ap)
    log->Printf("  (no AST context)");

  log->Printf("  Architecture                 : %s",
              m_ast_context_ap->LangOpts.Target.getTriple().c_str());

  log->Printf("  SDK path                     : %s",
              m_ast_context_ap->SearchPathOpts.SDKPath.c_str());
  log->Printf("  Runtime resource path        : %s",
              m_ast_context_ap->SearchPathOpts.RuntimeResourcePath.c_str());
  log->Printf("  Runtime library path         : %s",
              m_ast_context_ap->SearchPathOpts.RuntimeLibraryPath.c_str());
  log->Printf(
      "  Runtime library import path  : %s",
      m_ast_context_ap->SearchPathOpts.RuntimeLibraryImportPath.c_str());

  log->Printf("  Framework search paths       : (%llu items)",
              (unsigned long long)
                  m_ast_context_ap->SearchPathOpts.FrameworkSearchPaths.size());
  for (std::string &framework_search_path :
       m_ast_context_ap->SearchPathOpts.FrameworkSearchPaths) {
    log->Printf("    %s", framework_search_path.c_str());
  }

  log->Printf("  Import search paths          : (%llu items)",
              (unsigned long long)
                  m_ast_context_ap->SearchPathOpts.ImportSearchPaths.size());
  for (std::string &import_search_path :
       m_ast_context_ap->SearchPathOpts.ImportSearchPaths) {
    log->Printf("    %s", import_search_path.c_str());
  }

  swift::ClangImporterOptions &clang_importer_options =
      GetClangImporterOptions();

  log->Printf("  Extra clang arguments        : (%llu items)",
              (unsigned long long)clang_importer_options.ExtraArgs.size());
  for (std::string &extra_arg : clang_importer_options.ExtraArgs) {
    log->Printf("    %s", extra_arg.c_str());
  }
}

bool SwiftASTContext::HasTarget() const {
  lldb::TargetWP empty_wp;

  // If either call to "std::weak_ptr::owner_before(...) value returns true,
  // this indicates that m_section_wp once contained (possibly still does) a
  // reference to a valid shared pointer. This helps us know if we had a valid
  // reference to a target which is now invalid because the target was deleted.
  return empty_wp.owner_before(m_target_wp) ||
         m_target_wp.owner_before(empty_wp);
}

bool SwiftASTContext::CheckProcessChanged() {
  if (HasTarget()) {
    TargetSP target_sp(m_target_wp.lock());
    if (target_sp) {
      Process *process = target_sp->GetProcessSP().get();
      if (m_process == NULL) {
        if (process)
          m_process = process;
      } else {
        if (m_process != process)
          return true;
      }
    }
  }
  return false;
}

void SwiftASTContext::AddDebuggerClient(
    swift::DebuggerClient *debugger_client) {
  m_debugger_clients.push_back(
      std::unique_ptr<swift::DebuggerClient>(debugger_client));
}

SwiftASTContext::ExtraTypeInformation::ExtraTypeInformation()
    : m_is_trivial_option_set(false), m_is_zero_size(false) {}

SwiftASTContext::ExtraTypeInformation::ExtraTypeInformation(
    swift::CanType swift_can_type)
    : m_is_trivial_option_set(false), m_is_zero_size(false) {
  static ConstString g_rawValue("rawValue");

  swift::ASTContext &ast_ctx = swift_can_type->getASTContext();
  SwiftASTContext *swift_ast = SwiftASTContext::GetSwiftASTContext(&ast_ctx);
  if (swift_ast) {
    swift::ProtocolDecl *option_set =
        ast_ctx.getProtocol(swift::KnownProtocolKind::OptionSet);
    if (option_set) {
      if (auto nominal_decl =
              swift_can_type.getNominalOrBoundGenericNominal()) {
        for (swift::ProtocolDecl *protocol_decl :
             nominal_decl->getAllProtocols()) {
          if (protocol_decl == option_set) {
            for (swift::VarDecl *stored_property :
                 nominal_decl->getStoredProperties()) {
              swift::Identifier name = stored_property->getName();
              if (name.str() == g_rawValue.GetStringRef()) {
                m_is_trivial_option_set = true;
                break;
              }
            }
          }
        }
      }
    }
  }

  if (auto metatype_type = llvm::dyn_cast_or_null<swift::MetatypeType>(
          swift_can_type.getPointer())) {
    if (metatype_type && ((false == metatype_type->hasRepresentation()) ||
                          (swift::MetatypeRepresentation::Thin ==
                           metatype_type->getRepresentation())))
      m_is_zero_size = true;
  } else if (auto enum_decl = swift_can_type->getEnumOrBoundGenericEnum()) {
    size_t num_nopayload = 0, num_payload = 0;
    for (auto the_case : enum_decl->getAllElements()) {
      if (the_case->hasArgumentType()) {
        num_payload = 1;
        break;
      } else {
        if (++num_nopayload > 1)
          break;
      }
    }
    if (num_nopayload == 1 && num_payload == 0)
      m_is_zero_size = true;
  } else if (auto struct_decl =
                 swift_can_type->getStructOrBoundGenericStruct()) {
    bool has_storage = false;
    auto members = struct_decl->getMembers();
    for (const auto &member : members) {
      if (swift::VarDecl *var_decl =
              llvm::dyn_cast_or_null<swift::VarDecl>(member)) {
        if (!var_decl->isStatic() && var_decl->hasStorage()) {
          has_storage = true;
          break;
        }
      }
    }
    m_is_zero_size = !has_storage;
  } else if (auto tuple_type = llvm::dyn_cast_or_null<swift::TupleType>(
                 swift_can_type.getPointer())) {
    m_is_zero_size = (tuple_type->getNumElements() == 0);
  }
}

SwiftASTContext::ExtraTypeInformation
SwiftASTContext::GetExtraTypeInformation(void *type) {
  if (!type)
    return ExtraTypeInformation();

  swift::CanType swift_can_type;
  void *swift_can_type_ptr = nullptr;
  if (auto swift_type = GetSwiftType(type)) {
    swift_can_type = swift_type->getCanonicalType();
    swift_can_type_ptr = swift_can_type.getPointer();
  }
  if (!swift_can_type_ptr)
    return ExtraTypeInformation();

  ExtraTypeInformation eti;
  if (!m_extra_type_info_cache.Lookup(swift_can_type_ptr, eti)) {
    ExtraTypeInformation extra_info(swift_can_type);
    m_extra_type_info_cache.Insert(swift_can_type_ptr, extra_info);
    return extra_info;
  } else {
    return eti;
  }
}

bool SwiftASTContext::DeclContextIsStructUnionOrClass(void *opaque_decl_ctx) {
  return false;
}

ConstString SwiftASTContext::DeclContextGetName(void *opaque_decl_ctx) {
  return ConstString();
}

ConstString
SwiftASTContext::DeclContextGetScopeQualifiedName(void *opaque_decl_ctx) {
  return ConstString();
}

bool SwiftASTContext::DeclContextIsClassMethod(
    void *opaque_decl_ctx, lldb::LanguageType *language_ptr,
    bool *is_instance_method_ptr, ConstString *language_object_name_ptr) {
  return false;
}

///////////
////////////////////
///////////

bool SwiftASTContext::IsArrayType(void *type, CompilerType *element_type_ptr,
                                  uint64_t *size, bool *is_incomplete) {
  VALID_OR_RETURN(false);

  swift::CanType swift_can_type(GetCanonicalSwiftType(type));
  const swift::TypeKind type_kind = swift_can_type->getKind();
  switch (type_kind) {
  case swift::TypeKind::BoundGenericStruct: {
    swift::BoundGenericStructType *struct_type =
        swift_can_type->getAs<swift::BoundGenericStructType>();
    if (struct_type) {
      swift::StructDecl *struct_decl = struct_type->getDecl();
      if (struct_decl) {
        if (struct_decl->getName().get() &&
            strcmp(struct_decl->getName().get(), "Array") != 0)
          break;
        if (!struct_decl->getModuleContext() ||
            !struct_decl->getModuleContext()->isStdlibModule())
          break;
        const llvm::ArrayRef<swift::Type> &args = struct_type->getGenericArgs();
        if (args.size() != 1)
          break;
        if (is_incomplete)
          *is_incomplete = true;
        if (size)
          *size = 0;
        if (element_type_ptr)
          *element_type_ptr =
              CompilerType(GetASTContext(), args[0].getPointer());
        return true;
      }
    }
  } break;
  default:
    break;
  }

  return false;
}

bool SwiftASTContext::IsAggregateType(void *type) {
  if (type) {
    swift::CanType swift_can_type(GetCanonicalSwiftType(type));
    const swift::TypeKind type_kind = swift_can_type->getKind();
    switch (type_kind) {
    case swift::TypeKind::ExistentialMetatype:
    case swift::TypeKind::Metatype:
      return false;
    case swift::TypeKind::Dictionary:
      return true;
    case swift::TypeKind::UnmanagedStorage:
    case swift::TypeKind::UnownedStorage:
    case swift::TypeKind::WeakStorage:
      return IsAggregateType(
          swift_can_type->getAs<swift::ReferenceStorageType>()
              ->getReferentType()
              .getPointer());
    case swift::TypeKind::Optional:
    case swift::TypeKind::ImplicitlyUnwrappedOptional:
    case swift::TypeKind::GenericTypeParam:
    case swift::TypeKind::DependentMember:
    case swift::TypeKind::NameAlias:
      break;
    case swift::TypeKind::Paren:
      return IsAggregateType(
          llvm::cast<swift::ParenType>(swift_can_type.getPointer())
              ->getCanonicalType()
              .getPointer());
    case swift::TypeKind::Error:
    case swift::TypeKind::BuiltinInteger:
    case swift::TypeKind::BuiltinFloat:
    case swift::TypeKind::BuiltinRawPointer:
    case swift::TypeKind::BuiltinNativeObject:
    case swift::TypeKind::BuiltinUnsafeValueBuffer:
    case swift::TypeKind::BuiltinUnknownObject:
    case swift::TypeKind::BuiltinBridgeObject:
    case swift::TypeKind::Protocol:
    case swift::TypeKind::Module:
    case swift::TypeKind::Archetype:
    case swift::TypeKind::Function:
    case swift::TypeKind::GenericFunction:
    case swift::TypeKind::ProtocolComposition:
      break;
    case swift::TypeKind::LValue:
      break;
    case swift::TypeKind::UnboundGeneric:
    case swift::TypeKind::TypeVariable:
      return false;
    case swift::TypeKind::Tuple:
    case swift::TypeKind::ArraySlice:
    case swift::TypeKind::BoundGenericClass:
    case swift::TypeKind::BoundGenericEnum:
    case swift::TypeKind::BoundGenericStruct:
    case swift::TypeKind::BuiltinVector:
    case swift::TypeKind::Class:
    case swift::TypeKind::Struct:
    case swift::TypeKind::Enum:
      return true;

    case swift::TypeKind::DynamicSelf:
    case swift::TypeKind::SILBox:
    case swift::TypeKind::SILFunction:
    case swift::TypeKind::SILBlockStorage:
    case swift::TypeKind::InOut:
    case swift::TypeKind::Unresolved:
      return false;
    }
  }

  return false;
}

bool SwiftASTContext::IsVectorType(void *type, CompilerType *element_type,
                                   uint64_t *size) {
  return false;
}

bool SwiftASTContext::IsRuntimeGeneratedType(void *type) { return false; }

bool SwiftASTContext::IsCharType(void *type) { return false; }

bool SwiftASTContext::IsCompleteType(void *type) { return true; }

bool SwiftASTContext::IsConst(void *type) { return false; }

bool SwiftASTContext::IsCStringType(void *type, uint32_t &length) {
  return false;
}

bool SwiftASTContext::IsFunctionType(void *type, bool *is_variadic_ptr) {
  if (type) {
    swift::CanType swift_can_type(GetCanonicalSwiftType(type));
    const swift::TypeKind type_kind = swift_can_type->getKind();
    switch (type_kind) {
    case swift::TypeKind::Function:
    case swift::TypeKind::GenericFunction:
      return true;
    case swift::TypeKind::SILFunction:
      return false; // TODO: is this correct?
    default:
      return false;
    }
  }
  return false;
}

// Used to detect "Homogeneous Floating-point Aggregates"
uint32_t SwiftASTContext::IsHomogeneousAggregate(void *type,
                                                 CompilerType *base_type_ptr) {
  return 0;
}

size_t SwiftASTContext::GetNumberOfFunctionArguments(void *type) {
  if (type) {
    swift::CanType swift_can_type(GetCanonicalSwiftType(type));
    swift::AnyFunctionType *func =
        llvm::dyn_cast_or_null<swift::AnyFunctionType>(
            swift_can_type.getPointer());
    if (func) {
      swift::TypeBase *input = func->getInput().getPointer();
      if (!input)
        return 0;
      // See comment in swift::AnyFunctionType for rationale here:
      // A function can take either a tuple or a parentype, but if a parentype
      // (i.e. (Foo)), then it will be reduced down to just Foo, so if the input
      // is not a tuple, that must mean there is only 1 input.
      swift::TupleType *tuple = llvm::dyn_cast_or_null<swift::TupleType>(input);
      if (tuple)
        return tuple->getNumElements();
      else
        return 1;
    }
  }
  return 0;
}

CompilerType SwiftASTContext::GetFunctionArgumentAtIndex(void *type,
                                                         const size_t index) {
  VALID_OR_RETURN(CompilerType());

  if (type) {
    swift::CanType swift_can_type(GetCanonicalSwiftType(type));
    swift::AnyFunctionType *func =
        llvm::dyn_cast_or_null<swift::AnyFunctionType>(
            swift_can_type.getPointer());
    if (func) {
      swift::TypeBase *input = func->getInput().getPointer();
      if (!input)
        return CompilerType();
      // See comment in swift::AnyFunctionType for rationale here:
      // A function can take either a tuple or a parentype, but if a parentype
      // (i.e. (Foo)), then it will be reduced down to just Foo, so if the input
      // is not a tuple, that must mean there is only 1 input.
      swift::TupleType *tuple = llvm::dyn_cast_or_null<swift::TupleType>(input);
      if (tuple) {
        if (index < tuple->getNumElements())
          return CompilerType(GetASTContext(),
                              tuple->getElementType(index).getPointer());
      } else
        return CompilerType(GetASTContext(), input);
    }
  }
  return CompilerType();
}

bool SwiftASTContext::IsFunctionPointerType(void *type) {
  return IsFunctionType(type, nullptr); // FIXME: think about this
}

bool SwiftASTContext::IsBlockPointerType(
    void *type, CompilerType *function_pointer_type_ptr) {
  return false;
}

bool SwiftASTContext::IsIntegerType(void *type, bool &is_signed) {
  return (GetTypeInfo(type, nullptr) & eTypeIsInteger);
}

bool SwiftASTContext::IsPointerType(void *type, CompilerType *pointee_type) {
  VALID_OR_RETURN(false);

  if (type) {
    swift::CanType swift_can_type(GetCanonicalSwiftType(type));
    const swift::TypeKind type_kind = swift_can_type->getKind();
    switch (type_kind) {
    case swift::TypeKind::Error:
    case swift::TypeKind::BuiltinInteger:
    case swift::TypeKind::BuiltinFloat:
      return false;
    case swift::TypeKind::BuiltinRawPointer:
    case swift::TypeKind::BuiltinNativeObject:
    case swift::TypeKind::BuiltinUnsafeValueBuffer:
    case swift::TypeKind::BuiltinUnknownObject:
    case swift::TypeKind::BuiltinBridgeObject:
      return true;
    case swift::TypeKind::BuiltinVector:
    case swift::TypeKind::NameAlias:
      return false;
    case swift::TypeKind::Paren:
      return CompilerType(GetASTContext(), llvm::cast<swift::ParenType>(
                                               swift_can_type.getPointer())
                                               ->getCanonicalType()
                                               .getPointer())
          .IsPointerType(pointee_type);
    case swift::TypeKind::Tuple:
      return false;
    case swift::TypeKind::UnmanagedStorage:
    case swift::TypeKind::UnownedStorage:
    case swift::TypeKind::WeakStorage:
      return CompilerType(GetASTContext(),
                          swift_can_type->getAs<swift::ReferenceStorageType>()
                              ->getReferentType()
                              .getPointer())
          .IsPointerType(pointee_type);
    case swift::TypeKind::Optional:
    case swift::TypeKind::ImplicitlyUnwrappedOptional:
    case swift::TypeKind::GenericTypeParam:
    case swift::TypeKind::DependentMember:
    case swift::TypeKind::Enum:
    case swift::TypeKind::Struct:
    case swift::TypeKind::Dictionary:
      return false;
    case swift::TypeKind::Class:
    case swift::TypeKind::BoundGenericClass:
      return false; // Do we return true for classes since instances are usually
                    // pointers???
    case swift::TypeKind::Protocol:
      return false;

    case swift::TypeKind::ExistentialMetatype:
    case swift::TypeKind::Metatype:
      return false;

    case swift::TypeKind::Module:
    case swift::TypeKind::Archetype:
    case swift::TypeKind::Function:
    case swift::TypeKind::GenericFunction:
    case swift::TypeKind::ArraySlice:
    case swift::TypeKind::ProtocolComposition:
    case swift::TypeKind::DynamicSelf:
    case swift::TypeKind::SILBox:
    case swift::TypeKind::SILFunction:
    case swift::TypeKind::SILBlockStorage:
    case swift::TypeKind::InOut:
      break;
    case swift::TypeKind::LValue:
    case swift::TypeKind::UnboundGeneric:
    case swift::TypeKind::BoundGenericEnum:
    case swift::TypeKind::BoundGenericStruct:
    case swift::TypeKind::TypeVariable:
    case swift::TypeKind::Unresolved:
      return false;
    }
  }
  if (pointee_type)
    pointee_type->Clear();
  return false;
}

bool SwiftASTContext::IsPointerOrReferenceType(void *type,
                                               CompilerType *pointee_type) {
  return IsPointerType(type, pointee_type) ||
         IsReferenceType(type, pointee_type, nullptr);
}

bool SwiftASTContext::ShouldTreatScalarValueAsAddress(
    lldb::opaque_compiler_type_t type) {
  return Flags(GetTypeInfo(type, nullptr))
      .AnySet(eTypeInstanceIsPointer | eTypeIsReference);
}

bool SwiftASTContext::IsReferenceType(void *type, CompilerType *pointee_type,
                                      bool *is_rvalue) {
  if (type) {
    swift::CanType swift_can_type(GetCanonicalSwiftType(type));
    const swift::TypeKind type_kind = swift_can_type->getKind();
    switch (type_kind) {
    case swift::TypeKind::LValue:
      if (pointee_type)
        *pointee_type = GetNonReferenceType(type);
      return true;
    default:
      break;
    }
  }
  if (pointee_type)
    pointee_type->Clear();
  return false;
}

bool SwiftASTContext::IsInoutType(const CompilerType &compiler_type,
                                  CompilerType *original_type) {
  if (compiler_type.IsValid()) {
    if (auto ast = llvm::dyn_cast_or_null<SwiftASTContext>(
            compiler_type.GetTypeSystem())) {
      swift::CanType swift_can_type(GetCanonicalSwiftType(compiler_type));
      const swift::TypeKind type_kind = swift_can_type->getKind();
      if (type_kind == swift::TypeKind::LValue) {
        swift::LValueType *lvalue = swift_can_type->getAs<swift::LValueType>();
        if (lvalue) {
          if (original_type)
            *original_type =
                CompilerType(ast, lvalue->getObjectType().getPointer());
          return true;
        }
      }
    }
  }
  return false;
}

bool SwiftASTContext::IsFloatingPointType(void *type, uint32_t &count,
                                          bool &is_complex) {
  if (type) {
    if (GetTypeInfo(type, nullptr) & eTypeIsFloat) {
      count = 1;
      is_complex = false;
      return true;
    }
  }
  count = 0;
  is_complex = false;
  return false;
}

bool SwiftASTContext::IsDefined(void *type) {
  if (!type)
    return false;

  return true;
}

bool SwiftASTContext::IsPolymorphicClass(void *type) { return false; }

bool SwiftASTContext::IsPossibleDynamicType(void *type,
                                            CompilerType *dynamic_pointee_type,
                                            bool check_cplusplus,
                                            bool check_objc, bool check_swift) {
  VALID_OR_RETURN(false);

  if (type && check_swift) {
    // FIXME: use the dynamic_pointee_type
    Flags type_flags(GetTypeInfo(type, nullptr));

    if (type_flags.AnySet(eTypeIsArchetype | eTypeIsClass | eTypeIsProtocol))
      return true;

    if (type_flags.AnySet(eTypeIsStructUnion | eTypeIsEnumeration |
                          eTypeIsTuple)) {
      CompilerType compiler_type(GetASTContext(), GetCanonicalSwiftType(type));
      return !SwiftASTContext::IsFullyRealized(compiler_type);
    }

    auto can_type = GetCanonicalSwiftType(type).getPointer();
    if (can_type == GetASTContext()->TheRawPointerType.getPointer())
      return true;
    if (can_type == GetASTContext()->TheUnknownObjectType.getPointer())
      return true;
    if (can_type == GetASTContext()->TheNativeObjectType.getPointer())
      return true;
    if (can_type == GetASTContext()->TheBridgeObjectType.getPointer())
      return true;
  }

  if (dynamic_pointee_type)
    dynamic_pointee_type->Clear();
  return false;
}

bool SwiftASTContext::IsScalarType(void *type) {
  if (!type)
    return false;

  return (GetTypeInfo(type, nullptr) & eTypeIsScalar) != 0;
}

bool SwiftASTContext::IsTypedefType(void *type) {
  if (!type)
    return false;
  swift::Type swift_type(GetSwiftType(type));
  switch (swift_type->getKind()) {
  case swift::TypeKind::NameAlias:
    return true;
  default:
    break;
  }

  return false;
}

bool SwiftASTContext::IsVoidType(void *type) {
  VALID_OR_RETURN(false);

  if (!type)
    return false;
  return type == GetASTContext()->TheEmptyTupleType.getPointer();
}

bool SwiftASTContext::IsArchetypeType(const CompilerType &compiler_type) {
  if (!compiler_type.IsValid())
    return false;

  if (llvm::dyn_cast_or_null<SwiftASTContext>(compiler_type.GetTypeSystem())) {
    swift::CanType swift_can_type(GetCanonicalSwiftType(compiler_type));
    const swift::TypeKind type_kind = swift_can_type->getKind();
    return (type_kind == swift::TypeKind::Archetype);
  }
  return false;
}

bool SwiftASTContext::IsSelfArchetypeType(const CompilerType &compiler_type) {
  if (!compiler_type.IsValid())
    return false;

  if (llvm::dyn_cast_or_null<SwiftASTContext>(compiler_type.GetTypeSystem())) {
    if (llvm::dyn_cast<swift::ArchetypeType>(
        (swift::TypeBase *)compiler_type.GetOpaqueQualType())) {
      // Hack: Just assume if we have an archetype as the type of 'self',
      // it's going to be a protocol 'Self' type.
      return true;
    }
  }
  return false;
}

bool SwiftASTContext::IsPossibleZeroSizeType(
    const CompilerType &compiler_type) {
  if (!compiler_type.IsValid())
    return false;

  if (auto ast = llvm::dyn_cast_or_null<SwiftASTContext>(
          compiler_type.GetTypeSystem()))
    return ast
        ->GetExtraTypeInformation(
            GetCanonicalSwiftType(compiler_type).getPointer())
        .m_is_zero_size;
  return false;
}

bool SwiftASTContext::IsErrorType(const CompilerType &compiler_type) {
  if (compiler_type.IsValid() &&
      llvm::dyn_cast_or_null<SwiftASTContext>(compiler_type.GetTypeSystem())) {
    ProtocolInfo protocol_info;

    if (GetProtocolTypeInfo(compiler_type, protocol_info))
      return protocol_info.m_is_errortype;
    return false;
  }
  return false;
}

CompilerType
SwiftASTContext::GetReferentType(const CompilerType &compiler_type) {
  VALID_OR_RETURN(CompilerType());

  if (compiler_type.IsValid() &&
      llvm::dyn_cast_or_null<SwiftASTContext>(compiler_type.GetTypeSystem())) {
    swift::CanType swift_can_type(GetCanonicalSwiftType(compiler_type));
    swift::ReferenceStorageType *ref_type =
        llvm::dyn_cast_or_null<swift::ReferenceStorageType>(
            swift_can_type.getPointer());
    if (ref_type) {
      swift::TypeBase *referent_type = ref_type->getReferentType().getPointer();
      if (referent_type) {
        swift::CanType referent_can_type(
            referent_type->getCanonicalType());
        return CompilerType(GetASTContext(), referent_can_type.getPointer());
      }
    } else
      return compiler_type;
  }

  return CompilerType();
}

bool SwiftASTContext::IsTrivialOptionSetType(
    const CompilerType &compiler_type) {
  if (compiler_type.IsValid() &&
      llvm::dyn_cast_or_null<SwiftASTContext>(compiler_type.GetTypeSystem()))
    return GetExtraTypeInformation(compiler_type.GetOpaqueQualType())
        .m_is_trivial_option_set;
  return false;
}

bool SwiftASTContext::IsFullyRealized(const CompilerType &compiler_type) {
  if (!compiler_type.IsValid())
    return false;

  if (auto ast = llvm::dyn_cast_or_null<SwiftASTContext>(
          compiler_type.GetTypeSystem())) {
    swift::CanType swift_can_type(GetCanonicalSwiftType(compiler_type));
    const swift::TypeKind type_kind = swift_can_type->getKind();
    switch (type_kind) {
    case swift::TypeKind::Archetype:
    case swift::TypeKind::UnboundGeneric:
      return false;
    case swift::TypeKind::Paren: {
      swift::ParenType *paren_type =
          llvm::dyn_cast<swift::ParenType>(swift_can_type.getPointer());
      if (paren_type) {
        CompilerType nested_type(ast->GetASTContext(),
                                 paren_type->getUnderlyingType().getPointer());
        return IsFullyRealized(nested_type);
      }
      return true;
    } break;
    case swift::TypeKind::BoundGenericClass:
    case swift::TypeKind::BoundGenericStruct:
    case swift::TypeKind::BoundGenericEnum: {
      for (size_t idx = 0; idx < compiler_type.GetNumTemplateArguments();
           idx++) {
        lldb::TemplateArgumentKind kind;
        CompilerType argtype = compiler_type.GetTemplateArgument(idx, kind);
        if (!IsFullyRealized(argtype))
          return false;
      }
    }
      return true;
    case swift::TypeKind::Tuple:
      for (uint32_t idx = 0; idx < compiler_type.GetNumFields(); idx++) {
        std::string name;
        CompilerType field =
            compiler_type.GetFieldAtIndex(idx, name, nullptr, nullptr, nullptr);
        if (IsFullyRealized(field) == false)
          return false;
      }
      return true;
    default:
      return true;
    }
  }

  return false;
}

bool SwiftASTContext::GetProtocolTypeInfo(const CompilerType &type,
                                          ProtocolInfo &protocol_info) {
  if (auto ast =
          llvm::dyn_cast_or_null<SwiftASTContext>(type.GetTypeSystem())) {
    swift::CanType swift_can_type(GetCanonicalSwiftType(type));
    const swift::TypeKind type_kind = swift_can_type->getKind();
    switch (type_kind) {
    case swift::TypeKind::Protocol: {
      swift::ProtocolType *t = swift_can_type->getAs<swift::ProtocolType>();
      protocol_info.m_is_class_only = t->getDecl()->requiresClass();
      protocol_info.m_num_protocols = 1;
      protocol_info.m_num_payload_words = 3;
      protocol_info.m_is_objc = t->getDecl()->isObjC();
      protocol_info.m_is_anyobject = (t->getDecl() ==
                                      ast->GetASTContext()->getProtocol(
                                          swift::KnownProtocolKind::AnyObject));
      protocol_info.m_is_errortype =
          (t->getDecl() == ast->GetASTContext()->getErrorDecl());
      protocol_info.m_num_payload_words =
          (protocol_info.m_is_errortype ? 0 : 3);
      if (protocol_info.IsOneWordStorage()) // @objc protocols only wrap an
                                            // ISA/metadata pointer
        protocol_info.m_num_storage_words = 1;
      else
        protocol_info.m_num_storage_words =
            (protocol_info.m_is_class_only ? 0 : 1) +
            protocol_info.m_num_protocols + 3;
      return true;
    }
    case swift::TypeKind::ProtocolComposition: {
      swift::ProtocolCompositionType *t =
          swift_can_type->getAs<swift::ProtocolCompositionType>();
      protocol_info.m_is_class_only = t->requiresClass();
      protocol_info.m_num_protocols = t->getProtocols().size();
      protocol_info.m_num_payload_words = 3;
      protocol_info.m_is_objc = false;
      protocol_info.m_is_errortype = false;
      protocol_info.m_is_anyobject = false;
      protocol_info.m_num_storage_words =
          (protocol_info.m_is_class_only ? 0 : 1) +
          protocol_info.m_num_protocols + 3;
      return true;
    }
    default:
      return false;
    }
  }

  return false;
}

bool SwiftASTContext::IsOptionalChain(CompilerType type,
                                      CompilerType &payload_type,
                                      uint32_t &depth) {
  auto is_optional = [](const CompilerType &type) -> bool {
    if (auto ast =
            llvm::dyn_cast_or_null<SwiftASTContext>(type.GetTypeSystem())) {
      if (auto swift_ast = ast->GetASTContext()) {
        swift::CanType swift_can_type(GetCanonicalSwiftType(type));
        const swift::TypeKind type_kind = swift_can_type->getKind();
        switch (type_kind) {
        case swift::TypeKind::BoundGenericEnum: {
          swift::BoundGenericEnumType *t =
              swift_can_type->getAs<swift::BoundGenericEnumType>();
          if (t) {
            swift::EnumDecl *enum_decl = t->getDecl();
            return (enum_decl == swift_ast->getOptionalDecl());
          }
        } break;
        default:
          break;
        }
      }
    }
    return false;
  };

  depth = 0;

  while (is_optional(type)) {
    ++depth;
    lldb::TemplateArgumentKind kind;
    type = type.GetTemplateArgument(0, kind);
  }

  if (depth > 0) {
    payload_type = type;
    return true;
  } else
    return false;
}

SwiftASTContext::TypeAllocationStrategy
SwiftASTContext::GetAllocationStrategy(const CompilerType &type) {
  if (auto ast =
          llvm::dyn_cast_or_null<SwiftASTContext>(type.GetTypeSystem())) {
    const swift::irgen::TypeInfo *type_info =
        ast->GetSwiftTypeInfo(type.GetOpaqueQualType());
    if (!type_info)
      return TypeAllocationStrategy::eUnknown;
    switch (type_info->getFixedPacking(ast->GetIRGenModule())) {
    case swift::irgen::FixedPacking::OffsetZero:
      return TypeAllocationStrategy::eInline;
    case swift::irgen::FixedPacking::Allocate:
      return TypeAllocationStrategy::ePointer;
    case swift::irgen::FixedPacking::Dynamic:
      return TypeAllocationStrategy::eDynamic;
    default:
      break;
    }
  }

  return TypeAllocationStrategy::eUnknown;
}

bool SwiftASTContext::IsBeingDefined(void *type) { return false; }

bool SwiftASTContext::IsObjCObjectPointerType(const CompilerType &type,
                                              CompilerType *class_type_ptr) {
  if (!type)
    return false;

  swift::CanType swift_can_type(GetCanonicalSwiftType(type));
  const swift::TypeKind type_kind = swift_can_type->getKind();
  if (type_kind == swift::TypeKind::BuiltinNativeObject ||
      type_kind == swift::TypeKind::BuiltinUnknownObject)
    return true;

  if (class_type_ptr)
    class_type_ptr->Clear();
  return false;
}

//----------------------------------------------------------------------
// Type Completion
//----------------------------------------------------------------------

bool SwiftASTContext::GetCompleteType(void *type) { return true; }

ConstString SwiftASTContext::GetTypeName(void *type) {
  std::string type_name;
  if (type) {
    swift::Type swift_type(GetSwiftType(type));

    swift::Type normalized_type =
        swift_type.transform([](swift::Type type) -> swift::Type {
          if (swift::SyntaxSugarType *syntax_sugar_type =
                  llvm::dyn_cast<swift::SyntaxSugarType>(type.getPointer())) {
            return syntax_sugar_type->getSinglyDesugaredType();
          }
          if (swift::DictionaryType *dictionary_type =
                  llvm::dyn_cast<swift::DictionaryType>(type.getPointer())) {
            return dictionary_type->getSinglyDesugaredType();
          }
          return type;
        });

    swift::PrintOptions print_options;
    print_options.FullyQualifiedTypes = true;
    print_options.SynthesizeSugarOnTypes = false;
    type_name = normalized_type.getString(print_options);
  }
  return ConstString(type_name);
}

static swift::Type
TransformUntilStable(swift::Type type,
                     std::function<swift::Type(swift::Type)> f) {
  unsigned max_iter = 100;
  void *ptr = nullptr;
  do {
    ptr = type.getPointer();
    type = type.transform(f);
  } while ((--max_iter > 0) && (ptr != type.getPointer()));
  return type;
}

ConstString SwiftASTContext::GetDisplayTypeName(void *type) {
  std::string type_name(GetTypeName(type).AsCString(""));

  if (type) {
    swift::Type swift_type(GetSwiftType(type));
    swift::Type normalized_type =
        TransformUntilStable(swift_type, [](swift::Type type) -> swift::Type {
          return type.getPointer() ? type->getWithoutParens() : type;
        });

    swift::PrintOptions print_options;
    print_options.FullyQualifiedTypes = false;
    print_options.SynthesizeSugarOnTypes = true;
    print_options.FullyQualifiedTypesIfAmbiguous = true;
    type_name = normalized_type.getString(print_options);
  }

  return ConstString(type_name);
}

ConstString SwiftASTContext::GetTypeSymbolName(void *type) {
  swift::Type swift_type(GetSwiftType(type));
  return GetTypeName(swift_type->getWithoutParens().getPointer());
}

ConstString SwiftASTContext::GetMangledTypeName(void *type) {
  return GetMangledTypeName(GetSwiftType(type).getPointer());
}

uint32_t
SwiftASTContext::GetTypeInfo(void *type,
                             CompilerType *pointee_or_element_clang_type) {
  VALID_OR_RETURN(0);

  if (!type)
    return 0;

  if (pointee_or_element_clang_type)
    pointee_or_element_clang_type->Clear();

  swift::CanType swift_can_type(GetCanonicalSwiftType(type));
  const swift::TypeKind type_kind = swift_can_type->getKind();
  uint32_t swift_flags = eTypeIsSwift;
  switch (type_kind) {
  case swift::TypeKind::DependentMember:
  case swift::TypeKind::Error:
  case swift::TypeKind::GenericTypeParam:
  case swift::TypeKind::Module:
  case swift::TypeKind::TypeVariable:
    break;
  case swift::TypeKind::UnboundGeneric:
    swift_flags |= eTypeIsGeneric;
    break;

  case swift::TypeKind::GenericFunction:
    swift_flags |= eTypeIsGeneric;
  case swift::TypeKind::Function:
    swift_flags |=
        eTypeIsBuiltIn | eTypeHasValue | eTypeIsScalar | eTypeInstanceIsPointer;
    break;
  case swift::TypeKind::BuiltinInteger:
    swift_flags |=
        eTypeIsBuiltIn | eTypeHasValue | eTypeIsScalar | eTypeIsInteger;
    break;
  case swift::TypeKind::BuiltinFloat:
    swift_flags |=
        eTypeIsBuiltIn | eTypeHasValue | eTypeIsScalar | eTypeIsFloat;
    break;
  case swift::TypeKind::BuiltinRawPointer:
    swift_flags |= eTypeIsBuiltIn | eTypeHasChildren | eTypeIsPointer |
                   eTypeIsScalar | eTypeHasValue;
    break;
  case swift::TypeKind::BuiltinNativeObject:
    swift_flags |= eTypeIsBuiltIn | eTypeHasChildren | eTypeIsPointer |
                   eTypeIsScalar | eTypeHasValue;
    break;
  case swift::TypeKind::BuiltinUnknownObject:
    swift_flags |= eTypeIsBuiltIn | eTypeHasChildren | eTypeIsPointer |
                   eTypeIsScalar | eTypeHasValue | eTypeIsObjC;
    break;
  case swift::TypeKind::BuiltinBridgeObject:
    swift_flags |= eTypeIsBuiltIn | eTypeHasChildren | eTypeIsPointer |
                   eTypeIsScalar | eTypeHasValue | eTypeIsObjC;
    break;
  case swift::TypeKind::BuiltinUnsafeValueBuffer:
    swift_flags |=
        eTypeIsBuiltIn | eTypeIsPointer | eTypeIsScalar | eTypeHasValue;
    break;
  case swift::TypeKind::BuiltinVector:
    // TODO: OR in eTypeIsFloat or eTypeIsInteger as needed
    return eTypeIsBuiltIn | eTypeHasChildren | eTypeIsVector;
    break;
  case swift::TypeKind::NameAlias:
    swift_flags |= eTypeIsTypedef;
    break;
  case swift::TypeKind::Paren:
    swift_flags |=
        CompilerType(GetASTContext(),
                     llvm::cast<swift::ParenType>(swift_can_type.getPointer())
                         ->getCanonicalType()
                         .getPointer())
            .GetTypeInfo(pointee_or_element_clang_type);
    break;

  case swift::TypeKind::Tuple:
    swift_flags |= eTypeHasChildren | eTypeIsTuple;
    break;
  case swift::TypeKind::UnmanagedStorage:
  case swift::TypeKind::UnownedStorage:
  case swift::TypeKind::WeakStorage:
    swift_flags |=
        CompilerType(GetASTContext(),
                     swift_can_type->getAs<swift::ReferenceStorageType>()
                         ->getReferentType()
                         .getPointer())
            .GetTypeInfo(pointee_or_element_clang_type);
    break;
  case swift::TypeKind::Optional:
    swift_flags |= eTypeHasChildren;
    break; // TODO: verify if this is a pointer?
  case swift::TypeKind::ImplicitlyUnwrappedOptional:
    swift_flags |= eTypeHasChildren;
    break; // TODO: as above
  case swift::TypeKind::BoundGenericEnum:
    swift_flags |= eTypeIsGeneric | eTypeIsBound;
  case swift::TypeKind::Enum: {
    SwiftEnumDescriptor *cached_enum_info = GetCachedEnumInfo(type);
    if (cached_enum_info) {
      if (cached_enum_info->GetNumElementsWithPayload() == 0)
        swift_flags |= eTypeHasValue | eTypeIsEnumeration;
      else
        swift_flags |= eTypeHasValue | eTypeIsEnumeration | eTypeHasChildren;
    } else
      swift_flags |= eTypeIsEnumeration;
  } break;

  case swift::TypeKind::Dictionary:
  case swift::TypeKind::BoundGenericStruct:
    swift_flags |= eTypeIsGeneric | eTypeIsBound;
  case swift::TypeKind::Struct:
    swift_flags |= eTypeHasChildren | eTypeIsStructUnion;
    break;

  case swift::TypeKind::BoundGenericClass:
    swift_flags |= eTypeIsGeneric | eTypeIsBound;
  case swift::TypeKind::Class:
    swift_flags |= eTypeHasChildren | eTypeIsClass | eTypeHasValue |
                   eTypeInstanceIsPointer;
    break;

  case swift::TypeKind::Protocol:
  case swift::TypeKind::ProtocolComposition:
    swift_flags |= eTypeHasChildren | eTypeIsStructUnion | eTypeIsProtocol;
    break;
  case swift::TypeKind::ExistentialMetatype:
  case swift::TypeKind::Metatype:
    swift_flags |= eTypeIsMetatype | eTypeHasValue;
    break;

  case swift::TypeKind::Archetype:
    swift_flags |=
        eTypeHasValue | eTypeIsScalar | eTypeIsPointer | eTypeIsArchetype;
    break;
  case swift::TypeKind::ArraySlice:
    // TODO: extract element type
    //                if (pointee_or_element_clang_type)
    //                    pointee_or_element_clang_type->SetClangType(m_ast,
    //                    llvm::cast<clang::ArrayType>(qual_type.getTypePtr())
    //                        ->getElementType());
    swift_flags |= eTypeHasChildren | eTypeIsArray;
    break;

  case swift::TypeKind::LValue:
    if (pointee_or_element_clang_type)
      *pointee_or_element_clang_type = GetNonReferenceType(type);
    swift_flags |= eTypeHasChildren | eTypeIsReference | eTypeHasValue;
    break;
  case swift::TypeKind::DynamicSelf:
  case swift::TypeKind::SILBox:
  case swift::TypeKind::SILFunction:
  case swift::TypeKind::SILBlockStorage:
  case swift::TypeKind::InOut:
  case swift::TypeKind::Unresolved:
    break;
  }
  return swift_flags;
}

lldb::LanguageType SwiftASTContext::GetMinimumLanguage(void *type) {
  if (!type)
    return lldb::eLanguageTypeC;

  return lldb::eLanguageTypeSwift;
}

lldb::TypeClass SwiftASTContext::GetTypeClass(void *type) {
  VALID_OR_RETURN(lldb::eTypeClassInvalid);

  if (!type)
    return lldb::eTypeClassInvalid;

  swift::CanType swift_can_type(GetCanonicalSwiftType(type));
  const swift::TypeKind type_kind = swift_can_type->getKind();
  switch (type_kind) {
  case swift::TypeKind::Error:
    return lldb::eTypeClassOther;
  case swift::TypeKind::BuiltinInteger:
    return lldb::eTypeClassBuiltin;
  case swift::TypeKind::BuiltinFloat:
    return lldb::eTypeClassBuiltin;
  case swift::TypeKind::BuiltinRawPointer:
    return lldb::eTypeClassBuiltin;
  case swift::TypeKind::BuiltinNativeObject:
    return lldb::eTypeClassBuiltin;
  case swift::TypeKind::BuiltinUnsafeValueBuffer:
    return lldb::eTypeClassBuiltin;
  case swift::TypeKind::BuiltinUnknownObject:
    return lldb::eTypeClassBuiltin;
  case swift::TypeKind::BuiltinBridgeObject:
    return lldb::eTypeClassBuiltin;
  case swift::TypeKind::BuiltinVector:
    return lldb::eTypeClassVector;
  case swift::TypeKind::NameAlias:
    return lldb::eTypeClassTypedef;
  case swift::TypeKind::Paren:
    return CompilerType(GetASTContext(), llvm::cast<swift::ParenType>(
                                             swift_can_type.getPointer())
                                             ->getCanonicalType()
                                             .getPointer())
        .GetTypeClass();
  case swift::TypeKind::Tuple:
    return lldb::eTypeClassArray;
  case swift::TypeKind::UnmanagedStorage:
  case swift::TypeKind::UnownedStorage:
  case swift::TypeKind::WeakStorage:
    return CompilerType(GetASTContext(),
                        llvm::cast<swift::ReferenceStorageType>(
                            swift_can_type.getPointer())
                            ->getReferentType()
                            .getPointer())
        .GetTypeClass();
  case swift::TypeKind::Optional:
    return lldb::eTypeClassEnumeration;
  case swift::TypeKind::ImplicitlyUnwrappedOptional:
    return lldb::eTypeClassEnumeration;
  case swift::TypeKind::GenericTypeParam:
    return lldb::eTypeClassOther;
  case swift::TypeKind::DependentMember:
    return lldb::eTypeClassOther;
  case swift::TypeKind::Enum:
    return lldb::eTypeClassUnion;
  case swift::TypeKind::Struct:
    return lldb::eTypeClassStruct;
  case swift::TypeKind::Class:
    return lldb::eTypeClassClass;
  case swift::TypeKind::Protocol:
    return lldb::eTypeClassOther;
  case swift::TypeKind::Metatype:
    return lldb::eTypeClassOther;
  case swift::TypeKind::Module:
    return lldb::eTypeClassOther;
  case swift::TypeKind::Archetype:
    return lldb::eTypeClassOther;
  case swift::TypeKind::Function:
    return lldb::eTypeClassFunction;
  case swift::TypeKind::GenericFunction:
    return lldb::eTypeClassFunction;
  case swift::TypeKind::ArraySlice:
    return lldb::eTypeClassArray;
  case swift::TypeKind::ProtocolComposition:
    return lldb::eTypeClassOther;
  case swift::TypeKind::LValue:
    return lldb::eTypeClassReference;
  case swift::TypeKind::UnboundGeneric:
    return lldb::eTypeClassOther;
  case swift::TypeKind::BoundGenericClass:
    return lldb::eTypeClassClass;
  case swift::TypeKind::BoundGenericEnum:
    return lldb::eTypeClassUnion;
  case swift::TypeKind::BoundGenericStruct:
    return lldb::eTypeClassStruct;
  case swift::TypeKind::Dictionary:
    return lldb::eTypeClassStruct;
  case swift::TypeKind::TypeVariable:
    return lldb::eTypeClassOther;
  case swift::TypeKind::ExistentialMetatype:
    return lldb::eTypeClassOther;
  case swift::TypeKind::DynamicSelf:
    return lldb::eTypeClassOther;
  case swift::TypeKind::SILBox:
    return lldb::eTypeClassOther;
  case swift::TypeKind::SILFunction:
    return lldb::eTypeClassFunction;
  case swift::TypeKind::SILBlockStorage:
    return lldb::eTypeClassOther;
  case swift::TypeKind::InOut:
    return lldb::eTypeClassOther;
  case swift::TypeKind::Unresolved:
    return lldb::eTypeClassOther;
  }

  return lldb::eTypeClassOther;
}

unsigned SwiftASTContext::GetTypeQualifiers(void *type) { return 0; }

//----------------------------------------------------------------------
// Creating related types
//----------------------------------------------------------------------

CompilerType SwiftASTContext::GetArrayElementType(void *type,
                                                  uint64_t *stride) {
  VALID_OR_RETURN(CompilerType());

  CompilerType element_type;
  if (type) {
    swift::CanType swift_type(GetCanonicalSwiftType(type));
    const swift::TypeKind type_kind = swift_type->getKind();
    switch (type_kind) {
    case swift::TypeKind::ArraySlice: {
      swift::ArraySliceType *array_slice_type =
          llvm::dyn_cast<swift::ArraySliceType>(swift_type.getPointer());
      if (!array_slice_type)
        break;
      swift::Type baseType(array_slice_type->getBaseType());
      element_type = CompilerType(GetASTContext(), baseType.getPointer());
    } break;
    case swift::TypeKind::BoundGenericStruct: {
      // There are a couple of structs that mean "Array" in Swift:
      // Array<T>
      // NativeArray<T>
      // Slice<T>
      // Treat them as arrays for convenience sake.
      swift::BoundGenericStructType *boundGenericStructType(
          swift_type->getAs<swift::BoundGenericStructType>());
      if (!boundGenericStructType)
        break;

      auto args = boundGenericStructType->getGenericArgs();
      if (args.size() != 1)
        break;

      swift::StructDecl *decl = boundGenericStructType->getDecl();

      if (!decl || !decl->getModuleContext() ||
          !decl->getModuleContext()->isStdlibModule())
        break;

      const char *declname = decl->getName().get();

      if (!declname)
        break;

      if (0 == strcmp(declname, "NativeArray") ||
          0 == strcmp(declname, "Array") || 0 == strcmp(declname, "ArraySlice"))
        element_type = CompilerType(GetASTContext(), args[0].getPointer());
    } break;
    default:
      break;
    }
  }
  return element_type;
}

CompilerType SwiftASTContext::GetCanonicalType(void *type) {
  VALID_OR_RETURN(CompilerType());

  if (type)
    return CompilerType(GetASTContext(),
                        GetCanonicalSwiftType(type).getPointer());
  return CompilerType();
}

CompilerType SwiftASTContext::GetInstanceType(void *type) {
  VALID_OR_RETURN(CompilerType());

  if (!type)
    return CompilerType();

  swift::CanType swift_can_type(GetCanonicalSwiftType(type));
  switch (swift_can_type->getKind()) {
  case swift::TypeKind::ExistentialMetatype:
  case swift::TypeKind::Metatype: {
    swift::AnyMetatypeType *metatype_type =
        llvm::dyn_cast<swift::AnyMetatypeType>(swift_can_type.getPointer());
    if (metatype_type)
      return CompilerType(GetASTContext(),
                          metatype_type->getInstanceType().getPointer());
    return CompilerType();
  }
  default:
    break;
  }

  return CompilerType(GetASTContext(), GetSwiftType(type));
}

CompilerType SwiftASTContext::GetFullyUnqualifiedType(void *type) {
  VALID_OR_RETURN(CompilerType());

  return CompilerType(GetASTContext(), GetSwiftType(type));
}

int SwiftASTContext::GetFunctionArgumentCount(void *type) {
  if (type) {
    const swift::AnyFunctionType *func = llvm::dyn_cast<swift::AnyFunctionType>(
        GetCanonicalSwiftType(type).getPointer());
    if (func) {
      swift::Type arg_type = func->getInput();
      if (arg_type) {
        swift::TupleType *tuple_type =
            llvm::dyn_cast<swift::TupleType>(arg_type.getPointer());
        if (tuple_type) {
          return tuple_type->getNumElements();
        }
      }
    }
  }
  return -1;
}

CompilerType SwiftASTContext::GetFunctionArgumentTypeAtIndex(void *type,
                                                             size_t idx) {
  VALID_OR_RETURN(CompilerType());

  if (type) {
    const swift::AnyFunctionType *func = llvm::dyn_cast<swift::AnyFunctionType>(
        GetCanonicalSwiftType(type).getPointer());
    if (func) {
      swift::Type arg_type = func->getInput();
      if (arg_type) {
        swift::TupleType *tuple_type =
            llvm::dyn_cast<swift::TupleType>(arg_type.getPointer());
        if (tuple_type) {
          if (tuple_type->getNumElements()) {
            return CompilerType(GetASTContext(),
                                tuple_type->getElementType(idx).getPointer());
          }
        } else {
          return CompilerType(GetASTContext(), arg_type);
        }
      }
    }
  }
  return CompilerType();
}

CompilerType SwiftASTContext::GetFunctionReturnType(void *type) {
  VALID_OR_RETURN(CompilerType());

  if (type) {
    const swift::AnyFunctionType *func = llvm::dyn_cast<swift::AnyFunctionType>(
        GetCanonicalSwiftType(type).getPointer());
    if (func)
      return CompilerType(GetASTContext(), func->getResult().getPointer());
  }
  return CompilerType();
}

size_t SwiftASTContext::GetNumMemberFunctions(void *type) {
  size_t num_functions = 0;
  if (type) {
    swift::CanType swift_can_type(GetCanonicalSwiftType(type));

    const swift::TypeKind type_kind = swift_can_type->getKind();
    switch (type_kind) {
    case swift::TypeKind::BoundGenericClass:
    case swift::TypeKind::BoundGenericStruct:
    case swift::TypeKind::BoundGenericEnum: {
      swift::BoundGenericType *bound_type =
          llvm::dyn_cast_or_null<swift::BoundGenericType>(
              swift_can_type.getPointer());
      if (bound_type) {
        swift::NominalTypeDecl *nominal_decl = bound_type->getDecl();
        if (nominal_decl) {
          auto iter = nominal_decl->getMembers().begin();
          auto end = nominal_decl->getMembers().end();
          for (; iter != end; iter++) {
            switch (iter->getKind()) {
            case swift::DeclKind::Constructor:
            case swift::DeclKind::Destructor:
            case swift::DeclKind::Func:
              num_functions += 1;
              break;
            default:
              break;
            }
          }
        }
      }
    } break;
    case swift::TypeKind::Class:
    case swift::TypeKind::Struct:
    case swift::TypeKind::Enum: {
      swift::NominalType *nominal_type =
          llvm::dyn_cast_or_null<swift::NominalType>(
              swift_can_type.getPointer());
      if (nominal_type) {
        swift::NominalTypeDecl *nominal_decl = nominal_type->getDecl();
        if (nominal_decl) {
          auto iter = nominal_decl->getMembers().begin();
          auto end = nominal_decl->getMembers().end();
          for (; iter != end; iter++) {
            switch (iter->getKind()) {
            case swift::DeclKind::Constructor:
            case swift::DeclKind::Destructor:
            case swift::DeclKind::Func:
              num_functions += 1;
              break;
            default:
              break;
            }
          }
        }
      }
    } break;
    default:
      break;
    }
  }
  return num_functions;
}

TypeMemberFunctionImpl SwiftASTContext::GetMemberFunctionAtIndex(void *type,
                                                                 size_t idx) {
  VALID_OR_RETURN(TypeMemberFunctionImpl());

  std::string name("");
  CompilerType result_type;
  MemberFunctionKind kind(MemberFunctionKind::eMemberFunctionKindUnknown);
  swift::AbstractFunctionDecl *the_decl_we_care_about = nullptr;
  if (type) {
    swift::CanType swift_can_type(GetCanonicalSwiftType(type));

    const swift::TypeKind type_kind = swift_can_type->getKind();
    switch (type_kind) {
    case swift::TypeKind::BoundGenericClass:
    case swift::TypeKind::BoundGenericStruct:
    case swift::TypeKind::BoundGenericEnum: {
      swift::BoundGenericType *bound_type =
          llvm::dyn_cast_or_null<swift::BoundGenericType>(
              swift_can_type.getPointer());
      if (bound_type) {
        swift::NominalTypeDecl *nominal_decl = bound_type->getDecl();
        if (nominal_decl) {
          auto iter = nominal_decl->getMembers().begin();
          auto end = nominal_decl->getMembers().end();
          for (; iter != end; iter++) {
            auto decl_kind = iter->getKind();
            switch (decl_kind) {
            case swift::DeclKind::Constructor:
            case swift::DeclKind::Destructor:
            case swift::DeclKind::Func: {
              if (idx == 0) {
                swift::AbstractFunctionDecl *abstract_func_decl =
                    llvm::dyn_cast_or_null<swift::AbstractFunctionDecl>(*iter);
                if (abstract_func_decl) {
                  switch (decl_kind) {
                  case swift::DeclKind::Constructor:
                    name.clear();
                    kind = lldb::eMemberFunctionKindConstructor;
                    the_decl_we_care_about = abstract_func_decl;
                    break;
                  case swift::DeclKind::Destructor:
                    name.clear();
                    kind = lldb::eMemberFunctionKindDestructor;
                    the_decl_we_care_about = abstract_func_decl;
                    break;
                  case swift::DeclKind::Func:
                  default: // I know that this can only be one of three kinds
                           // since I am here..
                  {
                    swift::FuncDecl *func_decl =
                        llvm::dyn_cast<swift::FuncDecl>(*iter);
                    if (func_decl) {
                      if (func_decl->getName().empty())
                        name.clear();
                      else
                        name.assign(func_decl->getName().get());
                      if (func_decl->isStatic())
                        kind = lldb::eMemberFunctionKindStaticMethod;
                      else
                        kind = lldb::eMemberFunctionKindInstanceMethod;
                      the_decl_we_care_about = func_decl;
                    }
                  }
                  }
                  result_type =
                      CompilerType(GetASTContext(),
                                   abstract_func_decl->getInterfaceType().getPointer());
                }
              } else
                --idx;
            } break;
            default:
              break;
            }
          }
        }
      }
    } break;
    case swift::TypeKind::Class:
    case swift::TypeKind::Struct:
    case swift::TypeKind::Enum: {
      swift::NominalType *nominal_type =
          llvm::dyn_cast_or_null<swift::NominalType>(
              swift_can_type.getPointer());
      if (nominal_type) {
        swift::NominalTypeDecl *nominal_decl = nominal_type->getDecl();
        if (nominal_decl) {
          auto iter = nominal_decl->getMembers().begin();
          auto end = nominal_decl->getMembers().end();
          for (; iter != end; iter++) {
            auto decl_kind = iter->getKind();
            switch (decl_kind) {
            case swift::DeclKind::Constructor:
            case swift::DeclKind::Destructor:
            case swift::DeclKind::Func: {
              if (idx == 0) {
                swift::AbstractFunctionDecl *abstract_func_decl =
                    llvm::dyn_cast_or_null<swift::AbstractFunctionDecl>(*iter);
                if (abstract_func_decl) {
                  switch (decl_kind) {
                  case swift::DeclKind::Constructor:
                    name.clear();
                    kind = lldb::eMemberFunctionKindConstructor;
                    the_decl_we_care_about = abstract_func_decl;
                    break;
                  case swift::DeclKind::Destructor:
                    name.clear();
                    kind = lldb::eMemberFunctionKindDestructor;
                    the_decl_we_care_about = abstract_func_decl;
                    break;
                  case swift::DeclKind::Func:
                  default: // I know that this can only be one of three kinds
                           // since I am here..
                  {
                    swift::FuncDecl *func_decl =
                        llvm::dyn_cast<swift::FuncDecl>(*iter);
                    if (func_decl) {
                      if (func_decl->getName().empty())
                        name.clear();
                      else
                        name.assign(func_decl->getName().get());
                      if (func_decl->isStatic())
                        kind = lldb::eMemberFunctionKindStaticMethod;
                      else
                        kind = lldb::eMemberFunctionKindInstanceMethod;
                      the_decl_we_care_about = func_decl;
                    }
                  }
                  }
                  result_type =
                      CompilerType(GetASTContext(),
                                   abstract_func_decl->getInterfaceType().getPointer());
                }
              } else
                --idx;
            } break;
            default:
              break;
            }
          }
        }
      }
    } break;
    default:
      break;
    }
  }

  if (type && the_decl_we_care_about && (kind != eMemberFunctionKindUnknown))
    return TypeMemberFunctionImpl(
        result_type, CompilerDecl(this, the_decl_we_care_about), name, kind);

  return TypeMemberFunctionImpl();
}

CompilerType SwiftASTContext::GetLValueReferenceType(void *type) {
  VALID_OR_RETURN(CompilerType());

  if (type)
    return CompilerType(GetASTContext(),
                        swift::LValueType::get(GetSwiftType(type)));
  return CompilerType();
}

CompilerType SwiftASTContext::GetRValueReferenceType(void *type) {
  return CompilerType();
}

CompilerType SwiftASTContext::GetNonReferenceType(void *type) {
  VALID_OR_RETURN(CompilerType());

  if (type) {
    swift::CanType swift_can_type(GetCanonicalSwiftType(type));

    const swift::TypeKind type_kind = swift_can_type->getKind();
    switch (type_kind) {
    case swift::TypeKind::LValue: {
      swift::LValueType *lvalue = swift_can_type->getAs<swift::LValueType>();
      if (lvalue)
        return CompilerType(GetASTContext(),
                            lvalue->getObjectType().getPointer());
    } break;
    default:
      break;
    }
  }
  return CompilerType();
}

CompilerType SwiftASTContext::GetPointeeType(void *type) {
  return CompilerType();
}

CompilerType SwiftASTContext::GetPointerType(void *type) {
  VALID_OR_RETURN(CompilerType());

  if (type) {
    swift::Type swift_type(::GetSwiftType(type));
    const swift::TypeKind type_kind = swift_type->getKind();
    if (type_kind == swift::TypeKind::BuiltinRawPointer)
      return CompilerType(GetASTContext(), swift_type);
  }
  return CompilerType();
}

CompilerType SwiftASTContext::GetTypedefedType(void *type) {
  VALID_OR_RETURN(CompilerType());

  if (type) {
    swift::Type swift_type(::GetSwiftType(type));
    const swift::TypeKind type_kind = swift_type->getKind();
    switch (type_kind) {
    case swift::TypeKind::NameAlias: {
      swift::NameAliasType *name_alias_type =
          llvm::dyn_cast_or_null<swift::NameAliasType>(swift_type.getPointer());
      if (name_alias_type) {
        return CompilerType(GetASTContext(),
                            name_alias_type->getSinglyDesugaredType());
      }
    } break;
    default:
      break;
    }
  }

  return CompilerType();
}

CompilerType
SwiftASTContext::GetUnboundType(lldb::opaque_compiler_type_t type) {
  VALID_OR_RETURN(CompilerType());

  if (type) {
    swift::CanType swift_can_type(GetCanonicalSwiftType(type));
    const swift::TypeKind type_kind = swift_can_type->getKind();
    switch (type_kind) {
    case swift::TypeKind::BoundGenericClass:
    case swift::TypeKind::BoundGenericStruct:
    case swift::TypeKind::BoundGenericEnum: {
      swift::BoundGenericType *bound_generic_type =
          swift_can_type->getAs<swift::BoundGenericType>();
      if (!bound_generic_type)
        break;
      swift::NominalTypeDecl *nominal_type_decl = bound_generic_type->getDecl();
      if (!nominal_type_decl)
        break;
      return CompilerType(GetASTContext(),
                          nominal_type_decl->getDeclaredType());
    } break;
    default:
      break;
    }
  }

  return CompilerType(GetASTContext(), GetSwiftType(type));
}

//----------------------------------------------------------------------
// Create related types using the current type's AST
//----------------------------------------------------------------------

CompilerType SwiftASTContext::GetBasicTypeFromAST(lldb::BasicType basic_type) {
  return CompilerType();
}

CompilerType SwiftASTContext::GetIntTypeFromBitSize(size_t bit_size,
                                                    bool is_signed) {
  return CompilerType();
}

CompilerType SwiftASTContext::GetFloatTypeFromBitSize(size_t bit_size) {
  return CompilerType();
}

//----------------------------------------------------------------------
// Exploring the type
//----------------------------------------------------------------------

const swift::irgen::TypeInfo *
SwiftASTContext::GetSwiftTypeInfo(swift::Type container_type,
                                  swift::VarDecl *item_decl) {
  VALID_OR_RETURN(nullptr);

  if (container_type && item_decl) {
    auto &irgen_module = GetIRGenModule();
    swift::CanType container_can_type(
        GetCanonicalSwiftType(container_type.getPointer()));
    swift::SILType lowered_container_type =
        irgen_module.getLoweredType(container_can_type);
    swift::SILType lowered_field_type =
        lowered_container_type.getFieldType(item_decl, *GetSILModule());
    return &irgen_module.getTypeInfo(lowered_field_type);
  }

  return nullptr;
}

const swift::irgen::TypeInfo *SwiftASTContext::GetSwiftTypeInfo(void *type) {
  VALID_OR_RETURN(nullptr);

  if (type) {
    swift::CanType swift_can_type(GetCanonicalSwiftType(type));
    switch (swift_can_type->getKind()) {
    case swift::TypeKind::BoundGenericEnum:
    case swift::TypeKind::WeakStorage: {
      auto &irgen_module = GetIRGenModule();
      return &irgen_module.getTypeInfo(
          irgen_module.getLoweredType(swift_can_type));
    }
    case swift::TypeKind::Metatype: {
      swift::MetatypeType *metatype_type =
          swift_can_type->getAs<swift::MetatypeType>();
      if (!metatype_type)
        return nullptr;
      else
        return GetSwiftTypeInfo(
            GetASTContext()->TheRawPointerType.getPointer());
    }
    case swift::TypeKind::ExistentialMetatype: {
      swift::ExistentialMetatypeType *metatype_type =
          swift_can_type->getAs<swift::ExistentialMetatypeType>();
      if (!metatype_type)
        return nullptr;
      // existential metatypes can't be thin
      return GetSwiftTypeInfo(GetASTContext()->TheRawPointerType.getPointer());
    }
    case swift::TypeKind::Function:
      return GetSwiftTypeInfo(GetASTContext()->TheEmptyTupleType.getPointer());
    default:
      if (swift_can_type->isLegalSILType()) // avoid going the SIL route if it
                                            // would crash us anyway
        return &GetIRGenModule().getTypeInfo(
            swift::SILType::getPrimitiveObjectType(swift_can_type));
      else {
        // If you encounter one of these, print out a message - this is
        // temporary to help us figure out what bases we didn't cover well
        // enough it should be removed at some point before GM though;
        // and since we don't know what to do here,
        printf("GetSwiftTypeInfo() on non-legal SIL type not special cased. "
               "Name: %s - Kind: %u\n",
               GetTypeName(type).AsCString("<unknown>"),
               swift_can_type->getKind());
        // Go for a pointer - it's probably a reasonable assumption in most
        // cases
        return GetSwiftTypeInfo(
            GetASTContext()->TheRawPointerType.getPointer());
      }
    }
  }
  return nullptr;
}

const swift::irgen::FixedTypeInfo *
SwiftASTContext::GetSwiftFixedTypeInfo(void *type) {
  VALID_OR_RETURN(nullptr);

  const swift::irgen::TypeInfo *type_info = GetSwiftTypeInfo(type);
  if (type_info) {
    if (type_info->isFixedSize())
      return llvm::cast<const swift::irgen::FixedTypeInfo>(type_info);
  }
  return nullptr;
}

static swift::Type StripRedundantParentheses(swift::Type t) {
  switch (t->getKind()) {
  case swift::TypeKind::Paren: {
    swift::ParenType *paren_type = (swift::ParenType *)t.getPointer();
    if (!paren_type)
      return swift::Type();
    return StripRedundantParentheses(
        swift::Type(paren_type->getUnderlyingType()));
  } break;
  default:
    return t;
  }
}

CompilerType SwiftASTContext::StripRedundantParentheses(void *type) {
  VALID_OR_RETURN(CompilerType());

  swift::Type swift_type(GetSwiftType(type));
  swift_type = swift_type.transform(::StripRedundantParentheses);
  return CompilerType(GetASTContext(), swift_type.getPointer());
}

uint64_t SwiftASTContext::GetBitSize(lldb::opaque_compiler_type_t type,
                                     ExecutionContextScope *exe_scope) {
  if (type) {
    swift::CanType swift_can_type(GetCanonicalSwiftType(type));
    const swift::TypeKind type_kind = swift_can_type->getKind();
    switch (type_kind) {
    case swift::TypeKind::Archetype:
    case swift::TypeKind::LValue:
    case swift::TypeKind::UnboundGeneric:
    case swift::TypeKind::GenericFunction:
    case swift::TypeKind::Function:
      return GetPointerByteSize() * 8;
    default:
      break;
    }
    const swift::irgen::FixedTypeInfo *fixed_type_info =
        GetSwiftFixedTypeInfo(type);
    if (fixed_type_info)
      return fixed_type_info->getFixedSize().getValue() * 8;
  }
  return 0;
}

uint64_t SwiftASTContext::GetByteStride(lldb::opaque_compiler_type_t type) {
  if (type) {
    const swift::irgen::FixedTypeInfo *fixed_type_info =
        GetSwiftFixedTypeInfo(type);
    if (fixed_type_info)
      return fixed_type_info->getFixedStride().getValue();
  }
  return 0;
}

size_t SwiftASTContext::GetTypeBitAlign(void *type) {
  if (type) {
    const swift::irgen::FixedTypeInfo *fixed_type_info =
        GetSwiftFixedTypeInfo(type);
    if (fixed_type_info)
      return fixed_type_info->getFixedAlignment().getValue();
  }
  return 0;
}

lldb::Encoding SwiftASTContext::GetEncoding(void *type, uint64_t &count) {
  VALID_OR_RETURN(lldb::eEncodingInvalid);

  if (!type)
    return lldb::eEncodingInvalid;

  count = 1;
  swift::CanType swift_can_type(GetCanonicalSwiftType(type));

  const swift::TypeKind type_kind = swift_can_type->getKind();
  switch (type_kind) {
  case swift::TypeKind::Error:
    break;
  case swift::TypeKind::BuiltinInteger:
    return lldb::eEncodingSint; // TODO: detect if an integer is unsigned
  case swift::TypeKind::BuiltinFloat:
    return lldb::eEncodingIEEE754; // TODO: detect if an integer is unsigned

  case swift::TypeKind::Archetype:
  case swift::TypeKind::BuiltinRawPointer:
  case swift::TypeKind::BuiltinNativeObject:
  case swift::TypeKind::BuiltinUnsafeValueBuffer:
  case swift::TypeKind::BuiltinUnknownObject:
  case swift::TypeKind::BuiltinBridgeObject:
  case swift::TypeKind::Class: // Classes are pointers in swift...
  case swift::TypeKind::BoundGenericClass:
    return lldb::eEncodingUint;

  case swift::TypeKind::BuiltinVector:
  case swift::TypeKind::NameAlias:
    break;
  case swift::TypeKind::Paren:
    return CompilerType(GetASTContext(), llvm::cast<swift::ParenType>(
                                             swift_can_type.getPointer())
                                             ->getCanonicalType()
                                             .getPointer())
        .GetEncoding(count);
  case swift::TypeKind::Tuple:
    break;
  case swift::TypeKind::UnmanagedStorage:
  case swift::TypeKind::UnownedStorage:
  case swift::TypeKind::WeakStorage:
    return CompilerType(GetASTContext(),
                        swift_can_type->getAs<swift::ReferenceStorageType>()
                            ->getReferentType()
                            .getPointer())
        .GetEncoding(count);
  case swift::TypeKind::Optional:
  case swift::TypeKind::ImplicitlyUnwrappedOptional:
  case swift::TypeKind::GenericTypeParam:
  case swift::TypeKind::DependentMember:
    break;

  case swift::TypeKind::ExistentialMetatype:
  case swift::TypeKind::Metatype:
    return lldb::eEncodingUint;

  case swift::TypeKind::GenericFunction:
  case swift::TypeKind::Function:
    return lldb::eEncodingUint;

  case swift::TypeKind::Enum:
  case swift::TypeKind::BoundGenericEnum:
    break;

  case swift::TypeKind::Struct:
  case swift::TypeKind::Dictionary:
  case swift::TypeKind::Protocol:
  case swift::TypeKind::Module:
  case swift::TypeKind::ArraySlice:
  case swift::TypeKind::ProtocolComposition:
    break;
  case swift::TypeKind::LValue:
    return lldb::eEncodingUint;
  case swift::TypeKind::UnboundGeneric:
  case swift::TypeKind::BoundGenericStruct:
  case swift::TypeKind::TypeVariable:
  case swift::TypeKind::DynamicSelf:
  case swift::TypeKind::SILBox:
  case swift::TypeKind::SILFunction:
  case swift::TypeKind::SILBlockStorage:
  case swift::TypeKind::InOut:
  case swift::TypeKind::Unresolved:
    break;
  }
  count = 0;
  return lldb::eEncodingInvalid;
}

lldb::Format SwiftASTContext::GetFormat(void *type) {
  VALID_OR_RETURN(lldb::eFormatInvalid);

  if (!type)
    return lldb::eFormatDefault;

  swift::CanType swift_can_type(GetCanonicalSwiftType(type));

  const swift::TypeKind type_kind = swift_can_type->getKind();
  switch (type_kind) {
  case swift::TypeKind::Error:
    break;
  case swift::TypeKind::BuiltinInteger:
    return eFormatDecimal; // TODO: detect if an integer is unsigned
  case swift::TypeKind::BuiltinFloat:
    return eFormatFloat; // TODO: detect if an integer is unsigned

  case swift::TypeKind::BuiltinRawPointer:
  case swift::TypeKind::BuiltinNativeObject:
  case swift::TypeKind::BuiltinUnknownObject:
  case swift::TypeKind::BuiltinUnsafeValueBuffer:
  case swift::TypeKind::BuiltinBridgeObject:
  case swift::TypeKind::Archetype:
    return eFormatAddressInfo;

  // Classes are always pointers in swift...
  case swift::TypeKind::Class:
  case swift::TypeKind::BoundGenericClass:
    return eFormatHex;

  case swift::TypeKind::BuiltinVector:
  case swift::TypeKind::NameAlias:
    break;
  case swift::TypeKind::Paren:
    return CompilerType(GetASTContext(), llvm::cast<swift::ParenType>(
                                             swift_can_type.getPointer())
                                             ->getCanonicalType()
                                             .getPointer())
        .GetFormat();
  case swift::TypeKind::Tuple:
    break;
  case swift::TypeKind::UnmanagedStorage:
  case swift::TypeKind::UnownedStorage:
  case swift::TypeKind::WeakStorage:
    return CompilerType(GetASTContext(),
                        swift_can_type->getAs<swift::ReferenceStorageType>()
                            ->getReferentType()
                            .getPointer())
        .GetFormat();
  case swift::TypeKind::Optional:
  case swift::TypeKind::ImplicitlyUnwrappedOptional:
  case swift::TypeKind::GenericTypeParam:
  case swift::TypeKind::DependentMember:
    break;

  case swift::TypeKind::Enum:
  case swift::TypeKind::BoundGenericEnum:
    return eFormatUnsigned;

  case swift::TypeKind::GenericFunction:
  case swift::TypeKind::Function:
    return lldb::eFormatAddressInfo;

  case swift::TypeKind::Struct:
  case swift::TypeKind::Dictionary:
  case swift::TypeKind::Protocol:
  case swift::TypeKind::Metatype:
  case swift::TypeKind::Module:
  case swift::TypeKind::ArraySlice:
  case swift::TypeKind::ProtocolComposition:
    break;
  case swift::TypeKind::LValue:
    return lldb::eFormatHex;
  case swift::TypeKind::UnboundGeneric:
  case swift::TypeKind::BoundGenericStruct:
  case swift::TypeKind::TypeVariable:
  case swift::TypeKind::ExistentialMetatype:
  case swift::TypeKind::DynamicSelf:
  case swift::TypeKind::SILBox:
  case swift::TypeKind::SILFunction:
  case swift::TypeKind::SILBlockStorage:
  case swift::TypeKind::InOut:
  case swift::TypeKind::Unresolved:
    break;
  }
  // We don't know hot to display this type...
  return lldb::eFormatBytes;
}

uint32_t SwiftASTContext::GetNumChildren(void *type,
                                         bool omit_empty_base_classes) {
  VALID_OR_RETURN(0);

  if (!type)
    return 0;

  uint32_t num_children = 0;

  swift::CanType swift_can_type(GetCanonicalSwiftType(type));

  const swift::TypeKind type_kind = swift_can_type->getKind();
  switch (type_kind) {
  case swift::TypeKind::Error:
  case swift::TypeKind::BuiltinInteger:
  case swift::TypeKind::BuiltinFloat:
  case swift::TypeKind::BuiltinRawPointer:
  case swift::TypeKind::BuiltinNativeObject:
  case swift::TypeKind::BuiltinUnknownObject:
  case swift::TypeKind::BuiltinUnsafeValueBuffer:
  case swift::TypeKind::BuiltinBridgeObject:
  case swift::TypeKind::BuiltinVector:
  case swift::TypeKind::NameAlias:
  case swift::TypeKind::Module:
  case swift::TypeKind::Function:
  case swift::TypeKind::GenericFunction:
  case swift::TypeKind::DynamicSelf:
  case swift::TypeKind::SILBox:
  case swift::TypeKind::SILFunction:
  case swift::TypeKind::InOut:
    break;
  case swift::TypeKind::Paren:
    return CompilerType(GetASTContext(), llvm::cast<swift::ParenType>(
                                             swift_can_type.getPointer())
                                             ->getCanonicalType()
                                             .getPointer())
        .GetNumChildren(omit_empty_base_classes);
  case swift::TypeKind::UnmanagedStorage:
  case swift::TypeKind::UnownedStorage:
  case swift::TypeKind::WeakStorage:
    return CompilerType(GetASTContext(),
                        swift_can_type->getAs<swift::ReferenceStorageType>()
                            ->getReferentType()
                            .getPointer())
        .GetNumChildren(omit_empty_base_classes);
  case swift::TypeKind::Optional:
  case swift::TypeKind::ImplicitlyUnwrappedOptional:
  case swift::TypeKind::GenericTypeParam:
  case swift::TypeKind::DependentMember:
    break;

  case swift::TypeKind::Enum:
  case swift::TypeKind::BoundGenericEnum: {
    SwiftEnumDescriptor *cached_enum_info = GetCachedEnumInfo(type);
    if (cached_enum_info)
      return cached_enum_info->GetNumElementsWithPayload();
  } break;

  case swift::TypeKind::ArraySlice: {
    swift::ArraySliceType *array_slice_type =
        llvm::dyn_cast<swift::ArraySliceType>(swift_can_type.getPointer());
    if (array_slice_type) {
      CompilerType desugared_type(GetASTContext(),
                                  array_slice_type->getDesugaredType());
      return desugared_type.GetNumChildren(omit_empty_base_classes);
    }
  } break;

  case swift::TypeKind::Dictionary: {
    swift::DictionaryType *t =
        llvm::dyn_cast<swift::DictionaryType>(swift_can_type.getPointer());
    if (t)
      return CompilerType(GetASTContext(), t->getSinglyDesugaredType())
          .GetNumChildren(omit_empty_base_classes);
    break;
  }

  case swift::TypeKind::Tuple:
  case swift::TypeKind::Struct:
  case swift::TypeKind::Class:
  case swift::TypeKind::BoundGenericClass:
  case swift::TypeKind::BoundGenericStruct:
  case swift::TypeKind::Protocol:
  case swift::TypeKind::ProtocolComposition:
  case swift::TypeKind::Archetype: {
    CachedMemberInfo *cached_member_info = GetCachedMemberInfo(type);
    if (cached_member_info)
      return cached_member_info->member_infos.size();
  } break;

  case swift::TypeKind::ExistentialMetatype:
  case swift::TypeKind::Metatype:
    return 0;

  case swift::TypeKind::LValue: {
    swift::LValueType *lvalue_type = swift_can_type->getAs<swift::LValueType>();
    if (!lvalue_type)
      break;
    swift::TypeBase *deref_type = lvalue_type->getObjectType().getPointer();
    if (!deref_type)
      break;

    uint32_t num_pointee_children =
        CompilerType(GetASTContext(), deref_type)
            .GetNumChildren(omit_empty_base_classes);
    // If this type points to a simple type (or to a class), then it has 1 child
    if (num_pointee_children == 0 || deref_type->getClassOrBoundGenericClass())
      num_children = 1;
    else
      num_children = num_pointee_children;
  } break;

  case swift::TypeKind::UnboundGeneric:
    break;
  case swift::TypeKind::TypeVariable:
    break;

  case swift::TypeKind::SILBlockStorage:
  case swift::TypeKind::Unresolved:
    break;
  }

  return num_children;
}

lldb::BasicType SwiftASTContext::GetBasicTypeEnumeration(void *type) {
  return eBasicTypeInvalid;
}

#pragma mark Aggregate Types

uint32_t SwiftASTContext::GetNumDirectBaseClasses(void *opaque_type) {
  if (!opaque_type)
    return 0;

  swift::CanType swift_can_type(GetCanonicalSwiftType(opaque_type));
  swift::ClassDecl *class_decl = swift_can_type->getClassOrBoundGenericClass();
  if (class_decl) {
    if (class_decl->hasSuperclass())
      return 1;
  }

  return 0;
}

uint32_t SwiftASTContext::GetNumVirtualBaseClasses(void *opaque_type) {
  return 0;
}

uint32_t SwiftASTContext::GetNumFields(void *type) {
  VALID_OR_RETURN(0);

  if (!type)
    return 0;

  uint32_t count = 0;

  swift::CanType swift_can_type(GetCanonicalSwiftType(type));

  const swift::TypeKind type_kind = swift_can_type->getKind();
  switch (type_kind) {
  case swift::TypeKind::Error:
  case swift::TypeKind::BuiltinInteger:
  case swift::TypeKind::BuiltinFloat:
  case swift::TypeKind::BuiltinRawPointer:
  case swift::TypeKind::BuiltinNativeObject:
  case swift::TypeKind::BuiltinUnknownObject:
  case swift::TypeKind::BuiltinUnsafeValueBuffer:
  case swift::TypeKind::BuiltinBridgeObject:
  case swift::TypeKind::BuiltinVector:
  case swift::TypeKind::NameAlias:
    break;
  case swift::TypeKind::Paren:
    return CompilerType(GetASTContext(), llvm::cast<swift::ParenType>(
                                             swift_can_type.getPointer())
                                             ->getCanonicalType()
                                             .getPointer())
        .GetNumFields();
  case swift::TypeKind::UnmanagedStorage:
  case swift::TypeKind::UnownedStorage:
  case swift::TypeKind::WeakStorage:
    return CompilerType(GetASTContext(),
                        swift_can_type->getAs<swift::ReferenceStorageType>()
                            ->getReferentType()
                            .getPointer())
        .GetNumFields();
  case swift::TypeKind::GenericTypeParam:
  case swift::TypeKind::DependentMember:
  case swift::TypeKind::Optional:
  case swift::TypeKind::ImplicitlyUnwrappedOptional:
    break;

  case swift::TypeKind::Enum:
  case swift::TypeKind::BoundGenericEnum: {
    SwiftEnumDescriptor *cached_enum_info = GetCachedEnumInfo(type);
    if (cached_enum_info)
      return cached_enum_info->GetNumElementsWithPayload();
  } break;

  case swift::TypeKind::Dictionary: {
    swift::DictionaryType *t =
        llvm::dyn_cast<swift::DictionaryType>(swift_can_type.getPointer());
    if (t)
      return CompilerType(GetASTContext(), t->getSinglyDesugaredType())
          .GetNumFields();
    break;
  }

  case swift::TypeKind::Tuple:
  case swift::TypeKind::Struct:
  case swift::TypeKind::Class:
  case swift::TypeKind::Protocol:
  case swift::TypeKind::ProtocolComposition:
  case swift::TypeKind::BoundGenericClass:
  case swift::TypeKind::BoundGenericStruct: {
    CachedMemberInfo *cached_member_info = GetCachedMemberInfo(type);
    if (cached_member_info) {
      const size_t num_members = cached_member_info->member_infos.size();
      if (num_members > 0 &&
          cached_member_info->member_infos.front().member_type ==
              MemberType::BaseClass)
        return num_members - 1;
      else
        return num_members;
    }
  } break;

  case swift::TypeKind::ExistentialMetatype:
  case swift::TypeKind::Metatype:
    return 0;

  case swift::TypeKind::Module:
  case swift::TypeKind::Archetype:
  case swift::TypeKind::Function:
  case swift::TypeKind::GenericFunction:
  case swift::TypeKind::ArraySlice:
  case swift::TypeKind::LValue:
  case swift::TypeKind::UnboundGeneric:
  case swift::TypeKind::TypeVariable:
  case swift::TypeKind::DynamicSelf:
  case swift::TypeKind::SILBox:
  case swift::TypeKind::SILFunction:
  case swift::TypeKind::SILBlockStorage:
  case swift::TypeKind::InOut:
  case swift::TypeKind::Unresolved:
    break;
  }

  return count;
}

CompilerType
SwiftASTContext::GetDirectBaseClassAtIndex(void *opaque_type, size_t idx,
                                           uint32_t *bit_offset_ptr) {
  VALID_OR_RETURN(CompilerType());

  if (opaque_type) {
    swift::CanType swift_can_type(GetCanonicalSwiftType(opaque_type));
    swift::ClassDecl *class_decl =
        swift_can_type->getClassOrBoundGenericClass();
    if (class_decl) {
      swift::Type base_class_type = class_decl->getSuperclass();
      if (base_class_type)
        return CompilerType(GetASTContext(), base_class_type.getPointer());
    }
  }
  return CompilerType();
}

CompilerType
SwiftASTContext::GetVirtualBaseClassAtIndex(void *opaque_type, size_t idx,
                                            uint32_t *bit_offset_ptr) {
  return CompilerType();
}

CompilerType SwiftASTContext::GetFieldAtIndex(void *type, size_t idx,
                                              std::string &name,
                                              uint64_t *bit_offset_ptr,
                                              uint32_t *bitfield_bit_size_ptr,
                                              bool *is_bitfield_ptr) {
  VALID_OR_RETURN(CompilerType());

  if (!type)
    return CompilerType();

  swift::CanType swift_can_type(GetCanonicalSwiftType(type));

  const swift::TypeKind type_kind = swift_can_type->getKind();
  switch (type_kind) {
  case swift::TypeKind::Error:
  case swift::TypeKind::BuiltinInteger:
  case swift::TypeKind::BuiltinFloat:
  case swift::TypeKind::BuiltinRawPointer:
  case swift::TypeKind::BuiltinNativeObject:
  case swift::TypeKind::BuiltinUnsafeValueBuffer:
  case swift::TypeKind::BuiltinUnknownObject:
  case swift::TypeKind::BuiltinBridgeObject:
  case swift::TypeKind::BuiltinVector:
  case swift::TypeKind::NameAlias:
    break;
  case swift::TypeKind::Paren:
    return CompilerType(GetASTContext(), llvm::cast<swift::ParenType>(
                                             swift_can_type.getPointer())
                                             ->getCanonicalType()
                                             .getPointer())
        .GetFieldAtIndex(idx, name, bit_offset_ptr, bitfield_bit_size_ptr,
                         is_bitfield_ptr);
  case swift::TypeKind::UnmanagedStorage:
  case swift::TypeKind::UnownedStorage:
  case swift::TypeKind::WeakStorage:
    return CompilerType(GetASTContext(),
                        swift_can_type->getAs<swift::ReferenceStorageType>()
                            ->getReferentType()
                            .getPointer())
        .GetFieldAtIndex(idx, name, bit_offset_ptr, bitfield_bit_size_ptr,
                         is_bitfield_ptr);
  case swift::TypeKind::GenericTypeParam:
  case swift::TypeKind::DependentMember:
  case swift::TypeKind::Optional:
  case swift::TypeKind::ImplicitlyUnwrappedOptional:
    break;

  case swift::TypeKind::Enum:
  case swift::TypeKind::BoundGenericEnum: {
    SwiftEnumDescriptor *cached_enum_info = GetCachedEnumInfo(type);
    if (cached_enum_info &&
        idx < cached_enum_info->GetNumElementsWithPayload()) {
      const SwiftEnumDescriptor::ElementInfo *enum_element_info =
          cached_enum_info->GetElementWithPayloadAtIndex(idx);
      name.assign(enum_element_info->name.GetCString());
      if (bit_offset_ptr)
        *bit_offset_ptr = 0;
      if (bitfield_bit_size_ptr)
        *bitfield_bit_size_ptr = 0;
      if (is_bitfield_ptr)
        *is_bitfield_ptr = false;
      return enum_element_info->payload_type;
    }
  } break;

  case swift::TypeKind::Dictionary: {
    swift::DictionaryType *t =
        llvm::dyn_cast<swift::DictionaryType>(swift_can_type.getPointer());
    if (t)
      return CompilerType(GetASTContext(), t->getSinglyDesugaredType())
          .GetFieldAtIndex(idx, name, bit_offset_ptr, bitfield_bit_size_ptr,
                           is_bitfield_ptr);
    break;
  }

  case swift::TypeKind::Tuple:
  case swift::TypeKind::Struct:
  case swift::TypeKind::Class:
  case swift::TypeKind::Protocol:
  case swift::TypeKind::ProtocolComposition:
  case swift::TypeKind::BoundGenericClass:
  case swift::TypeKind::BoundGenericStruct: {
    CachedMemberInfo *cached_member_info = GetCachedMemberInfo(type);
    if (cached_member_info) {
      const size_t num_members = cached_member_info->member_infos.size();
      uint32_t actual_idx = idx;
      if (num_members > 0 &&
          cached_member_info->member_infos.front().member_type ==
              MemberType::BaseClass)
        ++actual_idx; // Skip base class since we are looking for fields only
      if (actual_idx < num_members) {
        if (cached_member_info->member_infos[actual_idx].name)
          name = cached_member_info->member_infos[actual_idx].name.GetCString();
        if (bit_offset_ptr)
          *bit_offset_ptr =
              cached_member_info->member_infos[actual_idx].byte_offset * 8;
        if (bitfield_bit_size_ptr)
          *bitfield_bit_size_ptr = 0;
        if (is_bitfield_ptr)
          *is_bitfield_ptr = false;
        return cached_member_info->member_infos[actual_idx].clang_type;
      }
    }
  } break;

  case swift::TypeKind::ExistentialMetatype:
  case swift::TypeKind::Metatype:
    break;

  case swift::TypeKind::Module:
  case swift::TypeKind::Archetype:
  case swift::TypeKind::Function:
  case swift::TypeKind::GenericFunction:
  case swift::TypeKind::ArraySlice:
  case swift::TypeKind::LValue:
  case swift::TypeKind::UnboundGeneric:
  case swift::TypeKind::TypeVariable:
  case swift::TypeKind::DynamicSelf:
  case swift::TypeKind::SILBox:
  case swift::TypeKind::SILFunction:
  case swift::TypeKind::SILBlockStorage:
  case swift::TypeKind::InOut:
  case swift::TypeKind::Unresolved:
    break;
  }

  return CompilerType();
}

// If a pointer to a pointee type (the clang_type arg) says that it has no
// children, then we either need to trust it, or override it and return a
// different result. For example, an "int *" has one child that is an integer,
// but a function pointer doesn't have any children. Likewise if a Record type
// claims it has no children, then there really is nothing to show.
uint32_t SwiftASTContext::GetNumPointeeChildren(void *type) {
  if (!type)
    return 0;

  swift::CanType swift_can_type(GetCanonicalSwiftType(type));

  const swift::TypeKind type_kind = swift_can_type->getKind();
  switch (type_kind) {
  case swift::TypeKind::Error:
    return 0;
  case swift::TypeKind::BuiltinInteger:
    return 1;
  case swift::TypeKind::BuiltinFloat:
    return 1;
  case swift::TypeKind::BuiltinRawPointer:
    return 1;
  case swift::TypeKind::BuiltinUnsafeValueBuffer:
    return 1;
  case swift::TypeKind::BuiltinNativeObject:
    return 1;
  case swift::TypeKind::BuiltinUnknownObject:
    return 1;
  case swift::TypeKind::BuiltinBridgeObject:
    return 1;
  case swift::TypeKind::BuiltinVector:
    return 0;
  case swift::TypeKind::NameAlias:
    return 0;
    break;
  case swift::TypeKind::Paren:
    return GetNumPointeeChildren(
        llvm::cast<swift::ParenType>(swift_can_type.getPointer())
            ->getCanonicalType()
            .getPointer());
  case swift::TypeKind::UnmanagedStorage:
  case swift::TypeKind::UnownedStorage:
  case swift::TypeKind::WeakStorage:
    return GetNumPointeeChildren(
        llvm::cast<swift::ReferenceStorageType>(swift_can_type.getPointer())
            ->getReferentType()
            .getPointer());
  case swift::TypeKind::Tuple:
    return 0;
  case swift::TypeKind::GenericTypeParam:
    return 0;
  case swift::TypeKind::DependentMember:
    return 0;
  case swift::TypeKind::Optional:
    return 0;
  case swift::TypeKind::ImplicitlyUnwrappedOptional:
    return 0;
  case swift::TypeKind::Enum:
    return 0;
  case swift::TypeKind::Struct:
    return 0;
  case swift::TypeKind::Class:
    return 0;
  case swift::TypeKind::Protocol:
    return 0;
  case swift::TypeKind::Metatype:
    return 0;
  case swift::TypeKind::Dictionary:
    return 0;
  case swift::TypeKind::Module:
    return 0;
  case swift::TypeKind::Archetype:
    return 0;
  case swift::TypeKind::Function:
    return 0;
  case swift::TypeKind::GenericFunction:
    return 0;
  case swift::TypeKind::ArraySlice:
    return 0;
  case swift::TypeKind::ProtocolComposition:
    return 0;
  case swift::TypeKind::LValue:
    return 1;
  case swift::TypeKind::UnboundGeneric:
    return 0;
  case swift::TypeKind::BoundGenericClass:
    return 0;
  case swift::TypeKind::BoundGenericEnum:
    return 0;
  case swift::TypeKind::BoundGenericStruct:
    return 0;
  case swift::TypeKind::TypeVariable:
    return 0;
  case swift::TypeKind::ExistentialMetatype:
    return 0;
  case swift::TypeKind::DynamicSelf:
    return 0;
  case swift::TypeKind::SILBox:
    return 0;
  case swift::TypeKind::SILFunction:
    return 0;
  case swift::TypeKind::SILBlockStorage:
    return 0;
  case swift::TypeKind::InOut:
    return 0;
  case swift::TypeKind::Unresolved:
    return 0;

    break;
  }

  return 0;
}

static int64_t GetInstanceVariableOffset_Symbol(ExecutionContext *exe_ctx,
                                                const CompilerType &type,
                                                const char *ivar_name,
                                                const CompilerType &ivar_type) {
  Log *log(lldb_private::GetLogIfAllCategoriesSet(LIBLLDB_LOG_TYPES));

  ConstString class_name(type.GetTypeSymbolName());
  Target *target = exe_ctx->GetTargetPtr();

  if (log)
    log->Printf("[GetInstanceVariableOffset_Symbol] ivar_name = %s, type = %s "
                "class_name = %s",
                ivar_name, type.GetTypeName().AsCString(),
                class_name.AsCString());

  if (target && class_name && ivar_type.IsValid() && ivar_name) {
    swift::NominalTypeDecl *nominal_decl =
        GetSwiftType(type)->getNominalOrBoundGenericNominal();

    if (nominal_decl) {
      swift::ValueDecl *the_value_decl = nullptr;
      SwiftASTContext *swift_ast_ctx =
          llvm::dyn_cast_or_null<SwiftASTContext>(type.GetTypeSystem());

      auto decls = nominal_decl->lookupDirect(swift::DeclName(
          swift_ast_ctx->GetASTContext()->getIdentifier(ivar_name)));
      for (auto &decl : decls) {
        swift::VarDecl *var_decl = llvm::dyn_cast_or_null<swift::VarDecl>(decl);
        if (var_decl && var_decl->hasStorage()) {
          the_value_decl = var_decl;
          break;
        }
      }

      if (the_value_decl) {
        swift::Mangle::Mangler mangler;
        mangler.mangleFieldOffsetFull(the_value_decl, false);
        std::string buffer = mangler.finalize();

        StreamString symbol_name;
        symbol_name.Printf("%s", buffer.c_str());
        ConstString ivar_const_str(symbol_name.GetString());

        lldb::addr_t ivar_offset_ptr =
            target->FindLoadAddrForNameInSymbolsAndPersistentVariables(
                ivar_const_str, eSymbolTypeIVarOffset);

        if (log)
          log->Printf("[GetInstanceVariableOffset_Symbol] symbol_name = %s "
                      "ivar_offset_ptr = 0x%" PRIx64,
                      ivar_const_str.AsCString(), ivar_offset_ptr);

        if (ivar_offset_ptr != LLDB_INVALID_ADDRESS) {
          Error error;
          return target->ReadUnsignedIntegerFromMemory(
              ivar_offset_ptr,
              false,                     // prefer_file_cache
              type.GetPointerByteSize(), // byte size of integer to read
              LLDB_INVALID_IVAR_OFFSET, error);
        }
      } else if (log)
        log->Printf("[GetInstanceVariableOffset_Symbol] no the_value_decl");
    } else if (log)
      log->Printf("[GetInstanceVariableOffset_Symbol] no nominal_decl");
  }
  return LLDB_INVALID_IVAR_OFFSET;
}

static int64_t GetInstanceVariableOffset_Metadata(
    ValueObject *valobj, ExecutionContext *exe_ctx, const CompilerType &type,
    ConstString ivar_name, const CompilerType &ivar_type) {
  Log *log(lldb_private::GetLogIfAllCategoriesSet(LIBLLDB_LOG_TYPES));
  if (log)
    log->Printf(
        "[GetInstanceVariableOffset_Metadata] ivar_name = %s, type = %s",
        ivar_name.AsCString(), type.GetTypeName().AsCString());

  Process *process = exe_ctx->GetProcessPtr();
  if (process) {
    SwiftLanguageRuntime *runtime = process->GetSwiftLanguageRuntime();
    if (runtime) {
      if (auto resolver_sp = runtime->GetMemberVariableOffsetResolver(type)) {
        Error error;
        if (auto result = resolver_sp->ResolveOffset(valobj, ivar_name, &error))
          return result.getValue();
        else if (log)
          log->Printf(
              "[GetInstanceVariableOffset_Metadata] resolver failure: %s",
              error.AsCString());
      } else if (log)
        log->Printf("[GetInstanceVariableOffset_Metadata] no offset resolver");
    } else if (log)
      log->Printf("[GetInstanceVariableOffset_Metadata] no runtime");
  } else if (log)
    log->Printf("[GetInstanceVariableOffset_Metadata] no process");
  return LLDB_INVALID_IVAR_OFFSET;
}

static int64_t GetInstanceVariableOffset(ValueObject *valobj,
                                         ExecutionContext *exe_ctx,
                                         const CompilerType &class_type,
                                         const char *ivar_name,
                                         const CompilerType &ivar_type) {
  int64_t offset = LLDB_INVALID_IVAR_OFFSET;

  if (ivar_name && ivar_name[0]) {
    if (exe_ctx) {
      Target *target = exe_ctx->GetTargetPtr();
      if (target) {
        // Given a type there are three cases:
        //   non generic type - field offset symbols are emitted
        //   generic type:
        //     iVar offsets depend on the type arguments - no field offsets
        //     emitted
        //     iVar offsets do not depend on the type arguments - field offsets
        //     emitted for the *unbound* type

        bool is_generic = (class_type.GetTypeInfo() & eTypeIsGeneric);

        bool try_symbol = false;
        bool try_metadata = true;

        if (!is_generic)
          try_symbol = true;

        if (try_symbol) {
          offset = GetInstanceVariableOffset_Symbol(exe_ctx, class_type,
                                                    ivar_name, ivar_type);
          if (offset != LLDB_INVALID_IVAR_OFFSET)
            return offset;
        }

        if (try_metadata) {
          offset = GetInstanceVariableOffset_Symbol(exe_ctx, class_type,
                                                    ivar_name, ivar_type);
          if (offset == LLDB_INVALID_IVAR_OFFSET)
            offset = GetInstanceVariableOffset_Metadata(
                valobj, exe_ctx, class_type, ConstString(ivar_name), ivar_type);
        }
      }
    }
  }
  return offset;
}

bool SwiftASTContext::IsNonTriviallyManagedReferenceType(
    const CompilerType &type, NonTriviallyManagedReferenceStrategy &strategy,
    CompilerType *underlying_type) {
  if (auto ast =
          llvm::dyn_cast_or_null<SwiftASTContext>(type.GetTypeSystem())) {
    swift::CanType swift_can_type(GetCanonicalSwiftType(type));

    const swift::TypeKind type_kind = swift_can_type->getKind();
    switch (type_kind) {
    default:
      break;
    case swift::TypeKind::UnmanagedStorage: {
      strategy = NonTriviallyManagedReferenceStrategy::eUnmanaged;
      if (underlying_type)
        *underlying_type = CompilerType(
            ast, swift_can_type->getAs<swift::ReferenceStorageType>()
                     ->getReferentType()
                     .getPointer());
    }
      return true;
    case swift::TypeKind::UnownedStorage: {
      strategy = NonTriviallyManagedReferenceStrategy::eUnowned;
      if (underlying_type)
        *underlying_type = CompilerType(
            ast, swift_can_type->getAs<swift::ReferenceStorageType>()
                     ->getReferentType()
                     .getPointer());
    }
      return true;
    case swift::TypeKind::WeakStorage: {
      strategy = NonTriviallyManagedReferenceStrategy::eWeak;
      if (underlying_type)
        *underlying_type = CompilerType(
            ast, swift_can_type->getAs<swift::ReferenceStorageType>()
                     ->getReferentType()
                     .getPointer());
    }
      return true;
    }
  }
  return false;
}

CompilerType SwiftASTContext::GetChildCompilerTypeAtIndex(
    void *type, ExecutionContext *exe_ctx, size_t idx,
    bool transparent_pointers, bool omit_empty_base_classes,
    bool ignore_array_bounds, std::string &child_name,
    uint32_t &child_byte_size, int32_t &child_byte_offset,
    uint32_t &child_bitfield_bit_size, uint32_t &child_bitfield_bit_offset,
    bool &child_is_base_class, bool &child_is_deref_of_parent,
    ValueObject *valobj, uint64_t &language_flags) {
  VALID_OR_RETURN(CompilerType());

  if (!type)
    return CompilerType();

  language_flags = 0;

  swift::CanType swift_can_type(GetCanonicalSwiftType(type));

  const swift::TypeKind type_kind = swift_can_type->getKind();
  switch (type_kind) {
  case swift::TypeKind::Error:
  case swift::TypeKind::BuiltinInteger:
  case swift::TypeKind::BuiltinFloat:
  case swift::TypeKind::BuiltinRawPointer:
  case swift::TypeKind::BuiltinNativeObject:
  case swift::TypeKind::BuiltinUnknownObject:
  case swift::TypeKind::BuiltinUnsafeValueBuffer:
  case swift::TypeKind::BuiltinBridgeObject:
  case swift::TypeKind::BuiltinVector:
  case swift::TypeKind::NameAlias:
    break;
  case swift::TypeKind::Paren:
    return CompilerType(GetASTContext(), llvm::cast<swift::ParenType>(
                                             swift_can_type.getPointer())
                                             ->getCanonicalType()
                                             .getPointer())
        .GetChildCompilerTypeAtIndex(
            exe_ctx, idx, transparent_pointers, omit_empty_base_classes,
            ignore_array_bounds, child_name, child_byte_size, child_byte_offset,
            child_bitfield_bit_size, child_bitfield_bit_offset,
            child_is_base_class, child_is_deref_of_parent, valobj,
            language_flags);
  //            case swift::TypeKind::Tuple:
  //                {
  //                    swift::TupleType *tuple_type =
  //                    swift_can_type->getAs<swift::TupleType>();
  //                    if (tuple_type && idx < tuple_type->getNumElements())
  //                    {
  //                        child_byte_offset = 0; // TODO: figure out how to
  //                        get byte offset of tuple field...
  //                        child_bitfield_bit_size = 0;
  //                        child_bitfield_bit_offset = 0;
  //                        child_is_base_class = false;
  //                        child_is_deref_of_parent = false;
  //
  //                        uint32_t tuple_idx = 0;
  //                        for (auto tuple_field : tuple_type->getFields())
  //                        {
  //                            CompilerType tuple_field_type(m_swift_ast,
  //                            tuple_field.getType().getPointer());
  //                            auto tuple_field_byte_size =
  //                            tuple_field_type.GetByteSize();
  //
  //                            if (tuple_idx == idx)
  //                            {
  //                                child_byte_size = tuple_field_byte_size;
  //                                const char *tuple_name =
  //                                tuple_field.getName().get();
  //                                if (tuple_name)
  //                                {
  //                                    child_name = tuple_name;
  //                                }
  //                                else
  //                                {
  //                                    StreamString tuple_name_strm;
  //                                    tuple_name_strm.Printf("%u",
  //                                    (uint32_t)idx);
  //                                    child_name =
  //                                    std::move(tuple_name_strm.GetString());
  //                                }
  //                                return tuple_field_type;
  //                            }
  //                            else
  //                            {
  //                                const uint64_t tuple_field_bit_size =
  //                                tuple_field_byte_size * 8;
  //                                const uint64_t tuple_aligned_bit_size =
  //                                tuple_field_type.GetAlignedBitSize();
  //                                child_byte_offset +=
  //                                llvm::RoundUpToAlignment(tuple_field_bit_size,
  //                                tuple_aligned_bit_size) / 8;
  //                                ++tuple_idx;
  //                            }
  //                        }
  //                    }
  //                }
  //                break;
  case swift::TypeKind::UnmanagedStorage:
  case swift::TypeKind::UnownedStorage:
  case swift::TypeKind::WeakStorage:
    return CompilerType(GetASTContext(),
                        swift_can_type->getAs<swift::ReferenceStorageType>()
                            ->getReferentType()
                            .getPointer())
        .GetChildCompilerTypeAtIndex(
            exe_ctx, idx, transparent_pointers, omit_empty_base_classes,
            ignore_array_bounds, child_name, child_byte_size, child_byte_offset,
            child_bitfield_bit_size, child_bitfield_bit_offset,
            child_is_base_class, child_is_deref_of_parent, valobj,
            language_flags);
  case swift::TypeKind::GenericTypeParam:
  case swift::TypeKind::DependentMember:
  case swift::TypeKind::Optional:
  case swift::TypeKind::ImplicitlyUnwrappedOptional:
    break;

  case swift::TypeKind::Enum:
  case swift::TypeKind::BoundGenericEnum: {
    SwiftEnumDescriptor *cached_enum_info = GetCachedEnumInfo(type);
    if (cached_enum_info &&
        idx < cached_enum_info->GetNumElementsWithPayload()) {
      const SwiftEnumDescriptor::ElementInfo *element_info =
          cached_enum_info->GetElementWithPayloadAtIndex(idx);
      child_name.assign(element_info->name.GetCString());
      child_byte_size = element_info->payload_type.GetByteSize(
          exe_ctx ? exe_ctx->GetBestExecutionContextScope() : NULL);
      child_byte_offset = 0;
      child_bitfield_bit_size = 0;
      child_bitfield_bit_offset = 0;
      child_is_base_class = false;
      child_is_deref_of_parent = false;
      if (element_info->is_indirect) {
        language_flags |= LanguageFlags::eIsIndirectEnumCase;
        return CompilerType(GetASTContext(),
                            GetASTContext()->TheRawPointerType.getPointer());
      } else
        return element_info->payload_type;
    }
  } break;

  case swift::TypeKind::Dictionary: {
    swift::DictionaryType *t =
        llvm::dyn_cast<swift::DictionaryType>(swift_can_type.getPointer());

    if (t)
      return CompilerType(GetASTContext(), t->getSinglyDesugaredType())
          .GetChildCompilerTypeAtIndex(
              exe_ctx, idx, transparent_pointers, omit_empty_base_classes,
              ignore_array_bounds, child_name, child_byte_size,
              child_byte_offset, child_bitfield_bit_size,
              child_bitfield_bit_offset, child_is_base_class,
              child_is_deref_of_parent, valobj, language_flags);
    break;
  }

  case swift::TypeKind::Tuple:
  case swift::TypeKind::Struct:
  case swift::TypeKind::Class:
  case swift::TypeKind::BoundGenericClass:
  case swift::TypeKind::BoundGenericStruct:
  case swift::TypeKind::Protocol:
  case swift::TypeKind::ProtocolComposition: {
    CachedMemberInfo *cached_member_info = GetCachedMemberInfo(type);
    if (cached_member_info) {
      const size_t num_members = cached_member_info->member_infos.size();
      if (idx < num_members) {
        if (cached_member_info->member_infos[idx].name)
          child_name = cached_member_info->member_infos[idx].name.GetCString();
        else
          child_name.clear();
        child_byte_size = cached_member_info->member_infos[idx].byte_size;
        // Check for fragile ivar offsets and look them up and cache them.
        if (cached_member_info->member_infos[idx].is_fragile &&
            cached_member_info->member_infos[idx].byte_offset == 0) {
          CompilerType compiler_type(GetASTContext(), GetSwiftType(type));
          const int64_t fragile_ivar_offset = GetInstanceVariableOffset(
              valobj, exe_ctx, compiler_type, child_name.c_str(),
              cached_member_info->member_infos[idx].clang_type);
          if (fragile_ivar_offset != LLDB_INVALID_IVAR_OFFSET)
            cached_member_info->member_infos[idx].byte_offset =
                fragile_ivar_offset;
        }
        child_byte_offset = cached_member_info->member_infos[idx].byte_offset;
        child_bitfield_bit_size = 0;
        child_bitfield_bit_offset = 0;
        if ((child_is_base_class =
                 cached_member_info->member_infos[idx].member_type ==
                 MemberType::BaseClass)) {
          language_flags |= LanguageFlags::eIgnoreInstancePointerness;
        }
        child_is_deref_of_parent = false;
        return cached_member_info->member_infos[idx].clang_type;
      }
    }
  } break;

  case swift::TypeKind::ExistentialMetatype:
  case swift::TypeKind::Metatype:
    break;

  case swift::TypeKind::Module:
  case swift::TypeKind::Archetype:
  case swift::TypeKind::Function:
  case swift::TypeKind::GenericFunction:
  case swift::TypeKind::ArraySlice:
    break;
  case swift::TypeKind::LValue:
    if (idx < GetNumChildren(type, omit_empty_base_classes)) {
      CompilerType pointee_clang_type(GetNonReferenceType(type));
      Flags pointee_clang_type_flags(pointee_clang_type.GetTypeInfo());
      const char *parent_name = valobj ? valobj->GetName().GetCString() : NULL;
      if (parent_name) {
        child_name.assign(1, '&');
        child_name += parent_name;
      }

      // We have a pointer to a simple type
      if (idx == 0) {
        child_byte_size = pointee_clang_type.GetByteSize(
            exe_ctx ? exe_ctx->GetBestExecutionContextScope() : NULL);
        child_byte_offset = 0;
        return pointee_clang_type;
      }
    }
    break;
  case swift::TypeKind::UnboundGeneric:
    break;
  case swift::TypeKind::TypeVariable:
    break;

  case swift::TypeKind::DynamicSelf:
  case swift::TypeKind::SILBox:
  case swift::TypeKind::SILFunction:
  case swift::TypeKind::SILBlockStorage:
  case swift::TypeKind::InOut:
  case swift::TypeKind::Unresolved:
    break;
  }
  return CompilerType();
}

// Look for a child member (doesn't include base classes, but it does include
// their members) in the type hierarchy. Returns an index path into "clang_type"
// on how to reach the appropriate member.
//
//    class A
//    {
//    public:
//        int m_a;
//        int m_b;
//    };
//
//    class B
//    {
//    };
//
//    class C :
//        public B,
//        public A
//    {
//    };
//
// If we have a clang type that describes "class C", and we wanted to look for
// "m_b" in it:
//
// With omit_empty_base_classes == false we would get an integer array back
// with:
// { 1,  1 }
// The first index 1 is the child index for "class A" within class C.
// The second index 1 is the child index for "m_b" within class A.
//
// With omit_empty_base_classes == true we would get an integer array back with:
// { 0,  1 }
// The first index 0 is the child index for "class A" within class C (since
// class B doesn't have any members it doesn't count).
// The second index 1 is the child index for "m_b" within class A.

size_t SwiftASTContext::GetIndexOfChildMemberWithName(
    void *type, const char *name, bool omit_empty_base_classes,
    std::vector<uint32_t> &child_indexes) {
  VALID_OR_RETURN(0);

  if (type && name && name[0]) {
    swift::CanType swift_can_type(GetCanonicalSwiftType(type));

    const swift::TypeKind type_kind = swift_can_type->getKind();
    switch (type_kind) {
    case swift::TypeKind::Error:
    case swift::TypeKind::BuiltinInteger:
    case swift::TypeKind::BuiltinFloat:
    case swift::TypeKind::BuiltinRawPointer:
    case swift::TypeKind::BuiltinNativeObject:
    case swift::TypeKind::BuiltinUnknownObject:
    case swift::TypeKind::BuiltinUnsafeValueBuffer:
    case swift::TypeKind::BuiltinBridgeObject:
    case swift::TypeKind::BuiltinVector:
    case swift::TypeKind::NameAlias:
      break;
    case swift::TypeKind::Paren:
      return CompilerType(GetASTContext(), llvm::cast<swift::ParenType>(
                                               swift_can_type.getPointer())
                                               ->getCanonicalType()
                                               .getPointer())
          .GetIndexOfChildMemberWithName(name, omit_empty_base_classes,
                                         child_indexes);
    case swift::TypeKind::UnmanagedStorage:
    case swift::TypeKind::UnownedStorage:
    case swift::TypeKind::WeakStorage:
      return CompilerType(GetASTContext(),
                          swift_can_type->getAs<swift::ReferenceStorageType>()
                              ->getReferentType()
                              .getPointer())
          .GetIndexOfChildMemberWithName(name, omit_empty_base_classes,
                                         child_indexes);
    case swift::TypeKind::GenericTypeParam:
    case swift::TypeKind::DependentMember:
    case swift::TypeKind::Optional:
    case swift::TypeKind::ImplicitlyUnwrappedOptional:
      break;

    case swift::TypeKind::Enum:
    case swift::TypeKind::BoundGenericEnum: {
      SwiftEnumDescriptor *cached_enum_info = GetCachedEnumInfo(type);
      if (cached_enum_info) {
        ConstString const_name(name);
        const size_t num_sized_elements =
            cached_enum_info->GetNumElementsWithPayload();
        for (size_t i = 0; i < num_sized_elements; ++i) {
          if (cached_enum_info->GetElementWithPayloadAtIndex(i)->name ==
              const_name) {
            child_indexes.push_back(i);
            return child_indexes.size();
          }
        }
      }
    } break;

    case swift::TypeKind::Dictionary: {
      swift::DictionaryType *t =
          llvm::dyn_cast<swift::DictionaryType>(swift_can_type.getPointer());

      if (t)
        return CompilerType(GetASTContext(), t->getSinglyDesugaredType())
            .GetIndexOfChildMemberWithName(name, omit_empty_base_classes,
                                           child_indexes);
      break;
    }

    case swift::TypeKind::Tuple: {
      // For tuples only always look for the member by number first as a tuple
      // element can be named, yet still be accessed by the number...
      swift::TupleType *tuple_type = swift_can_type->getAs<swift::TupleType>();
      if (tuple_type) {
        uint32_t tuple_idx = StringConvert::ToUInt32(name, UINT32_MAX);
        if (tuple_idx != UINT32_MAX) {
          if (tuple_idx < tuple_type->getNumElements()) {
            child_indexes.push_back(tuple_idx);
            return child_indexes.size();
          } else
            return 0;
        }
      }
    }
    // Fall through to class/union/struct case...
    case swift::TypeKind::Struct:
    case swift::TypeKind::Class:
    case swift::TypeKind::Protocol:
    case swift::TypeKind::ProtocolComposition:
    case swift::TypeKind::BoundGenericClass:
    case swift::TypeKind::BoundGenericStruct: {
      CachedMemberInfo *cached_member_info = GetCachedMemberInfo(type);
      if (cached_member_info) {
        ConstString const_name(name);
        const size_t num_members = cached_member_info->member_infos.size();
        if (num_members > 0) {
          for (size_t i = 0; i < num_members; ++i) {
            const MemberInfo &member_info = cached_member_info->member_infos[i];
            if (member_info.name &&
                member_info.member_type != MemberType::BaseClass) {
              if (const_name == member_info.name) {
                child_indexes.push_back(i);
                return child_indexes.size();
              }
            }
          }
          // Check the base class if we have one...
          if (cached_member_info->member_infos[0].member_type ==
              MemberType::BaseClass) {
            // Push index zero for the base class
            child_indexes.push_back(0);

            if (cached_member_info->member_infos[0]
                    .clang_type.GetIndexOfChildMemberWithName(
                        name, omit_empty_base_classes, child_indexes)) {
              // We did find an ivar in a superclass so just
              // return the results!
              return child_indexes.size();
            }
            // We didn't find an ivar matching "name" in our
            // superclass, pop the superclass zero index that
            // we pushed on above.
            child_indexes.pop_back();
          }
        }
      }
    } break;

    case swift::TypeKind::ExistentialMetatype:
    case swift::TypeKind::Metatype:
      break;

    case swift::TypeKind::Module:
    case swift::TypeKind::Archetype:
    case swift::TypeKind::Function:
    case swift::TypeKind::GenericFunction:
    case swift::TypeKind::ArraySlice:
      break;
    case swift::TypeKind::LValue: {
      CompilerType pointee_clang_type(GetNonReferenceType(type));

      if (pointee_clang_type.IsAggregateType()) {
        return pointee_clang_type.GetIndexOfChildMemberWithName(
            name, omit_empty_base_classes, child_indexes);
      }
    } break;
    case swift::TypeKind::UnboundGeneric:
      break;
    case swift::TypeKind::TypeVariable:
      break;

    case swift::TypeKind::DynamicSelf:
    case swift::TypeKind::SILBox:
    case swift::TypeKind::SILFunction:
    case swift::TypeKind::SILBlockStorage:
    case swift::TypeKind::InOut:
    case swift::TypeKind::Unresolved:
      break;
    }
  }
  return 0;
}

// Get the index of the child of "clang_type" whose name matches. This function
// doesn't descend into the children, but only looks one level deep and name
// matches can include base class names.

uint32_t
SwiftASTContext::GetIndexOfChildWithName(void *type, const char *name,
                                         bool omit_empty_base_classes) {
  VALID_OR_RETURN(UINT32_MAX);

  if (type && name && name[0]) {
    swift::CanType swift_can_type(GetCanonicalSwiftType(type));

    const swift::TypeKind type_kind = swift_can_type->getKind();
    switch (type_kind) {
    case swift::TypeKind::Error:
    case swift::TypeKind::BuiltinInteger:
    case swift::TypeKind::BuiltinFloat:
    case swift::TypeKind::BuiltinRawPointer:
    case swift::TypeKind::BuiltinNativeObject:
    case swift::TypeKind::BuiltinUnsafeValueBuffer:
    case swift::TypeKind::BuiltinUnknownObject:
    case swift::TypeKind::BuiltinBridgeObject:
    case swift::TypeKind::BuiltinVector:
    case swift::TypeKind::NameAlias:
      break;
    case swift::TypeKind::Paren:
      return CompilerType(GetASTContext(), llvm::cast<swift::ParenType>(
                                               swift_can_type.getPointer())
                                               ->getCanonicalType()
                                               .getPointer())
          .GetIndexOfChildWithName(name, omit_empty_base_classes);
    case swift::TypeKind::UnmanagedStorage:
    case swift::TypeKind::UnownedStorage:
    case swift::TypeKind::WeakStorage:
      return CompilerType(GetASTContext(),
                          swift_can_type->getAs<swift::ReferenceStorageType>()
                              ->getReferentType()
                              .getPointer())
          .GetIndexOfChildWithName(name, omit_empty_base_classes);
    case swift::TypeKind::GenericTypeParam:
    case swift::TypeKind::DependentMember:
    case swift::TypeKind::Optional:
    case swift::TypeKind::ImplicitlyUnwrappedOptional:
      break;

    case swift::TypeKind::Enum:
    case swift::TypeKind::BoundGenericEnum: {
      SwiftEnumDescriptor *cached_enum_info = GetCachedEnumInfo(type);
      if (cached_enum_info) {
        ConstString const_name(name);
        const size_t num_sized_elements =
            cached_enum_info->GetNumElementsWithPayload();
        for (size_t i = 0; i < num_sized_elements; ++i) {
          if (cached_enum_info->GetElementWithPayloadAtIndex(i)->name ==
              const_name)
            return i;
        }
      }
    } break;

    case swift::TypeKind::Dictionary: {
      swift::DictionaryType *t =
          llvm::dyn_cast<swift::DictionaryType>(swift_can_type.getPointer());

      if (t)
        return CompilerType(GetASTContext(), t->getSinglyDesugaredType())
            .GetIndexOfChildWithName(name, omit_empty_base_classes);
      break;
    }

    case swift::TypeKind::Tuple: {
      swift::TupleType *tuple_type = swift_can_type->getAs<swift::TupleType>();
      if (tuple_type) {
        uint32_t tuple_idx = StringConvert::ToUInt32(name, UINT32_MAX);
        if (tuple_idx != UINT32_MAX) {
          if (tuple_idx < tuple_type->getNumElements())
            return tuple_idx;
        }
      }
    }
    // Fall through to struct/union/class case...
    case swift::TypeKind::Struct:
    case swift::TypeKind::Class:
    case swift::TypeKind::Protocol:
    case swift::TypeKind::ProtocolComposition:
    case swift::TypeKind::BoundGenericClass:
    case swift::TypeKind::BoundGenericStruct: {
      CachedMemberInfo *cached_member_info = GetCachedMemberInfo(type);
      if (cached_member_info) {
        ConstString const_name(name);
        const size_t num_members = cached_member_info->member_infos.size();
        if (num_members > 0) {
          for (size_t i = 0; i < num_members; ++i) {
            const MemberInfo &member_info = cached_member_info->member_infos[i];
            if (member_info.name &&
                member_info.member_type != MemberType::BaseClass) {
              if (const_name == member_info.name)
                return i;
            }
          }
          // Check the base class name if we have one...
          if (cached_member_info->member_infos[0].member_type ==
                  MemberType::BaseClass &&
              cached_member_info->member_infos[0].name == const_name) {
            return 0;
          }
        }
      }
    }

    break;

    case swift::TypeKind::ExistentialMetatype:
    case swift::TypeKind::Metatype:
      break;

    case swift::TypeKind::Module:
    case swift::TypeKind::Archetype:
    case swift::TypeKind::Function:
    case swift::TypeKind::GenericFunction:
    case swift::TypeKind::ArraySlice:
      break;
    case swift::TypeKind::LValue: {
      CompilerType pointee_type(GetNonReferenceType(type));

      if (pointee_type.IsAggregateType()) {
        return pointee_type.GetIndexOfChildWithName(name,
                                                    omit_empty_base_classes);
      }
    } break;
    case swift::TypeKind::UnboundGeneric:
      break;
    case swift::TypeKind::TypeVariable:
      break;

    case swift::TypeKind::DynamicSelf:
    case swift::TypeKind::SILBox:
    case swift::TypeKind::SILFunction:
    case swift::TypeKind::SILBlockStorage:
    case swift::TypeKind::InOut:
    case swift::TypeKind::Unresolved:
      break;
    }
  }
  return UINT32_MAX;
}

size_t SwiftASTContext::GetNumTemplateArguments(void *type) {
  if (!type)
    return 0;

  swift::CanType swift_can_type(GetCanonicalSwiftType(type));

  const swift::TypeKind type_kind = swift_can_type->getKind();
  switch (type_kind) {
  case swift::TypeKind::UnboundGeneric: {
    swift::UnboundGenericType *unbound_generic_type =
        swift_can_type->getAs<swift::UnboundGenericType>();
    if (!unbound_generic_type)
      break;
    auto *nominal_type_decl = unbound_generic_type->getDecl();
    if (!nominal_type_decl)
      break;
    swift::GenericParamList *generic_param_list =
        nominal_type_decl->getGenericParams();
    if (!generic_param_list)
      break;
    return generic_param_list->getParams().size();
  } break;
  case swift::TypeKind::BoundGenericClass:
  case swift::TypeKind::BoundGenericStruct:
  case swift::TypeKind::BoundGenericEnum: {
    swift::BoundGenericType *bound_generic_type =
        swift_can_type->getAs<swift::BoundGenericType>();
    if (!bound_generic_type)
      break;
    return bound_generic_type->getGenericArgs().size();
  }
  default:
    break;
  }

  return 0;
}

bool SwiftASTContext::GetEnumTypeInfo(const CompilerType &type,
                                      uint32_t &num_payload_cases,
                                      uint32_t &num_nopayload_cases) {
  if (llvm::dyn_cast_or_null<SwiftASTContext>(type.GetTypeSystem())) {
    swift::CanType swift_can_type(GetCanonicalSwiftType(type));
    const swift::TypeKind type_kind = swift_can_type->getKind();
    switch (type_kind) {
    case swift::TypeKind::Enum: {
      swift::EnumType *enum_type = swift_can_type->getAs<swift::EnumType>();
      if (!enum_type)
        break;
      swift::EnumDecl *enum_decl = enum_type->getDecl();
      if (!enum_decl)
        break;
      auto range = enum_decl->getAllElements();
      auto iter = range.begin(), end = range.end();
      for (; iter != end; ++iter) {
        swift::EnumElementDecl *element_decl = *iter;
        if (element_decl->hasArgumentType())
          num_payload_cases++;
        else
          num_nopayload_cases++;
      }
      return true;
    }
    case swift::TypeKind::BoundGenericEnum: {
      swift::BoundGenericEnumType *bound_generic_enum_type =
          swift_can_type->getAs<swift::BoundGenericEnumType>();
      if (!bound_generic_enum_type)
        break;
      swift::EnumDecl *enum_decl = bound_generic_enum_type->getDecl();
      if (!enum_decl)
        break;
      auto range = enum_decl->getAllElements();
      auto iter = range.begin(), end = range.end();
      for (; iter != end; ++iter) {
        swift::EnumElementDecl *element_decl = *iter;
        if (element_decl->hasArgumentType())
          num_payload_cases++;
        else
          num_nopayload_cases++;
      }
      return true;
    }
    default:
      break;
    }
  }

  return false;
}

bool SwiftASTContext::GetSelectedEnumCase(const CompilerType &type,
                                          const DataExtractor &data,
                                          ConstString *name, bool *has_payload,
                                          CompilerType *payload,
                                          bool *is_indirect) {
  if (auto ast =
          llvm::dyn_cast_or_null<SwiftASTContext>(type.GetTypeSystem())) {
    swift::CanType swift_can_type(GetCanonicalSwiftType(type));

    const swift::TypeKind type_kind = swift_can_type->getKind();
    switch (type_kind) {
    default:
      break;
    case swift::TypeKind::Enum:
    case swift::TypeKind::BoundGenericEnum: {
      SwiftEnumDescriptor *cached_enum_info =
          ast->GetCachedEnumInfo(swift_can_type.getPointer());
      if (cached_enum_info) {
        auto enum_elem_info = cached_enum_info->GetElementFromData(data);
        if (enum_elem_info) {
          if (name)
            *name = enum_elem_info->name;
          if (has_payload)
            *has_payload = enum_elem_info->has_payload;
          if (payload)
            *payload = enum_elem_info->payload_type;
          if (is_indirect)
            *is_indirect = enum_elem_info->is_indirect;
          return true;
        }
      }
    } break;
    }
  }

  return false;
}

CompilerType
SwiftASTContext::GetTemplateArgument(void *type, size_t arg_idx,
                                     lldb::TemplateArgumentKind &kind) {
  VALID_OR_RETURN(CompilerType());

  if (type) {
    swift::CanType swift_can_type(GetCanonicalSwiftType(type));

    const swift::TypeKind type_kind = swift_can_type->getKind();
    switch (type_kind) {
    case swift::TypeKind::UnboundGeneric: {
      swift::UnboundGenericType *unbound_generic_type =
          swift_can_type->getAs<swift::UnboundGenericType>();
      if (!unbound_generic_type)
        break;
      auto *nominal_type_decl = unbound_generic_type->getDecl();
      if (!nominal_type_decl)
        break;
      swift::GenericSignature *generic_sig =
          nominal_type_decl->getGenericSignature();
      if (!generic_sig)
        break;
      for (auto depTy : generic_sig->getAllDependentTypes()) {
        if (arg_idx == 0) {
          return CompilerType(GetASTContext(),
                              nominal_type_decl->mapTypeIntoContext(depTy)
                                  ->castTo<swift::ArchetypeType>());
        }

        arg_idx--;
      }

      // Index was out of bounds...
      break;
    }
    case swift::TypeKind::BoundGenericClass:
    case swift::TypeKind::BoundGenericStruct:
    case swift::TypeKind::BoundGenericEnum: {
      swift::BoundGenericType *bound_generic_type =
          swift_can_type->getAs<swift::BoundGenericType>();
      if (!bound_generic_type)
        break;
      if (arg_idx >= bound_generic_type->getGenericArgs().size())
        break;
      kind = eTemplateArgumentKindType;
      return CompilerType(GetASTContext(),
                          bound_generic_type->getGenericArgs()[arg_idx].getPointer());
    }
    default:
      break;
    }
  }

  kind = eTemplateArgumentKindNull;
  return CompilerType();
}

CompilerType SwiftASTContext::GetTypeForFormatters(void *type) {
  if (type)
    return StripRedundantParentheses(type);
  return CompilerType();
}

LazyBool SwiftASTContext::ShouldPrintAsOneLiner(void *type,
                                                ValueObject *valobj) {
  if (type) {
    CompilerType can_compiler_type(GetCanonicalType(type));
    if (IsImportedType(can_compiler_type, nullptr))
      return eLazyBoolNo;
  }
  if (valobj) {
    if (valobj->IsBaseClass())
      return eLazyBoolNo;
    if ((valobj->GetLanguageFlags() & LanguageFlags::eIsIndirectEnumCase) ==
        LanguageFlags::eIsIndirectEnumCase)
      return eLazyBoolNo;
  }

  return eLazyBoolCalculate;
}

bool SwiftASTContext::IsMeaninglessWithoutDynamicResolution(void *type) {
  if (type) {
    swift::CanType swift_can_type(GetCanonicalSwiftType(type));

    const swift::TypeKind type_kind = swift_can_type->getKind();
    switch (type_kind) {
    case swift::TypeKind::Archetype:
      return true;
    default:
      return false;
    }
  }

  return false;
}

//----------------------------------------------------------------------
// Dumping types
//----------------------------------------------------------------------
#define DEPTH_INCREMENT 2

void SwiftASTContext::DumpValue(
    void *type, ExecutionContext *exe_ctx, Stream *s, lldb::Format format,
    const lldb_private::DataExtractor &data, lldb::offset_t data_byte_offset,
    size_t data_byte_size, uint32_t bitfield_bit_size,
    uint32_t bitfield_bit_offset, bool show_types, bool show_summary,
    bool verbose, uint32_t depth) {}

bool SwiftASTContext::DumpTypeValue(
    void *type, Stream *s, lldb::Format format,
    const lldb_private::DataExtractor &data, lldb::offset_t byte_offset,
    size_t byte_size, uint32_t bitfield_bit_size, uint32_t bitfield_bit_offset,
    ExecutionContextScope *exe_scope, bool is_base_class) {
  VALID_OR_RETURN(false);

  if (!type)
    return false;

  swift::CanType swift_can_type(GetCanonicalSwiftType(type));

  const swift::TypeKind type_kind = swift_can_type->getKind();
  switch (type_kind) {
  case swift::TypeKind::Error:
    break;

  case swift::TypeKind::Class:
  case swift::TypeKind::BoundGenericClass:
    // If we have a class that is in a variable then it is a pointer,
    // else if it is a base class, it has no value.
    if (is_base_class)
      break;
  // Fall through to case below
  case swift::TypeKind::BuiltinInteger:
  case swift::TypeKind::BuiltinFloat:
  case swift::TypeKind::BuiltinRawPointer:
  case swift::TypeKind::BuiltinNativeObject:
  case swift::TypeKind::BuiltinUnsafeValueBuffer:
  case swift::TypeKind::BuiltinUnknownObject:
  case swift::TypeKind::BuiltinBridgeObject:
  case swift::TypeKind::Archetype:
  case swift::TypeKind::Function:
  case swift::TypeKind::GenericFunction:
  case swift::TypeKind::LValue: {
    uint32_t item_count = 1;
    // A few formats, we might need to modify our size and count for depending
    // on how we are trying to display the value...
    switch (format) {
    default:
    case eFormatBoolean:
    case eFormatBinary:
    case eFormatComplex:
    case eFormatCString: // NULL terminated C strings
    case eFormatDecimal:
    case eFormatEnum:
    case eFormatHex:
    case eFormatHexUppercase:
    case eFormatFloat:
    case eFormatOctal:
    case eFormatOSType:
    case eFormatUnsigned:
    case eFormatPointer:
    case eFormatVectorOfChar:
    case eFormatVectorOfSInt8:
    case eFormatVectorOfUInt8:
    case eFormatVectorOfSInt16:
    case eFormatVectorOfUInt16:
    case eFormatVectorOfSInt32:
    case eFormatVectorOfUInt32:
    case eFormatVectorOfSInt64:
    case eFormatVectorOfUInt64:
    case eFormatVectorOfFloat32:
    case eFormatVectorOfFloat64:
    case eFormatVectorOfUInt128:
      break;

    case eFormatAddressInfo:
      if (byte_size == 0) {
        byte_size = exe_scope->CalculateTarget()
                        ->GetArchitecture()
                        .GetAddressByteSize();
        item_count = 1;
      }
      break;

    case eFormatChar:
    case eFormatCharPrintable:
    case eFormatCharArray:
    case eFormatBytes:
    case eFormatBytesWithASCII:
      item_count = byte_size;
      byte_size = 1;
      break;

    case eFormatUnicode16:
      item_count = byte_size / 2;
      byte_size = 2;
      break;

    case eFormatUnicode32:
      item_count = byte_size / 4;
      byte_size = 4;
      break;
    }
    return data.Dump(s, byte_offset, format, byte_size, item_count, UINT32_MAX,
                     LLDB_INVALID_ADDRESS, bitfield_bit_size,
                     bitfield_bit_offset, exe_scope);
  } break;
  case swift::TypeKind::BuiltinVector:
  case swift::TypeKind::NameAlias:
    break;
  case swift::TypeKind::Paren:
    s->PutChar('(');
    CompilerType(GetASTContext(),
                 llvm::cast<swift::ParenType>(swift_can_type.getPointer())
                     ->getCanonicalType()
                     .getPointer())
        .DumpTypeValue(s, format, data, byte_offset, byte_size,
                       bitfield_bit_size, bitfield_bit_offset, exe_scope,
                       is_base_class);
    s->PutChar(')');
    return true;

  case swift::TypeKind::Tuple:
    break;

  case swift::TypeKind::Dictionary: {
    swift::DictionaryType *t =
        llvm::dyn_cast<swift::DictionaryType>(swift_can_type.getPointer());

    if (t)
      return CompilerType(GetASTContext(), t->getSinglyDesugaredType())
          .DumpTypeValue(s, format, data, byte_offset, byte_size,
                         bitfield_bit_size, bitfield_bit_offset, exe_scope,
                         is_base_class);
    break;
  }

  case swift::TypeKind::UnmanagedStorage:
  case swift::TypeKind::UnownedStorage:
  case swift::TypeKind::WeakStorage:
    return CompilerType(GetASTContext(),
                        swift_can_type->getAs<swift::ReferenceStorageType>()
                            ->getReferentType()
                            .getPointer())
        .DumpTypeValue(s, format, data, byte_offset, byte_size,
                       bitfield_bit_size, bitfield_bit_offset, exe_scope,
                       is_base_class);
  case swift::TypeKind::Enum:
  case swift::TypeKind::BoundGenericEnum: {
    SwiftEnumDescriptor *cached_enum_info = GetCachedEnumInfo(type);
    if (cached_enum_info) {
      auto enum_elem_info = cached_enum_info->GetElementFromData(data);
      if (enum_elem_info)
        s->Printf("%s", enum_elem_info->name.GetCString());
      else {
        lldb::offset_t ptr = 0;
        if (data.GetByteSize())
          s->Printf("<invalid> (0x%" PRIx8 ")", data.GetU8(&ptr));
        else
          s->Printf("<empty>");
      }
      return true;
    } else
      s->Printf("<unknown type>");
  } break;

  case swift::TypeKind::Optional:
  case swift::TypeKind::ImplicitlyUnwrappedOptional:
  case swift::TypeKind::Struct:
  case swift::TypeKind::Protocol:
  case swift::TypeKind::GenericTypeParam:
  case swift::TypeKind::DependentMember:
    return false;

  case swift::TypeKind::ExistentialMetatype:
  case swift::TypeKind::Metatype: {
    return data.Dump(s, byte_offset, eFormatPointer, byte_size, 1, UINT32_MAX,
                     LLDB_INVALID_ADDRESS, bitfield_bit_size,
                     bitfield_bit_offset, exe_scope);
  } break;

  case swift::TypeKind::Module:
  case swift::TypeKind::ArraySlice:
  case swift::TypeKind::ProtocolComposition:
  case swift::TypeKind::UnboundGeneric:
  case swift::TypeKind::BoundGenericStruct:
  case swift::TypeKind::TypeVariable:
  case swift::TypeKind::DynamicSelf:
  case swift::TypeKind::SILBox:
  case swift::TypeKind::SILFunction:
  case swift::TypeKind::SILBlockStorage:
  case swift::TypeKind::InOut:
  case swift::TypeKind::Unresolved:
    break;
  }

  return 0;
}

bool SwiftASTContext::IsImportedType(const CompilerType &type,
                                     CompilerType *original_type) {
  bool success = false;

  if (llvm::dyn_cast_or_null<SwiftASTContext>(type.GetTypeSystem())) {
    do {
      swift::CanType swift_can_type(GetCanonicalSwiftType(type));
      swift::NominalType *nominal_type =
          swift_can_type->getAs<swift::NominalType>();
      if (!nominal_type)
        break;
      swift::NominalTypeDecl *nominal_type_decl = nominal_type->getDecl();
      if (nominal_type_decl && nominal_type_decl->hasClangNode()) {
        const clang::Decl *clang_decl = nominal_type_decl->getClangDecl();
        if (!clang_decl)
          break;
        success = true;
        if (!original_type)
          break;

        if (const clang::ObjCInterfaceDecl *objc_interface_decl =
                llvm::dyn_cast<clang::ObjCInterfaceDecl>(
                    clang_decl)) // ObjCInterfaceDecl is not a TypeDecl
        {
          *original_type =
              CompilerType(&objc_interface_decl->getASTContext(),
                           clang::QualType::getFromOpaquePtr(
                               objc_interface_decl->getTypeForDecl()));
        } else if (const clang::TypeDecl *type_decl =
                       llvm::dyn_cast<clang::TypeDecl>(clang_decl)) {
          *original_type = CompilerType(
              &type_decl->getASTContext(),
              clang::QualType::getFromOpaquePtr(type_decl->getTypeForDecl()));
        } else // TODO: any more cases that we care about?
        {
          *original_type = CompilerType();
        }
      }
    } while (0);
  }

  return success;
}

bool SwiftASTContext::IsImportedObjectiveCType(const CompilerType &type,
                                               CompilerType *original_type) {
  bool success = false;

  if (llvm::dyn_cast_or_null<SwiftASTContext>(type.GetTypeSystem())) {
    CompilerType local_original_type;

    if (IsImportedType(type, &local_original_type)) {
      if (local_original_type.IsValid()) {
        ClangASTContext *clang_ast = llvm::dyn_cast_or_null<ClangASTContext>(
            local_original_type.GetTypeSystem());
        if (clang_ast &&
            clang_ast->IsObjCObjectOrInterfaceType(local_original_type)) {
          if (original_type)
            *original_type = local_original_type;
          success = true;
        }
      }
    }
  }

  return success;
}

void SwiftASTContext::DumpSummary(void *type, ExecutionContext *exe_ctx,
                                  Stream *s,
                                  const lldb_private::DataExtractor &data,
                                  lldb::offset_t data_byte_offset,
                                  size_t data_byte_size) {}

size_t SwiftASTContext::ConvertStringToFloatValue(void *type, const char *s,
                                                  uint8_t *dst,
                                                  size_t dst_size) {
  return 0;
}

void SwiftASTContext::DumpTypeDescription(void *type) {
  StreamFile s(stdout, false);
  DumpTypeDescription(type, &s);
}

void SwiftASTContext::DumpTypeDescription(void *type, Stream *s) {
  DumpTypeDescription(type, s, false, true);
}

void SwiftASTContext::DumpTypeDescription(void *type,
                                          bool print_help_if_available,
                                          bool print_extensions_if_available) {
  StreamFile s(stdout, false);
  DumpTypeDescription(type, &s, print_help_if_available,
                      print_extensions_if_available);
}

static void PrintSwiftNominalType(swift::NominalTypeDecl *nominal_type_decl,
                                  Stream *s, bool print_help_if_available,
                                  bool print_extensions_if_available) {
  if (nominal_type_decl && s) {
    std::string buffer;
    llvm::raw_string_ostream ostream(buffer);
    const swift::PrintOptions &print_options(
        SwiftASTContext::GetUserVisibleTypePrintingOptions(
            print_help_if_available));
    nominal_type_decl->print(ostream, print_options);
    ostream.flush();
    if (buffer.empty() == false)
      s->Printf("%s\n", buffer.c_str());
    if (print_extensions_if_available) {
      for (auto ext : nominal_type_decl->getExtensions()) {
        if (ext) {
          buffer.clear();
          llvm::raw_string_ostream ext_ostream(buffer);
          ext->print(ext_ostream, print_options);
          ext_ostream.flush();
          if (buffer.empty() == false)
            s->Printf("%s\n", buffer.c_str());
        }
      }
    }
  }
}

void SwiftASTContext::DumpTypeDescription(void *type, Stream *s,
                                          bool print_help_if_available,
                                          bool print_extensions_if_available) {
  llvm::SmallVector<char, 1024> buf;
  llvm::raw_svector_ostream llvm_ostrm(buf);

  if (type) {
    swift::CanType swift_can_type(GetCanonicalSwiftType(type));
    switch (swift_can_type->getKind()) {
    case swift::TypeKind::Module: {
      swift::ModuleType *module_type =
          swift_can_type->getAs<swift::ModuleType>();
      if (module_type) {
        swift::ModuleDecl *module = module_type->getModule();
        if (module) {
          llvm::SmallVector<swift::Decl *, 10> decls;
          module->getDisplayDecls(decls);
          for (swift::Decl *decl : decls) {
            swift::DeclKind kind = decl->getKind();
            if (kind >= swift::DeclKind::First_TypeDecl &&
                kind <= swift::DeclKind::Last_TypeDecl) {
              swift::TypeDecl *type_decl =
                  llvm::dyn_cast_or_null<swift::TypeDecl>(decl);
              if (type_decl) {
                CompilerType clang_type(&module->getASTContext(),
                                        type_decl->getDeclaredInterfaceType().getPointer());
                if (clang_type) {
                  Flags clang_type_flags(clang_type.GetTypeInfo());
                  DumpTypeDescription(clang_type.GetOpaqueQualType(), s,
                                      print_help_if_available,
                                      print_extensions_if_available);
                }
              }
            } else if (kind == swift::DeclKind::Func ||
                       kind == swift::DeclKind::Var) {
              std::string buffer;
              llvm::raw_string_ostream stream(buffer);
              decl->print(stream,
                          SwiftASTContext::GetUserVisibleTypePrintingOptions(
                              print_help_if_available));
              stream.flush();
              s->Printf("%s\n", buffer.c_str());
            } else if (kind == swift::DeclKind::Import) {
              swift::ImportDecl *import_decl =
                  llvm::dyn_cast_or_null<swift::ImportDecl>(decl);
              if (import_decl) {
                switch (import_decl->getImportKind()) {
                case swift::ImportKind::Module: {
                  swift::ModuleDecl *imported_module = import_decl->getModule();
                  if (imported_module) {
                    s->Printf("import %s\n", imported_module->getName().get());
                  }
                } break;
                default: {
                  for (swift::Decl *imported_decl : import_decl->getDecls()) {
                    // all of the non-module things you can import should be a
                    // ValueDecl
                    if (swift::ValueDecl *imported_value_decl =
                            llvm::dyn_cast_or_null<swift::ValueDecl>(
                                imported_decl)) {
                      if (swift::TypeBase *decl_type =
                              imported_value_decl->getInterfaceType().getPointer()) {
                        DumpTypeDescription(decl_type, s,
                                            print_help_if_available,
                                            print_extensions_if_available);
                      }
                    }
                  }
                } break;
                }
              }
            }
          }
        }
      }
      break;
    }
    case swift::TypeKind::Metatype: {
      s->PutCString("metatype ");
      swift::MetatypeType *metatype_type =
          swift_can_type->getAs<swift::MetatypeType>();
      if (metatype_type)
        DumpTypeDescription(metatype_type->getInstanceType().getPointer(),
                            print_help_if_available,
                            print_extensions_if_available);
    } break;
    case swift::TypeKind::UnboundGeneric: {
      swift::UnboundGenericType *unbound_generic_type =
          swift_can_type->getAs<swift::UnboundGenericType>();
      if (unbound_generic_type) {
        auto nominal_type_decl = llvm::dyn_cast<swift::NominalTypeDecl>(
            unbound_generic_type->getDecl());
        if (nominal_type_decl) {
          PrintSwiftNominalType(nominal_type_decl, s, print_help_if_available,
                                print_extensions_if_available);
        }
      }
    } break;
    case swift::TypeKind::GenericFunction:
    case swift::TypeKind::Function: {
      swift::AnyFunctionType *any_function_type =
          swift_can_type->getAs<swift::AnyFunctionType>();
      if (any_function_type) {
        std::string buffer;
        llvm::raw_string_ostream ostream(buffer);
        const swift::PrintOptions &print_options(
            SwiftASTContext::GetUserVisibleTypePrintingOptions(
                print_help_if_available));

        any_function_type->print(ostream, print_options);
        ostream.flush();
        if (buffer.empty() == false)
          s->Printf("%s\n", buffer.c_str());
      }
    } break;
    case swift::TypeKind::Tuple: {
      swift::TupleType *tuple_type = swift_can_type->getAs<swift::TupleType>();
      if (tuple_type) {
        std::string buffer;
        llvm::raw_string_ostream ostream(buffer);
        const swift::PrintOptions &print_options(
            SwiftASTContext::GetUserVisibleTypePrintingOptions(
                print_help_if_available));

        tuple_type->print(ostream, print_options);
        ostream.flush();
        if (buffer.empty() == false)
          s->Printf("%s\n", buffer.c_str());
      }
    }
    case swift::TypeKind::BoundGenericClass:
    case swift::TypeKind::BoundGenericEnum:
    case swift::TypeKind::BoundGenericStruct: {
      swift::BoundGenericType *bound_generic_type =
          swift_can_type->getAs<swift::BoundGenericType>();
      if (bound_generic_type) {
        swift::NominalTypeDecl *nominal_type_decl =
            bound_generic_type->getDecl();
        PrintSwiftNominalType(nominal_type_decl, s, print_help_if_available,
                              print_extensions_if_available);
      }
    }
    case swift::TypeKind::BuiltinInteger: {
      swift::BuiltinIntegerType *builtin_integer_type =
          swift_can_type->getAs<swift::BuiltinIntegerType>();
      if (builtin_integer_type)
        s->Printf("builtin integer type of width %u bits\n",
                  builtin_integer_type->getWidth().getGreatestWidth());
      break;
    }
    case swift::TypeKind::BuiltinFloat: {
      swift::BuiltinFloatType *builtin_float_type =
          swift_can_type->getAs<swift::BuiltinFloatType>();
      if (builtin_float_type)
        s->Printf("builtin floating-point type of width %u bits\n",
                  builtin_float_type->getBitWidth());
      break;
    }
    case swift::TypeKind::ProtocolComposition: {
      swift::ProtocolCompositionType *protocol_composition_type =
          swift_can_type->getAs<swift::ProtocolCompositionType>();
      if (protocol_composition_type) {
        std::string buffer;
        llvm::raw_string_ostream ostream(buffer);
        const swift::PrintOptions &print_options(
            SwiftASTContext::GetUserVisibleTypePrintingOptions(
                print_help_if_available));

        protocol_composition_type->print(ostream, print_options);
        ostream.flush();
        if (buffer.empty() == false)
          s->Printf("%s\n", buffer.c_str());
      }
      break;
    }
    default: {
      swift::NominalType *nominal_type =
          llvm::dyn_cast_or_null<swift::NominalType>(
              swift_can_type.getPointer());
      if (nominal_type) {
        swift::NominalTypeDecl *nominal_type_decl = nominal_type->getDecl();
        PrintSwiftNominalType(nominal_type_decl, s, print_help_if_available,
                              print_extensions_if_available);
      }
    } break;
    }

    if (buf.size() > 0) {
      s->Write(buf.data(), buf.size());
    }
  }
}

TypeSP SwiftASTContext::GetCachedType(const ConstString &mangled) {
  TypeSP type_sp;
  if (m_swift_type_map.Lookup(mangled.GetCString(), type_sp))
    return type_sp;
  else
    return TypeSP();
}

void SwiftASTContext::SetCachedType(const ConstString &mangled,
                                    const TypeSP &type_sp) {
  m_swift_type_map.Insert(mangled.GetCString(), type_sp);
}

DWARFASTParser *SwiftASTContext::GetDWARFParser() {
  if (!m_dwarf_ast_parser_ap)
    m_dwarf_ast_parser_ap.reset(new DWARFASTParserSwift(*this));
  return m_dwarf_ast_parser_ap.get();
}

std::vector<lldb::DataBufferSP> &
SwiftASTContext::GetASTVectorForModule(const Module *module) {
  return m_ast_file_data_map[const_cast<Module *>(module)];
}

SwiftASTContextForExpressions::SwiftASTContextForExpressions(Target &target)
    : SwiftASTContext(target.GetArchitecture().GetTriple().getTriple().c_str(),
                      &target),
      m_persistent_state_up(new SwiftPersistentExpressionState) {}

UserExpression *SwiftASTContextForExpressions::GetUserExpression(
    llvm::StringRef expr, llvm::StringRef expr_prefix, lldb::LanguageType language,
    Expression::ResultType desired_type,
    const EvaluateExpressionOptions &options) {
  TargetSP target_sp = m_target_wp.lock();
  if (!target_sp)
    return nullptr;

  return new SwiftUserExpression(*target_sp.get(), expr, expr_prefix, language,
                                 desired_type, options);
}

PersistentExpressionState *
SwiftASTContextForExpressions::GetPersistentExpressionState() {
  return m_persistent_state_up.get();
}<|MERGE_RESOLUTION|>--- conflicted
+++ resolved
@@ -4072,12 +4072,8 @@
     error.Clear();
 
     // If we were to crash doing this, remember what type caused it
-<<<<<<< HEAD
-    llvm::PrettyStackTraceFormat PST("error finding type for %s", mangled_typename);
-=======
     llvm::PrettyStackTraceFormat PST("error finding type for %s",
                                         mangled_typename);
->>>>>>> b8bdb479
     ConstString mangled_name(mangled_typename);
     swift::TypeBase *found_type =
         m_mangled_name_to_type_map.lookup(mangled_name.GetCString());
