--- conflicted
+++ resolved
@@ -922,11 +922,7 @@
   }
 }
 
-<<<<<<< HEAD
-static std::string GetXcodeContentsPath() {
-=======
 static StringRef GetXcodeContentsPath() {
->>>>>>> fee35a33
   static std::once_flag g_once_flag;
   static std::string g_xcode_contents_path;
   std::call_once(g_once_flag, [&]() {
