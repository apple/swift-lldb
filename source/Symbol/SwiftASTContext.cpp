--- conflicted
+++ resolved
@@ -3320,17 +3320,9 @@
            module.path.front().GetCString(),
            diagnostic_manager.GetString().data());
 #endif
-<<<<<<< HEAD
-    if (log)
-      log->Printf("((SwiftASTContext*)%p)->GetModule('%s') -- error: %s",
-                  static_cast<void *>(this), module.path.front().GetCString(),
-                  diagnostic_manager.GetString().data());
-=======
-
     LOG_PRINTF(LIBLLDB_LOG_TYPES, "('%s') -- error: %s",
                module.path.front().GetCString(),
                diagnostic_manager.GetString().data());
->>>>>>> 2acc476d
     return nullptr;
   }
 
