//===-- SwiftASTContext.cpp -------------------------------------*- C++ -*-===//
//
// This source file is part of the Swift.org open source project
//
// Copyright (c) 2014 - 2016 Apple Inc. and the Swift project authors
// Licensed under Apache License v2.0 with Runtime Library Exception
//
// See https://swift.org/LICENSE.txt for license information
// See https://swift.org/CONTRIBUTORS.txt for the list of Swift project authors
//
//===----------------------------------------------------------------------===//

#include "lldb/Symbol/SwiftASTContext.h"

// C++ Includes
#include <mutex> // std::once
#include <queue>
#include <set>
#include <sstream>

#include "swift/ABI/MetadataValues.h"
#include "swift/AST/ASTContext.h"
#include "swift/AST/ASTMangler.h"
#include "swift/AST/DebuggerClient.h"
#include "swift/AST/Decl.h"
#include "swift/AST/DiagnosticEngine.h"
#include "swift/AST/ExistentialLayout.h"
#include "swift/AST/GenericSignature.h"
#include "swift/AST/IRGenOptions.h"
#include "swift/AST/NameLookup.h"
#include "swift/AST/SearchPathOptions.h"
#include "swift/AST/SubstitutionMap.h"
#include "swift/AST/Type.h"
#include "swift/AST/Types.h"
#include "swift/ASTSectionImporter/ASTSectionImporter.h"
#include "swift/Basic/Dwarf.h"
#include "swift/Basic/LangOptions.h"
#include "swift/Basic/Platform.h"
#include "swift/Basic/PrimarySpecificPaths.h"
#include "swift/Basic/SourceManager.h"
#include "swift/ClangImporter/ClangImporter.h"
#include "swift/ClangImporter/ClangImporterOptions.h"
#include "swift/Demangling/Demangle.h"
#include "swift/Demangling/ManglingMacros.h"
#include "swift/Driver/Util.h"
#include "swift/DWARFImporter/DWARFImporter.h"
#include "swift/Frontend/Frontend.h"
#include "swift/Frontend/PrintingDiagnosticConsumer.h"
#include "swift/IDE/Utils.h"
#include "swift/IRGen/Linking.h"
#include "swift/Serialization/ModuleFile.h"
#include "swift/Serialization/Validation.h"
#include "swift/SIL/SILModule.h"
#include "clang/AST/ASTContext.h"
#include "clang/AST/DeclObjC.h"
#include "clang/Basic/TargetInfo.h"
#include "clang/Basic/TargetOptions.h"
#include "clang/Driver/Driver.h"
#include "llvm/ADT/ArrayRef.h"
#include "llvm/ADT/StringRef.h"
#include "llvm/CodeGen/TargetSubtargetInfo.h"
#include "llvm/IR/DataLayout.h"
#include "llvm/IR/LLVMContext.h"
#include "llvm/IR/Module.h"
#include "llvm/Support/MemoryBuffer.h"
#include "llvm/Support/Process.h"
#include "llvm/Support/TargetRegistry.h"
#include "llvm/Support/TargetSelect.h"
#include "llvm/Support/ThreadPool.h"
#include "llvm/Target/TargetMachine.h"
#include "llvm/Target/TargetOptions.h"

#include "swift/../../lib/IRGen/FixedTypeInfo.h"
#include "swift/../../lib/IRGen/GenEnum.h"
#include "swift/../../lib/IRGen/GenHeap.h"
#include "swift/../../lib/IRGen/IRGenModule.h"
#include "swift/../../lib/IRGen/TypeInfo.h"

#include "swift/Serialization/SerializedModuleLoader.h"
#include "swift/Strings.h"

#include "Plugins/ExpressionParser/Clang/ClangHost.h"
#include "Plugins/ExpressionParser/Swift/SwiftDiagnostic.h"
#include "Plugins/ExpressionParser/Swift/SwiftUserExpression.h"
#include "lldb/Core/Debugger.h"
#include "lldb/Core/DumpDataExtractor.h"
#include "lldb/Core/Module.h"
#include "lldb/Core/ModuleSpec.h"
#include "lldb/Core/PluginManager.h"
#include "lldb/Core/Section.h"
#include "lldb/Core/StreamFile.h"
#include "lldb/Core/ThreadSafeDenseMap.h"
#include "lldb/Expression/DiagnosticManager.h"
#include "lldb/Expression/IRExecutionUnit.h"
#include "lldb/Host/Host.h"
#include "lldb/Host/HostInfo.h"
#include "lldb/Host/StringConvert.h"
#include "lldb/Symbol/ClangASTContext.h"
#include "lldb/Symbol/CompileUnit.h"
#include "lldb/Symbol/ObjectFile.h"
#include "lldb/Symbol/SymbolFile.h"
#include "lldb/Symbol/SymbolVendor.h"
#include "lldb/Target/Platform.h"
#include "lldb/Target/Process.h"
#include "lldb/Target/SwiftLanguageRuntime.h"
#include "lldb/Target/Target.h"
#include "lldb/Utility/ArchSpec.h"
#include "lldb/Utility/CleanUp.h"
#include "lldb/Utility/FileSpec.h"
#include "lldb/Utility/LLDBAssert.h"
#include "lldb/Utility/Log.h"
#include "lldb/Utility/Status.h"

#include "Plugins/Platform/MacOSX/PlatformDarwin.h"
#include "Plugins/SymbolFile/DWARF/DWARFASTParserSwift.h"

#define VALID_OR_RETURN(value)                                                 \
  do {                                                                         \
    if (HasFatalErrors()) {                                                    \
      return (value);                                                          \
    }                                                                          \
  } while (0)
#define VALID_OR_RETURN_VOID()                                                 \
  do {                                                                         \
    if (HasFatalErrors()) {                                                    \
      return;                                                                  \
    }                                                                          \
  } while (0)

using namespace lldb;
using namespace lldb_private;

typedef lldb_private::ThreadSafeDenseMap<swift::ASTContext *, SwiftASTContext *>
    ThreadSafeSwiftASTMap;

static ThreadSafeSwiftASTMap &GetASTMap() {
  // The global destructor list will tear down all of the modules when the LLDB
  // shared library is being unloaded and this needs to live beyond all of those
  // and not be destructed before they have all gone away. So we will leak this
  // list intentionally so we can avoid global destructor problems.
  static ThreadSafeSwiftASTMap *g_map_ptr = NULL;
  static std::once_flag g_once_flag;
  std::call_once(g_once_flag, []() {
    g_map_ptr = new ThreadSafeSwiftASTMap(); // NOTE: Intentional leak
  });
  return *g_map_ptr;
}

static inline swift::Type GetSwiftType(void *opaque_ptr) {
  return swift::Type((swift::TypeBase *)opaque_ptr);
}

static inline swift::CanType GetCanonicalSwiftType(void *opaque_ptr) {
  return ((swift::TypeBase *)opaque_ptr)->getCanonicalType();
}

static inline swift::Type GetSwiftType(CompilerType type) {
  return swift::Type((swift::TypeBase *)type.GetOpaqueQualType());
}

static inline swift::CanType GetCanonicalSwiftType(CompilerType type) {
  return ((swift::TypeBase *)type.GetOpaqueQualType())->getCanonicalType();
}

class SwiftEnumDescriptor;

typedef std::shared_ptr<SwiftEnumDescriptor> SwiftEnumDescriptorSP;
typedef llvm::DenseMap<lldb::opaque_compiler_type_t, SwiftEnumDescriptorSP>
    EnumInfoCache;
typedef std::shared_ptr<EnumInfoCache> EnumInfoCacheSP;
typedef llvm::DenseMap<const swift::ASTContext *, EnumInfoCacheSP>
    ASTEnumInfoCacheMap;

static EnumInfoCache *GetEnumInfoCache(const swift::ASTContext *a) {
  static ASTEnumInfoCacheMap g_cache;
  static std::mutex g_mutex;
  std::lock_guard<std::mutex> locker(g_mutex);
  ASTEnumInfoCacheMap::iterator pos = g_cache.find(a);
  if (pos == g_cache.end()) {
    g_cache.insert(
        std::make_pair(a, std::shared_ptr<EnumInfoCache>(new EnumInfoCache())));
    return g_cache.find(a)->second.get();
  }
  return pos->second.get();
}

namespace {
  bool IsDirectory(const FileSpec &spec) {
    return llvm::sys::fs::is_directory(spec.GetPath());
  }
  bool IsRegularFile(const FileSpec &spec) {
    return llvm::sys::fs::is_regular_file(spec.GetPath());
  }
}

llvm::LLVMContext &SwiftASTContext::GetGlobalLLVMContext() {
  static llvm::LLVMContext s_global_context;
  return s_global_context;
}

llvm::ArrayRef<swift::VarDecl *> SwiftASTContext::GetStoredProperties(
                                             swift::NominalTypeDecl *nominal) {
  VALID_OR_RETURN(llvm::ArrayRef<swift::VarDecl *>());

  // Check whether we already have the stored properties for this
  // nominal type.
  auto known = m_stored_properties.find(nominal);
  if (known != m_stored_properties.end()) return known->second;

  // Collect the stored properties from the AST and put them in the
  // cache.
  auto stored_properties = nominal->getStoredProperties();
  auto &stored = m_stored_properties[nominal];
  stored = std::vector<swift::VarDecl *>(stored_properties.begin(),
                                         stored_properties.end());
  return stored;
}

class SwiftEnumDescriptor {
public:
  enum class Kind {
    Empty,      // no cases in this enum
    CStyle,     // no cases have payloads
    AllPayload, // all cases have payloads
    Mixed       // some cases have payloads
  };

  struct ElementInfo {
    lldb_private::ConstString name;
    CompilerType payload_type;
    bool has_payload : 1;
    bool is_indirect : 1;
  };

  Kind GetKind() const { return m_kind; }

  ConstString GetTypeName() { return m_type_name; }

  virtual ElementInfo *
  GetElementFromData(const lldb_private::DataExtractor &data) = 0;

  virtual size_t GetNumElements() {
    return GetNumElementsWithPayload() + GetNumCStyleElements();
  }

  virtual size_t GetNumElementsWithPayload() = 0;

  virtual size_t GetNumCStyleElements() = 0;

  virtual ElementInfo *GetElementWithPayloadAtIndex(size_t idx) = 0;

  virtual ElementInfo *GetElementWithNoPayloadAtIndex(size_t idx) = 0;

  virtual ~SwiftEnumDescriptor() = default;

  static SwiftEnumDescriptor *CreateDescriptor(swift::ASTContext *ast,
                                               swift::CanType swift_can_type,
                                               swift::EnumDecl *enum_decl);

protected:
  SwiftEnumDescriptor(swift::ASTContext *ast, swift::CanType swift_can_type,
                      swift::EnumDecl *enum_decl, SwiftEnumDescriptor::Kind k)
      : m_kind(k), m_type_name() {
    if (swift_can_type.getPointer()) {
      if (auto nominal = swift_can_type->getAnyNominal()) {
        swift::Identifier name(nominal->getName());
        if (name.get())
          m_type_name.SetCString(name.get());
      }
    }
  }

private:
  Kind m_kind;
  ConstString m_type_name;
};

class SwiftEmptyEnumDescriptor : public SwiftEnumDescriptor {
public:
  SwiftEmptyEnumDescriptor(swift::ASTContext *ast,
                           swift::CanType swift_can_type,
                           swift::EnumDecl *enum_decl)
      : SwiftEnumDescriptor(ast, swift_can_type, enum_decl,
                            SwiftEnumDescriptor::Kind::Empty) {}

  virtual ElementInfo *
  GetElementFromData(const lldb_private::DataExtractor &data) {
    return nullptr;
  }

  virtual size_t GetNumElementsWithPayload() { return 0; }

  virtual size_t GetNumCStyleElements() { return 0; }

  virtual ElementInfo *GetElementWithPayloadAtIndex(size_t idx) {
    return nullptr;
  }

  virtual ElementInfo *GetElementWithNoPayloadAtIndex(size_t idx) {
    return nullptr;
  }

  static bool classof(const SwiftEnumDescriptor *S) {
    return S->GetKind() == SwiftEnumDescriptor::Kind::Empty;
  }

  virtual ~SwiftEmptyEnumDescriptor() = default;
};

namespace std {
template <> struct less<swift::ClusteredBitVector> {
  bool operator()(const swift::ClusteredBitVector &lhs,
                  const swift::ClusteredBitVector &rhs) const {
    int iL = lhs.size() - 1;
    int iR = rhs.size() - 1;
    for (; iL >= 0 && iR >= 0; --iL, --iR) {
      bool bL = lhs[iL];
      bool bR = rhs[iR];
      if (bL and not bR)
        return false;
      if (bR and not bL)
        return true;
    }
    return false;
  }
};
}

static std::string Dump(const swift::ClusteredBitVector &bit_vector) {
  std::string buffer;
  llvm::raw_string_ostream ostream(buffer);
  for (size_t i = 0; i < bit_vector.size(); i++) {
    if (bit_vector[i])
      ostream << '1';
    else
      ostream << '0';
    if ((i % 4) == 3)
      ostream << ' ';
  }
  ostream.flush();
  return buffer;
}

class SwiftCStyleEnumDescriptor : public SwiftEnumDescriptor {
public:
  SwiftCStyleEnumDescriptor(swift::ASTContext *ast,
                            swift::CanType swift_can_type,
                            swift::EnumDecl *enum_decl)
      : SwiftEnumDescriptor(ast, swift_can_type, enum_decl,
                            SwiftEnumDescriptor::Kind::CStyle),
        m_nopayload_elems_bitmask(), m_elements(), m_element_indexes() {
    Log *log(lldb_private::GetLogIfAllCategoriesSet(LIBLLDB_LOG_TYPES));

    if (log)
      log->Printf("doing C-style enum layout for %s",
                  GetTypeName().AsCString());

    SwiftASTContext *swift_ast_ctx = SwiftASTContext::GetSwiftASTContext(ast);
    swift::irgen::IRGenModule &irgen_module = swift_ast_ctx->GetIRGenModule();
    const swift::irgen::EnumImplStrategy &enum_impl_strategy =
        swift::irgen::getEnumImplStrategy(irgen_module, swift_can_type);
    llvm::ArrayRef<swift::irgen::EnumImplStrategy::Element>
        elements_with_no_payload =
            enum_impl_strategy.getElementsWithNoPayload();
    const bool has_payload = false;
    const bool is_indirect = false;
    uint64_t case_counter = 0;
    m_nopayload_elems_bitmask =
        enum_impl_strategy.getBitMaskForNoPayloadElements();

    if (log)
      log->Printf("m_nopayload_elems_bitmask = %s",
                  Dump(m_nopayload_elems_bitmask).c_str());

    for (auto enum_case : elements_with_no_payload) {
      ConstString case_name(enum_case.decl->getName().str().data());
      swift::ClusteredBitVector case_value =
          enum_impl_strategy.getBitPatternForNoPayloadElement(enum_case.decl);

      if (log)
        log->Printf("case_name = %s, unmasked value = %s",
                    case_name.AsCString(), Dump(case_value).c_str());

      case_value &= m_nopayload_elems_bitmask;

      if (log)
        log->Printf("case_name = %s, masked value = %s", case_name.AsCString(),
                    Dump(case_value).c_str());

      std::unique_ptr<ElementInfo> elem_info(
          new ElementInfo{case_name, CompilerType(), has_payload, is_indirect});
      m_element_indexes.emplace(case_counter, elem_info.get());
      case_counter++;
      m_elements.emplace(case_value, std::move(elem_info));
    }
  }

  virtual ElementInfo *
  GetElementFromData(const lldb_private::DataExtractor &data) {
    Log *log(lldb_private::GetLogIfAllCategoriesSet(LIBLLDB_LOG_TYPES));

    if (log)
      log->Printf(
          "C-style enum - inspecting data to find enum case for type %s",
          GetTypeName().AsCString());

    swift::ClusteredBitVector current_payload;
    lldb::offset_t offset = 0;
    for (size_t idx = 0; idx < data.GetByteSize(); idx++) {
      uint64_t byte = data.GetU8(&offset);
      current_payload.add(8, byte);
    }

    if (log) {
      log->Printf("m_nopayload_elems_bitmask        = %s",
                  Dump(m_nopayload_elems_bitmask).c_str());
      log->Printf("current_payload                  = %s",
                  Dump(current_payload).c_str());
    }

    if (current_payload.size() != m_nopayload_elems_bitmask.size()) {
      if (log)
        log->Printf("sizes don't match; getting out with an error");
      return nullptr;
    }

    current_payload &= m_nopayload_elems_bitmask;

    if (log)
      log->Printf("masked current_payload           = %s",
                  Dump(current_payload).c_str());

    auto iter = m_elements.find(current_payload), end = m_elements.end();
    if (iter == end) {
      if (log)
        log->Printf("bitmask search failed");
      return nullptr;
    }
    if (log)
      log->Printf("bitmask search success - found case %s",
                  iter->second.get()->name.AsCString());
    return iter->second.get();
  }

  virtual size_t GetNumElementsWithPayload() { return 0; }

  virtual size_t GetNumCStyleElements() { return m_elements.size(); }

  virtual ElementInfo *GetElementWithPayloadAtIndex(size_t idx) {
    return nullptr;
  }

  virtual ElementInfo *GetElementWithNoPayloadAtIndex(size_t idx) {
    if (idx >= m_element_indexes.size())
      return nullptr;
    return m_element_indexes[idx];
  }

  static bool classof(const SwiftEnumDescriptor *S) {
    return S->GetKind() == SwiftEnumDescriptor::Kind::CStyle;
  }

  virtual ~SwiftCStyleEnumDescriptor() = default;

private:
  swift::ClusteredBitVector m_nopayload_elems_bitmask;
  std::map<swift::ClusteredBitVector, std::unique_ptr<ElementInfo>> m_elements;
  std::map<uint64_t, ElementInfo *> m_element_indexes;
};

class SwiftAllPayloadEnumDescriptor : public SwiftEnumDescriptor {
public:
  SwiftAllPayloadEnumDescriptor(swift::ASTContext *ast,
                                swift::CanType swift_can_type,
                                swift::EnumDecl *enum_decl)
      : SwiftEnumDescriptor(ast, swift_can_type, enum_decl,
                            SwiftEnumDescriptor::Kind::AllPayload),
        m_tag_bits(), m_elements() {
    Log *log(lldb_private::GetLogIfAllCategoriesSet(LIBLLDB_LOG_TYPES));

    if (log)
      log->Printf("doing ADT-style enum layout for %s",
                  GetTypeName().AsCString());

    SwiftASTContext *swift_ast_ctx = SwiftASTContext::GetSwiftASTContext(ast);
    swift::irgen::IRGenModule &irgen_module = swift_ast_ctx->GetIRGenModule();
    const swift::irgen::EnumImplStrategy &enum_impl_strategy =
        swift::irgen::getEnumImplStrategy(irgen_module, swift_can_type);
    llvm::ArrayRef<swift::irgen::EnumImplStrategy::Element>
        elements_with_payload = enum_impl_strategy.getElementsWithPayload();
    m_tag_bits = enum_impl_strategy.getTagBitsForPayloads();

    if (log)
      log->Printf("tag_bits = %s", Dump(m_tag_bits).c_str());

    auto module_ctx = enum_decl->getModuleContext();
    const bool has_payload = true;
    for (auto enum_case : elements_with_payload) {
      ConstString case_name(enum_case.decl->getName().str().data());

      swift::EnumElementDecl *case_decl = enum_case.decl;
      assert(case_decl);
      auto arg_type = case_decl->getArgumentInterfaceType();
      CompilerType case_type;
      if (arg_type) {
        case_type = CompilerType(
            ast,
            swift_can_type->getTypeOfMember(module_ctx, case_decl, arg_type)
              ->getCanonicalType().getPointer());
      }

      const bool is_indirect = case_decl->isIndirect() 
          || case_decl->getParentEnum()->isIndirect();

      if (log)
        log->Printf("case_name = %s, type = %s, is_indirect = %s",
                    case_name.AsCString(), case_type.GetTypeName().AsCString(),
                    is_indirect ? "yes" : "no");

      std::unique_ptr<ElementInfo> elem_info(
          new ElementInfo{case_name, case_type, has_payload, is_indirect});
      m_elements.push_back(std::move(elem_info));
    }
  }

  virtual ElementInfo *
  GetElementFromData(const lldb_private::DataExtractor &data) {
    Log *log(lldb_private::GetLogIfAllCategoriesSet(LIBLLDB_LOG_TYPES));

    if (log)
      log->Printf(
          "ADT-style enum - inspecting data to find enum case for type %s",
          GetTypeName().AsCString());

    if (m_elements.size() == 0) // no elements, just fail
    {
      if (log)
        log->Printf("enum with no cases. getting out");
      return nullptr;
    }
    if (m_elements.size() == 1) // one element, so it's gotta be it
    {
      if (log)
        log->Printf("enum with one case. getting out easy with %s",
                    m_elements.front().get()->name.AsCString());

      return m_elements.front().get();
    }

    swift::ClusteredBitVector current_payload;
    lldb::offset_t offset = 0;
    for (size_t idx = 0; idx < data.GetByteSize(); idx++) {
      uint64_t byte = data.GetU8(&offset);
      current_payload.add(8, byte);
    }
    if (log) {
      log->Printf("tag_bits        = %s", Dump(m_tag_bits).c_str());
      log->Printf("current_payload = %s", Dump(current_payload).c_str());
    }

    if (current_payload.size() != m_tag_bits.size()) {
      if (log)
        log->Printf("sizes don't match; getting out with an error");
      return nullptr;
    }

    size_t discriminator = 0;
    size_t power_of_2 = 1;
    auto enumerator = m_tag_bits.enumerateSetBits();
    for (llvm::Optional<size_t> next = enumerator.findNext(); next.hasValue();
         next = enumerator.findNext()) {
      discriminator =
          discriminator + (current_payload[next.getValue()] ? power_of_2 : 0);
      power_of_2 <<= 1;
    }

    if (discriminator >= m_elements.size()) // discriminator too large, get out
    {
      if (log)
        log->Printf("discriminator value of %" PRIu64 " too large, getting out",
                    (uint64_t)discriminator);
      return nullptr;
    } else {
      auto ptr = m_elements[discriminator].get();
      if (log) {
        if (!ptr)
          log->Printf("discriminator value of %" PRIu64
                      " acceptable, but null case matched - that's bad",
                      (uint64_t)discriminator);
        else
          log->Printf("discriminator value of %" PRIu64
                      " acceptable, case %s matched",
                      (uint64_t)discriminator, ptr->name.AsCString());
      }
      return ptr;
    }
  }

  virtual size_t GetNumElementsWithPayload() { return m_elements.size(); }

  virtual size_t GetNumCStyleElements() { return 0; }

  virtual ElementInfo *GetElementWithPayloadAtIndex(size_t idx) {
    if (idx >= m_elements.size())
      return nullptr;
    return m_elements[idx].get();
  }

  virtual ElementInfo *GetElementWithNoPayloadAtIndex(size_t idx) {
    return nullptr;
  }

  static bool classof(const SwiftEnumDescriptor *S) {
    return S->GetKind() == SwiftEnumDescriptor::Kind::AllPayload;
  }

  virtual ~SwiftAllPayloadEnumDescriptor() = default;

private:
  swift::ClusteredBitVector m_tag_bits;
  std::vector<std::unique_ptr<ElementInfo>> m_elements;
};

class SwiftMixedEnumDescriptor : public SwiftEnumDescriptor {
public:
  SwiftMixedEnumDescriptor(swift::ASTContext *ast,
                           swift::CanType swift_can_type,
                           swift::EnumDecl *enum_decl)
      : SwiftEnumDescriptor(ast, swift_can_type, enum_decl,
                            SwiftEnumDescriptor::Kind::Mixed),
        m_non_payload_cases(ast, swift_can_type, enum_decl),
        m_payload_cases(ast, swift_can_type, enum_decl) {}

  virtual ElementInfo *
  GetElementFromData(const lldb_private::DataExtractor &data) {
    ElementInfo *elem_info = m_non_payload_cases.GetElementFromData(data);
    return elem_info ? elem_info : m_payload_cases.GetElementFromData(data);
  }

  static bool classof(const SwiftEnumDescriptor *S) {
    return S->GetKind() == SwiftEnumDescriptor::Kind::Mixed;
  }

  virtual size_t GetNumElementsWithPayload() {
    return m_payload_cases.GetNumElementsWithPayload();
  }

  virtual size_t GetNumCStyleElements() {
    return m_non_payload_cases.GetNumCStyleElements();
  }

  virtual ElementInfo *GetElementWithPayloadAtIndex(size_t idx) {
    return m_payload_cases.GetElementWithPayloadAtIndex(idx);
  }

  virtual ElementInfo *GetElementWithNoPayloadAtIndex(size_t idx) {
    return m_non_payload_cases.GetElementWithNoPayloadAtIndex(idx);
  }

  virtual ~SwiftMixedEnumDescriptor() = default;

private:
  SwiftCStyleEnumDescriptor m_non_payload_cases;
  SwiftAllPayloadEnumDescriptor m_payload_cases;
};

SwiftEnumDescriptor *
SwiftEnumDescriptor::CreateDescriptor(swift::ASTContext *ast,
                                      swift::CanType swift_can_type,
                                      swift::EnumDecl *enum_decl) {
  assert(ast);
  assert(enum_decl);
  assert(swift_can_type.getPointer());
  SwiftASTContext *swift_ast_ctx = SwiftASTContext::GetSwiftASTContext(ast);
  assert(swift_ast_ctx);
  swift::irgen::IRGenModule &irgen_module = swift_ast_ctx->GetIRGenModule();
  const swift::irgen::EnumImplStrategy &enum_impl_strategy =
      swift::irgen::getEnumImplStrategy(irgen_module, swift_can_type);
  llvm::ArrayRef<swift::irgen::EnumImplStrategy::Element>
      elements_with_payload = enum_impl_strategy.getElementsWithPayload();
  llvm::ArrayRef<swift::irgen::EnumImplStrategy::Element>
      elements_with_no_payload = enum_impl_strategy.getElementsWithNoPayload();
  if (elements_with_no_payload.size() == 0) {
    // nothing with no payload.. empty or all payloads?
    if (elements_with_payload.size() == 0)
      return new SwiftEmptyEnumDescriptor(ast, swift_can_type, enum_decl);
    else
      return new SwiftAllPayloadEnumDescriptor(ast, swift_can_type, enum_decl);
  } else {
    // something with no payload.. mixed or C-style?
    if (elements_with_payload.size() == 0)
      return new SwiftCStyleEnumDescriptor(ast, swift_can_type, enum_decl);
    else
      return new SwiftMixedEnumDescriptor(ast, swift_can_type, enum_decl);
  }
}

static SwiftEnumDescriptor *
GetEnumInfoFromEnumDecl(swift::ASTContext *ast, swift::CanType swift_can_type,
                        swift::EnumDecl *enum_decl) {
  return SwiftEnumDescriptor::CreateDescriptor(ast, swift_can_type, enum_decl);
}

SwiftEnumDescriptor *SwiftASTContext::GetCachedEnumInfo(void *type) {
  VALID_OR_RETURN(nullptr);

  if (type) {
    EnumInfoCache *enum_info_cache = GetEnumInfoCache(GetASTContext());
    EnumInfoCache::const_iterator pos = enum_info_cache->find(type);
    if (pos != enum_info_cache->end())
      return pos->second.get();

    swift::CanType swift_can_type(GetCanonicalSwiftType(type));
    if (!SwiftASTContext::IsFullyRealized(
            CompilerType(GetASTContext(), swift_can_type)))
      return nullptr;

    SwiftEnumDescriptorSP enum_info_sp;

    if (auto *enum_type = swift_can_type->getAs<swift::EnumType>()) {
      enum_info_sp.reset(GetEnumInfoFromEnumDecl(
          GetASTContext(), swift_can_type, enum_type->getDecl()));
    } else if (auto *bound_enum_type =
          swift_can_type->getAs<swift::BoundGenericEnumType>()) {
      enum_info_sp.reset(GetEnumInfoFromEnumDecl(
          GetASTContext(), swift_can_type, bound_enum_type->getDecl()));
    }

    if (enum_info_sp.get())
      enum_info_cache->insert(std::make_pair(type, enum_info_sp));
    return enum_info_sp.get();
  }
  return nullptr;
}

namespace {
static inline bool
SwiftASTContextSupportsLanguage(lldb::LanguageType language) {
  return language == eLanguageTypeSwift;
}

static bool IsDeviceSupport(const char *path) {
  // The old-style check, which we preserve for safety.
  if (path && strstr(path, "iOS DeviceSupport"))
    return true;

  // The new-style check, which should cover more devices.
  if (path)
    if (const char *Developer_Xcode = strstr(path, "Developer"))
      if (const char *DeviceSupport = strstr(Developer_Xcode, "DeviceSupport"))
        if (strstr(DeviceSupport, "Symbols"))
          return true;

  // Don't look in the simulator runtime frameworks either.  They either 
  // duplicate what the SDK has, or for older simulators conflict with them.
  if (path && strstr(path, ".simruntime/Contents/Resources/"))
    return true;

  return false;
}
}

SwiftASTContext::SwiftASTContext(const char *triple, Target *target)
    : TypeSystem(TypeSystem::eKindSwift),
<<<<<<< HEAD
      m_compiler_invocation_ap(new swift::CompilerInvocation()),
      m_scratch_module(NULL), m_serialized_module_loader(NULL),
      m_swift_module_cache(), m_mangled_name_to_type_map(),
      m_type_to_mangled_name_map(), m_pointer_byte_size(0),
      m_pointer_bit_align(0), m_void_function_type(), m_target_wp(),
      m_process(NULL), m_platform_sdk_path(), m_ast_file_data_map(),
      m_initialized_language_options(false),
      m_initialized_search_path_options(false),
      m_initialized_clang_importer_options(false),
      m_reported_fatal_error(false), m_fatal_errors(), m_negative_type_cache(),
      m_extra_type_info_cache(), m_swift_type_map() {
=======
      m_compiler_invocation_ap(new swift::CompilerInvocation()) {
>>>>>>> dc9fc5a7
  // Set the clang modules cache path.
  llvm::SmallString<128> path;
  auto props = ModuleList::GetGlobalModuleListProperties();
  props.GetClangModulesCachePath().GetPath(path);
  m_compiler_invocation_ap->setClangModuleCachePath(path);

  if (target)
    m_target_wp = target->shared_from_this();

  if (triple)
    SetTriple(triple);
  swift::IRGenOptions &ir_gen_opts =
      m_compiler_invocation_ap->getIRGenOptions();
  ir_gen_opts.OutputKind = swift::IRGenOutputKind::Module;
  ir_gen_opts.UseJIT = true;
  ir_gen_opts.DWARFVersion = swift::DWARFVersion;

  // FIXME: lldb does not support resilience yet.
  ir_gen_opts.EnableResilienceBypass = true;
}

SwiftASTContext::SwiftASTContext(const SwiftASTContext &rhs)
    : TypeSystem(rhs.getKind()),
<<<<<<< HEAD
      m_compiler_invocation_ap(new swift::CompilerInvocation()),
      m_scratch_module(NULL), m_serialized_module_loader(NULL),
      m_swift_module_cache(), m_mangled_name_to_type_map(),
      m_type_to_mangled_name_map(), m_pointer_byte_size(0),
      m_pointer_bit_align(0), m_void_function_type(), m_target_wp(),
      m_process(NULL), m_platform_sdk_path(), m_ast_file_data_map(),
      m_initialized_language_options(false),
      m_initialized_search_path_options(false),
      m_initialized_clang_importer_options(false),
      m_reported_fatal_error(false), m_fatal_errors(), m_negative_type_cache(),
      m_extra_type_info_cache(), m_swift_type_map() {
=======
      m_compiler_invocation_ap(new swift::CompilerInvocation()) {
>>>>>>> dc9fc5a7
  if (rhs.m_compiler_invocation_ap) {
    std::string rhs_triple = rhs.GetTriple();
    if (!rhs_triple.empty()) {
      SetTriple(rhs_triple.c_str());
    }
    llvm::StringRef module_cache_path =
        rhs.m_compiler_invocation_ap->getClangModuleCachePath();
    m_compiler_invocation_ap->setClangModuleCachePath(module_cache_path);
  }

  swift::IRGenOptions &ir_gen_opts =
      m_compiler_invocation_ap->getIRGenOptions();
  ir_gen_opts.OutputKind = swift::IRGenOutputKind::Module;
  ir_gen_opts.UseJIT = true;

  TargetSP target_sp = rhs.m_target_wp.lock();
  if (target_sp)
    m_target_wp = target_sp;

  m_platform_sdk_path = rhs.m_platform_sdk_path;

  swift::ASTContext *lhs_ast = GetASTContext();
  swift::ASTContext *rhs_ast =
      const_cast<SwiftASTContext &>(rhs).GetASTContext();

  if (lhs_ast && rhs_ast) {
    lhs_ast->SearchPathOpts = rhs_ast->SearchPathOpts;
  }
  GetClangImporter();
}

SwiftASTContext::~SwiftASTContext() {
  if (swift::ASTContext *ctx = m_ast_context_ap.get()) {
    // A RemoteASTContext associated with this swift::ASTContext has to be
    // destroyed before the swift::ASTContext is destroyed.
    if (TargetSP target_sp = m_target_wp.lock())
      if (ProcessSP process_sp = target_sp->GetProcessSP())
        if (auto *runtime = process_sp->GetSwiftLanguageRuntime())
          runtime->ReleaseAssociatedRemoteASTContext(ctx);

    GetASTMap().Erase(ctx);
  }
}

ConstString SwiftASTContext::GetPluginNameStatic() {
  return ConstString("swift");
}

ConstString SwiftASTContext::GetPluginName() {
  return ClangASTContext::GetPluginNameStatic();
}

uint32_t SwiftASTContext::GetPluginVersion() { return 1; }

namespace {
enum SDKType : int {
  MacOSX = 0,
  iPhoneSimulator,
  iPhoneOS,
  AppleTVSimulator,
  AppleTVOS,
  WatchSimulator,
  watchOS,
  Linux,
  numSDKTypes,
  unknown = -1
};

const char *const sdk_strings[] = {
    "macosx",    "iphonesimulator", "iphoneos", "appletvsimulator",
    "appletvos", "watchsimulator",  "watchos", "linux"
};

struct SDKTypeMinVersion {
  SDKType sdk_type;
  unsigned min_version_major;
  unsigned min_version_minor;
};
}

/// Return the SDKType (+minimum version needed for Swift support) for the
/// target triple, if that makes sense. Otherwise, return the unknown sdk type.
static SDKTypeMinVersion GetSDKType(const llvm::Triple &target,
                                    const llvm::Triple &host) {
  // Only Darwin platforms know the concept of an SDK.
  auto host_os = host.getOS();
  if (host_os != llvm::Triple::OSType::MacOSX)
    return {SDKType::unknown, 0, 0};

  auto is_simulator = [&]() -> bool {
    return target.getEnvironment() == llvm::Triple::Simulator ||
           !target.getArchName().startswith("arm");
  };

  switch (target.getOS()) {
  case llvm::Triple::OSType::MacOSX:
  case llvm::Triple::OSType::Darwin:
    return { SDKType::MacOSX, 10, 10 };
  case llvm::Triple::OSType::IOS:
    if (is_simulator())
      return {SDKType::iPhoneSimulator, 8, 0};
    return {SDKType::iPhoneOS, 8, 0};
  case llvm::Triple::OSType::TvOS:
    if (is_simulator())
      return {SDKType::AppleTVSimulator, 9, 0};
    return {SDKType::AppleTVOS, 9, 0};
  case llvm::Triple::OSType::WatchOS:
    if (is_simulator())
      return {SDKType::WatchSimulator, 2, 0};
    return {SDKType::watchOS, 2, 0};
  default:
    return {SDKType::unknown, 0, 0};
  }
}

static StringRef GetXcodeContentsPath() {
  static std::once_flag g_once_flag;
  static std::string g_xcode_contents_path;
  std::call_once(g_once_flag, [&]() {
    const char substr[] = ".app/Contents/";

    // First, try based on the current shlib's location.
    if (FileSpec fspec = HostInfo::GetShlibDir()) {
      std::string path_to_shlib = fspec.GetPath();
      size_t pos = path_to_shlib.rfind(substr);
      if (pos != std::string::npos) {
        path_to_shlib.erase(pos + strlen(substr));
        g_xcode_contents_path = path_to_shlib;
        return;
      }
    }

    // Fall back to using xcrun.
    if (HostInfo::GetArchitecture().GetTriple().getOS() ==
        llvm::Triple::MacOSX) {
      int status = 0;
      int signo = 0;
      std::string output;
      const char *command = "xcrun -sdk macosx --show-sdk-path";
      lldb_private::Status error = Host::RunShellCommand(
          command, // shell command to run
          NULL,    // current working directory
          &status, // Put the exit status of the process in here
          &signo,  // Put the signal that caused the process to exit in here
          &output, // Get the output from the command and place it in this
                   // string
          std::chrono::seconds(
              3)); // Timeout in seconds to wait for shell program to finish
      if (status == 0 && !output.empty()) {
        size_t first_non_newline = output.find_last_not_of("\r\n");
        if (first_non_newline != std::string::npos) {
          output.erase(first_non_newline + 1);
        }

        size_t pos = output.rfind(substr);
        if (pos != std::string::npos) {
          output.erase(pos + strlen(substr));
          g_xcode_contents_path = output;
        }
      }
    }
  });
  return g_xcode_contents_path;
}

static std::string GetCurrentToolchainPath() {
  const char substr[] = ".xctoolchain/";

  {
    if (FileSpec fspec = HostInfo::GetShlibDir()) {
      std::string path_to_shlib = fspec.GetPath();
      size_t pos = path_to_shlib.rfind(substr);
      if (pos != std::string::npos) {
        path_to_shlib.erase(pos + strlen(substr));
        return path_to_shlib;
      }
    }
  }

  return {};
}

static std::string GetCurrentCLToolsPath() {
  const char substr[] = "/CommandLineTools/";

  {
    if (FileSpec fspec = HostInfo::GetShlibDir()) {
      std::string path_to_shlib = fspec.GetPath();
      size_t pos = path_to_shlib.rfind(substr);
      if (pos != std::string::npos) {
        path_to_shlib.erase(pos + strlen(substr));
        return path_to_shlib;
      }
    }
  }

  return {};
}


/// Return the name of the OS-specific subdirectory containing the
/// Swift stdlib needed for \p target.
StringRef SwiftASTContext::GetSwiftStdlibOSDir(const llvm::Triple &target,
                                               const llvm::Triple &host) {
  auto sdk = GetSDKType(target, host);
  if (sdk.sdk_type != SDKType::unknown)
    return sdk_strings[sdk.sdk_type];
  return target.getOSName();
}

StringRef SwiftASTContext::GetResourceDir(const llvm::Triple &triple) {
  static std::mutex g_mutex;
  std::lock_guard<std::mutex> locker(g_mutex);
  auto platform_sdk_path = StringRef::withNullAsEmpty(GetPlatformSDKPath());
  auto swift_stdlib_os_dir =
      GetSwiftStdlibOSDir(triple, HostInfo::GetArchitecture().GetTriple());

  // The resource dir depends on the SDK path and the expected os name.
  llvm::SmallString<128> key(platform_sdk_path);
  key.append(swift_stdlib_os_dir);
  static llvm::StringMap<std::string> g_resource_dir_cache;
  auto it = g_resource_dir_cache.find(key);
  if (it != g_resource_dir_cache.end())
    return it->getValue();

  auto value =
      GetResourceDir(platform_sdk_path, swift_stdlib_os_dir,
                     HostInfo::GetSwiftDir().GetPath(), GetXcodeContentsPath(),
                     GetCurrentToolchainPath(), GetCurrentCLToolsPath());
  g_resource_dir_cache.insert({key, value});
  return g_resource_dir_cache[key];
}

std::string SwiftASTContext::GetResourceDir(StringRef platform_sdk_path,
                                            StringRef swift_stdlib_os_dir,
                                            std::string swift_dir,
                                            std::string xcode_contents_path,
                                            std::string toolchain_path,
                                            std::string cl_tools_path) {
  const char *fn = __FUNCTION__;
  Log *log(lldb_private::GetLogIfAllCategoriesSet(LIBLLDB_LOG_TYPES));

  // First, check if there's something in our bundle.
  {
    FileSpec swift_dir_spec(swift_dir, false);
    if (swift_dir_spec) {
      if (log)
        log->Printf("%s: trying ePathTypeSwiftDir: %s", fn,
                    swift_dir_spec.GetCString());
      // We can't just check for the Swift directory, because that
      // always exists.  We have to look for "clang" inside that.
      FileSpec swift_clang_dir_spec = swift_dir_spec;
      swift_clang_dir_spec.AppendPathComponent("clang");

      if (IsDirectory(swift_clang_dir_spec)) {
        if (log)
          log->Printf("%s: found Swift resource dir via "
                      "ePathTypeSwiftDir': %s",
                      fn, swift_dir_spec.GetCString());
        return swift_dir_spec.GetPath();
      }
    }
  }

  // Nothing in our bundle. Are we in a toolchain that has its own Swift
  // compiler resource dir?

  {
    llvm::SmallString<256> path(toolchain_path);
    if (log)
      log->Printf("%s: trying toolchain path: %s", fn, path.c_str());

    if (!path.empty()) {
      llvm::sys::path::append(path, "usr/lib/swift");
      if (log)
        log->Printf("%s: trying toolchain-based lib path: %s", fn,
                    path.c_str());

      if (IsDirectory(FileSpec(path, false))) {
        if (log)
          log->Printf("%s: found Swift resource dir via "
                      "toolchain path + 'usr/lib/swift': %s",
                      fn, path.c_str());
        return path.str();
      }
    }
  }

  // We're not in a toolchain that has one. Use the Xcode default toolchain.

  {
    llvm::SmallString<256> path(xcode_contents_path);
    if (log)
      log->Printf("%s: trying Xcode path: %s", fn, path.c_str());

    if (!path.empty()) {
      llvm::sys::path::append(path, "Developer",
                              "Toolchains/XcodeDefault.xctoolchain",
                              "usr/lib/swift");
      if (log)
        log->Printf("%s: trying Xcode-based lib path: %s", fn, path.c_str());

      if (IsDirectory(FileSpec(path, false))) {
        StringRef resource_dir = path;
        llvm::sys::path::append(path, swift_stdlib_os_dir);
        std::string s = path.str();
        if (IsDirectory(FileSpec(path, false))) {
          if (log)
            log->Printf("%s: found Swift resource dir via "
                        "Xcode contents path + default toolchain "
                        "relative dir: %s",
                        fn, resource_dir.str().c_str());
          return resource_dir;
        } else {
          // Search the SDK for a matching cross-SDK.
          path = platform_sdk_path;
          llvm::sys::path::append(path, "usr/lib/swift");
          StringRef resource_dir = path;
          llvm::sys::path::append(path, swift_stdlib_os_dir);
          if (IsDirectory(FileSpec(path, false))) {
            if (log)
              log->Printf("%s: found Swift resource dir via "
                          "Xcode contents path + cross-compilation SDK "
                          "relative dir: %s",
                          fn, resource_dir.str().c_str());
            return resource_dir;
          }
        }
      }
    }
  }

  // We're not in Xcode. We might be in the command-line tools.

  {
    llvm::SmallString<256> path(cl_tools_path);
    if (log)
      log->Printf("%s: trying command-line tools path: %s", fn,
                  path.c_str());

    if (!path.empty()) {
      llvm::sys::path::append(path, "usr/lib/swift");
      if (log)
        log->Printf("%s: trying command-line tools-based lib path: %s", fn,
                    path.c_str());

      if (IsDirectory(FileSpec(path, false))) {
        if (log)
          log->Printf("%s: found Swift resource dir via command-line tools "
                      "path + usr/lib/swift: %s",
                      fn, path.c_str());
        return path.str();
      }
    }
  }

  // We might be in the build-dir configuration for a build-script-driven
  // LLDB build, which has the Swift build dir as a sibling directory
  // to the lldb build dir.  This looks much different than the install-
  // dir layout that the previous checks would try.
  {
    FileSpec faux_swift_dir_spec(swift_dir, false);
    if (faux_swift_dir_spec) {
// We can't use a C++11 stdlib regex feature here because it
// doesn't work on Ubuntu 14.04 x86_64.  Once we don't care
// about supporting that anymore, let's pull the code below
// back in since it is a simpler implementation using
// std::regex.
#if 0
      // Let's try to regex this.
      // We're looking for /some/path/lldb-{os}-{arch}, and want to
      // build the following:
      //    /some/path/swift-{os}-{arch}/lib/swift/{os}/{arch}
      // In a match, these are the following assignments for
      // backrefs:
      //   $1 - first part of path before swift build dir
      //   $2 - the host OS path separator character
      //   $3 - all the stuff that should come after changing
      //        lldb to swift for the lib dir.
      auto match_regex =
          std::regex("^(.+([/\\\\]))lldb-(.+)$");
      const std::string replace_format = "$1swift-$3";
      const std::string faux_swift_dir =
          faux_swift_dir_spec.GetCString();
      const std::string build_tree_resource_dir =
          std::regex_replace(faux_swift_dir, match_regex,
                             replace_format);
#else
      std::string build_tree_resource_dir;
      const std::string faux_swift_dir = faux_swift_dir_spec.GetCString();

      // Find something that matches lldb- (particularly,
      // the last one).
      const std::string lldb_dash("lldb-");
      auto lldb_pos = faux_swift_dir.rfind(lldb_dash);
      if ((lldb_pos != std::string::npos) && (lldb_pos > 0) &&
          ((faux_swift_dir[lldb_pos - 1] == '\\') ||
           (faux_swift_dir[lldb_pos - 1] == '/'))) {
        // We found something that matches ^.+[/\\]lldb-.+$
        std::ostringstream stream;
        // Take everything before lldb- (the path leading up to
        // the lldb dir).
        stream << faux_swift_dir.substr(0, lldb_pos);

        // replace lldb- with swift-.
        stream << "swift-";

        // and now tack on the same components from after
        // the lldb- part.
        stream << faux_swift_dir.substr(lldb_pos + lldb_dash.length());
        const std::string build_tree_resource_dir = stream.str();
        if (log)
          log->Printf("%s: trying ePathTypeSwiftDir regex-based "
                      "build dir: %s",
                      fn, build_tree_resource_dir.c_str());
        FileSpec swift_resource_dir_spec(build_tree_resource_dir.c_str(),
                                         false);
        if (IsDirectory(swift_resource_dir_spec)) {
          if (log)
            log->Printf("%s: found Swift resource dir via "
                        "ePathTypeSwiftDir + inferred "
                        "build-tree dir: %s",
                        fn, swift_resource_dir_spec.GetCString());
          return swift_resource_dir_spec.GetCString();
        }
      }
#endif
    }
  }

  // We failed to find a reasonable Swift resource dir.
  if (log)
    log->Printf("%s: failed to find a Swift resource dir", fn);

  return {};
}

/// This code comes from CompilerInvocation.cpp (setRuntimeResourcePath).
static void ConfigureResourceDirs(swift::CompilerInvocation &invocation,
                                  FileSpec resource_dir, llvm::Triple triple) {
  // Make sure the triple is right:
  invocation.setTargetTriple(triple.str());
  invocation.setRuntimeResourcePath(resource_dir.GetPath().c_str());
}

/// Initialize the compiler invocation with it the search paths from a
/// serialized AST.
/// \returns true on success.
static bool DeserializeCompilerFlags(swift::CompilerInvocation &invocation,
                                     StringRef section_data_ref, StringRef name,
                                     llvm::raw_ostream &error) {
  auto result = invocation.loadFromSerializedAST(section_data_ref);
  if (result == swift::serialization::Status::Valid)
    return true;

  error << "While deserializing" << name << ":\n";
  switch (result) {
  case swift::serialization::Status::Valid:
    llvm_unreachable("already checked");
  case swift::serialization::Status::FormatTooOld:
    error << "The swift module file format is too old to be used by the "
             "version of the swift compiler in LLDB\n";
    break;

  case swift::serialization::Status::FormatTooNew:
    error << "the swift module file format is too new to be used by this "
             "version of the swift compiler in LLDB\n";
    break;

  case swift::serialization::Status::MissingDependency:
    error << "the swift module file depends on another module that can't be "
             "loaded\n";
    break;

  case swift::serialization::Status::MissingShadowedModule:
    error << "the swift module file is an overlay for a clang module, which "
             "can't be found\n";
    break;

  case swift::serialization::Status::FailedToLoadBridgingHeader:
    error << "the swift module file depends on a bridging header that can't "
             "be loaded\n";
    break;

  case swift::serialization::Status::Malformed:
    error << "the swift module file is malformed\n";
    break;

  case swift::serialization::Status::MalformedDocumentation:
    error << "the swift module documentation file is malformed in some way\n";
    break;

  case swift::serialization::Status::NameMismatch:
    error << "the swift module file's name does not match the module it is "
             "being loaded into\n";
    break;

  case swift::serialization::Status::TargetIncompatible:
    error << "the swift module file was built for a different target "
             "platform\n";
    break;

  case swift::serialization::Status::TargetTooNew:
    error << "the swift module file was built for a target newer than the "
             "current target\n";
    break;
  }
  return false;
}

/// Retrieve the serialized AST data blobs and initialize the compiler
/// invocation with the concatenated search paths from the blobs.
/// \returns true if an error was encountered.
static bool DeserializeAllCompilerFlags(SwiftASTContext &swift_ast,
                                        Module &module,
                                        llvm::raw_ostream &error,
                                        bool &got_serialized_options) {
  got_serialized_options = false;
  auto &invocation = swift_ast.GetCompilerInvocation();
  SymbolVendor *sym_vendor = module.GetSymbolVendor();
  if (!sym_vendor)
    return false;

  auto ast_file_datas = sym_vendor->GetASTData(eLanguageTypeSwift);
  Log *log(GetLogIfAllCategoriesSet(LIBLLDB_LOG_TYPES));
  if (log)
    log->Printf("Found %d AST file data entries for library: %s.",
                (int)ast_file_datas.size(),
                module.GetSpecificationDescription().c_str());

  // If no N_AST symbols exist, this is not an error.
  if (ast_file_datas.empty())
    return false;

  // An AST section consists of one or more AST modules, optionally
  // with headers. Iterate over all AST modules.
  for (auto ast_file_data_sp : ast_file_datas) {
    llvm::StringRef buf((const char *)ast_file_data_sp->GetBytes(),
                        ast_file_data_sp->GetByteSize());
    while (!buf.empty()) {
      std::string last_sdk_path;
      swift::serialization::ExtendedValidationInfo extended_validation_info;
      swift::serialization::ValidationInfo info =
          swift::serialization::validateSerializedAST(
              buf, &extended_validation_info);
      bool InvalidAST = info.status != swift::serialization::Status::Valid;
      bool InvalidSize = (info.bytes == 0) || (info.bytes > buf.size());
      if (InvalidAST) {
        swift::ASTContext &ast_ctx = *swift_ast.GetASTContext();
        StringRef module_spec = module.GetSpecificationDescription();
        swift::Identifier module_id = ast_ctx.getIdentifier(module_spec);
        std::unique_ptr<swift::ModuleFile> loaded_module_file;
        std::unique_ptr<llvm::MemoryBuffer> module_input_buffer =
            llvm::MemoryBuffer::getMemBuffer(buf, module_spec,
                                             /*NullTerminator=*/false);
        swift::ModuleFile::load(std::move(module_input_buffer), {}, false,
                                loaded_module_file);
        swift::serialization::diagnoseSerializedASTLoadFailure(
            ast_ctx, swift::SourceLoc(), info, extended_validation_info,
            module_spec, "<invalid-doc-id>", loaded_module_file.get(),
            module_id);
      }
      if (InvalidAST || InvalidSize) {
        printASTValidationInfo(info, extended_validation_info, module, buf);
        return true;
      }

      if (info.name.empty())
        continue;

      StringRef moduleData = buf.substr(0, info.bytes);
      if (log)
        last_sdk_path = invocation.getSDKPath();

      got_serialized_options |=
          DeserializeCompilerFlags(invocation, moduleData, info.name, error);

      if (log && !last_sdk_path.empty() &&
          invocation.getSDKPath() != last_sdk_path)
        log->Printf("SDK path mismatch!\n"
                    "Was \"%s\", found \"%s\" in module %s.",
                    last_sdk_path.c_str(),
                    invocation.getSDKPath().str().c_str(),
                    info.name.str().c_str());
      buf = buf.substr(info.bytes);
    }
  }
  return false;
}

/// Return whether this module contains any serialized Swift ASTs.
bool HasSwiftModules(Module &module) {
  SymbolVendor *sym_vendor = module.GetSymbolVendor();
  if (!sym_vendor)
    return false;

  auto ast_file_datas = sym_vendor->GetASTData(eLanguageTypeSwift);
  return !ast_file_datas.empty();
}

void SwiftASTContext::RemapClangImporterOptions(
    const PathMappingList &path_map) {
  Log *log(GetLogIfAllCategoriesSet(LIBLLDB_LOG_TYPES));
  auto &options = GetClangImporterOptions();
  std::string remapped;
  if (path_map.RemapPath(options.BridgingHeader, remapped)) {
    if (log)
      log->Printf("remapped %s -> %s", options.BridgingHeader.c_str(),
                  remapped.c_str());
    options.BridgingHeader = remapped;
  }
  for (auto &arg_string : options.ExtraArgs) {
    StringRef prefix;
    StringRef arg = arg_string;
    if (arg.consume_front("-I"))
      prefix = "-I";
    if (path_map.RemapPath(arg, remapped)) {
      if (log)
        log->Printf("remapped %s -> %s%s", arg.str().c_str(),
                    prefix.str().c_str(), remapped.c_str());
      arg_string = prefix.str()+remapped;
    }
  }
}

lldb::TypeSystemSP SwiftASTContext::CreateInstance(lldb::LanguageType language,
                                                   Module &module,
                                                   Target *target) {
  if (!SwiftASTContextSupportsLanguage(language))
    return lldb::TypeSystemSP();

  ArchSpec arch = module.GetArchitecture();

  ObjectFile *objfile = module.GetObjectFile();
  ArchSpec object_arch;

  if (!objfile || !objfile->GetArchitecture(object_arch))
    return TypeSystemSP();

  lldb::CompUnitSP main_compile_unit_sp = module.GetCompileUnitAtIndex(0);

  Log *log(GetLogIfAllCategoriesSet(LIBLLDB_LOG_TYPES));

  if (log) {
    StreamString ss;
    module.GetDescription(&ss);
    log->Printf("SwiftASTContext::CreateInstance(Module=%s)", ss.GetData());
    if (main_compile_unit_sp && !main_compile_unit_sp->Exists())
      log->Printf("Corresponding source not found for %s, loading module "
                  "is unlikely to succeed",
                  main_compile_unit_sp->GetCString());
  }

  std::shared_ptr<SwiftASTContext> swift_ast_sp(
      target ? (new SwiftASTContextForExpressions(*target))
             : new SwiftASTContext());

  swift_ast_sp->GetLanguageOptions().DebuggerSupport = true;
  swift_ast_sp->GetLanguageOptions().EnableAccessControl = false;
  swift_ast_sp->GetLanguageOptions().EnableTargetOSChecking = false;

  if (!arch.IsValid())
    return TypeSystemSP();

  llvm::Triple triple = arch.GetTriple();

  if (triple.getOS() == llvm::Triple::UnknownOS) {
    // cl_kernels are the only binaries that don't have an LC_MIN_VERSION_xxx
    // load command. This avoids a Swift assertion.

#if defined(__APPLE__)
    switch (triple.getArch()) {
    default:
      triple.setOS(llvm::Triple::MacOSX);
      break;
    case llvm::Triple::arm:
    case llvm::Triple::armeb:
    case llvm::Triple::aarch64:
    case llvm::Triple::aarch64_be:
      triple.setOS(llvm::Triple::IOS);
      break;
    }

#else
    // Not an elegant hack on OS X, not an elegant hack elsewhere.
    // But we shouldn't be claiming things are Mac binaries when they are
    // not.
    triple.setOS(HostInfo::GetArchitecture().GetTriple().getOS());
#endif
  }

  swift_ast_sp->SetTriple(triple.getTriple().c_str(), &module);

  bool set_triple = false;

  SymbolVendor *sym_vendor = module.GetSymbolVendor();

  std::string target_triple;

  if (sym_vendor) {
    bool got_serialized_options;
    llvm::SmallString<0> error;
    llvm::raw_svector_ostream errs(error);

    if (DeserializeAllCompilerFlags(*swift_ast_sp, module, errs,
                                    got_serialized_options)) {
      swift_ast_sp->m_fatal_errors.SetErrorString(error.str());
      return swift_ast_sp;
    }

    // Some of the bits in the compiler options we keep separately, so we
    // need to populate them from the serialized options:
    llvm::StringRef serialized_triple =
        swift_ast_sp->GetCompilerInvocation().getTargetTriple();
    if (serialized_triple.empty()) {
      if (log)
        log->Printf("\tSerialized triple for %s was empty.",
                    module.GetSpecificationDescription().c_str());
    } else {
      if (log)
        log->Printf("\tFound serialized triple for %s: %s.",
                    module.GetSpecificationDescription().c_str(),
                    serialized_triple.data());
      swift_ast_sp->SetTriple(serialized_triple.data(), &module);
      set_triple = true;
    }

    llvm::StringRef serialized_sdk_path =
        swift_ast_sp->GetCompilerInvocation().getSDKPath();
    if (serialized_sdk_path.empty()) {
      if (log)
        log->Printf("\tNo serialized SDK path.");
    } else {
      if (log)
        log->Printf("\tGot serialized SDK path %s.",
                    serialized_sdk_path.data());
      FileSpec sdk_spec(serialized_sdk_path.data(), false);
      if (sdk_spec.Exists()) {
        swift_ast_sp->SetPlatformSDKPath(serialized_sdk_path.data());
      }
    }

    if (!got_serialized_options || !swift_ast_sp->GetPlatformSDKPath()) {
      std::string platform_sdk_path;
      if (sym_vendor->GetCompileOption("-sdk", platform_sdk_path)) {
        FileSpec sdk_spec(platform_sdk_path.c_str(), false);
        if (sdk_spec.Exists()) {
          swift_ast_sp->SetPlatformSDKPath(platform_sdk_path.c_str());
        }

        if (sym_vendor->GetCompileOption("-target", target_triple)) {
          llvm::StringRef parsed_triple(target_triple);

          swift_ast_sp->SetTriple(target_triple.c_str(), &module);
          set_triple = true;
        }
      }
    }

    if (!got_serialized_options) {

      std::vector<std::string> framework_search_paths;

      if (sym_vendor->GetCompileOptions("-F", framework_search_paths)) {
        for (std::string &search_path : framework_search_paths) {
          swift_ast_sp->AddFrameworkSearchPath(search_path.c_str());
        }
      }

      std::vector<std::string> include_paths;

      if (sym_vendor->GetCompileOptions("-I", include_paths)) {
        for (std::string &search_path : include_paths) {
          const FileSpec path_spec(search_path.c_str(), false);

          if (path_spec.Exists()) {
            static const ConstString s_hmap_extension("hmap");

            if (IsDirectory(path_spec)) {
              swift_ast_sp->AddModuleSearchPath(search_path.c_str());
            } else if (IsRegularFile(path_spec) &&
                       path_spec.GetFileNameExtension() == s_hmap_extension) {
              std::string argument("-I");
              argument.append(search_path);
              swift_ast_sp->AddClangArgument(argument.c_str());
            }
          }
        }
      }

      std::vector<std::string> cc_options;

      if (sym_vendor->GetCompileOptions("-Xcc", cc_options)) {
        for (int i = 0; i < cc_options.size(); ++i) {
          if (!cc_options[i].compare("-iquote") && i + 1 < cc_options.size()) {
            swift_ast_sp->AddClangArgumentPair("-iquote",
                                               cc_options[i + 1].c_str());
          }
        }
      }
    }
  }

  if (!set_triple) {
    llvm::Triple llvm_triple(swift_ast_sp->GetTriple());

    // LLVM wants this to be set to iOS or MacOSX; if we're working on
    // a bare-boards type image, change the triple for LLVM's benefit.
    if (llvm_triple.getVendor() == llvm::Triple::Apple &&
        llvm_triple.getOS() == llvm::Triple::UnknownOS) {
      if (llvm_triple.getArch() == llvm::Triple::arm ||
          llvm_triple.getArch() == llvm::Triple::thumb) {
        llvm_triple.setOS(llvm::Triple::IOS);
      } else {
        llvm_triple.setOS(llvm::Triple::MacOSX);
      }
      swift_ast_sp->SetTriple(llvm_triple.str().c_str(), &module);
    }
  }

  StringRef resource_dir = swift_ast_sp->GetResourceDir(triple);
  ConfigureResourceDirs(swift_ast_sp->GetCompilerInvocation(),
                        FileSpec(resource_dir, false), triple);

  // Apply source path remappings found in the module's dSYM.
  swift_ast_sp->RemapClangImporterOptions(module.GetSourceMappingList());
  
  if (!swift_ast_sp->GetClangImporter()) {
    if (log) {
      log->Printf("((Module*)%p) [%s]->GetSwiftASTContext() returning NULL "
                  "- couldn't create a ClangImporter",
                  &module,
                  module.GetFileSpec().GetFilename().AsCString("<anonymous>"));
    }

    return TypeSystemSP();
  }

  std::vector<std::string> module_names;
  swift_ast_sp->RegisterSectionModules(module, module_names);
  swift_ast_sp->ValidateSectionModules(module, module_names);

  if (log) {
    log->Printf("((Module*)%p) [%s]->GetSwiftASTContext() = %p", &module,
                module.GetFileSpec().GetFilename().AsCString("<anonymous>"),
                swift_ast_sp.get());
    swift_ast_sp->DumpConfiguration(log);
  }
  return swift_ast_sp;
}

lldb::TypeSystemSP SwiftASTContext::CreateInstance(lldb::LanguageType language,
                                                   Target &target,
                                                   const char *extra_options) {
  if (!SwiftASTContextSupportsLanguage(language))
    return lldb::TypeSystemSP();

  ArchSpec arch = target.GetArchitecture();

  // Make an AST but don't set the triple yet. We need to try and detect
  // if we have a iOS simulator...
  std::shared_ptr<SwiftASTContextForExpressions> swift_ast_sp(
      new SwiftASTContextForExpressions(target));

  Log *log(GetLogIfAllCategoriesSet(LIBLLDB_LOG_TYPES));
  if (log)
    log->Printf("SwiftASTContext::CreateInstance(Target)");

  auto logError = [&](const char *message) {
    if (log)
      log->Printf("((Target*)%p)->GetSwiftASTContext() returning NULL - %s",
                  &target, message);
  };

  if (!arch.IsValid()) {
    logError("invalid target architecture");
    return TypeSystemSP();
  }

  swift_ast_sp->GetLanguageOptions().EnableTargetOSChecking = false;

  bool handled_sdk_path = false;
  const size_t num_images = target.GetImages().GetSize();
  // Set the SDK path prior to doing search paths.  Otherwise when we
  // create search path options we put in the wrong SDK path.

  FileSpec &target_sdk_spec = target.GetSDKPath();
  if (target_sdk_spec && target_sdk_spec.Exists()) {
    std::string platform_sdk_path(target_sdk_spec.GetPath());
    swift_ast_sp->SetPlatformSDKPath(std::move(platform_sdk_path));
    handled_sdk_path = true;
  }

  if (target.GetSwiftCreateModuleContextsInParallel()) {
    // The first call to GetTypeSystemForLanguage() on a module will
    // trigger the import (and thus most likely the rebuild) of all
    // the Clang modules that were imported in this module. This can
    // be a lot of work (potentially ten seconds per module), but it
    // can be performed in parallel.
    llvm::ThreadPool pool;
    for (size_t mi = 0; mi != num_images; ++mi) {
      auto module_sp = target.GetImages().GetModuleAtIndex(mi);
      pool.async([=] {
	  module_sp->GetTypeSystemForLanguage(lldb::eLanguageTypeSwift);
	});
    }
    pool.wait();
  }

  Status module_error;
  for (size_t mi = 0; mi != num_images; ++mi) {
    ModuleSP module_sp = target.GetImages().GetModuleAtIndex(mi);

    // Skip images without a serialized Swift AST. This avoids
    // spurious warning messages.
    if (!HasSwiftModules(*module_sp))
      continue;

    SwiftASTContext *module_swift_ast = llvm::dyn_cast_or_null<SwiftASTContext>(
        module_sp->GetTypeSystemForLanguage(lldb::eLanguageTypeSwift));

    if (!module_swift_ast || module_swift_ast->HasFatalErrors() ||
        !module_swift_ast->GetClangImporter()) {
      // Make sure we warn about this module load failure, the one that
      // comes from loading types often gets swallowed up and not seen,
      // this is the only reliable point where we can show this.
      // But only do it once per UUID so we don't overwhelm the user with
      // warnings...
      UUID module_uuid(module_sp->GetUUID());
      bool unique_message =
          target.RegisterSwiftContextMessageKey(module_uuid.GetAsString());
      if (unique_message) {
        StreamString ss;
        module_sp->GetDescription(&ss, eDescriptionLevelBrief);
        if (module_swift_ast && module_swift_ast->HasFatalErrors())
          ss << ": "
             << module_swift_ast->GetFatalErrors().AsCString("unknown error");

        target.GetDebugger().GetErrorFile()->Printf(
            "Error while loading Swift module:\n%s\n"
            "Debug info from this module will be unavailable in the "
            "debugger.\n\n",
            ss.GetData());
      }

      continue;
    }

    if (!handled_sdk_path) {
      const char *platform_sdk_path = module_swift_ast->GetPlatformSDKPath();

      if (platform_sdk_path) {
        handled_sdk_path = true;
        swift_ast_sp->SetPlatformSDKPath(platform_sdk_path);
      }
    }

    if (handled_sdk_path)
      break;
  }

  // First, prime the compiler with the options from the main executable:
  bool got_serialized_options = false;
  ModuleSP exe_module_sp(target.GetExecutableModule());

  // If we're debugging a testsuite, then treat the main test bundle as the
  // executable.
  if (exe_module_sp && PlatformDarwin::IsUnitTestExecutable(*exe_module_sp)) {
    ModuleSP unit_test_module =
        PlatformDarwin::GetUnitTestModule(target.GetImages());

    if (unit_test_module) {
      exe_module_sp = unit_test_module;
    }
  }

  // Attempt to deserialize the compiler flags from the AST.
  if (exe_module_sp) {
    llvm::SmallString<0> error;
    llvm::raw_svector_ostream errs(error);
    bool failed = DeserializeAllCompilerFlags(*swift_ast_sp, *exe_module_sp,
                                              errs, got_serialized_options);

    if (log && failed)
      log->Printf(
          "Attempt to load compiler options from serialized AST failed: %s",
          error.c_str());
  }

  // Now if the user fully specified the triple, let that override the one
  // we got from executable's options:
  if (target.GetArchitecture().IsFullySpecifiedTriple()) {
    swift_ast_sp->SetTriple(
        target.GetArchitecture().GetTriple().str().c_str());
  } else {
    // Always run using the Host OS triple...
    bool set_triple = false;
    PlatformSP platform_sp(target.GetPlatform());
    if (platform_sp &&
        !target.GetArchitecture().GetTriple().hasEnvironment()) {
      llvm::VersionTuple version = platform_sp->GetOSVersion(
                                  target.GetProcessSP().get());
      StreamString full_triple_name;
      full_triple_name.PutCString(target.GetArchitecture().GetTriple().str());
      full_triple_name.PutCString(version.getAsString());
      swift_ast_sp->SetTriple(full_triple_name.GetString().data());
      set_triple = true;
    }

    if (!set_triple) {
      ModuleSP exe_module_sp(target.GetExecutableModule());
      if (exe_module_sp) {
        Status exe_error;
        SwiftASTContext *exe_swift_ctx =
            llvm::dyn_cast_or_null<SwiftASTContext>(
                exe_module_sp->GetTypeSystemForLanguage(
                    lldb::eLanguageTypeSwift));
        if (exe_swift_ctx) {
          swift_ast_sp->SetTriple(
              exe_swift_ctx->GetLanguageOptions().Target.str().c_str());
        }
      }
    }
  }

  llvm::Triple triple(swift_ast_sp->GetTriple());
  StringRef resource_dir = swift_ast_sp->GetResourceDir(triple);
  ConfigureResourceDirs(swift_ast_sp->GetCompilerInvocation(),
                        FileSpec(resource_dir, false), triple);

  const bool use_all_compiler_flags =
      !got_serialized_options || target.GetUseAllCompilerFlags();

  std::function<void(ModuleSP &&)> process_one_module =
      [&target, &swift_ast_sp, use_all_compiler_flags](ModuleSP &&module_sp) {
        const FileSpec &module_file = module_sp->GetFileSpec();

        std::string module_path = module_file.GetPath();

        // Add the containing framework to the framework search path.  Don't
        // do that if this is the executable module, since it might be
        // buried in some framework that we don't care about.
        if (use_all_compiler_flags &&
            target.GetExecutableModulePointer() != module_sp.get()) {
          size_t framework_offset = module_path.rfind(".framework/");

          if (framework_offset != std::string::npos) {
            // Sometimes the version of the framework that got loaded has been
            // stripped and in that case, adding it to the framework search
            // path will just short-cut a clang search that might otherwise
            // find the needed headers. So don't add these paths.
            std::string framework_path =
                module_path.substr(0, framework_offset);
            framework_path.append(".framework");
            FileSpec path_spec(framework_path, true);
            FileSpec headers_spec =
                path_spec.CopyByAppendingPathComponent("Headers");
            bool add_it = false;
            if (headers_spec.Exists())
              add_it = true;
            if (!add_it) {
              FileSpec module_spec =
                  path_spec.CopyByAppendingPathComponent("Modules");
              if (module_spec.Exists())
                add_it = true;
            }

            if (!add_it) {
              Log *log(GetLogIfAllCategoriesSet(LIBLLDB_LOG_TYPES));
              if (log)
                log->Printf("process_one_module rejecting framework path"
                            " \"%s\" as it has no Headers "
                            "or Modules subdirectories.",
                            framework_path.c_str());
            }

            if (add_it) {
              while (framework_offset && (module_path[framework_offset] != '/'))
                framework_offset--;

              if (module_path[framework_offset] == '/') {
                // framework_offset now points to the '/';

                std::string parent_path =
                    module_path.substr(0, framework_offset);

                if (strncmp(parent_path.c_str(), "/System/Library",
                            strlen("/System/Library")) &&
                    !IsDeviceSupport(parent_path.c_str())) {
                  swift_ast_sp->AddFrameworkSearchPath(parent_path.c_str());
                }
              }
            }
          }
        }

        // Skip images without a serialized Swift AST.
        if (!HasSwiftModules(*module_sp))
          return;

        SymbolVendor *sym_vendor = module_sp->GetSymbolVendor();
        if (!sym_vendor)
          return;

        std::vector<std::string> module_names;
        SymbolFile *sym_file = sym_vendor->GetSymbolFile();
        if (!sym_file)
          return;

        Status sym_file_error;
        SwiftASTContext *ast_context = llvm::dyn_cast_or_null<SwiftASTContext>(
            sym_file->GetTypeSystemForLanguage(lldb::eLanguageTypeSwift));
        if (ast_context && !ast_context->HasErrors()) {
          if (use_all_compiler_flags ||
              target.GetExecutableModulePointer() == module_sp.get()) {
            for (size_t msi = 0, mse = ast_context->GetNumModuleSearchPaths();
                 msi < mse; ++msi) {
              const char *search_path =
                  ast_context->GetModuleSearchPathAtIndex(msi);
              swift_ast_sp->AddModuleSearchPath(search_path);
            }

            for (size_t fsi = 0,
                        fse = ast_context->GetNumFrameworkSearchPaths();
                 fsi < fse; ++fsi) {
              const char *search_path =
                  ast_context->GetFrameworkSearchPathAtIndex(fsi);
              swift_ast_sp->AddFrameworkSearchPath(search_path);
            }

            std::string clang_argument;
            for (size_t osi = 0, ose = ast_context->GetNumClangArguments();
                 osi < ose; ++osi) {
              // Join multi-arg -D and -U options for uniquing.
              clang_argument += ast_context->GetClangArgumentAtIndex(osi);
              if (clang_argument == "-D" || clang_argument == "-U")
                continue;

              // Enable uniquing for -D and -U options.
              bool force = true;
              if (clang_argument.size() >= 2 && clang_argument[0] == '-' &&
                  (clang_argument[1] == 'D' || clang_argument[1] == 'U'))
                force = false;

              swift_ast_sp->AddClangArgument(clang_argument, force);
              clang_argument.clear();
            }
          }

          swift_ast_sp->RegisterSectionModules(*module_sp, module_names);
        }
      };

  for (size_t mi = 0; mi != num_images; ++mi) {
    process_one_module(target.GetImages().GetModuleAtIndex(mi));
  }

  FileSpecList &framework_search_paths = target.GetSwiftFrameworkSearchPaths();
  FileSpecList &module_search_paths = target.GetSwiftModuleSearchPaths();

  for (size_t fi = 0, fe = framework_search_paths.GetSize(); fi != fe; ++fi) {
    swift_ast_sp->AddFrameworkSearchPath(
        framework_search_paths.GetFileSpecAtIndex(fi).GetPath().c_str());
  }

  for (size_t mi = 0, me = module_search_paths.GetSize(); mi != me; ++mi) {
    swift_ast_sp->AddModuleSearchPath(
        module_search_paths.GetFileSpecAtIndex(mi).GetPath().c_str());
  }

  // Now fold any extra options we were passed. This has to be done BEFORE
  // the ClangImporter is made by calling GetClangImporter or these options
  // will be ignored.

  if (extra_options) {
    swift::CompilerInvocation &compiler_invocation =
        swift_ast_sp->GetCompilerInvocation();
    Args extra_args(extra_options);
    llvm::ArrayRef<const char *> extra_args_ref(extra_args.GetArgumentVector(),
                                                extra_args.GetArgumentCount());
    compiler_invocation.parseArgs(extra_args_ref,
                                  swift_ast_sp->GetDiagnosticEngine());
  }

  // Apply source path remappings ofund in the target settings.
  swift_ast_sp->RemapClangImporterOptions(target.GetSourcePathMap());

  // This needs to happen once all the import paths are set, or otherwise no
  // modules will be found.
  if (!swift_ast_sp->GetClangImporter()) {
    logError("couldn't create a ClangImporter");
    return TypeSystemSP();
  }

  if (log) {
    log->Printf("((Target*)%p)->GetSwiftASTContext() = %p", &target,
                swift_ast_sp.get());
    swift_ast_sp->DumpConfiguration(log);
  }

  if (swift_ast_sp->HasFatalErrors()) {
    const char *errors = swift_ast_sp->GetFatalErrors().AsCString();
    swift_ast_sp->m_error.SetErrorStringWithFormat(
        "Error creating target Swift AST context: %s", errors);
    logError(errors);
    return lldb::TypeSystemSP();
  }

  const bool can_create = true;
  if (!swift_ast_sp->m_ast_context_ap->getStdlibModule(can_create)) {
    logError("couldn't load the Swift stdlib");
    return lldb::TypeSystemSP();
  }

  return swift_ast_sp;
}

void SwiftASTContext::EnumerateSupportedLanguages(
    std::set<lldb::LanguageType> &languages_for_types,
    std::set<lldb::LanguageType> &languages_for_expressions) {
  static std::vector<lldb::LanguageType> s_supported_languages_for_types(
      {lldb::eLanguageTypeSwift});

  static std::vector<lldb::LanguageType> s_supported_languages_for_expressions(
      {lldb::eLanguageTypeSwift});

  languages_for_types.insert(s_supported_languages_for_types.begin(),
                             s_supported_languages_for_types.end());
  languages_for_expressions.insert(
      s_supported_languages_for_expressions.begin(),
      s_supported_languages_for_expressions.end());
}

static lldb::TypeSystemSP CreateTypeSystemInstance(lldb::LanguageType language,
                                                   Module *module,
                                                   Target *target,
                                                   const char *extra_options) {
  // This should be called with either a target or a module.
  if (module) {
    assert(!target);
    assert(StringRef(extra_options).empty());
    return SwiftASTContext::CreateInstance(language, *module);
  } else if (target) {
    assert(!module);
    return SwiftASTContext::CreateInstance(language, *target, extra_options);
  }
}

void SwiftASTContext::Initialize() {
  PluginManager::RegisterPlugin(
      GetPluginNameStatic(), "swift AST context plug-in",
      CreateTypeSystemInstance, EnumerateSupportedLanguages);
}

void SwiftASTContext::Terminate() {
  PluginManager::UnregisterPlugin(CreateTypeSystemInstance);
}

bool SwiftASTContext::SupportsLanguage(lldb::LanguageType language) {
  return SwiftASTContextSupportsLanguage(language);
}

Status SwiftASTContext::IsCompatible() { return GetFatalErrors(); }

Status SwiftASTContext::GetFatalErrors() {
  Status error;
  if (HasFatalErrors()) {
    error = m_fatal_errors;
    if (error.Success()) {
      // Retrieve the error message from the DiagnosticConsumer.
      DiagnosticManager diagnostic_manager;
      PrintDiagnostics(diagnostic_manager);
      error.SetErrorString(diagnostic_manager.GetString());
    }
  }
  return error;
}

swift::IRGenOptions &SwiftASTContext::GetIRGenOptions() {
  return m_compiler_invocation_ap->getIRGenOptions();
}

std::string SwiftASTContext::GetTriple() const {
  return m_compiler_invocation_ap->getTargetTriple();
}

// Conditions a triple string to be safe for use with Swift.
// Right now this just strips the Haswell marker off the CPU name.
// TODO make Swift more robust
static std::string GetSwiftFriendlyTriple(const std::string &triple) {
  static std::string s_x86_64h("x86_64h");
  static std::string::size_type s_x86_64h_size = s_x86_64h.size();

  if (0 == triple.compare(0, s_x86_64h_size, s_x86_64h)) {
    std::string fixed_triple("x86_64");
    fixed_triple.append(
        triple.substr(s_x86_64h_size, triple.size() - s_x86_64h_size));
    return fixed_triple;
  }
  return triple;
}

bool SwiftASTContext::SetTriple(const char *triple_cstr, Module *module) {
  if (triple_cstr && triple_cstr[0]) {
    Log *log(GetLogIfAllCategoriesSet(LIBLLDB_LOG_TYPES));

    // We can change our triple up until we create the swift::irgen::IRGenModule
    if (m_ir_gen_module_ap.get() == NULL) {
      std::string raw_triple(triple_cstr);
      std::string triple = GetSwiftFriendlyTriple(raw_triple);

      llvm::Triple llvm_triple(triple);
      const unsigned unspecified = 0;
      // If the OS version is unspecified, do fancy things
      if (llvm_triple.getOSMajorVersion() == unspecified) {
        // If a triple is "<arch>-apple-darwin" change it to be
        // "<arch>-apple-macosx" otherwise the major and minor OS version we
        // append below would be wrong.
        if (llvm_triple.getVendor() == llvm::Triple::VendorType::Apple &&
            llvm_triple.getOS() == llvm::Triple::OSType::Darwin) {
          llvm_triple.setOS(llvm::Triple::OSType::MacOSX);
          triple = llvm_triple.str();
        }

        // Append the min OS to the triple if we have a target
        ModuleSP module_sp;
        if (module == NULL) {
          TargetSP target_sp(m_target_wp.lock());
          if (target_sp) {
            module_sp = target_sp->GetExecutableModule();
            if (module_sp)
              module = module_sp.get();
          }
        }

        if (module) {
          ObjectFile *objfile = module->GetObjectFile();
          uint32_t versions[3];
          if (objfile) {
            StreamString strm;
            if (llvm::VersionTuple version = objfile->GetMinimumOSVersion()) {
              strm.PutCString(llvm_triple.getOSName().str());
              strm.PutCString(version.getAsString());
              llvm_triple.setOSName(strm.GetString());
              triple = llvm_triple.str();
            }
          }
        }
      }
      if (log)
        log->Printf("%p: SwiftASTContext::SetTriple('%s') setting to '%s'%s",
                    this, triple_cstr, triple.c_str(),
                    m_target_wp.lock() ? " (target)" : "");

      if (llvm::Triple(triple).getOS() == llvm::Triple::UnknownOS) {
        // This case triggers an llvm_unreachable() in the Swift compiler.
        if (log)
          log->Printf("Cannot initialize Swift with an unknown OS");
        return false;
      }
      m_compiler_invocation_ap->setTargetTriple(triple);

      // Every time the triple is changed the LangOpts must be
      // updated too, because Swift default-initializes the
      // EnableObjCInterop flag based on the triple.
      GetLanguageOptions().EnableObjCInterop = llvm_triple.isOSDarwin();

      return true;
    } else {
      if (log)
        log->Printf("%p: SwiftASTContext::SetTriple('%s') ignoring triple "
                    "since the IRGenModule has already been created",
                    this, triple_cstr);
    }
  }
  return false;
}

namespace {

struct SDKEnumeratorInfo {
  FileSpec found_path;
  SDKType sdk_type;
  uint32_t least_major;
  uint32_t least_minor;
};

} // anonymous namespace
  
static bool SDKSupportsSwift(const FileSpec &sdk_path, SDKType desired_type) {
  ConstString last_path_component = sdk_path.GetLastPathComponent();

  if (last_path_component) {
    const llvm::StringRef sdk_name_raw = last_path_component.GetStringRef();
    std::string sdk_name_lower = sdk_name_raw.lower();
    const llvm::StringRef sdk_name(sdk_name_lower);

    llvm::StringRef version_part;

    SDKType sdk_type = SDKType::unknown;

    if (desired_type == SDKType::unknown) {
      for (int i = (int)SDKType::MacOSX; i < SDKType::numSDKTypes; ++i) {
        if (sdk_name.startswith(sdk_strings[i])) {
          version_part = sdk_name.drop_front(strlen(sdk_strings[i]));
          sdk_type = (SDKType)i;
          break;
        }
      }

      // For non-Darwin SDKs assume Swift is supported
      if (sdk_type == SDKType::unknown)
        return true;
    } else {
      if (sdk_name.startswith(sdk_strings[desired_type])) {
        version_part =
            sdk_name.drop_front(strlen(sdk_strings[desired_type]));
        sdk_type = desired_type;
      } else {
        return false;
      }
    }

    const size_t major_dot_offset = version_part.find('.');
    if (major_dot_offset == llvm::StringRef::npos)
      return false;

    const llvm::StringRef major_version =
        version_part.slice(0, major_dot_offset);
    const llvm::StringRef minor_part =
        version_part.drop_front(major_dot_offset + 1);

    const size_t minor_dot_offset = minor_part.find('.');
    if (minor_dot_offset == llvm::StringRef::npos)
      return false;

    const llvm::StringRef minor_version = minor_part.slice(0, minor_dot_offset);

    unsigned int major = 0;
    unsigned int minor = 0;

    if (major_version.getAsInteger(10, major))
      return false;

    if (minor_version.getAsInteger(10, minor))
      return false;

    switch (sdk_type) {
    case SDKType::MacOSX:
      if (major > 10 || (major == 10 && minor >= 10))
        return true;
      break;
    case SDKType::iPhoneOS:
    case SDKType::iPhoneSimulator:
      if (major >= 8)
        return true;
      break;
    case SDKType::AppleTVSimulator:
    case SDKType::AppleTVOS:
      if (major >= 9)
        return true;
      break;
    case SDKType::WatchSimulator:
    case SDKType::watchOS:
      if (major >= 2)
        return true;
      break;
    case SDKType::Linux:
      return true;
    default:
      return false;
    }
  }

  return false;
}

FileSpec::EnumerateDirectoryResult
DirectoryEnumerator(void *baton, llvm::sys::fs::file_type file_type,
                    const FileSpec &spec) {
  SDKEnumeratorInfo *enumerator_info = static_cast<SDKEnumeratorInfo *>(baton);

  if (SDKSupportsSwift(spec, enumerator_info->sdk_type)) {
    enumerator_info->found_path = spec;
    return FileSpec::EnumerateDirectoryResult::eEnumerateDirectoryResultNext;
  }

  return FileSpec::EnumerateDirectoryResult::eEnumerateDirectoryResultNext;
};

static ConstString EnumerateSDKsForVersion(FileSpec sdks_spec, SDKType sdk_type,
                                           uint32_t least_major,
                                           uint32_t least_minor) {
  if (!IsDirectory(sdks_spec))
    return ConstString();

  const bool find_directories = true;
  const bool find_files = false;
  const bool find_other = true; // include symlinks

  SDKEnumeratorInfo enumerator_info;

  enumerator_info.sdk_type = sdk_type;
  enumerator_info.least_major = least_major;
  enumerator_info.least_minor = least_minor;

  FileSpec::EnumerateDirectory(sdks_spec.GetPath().c_str(), find_directories,
                               find_files, find_other, DirectoryEnumerator,
                               &enumerator_info);

  if (IsDirectory(enumerator_info.found_path))
    return ConstString(enumerator_info.found_path.GetPath());
  else
    return ConstString();
}

static ConstString GetSDKDirectory(SDKType sdk_type, uint32_t least_major,
                                   uint32_t least_minor) {
  if (sdk_type != SDKType::MacOSX) {
    // Look inside Xcode for the required installed iOS SDK version

    std::string sdks_path = GetXcodeContentsPath();
    sdks_path.append("Developer/Platforms");

    if (sdk_type == SDKType::iPhoneSimulator) {
      sdks_path.append("/iPhoneSimulator.platform/");
    } else if (sdk_type == SDKType::AppleTVSimulator) {
      sdks_path.append("/AppleTVSimulator.platform/");
    } else if (sdk_type == SDKType::AppleTVOS) {
      sdks_path.append("/AppleTVOS.platform/");
    } else if (sdk_type == SDKType::WatchSimulator) {
      sdks_path.append("/WatchSimulator.platform/");
    } else if (sdk_type == SDKType::watchOS) {
      // For now, we need to be prepared to handle either capitalization of this
      // path.

      std::string WatchOS_candidate_path = sdks_path + "/WatchOS.platform/";
      if (IsDirectory(FileSpec(WatchOS_candidate_path.c_str(), false))) {
        sdks_path = WatchOS_candidate_path;
      } else {
        std::string watchOS_candidate_path = sdks_path + "/watchOS.platform/";
        if (IsDirectory(FileSpec(watchOS_candidate_path.c_str(), false))) {
          sdks_path = watchOS_candidate_path;
        } else {
          return ConstString();
        }
      }
    } else {
      sdks_path.append("/iPhoneOS.platform/");
    }

    sdks_path.append("Developer/SDKs/");

    FileSpec sdks_spec(sdks_path.c_str(), false);

    return EnumerateSDKsForVersion(sdks_spec, sdk_type, least_major,
                                   least_major);
  }

  // The SDK type is Mac OS X

  llvm::VersionTuple version = HostInfo::GetOSVersion();

  if (!version)
    return ConstString();

  uint32_t major = version.getMajor();
  uint32_t minor = version.getMinor().getValueOr(0);
  uint32_t update = version.getSubminor().getValueOr(0);

  // If there are minimum requirements that exceed the current OS, apply those

  if (least_major > major) {
    major = least_major;
    minor = least_minor;
  } else if (least_major == major) {
    if (least_minor > minor)
      minor = least_minor;
  }

  typedef std::map<uint64_t, ConstString> SDKDirectoryCache;
  static std::mutex g_mutex;
  static SDKDirectoryCache g_sdk_cache;
  std::lock_guard<std::mutex> locker(g_mutex);
  const uint64_t major_minor = (uint64_t)major << 32 | (uint64_t)minor;
  SDKDirectoryCache::iterator pos = g_sdk_cache.find(major_minor);
  if (pos != g_sdk_cache.end())
    return pos->second;

  FileSpec fspec;
  std::string xcode_contents_path;

  if (xcode_contents_path.empty())
    xcode_contents_path = GetXcodeContentsPath();

  if (!xcode_contents_path.empty()) {
    StreamString sdk_path;
    sdk_path.Printf(
        "%sDeveloper/Platforms/MacOSX.platform/Developer/SDKs/MacOSX%u.%u.sdk",
        xcode_contents_path.c_str(), major, minor);
    fspec.SetFile(sdk_path.GetString(), false, FileSpec::Style::native);
    if (fspec.Exists()) {
      ConstString path(sdk_path.GetString());
      // Cache results
      g_sdk_cache[major_minor] = path;
      return path;
    } else if ((least_major != major) || (least_minor != minor)) {
      // Try the required SDK
      sdk_path.Clear();
      sdk_path.Printf("%sDeveloper/Platforms/MacOSX.platform/Developer/SDKs/"
                      "MacOSX%u.%u.sdk",
                      xcode_contents_path.c_str(), least_major, least_minor);
      fspec.SetFile(sdk_path.GetString(), false, FileSpec::Style::native);
      if (fspec.Exists()) {
        ConstString path(sdk_path.GetString());
        // Cache results
        g_sdk_cache[major_minor] = path;
        return path;
      } else {
        // Okay, we're going to do an exhaustive search for *any* SDK that has
        // an adequate version.

        std::string sdks_path = xcode_contents_path;
        sdks_path.append("Developer/Platforms/MacOSX.platform/Developer/SDKs");

        FileSpec sdks_spec(sdks_path.c_str(), false);

        ConstString sdk_path = EnumerateSDKsForVersion(
            sdks_spec, sdk_type, least_major, least_major);

        if (sdk_path) {
          g_sdk_cache[major_minor] = sdk_path;
          return sdk_path;
        }
      }
    }
  }

  // Cache results
  g_sdk_cache[major_minor] = ConstString();
  return ConstString();
}

swift::CompilerInvocation &SwiftASTContext::GetCompilerInvocation() {
  return *m_compiler_invocation_ap;
}

swift::SourceManager &SwiftASTContext::GetSourceManager() {
  if (m_source_manager_ap.get() == NULL)
    m_source_manager_ap.reset(new swift::SourceManager());
  return *m_source_manager_ap;
}

swift::LangOptions &SwiftASTContext::GetLanguageOptions() {
  return GetCompilerInvocation().getLangOptions();
}

swift::DiagnosticEngine &SwiftASTContext::GetDiagnosticEngine() {
  if (m_diagnostic_engine_ap.get() == NULL)
    m_diagnostic_engine_ap.reset(
        new swift::DiagnosticEngine(GetSourceManager()));
  return *m_diagnostic_engine_ap;
}

swift::SILOptions &SwiftASTContext::GetSILOptions() {
  return GetCompilerInvocation().getSILOptions();
}

bool SwiftASTContext::TargetHasNoSDK() {
  llvm::Triple triple(GetTriple());

  switch (triple.getOS()) {
  case llvm::Triple::OSType::MacOSX:
  case llvm::Triple::OSType::Darwin:
  case llvm::Triple::OSType::IOS:
    return false;
  default:
    return true;
  }
}

swift::ClangImporterOptions &SwiftASTContext::GetClangImporterOptions() {
  swift::ClangImporterOptions &clang_importer_options =
      GetCompilerInvocation().getClangImporterOptions();
  if (!m_initialized_clang_importer_options) {
    m_initialized_clang_importer_options = true;

    // Set the Clang module search path.
    llvm::SmallString<128> path;
    auto props = ModuleList::GetGlobalModuleListProperties();
    props.GetClangModulesCachePath().GetPath(path);
    clang_importer_options.ModuleCachePath = path.str();

    FileSpec clang_dir_spec;
    clang_dir_spec = GetClangResourceDir();
    if (clang_dir_spec.Exists())
      clang_importer_options.OverrideResourceDir =
        std::move(clang_dir_spec.GetPath());
    clang_importer_options.DebuggerSupport = true;
  }
  return clang_importer_options;
}

swift::SearchPathOptions &SwiftASTContext::GetSearchPathOptions() {
  swift::SearchPathOptions &search_path_opts =
      GetCompilerInvocation().getSearchPathOptions();

  if (!m_initialized_search_path_options) {
    m_initialized_search_path_options = true;

    bool set_sdk = false;
    if (!search_path_opts.SDKPath.empty()) {
      FileSpec provided_sdk_path(search_path_opts.SDKPath, false);
      if (provided_sdk_path.Exists()) {
        // We don't check whether the SDK supports swift because we figure if
        // someone is passing this to us on the command line (e.g., for the
        // REPL), they probably know what they're doing.

        set_sdk = true;
      }
    } else if (!m_platform_sdk_path.empty()) {
      FileSpec platform_sdk(m_platform_sdk_path.c_str(), false);

      if (platform_sdk.Exists() &&
          SDKSupportsSwift(platform_sdk, SDKType::unknown)) {
        search_path_opts.SDKPath = m_platform_sdk_path.c_str();
        set_sdk = true;
      }
    }

    llvm::Triple triple(GetTriple());
    StringRef resource_dir = GetResourceDir(triple);
    ConfigureResourceDirs(GetCompilerInvocation(),
                          FileSpec(resource_dir, false), triple);

    auto is_simulator = [&]() -> bool {
      return triple.getEnvironment() == llvm::Triple::Simulator ||
             !triple.getArchName().startswith("arm");
    };

    if (!set_sdk) {
      auto sdk = GetSDKType(triple, HostInfo::GetArchitecture().GetTriple());
      // Explicitly leave the SDKPath blank on other platforms.
      if (sdk.sdk_type != SDKType::unknown) {
        auto dir = GetSDKDirectory(sdk.sdk_type, sdk.min_version_major,
                                   sdk.min_version_minor);
        search_path_opts.SDKPath = dir.AsCString("");
      }
    }
  }

  return search_path_opts;
}

namespace lldb_private {

class ANSIColorStringStream : public llvm::raw_string_ostream {
public:
  ANSIColorStringStream(bool colorize)
      : llvm::raw_string_ostream(m_buffer), m_colorize(colorize) {}
  /// Changes the foreground color of text that will be output from this point
  /// forward.
  /// @param Color ANSI color to use, the special SAVEDCOLOR can be used to
  /// change only the bold attribute, and keep colors untouched
  /// @param Bold bold/brighter text, default false
  /// @param BG if true change the background, default: change foreground
  /// @returns itself so it can be used within << invocations
  virtual raw_ostream &changeColor(enum Colors colors, bool bold = false,
                                   bool bg = false) {
    if (llvm::sys::Process::ColorNeedsFlush())
      flush();
    const char *colorcode;
    if (colors == SAVEDCOLOR)
      colorcode = llvm::sys::Process::OutputBold(bg);
    else
      colorcode = llvm::sys::Process::OutputColor(colors, bold, bg);
    if (colorcode) {
      size_t len = strlen(colorcode);
      write(colorcode, len);
    }
    return *this;
  }

  /// Resets the colors to terminal defaults. Call this when you are done
  /// outputting colored text, or before program exit.
  virtual raw_ostream &resetColor() {
    if (llvm::sys::Process::ColorNeedsFlush())
      flush();
    const char *colorcode = llvm::sys::Process::ResetColor();
    if (colorcode) {
      size_t len = strlen(colorcode);
      write(colorcode, len);
    }
    return *this;
  }

  /// Reverses the forground and background colors.
  virtual raw_ostream &reverseColor() {
    if (llvm::sys::Process::ColorNeedsFlush())
      flush();
    const char *colorcode = llvm::sys::Process::OutputReverse();
    if (colorcode) {
      size_t len = strlen(colorcode);
      write(colorcode, len);
    }
    return *this;
  }

  /// This function determines if this stream is connected to a "tty" or
  /// "console" window. That is, the output would be displayed to the user
  /// rather than being put on a pipe or stored in a file.
  virtual bool is_displayed() const { return m_colorize; }

  /// This function determines if this stream is displayed and supports colors.
  virtual bool has_colors() const { return m_colorize; }

protected:
  std::string m_buffer;
  bool m_colorize;
};

class StoringDiagnosticConsumer : public swift::DiagnosticConsumer {
public:
  StoringDiagnosticConsumer(SwiftASTContext &ast_context)
      : m_ast_context(ast_context), m_diagnostics(), m_num_errors(0),
        m_colorize(false) {
    m_ast_context.GetDiagnosticEngine().resetHadAnyError();
    m_ast_context.GetDiagnosticEngine().addConsumer(*this);
  }

  ~StoringDiagnosticConsumer() {
    m_ast_context.GetDiagnosticEngine().takeConsumers();
  }

  virtual void handleDiagnostic(swift::SourceManager &source_mgr,
                                swift::SourceLoc source_loc,
                                swift::DiagnosticKind kind,
                                llvm::StringRef formatString,
                                llvm::ArrayRef<swift::DiagnosticArgument> formatArgs,
                                const swift::DiagnosticInfo &info) {
    llvm::StringRef bufferName = "<anonymous>";
    unsigned bufferID = 0;
    std::pair<unsigned, unsigned> line_col = {0, 0};

    llvm::SmallString<256> text;
    {
      llvm::raw_svector_ostream out(text);
      swift::DiagnosticEngine::formatDiagnosticText(out, 
                                                    formatString, 
                                                    formatArgs);
    }

    if (source_loc.isValid()) {
      bufferID = source_mgr.findBufferContainingLoc(source_loc);
      bufferName = source_mgr.getDisplayNameForLoc(source_loc);
      line_col = source_mgr.getLineAndColumn(source_loc);
    }

    if (line_col.first != 0) {
      ANSIColorStringStream os(m_colorize);

      // Determine what kind of diagnostic we're emitting, and whether we want
      // to use its fixits:
      bool use_fixits = false;
      llvm::SourceMgr::DiagKind source_mgr_kind;
      switch (kind) {
      default:
      case swift::DiagnosticKind::Error:
        source_mgr_kind = llvm::SourceMgr::DK_Error;
        use_fixits = true;
        break;
      case swift::DiagnosticKind::Warning:
        source_mgr_kind = llvm::SourceMgr::DK_Warning;
        break;

      case swift::DiagnosticKind::Note:
        source_mgr_kind = llvm::SourceMgr::DK_Note;
        break;
      }

      // Translate ranges.
      llvm::SmallVector<llvm::SMRange, 2> ranges;
      for (auto R : info.Ranges)
        ranges.push_back(getRawRange(source_mgr, R));

      // Translate fix-its.
      llvm::SmallVector<llvm::SMFixIt, 2> fix_its;
      for (swift::DiagnosticInfo::FixIt F : info.FixIts)
        fix_its.push_back(getRawFixIt(source_mgr, F));

      // Display the diagnostic.

      auto message = source_mgr.GetMessage(source_loc, source_mgr_kind, text,
                                           ranges, fix_its);
      source_mgr.getLLVMSourceMgr().PrintMessage(os, message);

      // Use the llvm::raw_string_ostream::str() accessor as it will flush
      // the stream into our "message" and return us a reference to "message".
      std::string &message_ref = os.str();

      if (message_ref.empty())
        m_diagnostics.push_back(RawDiagnostic(
            text.str(), kind, bufferName, bufferID, line_col.first,
            line_col.second,
            use_fixits ? info.FixIts
                       : llvm::ArrayRef<swift::Diagnostic::FixIt>()));
      else
        m_diagnostics.push_back(RawDiagnostic(
            message_ref, kind, bufferName, bufferID, line_col.first,
            line_col.second,
            use_fixits ? info.FixIts
                       : llvm::ArrayRef<swift::Diagnostic::FixIt>()));
    } else {
      m_diagnostics.push_back(RawDiagnostic(
          text.str(), kind, bufferName, bufferID, line_col.first,
          line_col.second, llvm::ArrayRef<swift::Diagnostic::FixIt>()));
    }

    if (kind == swift::DiagnosticKind::Error)
      m_num_errors++;
  }

  void Clear() {
    m_ast_context.GetDiagnosticEngine().resetHadAnyError();
    m_diagnostics.clear();
    m_num_errors = 0;
  }

  unsigned NumErrors() {
    if (m_num_errors)
      return m_num_errors;
    else if (m_ast_context.GetASTContext()->hadError())
      return 1;
    else
      return 0;
  }

  static DiagnosticSeverity SeverityForKind(swift::DiagnosticKind kind) {
    switch (kind) {
    case swift::DiagnosticKind::Error:
      return eDiagnosticSeverityError;
    case swift::DiagnosticKind::Warning:
      return eDiagnosticSeverityWarning;
    case swift::DiagnosticKind::Note:
      return eDiagnosticSeverityRemark;
    }

    llvm_unreachable("Unhandled DiagnosticKind in switch.");
  }

  void PrintDiagnostics(DiagnosticManager &diagnostic_manager,
                        uint32_t bufferID = UINT32_MAX, uint32_t first_line = 0,
                        uint32_t last_line = UINT32_MAX,
                        uint32_t line_offset = 0) {
    bool added_one_diagnostic = false;
    for (const RawDiagnostic &diagnostic : m_diagnostics) {
      // We often make expressions and wrap them in some code.
      // When we see errors we want the line numbers to be correct so
      // we correct them below. LLVM stores in SourceLoc objects as character
      // offsets so there is no way to get LLVM to move its error line numbers
      // around by adjusting the source location, we must do it manually. We
      // also want to use the same error formatting as LLVM and Clang, so we
      // must muck with the string.

      const DiagnosticSeverity severity = SeverityForKind(diagnostic.kind);
      const DiagnosticOrigin origin = eDiagnosticOriginSwift;

      if (first_line > 0 && bufferID != UINT32_MAX &&
          diagnostic.bufferID == bufferID && !diagnostic.bufferName.empty()) {
        // Make sure the error line is in range
        if (diagnostic.line >= first_line && diagnostic.line <= last_line) {
          // Need to remap the error/warning to a different line
          StreamString match;
          match.Printf("%s:%u:", diagnostic.bufferName.str().c_str(),
                       diagnostic.line);
          const size_t match_len = match.GetString().size();
          size_t match_pos = diagnostic.description.find(match.GetString());
          if (match_pos != std::string::npos) {
            // We have some <file>:<line>:" instances that need to be updated
            StreamString fixed_description;
            size_t start_pos = 0;
            do {
              if (match_pos > start_pos)
                fixed_description.Printf(
                    "%s", diagnostic.description.substr(start_pos, match_pos)
                              .c_str());
              fixed_description.Printf("%s:%u:",
                                       diagnostic.bufferName.str().c_str(),
                                       diagnostic.line - first_line +
                                           line_offset + 1);
              start_pos = match_pos + match_len;
              match_pos =
                  diagnostic.description.find(match.GetString(), start_pos);
            } while (match_pos != std::string::npos);

            // Append any last remainging text
            if (start_pos < diagnostic.description.size())
              fixed_description.Printf(
                  "%s",
                  diagnostic.description.substr(start_pos,
                                                diagnostic.description.size() -
                                                    start_pos)
                      .c_str());

            SwiftDiagnostic *new_diagnostic =
                new SwiftDiagnostic(fixed_description.GetString().data(),
                                    severity, origin, bufferID);
            for (auto fixit : diagnostic.fixits)
              new_diagnostic->AddFixIt(fixit);

            diagnostic_manager.AddDiagnostic(new_diagnostic);
            added_one_diagnostic = true;

            continue;
          }
        }
      }
    }

    // In general, we don't want to see diagnostics from outside of the source
    // text range of the actual user expression. But if we didn't find any
    // diagnostics in the text range, it's probably because the source range was
    // not specified correctly, and we don't want to lose legit errors because
    // of that. So in that case we'll add them all here:

    if (!added_one_diagnostic) {
      // This will report diagnostic errors from outside the expression's source
      // range. Those are not interesting to users, so we only emit them in
      // debug builds.
      for (const RawDiagnostic &diagnostic : m_diagnostics) {
        const DiagnosticSeverity severity = SeverityForKind(diagnostic.kind);
        const DiagnosticOrigin origin = eDiagnosticOriginSwift;
        diagnostic_manager.AddDiagnostic(diagnostic.description.c_str(),
                                         severity, origin);
      }
    }
  }

  bool GetColorize() const { return m_colorize; }

  bool SetColorize(bool b) {
    const bool old = m_colorize;
    m_colorize = b;
    return old;
  }

private:
  // We don't currently use lldb_private::Diagostic or any of the lldb
  // DiagnosticManager machinery to store diagnostics as they occur. Instead,
  // we store them in raw form using this struct, then transcode them to
  // SwiftDiagnostics in PrintDiagnostic.
  struct RawDiagnostic {
    RawDiagnostic(std::string in_desc, swift::DiagnosticKind in_kind,
                  llvm::StringRef in_bufferName, unsigned in_bufferID,
                  uint32_t in_line, uint32_t in_column,
                  llvm::ArrayRef<swift::Diagnostic::FixIt> in_fixits)
        : description(in_desc), kind(in_kind), bufferName(in_bufferName),
          bufferID(in_bufferID), line(in_line), column(in_column) {
      for (auto fixit : in_fixits) {
        fixits.push_back(fixit);
      }
    }
    std::string description;
    swift::DiagnosticKind kind;
    const llvm::StringRef bufferName;
    unsigned bufferID;
    uint32_t line;
    uint32_t column;
    std::vector<swift::DiagnosticInfo::FixIt> fixits;
  };
  typedef std::vector<RawDiagnostic> RawDiagnosticBuffer;

  SwiftASTContext &m_ast_context;
  RawDiagnosticBuffer m_diagnostics;
  unsigned m_num_errors = 0;
  bool m_colorize;
};
}

swift::ASTContext *SwiftASTContext::GetASTContext() {
  if (m_ast_context_ap.get() == NULL) {
    m_ast_context_ap.reset(
        swift::ASTContext::get(GetLanguageOptions(), GetSearchPathOptions(),
                               GetSourceManager(), GetDiagnosticEngine()));
    m_diagnostic_consumer_ap.reset(new StoringDiagnosticConsumer(*this));

    if (getenv("LLDB_SWIFT_DUMP_DIAGS")) {
      // NOTE: leaking a swift::PrintingDiagnosticConsumer() here, but this only
      // gets enabled when the above environment variable is set.
      GetDiagnosticEngine().addConsumer(
          *new swift::PrintingDiagnosticConsumer());
    }
    // Install the serialized module loader

    std::unique_ptr<swift::ModuleLoader> serialized_module_loader_ap(
        swift::SerializedModuleLoader::create(*m_ast_context_ap));

    if (serialized_module_loader_ap) {
      m_serialized_module_loader =
          (swift::SerializedModuleLoader *)serialized_module_loader_ap.get();
      m_ast_context_ap->addModuleLoader(std::move(serialized_module_loader_ap));
    }

    // Set up the required state for the evaluator in the TypeChecker.
    registerTypeCheckerRequestFunctions(m_ast_context_ap->evaluator);

    GetASTMap().Insert(m_ast_context_ap.get(), this);
  }

  VALID_OR_RETURN(nullptr);

  return m_ast_context_ap.get();
}

swift::SerializedModuleLoader *SwiftASTContext::GetSerializeModuleLoader() {
  VALID_OR_RETURN(nullptr);

  GetASTContext();
  return m_serialized_module_loader;
}

swift::ClangImporter *SwiftASTContext::GetClangImporter() {
  VALID_OR_RETURN(nullptr);

  const bool is_clang = true;
  auto &clang_importer_options = GetClangImporterOptions();

  if (!m_clang_importer) {
    swift::ASTContext *ast_ctx = GetASTContext();
    // Install the Clang module loader.
    if (ast_ctx &&
        (!ast_ctx->SearchPathOpts.SDKPath.empty() || TargetHasNoSDK())) {
      if (!clang_importer_options.OverrideResourceDir.empty()) {
        auto clang_importer_ap = swift::ClangImporter::create(
            *m_ast_context_ap, clang_importer_options);
        if (clang_importer_ap) {
          m_clang_importer = (swift::ClangImporter *)clang_importer_ap.get();
          m_ast_context_ap->addModuleLoader(std::move(clang_importer_ap),
                                            is_clang);
        }
      }
    }
  }

  if (!m_dwarf_importer) {
    // Install the DWARF importer fallback loader.
    auto props = ModuleList::GetGlobalModuleListProperties();
    if (props.GetUseDWARFImporter()) {
      auto dwarf_importer_ap = swift::DWARFImporter::create(
          *m_ast_context_ap, clang_importer_options);
      if (dwarf_importer_ap) {
        m_dwarf_importer = dwarf_importer_ap.get();
        m_ast_context_ap->addModuleLoader(std::move(dwarf_importer_ap),
                                          is_clang);
      }
    }
  }

  return m_clang_importer;
}

bool SwiftASTContext::AddModuleSearchPath(const char *path) {
  VALID_OR_RETURN(false);

  if (path && path[0]) {
    swift::ASTContext *ast = GetASTContext();
    std::string path_str(path);
    bool add_search_path = true;
    for (auto path : ast->SearchPathOpts.ImportSearchPaths) {
      if (path == path_str) {
        add_search_path = false;
        break;
      }
    }

    if (add_search_path) {
      ast->SearchPathOpts.ImportSearchPaths.push_back(path);
      return true;
    }
  }
  return false;
}

bool SwiftASTContext::AddFrameworkSearchPath(const char *path) {
  VALID_OR_RETURN(false);

  if (path && path[0]) {
    swift::ASTContext *ast = GetASTContext();
    std::string path_str(path);
    bool add_search_path = true;
    for (const auto &swift_path : ast->SearchPathOpts.FrameworkSearchPaths) {
      if (swift_path.Path == path_str) {
        add_search_path = false;
        break;
      }
    }

    if (add_search_path) {
      ast->SearchPathOpts.FrameworkSearchPaths.push_back({path, /*isSystem=*/false});
      return true;
    }
  }
  return false;
}

bool SwiftASTContext::AddClangArgument(std::string clang_arg, bool force) {
  if (!clang_arg.empty()) {
    swift::ClangImporterOptions &importer_options = GetClangImporterOptions();

    bool add_hmap = true;

    if (!force) {
      for (std::string &arg : importer_options.ExtraArgs) {
        if (!arg.compare(clang_arg)) {
          add_hmap = false;
          break;
        }
      }
    }

    if (add_hmap) {
      importer_options.ExtraArgs.push_back(clang_arg);
      return true;
    }
  }
  return false;
}

bool SwiftASTContext::AddClangArgumentPair(const char *clang_arg_1,
                                           const char *clang_arg_2) {
  if (clang_arg_1 && clang_arg_2 && clang_arg_1[0] && clang_arg_2[0]) {
    swift::ClangImporterOptions &importer_options = GetClangImporterOptions();

    bool add_hmap = true;

    for (ssize_t ai = 0, ae = importer_options.ExtraArgs.size() -
                              1; // -1 because we look at the next one too
         ai < ae;
         ++ai) {
      if (!importer_options.ExtraArgs[ai].compare(clang_arg_1) &&
          !importer_options.ExtraArgs[ai + 1].compare(clang_arg_2)) {
        add_hmap = false;
        break;
      }
    }

    if (add_hmap) {
      importer_options.ExtraArgs.push_back(clang_arg_1);
      importer_options.ExtraArgs.push_back(clang_arg_2);
      return true;
    }
  }
  return false;
}

size_t SwiftASTContext::GetNumModuleSearchPaths() const {
  VALID_OR_RETURN(0);

  if (m_ast_context_ap.get())
    return m_ast_context_ap->SearchPathOpts.ImportSearchPaths.size();
  return 0;
}

const char *SwiftASTContext::GetModuleSearchPathAtIndex(size_t idx) const {
  VALID_OR_RETURN(nullptr);

  if (m_ast_context_ap.get()) {
    if (idx < m_ast_context_ap->SearchPathOpts.ImportSearchPaths.size())
      return m_ast_context_ap->SearchPathOpts.ImportSearchPaths[idx].c_str();
  }
  return NULL;
}

size_t SwiftASTContext::GetNumFrameworkSearchPaths() const {
  VALID_OR_RETURN(0);

  if (m_ast_context_ap.get())
    return m_ast_context_ap->SearchPathOpts.FrameworkSearchPaths.size();
  return 0;
}

const char *SwiftASTContext::GetFrameworkSearchPathAtIndex(size_t idx) const {
  VALID_OR_RETURN(nullptr);

  if (m_ast_context_ap.get()) {
    if (idx < m_ast_context_ap->SearchPathOpts.FrameworkSearchPaths.size())
      return m_ast_context_ap->SearchPathOpts.FrameworkSearchPaths[idx].Path.c_str();
  }
  return NULL;
}

size_t SwiftASTContext::GetNumClangArguments() {
  swift::ClangImporterOptions &importer_options = GetClangImporterOptions();

  return importer_options.ExtraArgs.size();
}

const char *SwiftASTContext::GetClangArgumentAtIndex(size_t idx) {
  swift::ClangImporterOptions &importer_options = GetClangImporterOptions();

  if (idx < importer_options.ExtraArgs.size())
    return importer_options.ExtraArgs[idx].c_str();

  return NULL;
}

swift::ModuleDecl *
SwiftASTContext::GetCachedModule(const ConstString &module_name) {
  VALID_OR_RETURN(nullptr);

  SwiftModuleMap::const_iterator iter =
      m_swift_module_cache.find(module_name.GetCString());

  if (iter != m_swift_module_cache.end())
    return iter->second;
  return NULL;
}

swift::ModuleDecl *
SwiftASTContext::CreateModule(const ConstString &module_basename,
                              Status &error) {
  VALID_OR_RETURN(nullptr);

  if (module_basename) {
    swift::ModuleDecl *module = GetCachedModule(module_basename);
    if (module) {
      error.SetErrorStringWithFormat("module already exists for '%s'",
                                     module_basename.GetCString());
      return NULL;
    }

    swift::ASTContext *ast = GetASTContext();
    if (ast) {
      swift::Identifier module_id(
          ast->getIdentifier(module_basename.GetCString()));
      module = swift::ModuleDecl::create(module_id, *ast);
      if (module) {
        m_swift_module_cache[module_basename.GetCString()] = module;
        return module;
      } else {
        error.SetErrorStringWithFormat("invalid swift AST (NULL)");
      }
    } else {
      error.SetErrorStringWithFormat("invalid swift AST (NULL)");
    }
  } else {
    error.SetErrorStringWithFormat("invalid module name (empty)");
  }
  return NULL;
}

void SwiftASTContext::CacheModule(swift::ModuleDecl *module) {
  VALID_OR_RETURN_VOID();

  if (!module)
    return;
  auto ID = module->getName().get();
  if (nullptr == ID || 0 == ID[0])
    return;
  if (m_swift_module_cache.find(ID) != m_swift_module_cache.end())
    return;
  m_swift_module_cache.insert({ID, module});
}

swift::ModuleDecl *
SwiftASTContext::GetModule(const ConstString &module_basename, Status &error) {
  VALID_OR_RETURN(nullptr);

  Log *log(GetLogIfAllCategoriesSet(LIBLLDB_LOG_TYPES));
  if (log)
    log->Printf("((SwiftASTContext*)%p)->GetModule('%s')", this,
                module_basename.AsCString("<no name>"));

  if (module_basename) {
    swift::ModuleDecl *module = GetCachedModule(module_basename);
    if (module)
      return module;
    if (swift::ASTContext *ast = GetASTContext()) {
      typedef std::pair<swift::Identifier, swift::SourceLoc> ModuleNameSpec;
      llvm::StringRef module_basename_sref(module_basename.GetCString());
      ModuleNameSpec name_pair(ast->getIdentifier(module_basename_sref),
                               swift::SourceLoc());

      if (HasFatalErrors()) {
        error.SetErrorStringWithFormat("failed to get module '%s' from AST "
                                       "context:\nAST context is in a fatal "
                                       "error state",
                                       module_basename.GetCString());
        printf("error in SwiftASTContext::GetModule(%s): AST context is in a "
               "fatal error stat",
               module_basename.GetCString());
        return nullptr;
      }

      ClearDiagnostics();

      module = ast->getModuleByName(module_basename_sref);

      if (HasErrors()) {
        DiagnosticManager diagnostic_manager;
        PrintDiagnostics(diagnostic_manager);
        error.SetErrorStringWithFormat(
            "failed to get module '%s' from AST context:\n%s",
            module_basename.GetCString(),
            diagnostic_manager.GetString().data());
#ifdef LLDB_CONFIGURATION_DEBUG
        printf("error in SwiftASTContext::GetModule(%s): '%s'",
               module_basename.GetCString(),
               diagnostic_manager.GetString().data());
#endif
        if (log)
          log->Printf("((SwiftASTContext*)%p)->GetModule('%s') -- error: %s",
                      this, module_basename.GetCString(),
                      diagnostic_manager.GetString().data());
      } else if (module) {
        if (log)
          log->Printf("((SwiftASTContext*)%p)->GetModule('%s') -- found %s",
                      this, module_basename.GetCString(),
                      module->getName().str().str().c_str());

        m_swift_module_cache[module_basename.GetCString()] = module;
        return module;
      } else {
        if (log)
          log->Printf(
              "((SwiftASTContext*)%p)->GetModule('%s') -- failed with no error",
              this, module_basename.GetCString());

        error.SetErrorStringWithFormat(
            "failed to get module '%s' from AST context",
            module_basename.GetCString());
      }
    } else {
      if (log)
        log->Printf(
            "((SwiftASTContext*)%p)->GetModule('%s') -- invalid ASTContext",
            this, module_basename.GetCString());

      error.SetErrorString("invalid swift::ASTContext");
    }
  } else {
    if (log)
      log->Printf(
          "((SwiftASTContext*)%p)->GetModule('%s') -- empty module name", this,
          module_basename.GetCString());

    error.SetErrorString("invalid module name (empty)");
  }
  return NULL;
}

swift::ModuleDecl *SwiftASTContext::GetModule(const FileSpec &module_spec,
                                              Status &error) {
  VALID_OR_RETURN(nullptr);

  ConstString module_basename(module_spec.GetFileNameStrippingExtension());

  Log *log(GetLogIfAllCategoriesSet(LIBLLDB_LOG_TYPES));
  if (log)
    log->Printf("((SwiftASTContext*)%p)->GetModule((FileSpec)'%s')", this,
                module_spec.GetPath().c_str());

  if (module_basename) {
    SwiftModuleMap::const_iterator iter =
        m_swift_module_cache.find(module_basename.GetCString());

    if (iter != m_swift_module_cache.end())
      return iter->second;

    if (module_spec.Exists()) {
      swift::ASTContext *ast = GetASTContext();
      if (!GetClangImporter()) {
        if (log)
          log->Printf("((SwiftASTContext*)%p)->GetModule((FileSpec)'%s') -- no "
                      "ClangImporter so giving up",
                      this, module_spec.GetPath().c_str());
        error.SetErrorStringWithFormat("couldn't get a ClangImporter");
        return nullptr;
      }

      std::string module_directory(module_spec.GetDirectory().GetCString());
      bool add_search_path = true;
      for (auto path : ast->SearchPathOpts.ImportSearchPaths) {
        if (path == module_directory) {
          add_search_path = false;
          break;
        }
      }
      // Add the search path if needed so we can find the module by basename
      if (add_search_path)
        ast->SearchPathOpts.ImportSearchPaths.push_back(
            std::move(module_directory));

      typedef std::pair<swift::Identifier, swift::SourceLoc> ModuleNameSpec;
      llvm::StringRef module_basename_sref(module_basename.GetCString());
      ModuleNameSpec name_pair(ast->getIdentifier(module_basename_sref),
                               swift::SourceLoc());
      swift::ModuleDecl *module =
          ast->getModule(llvm::ArrayRef<ModuleNameSpec>(name_pair));
      if (module) {
        if (log)
          log->Printf(
              "((SwiftASTContext*)%p)->GetModule((FileSpec)'%s') -- found %s",
              this, module_spec.GetPath().c_str(),
              module->getName().str().str().c_str());

        m_swift_module_cache[module_basename.GetCString()] = module;
        return module;
      } else {
        if (log)
          log->Printf("((SwiftASTContext*)%p)->GetModule((FileSpec)'%s') -- "
                      "couldn't get from AST context",
                      this, module_spec.GetPath().c_str());

        error.SetErrorStringWithFormat(
            "failed to get module '%s' from AST context",
            module_basename.GetCString());
      }
    } else {
      if (log)
        log->Printf("((SwiftASTContext*)%p)->GetModule((FileSpec)'%s') -- "
                    "doesn't exist",
                    this, module_spec.GetPath().c_str());

      error.SetErrorStringWithFormat("module '%s' doesn't exist",
                                     module_spec.GetPath().c_str());
    }
  } else {
    if (log)
      log->Printf(
          "((SwiftASTContext*)%p)->GetModule((FileSpec)'%s') -- no basename",
          this, module_spec.GetPath().c_str());

    error.SetErrorStringWithFormat("no module basename in '%s'",
                                   module_spec.GetPath().c_str());
  }
  return NULL;
}

swift::ModuleDecl *
SwiftASTContext::FindAndLoadModule(const ConstString &module_basename,
                                   Process &process, Status &error) {
  VALID_OR_RETURN(nullptr);

  swift::ModuleDecl *swift_module = GetModule(module_basename, error);
  if (!swift_module)
    return nullptr;
  LoadModule(swift_module, process, error);
  return swift_module;
}

swift::ModuleDecl *
SwiftASTContext::FindAndLoadModule(const FileSpec &module_spec,
                                   Process &process, Status &error) {
  VALID_OR_RETURN(nullptr);

  swift::ModuleDecl *swift_module = GetModule(module_spec, error);
  if (!swift_module)
    return nullptr;
  LoadModule(swift_module, process, error);
  return swift_module;
}

bool SwiftASTContext::LoadOneImage(Process &process, FileSpec &link_lib_spec,
                                   Status &error) {
  VALID_OR_RETURN(false);

  error.Clear();

  PlatformSP platform_sp = process.GetTarget().GetPlatform();
  if (platform_sp)
    return platform_sp->LoadImage(&process, FileSpec(), link_lib_spec, error) !=
           LLDB_INVALID_IMAGE_TOKEN;
  else
    return false;
}

static void
GetLibrarySearchPaths(std::vector<std::string> &paths,
                      const swift::SearchPathOptions &search_path_opts) {
  paths.clear();
  paths.assign(search_path_opts.LibrarySearchPaths.begin(),
            search_path_opts.LibrarySearchPaths.end());
  paths.push_back(search_path_opts.RuntimeLibraryPath);
}

void SwiftASTContext::LoadModule(swift::ModuleDecl *swift_module,
                                 Process &process, Status &error) {
  VALID_OR_RETURN_VOID();

  Status current_error;
  auto addLinkLibrary = [&](swift::LinkLibrary link_lib) {
    Status load_image_error;
    StreamString all_dlopen_errors;
    const char *library_name = link_lib.getName().data();

    if (library_name == NULL || library_name[0] == '\0') {
      error.SetErrorString("Empty library name passed to addLinkLibrary");
      return;
    }

    SwiftLanguageRuntime *runtime = process.GetSwiftLanguageRuntime();

    if (runtime && runtime->IsInLibraryNegativeCache(library_name))
      return;

    swift::LibraryKind library_kind = link_lib.getKind();

    Log *log(GetLogIfAnyCategoriesSet(LIBLLDB_LOG_TYPES));
    if (log)
      log->Printf("\nLoading link library \"%s\" of kind: %d.", library_name,
                  library_kind);

    switch (library_kind) {
    case swift::LibraryKind::Framework: {

      // First make sure the library isn't already loaded. Since this is a
      // framework, we make sure the file name and the framework name are the
      // same, and that we are contained in FileName.framework with no other
      // intervening frameworks.  We can get more restrictive if this gives
      // false positives.

      ConstString library_cstr(library_name);

      std::string framework_name(library_name);
      framework_name.append(".framework");

      // Lookup the module by file basename and make sure that basename has
      // "<basename>.framework" in the path.

      ModuleSpec module_spec;
      module_spec.GetFileSpec().GetFilename() = library_cstr;
      lldb_private::ModuleList matching_module_list;
      bool module_already_loaded = false;
      if (process.GetTarget().GetImages().FindModules(module_spec,
                                                      matching_module_list)) {
        matching_module_list.ForEach(
            [&module_already_loaded, &module_spec,
             &framework_name](const ModuleSP &module_sp) -> bool {
              module_already_loaded = module_spec.GetFileSpec().GetPath().find(
                                          framework_name) != std::string::npos;
              return module_already_loaded ==
                     false; // Keep iterating if we didn't find the right module
            });
      }
      // If we already have this library loaded, don't try and load it again.
      if (module_already_loaded) {
        if (log)
          log->Printf("Skipping load of %s as it is already loaded.",
                      framework_name.c_str());
        return;
      }

      for (auto module : process.GetTarget().GetImages().Modules()) {
        FileSpec module_file = module->GetFileSpec();
        if (module_file.GetFilename() == library_cstr) {
          std::string module_path = module_file.GetPath();

          size_t framework_offset = module_path.rfind(framework_name);

          if (framework_offset != std::string::npos) {
            // The Framework is already loaded, so we don't need to try to load
            // it again.
            if (log)
              log->Printf("Skipping load of %s as it is already loaded.",
                          framework_name.c_str());
            return;
          }
        }
      }

      std::string framework_path("@rpath/");
      framework_path.append(library_name);
      framework_path.append(".framework/");
      framework_path.append(library_name);
      FileSpec framework_spec(framework_path.c_str(), false);

      if (LoadOneImage(process, framework_spec, load_image_error)) {
        if (log)
          log->Printf("Found framework at: %s.", framework_path.c_str());

        return;
      } else
        all_dlopen_errors.Printf("Looking for \"%s\", error: %s\n",
                                 framework_path.c_str(),
                                 load_image_error.AsCString());

      // And then in the various framework search paths.
      std::unordered_set<std::string> seen_paths;
      std::vector<std::string> uniqued_paths;
      
      for (const auto &framework_search_dir :
           swift_module->getASTContext().SearchPathOpts.FrameworkSearchPaths) {
        // The framework search dir as it comes from the AST context often has
        // duplicate entries, don't try to load along the same path twice.

        std::pair<std::unordered_set<std::string>::iterator, bool>
            insert_result = seen_paths.insert(framework_search_dir.Path);
        if (insert_result.second)
        {
          framework_path = framework_search_dir.Path;
          framework_path.append("/");
          framework_path.append(library_name);
          framework_path.append(".framework/");
          uniqued_paths.push_back(framework_path);
        }
      }
        
      uint32_t token = LLDB_INVALID_IMAGE_TOKEN;
      PlatformSP platform_sp = process.GetTarget().GetPlatform();
      
      Status error;
      FileSpec library_spec(library_name, false);
      FileSpec found_path;
      
      if (platform_sp)
        token = platform_sp->LoadImageUsingPaths(&process, library_spec,
                                                 uniqued_paths, error,
                                                 &found_path);
                                                  
      if (token != LLDB_INVALID_IMAGE_TOKEN) {
        if (log)
          log->Printf("Found framework at: %s.", framework_path.c_str());

        return;
      } else {
        all_dlopen_errors.Printf("Failed to find framework for \"%s\" looking"
                                 " along paths:\n",
                                 library_name);
        for (const std::string &path : uniqued_paths)
          all_dlopen_errors.Printf("  %s\n", path.c_str());
      }

      // Maybe we were told to add a link library that exists in the system.  I
      // tried just specifying Foo.framework/Foo and letting the system search
      // figure that out, but if DYLD_FRAMEWORK_FALLBACK_PATH is set
      // (e.g. in Xcode's test scheme) then these aren't found. So for now I
      // dial them in explicitly:

      std::string system_path("/System/Library/Frameworks/");
      system_path.append(library_name);
      system_path.append(".framework/");
      system_path.append(library_name);
      framework_spec.SetFile(system_path.c_str(), true, FileSpec::Style::native);
      if (LoadOneImage(process, framework_spec, load_image_error))
        return;
      else
        all_dlopen_errors.Printf("Looking for \"%s\"\n,    error: %s\n",
                                 framework_path.c_str(),
                                 load_image_error.AsCString());
    } break;
    case swift::LibraryKind::Library: {
      std::vector<std::string> search_paths;

      GetLibrarySearchPaths(search_paths,
                            swift_module->getASTContext().SearchPathOpts);

      if (LoadLibraryUsingPaths(process, library_name, search_paths, true,
                                all_dlopen_errors))
        return;
    } break;
    }

    // If we get here, we aren't going to find this image, so add it to a
    // negative cache:
    if (runtime)
      runtime->AddToLibraryNegativeCache(library_name);

    current_error.SetErrorStringWithFormat(
        "Failed to load linked library %s of module %s - errors:\n%s\n",
        library_name, swift_module->getName().str().str().c_str(),
        all_dlopen_errors.GetData());
  };

  swift_module->forAllVisibleModules(
      {}, [&](swift::ModuleDecl::ImportedModule import) {
        import.second->collectLinkLibraries(addLinkLibrary);
        return true;
      });
  error = current_error;
}

bool SwiftASTContext::LoadLibraryUsingPaths(
    Process &process, llvm::StringRef library_name,
    std::vector<std::string> &search_paths, bool check_rpath,
    StreamString &all_dlopen_errors) {
  VALID_OR_RETURN(false);

  Log *log(GetLogIfAnyCategoriesSet(LIBLLDB_LOG_TYPES));

  SwiftLanguageRuntime *runtime = process.GetSwiftLanguageRuntime();
  if (!runtime) {
    all_dlopen_errors.PutCString(
        "Can't load Swift libraries without a language runtime.");
    return false;
  }

  if (ConstString::Equals(runtime->GetStandardLibraryBaseName(),
                          ConstString(library_name))) {
    // Never dlopen the standard library. Some binaries statically link to the
    // Swift standard library and dlopening it here will cause ObjC runtime
    // conflicts.
    // If you want to run Swift expressions you have to arrange to load the
    // Swift standard library by hand before doing so.
    if (log)
      log->Printf("Skipping swift standard library \"%s\" - we don't hand load "
                  "that one.",
                  runtime->GetStandardLibraryBaseName().AsCString());
    return true;
  }

  PlatformSP platform_sp(process.GetTarget().GetPlatform());

  std::string library_fullname;

  if (platform_sp) {
    library_fullname =
        platform_sp->GetFullNameForDylib(ConstString(library_name)).AsCString();
  } else // This is the old way, and we shouldn't use it except on Mac OS
  {
#ifdef __APPLE__
    library_fullname = "lib";
    library_fullname.append(library_name);
    library_fullname.append(".dylib");
#else
    return false;
#endif
  }

  ModuleSpec module_spec;
  module_spec.GetFileSpec().GetFilename().SetCString(library_fullname.c_str());
  lldb_private::ModuleList matching_module_list;

  if (process.GetTarget().GetImages().FindModules(module_spec,
                                                  matching_module_list) > 0) {
    if (log)
      log->Printf("Skipping module %s as it is already loaded.",
                  library_fullname.c_str());
    return true;
  }

  std::string library_path;
  std::unordered_set<std::string> seen_paths;
  Status load_image_error;
  std::vector<std::string> uniqued_paths;
  
  for (const std::string &library_search_dir : search_paths) {
    // The library search dir as it comes from the AST context often has
    // duplicate entries, so lets unique the path list before we send it
    // down to the target.

    std::pair<std::unordered_set<std::string>::iterator, bool> insert_result =
        seen_paths.insert(library_search_dir);
    if (insert_result.second)
      uniqued_paths.push_back(library_search_dir);
  }

  FileSpec library_spec(library_fullname, false);
  FileSpec found_library;
  uint32_t token = LLDB_INVALID_IMAGE_TOKEN;
  Status error;
  if (platform_sp)
    token = platform_sp->LoadImageUsingPaths(&process, library_spec, 
                                             uniqued_paths,
                                             error,
                                             &found_library);
  if (token != LLDB_INVALID_IMAGE_TOKEN) {
      if (log)
        log->Printf("Found library at: %s.", found_library.GetCString());
      return true;
  } else {
    all_dlopen_errors.Printf("Failed to find \"%s\" in paths:\n,",
                             library_fullname.c_str());
    for (const std::string &search_dir : uniqued_paths)
      all_dlopen_errors.Printf("  %s\n", search_dir.c_str());
  }

  if (check_rpath) {
    // Let our RPATH help us out when finding the right library
    library_path = "@rpath/";
    library_path += library_fullname;

    FileSpec link_lib_spec(library_path.c_str(), false);

    if (LoadOneImage(process, link_lib_spec, load_image_error)) {
      if (log)
        log->Printf("Found library using RPATH at: %s.", library_path.c_str());
      return true;
    } else
      all_dlopen_errors.Printf("Failed to find \"%s\" on RPATH, error: %s\n",
                               library_fullname.c_str(),
                               load_image_error.AsCString());
  }
  return false;
}

void SwiftASTContext::LoadExtraDylibs(Process &process, Status &error) {
  VALID_OR_RETURN_VOID();

  error.Clear();
  swift::IRGenOptions &irgen_options = GetIRGenOptions();
  for (const swift::LinkLibrary &link_lib : irgen_options.LinkLibraries) {
    // We don't have to do frameworks here, they actually record their link
    // libraries properly.
    if (link_lib.getKind() == swift::LibraryKind::Library) {
      const char *library_name = link_lib.getName().data();
      StreamString errors;

      std::vector<std::string> search_paths;

      GetLibrarySearchPaths(search_paths,
                            m_compiler_invocation_ap->getSearchPathOptions());

      bool success = LoadLibraryUsingPaths(process, library_name, search_paths,
                                           false, errors);
      if (!success) {
        error.SetErrorString(errors.GetData());
      }
    }
  }
}

bool SwiftASTContext::RegisterSectionModules(
    Module &module, std::vector<std::string> &module_names) {
  VALID_OR_RETURN(false);

  Log *log(GetLogIfAllCategoriesSet(LIBLLDB_LOG_TYPES));

  swift::SerializedModuleLoader *sml = GetSerializeModuleLoader();
  if (sml) {
    SectionList *section_list = module.GetSectionList();
    if (section_list) {
      SectionSP section_sp(
          section_list->FindSectionByType(eSectionTypeSwiftModules, true));
      if (section_sp) {
        DataExtractor section_data;

        if (section_sp->GetSectionData(section_data)) {
          llvm::StringRef section_data_ref(
              (const char *)section_data.GetDataStart(),
              section_data.GetByteSize());
          llvm::SmallVector<std::string, 4> llvm_modules;
          if (swift::parseASTSection(sml, section_data_ref, llvm_modules)) {
            for (auto module_name : llvm_modules)
              module_names.push_back(module_name);
            return true;
          }
        }
      } else {
        if (m_ast_file_data_map.find(&module) != m_ast_file_data_map.end())
          return true;

        SymbolVendor *sym_vendor = module.GetSymbolVendor();
        if (sym_vendor) {
          // Grab all the AST blobs from the symbol vendor.
          auto ast_file_datas = sym_vendor->GetASTData(eLanguageTypeSwift);
          if (log)
            log->Printf("SwiftASTContext::%s() retrieved %zu AST Data blobs "
                        "from the symbol vendor.",
                        __FUNCTION__, ast_file_datas.size());

          // Add each of the AST blobs to the vector of AST blobs for the
          // module.
          auto &ast_vector = GetASTVectorForModule(&module);
          ast_vector.insert(ast_vector.end(), ast_file_datas.begin(),
                            ast_file_datas.end());

          // Retrieve the module names from the AST blobs retrieved from the
          // symbol vendor.
          size_t parse_fail_count = 0;
          size_t ast_number = 0;
          for (auto ast_file_data_sp : ast_file_datas) {
            // Parse the AST section info from the AST blob.
            ++ast_number;
            llvm::StringRef section_data_ref(
                (const char *)ast_file_data_sp->GetBytes(),
                ast_file_data_sp->GetByteSize());
            llvm::SmallVector<std::string, 4> swift_modules;
            if (swift::parseASTSection(sml, section_data_ref, swift_modules)) {
              // Collect the LLVM module names referenced by the AST.
              for (auto module_name : swift_modules) {
                module_names.push_back(module_name);
                if (log)
                  log->Printf("SwiftASTContext::%s() - parsed module %s"
                              "from Swift AST section %zu of %zu.",
                              __FUNCTION__, module_name.c_str(), ast_number,
                              ast_file_datas.size());
              }
            } else {
              // Keep track of the fact that we failed to parse the AST
              // section info.
              if (log)
                log->Printf("SwiftASTContext::%s() - failed to parse AST "
                            "section %zu of %zu.",
                            __FUNCTION__, ast_number, ast_file_datas.size());
              ++parse_fail_count;
            }
          }
          if (!ast_file_datas.empty() && (parse_fail_count == 0)) {
            // We found AST data entries and we successfully parsed all of
            // them.
            return true;
          }
        }
      }
    }
  }
  return false;
}

void SwiftASTContext::ValidateSectionModules(
    Module &module, const std::vector<std::string> &module_names) {
  VALID_OR_RETURN_VOID();

  Status error;

  for (const std::string &module_name : module_names)
    if (!GetModule(ConstString(module_name.c_str()), error))
      module.ReportWarning("unable to load swift module '%s' (%s)",
                           module_name.c_str(), error.AsCString());
}

swift::Identifier SwiftASTContext::GetIdentifier(const char *name) {
  VALID_OR_RETURN(swift::Identifier());

  return GetASTContext()->getIdentifier(llvm::StringRef(name));
}

swift::Identifier SwiftASTContext::GetIdentifier(const llvm::StringRef &name) {
  VALID_OR_RETURN(swift::Identifier());

  return GetASTContext()->getIdentifier(name);
}

ConstString SwiftASTContext::GetMangledTypeName(swift::TypeBase *type_base) {
  VALID_OR_RETURN(ConstString());

  auto iter = m_type_to_mangled_name_map.find(type_base),
       end = m_type_to_mangled_name_map.end();
  if (iter != end)
    return ConstString(iter->second);

  swift::Type swift_type(type_base);

  assert(!swift_type->hasArchetype() && "type has not been mapped out of context");
  swift::Mangle::ASTMangler mangler(true);
  std::string s = mangler.mangleTypeForDebugger(swift_type, nullptr);
  if (s.empty())
    return ConstString();

  ConstString mangled_cs(s.c_str());
  CacheDemangledType(mangled_cs.AsCString(), type_base);
  return mangled_cs;
}

void SwiftASTContext::CacheDemangledType(const char *name,
                                         swift::TypeBase *found_type) {
  VALID_OR_RETURN_VOID();

  m_type_to_mangled_name_map.insert(std::make_pair(found_type, name));
  m_mangled_name_to_type_map.insert(std::make_pair(name, found_type));
}

void SwiftASTContext::CacheDemangledTypeFailure(const char *name) {
  VALID_OR_RETURN_VOID();

  m_negative_type_cache.Insert(name);
}

CompilerType
SwiftASTContext::GetTypeFromMangledTypename(const char *mangled_typename,
                                            Status &error) {
  VALID_OR_RETURN(CompilerType());

  if (!mangled_typename ||
      !SwiftLanguageRuntime::IsSwiftMangledName(mangled_typename)) {
    error.SetErrorStringWithFormat(
        "typename '%s' is not a valid Swift mangled name",
        mangled_typename);
    return CompilerType();
  }

  Log *log(GetLogIfAllCategoriesSet(LIBLLDB_LOG_TYPES));
  if (log)
    log->Printf("((SwiftASTContext*)%p)->GetTypeFromMangledTypename('%s')",
                this, mangled_typename);

  swift::ASTContext *ast_ctx = GetASTContext();
  if (!ast_ctx) {
    if (log)
      log->Printf("((SwiftASTContext*)%p)->GetTypeFromMangledTypename('%s') "
                  "-- null Swift AST Context",
                  this, mangled_typename);
    error.SetErrorString("null Swift AST Context");
    return CompilerType();
  }

  error.Clear();

  // If we were to crash doing this, remember what type caused it
  llvm::PrettyStackTraceFormat PST("error finding type for %s",
                                   mangled_typename);
  ConstString mangled_name(mangled_typename);
  swift::TypeBase *found_type =
      m_mangled_name_to_type_map.lookup(mangled_name.GetCString());
  if (found_type) {
    if (log)
      log->Printf("((SwiftASTContext*)%p)->GetTypeFromMangledTypename('%s') "
                  "-- found in the positive cache",
                  this, mangled_typename);
    return CompilerType(ast_ctx, found_type);
  }

  if (m_negative_type_cache.Lookup(mangled_name.GetCString())) {
    if (log)
      log->Printf("((SwiftASTContext*)%p)->GetTypeFromMangledTypename('%s') "
                  "-- found in the negative cache",
                  this, mangled_typename);
    return CompilerType();
  }

  if (log)
    log->Printf("((SwiftASTContext*)%p)->GetTypeFromMangledTypename('%s') -- "
                "not cached, searching",
                this, mangled_typename);

  std::string swift_error;
  found_type = swift::ide::getTypeFromMangledSymbolname(
                   *ast_ctx, mangled_typename, swift_error)
                   .getPointer();

  if (found_type) {
    CacheDemangledType(mangled_name.GetCString(), found_type);
    CompilerType result_type(ast_ctx, found_type);
    if (log)
      log->Printf("((SwiftASTContext*)%p)->GetTypeFromMangledTypename('%s') "
                  "-- found %s",
                  this, mangled_typename,
                  result_type.GetTypeName().GetCString());
    return result_type;
  }
  if (log)
    log->Printf("((SwiftASTContext*)%p)->GetTypeFromMangledTypename('%s') "
                "-- error: %s",
                this, mangled_typename, swift_error.c_str());

  error.SetErrorStringWithFormat("type for typename '%s' was not found",
                                 mangled_typename);
  CacheDemangledTypeFailure(mangled_name.GetCString());
  return CompilerType();
}

CompilerType SwiftASTContext::GetAnyObjectType() {
  VALID_OR_RETURN(CompilerType());
  swift::ASTContext *ast = GetASTContext();
  return CompilerType(ast, ast->getAnyObjectType());
}

CompilerType SwiftASTContext::GetVoidFunctionType() {
  VALID_OR_RETURN(CompilerType());

  if (!m_void_function_type) {
    swift::ASTContext *ast = GetASTContext();
    swift::Type empty_tuple_type(swift::TupleType::getEmpty(*ast));
    m_void_function_type = CompilerType(
        ast, swift::FunctionType::get({}, empty_tuple_type));
  }
  return m_void_function_type;
}

static CompilerType ValueDeclToType(swift::ValueDecl *decl,
                                    swift::ASTContext *ast) {
  if (decl) {
    switch (decl->getKind()) {
    case swift::DeclKind::TypeAlias: {
      swift::TypeAliasDecl *alias_decl = swift::cast<swift::TypeAliasDecl>(decl);
      if (alias_decl->hasInterfaceType()) {
        swift::Type swift_type =
          swift::NameAliasType::get(
                                  alias_decl, swift::Type(),
                                  swift::SubstitutionMap(),
                                  alias_decl->getUnderlyingTypeLoc().getType());
        return CompilerType(ast, swift_type.getPointer());
      }
      break;
    }

    case swift::DeclKind::Enum:
    case swift::DeclKind::Struct:
    case swift::DeclKind::Protocol:
    case swift::DeclKind::Class: {
      swift::NominalTypeDecl *nominal_decl = swift::cast<swift::NominalTypeDecl>(decl);
      if (nominal_decl->hasInterfaceType()) {
        swift::Type swift_type = nominal_decl->getDeclaredType();
        return CompilerType(ast, swift_type.getPointer());
      }
    } break;

    default:
      break;
    }
  }
  return CompilerType();
}

CompilerType SwiftASTContext::FindQualifiedType(const char *qualified_name) {
  VALID_OR_RETURN(CompilerType());

  if (qualified_name && qualified_name[0]) {
    const char *dot_pos = strchr(qualified_name, '.');
    if (dot_pos) {
      ConstString module_name(qualified_name, dot_pos - qualified_name);
      swift::ModuleDecl *swift_module = GetCachedModule(module_name);
      if (swift_module) {
        swift::ModuleDecl::AccessPathTy access_path;
        llvm::SmallVector<swift::ValueDecl *, 4> decls;
        const char *module_type_name = dot_pos + 1;
        swift_module->lookupValue(access_path, GetIdentifier(module_type_name),
                                  swift::NLKind::UnqualifiedLookup, decls);
        for (auto decl : decls) {
          CompilerType type = ValueDeclToType(decl, GetASTContext());
          if (type)
            return type;
        }
      }
    }
  }
  return CompilerType();
}

static CompilerType DeclToType(swift::Decl *decl, swift::ASTContext *ast) {
  if (swift::ValueDecl *value_decl =
          swift::dyn_cast_or_null<swift::ValueDecl>(decl))
    return ValueDeclToType(value_decl, ast);
  return CompilerType();
}

static SwiftASTContext::TypeOrDecl DeclToTypeOrDecl(swift::ASTContext *ast,
                                                    swift::Decl *decl) {
  if (decl) {
    switch (decl->getKind()) {
    case swift::DeclKind::Import:
    case swift::DeclKind::Extension:
    case swift::DeclKind::PatternBinding:
    case swift::DeclKind::TopLevelCode:
    case swift::DeclKind::GenericTypeParam:
    case swift::DeclKind::AssociatedType:
    case swift::DeclKind::EnumElement:
    case swift::DeclKind::EnumCase:
    case swift::DeclKind::IfConfig:
    case swift::DeclKind::Param:
    case swift::DeclKind::Module:
    case swift::DeclKind::MissingMember:
      break;

    case swift::DeclKind::InfixOperator:
    case swift::DeclKind::PrefixOperator:
    case swift::DeclKind::PostfixOperator:
    case swift::DeclKind::PrecedenceGroup:
      return decl;

    case swift::DeclKind::TypeAlias: {
      swift::TypeAliasDecl *alias_decl =
          swift::cast<swift::TypeAliasDecl>(decl);
      if (alias_decl->hasInterfaceType()) {
        swift::Type swift_type =
          swift::NameAliasType::get(
                                  alias_decl, swift::Type(),
                                  swift::SubstitutionMap(),
                                  alias_decl->getUnderlyingTypeLoc().getType());
        return CompilerType(ast, swift_type.getPointer());
      }
    } break;
    case swift::DeclKind::Enum:
    case swift::DeclKind::Struct:
    case swift::DeclKind::Class:
    case swift::DeclKind::Protocol: {
      swift::NominalTypeDecl *nominal_decl =
          swift::cast<swift::NominalTypeDecl>(decl);
      if (nominal_decl->hasInterfaceType()) {
        swift::Type swift_type = nominal_decl->getDeclaredType();
        return CompilerType(ast, swift_type.getPointer());
      }
    } break;

    case swift::DeclKind::Func:
    case swift::DeclKind::Var:
      return decl;

    case swift::DeclKind::Subscript:
    case swift::DeclKind::Constructor:
    case swift::DeclKind::Destructor:
      break;
    }
  }
  return CompilerType();
}

size_t
SwiftASTContext::FindContainedTypeOrDecl(llvm::StringRef name,
                                         TypeOrDecl container_type_or_decl,
                                         TypesOrDecls &results, bool append) {
  VALID_OR_RETURN(0);

  if (!append)
    results.clear();
  size_t size_before = results.size();

  CompilerType container_type = container_type_or_decl.Apply<CompilerType>(
      [](CompilerType type) -> CompilerType { return type; },
      [this](swift::Decl *decl) -> CompilerType {
        return DeclToType(decl, GetASTContext());
      });

  if (false == name.empty() &&
      llvm::dyn_cast_or_null<SwiftASTContext>(container_type.GetTypeSystem())) {
    swift::Type swift_type(GetSwiftType(container_type));
    if (!swift_type)
      return 0;
    swift::CanType swift_can_type(swift_type->getCanonicalType());
    swift::NominalType *nominal_type =
        swift_can_type->getAs<swift::NominalType>();
    if (!nominal_type)
      return 0;
    swift::NominalTypeDecl *nominal_decl = nominal_type->getDecl();
    llvm::ArrayRef<swift::ValueDecl *> decls =
        nominal_decl->lookupDirect(
            swift::DeclName(m_ast_context_ap->getIdentifier(name)));
    for (auto decl : decls)
      results.emplace(DeclToTypeOrDecl(GetASTContext(), decl));
  }
  return results.size() - size_before;
}

CompilerType SwiftASTContext::FindType(const char *name,
                                       swift::ModuleDecl *swift_module) {
  VALID_OR_RETURN(CompilerType());

  std::set<CompilerType> search_results;

  FindTypes(name, swift_module, search_results, false);

  if (search_results.empty())
    return CompilerType();
  else
    return *search_results.begin();
}

llvm::Optional<SwiftASTContext::TypeOrDecl>
SwiftASTContext::FindTypeOrDecl(const char *name,
                                swift::ModuleDecl *swift_module) {
  VALID_OR_RETURN(llvm::Optional<SwiftASTContext::TypeOrDecl>());

  TypesOrDecls search_results;

  FindTypesOrDecls(name, swift_module, search_results, false);

  if (search_results.empty())
    return llvm::Optional<SwiftASTContext::TypeOrDecl>();
  else
    return *search_results.begin();
}

size_t SwiftASTContext::FindTypes(const char *name,
                                  swift::ModuleDecl *swift_module,
                                  std::set<CompilerType> &results,
                                  bool append) {
  VALID_OR_RETURN(0);

  if (!append)
    results.clear();

  size_t before = results.size();

  TypesOrDecls types_or_decls_results;
  FindTypesOrDecls(name, swift_module, types_or_decls_results);

  for (const auto &result : types_or_decls_results) {
    CompilerType type = result.Apply<CompilerType>(
        [](CompilerType type) -> CompilerType { return type; },
        [this](swift::Decl *decl) -> CompilerType {
          if (swift::ValueDecl *value_decl =
                  swift::dyn_cast_or_null<swift::ValueDecl>(decl)) {
            if (value_decl->hasInterfaceType()) {
              swift::Type swift_type = value_decl->getInterfaceType();
              swift::MetatypeType *meta_type =
                  swift_type->getAs<swift::MetatypeType>();
              swift::ASTContext *ast = GetASTContext();
              if (meta_type)
                return CompilerType(ast,
                                    meta_type->getInstanceType().getPointer());
              else
                return CompilerType(ast, swift_type.getPointer());
            }
          }
          return CompilerType();
        });
    results.emplace(type);
  }

  return results.size() - before;
}

size_t SwiftASTContext::FindTypesOrDecls(const char *name,
                                         swift::ModuleDecl *swift_module,
                                         TypesOrDecls &results, bool append) {
  VALID_OR_RETURN(0);

  if (!append)
    results.clear();

  size_t before = results.size();

  if (name && name[0] && swift_module) {
    swift::ModuleDecl::AccessPathTy access_path;
    llvm::SmallVector<swift::ValueDecl *, 4> value_decls;
    swift::Identifier identifier(GetIdentifier(name));
    if (strchr(name, '.'))
      swift_module->lookupValue(access_path, identifier,
                                swift::NLKind::QualifiedLookup, value_decls);
    else
      swift_module->lookupValue(access_path, identifier,
                                swift::NLKind::UnqualifiedLookup, value_decls);
    if (identifier.isOperator()) {
      swift::OperatorDecl *op_decl =
          swift_module->lookupPrefixOperator(identifier);
      if (op_decl)
        results.emplace(DeclToTypeOrDecl(GetASTContext(), op_decl));
      if ((op_decl = swift_module->lookupInfixOperator(identifier)))
        results.emplace(DeclToTypeOrDecl(GetASTContext(), op_decl));
      if ((op_decl = swift_module->lookupPostfixOperator(identifier)))
        results.emplace(DeclToTypeOrDecl(GetASTContext(), op_decl));
    }
    if (swift::PrecedenceGroupDecl *pg_decl =
            swift_module->lookupPrecedenceGroup(identifier))
      results.emplace(DeclToTypeOrDecl(GetASTContext(), pg_decl));

    for (auto decl : value_decls)
      results.emplace(DeclToTypeOrDecl(GetASTContext(), decl));
  }

  return results.size() - before;
}

size_t SwiftASTContext::FindType(const char *name,
                                 std::set<CompilerType> &results, bool append) {
  VALID_OR_RETURN(0);

  if (!append)
    results.clear();
  auto iter = m_swift_module_cache.begin(), end = m_swift_module_cache.end();

  size_t count = 0;

  std::function<void(swift::ModuleDecl *)> lookup_func =
      [this, name, &results, &count](swift::ModuleDecl *module) -> void {
    CompilerType candidate(this->FindType(name, module));
    if (candidate) {
      ++count;
      results.insert(candidate);
    }
  };

  for (; iter != end; iter++)
    lookup_func(iter->second);

  if (m_scratch_module)
    lookup_func(m_scratch_module);

  return count;
}

CompilerType SwiftASTContext::FindFirstType(const char *name,
                                            const ConstString &module_name) {
  VALID_OR_RETURN(CompilerType());

  if (name && name[0]) {
    if (module_name) {
      return FindType(name, GetCachedModule(module_name));
    } else {
      std::set<CompilerType> types;
      FindType(name, types);
      if (!types.empty())
        return *types.begin();
    }
  }
  return CompilerType();
}

CompilerType SwiftASTContext::ImportType(CompilerType &type, Status &error) {
  VALID_OR_RETURN(CompilerType());

  if (m_ast_context_ap.get() == NULL)
    return CompilerType();

  SwiftASTContext *swift_ast_ctx =
      llvm::dyn_cast_or_null<SwiftASTContext>(type.GetTypeSystem());

  if (swift_ast_ctx == nullptr) {
    error.SetErrorString("Can't import clang type into a Swift ASTContext.");
    return CompilerType();
  } else if (swift_ast_ctx == this) {
    // This is the same AST context, so the type is already imported...
    return type;
  }

  // For now we're going to do this all using mangled names.  If we find that is
  // too slow, we can use the TypeBase * in the CompilerType to match this to
  // the version of the type we got from the mangled name in the original
  // swift::ASTContext.

  ConstString mangled_name(type.GetMangledTypeName());
  if (mangled_name) {
    swift::TypeBase *our_type_base =
        m_mangled_name_to_type_map.lookup(mangled_name.GetCString());
    if (our_type_base)
      return CompilerType(m_ast_context_ap.get(), our_type_base);
    else {
      Status error;

      CompilerType our_type(
          GetTypeFromMangledTypename(mangled_name.GetCString(), error));
      if (error.Success())
        return our_type;
    }
  }
  return CompilerType();
}

swift::IRGenDebugInfoLevel SwiftASTContext::GetGenerateDebugInfo() {
  return GetIRGenOptions().DebugInfoLevel;
}

swift::PrintOptions SwiftASTContext::GetUserVisibleTypePrintingOptions(
    bool print_help_if_available) {
  swift::PrintOptions print_options;
  print_options.SynthesizeSugarOnTypes = true;
  print_options.VarInitializers = true;
  print_options.TypeDefinitions = true;
  print_options.PrintGetSetOnRWProperties = true;
  print_options.SkipImplicit = false;
  print_options.PreferTypeRepr = true;
  print_options.FunctionDefinitions = true;
  print_options.FullyQualifiedTypesIfAmbiguous = true;
  print_options.FullyQualifiedTypes = true;
  print_options.ExplodePatternBindingDecls = false;
  print_options.PrintDocumentationComments =
      print_options.PrintRegularClangComments = print_help_if_available;
  return print_options;
}

void SwiftASTContext::SetGenerateDebugInfo(swift::IRGenDebugInfoLevel b) {
  GetIRGenOptions().DebugInfoLevel = b;
}

llvm::TargetOptions *SwiftASTContext::getTargetOptions() {
  if (m_target_options_ap.get() == NULL) {
    m_target_options_ap.reset(new llvm::TargetOptions());
  }
  return m_target_options_ap.get();
}

swift::ModuleDecl *SwiftASTContext::GetScratchModule() {
  VALID_OR_RETURN(nullptr);

  if (m_scratch_module == nullptr)
    m_scratch_module = swift::ModuleDecl::create(
        GetASTContext()->getIdentifier("__lldb_scratch_module"),
        *GetASTContext());
  return m_scratch_module;
}

swift::SILModule *SwiftASTContext::GetSILModule() {
  VALID_OR_RETURN(nullptr);

  if (m_sil_module_ap.get() == NULL)
    m_sil_module_ap = swift::SILModule::createEmptyModule(GetScratchModule(),
                                                          GetSILOptions());
  return m_sil_module_ap.get();
}

swift::irgen::IRGenerator &
SwiftASTContext::GetIRGenerator(swift::IRGenOptions &opts,
                                swift::SILModule &module) {
  if (m_ir_generator_ap.get() == nullptr) {
    m_ir_generator_ap.reset(new swift::irgen::IRGenerator(opts, module));
  }

  return *m_ir_generator_ap.get();
}

swift::irgen::IRGenModule &SwiftASTContext::GetIRGenModule() {
  VALID_OR_RETURN(*m_ir_gen_module_ap);

  llvm::call_once(m_ir_gen_module_once, [this]() {
    // Make sure we have a good ClangImporter.
    GetClangImporter();

    swift::IRGenOptions &ir_gen_opts = GetIRGenOptions();

    std::string error_str;
    std::string triple = GetTriple();
    const llvm::Target *llvm_target =
        llvm::TargetRegistry::lookupTarget(triple, error_str);

    llvm::CodeGenOpt::Level optimization_level = llvm::CodeGenOpt::Level::None;

    // Create a target machine.
    llvm::TargetMachine *target_machine = llvm_target->createTargetMachine(
        triple,
        "generic", // cpu
        "",        // features
        *getTargetOptions(),
        llvm::Reloc::Static, // TODO verify with Sean, Default went away
        llvm::None, optimization_level);
    if (target_machine) {
      // Set the module's string representation.
      const llvm::DataLayout data_layout = target_machine->createDataLayout();

      llvm::Triple llvm_triple(triple);
      swift::SILModule *sil_module = GetSILModule();
      if (sil_module != nullptr) {
        swift::irgen::IRGenerator &ir_generator =
            GetIRGenerator(ir_gen_opts, *sil_module);
        swift::PrimarySpecificPaths PSPs =
            GetCompilerInvocation()
                .getFrontendOptions()
                .InputsAndOutputs.getPrimarySpecificPathsForAtMostOnePrimary();

        std::lock_guard<std::recursive_mutex> global_context_locker(
            IRExecutionUnit::GetLLVMGlobalContextMutex());
        m_ir_gen_module_ap.reset(new swift::irgen::IRGenModule(
            ir_generator, ir_generator.createTargetMachine(), nullptr,
            GetGlobalLLVMContext(), ir_gen_opts.ModuleName, PSPs.OutputFilename,
            PSPs.MainInputFilenameForDebugInfo));
        llvm::Module *llvm_module = m_ir_gen_module_ap->getModule();
        llvm_module->setDataLayout(data_layout.getStringRepresentation());
        llvm_module->setTargetTriple(triple);
      }
    }
  });
  return *m_ir_gen_module_ap;
}

CompilerType
SwiftASTContext::CreateTupleType(const std::vector<CompilerType> &elements) {
  VALID_OR_RETURN(CompilerType());

  Status error;
  if (elements.size() == 0)
    return CompilerType(GetASTContext(), GetASTContext()->TheEmptyTupleType);
  else {
    std::vector<swift::TupleTypeElt> tuple_elems;
    for (const CompilerType &type : elements) {
      if (auto swift_type = GetSwiftType(type))
        tuple_elems.push_back(swift::TupleTypeElt(swift_type));
      else
        return CompilerType();
    }
    llvm::ArrayRef<swift::TupleTypeElt> fields(tuple_elems);
    return CompilerType(
        GetASTContext(),
        swift::TupleType::get(fields, *GetASTContext()).getPointer());
  }
}

CompilerType
SwiftASTContext::CreateTupleType(const std::vector<TupleElement> &elements) {
  VALID_OR_RETURN(CompilerType());

  Status error;
  if (elements.size() == 0)
    return CompilerType(GetASTContext(), GetASTContext()->TheEmptyTupleType);
  else {
    std::vector<swift::TupleTypeElt> tuple_elems;
    for (const TupleElement &element : elements) {
      if (auto swift_type = GetSwiftType(element.element_type)) {
        if (element.element_name.IsEmpty())
          tuple_elems.push_back(swift::TupleTypeElt(swift_type));
        else
          tuple_elems.push_back(swift::TupleTypeElt(
              swift_type, m_ast_context_ap->getIdentifier(
                              element.element_name.GetCString())));
      } else
        return CompilerType();
    }
    llvm::ArrayRef<swift::TupleTypeElt> fields(tuple_elems);
    return CompilerType(
        GetASTContext(),
        swift::TupleType::get(fields, *GetASTContext()).getPointer());
  }
}

CompilerType SwiftASTContext::GetErrorType() {
  VALID_OR_RETURN(CompilerType());

  swift::ASTContext *swift_ctx = GetASTContext();
  if (swift_ctx) {
    // Getting the error type requires the Stdlib module be loaded, but doesn't
    // cause it to be loaded.
    // Do that here:
    swift_ctx->getStdlibModule(true);
    swift::NominalTypeDecl *error_type_decl = GetASTContext()->getErrorDecl();
    if (error_type_decl) {
      auto error_type = error_type_decl->getDeclaredType().getPointer();
      return CompilerType(GetASTContext(), error_type);
    }
  }
  return CompilerType();
}

CompilerType SwiftASTContext::GetNSErrorType(Status &error) {
  VALID_OR_RETURN(CompilerType());

  return GetTypeFromMangledTypename(SwiftLanguageRuntime::GetCurrentMangledName("_TtC10Foundation7NSError").c_str(), error);
}

CompilerType SwiftASTContext::CreateMetatypeType(CompilerType instance_type) {
  VALID_OR_RETURN(CompilerType());

  if (llvm::dyn_cast_or_null<SwiftASTContext>(instance_type.GetTypeSystem()))
    return CompilerType(GetASTContext(),
                        swift::MetatypeType::get(GetSwiftType(instance_type),
                                                 *GetASTContext()));
  return CompilerType();
}

SwiftASTContext *SwiftASTContext::GetSwiftASTContext(swift::ASTContext *ast) {
  SwiftASTContext *swift_ast = GetASTMap().Lookup(ast);
  return swift_ast;
}

uint32_t SwiftASTContext::GetPointerByteSize() {
  VALID_OR_RETURN(0);

  if (m_pointer_byte_size == 0) {
    swift::ASTContext *ast = GetASTContext();
    m_pointer_byte_size = CompilerType(ast, ast->TheRawPointerType.getPointer())
                              .GetByteSize(nullptr);
  }
  return m_pointer_byte_size;
}

uint32_t SwiftASTContext::GetPointerBitAlignment() {
  VALID_OR_RETURN(0);

  if (m_pointer_bit_align == 0) {
    swift::ASTContext *ast = GetASTContext();
    m_pointer_bit_align = CompilerType(ast, ast->TheRawPointerType.getPointer())
                              .GetAlignedBitSize();
  }
  return m_pointer_bit_align;
}

bool SwiftASTContext::HasErrors() {
  if (m_diagnostic_consumer_ap.get())
    return (
        static_cast<StoringDiagnosticConsumer *>(m_diagnostic_consumer_ap.get())
            ->NumErrors() != 0);
  else
    return false;
}

bool SwiftASTContext::HasFatalErrors(swift::ASTContext *ast_context) {
  return (ast_context && ast_context->Diags.hasFatalErrorOccurred());
}

void SwiftASTContext::ClearDiagnostics() {
  assert(!HasFatalErrors() && "Never clear a fatal diagnostic!");
  if (m_diagnostic_consumer_ap.get())
    static_cast<StoringDiagnosticConsumer *>(m_diagnostic_consumer_ap.get())
        ->Clear();
}

bool SwiftASTContext::SetColorizeDiagnostics(bool b) {
  if (m_diagnostic_consumer_ap.get())
    return static_cast<StoringDiagnosticConsumer *>(
               m_diagnostic_consumer_ap.get())
        ->SetColorize(b);
  return false;
}

void SwiftASTContext::PrintDiagnostics(DiagnosticManager &diagnostic_manager,
                                       uint32_t bufferID, uint32_t first_line,
                                       uint32_t last_line,
                                       uint32_t line_offset) {
  // If this is a fatal error, copy the error into the AST context's fatal error
  // field, and then put it to the stream, otherwise just dump the diagnostics
  // to the stream.


  // N.B. you cannot use VALID_OR_RETURN_VOID here since that exits if you have
  // fatal errors, which are what we are trying to print here.
  if (!m_ast_context_ap.get()) {
    SymbolFile *sym_file = GetSymbolFile();
    if (sym_file) {
      ConstString name 
              = sym_file->GetObjectFile()->GetModule()->GetObjectName();
      m_fatal_errors.SetErrorStringWithFormat(
                  "Null context for %s.", name.AsCString());
    } else {
      m_fatal_errors.SetErrorString("Unknown fatal error occurred.");
    }
    return;
  }

  if (m_ast_context_ap->Diags.hasFatalErrorOccurred() &&
      !m_reported_fatal_error) {
    DiagnosticManager fatal_diagnostics;

    if (m_diagnostic_consumer_ap.get())
      static_cast<StoringDiagnosticConsumer *>(m_diagnostic_consumer_ap.get())
          ->PrintDiagnostics(fatal_diagnostics, bufferID, first_line, last_line,
                             line_offset);
    if (fatal_diagnostics.Diagnostics().size())
      m_fatal_errors.SetErrorString(fatal_diagnostics.GetString().data());
    else
      m_fatal_errors.SetErrorString("Unknown fatal error occurred.");

    m_reported_fatal_error = true;

    for (const DiagnosticList::value_type &fatal_diagnostic :
         fatal_diagnostics.Diagnostics()) {
      // FIXME: need to add a CopyDiagnostic operation for copying diagnostics
      // from one manager to another.
      diagnostic_manager.AddDiagnostic(
          fatal_diagnostic->GetMessage(), fatal_diagnostic->GetSeverity(),
          fatal_diagnostic->getKind(), fatal_diagnostic->GetCompilerID());
    }
  } else {
    if (m_diagnostic_consumer_ap.get())
      static_cast<StoringDiagnosticConsumer *>(m_diagnostic_consumer_ap.get())
          ->PrintDiagnostics(diagnostic_manager, bufferID, first_line,
                             last_line, line_offset);
  }
}

void SwiftASTContext::ModulesDidLoad(ModuleList &module_list) {
  ClearModuleDependentCaches();
}

void SwiftASTContext::ClearModuleDependentCaches() {
  m_negative_type_cache.Clear();
  m_extra_type_info_cache.Clear();
}

void SwiftASTContext::DumpConfiguration(Log *log) {
  VALID_OR_RETURN_VOID();

  if (!log)
    return;

  log->Printf("(SwiftASTContext*)%p:", this);

  if (!m_ast_context_ap)
    log->Printf("  (no AST context)");

  log->Printf("  Architecture                 : %s",
              m_ast_context_ap->LangOpts.Target.getTriple().c_str());

  log->Printf("  SDK path                     : %s",
              m_ast_context_ap->SearchPathOpts.SDKPath.c_str());
  log->Printf("  Runtime resource path        : %s",
              m_ast_context_ap->SearchPathOpts.RuntimeResourcePath.c_str());
  log->Printf("  Runtime library path         : %s",
              m_ast_context_ap->SearchPathOpts.RuntimeLibraryPath.c_str());
  log->Printf(
      "  Runtime library import path  : %s",
      m_ast_context_ap->SearchPathOpts.RuntimeLibraryImportPath.c_str());

  log->Printf("  Framework search paths       : (%llu items)",
              (unsigned long long)
                  m_ast_context_ap->SearchPathOpts.FrameworkSearchPaths.size());
  for (const auto &framework_search_path :
       m_ast_context_ap->SearchPathOpts.FrameworkSearchPaths) {
    log->Printf("    %s", framework_search_path.Path.c_str());
  }

  log->Printf("  Import search paths          : (%llu items)",
              (unsigned long long)
                  m_ast_context_ap->SearchPathOpts.ImportSearchPaths.size());
  for (std::string &import_search_path :
       m_ast_context_ap->SearchPathOpts.ImportSearchPaths) {
    log->Printf("    %s", import_search_path.c_str());
  }

  swift::ClangImporterOptions &clang_importer_options =
      GetClangImporterOptions();

  log->Printf("  Extra clang arguments        : (%llu items)",
              (unsigned long long)clang_importer_options.ExtraArgs.size());
  for (std::string &extra_arg : clang_importer_options.ExtraArgs) {
    log->Printf("    %s", extra_arg.c_str());
  }
}

bool SwiftASTContext::HasTarget() const {
  lldb::TargetWP empty_wp;

  // If either call to "std::weak_ptr::owner_before(...) value returns true,
  // this indicates that m_section_wp once contained (possibly still does) a
  // reference to a valid shared pointer. This helps us know if we had a valid
  // reference to a target which is now invalid because the target was deleted.
  return empty_wp.owner_before(m_target_wp) ||
         m_target_wp.owner_before(empty_wp);
}

bool SwiftASTContext::CheckProcessChanged() {
  if (HasTarget()) {
    TargetSP target_sp(m_target_wp.lock());
    if (target_sp) {
      Process *process = target_sp->GetProcessSP().get();
      if (m_process == NULL) {
        if (process)
          m_process = process;
      } else {
        if (m_process != process)
          return true;
      }
    }
  }
  return false;
}

void SwiftASTContext::AddDebuggerClient(
    swift::DebuggerClient *debugger_client) {
  m_debugger_clients.push_back(
      std::unique_ptr<swift::DebuggerClient>(debugger_client));
}

SwiftASTContext::ExtraTypeInformation::ExtraTypeInformation()
    : m_flags(false) {}

SwiftASTContext::ExtraTypeInformation::ExtraTypeInformation(
    swift::CanType swift_can_type)
    : m_flags(false) {
  static ConstString g_rawValue("rawValue");

  swift::ASTContext &ast_ctx = swift_can_type->getASTContext();
  SwiftASTContext *swift_ast = SwiftASTContext::GetSwiftASTContext(&ast_ctx);
  if (swift_ast) {
    swift::ProtocolDecl *option_set =
        ast_ctx.getProtocol(swift::KnownProtocolKind::OptionSet);
    if (option_set) {
      if (auto nominal_decl =
              swift_can_type.getNominalOrBoundGenericNominal()) {
        for (swift::ProtocolDecl *protocol_decl :
             nominal_decl->getAllProtocols()) {
          if (protocol_decl == option_set) {
            for (swift::VarDecl *stored_property :
                 nominal_decl->getStoredProperties()) {
              swift::Identifier name = stored_property->getName();
              if (name.str() == g_rawValue.GetStringRef()) {
                m_flags.m_is_trivial_option_set = true;
                break;
              }
            }
          }
        }
      }
    }
  }
}

SwiftASTContext::ExtraTypeInformation
SwiftASTContext::GetExtraTypeInformation(void *type) {
  if (!type)
    return ExtraTypeInformation();

  swift::CanType swift_can_type;
  void *swift_can_type_ptr = nullptr;
  if (auto swift_type = GetSwiftType(type)) {
    swift_can_type = swift_type->getCanonicalType();
    swift_can_type_ptr = swift_can_type.getPointer();
  }
  if (!swift_can_type_ptr)
    return ExtraTypeInformation();

  ExtraTypeInformation eti;
  if (!m_extra_type_info_cache.Lookup(swift_can_type_ptr, eti)) {
    ExtraTypeInformation extra_info(swift_can_type);
    m_extra_type_info_cache.Insert(swift_can_type_ptr, extra_info);
    return extra_info;
  } else {
    return eti;
  }
}

bool SwiftASTContext::DeclContextIsStructUnionOrClass(void *opaque_decl_ctx) {
  return false;
}

ConstString SwiftASTContext::DeclContextGetName(void *opaque_decl_ctx) {
  return ConstString();
}

ConstString
SwiftASTContext::DeclContextGetScopeQualifiedName(void *opaque_decl_ctx) {
  return ConstString();
}

bool SwiftASTContext::DeclContextIsClassMethod(
    void *opaque_decl_ctx, lldb::LanguageType *language_ptr,
    bool *is_instance_method_ptr, ConstString *language_object_name_ptr) {
  return false;
}

///////////
////////////////////
///////////

bool SwiftASTContext::IsArrayType(void *type, CompilerType *element_type_ptr,
                                  uint64_t *size, bool *is_incomplete) {
  VALID_OR_RETURN(false);

  swift::CanType swift_can_type(GetCanonicalSwiftType(type));
  swift::BoundGenericStructType *struct_type =
      swift_can_type->getAs<swift::BoundGenericStructType>();
  if (struct_type) {
    swift::StructDecl *struct_decl = struct_type->getDecl();
    if (strcmp(struct_decl->getName().get(), "Array") != 0)
      return false;
    if (!struct_decl->getModuleContext()->isStdlibModule())
      return false;
    const llvm::ArrayRef<swift::Type> &args = struct_type->getGenericArgs();
    if (args.size() != 1)
      return false;
    if (is_incomplete)
      *is_incomplete = true;
    if (size)
      *size = 0;
    if (element_type_ptr)
      *element_type_ptr =
          CompilerType(GetASTContext(), args[0].getPointer());
    return true;
  }

  return false;
}

bool SwiftASTContext::IsAggregateType(void *type) {
  if (type) {
    swift::CanType swift_can_type(GetCanonicalSwiftType(type));
    auto referent_type = swift_can_type->getReferenceStorageReferent();
    return (referent_type->is<swift::TupleType>() ||
            referent_type->is<swift::BuiltinVectorType>() ||
            referent_type->getAnyNominal());
  }

  return false;
}

bool SwiftASTContext::IsVectorType(void *type, CompilerType *element_type,
                                   uint64_t *size) {
  return false;
}

bool SwiftASTContext::IsRuntimeGeneratedType(void *type) { return false; }

bool SwiftASTContext::IsCharType(void *type) { return false; }

bool SwiftASTContext::IsCompleteType(void *type) { return true; }

bool SwiftASTContext::IsConst(void *type) { return false; }

bool SwiftASTContext::IsCStringType(void *type, uint32_t &length) {
  return false;
}

bool SwiftASTContext::IsFunctionType(void *type, bool *is_variadic_ptr) {
  if (type) {
    swift::CanType swift_can_type(GetCanonicalSwiftType(type));
    const swift::TypeKind type_kind = swift_can_type->getKind();
    switch (type_kind) {
    case swift::TypeKind::Function:
    case swift::TypeKind::GenericFunction:
      return true;
    case swift::TypeKind::SILFunction:
      return false; // TODO: is this correct?
    default:
      return false;
    }
  }
  return false;
}

// Used to detect "Homogeneous Floating-point Aggregates"
uint32_t SwiftASTContext::IsHomogeneousAggregate(void *type,
                                                 CompilerType *base_type_ptr) {
  return 0;
}

size_t SwiftASTContext::GetNumberOfFunctionArguments(void *type) {
  if (type) {
    swift::CanType swift_can_type(GetCanonicalSwiftType(type));
    auto func =
        swift::dyn_cast_or_null<swift::AnyFunctionType>(
            swift_can_type);
    if (func) {
      return func.getParams().size();
    }
  }
  return 0;
}

CompilerType SwiftASTContext::GetFunctionArgumentAtIndex(void *type,
                                                         const size_t index) {
  VALID_OR_RETURN(CompilerType());

  if (type) {
    swift::CanType swift_can_type(GetCanonicalSwiftType(type));
    auto func =
        swift::dyn_cast<swift::AnyFunctionType>(
            swift_can_type);
    if (func) {
      auto params = func.getParams();
      if (index < params.size()) {
        auto param = params[index];
        if (param.isInOut())
          return CompilerType(this,
                              swift::InOutType::get(param.getParameterType()));
        return CompilerType(this,
                            param.getParameterType().getPointer());
      }
    }
  }
  return CompilerType();
}

bool SwiftASTContext::IsFunctionPointerType(void *type) {
  return IsFunctionType(type, nullptr); // FIXME: think about this
}

bool SwiftASTContext::IsBlockPointerType(
    void *type, CompilerType *function_pointer_type_ptr) {
  return false;
}

bool SwiftASTContext::IsIntegerType(void *type, bool &is_signed) {
  return (GetTypeInfo(type, nullptr) & eTypeIsInteger);
}

bool SwiftASTContext::IsPointerType(void *type, CompilerType *pointee_type) {
  VALID_OR_RETURN(false);

  if (type) {
    swift::CanType swift_can_type(GetCanonicalSwiftType(type));
    auto referent_type = swift_can_type->getReferenceStorageReferent();
    return (referent_type->is<swift::BuiltinRawPointerType>() ||
            referent_type->is<swift::BuiltinNativeObjectType>() ||
            referent_type->is<swift::BuiltinUnsafeValueBufferType>() ||
            referent_type->is<swift::BuiltinUnknownObjectType>() ||
            referent_type->is<swift::BuiltinBridgeObjectType>());
  }

  if (pointee_type)
    pointee_type->Clear();
  return false;
}

bool SwiftASTContext::IsPointerOrReferenceType(void *type,
                                               CompilerType *pointee_type) {
  return IsPointerType(type, pointee_type) ||
         IsReferenceType(type, pointee_type, nullptr);
}

bool SwiftASTContext::ShouldTreatScalarValueAsAddress(
    lldb::opaque_compiler_type_t type) {
  return Flags(GetTypeInfo(type, nullptr))
      .AnySet(eTypeInstanceIsPointer | eTypeIsReference);
}

bool SwiftASTContext::IsReferenceType(void *type, CompilerType *pointee_type,
                                      bool *is_rvalue) {
  if (type) {
    swift::CanType swift_can_type(GetCanonicalSwiftType(type));
    const swift::TypeKind type_kind = swift_can_type->getKind();
    switch (type_kind) {
    case swift::TypeKind::InOut:
    case swift::TypeKind::LValue:
      if (pointee_type)
        *pointee_type = GetNonReferenceType(type);
      return true;
    default:
      break;
    }
  }
  if (pointee_type)
    pointee_type->Clear();
  return false;
}

bool SwiftASTContext::IsFloatingPointType(void *type, uint32_t &count,
                                          bool &is_complex) {
  if (type) {
    if (GetTypeInfo(type, nullptr) & eTypeIsFloat) {
      count = 1;
      is_complex = false;
      return true;
    }
  }
  count = 0;
  is_complex = false;
  return false;
}

bool SwiftASTContext::IsDefined(void *type) {
  if (!type)
    return false;

  return true;
}

bool SwiftASTContext::IsPolymorphicClass(void *type) { return false; }

bool SwiftASTContext::IsPossibleDynamicType(void *type,
                                            CompilerType *dynamic_pointee_type,
                                            bool check_cplusplus,
                                            bool check_objc, bool check_swift) {
  VALID_OR_RETURN(false);

  if (type && check_swift) {
    // FIXME: use the dynamic_pointee_type
    Flags type_flags(GetTypeInfo(type, nullptr));

    if (type_flags.AnySet(eTypeIsGenericTypeParam | eTypeIsClass |
                          eTypeIsProtocol))
      return true;

    if (type_flags.AnySet(eTypeIsStructUnion | eTypeIsEnumeration |
                          eTypeIsTuple)) {
      CompilerType compiler_type(GetASTContext(), GetCanonicalSwiftType(type));
      return !SwiftASTContext::IsFullyRealized(compiler_type);
    }

    auto can_type = GetCanonicalSwiftType(type).getPointer();
    if (can_type == GetASTContext()->TheRawPointerType.getPointer())
      return true;
    if (can_type == GetASTContext()->TheUnknownObjectType.getPointer())
      return true;
    if (can_type == GetASTContext()->TheNativeObjectType.getPointer())
      return true;
    if (can_type == GetASTContext()->TheBridgeObjectType.getPointer())
      return true;
  }

  if (dynamic_pointee_type)
    dynamic_pointee_type->Clear();
  return false;
}

bool SwiftASTContext::IsScalarType(void *type) {
  if (!type)
    return false;

  return (GetTypeInfo(type, nullptr) & eTypeIsScalar) != 0;
}

bool SwiftASTContext::IsTypedefType(void *type) {
  if (!type)
    return false;
  swift::Type swift_type(GetSwiftType(type));
  return swift::isa<swift::NameAliasType>(swift_type.getPointer());
}

bool SwiftASTContext::IsVoidType(void *type) {
  VALID_OR_RETURN(false);

  if (!type)
    return false;
  return type == GetASTContext()->TheEmptyTupleType.getPointer();
}

bool SwiftASTContext::IsGenericType(const CompilerType &compiler_type) {
  if (!compiler_type.IsValid())
    return false;

  if (llvm::dyn_cast_or_null<SwiftASTContext>(compiler_type.GetTypeSystem())) {
    swift::Type swift_type(GetSwiftType(compiler_type));
    return swift_type->hasTypeParameter();//is<swift::ArchetypeType>();
  }
  return false;
}

bool SwiftASTContext::IsSelfArchetypeType(const CompilerType &compiler_type) {
  if (!compiler_type.IsValid())
    return false;

  if (llvm::dyn_cast_or_null<SwiftASTContext>(compiler_type.GetTypeSystem())) {
    if (swift::isa<swift::GenericTypeParamType>(
        (swift::TypeBase *)compiler_type.GetOpaqueQualType())) {
      // Hack: Just assume if we have an generic parameter as the type of
      // 'self', it's going to be a protocol 'Self' type.
      return true;
    }
  }
  return false;
}

bool SwiftASTContext::IsPossibleZeroSizeType(
  const CompilerType &compiler_type) {
  if (!SwiftASTContext::IsFullyRealized(compiler_type))
    return false;
  auto ast =
    llvm::dyn_cast_or_null<SwiftASTContext>(compiler_type.GetTypeSystem());
  if (!ast)
    return false;
  const swift::irgen::TypeInfo *type_info =
    ast->GetSwiftTypeInfo(compiler_type.GetOpaqueQualType());
  if (!type_info->isFixedSize())
    return false;
  auto *fixed_type_info =
    swift::cast<const swift::irgen::FixedTypeInfo>(type_info);
  return fixed_type_info->getFixedSize().getValue() == 0;
}

bool SwiftASTContext::IsErrorType(const CompilerType &compiler_type) {
  if (compiler_type.IsValid() &&
      llvm::dyn_cast_or_null<SwiftASTContext>(compiler_type.GetTypeSystem())) {
    ProtocolInfo protocol_info;

    if (GetProtocolTypeInfo(compiler_type, protocol_info))
      return protocol_info.m_is_errortype;
    return false;
  }
  return false;
}

CompilerType
SwiftASTContext::GetReferentType(const CompilerType &compiler_type) {
  VALID_OR_RETURN(CompilerType());

  if (compiler_type.IsValid() &&
      llvm::dyn_cast_or_null<SwiftASTContext>(compiler_type.GetTypeSystem())) {
    swift::Type swift_type(GetSwiftType(compiler_type));
    swift::TypeBase *swift_typebase = swift_type.getPointer();
    if (swift_type && llvm::isa<swift::WeakStorageType>(swift_typebase))
      return compiler_type;

    auto ref_type = swift_type->getReferenceStorageReferent();
    return CompilerType(GetASTContext(), ref_type);
  }

  return CompilerType();
}

bool SwiftASTContext::IsTrivialOptionSetType(
    const CompilerType &compiler_type) {
  if (compiler_type.IsValid() &&
      llvm::dyn_cast_or_null<SwiftASTContext>(compiler_type.GetTypeSystem()))
    return GetExtraTypeInformation(compiler_type.GetOpaqueQualType())
        .m_flags.m_is_trivial_option_set;
  return false;
}

bool SwiftASTContext::IsFullyRealized(const CompilerType &compiler_type) {
  if (!compiler_type.IsValid())
    return false;

  if (auto ast = llvm::dyn_cast_or_null<SwiftASTContext>(
          compiler_type.GetTypeSystem())) {
    swift::CanType swift_can_type(GetCanonicalSwiftType(compiler_type));
    if (swift::isa<swift::MetatypeType>(swift_can_type))
      return true;
    return !swift_can_type->hasArchetype() && !swift_can_type->hasTypeParameter();
  }

  return false;
}

bool SwiftASTContext::GetProtocolTypeInfo(const CompilerType &type,
                                          ProtocolInfo &protocol_info) {
  if (auto ast =
          llvm::dyn_cast_or_null<SwiftASTContext>(type.GetTypeSystem())) {
    swift::CanType swift_can_type(GetCanonicalSwiftType(type));
    if (!swift_can_type.isExistentialType())
      return false;

    swift::ExistentialLayout layout = swift_can_type.getExistentialLayout();
    protocol_info.m_is_class_only = layout.requiresClass();
    protocol_info.m_num_protocols = layout.getProtocols().size();
    protocol_info.m_is_objc = layout.isObjC();
    protocol_info.m_is_anyobject = layout.isAnyObject();
    protocol_info.m_is_errortype = layout.isErrorExistential();

    if (auto superclass = layout.explicitSuperclass) {
      protocol_info.m_superclass =
        CompilerType(ast->GetASTContext(), superclass.getPointer());
    }

    unsigned num_witness_tables = 0;
    for (auto protoTy : layout.getProtocols()) {
      if (!protoTy->getDecl()->isObjC())
        num_witness_tables++;
    }

    if (layout.isErrorExistential()) {
      // Error existential -- instance pointer only
      protocol_info.m_num_payload_words = 0;
      protocol_info.m_num_storage_words = 1;
    } else if (layout.requiresClass()) {
      // Class-constrained existential -- instance pointer plus witness tables
      protocol_info.m_num_payload_words = 0;
      protocol_info.m_num_storage_words = 1 + num_witness_tables;
    } else {
      // Opaque existential -- three words of inline storage, metadata and
      // witness tables
      protocol_info.m_num_payload_words = swift::NumWords_ValueBuffer;
      protocol_info.m_num_storage_words =
        swift::NumWords_ValueBuffer + 1 + num_witness_tables;
    }

    return true;
  }

  return false;
}

SwiftASTContext::TypeAllocationStrategy
SwiftASTContext::GetAllocationStrategy(const CompilerType &type) {
  if (auto ast =
          llvm::dyn_cast_or_null<SwiftASTContext>(type.GetTypeSystem())) {
    const swift::irgen::TypeInfo *type_info =
        ast->GetSwiftTypeInfo(type.GetOpaqueQualType());
    if (!type_info)
      return TypeAllocationStrategy::eUnknown;
    switch (type_info->getFixedPacking(ast->GetIRGenModule())) {
    case swift::irgen::FixedPacking::OffsetZero:
      return TypeAllocationStrategy::eInline;
    case swift::irgen::FixedPacking::Allocate:
      return TypeAllocationStrategy::ePointer;
    case swift::irgen::FixedPacking::Dynamic:
      return TypeAllocationStrategy::eDynamic;
    default:
      break;
    }
  }

  return TypeAllocationStrategy::eUnknown;
}

bool SwiftASTContext::IsBeingDefined(void *type) { return false; }

bool SwiftASTContext::IsObjCObjectPointerType(const CompilerType &type,
                                              CompilerType *class_type_ptr) {
  if (!type)
    return false;

  swift::CanType swift_can_type(GetCanonicalSwiftType(type));
  const swift::TypeKind type_kind = swift_can_type->getKind();
  if (type_kind == swift::TypeKind::BuiltinNativeObject ||
      type_kind == swift::TypeKind::BuiltinUnknownObject)
    return true;

  if (class_type_ptr)
    class_type_ptr->Clear();
  return false;
}

//----------------------------------------------------------------------
// Type Completion
//----------------------------------------------------------------------

bool SwiftASTContext::GetCompleteType(void *type) { return true; }

ConstString SwiftASTContext::GetTypeName(void *type) {
  std::string type_name;
  if (type) {
    swift::Type swift_type(GetSwiftType(type));

    swift::Type normalized_type =
        swift_type.transform([](swift::Type type) -> swift::Type {
          if (swift::SyntaxSugarType *syntax_sugar_type =
                  swift::dyn_cast<swift::SyntaxSugarType>(type.getPointer())) {
            return syntax_sugar_type->getSinglyDesugaredType();
          }
          if (swift::DictionaryType *dictionary_type =
                  swift::dyn_cast<swift::DictionaryType>(type.getPointer())) {
            return dictionary_type->getSinglyDesugaredType();
          }
          return type;
        });

    swift::PrintOptions print_options;
    print_options.FullyQualifiedTypes = true;
    print_options.SynthesizeSugarOnTypes = false;
    type_name = normalized_type.getString(print_options);
  }
  return ConstString(type_name);
}

ConstString SwiftASTContext::GetDisplayTypeName(void *type) {
  std::string type_name(GetTypeName(type).AsCString(""));

  if (type) {
    swift::Type swift_type(GetSwiftType(type));

    swift::PrintOptions print_options;
    print_options.FullyQualifiedTypes = false;
    print_options.SynthesizeSugarOnTypes = true;
    print_options.FullyQualifiedTypesIfAmbiguous = true;
    type_name = swift_type.getString(print_options);
  }

  return ConstString(type_name);
}

ConstString SwiftASTContext::GetTypeSymbolName(void *type) {
  swift::Type swift_type(GetSwiftType(type));
  return GetTypeName(swift_type->getWithoutParens().getPointer());
}

ConstString SwiftASTContext::GetMangledTypeName(void *type) {
  return GetMangledTypeName(GetSwiftType(type).getPointer());
}

uint32_t
SwiftASTContext::GetTypeInfo(void *type,
                             CompilerType *pointee_or_element_clang_type) {
  VALID_OR_RETURN(0);

  if (!type)
    return 0;

  if (pointee_or_element_clang_type)
    pointee_or_element_clang_type->Clear();

  swift::CanType swift_can_type(GetCanonicalSwiftType(type));
  const swift::TypeKind type_kind = swift_can_type->getKind();
  uint32_t swift_flags = eTypeIsSwift;
  switch (type_kind) {
  case swift::TypeKind::Archetype:
  case swift::TypeKind::Error:
  case swift::TypeKind::Module:
  case swift::TypeKind::TypeVariable:
    break;
  case swift::TypeKind::UnboundGeneric:
    swift_flags |= eTypeIsGeneric;
    break;

  case swift::TypeKind::GenericFunction:
    swift_flags |= eTypeIsGeneric;
  case swift::TypeKind::Function:
    swift_flags |=
        eTypeIsBuiltIn | eTypeHasValue | eTypeIsScalar | eTypeInstanceIsPointer;
    break;
  case swift::TypeKind::BuiltinInteger:
    swift_flags |=
        eTypeIsBuiltIn | eTypeHasValue | eTypeIsScalar | eTypeIsInteger;
    break;
  case swift::TypeKind::BuiltinFloat:
    swift_flags |=
        eTypeIsBuiltIn | eTypeHasValue | eTypeIsScalar | eTypeIsFloat;
    break;
  case swift::TypeKind::BuiltinRawPointer:
    swift_flags |= eTypeIsBuiltIn | eTypeHasChildren | eTypeIsPointer |
                   eTypeIsScalar | eTypeHasValue;
    break;
  case swift::TypeKind::BuiltinNativeObject:
    swift_flags |= eTypeIsBuiltIn | eTypeHasChildren | eTypeIsPointer |
                   eTypeIsScalar | eTypeHasValue;
    break;
  case swift::TypeKind::BuiltinUnknownObject:
    swift_flags |= eTypeIsBuiltIn | eTypeHasChildren | eTypeIsPointer |
                   eTypeIsScalar | eTypeHasValue | eTypeIsObjC;
    break;
  case swift::TypeKind::BuiltinBridgeObject:
    swift_flags |= eTypeIsBuiltIn | eTypeHasChildren | eTypeIsPointer |
                   eTypeIsScalar | eTypeHasValue | eTypeIsObjC;
    break;
  case swift::TypeKind::BuiltinUnsafeValueBuffer:
    swift_flags |=
        eTypeIsBuiltIn | eTypeIsPointer | eTypeIsScalar | eTypeHasValue;
    break;
  case swift::TypeKind::BuiltinVector:
    // TODO: OR in eTypeIsFloat or eTypeIsInteger as needed
    return eTypeIsBuiltIn | eTypeHasChildren | eTypeIsVector;
    break;

  case swift::TypeKind::Tuple:
    swift_flags |= eTypeHasChildren | eTypeIsTuple;
    break;
  case swift::TypeKind::UnmanagedStorage:
  case swift::TypeKind::UnownedStorage:
  case swift::TypeKind::WeakStorage:
    swift_flags |=
        CompilerType(GetASTContext(),
                     swift_can_type->getReferenceStorageReferent())
            .GetTypeInfo(pointee_or_element_clang_type);
    break;
  case swift::TypeKind::BoundGenericEnum:
    swift_flags |= eTypeIsGeneric | eTypeIsBound;
  case swift::TypeKind::Enum: {
    SwiftEnumDescriptor *cached_enum_info = GetCachedEnumInfo(type);
    if (cached_enum_info) {
      if (cached_enum_info->GetNumElementsWithPayload() == 0)
        swift_flags |= eTypeHasValue | eTypeIsEnumeration;
      else
        swift_flags |= eTypeHasValue | eTypeIsEnumeration | eTypeHasChildren;
    } else
      swift_flags |= eTypeIsEnumeration;
  } break;

  case swift::TypeKind::BoundGenericStruct:
    swift_flags |= eTypeIsGeneric | eTypeIsBound;
  case swift::TypeKind::Struct:
    swift_flags |= eTypeHasChildren | eTypeIsStructUnion;
    break;

  case swift::TypeKind::BoundGenericClass:
    swift_flags |= eTypeIsGeneric | eTypeIsBound;
  case swift::TypeKind::Class:
    swift_flags |= eTypeHasChildren | eTypeIsClass | eTypeHasValue |
                   eTypeInstanceIsPointer;
    break;

  case swift::TypeKind::Protocol:
  case swift::TypeKind::ProtocolComposition:
    swift_flags |= eTypeHasChildren | eTypeIsStructUnion | eTypeIsProtocol;
    break;
  case swift::TypeKind::ExistentialMetatype:
  case swift::TypeKind::Metatype:
    swift_flags |= eTypeIsMetatype | eTypeHasValue;
    break;

  case swift::TypeKind::DependentMember:
  case swift::TypeKind::GenericTypeParam:
    swift_flags |=
      eTypeHasValue | eTypeIsScalar | eTypeIsPointer | eTypeIsGenericTypeParam;
    break;

  case swift::TypeKind::LValue:
    if (pointee_or_element_clang_type)
      *pointee_or_element_clang_type = GetNonReferenceType(type);
    swift_flags |= eTypeHasChildren | eTypeIsReference | eTypeHasValue;
    break;
  case swift::TypeKind::InOut:
  case swift::TypeKind::DynamicSelf:
  case swift::TypeKind::SILBox:
  case swift::TypeKind::SILFunction:
  case swift::TypeKind::SILBlockStorage:
  case swift::TypeKind::Unresolved:
    break;

  case swift::TypeKind::Optional:
  case swift::TypeKind::NameAlias:
  case swift::TypeKind::Paren:
  case swift::TypeKind::Dictionary:
  case swift::TypeKind::ArraySlice:
    assert(false && "Not a canonical type");
    break;
  }
  return swift_flags;
}

lldb::LanguageType SwiftASTContext::GetMinimumLanguage(void *type) {
  if (!type)
    return lldb::eLanguageTypeC;

  return lldb::eLanguageTypeSwift;
}

lldb::TypeClass SwiftASTContext::GetTypeClass(void *type) {
  VALID_OR_RETURN(lldb::eTypeClassInvalid);

  if (!type)
    return lldb::eTypeClassInvalid;

  swift::CanType swift_can_type(GetCanonicalSwiftType(type));
  const swift::TypeKind type_kind = swift_can_type->getKind();
  switch (type_kind) {
  case swift::TypeKind::Error:
    return lldb::eTypeClassOther;
  case swift::TypeKind::BuiltinInteger:
    return lldb::eTypeClassBuiltin;
  case swift::TypeKind::BuiltinFloat:
    return lldb::eTypeClassBuiltin;
  case swift::TypeKind::BuiltinRawPointer:
    return lldb::eTypeClassBuiltin;
  case swift::TypeKind::BuiltinNativeObject:
    return lldb::eTypeClassBuiltin;
  case swift::TypeKind::BuiltinUnsafeValueBuffer:
    return lldb::eTypeClassBuiltin;
  case swift::TypeKind::BuiltinUnknownObject:
    return lldb::eTypeClassBuiltin;
  case swift::TypeKind::BuiltinBridgeObject:
    return lldb::eTypeClassBuiltin;
  case swift::TypeKind::BuiltinVector:
    return lldb::eTypeClassVector;
  case swift::TypeKind::Tuple:
    return lldb::eTypeClassArray;
  case swift::TypeKind::UnmanagedStorage:
  case swift::TypeKind::UnownedStorage:
  case swift::TypeKind::WeakStorage:
    return CompilerType(GetASTContext(),
                        swift_can_type->getReferenceStorageReferent())
        .GetTypeClass();
  case swift::TypeKind::GenericTypeParam:
    return lldb::eTypeClassOther;
  case swift::TypeKind::DependentMember:
    return lldb::eTypeClassOther;
  case swift::TypeKind::Enum:
    return lldb::eTypeClassUnion;
  case swift::TypeKind::Struct:
    return lldb::eTypeClassStruct;
  case swift::TypeKind::Class:
    return lldb::eTypeClassClass;
  case swift::TypeKind::Protocol:
    return lldb::eTypeClassOther;
  case swift::TypeKind::Metatype:
    return lldb::eTypeClassOther;
  case swift::TypeKind::Module:
    return lldb::eTypeClassOther;
  case swift::TypeKind::Archetype:
    return lldb::eTypeClassOther;
  case swift::TypeKind::Function:
    return lldb::eTypeClassFunction;
  case swift::TypeKind::GenericFunction:
    return lldb::eTypeClassFunction;
  case swift::TypeKind::ProtocolComposition:
    return lldb::eTypeClassOther;
  case swift::TypeKind::LValue:
    return lldb::eTypeClassReference;
  case swift::TypeKind::UnboundGeneric:
    return lldb::eTypeClassOther;
  case swift::TypeKind::BoundGenericClass:
    return lldb::eTypeClassClass;
  case swift::TypeKind::BoundGenericEnum:
    return lldb::eTypeClassUnion;
  case swift::TypeKind::BoundGenericStruct:
    return lldb::eTypeClassStruct;
  case swift::TypeKind::TypeVariable:
    return lldb::eTypeClassOther;
  case swift::TypeKind::ExistentialMetatype:
    return lldb::eTypeClassOther;
  case swift::TypeKind::DynamicSelf:
    return lldb::eTypeClassOther;
  case swift::TypeKind::SILBox:
    return lldb::eTypeClassOther;
  case swift::TypeKind::SILFunction:
    return lldb::eTypeClassFunction;
  case swift::TypeKind::SILBlockStorage:
    return lldb::eTypeClassOther;
  case swift::TypeKind::InOut:
    return lldb::eTypeClassOther;
  case swift::TypeKind::Unresolved:
    return lldb::eTypeClassOther;

  case swift::TypeKind::Optional:
  case swift::TypeKind::NameAlias:
  case swift::TypeKind::Paren:
  case swift::TypeKind::Dictionary:
  case swift::TypeKind::ArraySlice:
    assert(false && "Not a canonical type");
    break;
  }

  return lldb::eTypeClassOther;
}

unsigned SwiftASTContext::GetTypeQualifiers(void *type) { return 0; }

//----------------------------------------------------------------------
// Creating related types
//----------------------------------------------------------------------

CompilerType SwiftASTContext::GetArrayElementType(void *type,
                                                  uint64_t *stride) {
  VALID_OR_RETURN(CompilerType());

  CompilerType element_type;
  if (type) {
    swift::CanType swift_type(GetCanonicalSwiftType(type));
    // There are a couple of structs that mean "Array" in Swift:
    // Array<T>
    // NativeArray<T>
    // Slice<T>
    // Treat them as arrays for convenience sake.
    swift::BoundGenericStructType *boundGenericStructType(
        swift_type->getAs<swift::BoundGenericStructType>());
    if (boundGenericStructType) {
      auto args = boundGenericStructType->getGenericArgs();
      swift::StructDecl *decl = boundGenericStructType->getDecl();
      if (args.size() == 1 &&
          decl->getModuleContext()->isStdlibModule()) {
        const char *declname = decl->getName().get();
        if (0 == strcmp(declname, "NativeArray") ||
            0 == strcmp(declname, "Array") || 0 == strcmp(declname, "ArraySlice"))
          element_type = CompilerType(GetASTContext(), args[0].getPointer());
      }
    }
  }
  return element_type;
}

CompilerType SwiftASTContext::GetCanonicalType(void *type) {
  VALID_OR_RETURN(CompilerType());

  if (type)
    return CompilerType(GetASTContext(),
                        GetCanonicalSwiftType(type).getPointer());
  return CompilerType();
}

CompilerType SwiftASTContext::GetInstanceType(void *type) {
  VALID_OR_RETURN(CompilerType());

  if (!type)
    return CompilerType();

  swift::CanType swift_can_type(GetCanonicalSwiftType(type));
  switch (swift_can_type->getKind()) {
  case swift::TypeKind::ExistentialMetatype:
  case swift::TypeKind::Metatype: {
    auto metatype_type =
        swift::dyn_cast<swift::AnyMetatypeType>(swift_can_type);
    if (metatype_type)
      return CompilerType(GetASTContext(),
                          metatype_type.getInstanceType().getPointer());
    return CompilerType();
  }
  default:
    break;
  }

  return CompilerType(GetASTContext(), GetSwiftType(type));
}

CompilerType SwiftASTContext::GetFullyUnqualifiedType(void *type) {
  VALID_OR_RETURN(CompilerType());

  return CompilerType(GetASTContext(), GetSwiftType(type));
}

int SwiftASTContext::GetFunctionArgumentCount(void *type) {
  return GetNumberOfFunctionArguments(type);
}

CompilerType SwiftASTContext::GetFunctionArgumentTypeAtIndex(void *type,
                                                             size_t idx) {
  return GetFunctionArgumentAtIndex(type, idx);
}

CompilerType SwiftASTContext::GetFunctionReturnType(void *type) {
  VALID_OR_RETURN(CompilerType());

  if (type) {
    auto func = swift::dyn_cast<swift::AnyFunctionType>(
        GetCanonicalSwiftType(type));
    if (func)
      return CompilerType(GetASTContext(), func.getResult().getPointer());
  }
  return CompilerType();
}

size_t SwiftASTContext::GetNumMemberFunctions(void *type) {
  size_t num_functions = 0;
  if (type) {
    swift::CanType swift_can_type(GetCanonicalSwiftType(type));

    auto nominal_decl = swift_can_type.getAnyNominal();
    if (nominal_decl) {
      auto iter = nominal_decl->getMembers().begin();
      auto end = nominal_decl->getMembers().end();
      for (; iter != end; iter++) {
        switch (iter->getKind()) {
        case swift::DeclKind::Constructor:
        case swift::DeclKind::Destructor:
        case swift::DeclKind::Func:
          num_functions += 1;
          break;
        default:
          break;
        }
      }
    }
  }
  return num_functions;
}

TypeMemberFunctionImpl SwiftASTContext::GetMemberFunctionAtIndex(void *type,
                                                                 size_t idx) {
  VALID_OR_RETURN(TypeMemberFunctionImpl());

  std::string name("");
  CompilerType result_type;
  MemberFunctionKind kind(MemberFunctionKind::eMemberFunctionKindUnknown);
  swift::AbstractFunctionDecl *the_decl_we_care_about = nullptr;
  if (type) {
    swift::CanType swift_can_type(GetCanonicalSwiftType(type));

    auto nominal_decl = swift_can_type.getAnyNominal();
    if (nominal_decl) {
      auto iter = nominal_decl->getMembers().begin();
      auto end = nominal_decl->getMembers().end();
      for (; iter != end; iter++) {
        auto decl_kind = iter->getKind();
        switch (decl_kind) {
        case swift::DeclKind::Constructor:
        case swift::DeclKind::Destructor:
        case swift::DeclKind::Func: {
          if (idx == 0) {
            swift::AbstractFunctionDecl *abstract_func_decl =
                llvm::dyn_cast_or_null<swift::AbstractFunctionDecl>(*iter);
            if (abstract_func_decl) {
              switch (decl_kind) {
              case swift::DeclKind::Constructor:
                name.clear();
                kind = lldb::eMemberFunctionKindConstructor;
                the_decl_we_care_about = abstract_func_decl;
                break;
              case swift::DeclKind::Destructor:
                name.clear();
                kind = lldb::eMemberFunctionKindDestructor;
                the_decl_we_care_about = abstract_func_decl;
                break;
              case swift::DeclKind::Func:
              default: // I know that this can only be one of three kinds
                       // since I am here..
              {
                swift::FuncDecl *func_decl =
                    llvm::dyn_cast<swift::FuncDecl>(*iter);
                if (func_decl) {
                  if (func_decl->getName().empty())
                    name.clear();
                  else
                    name.assign(func_decl->getName().get());
                  if (func_decl->isStatic())
                    kind = lldb::eMemberFunctionKindStaticMethod;
                  else
                    kind = lldb::eMemberFunctionKindInstanceMethod;
                  the_decl_we_care_about = func_decl;
                }
              }
              }
              result_type =
                  CompilerType(GetASTContext(),
                               abstract_func_decl->getInterfaceType().getPointer());
            }
          } else
            --idx;
        } break;
        default:
          break;
        }
      }
    }
  }

  if (type && the_decl_we_care_about && (kind != eMemberFunctionKindUnknown))
    return TypeMemberFunctionImpl(
        result_type, CompilerDecl(this, the_decl_we_care_about), name, kind);

  return TypeMemberFunctionImpl();
}

CompilerType SwiftASTContext::GetLValueReferenceType(void *type) {
  VALID_OR_RETURN(CompilerType());

  if (type)
    return CompilerType(GetASTContext(),
                        swift::LValueType::get(GetSwiftType(type)));
  return CompilerType();
}

CompilerType SwiftASTContext::GetRValueReferenceType(void *type) {
  return CompilerType();
}

CompilerType SwiftASTContext::GetNonReferenceType(void *type) {
  VALID_OR_RETURN(CompilerType());

  if (type) {
    swift::CanType swift_can_type(GetCanonicalSwiftType(type));

    swift::LValueType *lvalue = swift_can_type->getAs<swift::LValueType>();
    if (lvalue)
      return CompilerType(GetASTContext(),
                          lvalue->getObjectType().getPointer());
    swift::InOutType *inout = swift_can_type->getAs<swift::InOutType>();
    if (inout)
        return CompilerType(GetASTContext(),
                            inout->getObjectType().getPointer());
  }
  return CompilerType();
}

CompilerType SwiftASTContext::GetPointeeType(void *type) {
  return CompilerType();
}

CompilerType SwiftASTContext::GetPointerType(void *type) {
  VALID_OR_RETURN(CompilerType());

  if (type) {
    swift::Type swift_type(::GetSwiftType(type));
    const swift::TypeKind type_kind = swift_type->getKind();
    if (type_kind == swift::TypeKind::BuiltinRawPointer)
      return CompilerType(GetASTContext(), swift_type);
  }
  return CompilerType();
}

CompilerType SwiftASTContext::GetTypedefedType(void *type) {
  VALID_OR_RETURN(CompilerType());

  if (type) {
    swift::Type swift_type(::GetSwiftType(type));
    swift::NameAliasType *name_alias_type =
        swift::dyn_cast<swift::NameAliasType>(swift_type.getPointer());
    if (name_alias_type) {
      return CompilerType(GetASTContext(),
                          name_alias_type->getSinglyDesugaredType());
    }
  }

  return CompilerType();
}

CompilerType
SwiftASTContext::GetUnboundType(lldb::opaque_compiler_type_t type) {
  VALID_OR_RETURN(CompilerType());

  if (type) {
    swift::CanType swift_can_type(GetCanonicalSwiftType(type));
    swift::BoundGenericType *bound_generic_type =
        swift_can_type->getAs<swift::BoundGenericType>();
    if (bound_generic_type) {
      swift::NominalTypeDecl *nominal_type_decl = bound_generic_type->getDecl();
      if (nominal_type_decl)
        return CompilerType(GetASTContext(),
                            nominal_type_decl->getDeclaredType());
    }
  }

  return CompilerType(GetASTContext(), GetSwiftType(type));
}

CompilerType SwiftASTContext::MapIntoContext(lldb::StackFrameSP &frame_sp,
                                             lldb::opaque_compiler_type_t type) {
  VALID_OR_RETURN(CompilerType());
  if (!type)
    return CompilerType(GetASTContext(), nullptr);
  if (!frame_sp)
    return CompilerType(GetASTContext(), GetSwiftType(type));
  swift::CanType swift_can_type(GetCanonicalSwiftType(type));
  const SymbolContext &sc(frame_sp->GetSymbolContext(eSymbolContextFunction));
  if (!sc.function || (swift_can_type && !swift_can_type->hasTypeParameter()))
    return CompilerType(GetASTContext(), GetSwiftType(type));
  auto *ctx = llvm::dyn_cast_or_null<SwiftASTContext>(
       sc.function->GetCompilerType().GetTypeSystem());
  if (!ctx)
    return CompilerType(GetASTContext(), GetSwiftType(type));

  // FIXME: we need the innermost non-inlined function.
  auto function_name = sc.GetFunctionName(Mangled::ePreferMangled);
  std::string error;
  swift::Decl *func_decl =
  swift::ide::getDeclFromMangledSymbolName(*ctx->GetASTContext(),
                                           function_name.GetStringRef(),
                                           error);
  if (!error.empty()) {
    Log *log(lldb_private::GetLogIfAllCategoriesSet(LIBLLDB_LOG_TYPES));
    if (log)
      log->Printf("Failed to getDeclFromMangledSymbolName(\"%s\"): %s\n",
                  function_name.AsCString(), error.c_str());
  }
  
  if (auto *dc = llvm::dyn_cast_or_null<swift::DeclContext>(func_decl))
    return {GetASTContext(), dc->mapTypeIntoContext(swift_can_type)};
  return CompilerType(GetASTContext(), GetSwiftType(type));
}

//----------------------------------------------------------------------
// Create related types using the current type's AST
//----------------------------------------------------------------------

CompilerType SwiftASTContext::GetBasicTypeFromAST(lldb::BasicType basic_type) {
  return CompilerType();
}

//----------------------------------------------------------------------
// Exploring the type
//----------------------------------------------------------------------

const swift::irgen::TypeInfo *SwiftASTContext::GetSwiftTypeInfo(void *type) {
  VALID_OR_RETURN(nullptr);

  if (type) {
    auto &irgen_module = GetIRGenModule();
    swift::CanType swift_can_type(GetCanonicalSwiftType(type));
    swift::SILType swift_sil_type = irgen_module.getLoweredType(
        swift_can_type);
    return &irgen_module.getTypeInfo(swift_sil_type);
  }
  return nullptr;
}

const swift::irgen::FixedTypeInfo *
SwiftASTContext::GetSwiftFixedTypeInfo(void *type) {
  VALID_OR_RETURN(nullptr);

  const swift::irgen::TypeInfo *type_info = GetSwiftTypeInfo(type);
  if (type_info) {
    if (type_info->isFixedSize())
      return swift::cast<const swift::irgen::FixedTypeInfo>(type_info);
  }
  return nullptr;
}

uint64_t SwiftASTContext::GetBitSize(lldb::opaque_compiler_type_t type,
                                     ExecutionContextScope *exe_scope) {
  if (type) {
    swift::CanType swift_can_type(GetCanonicalSwiftType(type));
    // FIXME: Query remote mirrors for this.
    if (swift_can_type->hasTypeParameter())
      return GetPointerByteSize() * 8;

    const swift::TypeKind type_kind = swift_can_type->getKind();
    switch (type_kind) {
    case swift::TypeKind::LValue:
    case swift::TypeKind::UnboundGeneric:
    case swift::TypeKind::GenericFunction:
    case swift::TypeKind::Function:
      return GetPointerByteSize() * 8;
    default:
      break;
    }
    const swift::irgen::FixedTypeInfo *fixed_type_info =
        GetSwiftFixedTypeInfo(type);
    if (fixed_type_info)
      return fixed_type_info->getFixedSize().getValue() * 8;
  }
  return 0;
}

uint64_t SwiftASTContext::GetByteStride(lldb::opaque_compiler_type_t type) {
  if (type) {
    const swift::irgen::FixedTypeInfo *fixed_type_info =
        GetSwiftFixedTypeInfo(type);
    if (fixed_type_info)
      return fixed_type_info->getFixedStride().getValue();
  }
  return 0;
}

size_t SwiftASTContext::GetTypeBitAlign(void *type) {
  if (type) {
    const swift::irgen::FixedTypeInfo *fixed_type_info =
        GetSwiftFixedTypeInfo(type);
    if (fixed_type_info)
      return fixed_type_info->getFixedAlignment().getValue();
  }
  return 0;
}

lldb::Encoding SwiftASTContext::GetEncoding(void *type, uint64_t &count) {
  VALID_OR_RETURN(lldb::eEncodingInvalid);

  if (!type)
    return lldb::eEncodingInvalid;

  count = 1;
  swift::CanType swift_can_type(GetCanonicalSwiftType(type));

  const swift::TypeKind type_kind = swift_can_type->getKind();
  switch (type_kind) {
  case swift::TypeKind::Error:
    break;
  case swift::TypeKind::BuiltinInteger:
    return lldb::eEncodingSint; // TODO: detect if an integer is unsigned
  case swift::TypeKind::BuiltinFloat:
    return lldb::eEncodingIEEE754; // TODO: detect if an integer is unsigned

  case swift::TypeKind::Archetype:
  case swift::TypeKind::BuiltinRawPointer:
  case swift::TypeKind::BuiltinNativeObject:
  case swift::TypeKind::BuiltinUnsafeValueBuffer:
  case swift::TypeKind::BuiltinUnknownObject:
  case swift::TypeKind::BuiltinBridgeObject:
  case swift::TypeKind::Class: // Classes are pointers in swift...
  case swift::TypeKind::BoundGenericClass:
  case swift::TypeKind::GenericTypeParam:
  case swift::TypeKind::DependentMember:
    return lldb::eEncodingUint;

  case swift::TypeKind::BuiltinVector:
    break;
  case swift::TypeKind::Tuple:
    break;
  case swift::TypeKind::UnmanagedStorage:
  case swift::TypeKind::UnownedStorage:
  case swift::TypeKind::WeakStorage:
    return CompilerType(GetASTContext(),
                        swift_can_type->getReferenceStorageReferent())
        .GetEncoding(count);
    break;

  case swift::TypeKind::ExistentialMetatype:
  case swift::TypeKind::Metatype:
    return lldb::eEncodingUint;

  case swift::TypeKind::GenericFunction:
  case swift::TypeKind::Function:
    return lldb::eEncodingUint;

  case swift::TypeKind::Enum:
  case swift::TypeKind::BoundGenericEnum:
    break;

  case swift::TypeKind::Struct:
  case swift::TypeKind::Protocol:
  case swift::TypeKind::Module:
  case swift::TypeKind::ProtocolComposition:
    break;
  case swift::TypeKind::LValue:
    return lldb::eEncodingUint;
  case swift::TypeKind::UnboundGeneric:
  case swift::TypeKind::BoundGenericStruct:
  case swift::TypeKind::TypeVariable:
  case swift::TypeKind::DynamicSelf:
  case swift::TypeKind::SILBox:
  case swift::TypeKind::SILFunction:
  case swift::TypeKind::SILBlockStorage:
  case swift::TypeKind::InOut:
  case swift::TypeKind::Unresolved:
    break;

  case swift::TypeKind::Optional:
  case swift::TypeKind::NameAlias:
  case swift::TypeKind::Paren:
  case swift::TypeKind::Dictionary:
  case swift::TypeKind::ArraySlice:
    assert(false && "Not a canonical type");
    break;
  }
  count = 0;
  return lldb::eEncodingInvalid;
}

lldb::Format SwiftASTContext::GetFormat(void *type) {
  VALID_OR_RETURN(lldb::eFormatInvalid);

  if (!type)
    return lldb::eFormatDefault;

  swift::CanType swift_can_type(GetCanonicalSwiftType(type));

  const swift::TypeKind type_kind = swift_can_type->getKind();
  switch (type_kind) {
  case swift::TypeKind::Error:
    break;
  case swift::TypeKind::BuiltinInteger:
    return eFormatDecimal; // TODO: detect if an integer is unsigned
  case swift::TypeKind::BuiltinFloat:
    return eFormatFloat; // TODO: detect if an integer is unsigned

  case swift::TypeKind::BuiltinRawPointer:
  case swift::TypeKind::BuiltinNativeObject:
  case swift::TypeKind::BuiltinUnknownObject:
  case swift::TypeKind::BuiltinUnsafeValueBuffer:
  case swift::TypeKind::BuiltinBridgeObject:
  case swift::TypeKind::Archetype:
  case swift::TypeKind::GenericTypeParam:
  case swift::TypeKind::DependentMember:
    return eFormatAddressInfo;

  // Classes are always pointers in swift...
  case swift::TypeKind::Class:
  case swift::TypeKind::BoundGenericClass:
    return eFormatHex;

  case swift::TypeKind::BuiltinVector:
    break;
  case swift::TypeKind::Tuple:
    break;
  case swift::TypeKind::UnmanagedStorage:
  case swift::TypeKind::UnownedStorage:
  case swift::TypeKind::WeakStorage:
    return CompilerType(GetASTContext(),
                        swift_can_type->getReferenceStorageReferent())
        .GetFormat();
    break;

  case swift::TypeKind::Enum:
  case swift::TypeKind::BoundGenericEnum:
    return eFormatUnsigned;

  case swift::TypeKind::GenericFunction:
  case swift::TypeKind::Function:
    return lldb::eFormatAddressInfo;

  case swift::TypeKind::Struct:
  case swift::TypeKind::Protocol:
  case swift::TypeKind::Metatype:
  case swift::TypeKind::Module:
  case swift::TypeKind::ProtocolComposition:
    break;
  case swift::TypeKind::LValue:
    return lldb::eFormatHex;
  case swift::TypeKind::UnboundGeneric:
  case swift::TypeKind::BoundGenericStruct:
  case swift::TypeKind::TypeVariable:
  case swift::TypeKind::ExistentialMetatype:
  case swift::TypeKind::DynamicSelf:
  case swift::TypeKind::SILBox:
  case swift::TypeKind::SILFunction:
  case swift::TypeKind::SILBlockStorage:
  case swift::TypeKind::InOut:
  case swift::TypeKind::Unresolved:
    break;

  case swift::TypeKind::Optional:
  case swift::TypeKind::NameAlias:
  case swift::TypeKind::Paren:
  case swift::TypeKind::Dictionary:
  case swift::TypeKind::ArraySlice:
    assert(false && "Not a canonical type");
    break;
  }
  // We don't know hot to display this type...
  return lldb::eFormatBytes;
}

uint32_t SwiftASTContext::GetNumChildren(void *type,
                                         bool omit_empty_base_classes,
                                         const ExecutionContext *exe_ctx) {
  VALID_OR_RETURN(0);

  if (!type)
    return 0;

  uint32_t num_children = 0;

  swift::CanType swift_can_type(GetCanonicalSwiftType(type));

  const swift::TypeKind type_kind = swift_can_type->getKind();
  switch (type_kind) {
  case swift::TypeKind::Error:
  case swift::TypeKind::BuiltinInteger:
  case swift::TypeKind::BuiltinFloat:
  case swift::TypeKind::BuiltinRawPointer:
  case swift::TypeKind::BuiltinNativeObject:
  case swift::TypeKind::BuiltinUnknownObject:
  case swift::TypeKind::BuiltinUnsafeValueBuffer:
  case swift::TypeKind::BuiltinBridgeObject:
  case swift::TypeKind::BuiltinVector:
  case swift::TypeKind::Module:
  case swift::TypeKind::Function:
  case swift::TypeKind::GenericFunction:
  case swift::TypeKind::DynamicSelf:
  case swift::TypeKind::SILBox:
  case swift::TypeKind::SILFunction:
  case swift::TypeKind::InOut:
    break;
  case swift::TypeKind::UnmanagedStorage:
  case swift::TypeKind::UnownedStorage:
  case swift::TypeKind::WeakStorage:
    return CompilerType(GetASTContext(),
                        swift_can_type->getReferenceStorageReferent())
      .GetNumChildren(omit_empty_base_classes, exe_ctx);
  case swift::TypeKind::GenericTypeParam:
  case swift::TypeKind::DependentMember:
    break;

  case swift::TypeKind::Enum:
  case swift::TypeKind::BoundGenericEnum: {
    SwiftEnumDescriptor *cached_enum_info = GetCachedEnumInfo(type);
    if (cached_enum_info)
      return cached_enum_info->GetNumElementsWithPayload();
  } break;

  case swift::TypeKind::Tuple:
  case swift::TypeKind::Struct:
  case swift::TypeKind::BoundGenericStruct:
    return GetNumFields(type);

  case swift::TypeKind::Class:
  case swift::TypeKind::BoundGenericClass: {
    auto class_decl = swift_can_type->getClassOrBoundGenericClass();
    return (class_decl->hasSuperclass() ? 1 : 0) + GetNumFields(type);
  }

  case swift::TypeKind::Protocol:
  case swift::TypeKind::ProtocolComposition: {
    ProtocolInfo protocol_info;
    if (!GetProtocolTypeInfo(
            CompilerType(GetASTContext(), GetSwiftType(type)), protocol_info))
      break;

    return protocol_info.m_num_storage_words;
  }

  case swift::TypeKind::ExistentialMetatype:
  case swift::TypeKind::Metatype:
  case swift::TypeKind::Archetype:
    return 0;

  case swift::TypeKind::LValue: {
    swift::LValueType *lvalue_type = swift_can_type->castTo<swift::LValueType>();
    swift::TypeBase *deref_type = lvalue_type->getObjectType().getPointer();

    uint32_t num_pointee_children =
        CompilerType(GetASTContext(), deref_type)
            .GetNumChildren(omit_empty_base_classes, exe_ctx);
    // If this type points to a simple type (or to a class), then it has 1 child
    if (num_pointee_children == 0 || deref_type->getClassOrBoundGenericClass())
      num_children = 1;
    else
      num_children = num_pointee_children;
  } break;

  case swift::TypeKind::UnboundGeneric:
    break;
  case swift::TypeKind::TypeVariable:
    break;

  case swift::TypeKind::SILBlockStorage:
  case swift::TypeKind::Unresolved:
    break;

  case swift::TypeKind::Optional:
  case swift::TypeKind::NameAlias:
  case swift::TypeKind::Paren:
  case swift::TypeKind::Dictionary:
  case swift::TypeKind::ArraySlice:
    assert(false && "Not a canonical type");
    break;
  }

  return num_children;
}

lldb::BasicType SwiftASTContext::GetBasicTypeEnumeration(void *type) {
  return eBasicTypeInvalid;
}

#pragma mark Aggregate Types

uint32_t SwiftASTContext::GetNumDirectBaseClasses(void *opaque_type) {
  if (!opaque_type)
    return 0;

  swift::CanType swift_can_type(GetCanonicalSwiftType(opaque_type));
  swift::ClassDecl *class_decl = swift_can_type->getClassOrBoundGenericClass();
  if (class_decl) {
    if (class_decl->hasSuperclass())
      return 1;
  }

  return 0;
}

uint32_t SwiftASTContext::GetNumVirtualBaseClasses(void *opaque_type) {
  return 0;
}

uint32_t SwiftASTContext::GetNumFields(void *type) {
  VALID_OR_RETURN(0);

  if (!type)
    return 0;

  uint32_t count = 0;

  swift::CanType swift_can_type(GetCanonicalSwiftType(type));

  const swift::TypeKind type_kind = swift_can_type->getKind();
  switch (type_kind) {
  case swift::TypeKind::Error:
  case swift::TypeKind::BuiltinInteger:
  case swift::TypeKind::BuiltinFloat:
  case swift::TypeKind::BuiltinRawPointer:
  case swift::TypeKind::BuiltinNativeObject:
  case swift::TypeKind::BuiltinUnknownObject:
  case swift::TypeKind::BuiltinUnsafeValueBuffer:
  case swift::TypeKind::BuiltinBridgeObject:
  case swift::TypeKind::BuiltinVector:
    break;
  case swift::TypeKind::UnmanagedStorage:
  case swift::TypeKind::UnownedStorage:
  case swift::TypeKind::WeakStorage:
    return CompilerType(GetASTContext(),
                        swift_can_type->getReferenceStorageReferent())
        .GetNumFields();
  case swift::TypeKind::GenericTypeParam:
  case swift::TypeKind::DependentMember:
    break;

  case swift::TypeKind::Enum:
  case swift::TypeKind::BoundGenericEnum: {
    SwiftEnumDescriptor *cached_enum_info = GetCachedEnumInfo(type);
    if (cached_enum_info)
      return cached_enum_info->GetNumElementsWithPayload();
  } break;

  case swift::TypeKind::Tuple:
    return cast<swift::TupleType>(swift_can_type)->getNumElements();

  case swift::TypeKind::Struct:
  case swift::TypeKind::Class:
  case swift::TypeKind::BoundGenericClass:
  case swift::TypeKind::BoundGenericStruct: {
    auto nominal = swift_can_type->getAnyNominal();
    return GetStoredProperties(nominal).size();
  }

  case swift::TypeKind::Protocol:
  case swift::TypeKind::ProtocolComposition:
    return GetNumChildren(type, /*omit_empty_base_classes=*/false, nullptr);

  case swift::TypeKind::ExistentialMetatype:
  case swift::TypeKind::Metatype:
    return 0;

  case swift::TypeKind::Module:
  case swift::TypeKind::Archetype:
  case swift::TypeKind::Function:
  case swift::TypeKind::GenericFunction:
  case swift::TypeKind::LValue:
  case swift::TypeKind::UnboundGeneric:
  case swift::TypeKind::TypeVariable:
  case swift::TypeKind::DynamicSelf:
  case swift::TypeKind::SILBox:
  case swift::TypeKind::SILFunction:
  case swift::TypeKind::SILBlockStorage:
  case swift::TypeKind::InOut:
  case swift::TypeKind::Unresolved:
    break;

  case swift::TypeKind::Optional:
  case swift::TypeKind::NameAlias:
  case swift::TypeKind::Paren:
  case swift::TypeKind::Dictionary:
  case swift::TypeKind::ArraySlice:
    assert(false && "Not a canonical type");
    break;
  }

  return count;
}

CompilerType
SwiftASTContext::GetDirectBaseClassAtIndex(void *opaque_type, size_t idx,
                                           uint32_t *bit_offset_ptr) {
  VALID_OR_RETURN(CompilerType());

  if (opaque_type) {
    swift::CanType swift_can_type(GetCanonicalSwiftType(opaque_type));
    swift::ClassDecl *class_decl =
        swift_can_type->getClassOrBoundGenericClass();
    if (class_decl) {
      swift::Type base_class_type = class_decl->getSuperclass();
      if (base_class_type)
        return CompilerType(GetASTContext(), base_class_type.getPointer());
    }
  }
  return CompilerType();
}

CompilerType
SwiftASTContext::GetVirtualBaseClassAtIndex(void *opaque_type, size_t idx,
                                            uint32_t *bit_offset_ptr) {
  return CompilerType();
}

/// Retrieve the printable name of a tuple element.
static std::string GetTupleElementName(const swift::TupleType *tuple_type,
                                       unsigned index,
                                       llvm::StringRef printed_index = "") {
  const auto &element = tuple_type->getElement(index);

  // Use the element name if there is one.
  if (!element.getName().empty()) return element.getName().str();

  // If we know the printed index already, use that.
  if (!printed_index.empty()) return printed_index;

  // Print the index and return that.
  std::string str;
  llvm::raw_string_ostream(str) << index;
  return str;
}

/// Retrieve the printable name of a type referenced as a superclass.
static std::string GetSuperclassName(const CompilerType &superclass_type) {
  return superclass_type.GetUnboundType().GetTypeName()
    .AsCString("<no type name>");
}

/// Retrieve the type and name of a child of an existential type.
static std::pair<CompilerType, std::string>
GetExistentialTypeChild(swift::ASTContext *swift_ast_ctx,
                        CompilerType type,
                        const SwiftASTContext::ProtocolInfo &protocol_info,
                        unsigned idx) {
  assert(idx < protocol_info.m_num_storage_words &&
         "caller is responsible for validating index");

  // A payload word for a non-class, non-error existential.
  if (idx < protocol_info.m_num_payload_words) {
    std::string name;
    llvm::raw_string_ostream(name) << "payload_data_" << idx;

    auto raw_pointer = swift_ast_ctx->TheRawPointerType;
    return { CompilerType(swift_ast_ctx, raw_pointer.getPointer()),
             std::move(name) };
  }

   // The instance for a class-bound existential.
  if (idx == 0 && protocol_info.m_is_class_only) {
    CompilerType class_type;
    if (protocol_info.m_superclass) {
      class_type = protocol_info.m_superclass;
    } else {
      auto raw_pointer = swift_ast_ctx->TheRawPointerType;
      class_type = CompilerType(swift_ast_ctx, raw_pointer.getPointer());
    }

    return { class_type, "instance" };
  }

  // The instance for an error existential.
  if (idx == 0 && protocol_info.m_is_errortype) {
    auto raw_pointer = swift_ast_ctx->TheRawPointerType;
    return { CompilerType(swift_ast_ctx, raw_pointer.getPointer()),
             "error_instance" };
  }

  // The metatype for a non-class, non-error existential.
  if (idx && idx == protocol_info.m_num_payload_words) {
    // The metatype for a non-class, non-error existential.
    auto any_metatype =
      swift::ExistentialMetatypeType::get(swift_ast_ctx->TheAnyType);
    return { CompilerType(swift_ast_ctx, any_metatype), "instance_type" };
  }

  // A witness table. Figure out which protocol it corresponds to.
  unsigned witness_table_idx = idx - protocol_info.m_num_payload_words - 1;
  swift::CanType swift_can_type(GetCanonicalSwiftType(type));
  swift::ExistentialLayout layout = swift_can_type.getExistentialLayout();

  std::string name;
  for (auto protoType : layout.getProtocols()) {
    auto proto = protoType->getDecl();
    if (proto->isObjC()) continue;

    if (witness_table_idx == 0) {
      llvm::raw_string_ostream(name) << "witness_table_"
                                     << proto->getBaseName().userFacingName();
      break;
    }
    --witness_table_idx;
  }

  auto raw_pointer = swift_ast_ctx->TheRawPointerType;
  return { CompilerType(swift_ast_ctx, raw_pointer.getPointer()),
           std::move(name) };
}

CompilerType SwiftASTContext::GetFieldAtIndex(void *type, size_t idx,
                                              std::string &name,
                                              uint64_t *bit_offset_ptr,
                                              uint32_t *bitfield_bit_size_ptr,
                                              bool *is_bitfield_ptr) {
  VALID_OR_RETURN(CompilerType());

  if (!type)
    return CompilerType();

  swift::CanType swift_can_type(GetCanonicalSwiftType(type));

  const swift::TypeKind type_kind = swift_can_type->getKind();
  switch (type_kind) {
  case swift::TypeKind::Error:
  case swift::TypeKind::BuiltinInteger:
  case swift::TypeKind::BuiltinFloat:
  case swift::TypeKind::BuiltinRawPointer:
  case swift::TypeKind::BuiltinNativeObject:
  case swift::TypeKind::BuiltinUnsafeValueBuffer:
  case swift::TypeKind::BuiltinUnknownObject:
  case swift::TypeKind::BuiltinBridgeObject:
  case swift::TypeKind::BuiltinVector:
    break;
  case swift::TypeKind::UnmanagedStorage:
  case swift::TypeKind::UnownedStorage:
  case swift::TypeKind::WeakStorage:
    return CompilerType(GetASTContext(),
                        swift_can_type->getReferenceStorageReferent())
        .GetFieldAtIndex(idx, name, bit_offset_ptr, bitfield_bit_size_ptr,
                         is_bitfield_ptr);
  case swift::TypeKind::GenericTypeParam:
  case swift::TypeKind::DependentMember:
    break;

  case swift::TypeKind::Enum:
  case swift::TypeKind::BoundGenericEnum: {
    SwiftEnumDescriptor *cached_enum_info = GetCachedEnumInfo(type);
    if (cached_enum_info &&
        idx < cached_enum_info->GetNumElementsWithPayload()) {
      const SwiftEnumDescriptor::ElementInfo *enum_element_info =
          cached_enum_info->GetElementWithPayloadAtIndex(idx);
      name.assign(enum_element_info->name.GetCString());
      if (bit_offset_ptr)
        *bit_offset_ptr = 0;
      if (bitfield_bit_size_ptr)
        *bitfield_bit_size_ptr = 0;
      if (is_bitfield_ptr)
        *is_bitfield_ptr = false;
      return enum_element_info->payload_type;
    }
  } break;

  case swift::TypeKind::Tuple: {
    auto tuple_type = cast<swift::TupleType>(swift_can_type);
    if (idx >= tuple_type->getNumElements()) break;

    // We cannot reliably get layout information without an execution
    // context.
    if (bit_offset_ptr)
      *bit_offset_ptr = LLDB_INVALID_IVAR_OFFSET;
    if (bitfield_bit_size_ptr)
      *bitfield_bit_size_ptr = 0;
    if (is_bitfield_ptr)
      *is_bitfield_ptr = false;

    name = GetTupleElementName(tuple_type, idx);

    const auto &child = tuple_type->getElement(idx);
    return CompilerType(GetASTContext(), child.getType().getPointer());
  }

  case swift::TypeKind::Class:
  case swift::TypeKind::BoundGenericClass: {
    auto class_decl = swift_can_type->getClassOrBoundGenericClass();
    if (class_decl->hasSuperclass()) {
      if (idx == 0) {
        swift::Type superclass_swift_type = swift_can_type->getSuperclass();
        CompilerType superclass_type(GetASTContext(),
                                     superclass_swift_type.getPointer());

        name = GetSuperclassName(superclass_type);

        // We cannot reliably get layout information without an execution
        // context.
        if (bit_offset_ptr)
          *bit_offset_ptr = LLDB_INVALID_IVAR_OFFSET;
        if (bitfield_bit_size_ptr)
          *bitfield_bit_size_ptr = 0;
        if (is_bitfield_ptr)
          *is_bitfield_ptr = false;

        return superclass_type;
      }

      // Adjust the index to refer into the stored properties.
      --idx;
    }

    LLVM_FALLTHROUGH;
  }

  case swift::TypeKind::Struct:
  case swift::TypeKind::BoundGenericStruct: {
    auto nominal = swift_can_type->getAnyNominal();
    auto stored_properties = GetStoredProperties(nominal);
    if (idx >= stored_properties.size()) break;

    auto property = stored_properties[idx];
    name = property->getBaseName().userFacingName();

    // We cannot reliably get layout information without an execution
    // context.
    if (bit_offset_ptr)
      *bit_offset_ptr = LLDB_INVALID_IVAR_OFFSET;
    if (bitfield_bit_size_ptr)
      *bitfield_bit_size_ptr = 0;
    if (is_bitfield_ptr)
      *is_bitfield_ptr = false;

    swift::Type child_swift_type = swift_can_type->getTypeOfMember(
        nominal->getModuleContext(), property, nullptr);
    return CompilerType(GetASTContext(), child_swift_type.getPointer());
  }

  case swift::TypeKind::Protocol:
  case swift::TypeKind::ProtocolComposition: {
    ProtocolInfo protocol_info;
    if (!GetProtocolTypeInfo(
            CompilerType(GetASTContext(), GetSwiftType(type)), protocol_info))
      break;

    if (idx >= protocol_info.m_num_storage_words) break;

    CompilerType compiler_type(GetASTContext(), GetSwiftType(type));
    CompilerType child_type;
    std::tie(child_type, name) =
      GetExistentialTypeChild(GetASTContext(), compiler_type, protocol_info,
                              idx);

    uint64_t child_size = child_type.GetByteSize(nullptr);
    if (bit_offset_ptr)
      *bit_offset_ptr = idx * child_size * 8;
    if (bitfield_bit_size_ptr)
      *bitfield_bit_size_ptr = 0;
    if (is_bitfield_ptr)
      *is_bitfield_ptr = false;

    return child_type;
  }

  case swift::TypeKind::ExistentialMetatype:
  case swift::TypeKind::Metatype:
    break;

  case swift::TypeKind::Module:
  case swift::TypeKind::Archetype:
  case swift::TypeKind::Function:
  case swift::TypeKind::GenericFunction:
  case swift::TypeKind::LValue:
  case swift::TypeKind::UnboundGeneric:
  case swift::TypeKind::TypeVariable:
  case swift::TypeKind::DynamicSelf:
  case swift::TypeKind::SILBox:
  case swift::TypeKind::SILFunction:
  case swift::TypeKind::SILBlockStorage:
  case swift::TypeKind::InOut:
  case swift::TypeKind::Unresolved:
    break;

  case swift::TypeKind::Optional:
  case swift::TypeKind::NameAlias:
  case swift::TypeKind::Paren:
  case swift::TypeKind::Dictionary:
  case swift::TypeKind::ArraySlice:
    assert(false && "Not a canonical type");
    break;
  }

  return CompilerType();
}

// If a pointer to a pointee type (the clang_type arg) says that it has no
// children, then we either need to trust it, or override it and return a
// different result. For example, an "int *" has one child that is an integer,
// but a function pointer doesn't have any children. Likewise if a Record type
// claims it has no children, then there really is nothing to show.
uint32_t SwiftASTContext::GetNumPointeeChildren(void *type) {
  if (!type)
    return 0;

  swift::CanType swift_can_type(GetCanonicalSwiftType(type));

  const swift::TypeKind type_kind = swift_can_type->getKind();
  switch (type_kind) {
  case swift::TypeKind::Error:
    return 0;
  case swift::TypeKind::BuiltinInteger:
    return 1;
  case swift::TypeKind::BuiltinFloat:
    return 1;
  case swift::TypeKind::BuiltinRawPointer:
    return 1;
  case swift::TypeKind::BuiltinUnsafeValueBuffer:
    return 1;
  case swift::TypeKind::BuiltinNativeObject:
    return 1;
  case swift::TypeKind::BuiltinUnknownObject:
    return 1;
  case swift::TypeKind::BuiltinBridgeObject:
    return 1;
  case swift::TypeKind::BuiltinVector:
    return 0;
  case swift::TypeKind::UnmanagedStorage:
  case swift::TypeKind::UnownedStorage:
  case swift::TypeKind::WeakStorage:
    return GetNumPointeeChildren(
        swift::cast<swift::ReferenceStorageType>(swift_can_type)
            .getPointer());
  case swift::TypeKind::Tuple:
    return 0;
  case swift::TypeKind::GenericTypeParam:
    return 0;
  case swift::TypeKind::DependentMember:
    return 0;
  case swift::TypeKind::Enum:
    return 0;
  case swift::TypeKind::Struct:
    return 0;
  case swift::TypeKind::Class:
    return 0;
  case swift::TypeKind::Protocol:
    return 0;
  case swift::TypeKind::Metatype:
    return 0;
  case swift::TypeKind::Module:
    return 0;
  case swift::TypeKind::Archetype:
    return 0;
  case swift::TypeKind::Function:
    return 0;
  case swift::TypeKind::GenericFunction:
    return 0;
  case swift::TypeKind::ProtocolComposition:
    return 0;
  case swift::TypeKind::LValue:
    return 1;
  case swift::TypeKind::UnboundGeneric:
    return 0;
  case swift::TypeKind::BoundGenericClass:
    return 0;
  case swift::TypeKind::BoundGenericEnum:
    return 0;
  case swift::TypeKind::BoundGenericStruct:
    return 0;
  case swift::TypeKind::TypeVariable:
    return 0;
  case swift::TypeKind::ExistentialMetatype:
    return 0;
  case swift::TypeKind::DynamicSelf:
    return 0;
  case swift::TypeKind::SILBox:
    return 0;
  case swift::TypeKind::SILFunction:
    return 0;
  case swift::TypeKind::SILBlockStorage:
    return 0;
  case swift::TypeKind::InOut:
    return 0;
  case swift::TypeKind::Unresolved:
    return 0;

  case swift::TypeKind::Optional:
  case swift::TypeKind::NameAlias:
  case swift::TypeKind::Paren:
  case swift::TypeKind::Dictionary:
  case swift::TypeKind::ArraySlice:
    assert(false && "Not a canonical type");
    break;
  }

  return 0;
}

static int64_t GetInstanceVariableOffset_Metadata(
    ValueObject *valobj, ExecutionContext *exe_ctx, const CompilerType &type,
    ConstString ivar_name, const CompilerType &ivar_type) {
  Log *log(lldb_private::GetLogIfAllCategoriesSet(LIBLLDB_LOG_TYPES));
  if (log)
    log->Printf(
        "[GetInstanceVariableOffset_Metadata] ivar_name = %s, type = %s",
        ivar_name.AsCString(), type.GetTypeName().AsCString());

  Process *process = exe_ctx->GetProcessPtr();
  if (process) {
    SwiftLanguageRuntime *runtime = process->GetSwiftLanguageRuntime();
    if (runtime) {
      Status error;
      if (auto offset =
            runtime->GetMemberVariableOffset(type, valobj, ivar_name, &error)) {
        if (log)
          log->Printf("[GetInstanceVariableOffset_Metadata] for %s: %llu",
                      ivar_name.AsCString(), *offset);
        return *offset;
      }
      else if (log) {
        log->Printf("[GetInstanceVariableOffset_Metadata] resolver failure: %s",
                    error.AsCString());
      }
    } else if (log)
      log->Printf("[GetInstanceVariableOffset_Metadata] no runtime");
  } else if (log)
    log->Printf("[GetInstanceVariableOffset_Metadata] no process");
  return LLDB_INVALID_IVAR_OFFSET;
}

static int64_t GetInstanceVariableOffset(ValueObject *valobj,
                                         ExecutionContext *exe_ctx,
                                         const CompilerType &class_type,
                                         const char *ivar_name,
                                         const CompilerType &ivar_type) {
  int64_t offset = LLDB_INVALID_IVAR_OFFSET;

  if (ivar_name && ivar_name[0]) {
    if (exe_ctx) {
      Target *target = exe_ctx->GetTargetPtr();
      if (target) {
        offset = GetInstanceVariableOffset_Metadata(
            valobj, exe_ctx, class_type, ConstString(ivar_name), ivar_type);
      }
    }
  }
  return offset;
}

bool SwiftASTContext::IsNonTriviallyManagedReferenceType(
    const CompilerType &type, NonTriviallyManagedReferenceStrategy &strategy,
    CompilerType *underlying_type) {
  if (auto ast =
          llvm::dyn_cast_or_null<SwiftASTContext>(type.GetTypeSystem())) {
    swift::CanType swift_can_type(GetCanonicalSwiftType(type));

    const swift::TypeKind type_kind = swift_can_type->getKind();
    switch (type_kind) {
    default:
      break;
    case swift::TypeKind::UnmanagedStorage: {
      strategy = NonTriviallyManagedReferenceStrategy::eUnmanaged;
      if (underlying_type)
        *underlying_type = CompilerType(
            ast, swift_can_type->getReferenceStorageReferent()
              .getPointer());
    }
      return true;
    case swift::TypeKind::UnownedStorage: {
      strategy = NonTriviallyManagedReferenceStrategy::eUnowned;
      if (underlying_type)
        *underlying_type = CompilerType(
            ast, swift_can_type->getReferenceStorageReferent()
              .getPointer());
    }
      return true;
    case swift::TypeKind::WeakStorage: {
      strategy = NonTriviallyManagedReferenceStrategy::eWeak;
      if (underlying_type)
        *underlying_type = CompilerType(
            ast, swift_can_type->getReferenceStorageReferent()
              .getPointer());
    }
      return true;
    }
  }
  return false;
}

CompilerType SwiftASTContext::GetChildCompilerTypeAtIndex(
    void *type, ExecutionContext *exe_ctx, size_t idx,
    bool transparent_pointers, bool omit_empty_base_classes,
    bool ignore_array_bounds, std::string &child_name,
    uint32_t &child_byte_size, int32_t &child_byte_offset,
    uint32_t &child_bitfield_bit_size, uint32_t &child_bitfield_bit_offset,
    bool &child_is_base_class, bool &child_is_deref_of_parent,
    ValueObject *valobj, uint64_t &language_flags) {
  VALID_OR_RETURN(CompilerType());

  if (!type)
    return CompilerType();

  language_flags = 0;

  swift::CanType swift_can_type(GetCanonicalSwiftType(type));
  const swift::TypeKind type_kind = swift_can_type->getKind();
  switch (type_kind) {
  case swift::TypeKind::Error:
  case swift::TypeKind::BuiltinInteger:
  case swift::TypeKind::BuiltinFloat:
  case swift::TypeKind::BuiltinRawPointer:
  case swift::TypeKind::BuiltinNativeObject:
  case swift::TypeKind::BuiltinUnknownObject:
  case swift::TypeKind::BuiltinUnsafeValueBuffer:
  case swift::TypeKind::BuiltinBridgeObject:
  case swift::TypeKind::BuiltinVector:
    break;
  case swift::TypeKind::UnmanagedStorage:
  case swift::TypeKind::UnownedStorage:
  case swift::TypeKind::WeakStorage:
    return CompilerType(GetASTContext(),
                        swift_can_type->getReferenceStorageReferent())
        .GetChildCompilerTypeAtIndex(
            exe_ctx, idx, transparent_pointers, omit_empty_base_classes,
            ignore_array_bounds, child_name, child_byte_size, child_byte_offset,
            child_bitfield_bit_size, child_bitfield_bit_offset,
            child_is_base_class, child_is_deref_of_parent, valobj,
            language_flags);
  case swift::TypeKind::GenericTypeParam:
  case swift::TypeKind::DependentMember:
    break;

  case swift::TypeKind::Enum:
  case swift::TypeKind::BoundGenericEnum: {
    SwiftEnumDescriptor *cached_enum_info = GetCachedEnumInfo(type);
    if (cached_enum_info &&
        idx < cached_enum_info->GetNumElementsWithPayload()) {
      const SwiftEnumDescriptor::ElementInfo *element_info =
          cached_enum_info->GetElementWithPayloadAtIndex(idx);
      child_name.assign(element_info->name.GetCString());
      child_byte_size = element_info->payload_type.GetByteSize(
          exe_ctx ? exe_ctx->GetBestExecutionContextScope() : NULL);
      child_byte_offset = 0;
      child_bitfield_bit_size = 0;
      child_bitfield_bit_offset = 0;
      child_is_base_class = false;
      child_is_deref_of_parent = false;
      if (element_info->is_indirect) {
        language_flags |= LanguageFlags::eIsIndirectEnumCase;
        return CompilerType(GetASTContext(),
                            GetASTContext()->TheRawPointerType.getPointer());
      } else
        return element_info->payload_type;
    }
  } break;

  case swift::TypeKind::Tuple: {
    // Dynamic type resolution may actually change(!) the layout of a tuple, so
    // we need to get the offset from the static (but archetype-bound) version.
    auto static_value = valobj->GetStaticValue();
    auto static_type = static_value->GetCompilerType();
    auto static_swift_type = GetCanonicalSwiftType(static_type);
    if (swift::isa<swift::TupleType>(static_swift_type))
      swift_can_type = static_swift_type;
    if (swift_can_type->hasTypeParameter()) {
      if (!exe_ctx)
        return {};
      auto *exe_scope = exe_ctx->GetBestExecutionContextScope();
      auto *frame = exe_scope->CalculateStackFrame().get();
      auto *runtime = exe_scope->CalculateProcess()->GetSwiftLanguageRuntime();
      if (!frame || !runtime)
        return {};
      auto bound = runtime->DoArchetypeBindingForType(*frame, static_type);
      swift_can_type = GetCanonicalSwiftType(bound);
    }

    auto tuple_type = cast<swift::TupleType>(swift_can_type);
    if (idx >= tuple_type->getNumElements()) break;

    const auto &child = tuple_type->getElement(idx);

    // Format the integer.
    llvm::SmallString<16> printed_idx;
    llvm::raw_svector_ostream(printed_idx) << idx;

    CompilerType child_type(GetASTContext(), child.getType().getPointer());

    auto exe_ctx_scope =
      exe_ctx ? exe_ctx->GetBestExecutionContextScope() : NULL;
    child_name = GetTupleElementName(tuple_type, idx, printed_idx);
    child_byte_size = child_type.GetByteSize(exe_ctx_scope);
      child_is_base_class = false;
    child_is_deref_of_parent = false;

    CompilerType compiler_type(GetASTContext(), GetSwiftType(type));
    child_byte_offset =
      GetInstanceVariableOffset(valobj, exe_ctx, compiler_type,
                                printed_idx.c_str(), child_type);
    child_bitfield_bit_size = 0;
    child_bitfield_bit_offset = 0;

    return child_type;
  }

  case swift::TypeKind::Class:
  case swift::TypeKind::BoundGenericClass: {
    auto class_decl = swift_can_type->getClassOrBoundGenericClass();
    // Child 0 is the superclass, if there is one.
    if (class_decl->hasSuperclass()) {
      if (idx == 0) {
        swift::Type superclass_swift_type = swift_can_type->getSuperclass();
        CompilerType superclass_type(GetASTContext(),
                                     superclass_swift_type.getPointer());

        child_name = GetSuperclassName(superclass_type);

        auto exe_ctx_scope =
          exe_ctx ? exe_ctx->GetBestExecutionContextScope() : NULL;
        child_byte_size = superclass_type.GetByteSize(exe_ctx_scope);
        child_is_base_class = true;
        child_is_deref_of_parent = false;

        child_byte_offset = 0;
        child_bitfield_bit_size = 0;
        child_bitfield_bit_offset = 0;

        language_flags |= LanguageFlags::eIgnoreInstancePointerness;
        return superclass_type;
      }

      // Adjust the index to refer into the stored properties.
      --idx;
    }
    LLVM_FALLTHROUGH;
  }

  case swift::TypeKind::Struct:
  case swift::TypeKind::BoundGenericStruct: {
    auto nominal = swift_can_type->getAnyNominal();
    auto stored_properties = GetStoredProperties(nominal);
    if (idx >= stored_properties.size()) break;

    // Find the stored property with this index.
    auto property = stored_properties[idx];
    swift::Type child_swift_type = swift_can_type->getTypeOfMember(
        nominal->getModuleContext(), property, nullptr);

    CompilerType child_type(GetASTContext(), child_swift_type.getPointer());

    auto exe_ctx_scope =
      exe_ctx ? exe_ctx->GetBestExecutionContextScope() : NULL;

    child_name = property->getBaseName().userFacingName();
    child_byte_size = child_type.GetByteSize(exe_ctx_scope);
    child_is_base_class = false;
    child_is_deref_of_parent = false;

    CompilerType compiler_type(GetASTContext(), GetSwiftType(type));
    child_byte_offset =
      GetInstanceVariableOffset(valobj, exe_ctx, compiler_type,
                                child_name.c_str(), child_type);
    child_bitfield_bit_size = 0;
    child_bitfield_bit_offset = 0;
    return child_type;
  }

  case swift::TypeKind::Protocol:
  case swift::TypeKind::ProtocolComposition: {
    ProtocolInfo protocol_info;
    if (!GetProtocolTypeInfo(
            CompilerType(GetASTContext(), GetSwiftType(type)), protocol_info))
      break;

    if (idx >= protocol_info.m_num_storage_words) break;

    CompilerType compiler_type(GetASTContext(), GetSwiftType(type));
    CompilerType child_type;
    std::tie(child_type, child_name) =
      GetExistentialTypeChild(GetASTContext(), compiler_type, protocol_info,
                              idx);

    auto exe_ctx_scope =
      exe_ctx ? exe_ctx->GetBestExecutionContextScope() : nullptr;

    child_byte_size = child_type.GetByteSize(exe_ctx_scope);
    child_byte_offset = idx * child_byte_size;
    child_bitfield_bit_size = 0;
    child_bitfield_bit_offset = 0;
    child_is_base_class = false;
    child_is_deref_of_parent = false;

    return child_type;
  }

  case swift::TypeKind::ExistentialMetatype:
  case swift::TypeKind::Metatype:
    break;

  case swift::TypeKind::Module:
  case swift::TypeKind::Archetype:
  case swift::TypeKind::Function:
  case swift::TypeKind::GenericFunction:
    break;

  case swift::TypeKind::LValue:
    if (idx < GetNumChildren(type, omit_empty_base_classes, exe_ctx)) {
      CompilerType pointee_clang_type(GetNonReferenceType(type));
      Flags pointee_clang_type_flags(pointee_clang_type.GetTypeInfo());
      const char *parent_name = valobj ? valobj->GetName().GetCString() : NULL;
      if (parent_name) {
        child_name.assign(1, '&');
        child_name += parent_name;
      }

      // We have a pointer to a simple type
      if (idx == 0) {
        child_byte_size = pointee_clang_type.GetByteSize(
            exe_ctx ? exe_ctx->GetBestExecutionContextScope() : NULL);
        child_byte_offset = 0;
        return pointee_clang_type;
      }
    }
    break;
  case swift::TypeKind::UnboundGeneric:
    break;
  case swift::TypeKind::TypeVariable:
    break;

  case swift::TypeKind::DynamicSelf:
  case swift::TypeKind::SILBox:
  case swift::TypeKind::SILFunction:
  case swift::TypeKind::SILBlockStorage:
  case swift::TypeKind::InOut:
  case swift::TypeKind::Unresolved:
    break;

  case swift::TypeKind::Optional:
  case swift::TypeKind::NameAlias:
  case swift::TypeKind::Paren:
  case swift::TypeKind::Dictionary:
  case swift::TypeKind::ArraySlice:
    assert(false && "Not a canonical type");
    break;
  }
  return CompilerType();
}

// Look for a child member (doesn't include base classes, but it does include
// their members) in the type hierarchy. Returns an index path into "clang_type"
// on how to reach the appropriate member.
//
//    class A
//    {
//    public:
//        int m_a;
//        int m_b;
//    };
//
//    class B
//    {
//    };
//
//    class C :
//        public B,
//        public A
//    {
//    };
//
// If we have a clang type that describes "class C", and we wanted to look for
// "m_b" in it:
//
// With omit_empty_base_classes == false we would get an integer array back
// with:
// { 1,  1 }
// The first index 1 is the child index for "class A" within class C.
// The second index 1 is the child index for "m_b" within class A.
//
// With omit_empty_base_classes == true we would get an integer array back with:
// { 0,  1 }
// The first index 0 is the child index for "class A" within class C (since
// class B doesn't have any members it doesn't count).
// The second index 1 is the child index for "m_b" within class A.

size_t SwiftASTContext::GetIndexOfChildMemberWithName(
    void *type, const char *name, bool omit_empty_base_classes,
    std::vector<uint32_t> &child_indexes) {
  VALID_OR_RETURN(0);

  if (type && name && name[0]) {
    swift::CanType swift_can_type(GetCanonicalSwiftType(type));

    const swift::TypeKind type_kind = swift_can_type->getKind();
    switch (type_kind) {
    case swift::TypeKind::Error:
    case swift::TypeKind::BuiltinInteger:
    case swift::TypeKind::BuiltinFloat:
    case swift::TypeKind::BuiltinRawPointer:
    case swift::TypeKind::BuiltinNativeObject:
    case swift::TypeKind::BuiltinUnknownObject:
    case swift::TypeKind::BuiltinUnsafeValueBuffer:
    case swift::TypeKind::BuiltinBridgeObject:
    case swift::TypeKind::BuiltinVector:
      break;

    case swift::TypeKind::UnmanagedStorage:
    case swift::TypeKind::UnownedStorage:
    case swift::TypeKind::WeakStorage:
      return CompilerType(GetASTContext(),
                          swift_can_type->getReferenceStorageReferent())
          .GetIndexOfChildMemberWithName(name, omit_empty_base_classes,
                                         child_indexes);
    case swift::TypeKind::GenericTypeParam:
    case swift::TypeKind::DependentMember:
      break;

    case swift::TypeKind::Enum:
    case swift::TypeKind::BoundGenericEnum: {
      SwiftEnumDescriptor *cached_enum_info = GetCachedEnumInfo(type);
      if (cached_enum_info) {
        ConstString const_name(name);
        const size_t num_sized_elements =
            cached_enum_info->GetNumElementsWithPayload();
        for (size_t i = 0; i < num_sized_elements; ++i) {
          if (cached_enum_info->GetElementWithPayloadAtIndex(i)->name ==
              const_name) {
            child_indexes.push_back(i);
            return child_indexes.size();
          }
        }
      }
    } break;

    case swift::TypeKind::Tuple: {
      // For tuples only always look for the member by number first as a tuple
      // element can be named, yet still be accessed by the number...
      swift::TupleType *tuple_type = swift_can_type->castTo<swift::TupleType>();
      uint32_t tuple_idx = StringConvert::ToUInt32(name, UINT32_MAX);
      if (tuple_idx != UINT32_MAX) {
        if (tuple_idx < tuple_type->getNumElements()) {
          child_indexes.push_back(tuple_idx);
          return child_indexes.size();
        } else
          return 0;
      }

      // Otherwise, perform lookup by name.
      for (uint32_t tuple_idx : swift::range(tuple_type->getNumElements())) {
        if (tuple_type->getElement(tuple_idx).getName().str() == name) {
          child_indexes.push_back(tuple_idx);
          return child_indexes.size();
        }
      }

      return 0;
    }

    case swift::TypeKind::Struct:
    case swift::TypeKind::Class:
    case swift::TypeKind::BoundGenericClass:
    case swift::TypeKind::BoundGenericStruct: {
      auto nominal = swift_can_type->getAnyNominal();
      auto stored_properties = GetStoredProperties(nominal);
      auto class_decl = llvm::dyn_cast<swift::ClassDecl>(nominal);

      // Search the stored properties.
      for (unsigned idx : indices(stored_properties)) {
        auto property = stored_properties[idx];
        if (property->getBaseName().userFacingName() == name) {
          // We found it!

          // If we have a superclass, adjust the index accordingly.
          if (class_decl && class_decl->hasSuperclass())
            ++idx;

          child_indexes.push_back(idx);
          return child_indexes.size();
        }
      }

      // Search the superclass, if there is one.
      if (class_decl && class_decl->hasSuperclass()) {
        // Push index zero for the base class
        child_indexes.push_back(0);

        // Look in the superclass.
        swift::Type superclass_swift_type = swift_can_type->getSuperclass();
        CompilerType superclass_type(GetASTContext(),
                                     superclass_swift_type.getPointer());
        if (superclass_type.GetIndexOfChildMemberWithName(
                name, omit_empty_base_classes, child_indexes))
          return child_indexes.size();

        // We didn't find a stored property matching "name" in our
        // superclass, pop the superclass zero index that
        // we pushed on above.
        child_indexes.pop_back();
      }
    } break;

    case swift::TypeKind::Protocol:
    case swift::TypeKind::ProtocolComposition: {
      ProtocolInfo protocol_info;
      if (!GetProtocolTypeInfo(CompilerType(GetASTContext(),
                                            GetSwiftType(type)), protocol_info))
        break;

      CompilerType compiler_type(GetASTContext(), GetSwiftType(type));
      for (unsigned idx : swift::range(protocol_info.m_num_storage_words)) {
        CompilerType child_type;
        std::string child_name;
        std::tie(child_type, child_name) =
          GetExistentialTypeChild(GetASTContext(), compiler_type,
                                  protocol_info, idx);
        if (name == child_name) {
          child_indexes.push_back(idx);
          return child_indexes.size();
        }
      }
    } break;

    case swift::TypeKind::ExistentialMetatype:
    case swift::TypeKind::Metatype:
      break;

    case swift::TypeKind::Module:
    case swift::TypeKind::Archetype:
    case swift::TypeKind::Function:
    case swift::TypeKind::GenericFunction:
      break;
    case swift::TypeKind::InOut:
    case swift::TypeKind::LValue: {
      CompilerType pointee_clang_type(GetNonReferenceType(type));

      if (pointee_clang_type.IsAggregateType()) {
        return pointee_clang_type.GetIndexOfChildMemberWithName(
            name, omit_empty_base_classes, child_indexes);
      }
    } break;
    case swift::TypeKind::UnboundGeneric:
      break;
    case swift::TypeKind::TypeVariable:
      break;

    case swift::TypeKind::DynamicSelf:
    case swift::TypeKind::SILBox:
    case swift::TypeKind::SILFunction:
    case swift::TypeKind::SILBlockStorage:
    case swift::TypeKind::Unresolved:
      break;

    case swift::TypeKind::Optional:
    case swift::TypeKind::NameAlias:
    case swift::TypeKind::Paren:
    case swift::TypeKind::Dictionary:
    case swift::TypeKind::ArraySlice:
      assert(false && "Not a canonical type");
      break;

    }
  }
  return 0;
}

// Get the index of the child of "clang_type" whose name matches. This function
// doesn't descend into the children, but only looks one level deep and name
// matches can include base class names.

uint32_t
SwiftASTContext::GetIndexOfChildWithName(void *type, const char *name,
                                         bool omit_empty_base_classes) {
  VALID_OR_RETURN(UINT32_MAX);

  std::vector<uint32_t> child_indexes;
  size_t num_child_indexes =
    GetIndexOfChildMemberWithName(type, name, omit_empty_base_classes,
                                  child_indexes);
  return num_child_indexes == 1 ? child_indexes.front() : UINT32_MAX;
}

size_t SwiftASTContext::GetNumTemplateArguments(void *type) {
  if (!type)
    return 0;

  swift::CanType swift_can_type(GetCanonicalSwiftType(type));

  const swift::TypeKind type_kind = swift_can_type->getKind();
  switch (type_kind) {
  case swift::TypeKind::UnboundGeneric: {
    swift::UnboundGenericType *unbound_generic_type =
        swift_can_type->castTo<swift::UnboundGenericType>();
    auto *nominal_type_decl = unbound_generic_type->getDecl();
    swift::GenericParamList *generic_param_list =
        nominal_type_decl->getGenericParams();
    return generic_param_list->getParams().size();
  } break;
  case swift::TypeKind::BoundGenericClass:
  case swift::TypeKind::BoundGenericStruct:
  case swift::TypeKind::BoundGenericEnum: {
    swift::BoundGenericType *bound_generic_type =
        swift_can_type->castTo<swift::BoundGenericType>();
    return bound_generic_type->getGenericArgs().size();
  }
  default:
    break;
  }

  return 0;
}

bool SwiftASTContext::GetSelectedEnumCase(const CompilerType &type,
                                          const DataExtractor &data,
                                          ConstString *name, bool *has_payload,
                                          CompilerType *payload,
                                          bool *is_indirect) {
  if (auto ast =
          llvm::dyn_cast_or_null<SwiftASTContext>(type.GetTypeSystem())) {
    swift::CanType swift_can_type(GetCanonicalSwiftType(type));

    const swift::TypeKind type_kind = swift_can_type->getKind();
    switch (type_kind) {
    default:
      break;
    case swift::TypeKind::Enum:
    case swift::TypeKind::BoundGenericEnum: {
      SwiftEnumDescriptor *cached_enum_info =
          ast->GetCachedEnumInfo(swift_can_type.getPointer());
      if (cached_enum_info) {
        auto enum_elem_info = cached_enum_info->GetElementFromData(data);
        if (enum_elem_info) {
          if (name)
            *name = enum_elem_info->name;
          if (has_payload)
            *has_payload = enum_elem_info->has_payload;
          if (payload)
            *payload = enum_elem_info->payload_type;
          if (is_indirect)
            *is_indirect = enum_elem_info->is_indirect;
          return true;
        }
      }
    } break;
    }
  }

  return false;
}

lldb::GenericKind SwiftASTContext::GetGenericArgumentKind(void *type,
                                                          size_t idx) {
  if (type) {
    swift::CanType swift_can_type(GetCanonicalSwiftType(type));
    if (auto *unbound_generic_type =
            swift_can_type->getAs<swift::UnboundGenericType>())
      return eUnboundGenericKindType;
    if (auto *bound_generic_type =
            swift_can_type->getAs<swift::BoundGenericType>())
      if (idx < bound_generic_type->getGenericArgs().size())
        return eBoundGenericKindType;
  }
  return eNullGenericKindType;
}

CompilerType SwiftASTContext::GetBoundGenericType(void *type, size_t idx) {
  VALID_OR_RETURN(CompilerType());

  if (type) {
    swift::CanType swift_can_type(GetCanonicalSwiftType(type));
    if (auto *bound_generic_type =
            swift_can_type->getAs<swift::BoundGenericType>())
      if (idx < bound_generic_type->getGenericArgs().size())
        return CompilerType(
            GetASTContext(),
            bound_generic_type->getGenericArgs()[idx].getPointer());
  }
  return CompilerType();
}

CompilerType SwiftASTContext::GetUnboundGenericType(void *type, size_t idx) {
  VALID_OR_RETURN(CompilerType());

  if (type) {
    swift::CanType swift_can_type(GetCanonicalSwiftType(type));
    if (auto *unbound_generic_type =
          swift_can_type->getAs<swift::UnboundGenericType>()) {
      auto *nominal_type_decl = unbound_generic_type->getDecl();
      swift::GenericSignature *generic_sig =
          nominal_type_decl->getGenericSignature();
      auto depTy = generic_sig->getGenericParams()[idx];
      return CompilerType(GetASTContext(),
                          nominal_type_decl->mapTypeIntoContext(depTy)
                              ->castTo<swift::ArchetypeType>());
    }
  }
  return CompilerType();
}

CompilerType SwiftASTContext::GetGenericArgumentType(void *type, size_t idx) {
  VALID_OR_RETURN(CompilerType());

  switch (GetGenericArgumentKind(type, idx)) {
  case eBoundGenericKindType:
    return GetBoundGenericType(type, idx);
  case eUnboundGenericKindType:
    return GetUnboundGenericType(type, idx);
  default:
    break;
  }
  return CompilerType();
}

CompilerType SwiftASTContext::GetTypeForFormatters(void *type) {
  VALID_OR_RETURN(CompilerType());

  if (type) {
    swift::Type swift_type(GetSwiftType(type));
    return CompilerType(GetASTContext(), swift_type);
  }
  return CompilerType();
}

LazyBool SwiftASTContext::ShouldPrintAsOneLiner(void *type,
                                                ValueObject *valobj) {
  if (type) {
    CompilerType can_compiler_type(GetCanonicalType(type));
    if (IsImportedType(can_compiler_type, nullptr))
      return eLazyBoolNo;
  }
  if (valobj) {
    if (valobj->IsBaseClass())
      return eLazyBoolNo;
    if ((valobj->GetLanguageFlags() & LanguageFlags::eIsIndirectEnumCase) ==
        LanguageFlags::eIsIndirectEnumCase)
      return eLazyBoolNo;
  }

  return eLazyBoolCalculate;
}

bool SwiftASTContext::IsMeaninglessWithoutDynamicResolution(void *type) {
  //  ((swift::TypeBase*)type)->dump();
  if (type) {
    swift::CanType swift_can_type(GetCanonicalSwiftType(type));
    return swift_can_type->hasTypeParameter();

    const swift::TypeKind type_kind = swift_can_type->getKind();
    switch (type_kind) {
    case swift::TypeKind::GenericTypeParam:
      return true;
    default:
      return false;
    }
  }

  return false;
}

//----------------------------------------------------------------------
// Dumping types
//----------------------------------------------------------------------
#define DEPTH_INCREMENT 2

void SwiftASTContext::DumpValue(
    void *type, ExecutionContext *exe_ctx, Stream *s, lldb::Format format,
    const lldb_private::DataExtractor &data, lldb::offset_t data_byte_offset,
    size_t data_byte_size, uint32_t bitfield_bit_size,
    uint32_t bitfield_bit_offset, bool show_types, bool show_summary,
    bool verbose, uint32_t depth) {}

bool SwiftASTContext::DumpTypeValue(
    void *type, Stream *s, lldb::Format format,
    const lldb_private::DataExtractor &data, lldb::offset_t byte_offset,
    size_t byte_size, uint32_t bitfield_bit_size, uint32_t bitfield_bit_offset,
    ExecutionContextScope *exe_scope, bool is_base_class) {
  VALID_OR_RETURN(false);

  if (!type)
    return false;

  swift::CanType swift_can_type(GetCanonicalSwiftType(type));

  const swift::TypeKind type_kind = swift_can_type->getKind();
  switch (type_kind) {
  case swift::TypeKind::Error:
    break;

  case swift::TypeKind::Class:
  case swift::TypeKind::BoundGenericClass:
    // If we have a class that is in a variable then it is a pointer,
    // else if it is a base class, it has no value.
    if (is_base_class)
      break;
  // Fall through to case below
  case swift::TypeKind::BuiltinInteger:
  case swift::TypeKind::BuiltinFloat:
  case swift::TypeKind::BuiltinRawPointer:
  case swift::TypeKind::BuiltinNativeObject:
  case swift::TypeKind::BuiltinUnsafeValueBuffer:
  case swift::TypeKind::BuiltinUnknownObject:
  case swift::TypeKind::BuiltinBridgeObject:
  case swift::TypeKind::Archetype:
  case swift::TypeKind::Function:
  case swift::TypeKind::GenericFunction:
  case swift::TypeKind::GenericTypeParam:
  case swift::TypeKind::DependentMember:
  case swift::TypeKind::LValue: {
    uint32_t item_count = 1;
    // A few formats, we might need to modify our size and count for depending
    // on how we are trying to display the value...
    switch (format) {
    default:
    case eFormatBoolean:
    case eFormatBinary:
    case eFormatComplex:
    case eFormatCString: // NULL terminated C strings
    case eFormatDecimal:
    case eFormatEnum:
    case eFormatHex:
    case eFormatHexUppercase:
    case eFormatFloat:
    case eFormatOctal:
    case eFormatOSType:
    case eFormatUnsigned:
    case eFormatPointer:
    case eFormatVectorOfChar:
    case eFormatVectorOfSInt8:
    case eFormatVectorOfUInt8:
    case eFormatVectorOfSInt16:
    case eFormatVectorOfUInt16:
    case eFormatVectorOfSInt32:
    case eFormatVectorOfUInt32:
    case eFormatVectorOfSInt64:
    case eFormatVectorOfUInt64:
    case eFormatVectorOfFloat32:
    case eFormatVectorOfFloat64:
    case eFormatVectorOfUInt128:
      break;

    case eFormatAddressInfo:
      if (byte_size == 0) {
        byte_size = exe_scope->CalculateTarget()
                        ->GetArchitecture()
                        .GetAddressByteSize();
        item_count = 1;
      }
      break;

    case eFormatChar:
    case eFormatCharPrintable:
    case eFormatCharArray:
    case eFormatBytes:
    case eFormatBytesWithASCII:
      item_count = byte_size;
      byte_size = 1;
      break;

    case eFormatUnicode16:
      item_count = byte_size / 2;
      byte_size = 2;
      break;

    case eFormatUnicode32:
      item_count = byte_size / 4;
      byte_size = 4;
      break;
    }
    return DumpDataExtractor(data, s, byte_offset, format, byte_size, item_count, UINT32_MAX,
                     LLDB_INVALID_ADDRESS, bitfield_bit_size,
                     bitfield_bit_offset, exe_scope);
  } break;
  case swift::TypeKind::BuiltinVector:
    break;

  case swift::TypeKind::Tuple:
    break;

  case swift::TypeKind::UnmanagedStorage:
  case swift::TypeKind::UnownedStorage:
  case swift::TypeKind::WeakStorage:
    return CompilerType(GetASTContext(),
                        swift_can_type->getReferenceStorageReferent())
        .DumpTypeValue(s, format, data, byte_offset, byte_size,
                       bitfield_bit_size, bitfield_bit_offset, exe_scope,
                       is_base_class);
  case swift::TypeKind::Enum:
  case swift::TypeKind::BoundGenericEnum: {
    SwiftEnumDescriptor *cached_enum_info = GetCachedEnumInfo(type);
    if (cached_enum_info) {
      auto enum_elem_info = cached_enum_info->GetElementFromData(data);
      if (enum_elem_info)
        s->Printf("%s", enum_elem_info->name.GetCString());
      else {
        lldb::offset_t ptr = 0;
        if (data.GetByteSize())
          s->Printf("<invalid> (0x%" PRIx8 ")", data.GetU8(&ptr));
        else
          s->Printf("<empty>");
      }
      return true;
    } else
      s->Printf("<unknown type>");
  } break;

  case swift::TypeKind::Struct:
  case swift::TypeKind::Protocol:
    return false;

  case swift::TypeKind::ExistentialMetatype:
  case swift::TypeKind::Metatype: {
    return DumpDataExtractor(data, s, byte_offset, eFormatPointer, byte_size, 1, UINT32_MAX,
                     LLDB_INVALID_ADDRESS, bitfield_bit_size,
                     bitfield_bit_offset, exe_scope);
  } break;

  case swift::TypeKind::Module:
  case swift::TypeKind::ProtocolComposition:
  case swift::TypeKind::UnboundGeneric:
  case swift::TypeKind::BoundGenericStruct:
  case swift::TypeKind::TypeVariable:
  case swift::TypeKind::DynamicSelf:
  case swift::TypeKind::SILBox:
  case swift::TypeKind::SILFunction:
  case swift::TypeKind::SILBlockStorage:
  case swift::TypeKind::InOut:
  case swift::TypeKind::Unresolved:
    break;

  case swift::TypeKind::Optional:
  case swift::TypeKind::NameAlias:
  case swift::TypeKind::Paren:
  case swift::TypeKind::Dictionary:
  case swift::TypeKind::ArraySlice:
    assert(false && "Not a canonical type");
    break;
  }

  return 0;
}

bool SwiftASTContext::IsImportedType(const CompilerType &type,
                                     CompilerType *original_type) {
  bool success = false;

  if (llvm::dyn_cast_or_null<SwiftASTContext>(type.GetTypeSystem())) {
    do {
      swift::CanType swift_can_type(GetCanonicalSwiftType(type));
      swift::NominalType *nominal_type =
          swift_can_type->getAs<swift::NominalType>();
      if (!nominal_type)
        break;
      swift::NominalTypeDecl *nominal_type_decl = nominal_type->getDecl();
      if (nominal_type_decl && nominal_type_decl->hasClangNode()) {
        const clang::Decl *clang_decl = nominal_type_decl->getClangDecl();
        if (!clang_decl)
          break;
        success = true;
        if (!original_type)
          break;

        if (const clang::ObjCInterfaceDecl *objc_interface_decl =
                llvm::dyn_cast<clang::ObjCInterfaceDecl>(
                    clang_decl)) // ObjCInterfaceDecl is not a TypeDecl
        {
          *original_type =
              CompilerType(&objc_interface_decl->getASTContext(),
                           clang::QualType::getFromOpaquePtr(
                               objc_interface_decl->getTypeForDecl()));
        } else if (const clang::TypeDecl *type_decl =
                       llvm::dyn_cast<clang::TypeDecl>(clang_decl)) {
          *original_type = CompilerType(
              &type_decl->getASTContext(),
              clang::QualType::getFromOpaquePtr(type_decl->getTypeForDecl()));
        } else // TODO: any more cases that we care about?
        {
          *original_type = CompilerType();
        }
      }
    } while (0);
  }

  return success;
}

bool SwiftASTContext::IsImportedObjectiveCType(const CompilerType &type,
                                               CompilerType *original_type) {
  bool success = false;

  if (llvm::dyn_cast_or_null<SwiftASTContext>(type.GetTypeSystem())) {
    CompilerType local_original_type;

    if (IsImportedType(type, &local_original_type)) {
      if (local_original_type.IsValid()) {
        ClangASTContext *clang_ast = llvm::dyn_cast_or_null<ClangASTContext>(
            local_original_type.GetTypeSystem());
        if (clang_ast &&
            clang_ast->IsObjCObjectOrInterfaceType(local_original_type)) {
          if (original_type)
            *original_type = local_original_type;
          success = true;
        }
      }
    }
  }

  return success;
}

void SwiftASTContext::DumpSummary(void *type, ExecutionContext *exe_ctx,
                                  Stream *s,
                                  const lldb_private::DataExtractor &data,
                                  lldb::offset_t data_byte_offset,
                                  size_t data_byte_size) {}

size_t SwiftASTContext::ConvertStringToFloatValue(void *type, const char *s,
                                                  uint8_t *dst,
                                                  size_t dst_size) {
  return 0;
}

void SwiftASTContext::DumpTypeDescription(void *type) {
  StreamFile s(stdout, false);
  DumpTypeDescription(type, &s);
}

void SwiftASTContext::DumpTypeDescription(void *type, Stream *s) {
  DumpTypeDescription(type, s, false, true);
}

void SwiftASTContext::DumpTypeDescription(void *type,
                                          bool print_help_if_available,
                                          bool print_extensions_if_available) {
  StreamFile s(stdout, false);
  DumpTypeDescription(type, &s, print_help_if_available,
                      print_extensions_if_available);
}

static void PrintSwiftNominalType(swift::NominalTypeDecl *nominal_type_decl,
                                  Stream *s, bool print_help_if_available,
                                  bool print_extensions_if_available) {
  if (nominal_type_decl && s) {
    std::string buffer;
    llvm::raw_string_ostream ostream(buffer);
    const swift::PrintOptions &print_options(
        SwiftASTContext::GetUserVisibleTypePrintingOptions(
            print_help_if_available));
    nominal_type_decl->print(ostream, print_options);
    ostream.flush();
    if (buffer.empty() == false)
      s->Printf("%s\n", buffer.c_str());
    if (print_extensions_if_available) {
      for (auto ext : nominal_type_decl->getExtensions()) {
        if (ext) {
          buffer.clear();
          llvm::raw_string_ostream ext_ostream(buffer);
          ext->print(ext_ostream, print_options);
          ext_ostream.flush();
          if (buffer.empty() == false)
            s->Printf("%s\n", buffer.c_str());
        }
      }
    }
  }
}

void SwiftASTContext::DumpTypeDescription(void *type, Stream *s,
                                          bool print_help_if_available,
                                          bool print_extensions_if_available) {
  llvm::SmallVector<char, 1024> buf;
  llvm::raw_svector_ostream llvm_ostrm(buf);

  if (type) {
    swift::CanType swift_can_type(GetCanonicalSwiftType(type));
    switch (swift_can_type->getKind()) {
    case swift::TypeKind::Module: {
      swift::ModuleType *module_type =
          swift_can_type->castTo<swift::ModuleType>();
      swift::ModuleDecl *module = module_type->getModule();
      llvm::SmallVector<swift::Decl *, 10> decls;
      module->getDisplayDecls(decls);
      for (swift::Decl *decl : decls) {
        swift::DeclKind kind = decl->getKind();
        if (kind >= swift::DeclKind::First_TypeDecl &&
            kind <= swift::DeclKind::Last_TypeDecl) {
          swift::TypeDecl *type_decl =
              llvm::dyn_cast_or_null<swift::TypeDecl>(decl);
          if (type_decl) {
            CompilerType clang_type(&module->getASTContext(),
                                    type_decl->getDeclaredInterfaceType().getPointer());
            if (clang_type) {
              Flags clang_type_flags(clang_type.GetTypeInfo());
              DumpTypeDescription(clang_type.GetOpaqueQualType(), s,
                                  print_help_if_available,
                                  print_extensions_if_available);
            }
          }
        } else if (kind == swift::DeclKind::Func ||
                   kind == swift::DeclKind::Var) {
          std::string buffer;
          llvm::raw_string_ostream stream(buffer);
          decl->print(stream,
                      SwiftASTContext::GetUserVisibleTypePrintingOptions(
                          print_help_if_available));
          stream.flush();
          s->Printf("%s\n", buffer.c_str());
        } else if (kind == swift::DeclKind::Import) {
          swift::ImportDecl *import_decl =
              llvm::dyn_cast_or_null<swift::ImportDecl>(decl);
          if (import_decl) {
            switch (import_decl->getImportKind()) {
            case swift::ImportKind::Module: {
              swift::ModuleDecl *imported_module = import_decl->getModule();
              if (imported_module) {
                s->Printf("import %s\n", imported_module->getName().get());
              }
            } break;
            default: {
              for (swift::Decl *imported_decl : import_decl->getDecls()) {
                // all of the non-module things you can import should be a
                // ValueDecl
                if (swift::ValueDecl *imported_value_decl =
                        llvm::dyn_cast_or_null<swift::ValueDecl>(
                            imported_decl)) {
                  if (swift::TypeBase *decl_type =
                          imported_value_decl->getInterfaceType().getPointer()) {
                    DumpTypeDescription(decl_type, s,
                                        print_help_if_available,
                                        print_extensions_if_available);
                  }
                }
              }
            } break;
            }
          }
        }
      }
      break;
    }
    case swift::TypeKind::Metatype: {
      s->PutCString("metatype ");
      swift::MetatypeType *metatype_type =
          swift_can_type->castTo<swift::MetatypeType>();
      DumpTypeDescription(metatype_type->getInstanceType().getPointer(),
                          print_help_if_available,
                          print_extensions_if_available);
    } break;
    case swift::TypeKind::UnboundGeneric: {
      swift::UnboundGenericType *unbound_generic_type =
          swift_can_type->castTo<swift::UnboundGenericType>();
      auto nominal_type_decl = llvm::dyn_cast<swift::NominalTypeDecl>(
          unbound_generic_type->getDecl());
      if (nominal_type_decl) {
        PrintSwiftNominalType(nominal_type_decl, s, print_help_if_available,
                              print_extensions_if_available);
      }
    } break;
    case swift::TypeKind::GenericFunction:
    case swift::TypeKind::Function: {
      swift::AnyFunctionType *any_function_type =
          swift_can_type->castTo<swift::AnyFunctionType>();
      std::string buffer;
      llvm::raw_string_ostream ostream(buffer);
      const swift::PrintOptions &print_options(
          SwiftASTContext::GetUserVisibleTypePrintingOptions(
              print_help_if_available));

      any_function_type->print(ostream, print_options);
      ostream.flush();
      if (buffer.empty() == false)
        s->Printf("%s\n", buffer.c_str());
    } break;
    case swift::TypeKind::Tuple: {
      swift::TupleType *tuple_type = swift_can_type->castTo<swift::TupleType>();
      std::string buffer;
      llvm::raw_string_ostream ostream(buffer);
      const swift::PrintOptions &print_options(
          SwiftASTContext::GetUserVisibleTypePrintingOptions(
              print_help_if_available));

      tuple_type->print(ostream, print_options);
      ostream.flush();
      if (buffer.empty() == false)
        s->Printf("%s\n", buffer.c_str());
    } break;
    case swift::TypeKind::BoundGenericClass:
    case swift::TypeKind::BoundGenericEnum:
    case swift::TypeKind::BoundGenericStruct: {
      swift::BoundGenericType *bound_generic_type =
          swift_can_type->castTo<swift::BoundGenericType>();
      swift::NominalTypeDecl *nominal_type_decl =
          bound_generic_type->getDecl();
      PrintSwiftNominalType(nominal_type_decl, s, print_help_if_available,
                            print_extensions_if_available);
    } break;
    case swift::TypeKind::BuiltinInteger: {
      swift::BuiltinIntegerType *builtin_integer_type =
          swift_can_type->castTo<swift::BuiltinIntegerType>();
      s->Printf("builtin integer type of width %u bits\n",
                builtin_integer_type->getWidth().getGreatestWidth());
      break;
    }
    case swift::TypeKind::BuiltinFloat: {
      swift::BuiltinFloatType *builtin_float_type =
          swift_can_type->castTo<swift::BuiltinFloatType>();
      s->Printf("builtin floating-point type of width %u bits\n",
                builtin_float_type->getBitWidth());
      break;
    }
    case swift::TypeKind::ProtocolComposition: {
      swift::ProtocolCompositionType *protocol_composition_type =
          swift_can_type->castTo<swift::ProtocolCompositionType>();
      std::string buffer;
      llvm::raw_string_ostream ostream(buffer);
      const swift::PrintOptions &print_options(
          SwiftASTContext::GetUserVisibleTypePrintingOptions(
              print_help_if_available));

      protocol_composition_type->print(ostream, print_options);
      ostream.flush();
      if (buffer.empty() == false)
        s->Printf("%s\n", buffer.c_str());
      break;
    }
    default: {
      swift::NominalType *nominal_type =
          llvm::dyn_cast_or_null<swift::NominalType>(
              swift_can_type.getPointer());
      if (nominal_type) {
        swift::NominalTypeDecl *nominal_type_decl = nominal_type->getDecl();
        PrintSwiftNominalType(nominal_type_decl, s, print_help_if_available,
                              print_extensions_if_available);
      }
    } break;
    }

    if (buf.size() > 0) {
      s->Write(buf.data(), buf.size());
    }
  }
}

TypeSP SwiftASTContext::GetCachedType(const ConstString &mangled) {
  TypeSP type_sp;
  if (m_swift_type_map.Lookup(mangled.GetCString(), type_sp))
    return type_sp;
  else
    return TypeSP();
}

void SwiftASTContext::SetCachedType(const ConstString &mangled,
                                    const TypeSP &type_sp) {
  m_swift_type_map.Insert(mangled.GetCString(), type_sp);
}

DWARFASTParser *SwiftASTContext::GetDWARFParser() {
  if (!m_dwarf_ast_parser_ap)
    m_dwarf_ast_parser_ap.reset(new DWARFASTParserSwift(*this));
  return m_dwarf_ast_parser_ap.get();
}

std::vector<lldb::DataBufferSP> &
SwiftASTContext::GetASTVectorForModule(const Module *module) {
  return m_ast_file_data_map[const_cast<Module *>(module)];
}

SwiftASTContextForExpressions::SwiftASTContextForExpressions(Target &target)
    : SwiftASTContext(target.GetArchitecture().GetTriple().getTriple().c_str(),
                      &target),
      m_persistent_state_up(new SwiftPersistentExpressionState) {}

UserExpression *SwiftASTContextForExpressions::GetUserExpression(
    llvm::StringRef expr, llvm::StringRef prefix, lldb::LanguageType language,
    Expression::ResultType desired_type,
    const EvaluateExpressionOptions &options) {
  TargetSP target_sp = m_target_wp.lock();
  if (!target_sp)
    return nullptr;

  return new SwiftUserExpression(*target_sp.get(), expr, prefix, language,
                                 desired_type, options);
}

PersistentExpressionState *
SwiftASTContextForExpressions::GetPersistentExpressionState() {
  return m_persistent_state_up.get();
}

void lldb_private::printASTValidationInfo(
    const swift::serialization::ValidationInfo &ast_info,
    const swift::serialization::ExtendedValidationInfo &ext_ast_info,
    const Module &module, StringRef module_buf) {
  Log *log(GetLogIfAllCategoriesSet(LIBLLDB_LOG_TYPES));
  LLDB_LOG(log, R"(Unable to load AST for module {0} from library: {1}.
  - targetTriple: {2}
  - shortVersion: {3}
  - bytes: {4} (module_buf bytes: {5})
  - SDK path: {6}
  - Clang Importer Options:
)",
           ast_info.name, module.GetSpecificationDescription(),
           ast_info.targetTriple, ast_info.shortVersion, ast_info.bytes,
           module_buf.size(), ext_ast_info.getSDKPath());
  for (StringRef ExtraOpt : ext_ast_info.getExtraClangImporterOptions())
    LLDB_LOG(log, "  -- {0}", ExtraOpt);
}

static void DescribeFileUnit(Stream &s, swift::FileUnit *file_unit) {
  s.PutCString("kind = ");

  switch (file_unit->getKind()) {
  default: { s.PutCString("<unknown>"); }
  case swift::FileUnitKind::Source: {
    s.PutCString("Source, ");
    if (swift::SourceFile *source_file =
            llvm::dyn_cast<swift::SourceFile>(file_unit)) {
      s.Printf("filename = '%s', ", source_file->getFilename().str().c_str());
      s.PutCString("source file kind = ");
      switch (source_file->Kind) {
      case swift::SourceFileKind::Library:
        s.PutCString("Library");
      case swift::SourceFileKind::Main:
        s.PutCString("Main");
      case swift::SourceFileKind::REPL:
        s.PutCString("REPL");
      case swift::SourceFileKind::SIL:
        s.PutCString("SIL");
      }
    }
  } break;
  case swift::FileUnitKind::Builtin: {
    s.PutCString("Builtin");
  } break;
  case swift::FileUnitKind::SerializedAST:
  case swift::FileUnitKind::ClangModule: {
    if (file_unit->getKind() == swift::FileUnitKind::SerializedAST)
      s.PutCString("Serialized Swift AST, ");
    else
      s.PutCString("Clang module, ");
    swift::LoadedFile *loaded_file = llvm::cast<swift::LoadedFile>(file_unit);
    s.Printf("filename = '%s'", loaded_file->getFilename().str().c_str());
  } break;
  };
}

// Gets the full module name from the module passed in.

static void GetNameFromModule(swift::ModuleDecl *module, std::string &result) {
  result.clear();
  if (module) {
    const char *name = module->getName().get();
    if (!name)
      return;
    result.append(name);
    const clang::Module *clang_module = module->findUnderlyingClangModule();

    // At present, there doesn't seem to be any way to get the full module path
    // from the Swift side.
    if (!clang_module)
      return;

    for (const clang::Module *cur_module = clang_module->Parent; cur_module;
         cur_module = cur_module->Parent) {
      if (!cur_module->Name.empty()) {
        result.insert(0, 1, '.');
        result.insert(0, cur_module->Name);
      }
    }
  }
}

bool SwiftASTContext::LoadOneModule(
    const ConstString &module_name, SwiftASTContext &swift_ast_context,
    lldb::StackFrameWP &stack_frame_wp,
    llvm::SmallVectorImpl<swift::SourceFile::ImportedModuleDesc>
        &additional_imports,
    Status &error) {
  Log *log(lldb_private::GetLogIfAnyCategoriesSet(LIBLLDB_LOG_EXPRESSIONS));
  error.Clear();
  if (log)
    log->Printf("[LoadOneModule] Importing module %s", module_name.AsCString());
  swift::ModuleDecl *swift_module = nullptr;
  lldb::StackFrameSP this_frame_sp(stack_frame_wp.lock());

  if (module_name == ConstString(swift_ast_context.GetClangImporter()
                                     ->getImportedHeaderModule()
                                     ->getName()
                                     .str()))
    swift_module =
        swift_ast_context.GetClangImporter()->getImportedHeaderModule();
  else if (this_frame_sp) {
    lldb::ProcessSP process_sp(this_frame_sp->CalculateProcess());
    if (process_sp)
      swift_module = swift_ast_context.FindAndLoadModule(
          module_name, *process_sp.get(), error);
  } else
    swift_module = swift_ast_context.GetModule(module_name, error);

  if (!swift_module || !error.Success() || swift_ast_context.HasFatalErrors()) {
    if (log)
      log->Printf("[LoadOneModule] Couldn't import module %s: %s",
                  module_name.AsCString(), error.AsCString());

    if (!swift_module || swift_ast_context.HasFatalErrors()) {
      return false;
    }
  }

  if (log) {
    log->Printf("Importing %s with source files:", module_name.AsCString());

    for (swift::FileUnit *file_unit : swift_module->getFiles()) {
      StreamString ss;
      DescribeFileUnit(ss, file_unit);
      log->Printf("  %s", ss.GetData());
    }
  }

  additional_imports.push_back(swift::SourceFile::ImportedModuleDesc(
      std::make_pair(swift::ModuleDecl::AccessPathTy(), swift_module),
      swift::SourceFile::ImportOptions()));
  return true;
}

bool SwiftASTContext::PerformUserImport(SwiftASTContext &swift_ast_context,
                                        SymbolContext &sc,
                                        ExecutionContextScope &exe_scope,
                                        lldb::StackFrameWP &stack_frame_wp,
                                        swift::SourceFile &source_file,
                                        Status &error) {
  Log *log(lldb_private::GetLogIfAnyCategoriesSet(LIBLLDB_LOG_EXPRESSIONS));

  llvm::SmallVector<swift::SourceFile::ImportedModuleDesc, 2>
      additional_imports;

  llvm::SmallVector<swift::ModuleDecl::ImportedModule, 2> parsed_imports;

  source_file.getImportedModules(parsed_imports,
                                 swift::ModuleDecl::ImportFilter::All);

  auto *persistent_expression_state =
      sc.target_sp->GetSwiftPersistentExpressionState(exe_scope);

  for (auto module_pair : parsed_imports) {
    swift::ModuleDecl *module = module_pair.second;
    if (module) {
      std::string module_name;
      GetNameFromModule(module, module_name);
      if (!module_name.empty()) {
        ConstString module_const_str(module_name);
        if (log)
          log->Printf("[PerformUserImport] Performing auto import on found "
                      "module: %s.\n",
                      module_name.c_str());
        if (!LoadOneModule(module_const_str, swift_ast_context, stack_frame_wp,
                           additional_imports, error))
          return false;

        // How do we tell we are in REPL or playground mode?
        persistent_expression_state->AddHandLoadedModule(module_const_str);
      }
    }
  }
  // Finally get the hand-loaded modules from the
  // SwiftPersistentExpressionState and load them into this context:
  for (ConstString name : persistent_expression_state->GetHandLoadedModules())
    if (!LoadOneModule(name, swift_ast_context, stack_frame_wp,
                       additional_imports, error))
      return false;

  source_file.addImports(additional_imports);
  return true;
}

bool SwiftASTContext::PerformAutoImport(SwiftASTContext &swift_ast_context,
                                        SymbolContext &sc,
                                        lldb::StackFrameWP &stack_frame_wp,
                                        swift::SourceFile *source_file,
                                        Status &error) {
  llvm::SmallVector<swift::SourceFile::ImportedModuleDesc, 2>
      additional_imports;

    if (!LoadOneModule(ConstString("Swift"), swift_ast_context, stack_frame_wp,
                       additional_imports, error))
      return false;
    const std::vector<ConstString> *cu_modules = nullptr;
    CompileUnit *compile_unit = sc.comp_unit;
    if (compile_unit && compile_unit->GetLanguage() == lldb::eLanguageTypeSwift)
      cu_modules = &compile_unit->GetImportedModules();
    if (cu_modules) {
      for (const ConstString &module_name : *cu_modules) {
        if (!LoadOneModule(module_name, swift_ast_context, stack_frame_wp,
                           additional_imports, error))
          return false;
      }
    }
  // source_file might be NULL outside of the expression parser, where
  // we don't need to notify the source file of additional imports.
  if (source_file)
    source_file->addImports(additional_imports);
  return true;
}<|MERGE_RESOLUTION|>--- conflicted
+++ resolved
@@ -762,21 +762,7 @@
 
 SwiftASTContext::SwiftASTContext(const char *triple, Target *target)
     : TypeSystem(TypeSystem::eKindSwift),
-<<<<<<< HEAD
-      m_compiler_invocation_ap(new swift::CompilerInvocation()),
-      m_scratch_module(NULL), m_serialized_module_loader(NULL),
-      m_swift_module_cache(), m_mangled_name_to_type_map(),
-      m_type_to_mangled_name_map(), m_pointer_byte_size(0),
-      m_pointer_bit_align(0), m_void_function_type(), m_target_wp(),
-      m_process(NULL), m_platform_sdk_path(), m_ast_file_data_map(),
-      m_initialized_language_options(false),
-      m_initialized_search_path_options(false),
-      m_initialized_clang_importer_options(false),
-      m_reported_fatal_error(false), m_fatal_errors(), m_negative_type_cache(),
-      m_extra_type_info_cache(), m_swift_type_map() {
-=======
       m_compiler_invocation_ap(new swift::CompilerInvocation()) {
->>>>>>> dc9fc5a7
   // Set the clang modules cache path.
   llvm::SmallString<128> path;
   auto props = ModuleList::GetGlobalModuleListProperties();
@@ -800,21 +786,7 @@
 
 SwiftASTContext::SwiftASTContext(const SwiftASTContext &rhs)
     : TypeSystem(rhs.getKind()),
-<<<<<<< HEAD
-      m_compiler_invocation_ap(new swift::CompilerInvocation()),
-      m_scratch_module(NULL), m_serialized_module_loader(NULL),
-      m_swift_module_cache(), m_mangled_name_to_type_map(),
-      m_type_to_mangled_name_map(), m_pointer_byte_size(0),
-      m_pointer_bit_align(0), m_void_function_type(), m_target_wp(),
-      m_process(NULL), m_platform_sdk_path(), m_ast_file_data_map(),
-      m_initialized_language_options(false),
-      m_initialized_search_path_options(false),
-      m_initialized_clang_importer_options(false),
-      m_reported_fatal_error(false), m_fatal_errors(), m_negative_type_cache(),
-      m_extra_type_info_cache(), m_swift_type_map() {
-=======
       m_compiler_invocation_ap(new swift::CompilerInvocation()) {
->>>>>>> dc9fc5a7
   if (rhs.m_compiler_invocation_ap) {
     std::string rhs_triple = rhs.GetTriple();
     if (!rhs_triple.empty()) {
