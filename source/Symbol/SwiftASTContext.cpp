--- conflicted
+++ resolved
@@ -8044,12 +8044,8 @@
   };
 }
 
-<<<<<<< HEAD
-/// Gets the full module name from the module passed in.
-=======
 // Gets the full module name from the module passed in.
 
->>>>>>> ce51841c
 static void GetNameFromModule(swift::ModuleDecl *module, std::string &result) {
   result.clear();
   if (module) {
@@ -8059,13 +8055,8 @@
     result.append(name);
     const clang::Module *clang_module = module->findUnderlyingClangModule();
 
-<<<<<<< HEAD
-    // At present, there doesn't seem to be any way to get the full
-    // module path from the Swift side.
-=======
     // At present, there doesn't seem to be any way to get the full module path
     // from the Swift side.
->>>>>>> ce51841c
     if (!clang_module)
       return;
 
