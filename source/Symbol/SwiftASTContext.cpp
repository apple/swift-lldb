//===-- SwiftASTContext.cpp -------------------------------------*- C++ -*-===//
//
// This source file is part of the Swift.org open source project
//
// Copyright (c) 2014 - 2016 Apple Inc. and the Swift project authors
// Licensed under Apache License v2.0 with Runtime Library Exception
//
// See https://swift.org/LICENSE.txt for license information
// See https://swift.org/CONTRIBUTORS.txt for the list of Swift project authors
//
//===----------------------------------------------------------------------===//

#include "lldb/Symbol/SwiftASTContext.h"

// C++ Includes
#include <mutex> // std::once
#include <queue>
#include <set>
#include <sstream>

#include "swift/AST/ASTContext.h"
#include "swift/AST/ASTMangler.h"
#include "swift/AST/DebuggerClient.h"
#include "swift/AST/Decl.h"
#include "swift/AST/DiagnosticEngine.h"
#include "swift/AST/ExistentialLayout.h"
#include "swift/AST/GenericSignature.h"
#include "swift/AST/IRGenOptions.h"
#include "swift/AST/NameLookup.h"
#include "swift/AST/SearchPathOptions.h"
#include "swift/AST/Type.h"
#include "swift/AST/Types.h"
#include "swift/ASTSectionImporter/ASTSectionImporter.h"
#include "swift/Basic/Dwarf.h"
#include "swift/Basic/LangOptions.h"
#include "swift/Basic/Platform.h"
#include "swift/Basic/PrimarySpecificPaths.h"
#include "swift/Basic/SourceManager.h"
#include "swift/ClangImporter/ClangImporter.h"
#include "swift/ClangImporter/ClangImporterOptions.h"
#include "swift/Demangling/Demangle.h"
#include "swift/Driver/Util.h"
#include "swift/Frontend/Frontend.h"
#include "swift/Frontend/PrintingDiagnosticConsumer.h"
#include "swift/IDE/Utils.h"
#include "swift/IRGen/Linking.h"
#include "swift/SIL/SILModule.h"
#include "clang/AST/ASTContext.h"
#include "clang/AST/DeclObjC.h"
#include "clang/Basic/TargetInfo.h"
#include "clang/Basic/TargetOptions.h"
#include "clang/Driver/Driver.h"
#include "llvm/ADT/ArrayRef.h"
#include "llvm/ADT/StringRef.h"
#include "llvm/CodeGen/TargetSubtargetInfo.h"
#include "llvm/IR/DataLayout.h"
#include "llvm/IR/LLVMContext.h"
#include "llvm/IR/Module.h"
#include "llvm/Support/MemoryBuffer.h"
#include "llvm/Support/Process.h"
#include "llvm/Support/TargetRegistry.h"
#include "llvm/Support/TargetSelect.h"
#include "llvm/Target/TargetMachine.h"
#include "llvm/Target/TargetOptions.h"

#include "swift/../../lib/IRGen/FixedTypeInfo.h"
#include "swift/../../lib/IRGen/GenEnum.h"
#include "swift/../../lib/IRGen/GenHeap.h"
#include "swift/../../lib/IRGen/IRGenMangler.h"
#include "swift/../../lib/IRGen/IRGenModule.h"
#include "swift/../../lib/IRGen/TypeInfo.h"
#include "swift/../../lib/IRGen/IRGenMangler.h"

#include "swift/Serialization/SerializedModuleLoader.h"
#include "swift/Strings.h"

#include "Plugins/ExpressionParser/Swift/SwiftDiagnostic.h"
#include "Plugins/ExpressionParser/Swift/SwiftUserExpression.h"
#include "lldb/Core/Debugger.h"
#include "lldb/Core/DumpDataExtractor.h"
#include "lldb/Core/Module.h"
#include "lldb/Core/ModuleSpec.h"
#include "lldb/Core/PluginManager.h"
#include "lldb/Core/Section.h"
#include "lldb/Core/StreamFile.h"
#include "lldb/Core/ThreadSafeDenseMap.h"
#include "lldb/Expression/DiagnosticManager.h"
#include "lldb/Host/Host.h"
#include "lldb/Host/HostInfo.h"
#include "lldb/Host/StringConvert.h"
#include "lldb/Symbol/ClangASTContext.h"
#include "lldb/Symbol/CompileUnit.h"
#include "lldb/Symbol/ObjectFile.h"
#include "lldb/Symbol/SymbolFile.h"
#include "lldb/Symbol/SymbolVendor.h"
#include "lldb/Target/Platform.h"
#include "lldb/Target/Process.h"
#include "lldb/Target/SwiftLanguageRuntime.h"
#include "lldb/Target/Target.h"
#include "lldb/Utility/ArchSpec.h"
#include "lldb/Utility/CleanUp.h"
#include "lldb/Utility/FileSpec.h"
#include "lldb/Utility/LLDBAssert.h"
#include "lldb/Utility/Log.h"
#include "lldb/Utility/Status.h"

#include "Plugins/Platform/MacOSX/PlatformDarwin.h"
#include "Plugins/SymbolFile/DWARF/DWARFASTParserSwift.h"

#ifdef LLDB_CONFIGURATION_DEBUG
#define VALID_OR_RETURN(value)                                                 \
  do {                                                                         \
    lldbassert(!HasFatalErrors());                                             \
    if (HasFatalErrors()) {                                                    \
      return (value);                                                          \
    }                                                                          \
  } while (0)
#define VALID_OR_RETURN_VOID()                                                 \
  do {                                                                         \
    lldbassert(!HasFatalErrors());                                             \
    if (HasFatalErrors()) {                                                    \
      return;                                                                  \
    }                                                                          \
  } while (0)
#else
#define VALID_OR_RETURN(value)                                                 \
  do {                                                                         \
    if (HasFatalErrors()) {                                                    \
      return (value);                                                          \
    }                                                                          \
  } while (0)
#define VALID_OR_RETURN_VOID()                                                 \
  do {                                                                         \
    if (HasFatalErrors()) {                                                    \
      return;                                                                  \
    }                                                                          \
  } while (0)
#endif

using namespace lldb;
using namespace lldb_private;

typedef lldb_private::ThreadSafeDenseMap<swift::ASTContext *, SwiftASTContext *>
    ThreadSafeSwiftASTMap;

static ThreadSafeSwiftASTMap &GetASTMap() {
  // The global destructor list will tear down all of the modules when the LLDB
  // shared library is being unloaded and this needs to live beyond all of those
  // and not be destructed before they have all gone away. So we will leak this
  // list intentionally so we can avoid global destructor problems.
  static ThreadSafeSwiftASTMap *g_map_ptr = NULL;
  static std::once_flag g_once_flag;
  std::call_once(g_once_flag, []() {
    g_map_ptr = new ThreadSafeSwiftASTMap(); // NOTE: Intentional leak
  });
  return *g_map_ptr;
}

static inline swift::Type GetSwiftType(void *opaque_ptr) {
  return swift::Type((swift::TypeBase *)opaque_ptr);
}

static inline swift::CanType GetCanonicalSwiftType(void *opaque_ptr) {
  return ((swift::TypeBase *)opaque_ptr)->getCanonicalType();
}

static inline swift::Type GetSwiftType(CompilerType type) {
  return swift::Type((swift::TypeBase *)type.GetOpaqueQualType());
}

static inline swift::CanType GetCanonicalSwiftType(CompilerType type) {
  return ((swift::TypeBase *)type.GetOpaqueQualType())->getCanonicalType();
}

enum class MemberType : uint32_t { Invalid, BaseClass, Field };

static const char *MemberTypeToCString(MemberType member_type) {
  switch (member_type) {
  case MemberType::Invalid:
    return "invalid";
  case MemberType::BaseClass:
    return "base class";
  case MemberType::Field:
    return "field";
  }
  return "???";
}

struct MemberInfo {
  CompilerType clang_type;
  lldb_private::ConstString name;
  uint64_t byte_size;
  uint32_t byte_offset;
  MemberType member_type;
  bool is_fragile;

  MemberInfo(MemberType member_type)
      : clang_type(), name(), byte_size(0), byte_offset(0),
        member_type(member_type), is_fragile(false) {}

  void Dump(uint32_t idx) {
    printf("[%i] %12s +%u (%s) %s <%" PRIu64 "> %s\n", idx,
           MemberTypeToCString(member_type), byte_offset,
           clang_type.GetTypeName().AsCString("<no type name>"),
           name.AsCString("<NULL>"), byte_size, is_fragile ? "[fragile]" : "");
  }
};

struct CachedMemberInfo {
  std::vector<MemberInfo> member_infos;
};

struct EnumElementInfo {
  CompilerType clang_type;
  lldb_private::ConstString name;
  uint64_t byte_size;
  uint32_t value;       // The value for this enumeration element
  uint32_t extra_value; // If not UINT32_MAX, then this value is an extra value
  // that appears at offset 0 to tell one or more empty
  // enums apart. This value will only be filled in if there
  // are one ore more enum elements that have a non-zero byte size

  EnumElementInfo()
      : clang_type(), name(), byte_size(0), extra_value(UINT32_MAX) {}

  void Dump(Stream &strm) const {
    strm.Printf("<%2" PRIu64 "> %4u", byte_size, value);
    if (extra_value != UINT32_MAX)
      strm.Printf("%4u: ", extra_value);
    else
      strm.Printf("    : ");
    strm.Printf("case %s", name.GetCString());
    if (clang_type)
      strm.Printf("%s", clang_type.GetTypeName().AsCString("<no type name>"));
    strm.EOL();
  }
};

class SwiftEnumDescriptor;

typedef std::shared_ptr<CachedMemberInfo> CachedMemberInfoSP;
typedef std::shared_ptr<SwiftEnumDescriptor> SwiftEnumDescriptorSP;
typedef llvm::DenseMap<lldb::opaque_compiler_type_t, CachedMemberInfoSP>
    MemberInfoCache;
typedef llvm::DenseMap<lldb::opaque_compiler_type_t, SwiftEnumDescriptorSP>
    EnumInfoCache;
typedef std::shared_ptr<MemberInfoCache> MemberInfoCacheSP;
typedef std::shared_ptr<EnumInfoCache> EnumInfoCacheSP;
typedef llvm::DenseMap<const swift::ASTContext *, MemberInfoCacheSP>
    ASTMemberInfoCacheMap;
typedef llvm::DenseMap<const swift::ASTContext *, EnumInfoCacheSP>
    ASTEnumInfoCacheMap;

static MemberInfoCache *GetMemberInfoCache(const swift::ASTContext *a) {
  static ASTMemberInfoCacheMap g_cache;
  static std::mutex g_mutex;
  std::lock_guard<std::mutex> locker(g_mutex);
  ASTMemberInfoCacheMap::iterator pos = g_cache.find(a);
  if (pos == g_cache.end()) {
    g_cache.insert(std::make_pair(
        a, std::shared_ptr<MemberInfoCache>(new MemberInfoCache())));
    return g_cache.find(a)->second.get();
  }
  return pos->second.get();
}

static EnumInfoCache *GetEnumInfoCache(const swift::ASTContext *a) {
  static ASTEnumInfoCacheMap g_cache;
  static std::mutex g_mutex;
  std::lock_guard<std::mutex> locker(g_mutex);
  ASTEnumInfoCacheMap::iterator pos = g_cache.find(a);
  if (pos == g_cache.end()) {
    g_cache.insert(
        std::make_pair(a, std::shared_ptr<EnumInfoCache>(new EnumInfoCache())));
    return g_cache.find(a)->second.get();
  }
  return pos->second.get();
}

namespace {
  bool IsDirectory(const FileSpec &spec) {
    return llvm::sys::fs::is_directory(spec.GetPath());
  }
  bool IsRegularFile(const FileSpec &spec) {
    return llvm::sys::fs::is_regular_file(spec.GetPath());
  }
}

llvm::LLVMContext &SwiftASTContext::GetGlobalLLVMContext() {
  // TODO check with Sean.  Do we really want this to be static across
  // an LLDB managing multiple Swift processes?
  static llvm::LLVMContext s_global_context;
  return s_global_context;
}

CachedMemberInfo *SwiftASTContext::GetCachedMemberInfo(void *type) {
  VALID_OR_RETURN(nullptr);

  if (type) {
    // printf("CompilerType::GetCachedMemberInfo () for %s...",
    // GetTypeName().c_str());
    bool is_class = false;
    bool is_protocol = false;
    MemberInfoCache *member_info_cache = GetMemberInfoCache(GetASTContext());
    MemberInfoCache::const_iterator pos = member_info_cache->find(type);
    if (pos != member_info_cache->end()) {
      // printf("cached: %p\n", pos->second.get());
      return pos->second.get();
    }

    CachedMemberInfoSP member_infos_sp(new CachedMemberInfo());
    // printf("creating in %p\n", member_infos_sp.get());

    swift::CanType swift_can_type(GetCanonicalSwiftType(type));

    std::vector<const swift::irgen::TypeInfo *> field_type_infos;
    swift::irgen::LayoutStrategy layout_strategy =
        swift::irgen::LayoutStrategy::Optimal;

    const swift::TypeKind type_kind = swift_can_type->getKind();
    switch (type_kind) {
    case swift::TypeKind::Error:
    case swift::TypeKind::BuiltinInteger:
    case swift::TypeKind::BuiltinFloat:
    case swift::TypeKind::BuiltinRawPointer:
    case swift::TypeKind::BuiltinBridgeObject:
    case swift::TypeKind::BuiltinNativeObject:
    case swift::TypeKind::BuiltinUnsafeValueBuffer:
    case swift::TypeKind::BuiltinUnknownObject:
    case swift::TypeKind::BuiltinVector:
    case swift::TypeKind::UnownedStorage:
    case swift::TypeKind::WeakStorage:
    case swift::TypeKind::UnmanagedStorage:
    case swift::TypeKind::GenericTypeParam:
    case swift::TypeKind::DependentMember:
    case swift::TypeKind::Metatype:
    case swift::TypeKind::Module:
    case swift::TypeKind::Function:
    case swift::TypeKind::GenericFunction:
    case swift::TypeKind::LValue:
    case swift::TypeKind::UnboundGeneric:
    case swift::TypeKind::Enum:
    case swift::TypeKind::BoundGenericEnum:
    case swift::TypeKind::ExistentialMetatype:
    case swift::TypeKind::DynamicSelf:
    case swift::TypeKind::SILBox:
    case swift::TypeKind::SILFunction:
    case swift::TypeKind::SILBlockStorage:
    case swift::TypeKind::InOut:
    case swift::TypeKind::Unresolved:
      assert(false &&
             "Caller must only call this function with valid type_kind");
      break;

    case swift::TypeKind::Tuple: {
      layout_strategy = swift::irgen::LayoutStrategy::Universal;

      swift::TupleType *tuple_type = swift_can_type->castTo<swift::TupleType>();
      for (auto tuple_field : tuple_type->getElements()) {
        MemberInfo member_info(MemberType::Field);
        member_info.clang_type =
            CompilerType(GetASTContext(), tuple_field.getType().getPointer());
        member_info.byte_size = member_info.clang_type.GetByteSize(nullptr);

        const char *tuple_name = tuple_field.getName().get();
        if (tuple_name) {
          member_info.name.SetCString(tuple_name);
        } else {
          StreamString tuple_name_strm;
          tuple_name_strm.Printf(
              "%u", (uint32_t)member_infos_sp->member_infos.size());
          member_info.name.SetCString(tuple_name_strm.GetString().data());
        }

        field_type_infos.push_back(
            GetSwiftTypeInfo(member_info.clang_type.GetOpaqueQualType()));
        assert(field_type_infos.back() != nullptr);
        member_infos_sp->member_infos.push_back(member_info);
      }
    } break;

    case swift::TypeKind::Protocol:
    case swift::TypeKind::ProtocolComposition: {
      ProtocolInfo protocol_info;
      if (!GetProtocolTypeInfo(
              CompilerType(GetASTContext(), GetSwiftType(type)), protocol_info))
        break;
      is_protocol = true;
      uint32_t num_children = protocol_info.m_num_storage_words;

      for (uint32_t idx = 0; idx < num_children; idx++) {
        MemberInfo member_info(MemberType::Field);
        member_info.clang_type = CompilerType(
            GetASTContext(), GetASTContext()->TheRawPointerType.getPointer());
        member_info.byte_size = member_info.clang_type.GetByteSize(nullptr);
        member_info.byte_offset = idx * member_info.byte_size;
        member_info.is_fragile = false;
        StreamString child_name_stream;

        // Opaque existentials have m_num_payload_words != 0.
        if (idx < protocol_info.m_num_payload_words)
          child_name_stream.Printf("payload_data_%u", idx);
        else {
          // After the payload, the first word is either the instance itself
          // (for class or error existentials) or a metadata pointer
          // (for opaque existentials).
          //
          // Class and opaque existentials have zero or more witness tables.
          // Error existentials always store their witness table inline.
          int l_idx = idx - protocol_info.m_num_payload_words;
          if (l_idx == 0)
            child_name_stream.Printf("instance_type");
          else
            child_name_stream.Printf("protocol_witness_%u", l_idx - 1);
        }
        member_info.name = ConstString(child_name_stream.GetData());
        member_infos_sp->member_infos.push_back(member_info);
      }
    } break;

    case swift::TypeKind::Struct:
    case swift::TypeKind::Class:
    case swift::TypeKind::BoundGenericStruct:
    case swift::TypeKind::BoundGenericClass: {
      auto t_decl = swift_can_type.getAnyNominal();
      auto class_decl = swift::dyn_cast<swift::ClassDecl>(t_decl);
      if (class_decl) {
        is_class = true;
        swift::Type superclass_type(swift_can_type->getSuperclass());
        if (superclass_type) {
          MemberInfo member_info(MemberType::BaseClass);
          member_info.clang_type =
              CompilerType(GetASTContext(), superclass_type.getPointer());
          member_info.byte_size =
              member_info.clang_type.GetByteSize(nullptr);
          // Showing somemodule.sometype<A> is confusing to the user because
          // it will show the *unboud* archetype name even though the type
          // is actually properly bound (or it should!) and since one cannot
          // overload a class on the number of generic arguments,
          // somemodule.sometype is just as unique.
          member_info.name.SetCString(
              member_info.clang_type.GetUnboundType()
                  .GetTypeName()
                  .AsCString("<no type name>"));
          field_type_infos.push_back(
              GetSwiftTypeInfo(member_info.clang_type.GetOpaqueQualType()));
          assert(field_type_infos.back() != nullptr);
          member_infos_sp->member_infos.push_back(member_info);
        }
      }

      for (auto decl : t_decl->getMembers()) {
        // Find ivars that aren't properties
        if (swift::isa<swift::VarDecl>(decl)) {
          swift::VarDecl *var_decl = swift::cast<swift::VarDecl>(decl);
          if (var_decl->hasStorage() && !var_decl->isStatic()) {
            MemberInfo member_info(MemberType::Field);
            swift::Type member_type = swift_can_type->getTypeOfMember(
                t_decl->getModuleContext(), var_decl, nullptr);
            member_info.clang_type =
                CompilerType(GetASTContext(), member_type.getPointer());
            member_info.byte_size =
                member_info.clang_type.GetByteSize(nullptr);
            member_info.is_fragile =
                is_class; // Class fields are all fragile...
            const char *child_name_cstr = var_decl->getName().get();
            if (child_name_cstr)
              member_info.name.SetCString(child_name_cstr);
            field_type_infos.push_back(GetSwiftTypeInfo(
                member_info.clang_type.GetOpaqueQualType()));
            assert(field_type_infos.back() != nullptr);
            member_infos_sp->member_infos.push_back(member_info);
          }
        }
      }
    } break;

    case swift::TypeKind::TypeVariable:
    case swift::TypeKind::Archetype:
      break;

    case swift::TypeKind::Optional:
    case swift::TypeKind::NameAlias:
    case swift::TypeKind::Paren:
    case swift::TypeKind::Dictionary:
    case swift::TypeKind::ArraySlice:
      assert(false && "Not a canonical type");
      break;
    }
    if (!member_infos_sp->member_infos.empty()) {
      if (is_class) {
        // If we have a class, then all offsets are fragile so we don't need to
        // do layout since we will need to lookup the ivar offset symbol, or
        // munge the runtime data to find the offsets.
      } else if (!is_protocol) {
        // Only do struct layout if we don't have a union since the only thing
        // we need layout for currently is for the byte offset and the byte
        // offset of everything in a union is zero.
        // As for protocols, their fields are artificially generated from what a
        // protocol_container contains in the Swift runtime itself, and it's
        // just pointers, so no need to get fancy.
        swift::irgen::StructLayout layout(
            GetIRGenModule(), swift_can_type,
            swift::irgen::LayoutKind::NonHeapObject, layout_strategy,
            field_type_infos);

        const size_t num_elements = layout.getElements().size();
        assert(num_elements == member_infos_sp->member_infos.size());
        for (int ii = 0; ii < num_elements; ++ii) {
          auto element = layout.getElements()[ii];
          // check or crash
          if (element.getKind() == swift::irgen::ElementLayout::Kind::Fixed)
            member_infos_sp->member_infos[ii].byte_offset =
                element.getByteOffset().getValue();
          else
            member_infos_sp->member_infos[ii].byte_offset =
                0; // TODO: dynamic layout
                   // member_infos_sp->member_infos[ii].Dump(ii);
        }
      }
      member_info_cache->insert(std::make_pair(type, member_infos_sp));
      return member_infos_sp.get();
    }
  }
  return nullptr;
}

class SwiftEnumDescriptor {
public:
  enum class Kind {
    Empty,      // no cases in this enum
    CStyle,     // no cases have payloads
    AllPayload, // all cases have payloads
    Mixed       // some cases have payloads
  };

  struct ElementInfo {
    lldb_private::ConstString name;
    CompilerType payload_type;
    bool has_payload : 1;
    bool is_indirect : 1;
  };

  Kind GetKind() const { return m_kind; }

  ConstString GetTypeName() { return m_type_name; }

  virtual ElementInfo *
  GetElementFromData(const lldb_private::DataExtractor &data) = 0;

  virtual size_t GetNumElements() {
    return GetNumElementsWithPayload() + GetNumCStyleElements();
  }

  virtual size_t GetNumElementsWithPayload() = 0;

  virtual size_t GetNumCStyleElements() = 0;

  virtual ElementInfo *GetElementWithPayloadAtIndex(size_t idx) = 0;

  virtual ElementInfo *GetElementWithNoPayloadAtIndex(size_t idx) = 0;

  virtual ~SwiftEnumDescriptor() = default;

  static SwiftEnumDescriptor *CreateDescriptor(swift::ASTContext *ast,
                                               swift::CanType swift_can_type,
                                               swift::EnumDecl *enum_decl);

protected:
  SwiftEnumDescriptor(swift::ASTContext *ast, swift::CanType swift_can_type,
                      swift::EnumDecl *enum_decl, SwiftEnumDescriptor::Kind k)
      : m_kind(k), m_type_name() {
    if (swift_can_type.getPointer()) {
      if (auto nominal = swift_can_type->getAnyNominal()) {
        swift::Identifier name(nominal->getName());
        if (name.get())
          m_type_name.SetCString(name.get());
      }
    }
  }

private:
  Kind m_kind;
  ConstString m_type_name;
};

class SwiftEmptyEnumDescriptor : public SwiftEnumDescriptor {
public:
  SwiftEmptyEnumDescriptor(swift::ASTContext *ast,
                           swift::CanType swift_can_type,
                           swift::EnumDecl *enum_decl)
      : SwiftEnumDescriptor(ast, swift_can_type, enum_decl,
                            SwiftEnumDescriptor::Kind::Empty) {}

  virtual ElementInfo *
  GetElementFromData(const lldb_private::DataExtractor &data) {
    return nullptr;
  }

  virtual size_t GetNumElementsWithPayload() { return 0; }

  virtual size_t GetNumCStyleElements() { return 0; }

  virtual ElementInfo *GetElementWithPayloadAtIndex(size_t idx) {
    return nullptr;
  }

  virtual ElementInfo *GetElementWithNoPayloadAtIndex(size_t idx) {
    return nullptr;
  }

  static bool classof(const SwiftEnumDescriptor *S) {
    return S->GetKind() == SwiftEnumDescriptor::Kind::Empty;
  }

  virtual ~SwiftEmptyEnumDescriptor() = default;
};

namespace std {
template <> struct less<swift::ClusteredBitVector> {
  bool operator()(const swift::ClusteredBitVector &lhs,
                  const swift::ClusteredBitVector &rhs) const {
    int iL = lhs.size() - 1;
    int iR = rhs.size() - 1;
    for (; iL >= 0 && iR >= 0; --iL, --iR) {
      bool bL = lhs[iL];
      bool bR = rhs[iR];
      if (bL and not bR)
        return false;
      if (bR and not bL)
        return true;
    }
    return false;
  }
};
}

static std::string Dump(const swift::ClusteredBitVector &bit_vector) {
  std::string buffer;
  llvm::raw_string_ostream ostream(buffer);
  for (size_t i = 0; i < bit_vector.size(); i++) {
    if (bit_vector[i])
      ostream << '1';
    else
      ostream << '0';
    if ((i % 4) == 3)
      ostream << ' ';
  }
  ostream.flush();
  return buffer;
}

class SwiftCStyleEnumDescriptor : public SwiftEnumDescriptor {
public:
  SwiftCStyleEnumDescriptor(swift::ASTContext *ast,
                            swift::CanType swift_can_type,
                            swift::EnumDecl *enum_decl)
      : SwiftEnumDescriptor(ast, swift_can_type, enum_decl,
                            SwiftEnumDescriptor::Kind::CStyle),
        m_nopayload_elems_bitmask(), m_elements(), m_element_indexes() {
    Log *log(lldb_private::GetLogIfAllCategoriesSet(LIBLLDB_LOG_TYPES));

    if (log)
      log->Printf("doing C-style enum layout for %s",
                  GetTypeName().AsCString());

    SwiftASTContext *swift_ast_ctx = SwiftASTContext::GetSwiftASTContext(ast);
    swift::irgen::IRGenModule &irgen_module = swift_ast_ctx->GetIRGenModule();
    const swift::irgen::EnumImplStrategy &enum_impl_strategy =
        swift::irgen::getEnumImplStrategy(irgen_module, swift_can_type);
    llvm::ArrayRef<swift::irgen::EnumImplStrategy::Element>
        elements_with_no_payload =
            enum_impl_strategy.getElementsWithNoPayload();
    const bool has_payload = false;
    const bool is_indirect = false;
    uint64_t case_counter = 0;
    m_nopayload_elems_bitmask =
        enum_impl_strategy.getBitMaskForNoPayloadElements();

    if (log)
      log->Printf("m_nopayload_elems_bitmask = %s",
                  Dump(m_nopayload_elems_bitmask).c_str());

    for (auto enum_case : elements_with_no_payload) {
      ConstString case_name(enum_case.decl->getName().str().data());
      swift::ClusteredBitVector case_value =
          enum_impl_strategy.getBitPatternForNoPayloadElement(enum_case.decl);

      if (log)
        log->Printf("case_name = %s, unmasked value = %s",
                    case_name.AsCString(), Dump(case_value).c_str());

      case_value &= m_nopayload_elems_bitmask;

      if (log)
        log->Printf("case_name = %s, masked value = %s", case_name.AsCString(),
                    Dump(case_value).c_str());

      std::unique_ptr<ElementInfo> elem_info(
          new ElementInfo{case_name, CompilerType(), has_payload, is_indirect});
      m_element_indexes.emplace(case_counter, elem_info.get());
      case_counter++;
      m_elements.emplace(case_value, std::move(elem_info));
    }
  }

  virtual ElementInfo *
  GetElementFromData(const lldb_private::DataExtractor &data) {
    Log *log(lldb_private::GetLogIfAllCategoriesSet(LIBLLDB_LOG_TYPES));

    if (log)
      log->Printf(
          "C-style enum - inspecting data to find enum case for type %s",
          GetTypeName().AsCString());

    swift::ClusteredBitVector current_payload;
    lldb::offset_t offset = 0;
    for (size_t idx = 0; idx < data.GetByteSize(); idx++) {
      uint64_t byte = data.GetU8(&offset);
      current_payload.add(8, byte);
    }

    if (log) {
      log->Printf("m_nopayload_elems_bitmask        = %s",
                  Dump(m_nopayload_elems_bitmask).c_str());
      log->Printf("current_payload                  = %s",
                  Dump(current_payload).c_str());
    }

    if (current_payload.size() != m_nopayload_elems_bitmask.size()) {
      if (log)
        log->Printf("sizes don't match; getting out with an error");
      return nullptr;
    }

    current_payload &= m_nopayload_elems_bitmask;

    if (log)
      log->Printf("masked current_payload           = %s",
                  Dump(current_payload).c_str());

    auto iter = m_elements.find(current_payload), end = m_elements.end();
    if (iter == end) {
      if (log)
        log->Printf("bitmask search failed");
      return nullptr;
    }
    if (log)
      log->Printf("bitmask search success - found case %s",
                  iter->second.get()->name.AsCString());
    return iter->second.get();
  }

  virtual size_t GetNumElementsWithPayload() { return 0; }

  virtual size_t GetNumCStyleElements() { return m_elements.size(); }

  virtual ElementInfo *GetElementWithPayloadAtIndex(size_t idx) {
    return nullptr;
  }

  virtual ElementInfo *GetElementWithNoPayloadAtIndex(size_t idx) {
    if (idx >= m_element_indexes.size())
      return nullptr;
    return m_element_indexes[idx];
  }

  static bool classof(const SwiftEnumDescriptor *S) {
    return S->GetKind() == SwiftEnumDescriptor::Kind::CStyle;
  }

  virtual ~SwiftCStyleEnumDescriptor() = default;

private:
  swift::ClusteredBitVector m_nopayload_elems_bitmask;
  std::map<swift::ClusteredBitVector, std::unique_ptr<ElementInfo>> m_elements;
  std::map<uint64_t, ElementInfo *> m_element_indexes;
};

static CompilerType
GetFunctionArgumentTuple(const CompilerType &compiler_type) {
  if (compiler_type.IsValid() &&
      llvm::dyn_cast_or_null<SwiftASTContext>(compiler_type.GetTypeSystem())) {
    swift::CanType swift_can_type(
        GetCanonicalSwiftType(compiler_type.GetOpaqueQualType()));
    auto func =
        swift::dyn_cast_or_null<swift::AnyFunctionType>(
            swift_can_type);
    if (func) {
      auto input = func.getInput();
      // See comment in swift::AnyFunctionType for rationale here:
      // A function can take either a tuple or a parentype, but if a parentype
      // (i.e. (Foo)), then it will be reduced down to just Foo, so if the input
      // is not a tuple, that must mean there is only 1 input.
      auto tuple = swift::dyn_cast<swift::TupleType>(input);
      if (tuple)
        return CompilerType(compiler_type.GetTypeSystem(), tuple);
      else
        return CompilerType(compiler_type.GetTypeSystem(), input.getPointer());
    }
  }
  return CompilerType();
}

class SwiftAllPayloadEnumDescriptor : public SwiftEnumDescriptor {
public:
  SwiftAllPayloadEnumDescriptor(swift::ASTContext *ast,
                                swift::CanType swift_can_type,
                                swift::EnumDecl *enum_decl)
      : SwiftEnumDescriptor(ast, swift_can_type, enum_decl,
                            SwiftEnumDescriptor::Kind::AllPayload),
        m_tag_bits(), m_elements() {
    Log *log(lldb_private::GetLogIfAllCategoriesSet(LIBLLDB_LOG_TYPES));

    if (log)
      log->Printf("doing ADT-style enum layout for %s",
                  GetTypeName().AsCString());

    SwiftASTContext *swift_ast_ctx = SwiftASTContext::GetSwiftASTContext(ast);
    swift::irgen::IRGenModule &irgen_module = swift_ast_ctx->GetIRGenModule();
    const swift::irgen::EnumImplStrategy &enum_impl_strategy =
        swift::irgen::getEnumImplStrategy(irgen_module, swift_can_type);
    llvm::ArrayRef<swift::irgen::EnumImplStrategy::Element>
        elements_with_payload = enum_impl_strategy.getElementsWithPayload();
    m_tag_bits = enum_impl_strategy.getTagBitsForPayloads();

    if (log)
      log->Printf("tag_bits = %s", Dump(m_tag_bits).c_str());

    auto module_ctx = enum_decl->getModuleContext();
    const bool has_payload = true;
    for (auto enum_case : elements_with_payload) {
      ConstString case_name(enum_case.decl->getName().str().data());

      swift::EnumElementDecl *case_decl = enum_case.decl;
      assert(case_decl);
      CompilerType case_type(
          ast, swift_can_type->getTypeOfMember(module_ctx, case_decl, nullptr)
                   .getPointer());
      case_type = GetFunctionArgumentTuple(case_type.GetFunctionReturnType());

      const bool is_indirect = case_decl->isIndirect() 
          || case_decl->getParentEnum()->isIndirect();

      if (log)
        log->Printf("case_name = %s, type = %s, is_indirect = %s",
                    case_name.AsCString(), case_type.GetTypeName().AsCString(),
                    is_indirect ? "yes" : "no");

      std::unique_ptr<ElementInfo> elem_info(
          new ElementInfo{case_name, case_type, has_payload, is_indirect});
      m_elements.push_back(std::move(elem_info));
    }
  }

  virtual ElementInfo *
  GetElementFromData(const lldb_private::DataExtractor &data) {
    Log *log(lldb_private::GetLogIfAllCategoriesSet(LIBLLDB_LOG_TYPES));

    if (log)
      log->Printf(
          "ADT-style enum - inspecting data to find enum case for type %s",
          GetTypeName().AsCString());

    if (m_elements.size() == 0) // no elements, just fail
    {
      if (log)
        log->Printf("enum with no cases. getting out");
      return nullptr;
    }
    if (m_elements.size() == 1) // one element, so it's gotta be it
    {
      if (log)
        log->Printf("enum with one case. getting out easy with %s",
                    m_elements.front().get()->name.AsCString());

      return m_elements.front().get();
    }

    swift::ClusteredBitVector current_payload;
    lldb::offset_t offset = 0;
    for (size_t idx = 0; idx < data.GetByteSize(); idx++) {
      uint64_t byte = data.GetU8(&offset);
      current_payload.add(8, byte);
    }
    if (log) {
      log->Printf("tag_bits        = %s", Dump(m_tag_bits).c_str());
      log->Printf("current_payload = %s", Dump(current_payload).c_str());
    }

    if (current_payload.size() != m_tag_bits.size()) {
      if (log)
        log->Printf("sizes don't match; getting out with an error");
      return nullptr;
    }

    size_t discriminator = 0;
    size_t power_of_2 = 1;
    auto enumerator = m_tag_bits.enumerateSetBits();
    for (llvm::Optional<size_t> next = enumerator.findNext(); next.hasValue();
         next = enumerator.findNext()) {
      discriminator =
          discriminator + (current_payload[next.getValue()] ? power_of_2 : 0);
      power_of_2 <<= 1;
    }

    if (discriminator >= m_elements.size()) // discriminator too large, get out
    {
      if (log)
        log->Printf("discriminator value of %" PRIu64 " too large, getting out",
                    (uint64_t)discriminator);
      return nullptr;
    } else {
      auto ptr = m_elements[discriminator].get();
      if (log) {
        if (!ptr)
          log->Printf("discriminator value of %" PRIu64
                      " acceptable, but null case matched - that's bad",
                      (uint64_t)discriminator);
        else
          log->Printf("discriminator value of %" PRIu64
                      " acceptable, case %s matched",
                      (uint64_t)discriminator, ptr->name.AsCString());
      }
      return ptr;
    }
  }

  virtual size_t GetNumElementsWithPayload() { return m_elements.size(); }

  virtual size_t GetNumCStyleElements() { return 0; }

  virtual ElementInfo *GetElementWithPayloadAtIndex(size_t idx) {
    if (idx >= m_elements.size())
      return nullptr;
    return m_elements[idx].get();
  }

  virtual ElementInfo *GetElementWithNoPayloadAtIndex(size_t idx) {
    return nullptr;
  }

  static bool classof(const SwiftEnumDescriptor *S) {
    return S->GetKind() == SwiftEnumDescriptor::Kind::AllPayload;
  }

  virtual ~SwiftAllPayloadEnumDescriptor() = default;

private:
  swift::ClusteredBitVector m_tag_bits;
  std::vector<std::unique_ptr<ElementInfo>> m_elements;
};

class SwiftMixedEnumDescriptor : public SwiftEnumDescriptor {
public:
  SwiftMixedEnumDescriptor(swift::ASTContext *ast,
                           swift::CanType swift_can_type,
                           swift::EnumDecl *enum_decl)
      : SwiftEnumDescriptor(ast, swift_can_type, enum_decl,
                            SwiftEnumDescriptor::Kind::Mixed),
        m_non_payload_cases(ast, swift_can_type, enum_decl),
        m_payload_cases(ast, swift_can_type, enum_decl) {}

  virtual ElementInfo *
  GetElementFromData(const lldb_private::DataExtractor &data) {
    ElementInfo *elem_info = m_non_payload_cases.GetElementFromData(data);
    return elem_info ? elem_info : m_payload_cases.GetElementFromData(data);
  }

  static bool classof(const SwiftEnumDescriptor *S) {
    return S->GetKind() == SwiftEnumDescriptor::Kind::Mixed;
  }

  virtual size_t GetNumElementsWithPayload() {
    return m_payload_cases.GetNumElementsWithPayload();
  }

  virtual size_t GetNumCStyleElements() {
    return m_non_payload_cases.GetNumCStyleElements();
  }

  virtual ElementInfo *GetElementWithPayloadAtIndex(size_t idx) {
    return m_payload_cases.GetElementWithPayloadAtIndex(idx);
  }

  virtual ElementInfo *GetElementWithNoPayloadAtIndex(size_t idx) {
    return m_non_payload_cases.GetElementWithNoPayloadAtIndex(idx);
  }

  virtual ~SwiftMixedEnumDescriptor() = default;

private:
  SwiftCStyleEnumDescriptor m_non_payload_cases;
  SwiftAllPayloadEnumDescriptor m_payload_cases;
};

SwiftEnumDescriptor *
SwiftEnumDescriptor::CreateDescriptor(swift::ASTContext *ast,
                                      swift::CanType swift_can_type,
                                      swift::EnumDecl *enum_decl) {
  assert(ast);
  assert(enum_decl);
  assert(swift_can_type.getPointer());
  SwiftASTContext *swift_ast_ctx = SwiftASTContext::GetSwiftASTContext(ast);
  assert(swift_ast_ctx);
  swift::irgen::IRGenModule &irgen_module = swift_ast_ctx->GetIRGenModule();
  const swift::irgen::EnumImplStrategy &enum_impl_strategy =
      swift::irgen::getEnumImplStrategy(irgen_module, swift_can_type);
  llvm::ArrayRef<swift::irgen::EnumImplStrategy::Element>
      elements_with_payload = enum_impl_strategy.getElementsWithPayload();
  llvm::ArrayRef<swift::irgen::EnumImplStrategy::Element>
      elements_with_no_payload = enum_impl_strategy.getElementsWithNoPayload();
  if (elements_with_no_payload.size() == 0) {
    // nothing with no payload.. empty or all payloads?
    if (elements_with_payload.size() == 0)
      return new SwiftEmptyEnumDescriptor(ast, swift_can_type, enum_decl);
    else
      return new SwiftAllPayloadEnumDescriptor(ast, swift_can_type, enum_decl);
  } else {
    // something with no payload.. mixed or C-style?
    if (elements_with_payload.size() == 0)
      return new SwiftCStyleEnumDescriptor(ast, swift_can_type, enum_decl);
    else
      return new SwiftMixedEnumDescriptor(ast, swift_can_type, enum_decl);
  }
}

static SwiftEnumDescriptor *
GetEnumInfoFromEnumDecl(swift::ASTContext *ast, swift::CanType swift_can_type,
                        swift::EnumDecl *enum_decl) {
  return SwiftEnumDescriptor::CreateDescriptor(ast, swift_can_type, enum_decl);
}

SwiftEnumDescriptor *SwiftASTContext::GetCachedEnumInfo(void *type) {
  VALID_OR_RETURN(nullptr);

  if (type) {
    EnumInfoCache *enum_info_cache = GetEnumInfoCache(GetASTContext());
    EnumInfoCache::const_iterator pos = enum_info_cache->find(type);
    if (pos != enum_info_cache->end())
      return pos->second.get();

    swift::CanType swift_can_type(GetCanonicalSwiftType(type));
    if (!SwiftASTContext::IsFullyRealized(
            CompilerType(GetASTContext(), swift_can_type)))
      return nullptr;

    SwiftEnumDescriptorSP enum_info_sp;

    if (auto *enum_type = swift_can_type->getAs<swift::EnumType>()) {
      enum_info_sp.reset(GetEnumInfoFromEnumDecl(
          GetASTContext(), swift_can_type, enum_type->getDecl()));
    } else if (auto *bound_enum_type =
          swift_can_type->getAs<swift::BoundGenericEnumType>()) {
      enum_info_sp.reset(GetEnumInfoFromEnumDecl(
          GetASTContext(), swift_can_type, bound_enum_type->getDecl()));
    }

    if (enum_info_sp.get())
      enum_info_cache->insert(std::make_pair(type, enum_info_sp));
    return enum_info_sp.get();
  }
  return nullptr;
}

namespace {
static inline bool
SwiftASTContextSupportsLanguage(lldb::LanguageType language) {
  return language == eLanguageTypeSwift;
}

static bool IsDeviceSupport(const char *path) {
  // The old-style check, which we preserve for safety.
  if (path && strstr(path, "iOS DeviceSupport"))
    return true;

  // The new-style check, which should cover more devices.
  if (path)
    if (const char *Developer_Xcode = strstr(path, "Developer"))
      if (const char *DeviceSupport = strstr(Developer_Xcode, "DeviceSupport"))
        if (strstr(DeviceSupport, "Symbols"))
          return true;

  // Don't look in the simulator runtime frameworks either.  They either 
  // duplicate what the SDK has, or for older simulators conflict with them.
  if (path && strstr(path, ".simruntime/Contents/Resources/"))
    return true;

  return false;
}
}

SwiftASTContext::SwiftASTContext(const char *triple, Target *target)
    : TypeSystem(TypeSystem::eKindSwift), m_source_manager_ap(),
      m_diagnostic_engine_ap(), m_ast_context_ap(), m_ir_gen_module_ap(),
      m_compiler_invocation_ap(new swift::CompilerInvocation()),
      m_dwarf_ast_parser_ap(), m_scratch_module(NULL), m_sil_module_ap(),
      m_serialized_module_loader(NULL), m_clang_importer(NULL),
      m_swift_module_cache(), m_mangled_name_to_type_map(),
      m_type_to_mangled_name_map(), m_pointer_byte_size(0),
      m_pointer_bit_align(0), m_void_function_type(), m_target_wp(),
      m_process(NULL), m_platform_sdk_path(), m_resource_dir(),
      m_ast_file_data_map(), m_initialized_language_options(false),
      m_initialized_search_path_options(false),
      m_initialized_clang_importer_options(false),
      m_reported_fatal_error(false), m_fatal_errors(), m_negative_type_cache(),
      m_extra_type_info_cache(), m_swift_type_map() {
  // Set the module-cache path if it has been specified:
  if (target) {
    FileSpec &module_cache = target->GetClangModulesCachePath();
    if (module_cache && module_cache.Exists()) {

      std::string module_cache_path = module_cache.GetPath();
      llvm::StringRef module_cache_ref(module_cache_path);
      m_compiler_invocation_ap->setClangModuleCachePath(module_cache_ref);
    }
    m_target_wp = target->shared_from_this();
  }

  if (triple)
    SetTriple(triple);
  swift::IRGenOptions &ir_gen_opts =
      m_compiler_invocation_ap->getIRGenOptions();
  ir_gen_opts.OutputKind = swift::IRGenOutputKind::Module;
  ir_gen_opts.UseJIT = true;
  ir_gen_opts.DWARFVersion = swift::DWARFVersion;
}

SwiftASTContext::SwiftASTContext(const SwiftASTContext &rhs)
    : TypeSystem(rhs.getKind()), m_source_manager_ap(),
      m_diagnostic_engine_ap(), m_ast_context_ap(), m_ir_gen_module_ap(),
      m_compiler_invocation_ap(new swift::CompilerInvocation()),
      m_dwarf_ast_parser_ap(), m_scratch_module(NULL), m_sil_module_ap(),
      m_serialized_module_loader(NULL), m_clang_importer(NULL),
      m_swift_module_cache(), m_mangled_name_to_type_map(),
      m_type_to_mangled_name_map(), m_pointer_byte_size(0),
      m_pointer_bit_align(0), m_void_function_type(), m_target_wp(),
      m_process(NULL), m_platform_sdk_path(), m_resource_dir(),
      m_ast_file_data_map(), m_initialized_language_options(false),
      m_initialized_search_path_options(false),
      m_initialized_clang_importer_options(false),
      m_reported_fatal_error(false), m_fatal_errors(), m_negative_type_cache(),
      m_extra_type_info_cache(), m_swift_type_map() {
  if (rhs.m_compiler_invocation_ap) {
    std::string rhs_triple = rhs.GetTriple();
    if (!rhs_triple.empty()) {
      SetTriple(rhs_triple.c_str());
    }
    llvm::StringRef module_cache_path =
        rhs.m_compiler_invocation_ap->getClangModuleCachePath();
    if (!module_cache_path.empty())
      m_compiler_invocation_ap->setClangModuleCachePath(module_cache_path);
  }

  swift::IRGenOptions &ir_gen_opts =
      m_compiler_invocation_ap->getIRGenOptions();
  ir_gen_opts.OutputKind = swift::IRGenOutputKind::Module;
  ir_gen_opts.UseJIT = true;

  TargetSP target_sp = rhs.m_target_wp.lock();
  if (target_sp)
    m_target_wp = target_sp;

  m_platform_sdk_path = rhs.m_platform_sdk_path;
  m_resource_dir = rhs.m_resource_dir;

  swift::ASTContext *lhs_ast = GetASTContext();
  swift::ASTContext *rhs_ast =
      const_cast<SwiftASTContext &>(rhs).GetASTContext();

  if (lhs_ast && rhs_ast) {
    lhs_ast->SearchPathOpts = rhs_ast->SearchPathOpts;
  }
  GetClangImporter();
}

SwiftASTContext::~SwiftASTContext() {
  if (m_ast_context_ap.get()) {
    GetASTMap().Erase(m_ast_context_ap.get());
  }
}

ConstString SwiftASTContext::GetPluginNameStatic() {
  return ConstString("swift");
}

ConstString SwiftASTContext::GetPluginName() {
  return ClangASTContext::GetPluginNameStatic();
}

uint32_t SwiftASTContext::GetPluginVersion() { return 1; }

static std::string &GetDefaultResourceDir() {
  static std::string s_resource_dir;
  return s_resource_dir;
}


lldb::TypeSystemSP SwiftASTContext::CreateInstance(lldb::LanguageType language,
                                                   Module &module) {
  if (!SwiftASTContextSupportsLanguage(language))
    return lldb::TypeSystemSP();

  ArchSpec arch = module.GetArchitecture();

  ObjectFile *objfile = module.GetObjectFile();
  ArchSpec object_arch;

  if (!objfile || !objfile->GetArchitecture(object_arch))
    return TypeSystemSP();

  lldb::CompUnitSP main_compile_unit_sp = module.GetCompileUnitAtIndex(0);

  Log *log(GetLogIfAllCategoriesSet(LIBLLDB_LOG_TYPES));

  if (main_compile_unit_sp && !main_compile_unit_sp->Exists()) {
    if (log) {
      StreamString ss;
      module.GetDescription(&ss);

      log->Printf("Corresponding source not found for %s, loading module "
                  "%s is unlikely to succeed",
                  main_compile_unit_sp->GetCString(), ss.GetData());
    }
  }

  std::shared_ptr<SwiftASTContext> swift_ast_sp(new SwiftASTContext());

  swift_ast_sp->GetLanguageOptions().DebuggerSupport = true;
  swift_ast_sp->GetLanguageOptions().EnableAccessControl = false;

  if (!arch.IsValid())
    return TypeSystemSP();

  llvm::Triple triple = arch.GetTriple();

  if (triple.getOS() == llvm::Triple::UnknownOS) {
    // cl_kernels are the only binaries that don't have an LC_MIN_VERSION_xxx
    // load command. This avoids a Swift assertion.

#if defined(__APPLE__)
    switch (triple.getArch()) {
    default:
      triple.setOS(llvm::Triple::MacOSX);
      break;
    case llvm::Triple::arm:
    case llvm::Triple::armeb:
    case llvm::Triple::aarch64:
    case llvm::Triple::aarch64_be:
      triple.setOS(llvm::Triple::IOS);
      break;
    }

#else
    // Not an elegant hack on OS X, not an elegant hack elsewhere.
    // But we shouldn't be claiming things are Mac binaries when they are
    // not.
    triple.setOS(HostInfo::GetArchitecture().GetTriple().getOS());
#endif
  }

  swift_ast_sp->SetTriple(triple.getTriple().c_str(), &module);

  bool set_triple = false;

  SymbolVendor *sym_vendor = module.GetSymbolVendor();

  std::string resource_dir;
  std::string target_triple;

  if (sym_vendor) {
    // Use the new loadFromSerializedAST if possible:

    auto ast_file_datas = sym_vendor->GetASTData(eLanguageTypeSwift);

    bool got_serialized_options = false;
    DataBufferSP ast_file_data_sp;
    if (!ast_file_datas.empty() &&
        ((ast_file_data_sp = ast_file_datas.front()) != nullptr)) {
      if (log)
        log->Printf("Found %d AST file data entries for library: %s.",
                    (int)ast_file_datas.size(),
                    module.GetSpecificationDescription().c_str());

      // Retrieve the first serialized AST data blob and initialize
      // the compiler invocation with it.
      llvm::StringRef section_data_ref(
          (const char *)ast_file_data_sp->GetBytes(),
          ast_file_data_sp->GetByteSize());
      auto result = swift_ast_sp->GetCompilerInvocation().loadFromSerializedAST(
          section_data_ref);

      switch (result) {
      case swift::serialization::Status::Valid:
        got_serialized_options = true;
        break;

      case swift::serialization::Status::FormatTooOld:
        swift_ast_sp->m_fatal_errors.SetErrorString(
            "the swift module file format is too old to be used by the "
            "version of the swift compiler in LLDB");
        return swift_ast_sp;

      case swift::serialization::Status::FormatTooNew:
        swift_ast_sp->m_fatal_errors.SetErrorString(
            "the swift module file format is too new to be used by this "
            "version of the swift compiler in LLDB");
        return swift_ast_sp;

      case swift::serialization::Status::MissingDependency:
        swift_ast_sp->m_fatal_errors.SetErrorString(
            "the swift module file depends on another module that can't be "
            "loaded");
        return swift_ast_sp;

      case swift::serialization::Status::MissingShadowedModule:
        swift_ast_sp->m_fatal_errors.SetErrorString(
            "the swift module file is an overlay for a clang module, which "
            "can't be found");
        return swift_ast_sp;

      case swift::serialization::Status::FailedToLoadBridgingHeader:
        swift_ast_sp->m_fatal_errors.SetErrorString(
            "the swift module file depends on a bridging header that can't "
            "be loaded");
        return swift_ast_sp;

      case swift::serialization::Status::Malformed:
        swift_ast_sp->m_fatal_errors.SetErrorString(
            "the swift module file is malformed");
        return swift_ast_sp;

      case swift::serialization::Status::MalformedDocumentation:
        swift_ast_sp->m_fatal_errors.SetErrorString(
            "the swift module documentation file is malformed in some way");
        return swift_ast_sp;

      case swift::serialization::Status::NameMismatch:
        swift_ast_sp->m_fatal_errors.SetErrorString(
            "the swift module file's name does not match the module it is "
            "being loaded into");
        return swift_ast_sp;

      case swift::serialization::Status::TargetIncompatible:
        swift_ast_sp->m_fatal_errors.SetErrorString(
            "the swift module file was built for a different target "
            "platform");
        return swift_ast_sp;

      case swift::serialization::Status::TargetTooNew:
        swift_ast_sp->m_fatal_errors.SetErrorString(
            "the swift module file was built for a target newer than the "
            "current target");
        return swift_ast_sp;
      }
    }

    // TODO: make sure we only get options for Swift files.
    // We really should be passing down a language enumeration into
    // sym_vendor->GetCompileOption() so we don't get compiler options
    // for a C/C++ file...

    if (got_serialized_options) {
      // Some of the bits in the compiler options we keep separately, so we
      // need to populate them from the serialized options:
      llvm::StringRef serialized_triple =
          swift_ast_sp->GetCompilerInvocation().getTargetTriple();
      if (serialized_triple.empty()) {
        if (log)
          log->Printf("\tSerialized triple for %s was empty.",
                      module.GetSpecificationDescription().c_str());
      } else {
        if (log)
          log->Printf("\tFound serialized triple for %s: %s.",
                      module.GetSpecificationDescription().c_str(),
                      serialized_triple.data());
        swift_ast_sp->SetTriple(serialized_triple.data(), &module);
        set_triple = true;
      }

      llvm::StringRef serialized_sdk_path =
          swift_ast_sp->GetCompilerInvocation().getSDKPath();
      if (serialized_sdk_path.empty()) {
        if (log)
          log->Printf("\tNo serialized SDK path.");
      } else {
        if (log)
          log->Printf("\tGot serialized SDK path %s.",
                      serialized_sdk_path.data());
        FileSpec sdk_spec(serialized_sdk_path.data(), false);
        if (sdk_spec.Exists()) {
          swift_ast_sp->SetPlatformSDKPath(serialized_sdk_path.data());
        }
      }
    }

    if (!got_serialized_options || !swift_ast_sp->GetPlatformSDKPath()) {
      std::string platform_sdk_path;
      if (sym_vendor->GetCompileOption("-sdk", platform_sdk_path)) {
        FileSpec sdk_spec(platform_sdk_path.c_str(), false);
        if (sdk_spec.Exists()) {
          swift_ast_sp->SetPlatformSDKPath(platform_sdk_path.c_str());
        }

        if (sym_vendor->GetCompileOption("-target", target_triple)) {
          llvm::StringRef parsed_triple(target_triple);

          swift_ast_sp->SetTriple(target_triple.c_str(), &module);
          set_triple = true;
        }
      }
    }

    if (sym_vendor->GetCompileOption("-resource-dir", resource_dir)) {
      swift_ast_sp->SetResourceDir(resource_dir.c_str());
    } else if (!GetDefaultResourceDir().empty()) {
      // Use the first resource dir we found when setting up a target.
      swift_ast_sp->SetResourceDir(GetDefaultResourceDir().c_str());
    } else {
      if (log)
        log->Printf("No resource dir available for module's SwiftASTContext.");
    }

    if (!got_serialized_options) {

      std::vector<std::string> framework_search_paths;

      if (sym_vendor->GetCompileOptions("-F", framework_search_paths)) {
        for (std::string &search_path : framework_search_paths) {
          swift_ast_sp->AddFrameworkSearchPath(search_path.c_str());
        }
      }

      std::vector<std::string> include_paths;

      if (sym_vendor->GetCompileOptions("-I", include_paths)) {
        for (std::string &search_path : include_paths) {
          const FileSpec path_spec(search_path.c_str(), false);

          if (path_spec.Exists()) {
            static const ConstString s_hmap_extension("hmap");

            if (IsDirectory(path_spec)) {
              swift_ast_sp->AddModuleSearchPath(search_path.c_str());
            } else if (IsRegularFile(path_spec) &&
                       path_spec.GetFileNameExtension() == s_hmap_extension) {
              std::string argument("-I");
              argument.append(search_path);
              swift_ast_sp->AddClangArgument(argument.c_str());
            }
          }
        }
      }

      std::vector<std::string> cc_options;

      if (sym_vendor->GetCompileOptions("-Xcc", cc_options)) {
        for (int i = 0; i < cc_options.size(); ++i) {
          if (!cc_options[i].compare("-iquote") && i + 1 < cc_options.size()) {
            swift_ast_sp->AddClangArgumentPair("-iquote",
                                               cc_options[i + 1].c_str());
          }
        }
      }
    }

    FileSpecList loaded_modules;

    sym_vendor->GetLoadedModules(lldb::eLanguageTypeSwift, loaded_modules);

    for (size_t mi = 0, me = loaded_modules.GetSize(); mi != me; ++mi) {
      const FileSpec &loaded_module = loaded_modules.GetFileSpecAtIndex(mi);

      if (loaded_module.Exists())
        swift_ast_sp->AddModuleSearchPath(
            loaded_module.GetDirectory().GetCString());
    }
  }

  if (!set_triple) {
    llvm::Triple llvm_triple(swift_ast_sp->GetTriple());

    // LLVM wants this to be set to iOS or MacOSX; if we're working on
    // a bare-boards type image, change the triple for LLVM's benefit.
    if (llvm_triple.getVendor() == llvm::Triple::Apple &&
        llvm_triple.getOS() == llvm::Triple::UnknownOS) {
      if (llvm_triple.getArch() == llvm::Triple::arm ||
          llvm_triple.getArch() == llvm::Triple::thumb) {
        llvm_triple.setOS(llvm::Triple::IOS);
      } else {
        llvm_triple.setOS(llvm::Triple::MacOSX);
      }
      swift_ast_sp->SetTriple(llvm_triple.str().c_str(), &module);
    }
  }

  if (!swift_ast_sp->GetClangImporter()) {
    if (log) {
      log->Printf("((Module*)%p) [%s]->GetSwiftASTContext() returning NULL "
                  "- couldn't create a ClangImporter",
                  &module,
                  module.GetFileSpec().GetFilename().AsCString("<anonymous>"));
    }

    return TypeSystemSP();
  }

  std::vector<std::string> module_names;
  swift_ast_sp->RegisterSectionModules(module, module_names);
  swift_ast_sp->ValidateSectionModules(module, module_names);

  if (log) {
    log->Printf("((Module*)%p) [%s]->GetSwiftASTContext() = %p", &module,
                module.GetFileSpec().GetFilename().AsCString("<anonymous>"),
                swift_ast_sp.get());
    swift_ast_sp->DumpConfiguration(log);
  }
  return swift_ast_sp;
}

lldb::TypeSystemSP SwiftASTContext::CreateInstance(lldb::LanguageType language,
                                                   Target &target,
                                                   const char *extra_options) {
  if (!SwiftASTContextSupportsLanguage(language))
    return lldb::TypeSystemSP();

  ArchSpec arch = target.GetArchitecture();

  // Make an AST but don't set the triple yet. We need to try and detect
  // if we have a iOS simulator...
  std::shared_ptr<SwiftASTContextForExpressions> swift_ast_sp(
      new SwiftASTContextForExpressions(target));

  if (!arch.IsValid())
    return TypeSystemSP();

  bool handled_sdk_path = false;
  bool handled_resource_dir = false;
  const size_t num_images = target.GetImages().GetSize();
  // Set the SDK path and resource dir prior to doing search paths.
  // Otherwise when we create search path options we put in the wrong SDK
  // path.

  FileSpec &target_sdk_spec = target.GetSDKPath();
  if (target_sdk_spec && target_sdk_spec.Exists()) {
    std::string platform_sdk_path(target_sdk_spec.GetPath());
    swift_ast_sp->SetPlatformSDKPath(std::move(platform_sdk_path));
    handled_sdk_path = true;
  }

  Status module_error;
  for (size_t mi = 0; mi != num_images; ++mi) {
    ModuleSP module_sp = target.GetImages().GetModuleAtIndex(mi);

    SwiftASTContext *module_swift_ast = llvm::dyn_cast_or_null<SwiftASTContext>(
        module_sp->GetTypeSystemForLanguage(lldb::eLanguageTypeSwift));

    if (!module_swift_ast || module_swift_ast->HasFatalErrors() ||
        !module_swift_ast->GetClangImporter()) {
      // Make sure we warn about this module load failure, the one that
      // comes from loading types often gets swallowed up and not seen,
      // this is the only reliable point where we can show this.
      // But only do it once per UUID so we don't overwhelm the user with
      // warnings...
      std::unordered_set<std::string> m_swift_warnings_issued;

      UUID module_uuid(module_sp->GetUUID());
      std::pair<std::unordered_set<std::string>::iterator, bool> result(
          m_swift_warnings_issued.insert(module_uuid.GetAsString()));
      if (result.second) {
        StreamString ss;
        module_sp->GetDescription(&ss, eDescriptionLevelBrief);
        target.GetDebugger().GetErrorFile()->Printf(
            "warning: Swift error in module %s" /*": \n    %s\n"*/
            ".\nDebug info from this module will be unavailable in the "
            "debugger.\n\n",
            ss.GetData());
      }

      continue;
    }

    if (!handled_sdk_path) {
      const char *platform_sdk_path = module_swift_ast->GetPlatformSDKPath();

      if (platform_sdk_path) {
        handled_sdk_path = true;
        swift_ast_sp->SetPlatformSDKPath(platform_sdk_path);
      }
    }

    if (!handled_resource_dir) {
      const char *resource_dir = module_swift_ast->GetResourceDir();
      if (resource_dir) {
        handled_resource_dir = true;
        swift_ast_sp->SetResourceDir(resource_dir);
        if (GetDefaultResourceDir().empty()) {
          // Tuck this away as a reasonable default resource dir
          // for contexts that don't have one. The Swift parser
          // will assert without one.
          GetDefaultResourceDir() = resource_dir;
        }
      }
    }

    if (handled_sdk_path && handled_resource_dir)
      break;
  }

  // First, prime the compiler with the options from the main executable:
  bool read_options_from_ast = false;
  ModuleSP exe_module_sp(target.GetExecutableModule());

  // If we're debugging a testsuite, then treat the main test bundle as the
  // executable.
  if (exe_module_sp && PlatformDarwin::IsUnitTestExecutable(*exe_module_sp)) {
    ModuleSP unit_test_module =
        PlatformDarwin::GetUnitTestModule(target.GetImages());

    if (unit_test_module) {
      exe_module_sp = unit_test_module;
    }
  }

  if (exe_module_sp) {
    SymbolVendor *sym_vendor = exe_module_sp->GetSymbolVendor();
    if (sym_vendor) {
      // Retrieve the Swift ASTs from the symbol vendor.
      auto ast_datas = sym_vendor->GetASTData(eLanguageTypeSwift);
      if (!ast_datas.empty()) {
        // We only initialize the compiler invocation with the first
        // AST since it initializes some data that must remain static,
        // like the SDK path and the triple for the produced output.
        auto ast_data_sp = ast_datas.front();
        llvm::StringRef section_data_ref((const char *)ast_data_sp->GetBytes(),
                                         ast_data_sp->GetByteSize());
        swift::serialization::Status result =
            swift_ast_sp->GetCompilerInvocation().loadFromSerializedAST(
                section_data_ref);
        if (result == swift::serialization::Status::Valid) {
          read_options_from_ast = true;
        } else {
          Log *log(GetLogIfAllCategoriesSet(LIBLLDB_LOG_TYPES));
          if (log)
            log->Printf("Attempt to load compiler options from Serialized "
                        "AST failed: %d (%zu AST data blobs total).",
                        result, ast_datas.size());
        }
      }
    }
  }

  // Now if the user fully specified the triple, let that override the one
  // we got from executable's options:

  if (target.GetArchitecture().IsFullySpecifiedTriple()) {
    swift_ast_sp->SetTriple(
        target.GetArchitecture().GetTriple().str().c_str());
  } else {
    // Always run using the Host OS triple...
    bool set_triple = false;
    PlatformSP platform_sp(target.GetPlatform());
    uint32_t major, minor, update;
    if (platform_sp &&
        platform_sp->GetOSVersion(major, minor, update,
                                  target.GetProcessSP().get())) {
      StreamString full_triple_name;
      full_triple_name.PutCString(target.GetArchitecture().GetTriple().str());
      if (major != UINT32_MAX) {
        full_triple_name.Printf("%u", major);
        if (minor != UINT32_MAX) {
          full_triple_name.Printf(".%u", minor);
          if (update != UINT32_MAX)
            full_triple_name.Printf(".%u", update);
        }
      }
      swift_ast_sp->SetTriple(full_triple_name.GetString().data());
      set_triple = true;
    }

    if (!set_triple) {
      ModuleSP exe_module_sp(target.GetExecutableModule());
      if (exe_module_sp) {
        Status exe_error;
        SwiftASTContext *exe_swift_ctx =
            llvm::dyn_cast_or_null<SwiftASTContext>(
                exe_module_sp->GetTypeSystemForLanguage(
                    lldb::eLanguageTypeSwift));
        if (exe_swift_ctx) {
          swift_ast_sp->SetTriple(
              exe_swift_ctx->GetLanguageOptions().Target.str().c_str());
        }
      }
    }
  }

  const bool use_all_compiler_flags =
      !read_options_from_ast || target.GetUseAllCompilerFlags();

<<<<<<< HEAD
#ifdef __APPLE__
      // If we're debugging a testsuite, then treat the main test bundle as the
      // executable.
      if (exe_module_sp &&
          PlatformDarwin::IsUnitTestExecutable(*exe_module_sp)) {
        ModuleSP unit_test_module =
            PlatformDarwin::GetUnitTestModule(target->GetImages());

        if (unit_test_module) {
          exe_module_sp = unit_test_module;
        }
      }
#endif
=======
  std::function<void(ModuleSP &&)> process_one_module =
      [&target, &swift_ast_sp, use_all_compiler_flags](ModuleSP &&module_sp) {
        const FileSpec &module_file = module_sp->GetFileSpec();

        std::string module_path = module_file.GetPath();
>>>>>>> d3aa92af

        // Add the containing framework to the framework search path.  Don't
        // do that if this is the executable module, since it might be
        // buried in some framework that we don't care about.
        if (use_all_compiler_flags &&
            target.GetExecutableModulePointer() != module_sp.get()) {
          size_t framework_offset = module_path.rfind(".framework/");

          if (framework_offset != std::string::npos) {
            // Sometimes the version of the framework that got loaded has been
            // stripped and in that case, adding it to the framework search
            // path will just short-cut a clang search that might otherwise
            // find the needed headers. So don't add these paths.
            std::string framework_path =
                module_path.substr(0, framework_offset);
            framework_path.append(".framework");
            FileSpec path_spec(framework_path, true);
            FileSpec headers_spec =
                path_spec.CopyByAppendingPathComponent("Headers");
            bool add_it = false;
            if (headers_spec.Exists())
              add_it = true;
            if (!add_it) {
              FileSpec module_spec =
                  path_spec.CopyByAppendingPathComponent("Modules");
              if (module_spec.Exists())
                add_it = true;
            }

            if (!add_it) {
              Log *log(GetLogIfAllCategoriesSet(LIBLLDB_LOG_TYPES));
              if (log)
                log->Printf("process_one_module rejecting framework path"
                            " \"%s\" as it has no Headers "
                            "or Modules subdirectories.",
                            framework_path.c_str());
            }

            if (add_it) {
              while (framework_offset && (module_path[framework_offset] != '/'))
                framework_offset--;

              if (module_path[framework_offset] == '/') {
                // framework_offset now points to the '/';

                std::string parent_path =
                    module_path.substr(0, framework_offset);

                if (strncmp(parent_path.c_str(), "/System/Library",
                            strlen("/System/Library")) &&
                    !IsDeviceSupport(parent_path.c_str())) {
                  swift_ast_sp->AddFrameworkSearchPath(parent_path.c_str());
                }
              }
            }
          }
        }

        SymbolVendor *sym_vendor = module_sp->GetSymbolVendor();

        if (sym_vendor) {
          std::vector<std::string> module_names;

          SymbolFile *sym_file = sym_vendor->GetSymbolFile();
          if (sym_file) {
            Status sym_file_error;
            SwiftASTContext *ast_context =
                llvm::dyn_cast_or_null<SwiftASTContext>(
                    sym_file->GetTypeSystemForLanguage(
                        lldb::eLanguageTypeSwift));
            if (ast_context) {
              if (use_all_compiler_flags ||
                  target.GetExecutableModulePointer() == module_sp.get()) {
                for (size_t msi = 0,
                            mse = ast_context->GetNumModuleSearchPaths();
                     msi < mse; ++msi) {
                  const char *search_path =
                      ast_context->GetModuleSearchPathAtIndex(msi);
                  swift_ast_sp->AddModuleSearchPath(search_path);
                }

                for (size_t fsi = 0,
                            fse = ast_context->GetNumFrameworkSearchPaths();
                     fsi < fse; ++fsi) {
                  const char *search_path =
                      ast_context->GetFrameworkSearchPathAtIndex(fsi);
                  swift_ast_sp->AddFrameworkSearchPath(search_path);
                }

                for (size_t osi = 0, ose = ast_context->GetNumClangArguments();
                     osi < ose; ++osi) {
                  const char *clang_argument =
                      ast_context->GetClangArgumentAtIndex(osi);
                  swift_ast_sp->AddClangArgument(clang_argument, true);
                }
              }

              swift_ast_sp->RegisterSectionModules(*module_sp, module_names);
            }
          }
        }
      };

  for (size_t mi = 0; mi != num_images; ++mi) {
    process_one_module(target.GetImages().GetModuleAtIndex(mi));
  }

  FileSpecList &framework_search_paths = target.GetSwiftFrameworkSearchPaths();
  FileSpecList &module_search_paths = target.GetSwiftModuleSearchPaths();

  for (size_t fi = 0, fe = framework_search_paths.GetSize(); fi != fe; ++fi) {
    swift_ast_sp->AddFrameworkSearchPath(
        framework_search_paths.GetFileSpecAtIndex(fi).GetPath().c_str());
  }

  for (size_t mi = 0, me = module_search_paths.GetSize(); mi != me; ++mi) {
    swift_ast_sp->AddModuleSearchPath(
        module_search_paths.GetFileSpecAtIndex(mi).GetPath().c_str());
  }

  // Now fold any extra options we were passed. This has to be done BEFORE
  // the ClangImporter is made by calling GetClangImporter or these options
  // will be ignored.

  if (extra_options) {
    swift::CompilerInvocation &compiler_invocation =
        swift_ast_sp->GetCompilerInvocation();
    Args extra_args(extra_options);
    llvm::ArrayRef<const char *> extra_args_ref(extra_args.GetArgumentVector(),
                                                extra_args.GetArgumentCount());
    compiler_invocation.parseArgs(extra_args_ref,
                                  swift_ast_sp->GetDiagnosticEngine());
  }

  Log *log(GetLogIfAllCategoriesSet(LIBLLDB_LOG_TYPES));

  // This needs to happen once all the import paths are set, or otherwise no
  // modules will be found.
  if (!swift_ast_sp->GetClangImporter()) {
    if (log) {
      log->Printf("((Target*)%p)->GetSwiftASTContext() returning NULL - "
                  "couldn't create a ClangImporter",
                  &target);
    }

    return TypeSystemSP();
  }

  if (log) {
    log->Printf("((Target*)%p)->GetSwiftASTContext() = %p", &target,
                swift_ast_sp.get());
    swift_ast_sp->DumpConfiguration(log);
  }

  if (swift_ast_sp->HasFatalErrors()) {
    swift_ast_sp->m_error.SetErrorStringWithFormat(
        "Error creating target Swift AST context: %s",
        swift_ast_sp->GetFatalErrors().AsCString());
    return lldb::TypeSystemSP();
  }

  {
    const bool can_create = true;
    if (!swift_ast_sp->m_ast_context_ap->getStdlibModule(can_create)) {
      // We need to be able to load the standard library!
      return lldb::TypeSystemSP();
    }
  }

  return swift_ast_sp;
}

void SwiftASTContext::EnumerateSupportedLanguages(
    std::set<lldb::LanguageType> &languages_for_types,
    std::set<lldb::LanguageType> &languages_for_expressions) {
  static std::vector<lldb::LanguageType> s_supported_languages_for_types(
      {lldb::eLanguageTypeSwift});

  static std::vector<lldb::LanguageType> s_supported_languages_for_expressions(
      {lldb::eLanguageTypeSwift});

  languages_for_types.insert(s_supported_languages_for_types.begin(),
                             s_supported_languages_for_types.end());
  languages_for_expressions.insert(
      s_supported_languages_for_expressions.begin(),
      s_supported_languages_for_expressions.end());
}

static lldb::TypeSystemSP CreateTypeSystemInstance(lldb::LanguageType language,
                                                   Module *module,
                                                   Target *target,
                                                   const char *extra_options) {
  // This should be called with either a target or a module.
  if (module) {
    assert(!target);
    assert(StringRef(extra_options).empty());
    return SwiftASTContext::CreateInstance(language, *module);
  } else if (target) {
    assert(!module);
    assert(StringRef(extra_options).empty());
    return SwiftASTContext::CreateInstance(language, *target, extra_options);
  }
}

void SwiftASTContext::Initialize() {
  PluginManager::RegisterPlugin(
      GetPluginNameStatic(), "swift AST context plug-in",
      CreateTypeSystemInstance, EnumerateSupportedLanguages);
}

void SwiftASTContext::Terminate() {
  PluginManager::UnregisterPlugin(CreateTypeSystemInstance);
}

bool SwiftASTContext::SupportsLanguage(lldb::LanguageType language) {
  return SwiftASTContextSupportsLanguage(language);
}

Status SwiftASTContext::IsCompatible() { return GetFatalErrors(); }

Status SwiftASTContext::GetFatalErrors() {
  Status error;
  if (HasFatalErrors()) {
    error = m_fatal_errors;
    if (error.Success())
      error.SetErrorString("unknown fatal error in swift AST context");
  }
  return error;
}

swift::IRGenOptions &SwiftASTContext::GetIRGenOptions() {
  return m_compiler_invocation_ap->getIRGenOptions();
}

std::string SwiftASTContext::GetTriple() const {
  return m_compiler_invocation_ap->getTargetTriple();
}

// Conditions a triple string to be safe for use with Swift.
// Right now this just strips the Haswell marker off the CPU name.
// TODO make Swift more robust
static std::string GetSwiftFriendlyTriple(const std::string &triple) {
  static std::string s_x86_64h("x86_64h");
  static std::string::size_type s_x86_64h_size = s_x86_64h.size();

  if (0 == triple.compare(0, s_x86_64h_size, s_x86_64h)) {
    std::string fixed_triple("x86_64");
    fixed_triple.append(
        triple.substr(s_x86_64h_size, triple.size() - s_x86_64h_size));
    return fixed_triple;
  }
  return triple;
}

bool SwiftASTContext::SetTriple(const char *triple_cstr, Module *module) {
  if (triple_cstr && triple_cstr[0]) {
    Log *log(GetLogIfAllCategoriesSet(LIBLLDB_LOG_TYPES));

    // We can change our triple up until we create the swift::irgen::IRGenModule
    if (m_ir_gen_module_ap.get() == NULL) {
      std::string raw_triple(triple_cstr);
      std::string triple = GetSwiftFriendlyTriple(raw_triple);

      llvm::Triple llvm_triple(triple);
      const unsigned unspecified = 0;
      // If the OS version is unspecified, do fancy things
      if (llvm_triple.getOSMajorVersion() == unspecified) {
        // If a triple is "<arch>-apple-darwin" change it to be
        // "<arch>-apple-macosx" otherwise the major and minor OS version we
        // append below would be wrong.
        if (llvm_triple.getVendor() == llvm::Triple::VendorType::Apple &&
            llvm_triple.getOS() == llvm::Triple::OSType::Darwin) {
          llvm_triple.setOS(llvm::Triple::OSType::MacOSX);
          triple = llvm_triple.str();
        }

        // Append the min OS to the triple if we have a target
        ModuleSP module_sp;
        if (module == NULL) {
          TargetSP target_sp(m_target_wp.lock());
          if (target_sp) {
            module_sp = target_sp->GetExecutableModule();
            if (module_sp)
              module = module_sp.get();
          }
        }

        if (module) {
          ObjectFile *objfile = module->GetObjectFile();
          uint32_t versions[3];
          if (objfile) {
            uint32_t num_versions = objfile->GetMinimumOSVersion(versions, 3);
            StreamString strm;
            if (num_versions) {
              for (uint32_t v = 0; v < 3; ++v) {
                if (v < num_versions) {
                  if (versions[v] == UINT32_MAX)
                    versions[v] = 0;
                } else
                  versions[v] = 0;
              }
              strm.Printf("%s%u.%u.%u", llvm_triple.getOSName().str().c_str(),
                          versions[0], versions[1], versions[2]);
              llvm_triple.setOSName(strm.GetString());
              triple = llvm_triple.str();
            }
          }
        }
      }
      if (log)
        log->Printf("%p: SwiftASTContext::SetTriple('%s') setting to '%s'%s",
                    this, triple_cstr, triple.c_str(),
                    m_target_wp.lock() ? " (target)" : "");
      m_compiler_invocation_ap->setTargetTriple(triple);
      return true;
    } else {
      if (log)
        log->Printf("%p: SwiftASTContext::SetTriple('%s') ignoring triple "
                    "since the IRGenModule has already been created",
                    this, triple_cstr);
    }
  }
  return false;
}

static std::string GetXcodeContentsPath() {
  const char substr[] = ".app/Contents/";

  // First, try based on the current shlib's location

  {
    FileSpec fspec;

    if (HostInfo::GetLLDBPath(ePathTypeLLDBShlibDir, fspec)) {
      std::string path_to_shlib = fspec.GetPath();
      size_t pos = path_to_shlib.rfind(substr);
      if (pos != std::string::npos) {
        path_to_shlib.erase(pos + strlen(substr));
        return path_to_shlib;
      }
    }
  }

  // Fall back to using xcrun

  {
    int status = 0;
    int signo = 0;
    std::string output;
    const char *command = "xcrun -sdk macosx --show-sdk-path";
    lldb_private::Status error = Host::RunShellCommand(
        command, // shell command to run
        NULL,    // current working directory
        &status, // Put the exit status of the process in here
        &signo,  // Put the signal that caused the process to exit in here
        &output, // Get the output from the command and place it in this string
        3);      // Timeout in seconds to wait for shell program to finish
    if (status == 0 && !output.empty()) {
      size_t first_non_newline = output.find_last_not_of("\r\n");
      if (first_non_newline != std::string::npos) {
        output.erase(first_non_newline + 1);
      }

      size_t pos = output.rfind(substr);
      if (pos != std::string::npos) {
        output.erase(pos + strlen(substr));
        return output;
      }
    }
  }

  return std::string();
}

static std::string GetCurrentToolchainPath() {
  const char substr[] = ".xctoolchain/";

  {
    FileSpec fspec;

    if (HostInfo::GetLLDBPath(ePathTypeLLDBShlibDir, fspec)) {
      std::string path_to_shlib = fspec.GetPath();
      size_t pos = path_to_shlib.rfind(substr);
      if (pos != std::string::npos) {
        path_to_shlib.erase(pos + strlen(substr));
        return path_to_shlib;
      }
    }
  }

  return std::string();
}

static std::string GetCurrentCLToolsPath() {
  const char substr[] = "/CommandLineTools/";

  {
    FileSpec fspec;

    if (HostInfo::GetLLDBPath(ePathTypeLLDBShlibDir, fspec)) {
      std::string path_to_shlib = fspec.GetPath();
      size_t pos = path_to_shlib.rfind(substr);
      if (pos != std::string::npos) {
        path_to_shlib.erase(pos + strlen(substr));
        return path_to_shlib;
      }
    }
  }

  return std::string();
}

namespace {

enum class SDKType {
  MacOSX = 0,
  iPhoneSimulator,
  iPhoneOS,
  AppleTVSimulator,
  AppleTVOS,
  WatchSimulator,
  watchOS,
  numSDKTypes,
  unknown = -1
};

const char *const sdk_strings[] = {
    "macosx",    "iphonesimulator", "iphoneos", "appletvsimulator",
    "appletvos", "watchsimulator",  "watchos",
};

struct SDKEnumeratorInfo {
  FileSpec found_path;
  SDKType sdk_type;
  uint32_t least_major;
  uint32_t least_minor;
};

static bool SDKSupportsSwift(const FileSpec &sdk_path, SDKType desired_type) {
  ConstString last_path_component = sdk_path.GetLastPathComponent();

  if (last_path_component) {
    const llvm::StringRef sdk_name_raw = last_path_component.GetStringRef();
    std::string sdk_name_lower = sdk_name_raw.lower();
    const llvm::StringRef sdk_name(sdk_name_lower);

    llvm::StringRef version_part;

    SDKType sdk_type = SDKType::unknown;

    if (desired_type == SDKType::unknown) {
      for (int i = (int)SDKType::MacOSX; i < (int)SDKType::numSDKTypes; ++i) {
        if (sdk_name.startswith(sdk_strings[i])) {
          version_part = sdk_name.drop_front(strlen(sdk_strings[i]));
          sdk_type = (SDKType)i;
          break;
        }
      }

      // For non-Darwin SDKs assume Swift is supported
      if (sdk_type == SDKType::unknown)
        return true;
    } else {
      if (sdk_name.startswith(sdk_strings[(int)desired_type])) {
        version_part =
            sdk_name.drop_front(strlen(sdk_strings[(int)desired_type]));
        sdk_type = desired_type;
      } else {
        return false;
      }
    }

    const size_t major_dot_offset = version_part.find('.');
    if (major_dot_offset == llvm::StringRef::npos)
      return false;

    const llvm::StringRef major_version =
        version_part.slice(0, major_dot_offset);
    const llvm::StringRef minor_part =
        version_part.drop_front(major_dot_offset + 1);

    const size_t minor_dot_offset = minor_part.find('.');
    if (minor_dot_offset == llvm::StringRef::npos)
      return false;

    const llvm::StringRef minor_version = minor_part.slice(0, minor_dot_offset);

    unsigned int major = 0;
    unsigned int minor = 0;

    if (major_version.getAsInteger(10, major))
      return false;

    if (minor_version.getAsInteger(10, minor))
      return false;

    switch (sdk_type) {
    case SDKType::MacOSX:
      if (major > 10 || (major == 10 && minor >= 10))
        return true;
      break;
    case SDKType::iPhoneOS:
    case SDKType::iPhoneSimulator:
      if (major >= 8)
        return true;
      break;
    case SDKType::AppleTVSimulator:
    case SDKType::AppleTVOS:
      if (major >= 9)
        return true;
      break;
    case SDKType::WatchSimulator:
    case SDKType::watchOS:
      if (major >= 2)
        return true;
      break;
    default:
      return false;
    }
  }

  return false;
}

FileSpec::EnumerateDirectoryResult
DirectoryEnumerator(void *baton, llvm::sys::fs::file_type file_type,
                    const FileSpec &spec) {
  SDKEnumeratorInfo *enumerator_info = static_cast<SDKEnumeratorInfo *>(baton);

  if (SDKSupportsSwift(spec, enumerator_info->sdk_type)) {
    enumerator_info->found_path = spec;
    return FileSpec::EnumerateDirectoryResult::eEnumerateDirectoryResultNext;
  }

  return FileSpec::EnumerateDirectoryResult::eEnumerateDirectoryResultNext;
};

static ConstString EnumerateSDKsForVersion(FileSpec sdks_spec, SDKType sdk_type,
                                           uint32_t least_major,
                                           uint32_t least_minor) {
  if (!IsDirectory(sdks_spec))
    return ConstString();

  const bool find_directories = true;
  const bool find_files = false;
  const bool find_other = true; // include symlinks

  SDKEnumeratorInfo enumerator_info;

  enumerator_info.sdk_type = sdk_type;
  enumerator_info.least_major = least_major;
  enumerator_info.least_minor = least_minor;

  FileSpec::EnumerateDirectory(sdks_spec.GetPath().c_str(), find_directories,
                               find_files, find_other, DirectoryEnumerator,
                               &enumerator_info);

  if (IsDirectory(enumerator_info.found_path))
    return ConstString(enumerator_info.found_path.GetPath());
  else
    return ConstString();
}

static ConstString GetSDKDirectory(SDKType sdk_type, uint32_t least_major,
                                   uint32_t least_minor) {
  if (sdk_type != SDKType::MacOSX) {
    // Look inside Xcode for the required installed iOS SDK version

    std::string sdks_path = GetXcodeContentsPath();
    sdks_path.append("Developer/Platforms");

    if (sdk_type == SDKType::iPhoneSimulator) {
      sdks_path.append("/iPhoneSimulator.platform/");
    } else if (sdk_type == SDKType::AppleTVSimulator) {
      sdks_path.append("/AppleTVSimulator.platform/");
    } else if (sdk_type == SDKType::AppleTVOS) {
      sdks_path.append("/AppleTVOS.platform/");
    } else if (sdk_type == SDKType::WatchSimulator) {
      sdks_path.append("/WatchSimulator.platform/");
    } else if (sdk_type == SDKType::watchOS) {
      // For now, we need to be prepared to handle either capitalization of this
      // path.

      std::string WatchOS_candidate_path = sdks_path + "/WatchOS.platform/";
      if (IsDirectory(FileSpec(WatchOS_candidate_path.c_str(), false))) {
        sdks_path = WatchOS_candidate_path;
      } else {
        std::string watchOS_candidate_path = sdks_path + "/watchOS.platform/";
        if (IsDirectory(FileSpec(watchOS_candidate_path.c_str(), false))) {
          sdks_path = watchOS_candidate_path;
        } else {
          return ConstString();
        }
      }
    } else {
      sdks_path.append("/iPhoneOS.platform/");
    }

    sdks_path.append("Developer/SDKs/");

    FileSpec sdks_spec(sdks_path.c_str(), false);

    return EnumerateSDKsForVersion(sdks_spec, sdk_type, least_major,
                                   least_major);
  }

  // The SDK type is Mac OS X

  uint32_t major = 0;
  uint32_t minor = 0;
  uint32_t update = 0;

  if (!HostInfo::GetOSVersion(major, minor, update))
    return ConstString();

  // If there are minimum requirements that exceed the current OS, apply those

  if (least_major > major) {
    major = least_major;
    minor = least_minor;
  } else if (least_major == major) {
    if (least_minor > minor)
      minor = least_minor;
  }

  typedef std::map<uint64_t, ConstString> SDKDirectoryCache;
  static std::mutex g_mutex;
  static SDKDirectoryCache g_sdk_cache;
  std::lock_guard<std::mutex> locker(g_mutex);
  const uint64_t major_minor = (uint64_t)major << 32 | (uint64_t)minor;
  SDKDirectoryCache::iterator pos = g_sdk_cache.find(major_minor);
  if (pos != g_sdk_cache.end())
    return pos->second;

  FileSpec fspec;
  std::string xcode_contents_path;

  if (xcode_contents_path.empty())
    xcode_contents_path = GetXcodeContentsPath();

  if (!xcode_contents_path.empty()) {
    StreamString sdk_path;
    sdk_path.Printf(
        "%sDeveloper/Platforms/MacOSX.platform/Developer/SDKs/MacOSX%u.%u.sdk",
        xcode_contents_path.c_str(), major, minor);
    fspec.SetFile(sdk_path.GetString(), false);
    if (fspec.Exists()) {
      ConstString path(sdk_path.GetString());
      // Cache results
      g_sdk_cache[major_minor] = path;
      return path;
    } else if ((least_major != major) || (least_minor != minor)) {
      // Try the required SDK
      sdk_path.Clear();
      sdk_path.Printf("%sDeveloper/Platforms/MacOSX.platform/Developer/SDKs/"
                      "MacOSX%u.%u.sdk",
                      xcode_contents_path.c_str(), least_major, least_minor);
      fspec.SetFile(sdk_path.GetString(), false);
      if (fspec.Exists()) {
        ConstString path(sdk_path.GetString());
        // Cache results
        g_sdk_cache[major_minor] = path;
        return path;
      } else {
        // Okay, we're going to do an exhaustive search for *any* SDK that has
        // an adequate version.

        std::string sdks_path = GetXcodeContentsPath();
        sdks_path.append("Developer/Platforms/MacOSX.platform/Developer/SDKs");

        FileSpec sdks_spec(sdks_path.c_str(), false);

        ConstString sdk_path = EnumerateSDKsForVersion(
            sdks_spec, sdk_type, least_major, least_major);

        if (sdk_path) {
          g_sdk_cache[major_minor] = sdk_path;
          return sdk_path;
        }
      }
    }
  }

  // Cache results
  g_sdk_cache[major_minor] = ConstString();
  return ConstString();
}

static ConstString GetResourceDir() {
  static ConstString g_cached_resource_dir;
  static std::once_flag g_once_flag;
  std::call_once(g_once_flag, []() {
    Log *log(lldb_private::GetLogIfAllCategoriesSet(LIBLLDB_LOG_TYPES));

    // First, check if there's something in our bundle
    {
      FileSpec swift_dir_spec;
      if (HostInfo::GetLLDBPath(ePathTypeSwiftDir, swift_dir_spec)) {
        if (log)
          log->Printf("%s: trying ePathTypeSwiftDir: %s", __FUNCTION__,
                      swift_dir_spec.GetCString());
        // We can't just check for the Swift directory, because that
        // always exists.  We have to look for "clang" inside that.
        FileSpec swift_clang_dir_spec = swift_dir_spec;
        swift_clang_dir_spec.AppendPathComponent("clang");

        if (IsDirectory(swift_clang_dir_spec)) {
          g_cached_resource_dir = ConstString(swift_dir_spec.GetPath());
          if (log)
            log->Printf("%s: found Swift resource dir via "
                        "ePathTypeSwiftDir': %s",
                        __FUNCTION__, g_cached_resource_dir.AsCString());
          return;
        }
      }
    }

    // Nothing in our bundle. Are we in a toolchain that has its own Swift
    // compiler resource dir?

    {
      std::string xcode_toolchain_path = GetCurrentToolchainPath();
      if (log)
        log->Printf("%s: trying toolchain path: %s", __FUNCTION__,
                    xcode_toolchain_path.c_str());

      if (!xcode_toolchain_path.empty()) {
        xcode_toolchain_path.append("usr/lib/swift");
        if (log)
          log->Printf("%s: trying toolchain-based lib path: %s", __FUNCTION__,
                      xcode_toolchain_path.c_str());

        if (IsDirectory(FileSpec(xcode_toolchain_path, false))) {
          g_cached_resource_dir = ConstString(xcode_toolchain_path);
          if (log)
            log->Printf("%s: found Swift resource dir via "
                        "toolchain path + 'usr/lib/swift': %s",
                        __FUNCTION__, g_cached_resource_dir.AsCString());
          return;
        }
      }
    }

    // We're not in a toolchain that has one. Use the Xcode default toolchain.

    {
      std::string xcode_contents_path = GetXcodeContentsPath();
      if (log)
        log->Printf("%s: trying Xcode path: %s", __FUNCTION__,
                    xcode_contents_path.c_str());

      if (!xcode_contents_path.empty()) {
        xcode_contents_path.append("Developer/Toolchains/"
                                   "XcodeDefault.xctoolchain"
                                   "/usr/lib/swift");
        if (log)
          log->Printf("%s: trying Xcode-based lib path: %s", __FUNCTION__,
                      xcode_contents_path.c_str());

        if (IsDirectory(FileSpec(xcode_contents_path, false))) {
          g_cached_resource_dir = ConstString(xcode_contents_path);
          if (log)
            log->Printf("%s: found Swift resource dir via "
                        "Xcode contents path + default toolchain "
                        "relative dir: %s",
                        __FUNCTION__, g_cached_resource_dir.AsCString());
          return;
        }
      }
    }

    // We're not in Xcode. We might be in the command-line tools.

    {
      std::string cl_tools_path = GetCurrentCLToolsPath();
      if (log)
        log->Printf("%s: trying command-line tools path: %s", __FUNCTION__,
                    cl_tools_path.c_str());

      if (!cl_tools_path.empty()) {
        cl_tools_path.append("usr/lib/swift");
        if (log)
          log->Printf("%s: trying command-line tools-based lib "
                      "path: %s",
                      __FUNCTION__, cl_tools_path.c_str());

        if (IsDirectory(FileSpec(cl_tools_path, false))) {
          g_cached_resource_dir = ConstString(cl_tools_path);
          if (log)
            log->Printf("%s: found Swift resource dir via "
                        "command-line tools path + "
                        "usr/lib/swift: %s",
                        __FUNCTION__, g_cached_resource_dir.AsCString());
          return;
        }
      }
    }

    // We might be in the build-dir configuration for a build-script-driven
    // LLDB build, which has the Swift build dir as a sibling directory
    // to the lldb build dir.  This looks much different than the install-
    // dir layout that the previous checks would try.
    {
      FileSpec faux_swift_dir_spec;
      if (HostInfo::GetLLDBPath(ePathTypeSwiftDir, faux_swift_dir_spec)) {
// We can't use a C++11 stdlib regex feature here because it
// doesn't work on Ubuntu 14.04 x86_64.  Once we don't care
// about supporting that anymore, let's pull the code below
// back in since it is a simpler implementation using
// std::regex.
#if 0
                // Let's try to regex this.
                // We're looking for /some/path/lldb-{os}-{arch}, and want to
                // build the following:
                //    /some/path/swift-{os}-{arch}/lib/swift/{os}/{arch}
                // In a match, these are the following assignments for
                // backrefs:
                //   $1 - first part of path before swift build dir
                //   $2 - the host OS path separator character
                //   $3 - all the stuff that should come after changing
                //        lldb to swift for the lib dir.
                auto match_regex =
                    std::regex("^(.+([/\\\\]))lldb-(.+)$");
                const std::string replace_format = "$1swift-$3";
                const std::string faux_swift_dir =
                    faux_swift_dir_spec.GetCString();
                const std::string build_tree_resource_dir =
                    std::regex_replace(faux_swift_dir, match_regex,
                                       replace_format);
#else
                std::string build_tree_resource_dir;
                const std::string faux_swift_dir =
                    faux_swift_dir_spec.GetCString();

                // Find something that matches lldb- (particularly,
                // the last one).
                const std::string lldb_dash("lldb-");
                auto lldb_pos = faux_swift_dir.rfind(lldb_dash);
                if ((lldb_pos != std::string::npos) &&
                    (lldb_pos > 0) &&
                    ((faux_swift_dir[lldb_pos - 1] == '\\') ||
                     (faux_swift_dir[lldb_pos - 1] == '/')))
                {
                    // We found something that matches ^.+[/\\]lldb-.+$
                    std::ostringstream stream;
                    // Take everything before lldb- (the path leading up to
                    // the lldb dir).
                    stream << faux_swift_dir.substr(0, lldb_pos);

                    // replace lldb- with swift-.
                    stream << "swift-";

                    // and now tack on the same components from after
                    // the lldb- part.
                    stream << faux_swift_dir.substr(lldb_pos +
                                                    lldb_dash.length());
                    const std::string build_tree_resource_dir = stream.str();
                    if (log)
                        log->Printf("%s: trying ePathTypeSwiftDir regex-based "
                                    "build dir: %s",
                                    __FUNCTION__,
                                    build_tree_resource_dir.c_str());
                    FileSpec swift_resource_dir_spec(
                        build_tree_resource_dir.c_str(), false);
                    if (IsDirectory(swift_resource_dir_spec))
                    {
                        g_cached_resource_dir =
                            ConstString(swift_resource_dir_spec.GetPath());
                        if (log)
                            log->Printf("%s: found Swift resource dir via "
                                        "ePathTypeSwiftDir + inferred "
                                        "build-tree dir: %s", __FUNCTION__,
                                        g_cached_resource_dir.AsCString());
                        return;
                    }
                }
#endif
      }
    }

    // We failed to find a reasonable Swift resource dir.
    if (log)
      log->Printf("%s: failed to find a Swift resource dir", __FUNCTION__);
  });

  return g_cached_resource_dir;
}

} // anonymous namespace

swift::CompilerInvocation &SwiftASTContext::GetCompilerInvocation() {
  return *m_compiler_invocation_ap;
}

swift::SourceManager &SwiftASTContext::GetSourceManager() {
  if (m_source_manager_ap.get() == NULL)
    m_source_manager_ap.reset(new swift::SourceManager());
  return *m_source_manager_ap;
}

swift::LangOptions &SwiftASTContext::GetLanguageOptions() {
  return GetCompilerInvocation().getLangOptions();
}

swift::DiagnosticEngine &SwiftASTContext::GetDiagnosticEngine() {
  if (m_diagnostic_engine_ap.get() == NULL)
    m_diagnostic_engine_ap.reset(
        new swift::DiagnosticEngine(GetSourceManager()));
  return *m_diagnostic_engine_ap;
}

// This code comes from CompilerInvocation.cpp (setRuntimeResourcePath)

static void ConfigureResourceDirs(swift::CompilerInvocation &invocation,
                                  FileSpec resource_dir, llvm::Triple triple) {
  // Make sure the triple is right:
  invocation.setTargetTriple(triple.str());
  invocation.setRuntimeResourcePath(resource_dir.GetPath().c_str());
}

swift::SILOptions &SwiftASTContext::GetSILOptions() {
  return GetCompilerInvocation().getSILOptions();
}

bool SwiftASTContext::TargetHasNoSDK() {
  llvm::Triple triple(GetTriple());

  switch (triple.getOS()) {
  case llvm::Triple::OSType::MacOSX:
  case llvm::Triple::OSType::Darwin:
  case llvm::Triple::OSType::IOS:
    return false;
  default:
    return true;
  }
}

swift::ClangImporterOptions &SwiftASTContext::GetClangImporterOptions() {
  swift::ClangImporterOptions &clang_importer_options =
      GetCompilerInvocation().getClangImporterOptions();
  if (!m_initialized_clang_importer_options) {
    m_initialized_clang_importer_options = true;

    // Set the Clang module search path.
    llvm::SmallString<128> Path;
    // FIXME: This should be querying
    // target.GetClangModulesCachePath(), but most of the times there
    // is no target available when this function is called.
    clang::driver::Driver::getDefaultModuleCachePath(Path);
    clang_importer_options.ModuleCachePath = Path.str();

    FileSpec clang_dir_spec;
    if (HostInfo::GetLLDBPath(ePathTypeClangDir, clang_dir_spec))
      clang_importer_options.OverrideResourceDir =
          std::move(clang_dir_spec.GetPath());
    clang_importer_options.DebuggerSupport = true;
  }
  return clang_importer_options;
}

swift::SearchPathOptions &SwiftASTContext::GetSearchPathOptions() {
  swift::SearchPathOptions &search_path_opts =
      GetCompilerInvocation().getSearchPathOptions();

  if (!m_initialized_search_path_options) {
    m_initialized_search_path_options = true;

    bool set_sdk = false;
    bool set_resource_dir = false;

    if (!search_path_opts.SDKPath.empty()) {
      FileSpec provided_sdk_path(search_path_opts.SDKPath, false);
      if (provided_sdk_path.Exists()) {
        // We don't check whether the SDK supports swift because we figure if
        // someone is passing this to us on the command line (e.g., for the
        // REPL), they probably know what they're doing.

        set_sdk = true;
      }
    } else if (!m_platform_sdk_path.empty()) {
      FileSpec platform_sdk(m_platform_sdk_path.c_str(), false);

      if (platform_sdk.Exists() &&
          SDKSupportsSwift(platform_sdk, SDKType::unknown)) {
        search_path_opts.SDKPath = m_platform_sdk_path.c_str();
        set_sdk = true;
      }
    }

    llvm::Triple triple(GetTriple());

    if (!m_resource_dir.empty()) {
      FileSpec resource_dir(m_resource_dir.c_str(), false);

      if (resource_dir.Exists()) {
        ConfigureResourceDirs(GetCompilerInvocation(), resource_dir, triple);
        set_resource_dir = true;
      }
    }

    if (!set_sdk) {
      if (triple.getOS() == llvm::Triple::OSType::MacOSX ||
          triple.getOS() == llvm::Triple::OSType::Darwin) {
        search_path_opts.SDKPath = GetSDKDirectory(SDKType::MacOSX, 10, 10)
                                       .AsCString(""); // we need the 10.10 SDK
      } else if (triple.getOS() == llvm::Triple::OSType::IOS) {
        if (triple.getArchName().startswith("arm")) {
          search_path_opts.SDKPath =
              GetSDKDirectory(SDKType::iPhoneOS, 8, 0).AsCString("");
        } else {
          search_path_opts.SDKPath =
              GetSDKDirectory(SDKType::iPhoneSimulator, 8, 0).AsCString("");
        }
      }
      // explicitly leave the SDKPath blank on other platforms
    }

    if (!set_resource_dir) {
      FileSpec resource_dir(::GetResourceDir().AsCString(""), false);
      if (resource_dir.Exists())
        ConfigureResourceDirs(GetCompilerInvocation(), resource_dir, triple);
    }
  }

  return search_path_opts;
}

namespace lldb_private {

class ANSIColorStringStream : public llvm::raw_string_ostream {
public:
  ANSIColorStringStream(bool colorize)
      : llvm::raw_string_ostream(m_buffer), m_colorize(colorize) {}
  /// Changes the foreground color of text that will be output from this point
  /// forward.
  /// @param Color ANSI color to use, the special SAVEDCOLOR can be used to
  /// change only the bold attribute, and keep colors untouched
  /// @param Bold bold/brighter text, default false
  /// @param BG if true change the background, default: change foreground
  /// @returns itself so it can be used within << invocations
  virtual raw_ostream &changeColor(enum Colors colors, bool bold = false,
                                   bool bg = false) {
    if (llvm::sys::Process::ColorNeedsFlush())
      flush();
    const char *colorcode;
    if (colors == SAVEDCOLOR)
      colorcode = llvm::sys::Process::OutputBold(bg);
    else
      colorcode = llvm::sys::Process::OutputColor(colors, bold, bg);
    if (colorcode) {
      size_t len = strlen(colorcode);
      write(colorcode, len);
    }
    return *this;
  }

  /// Resets the colors to terminal defaults. Call this when you are done
  /// outputting colored text, or before program exit.
  virtual raw_ostream &resetColor() {
    if (llvm::sys::Process::ColorNeedsFlush())
      flush();
    const char *colorcode = llvm::sys::Process::ResetColor();
    if (colorcode) {
      size_t len = strlen(colorcode);
      write(colorcode, len);
    }
    return *this;
  }

  /// Reverses the forground and background colors.
  virtual raw_ostream &reverseColor() {
    if (llvm::sys::Process::ColorNeedsFlush())
      flush();
    const char *colorcode = llvm::sys::Process::OutputReverse();
    if (colorcode) {
      size_t len = strlen(colorcode);
      write(colorcode, len);
    }
    return *this;
  }

  /// This function determines if this stream is connected to a "tty" or
  /// "console" window. That is, the output would be displayed to the user
  /// rather than being put on a pipe or stored in a file.
  virtual bool is_displayed() const { return m_colorize; }

  /// This function determines if this stream is displayed and supports colors.
  virtual bool has_colors() const { return m_colorize; }

protected:
  std::string m_buffer;
  bool m_colorize;
};

class StoringDiagnosticConsumer : public swift::DiagnosticConsumer {
public:
  StoringDiagnosticConsumer(SwiftASTContext &ast_context)
      : m_ast_context(ast_context), m_diagnostics(), m_num_errors(0),
        m_colorize(false) {
    m_ast_context.GetDiagnosticEngine().resetHadAnyError();
    m_ast_context.GetDiagnosticEngine().addConsumer(*this);
  }

  ~StoringDiagnosticConsumer() {
    m_ast_context.GetDiagnosticEngine().takeConsumers();
  }

  virtual void handleDiagnostic(swift::SourceManager &source_mgr,
                                swift::SourceLoc source_loc,
                                swift::DiagnosticKind kind,
                                llvm::StringRef formatString,
                                llvm::ArrayRef<swift::DiagnosticArgument> formatArgs,
                                const swift::DiagnosticInfo &info) {
    llvm::StringRef bufferName = "<anonymous>";
    unsigned bufferID = 0;
    std::pair<unsigned, unsigned> line_col = {0, 0};

    llvm::SmallString<256> text;
    {
      llvm::raw_svector_ostream out(text);
      swift::DiagnosticEngine::formatDiagnosticText(out, 
                                                    formatString, 
                                                    formatArgs);
    }

    if (source_loc.isValid()) {
      bufferID = source_mgr.findBufferContainingLoc(source_loc);
      bufferName = source_mgr.getBufferIdentifierForLoc(source_loc);
      line_col = source_mgr.getLineAndColumn(source_loc);
    }

    if (line_col.first != 0) {
      ANSIColorStringStream os(m_colorize);

      // Determine what kind of diagnostic we're emitting, and whether we want
      // to use its fixits:
      bool use_fixits = false;
      llvm::SourceMgr::DiagKind source_mgr_kind;
      switch (kind) {
      default:
      case swift::DiagnosticKind::Error:
        source_mgr_kind = llvm::SourceMgr::DK_Error;
        use_fixits = true;
        break;
      case swift::DiagnosticKind::Warning:
        source_mgr_kind = llvm::SourceMgr::DK_Warning;
        break;

      case swift::DiagnosticKind::Note:
        source_mgr_kind = llvm::SourceMgr::DK_Note;
        break;
      }

      // Translate ranges.
      llvm::SmallVector<llvm::SMRange, 2> ranges;
      for (auto R : info.Ranges)
        ranges.push_back(getRawRange(source_mgr, R));

      // Translate fix-its.
      llvm::SmallVector<llvm::SMFixIt, 2> fix_its;
      for (swift::DiagnosticInfo::FixIt F : info.FixIts)
        fix_its.push_back(getRawFixIt(source_mgr, F));

      // Display the diagnostic.

      auto message = source_mgr.GetMessage(source_loc, source_mgr_kind, text,
                                           ranges, fix_its);
      source_mgr.getLLVMSourceMgr().PrintMessage(os, message);

      // Use the llvm::raw_string_ostream::str() accessor as it will flush
      // the stream into our "message" and return us a reference to "message".
      std::string &message_ref = os.str();

      if (message_ref.empty())
        m_diagnostics.push_back(RawDiagnostic(
            text.str(), kind, bufferName, bufferID, line_col.first,
            line_col.second,
            use_fixits ? info.FixIts
                       : llvm::ArrayRef<swift::Diagnostic::FixIt>()));
      else
        m_diagnostics.push_back(RawDiagnostic(
            message_ref, kind, bufferName, bufferID, line_col.first,
            line_col.second,
            use_fixits ? info.FixIts
                       : llvm::ArrayRef<swift::Diagnostic::FixIt>()));
    } else {
      m_diagnostics.push_back(RawDiagnostic(
          text.str(), kind, bufferName, bufferID, line_col.first,
          line_col.second, llvm::ArrayRef<swift::Diagnostic::FixIt>()));
    }

    if (kind == swift::DiagnosticKind::Error)
      m_num_errors++;
  }

  void Clear() {
    m_ast_context.GetDiagnosticEngine().resetHadAnyError();
    m_diagnostics.clear();
    m_num_errors = 0;
  }

  unsigned NumErrors() {
    if (m_num_errors)
      return m_num_errors;
    else if (m_ast_context.GetASTContext()->hadError())
      return 1;
    else
      return 0;
  }

  static DiagnosticSeverity SeverityForKind(swift::DiagnosticKind kind) {
    switch (kind) {
    case swift::DiagnosticKind::Error:
      return eDiagnosticSeverityError;
    case swift::DiagnosticKind::Warning:
      return eDiagnosticSeverityWarning;
    case swift::DiagnosticKind::Note:
      return eDiagnosticSeverityRemark;
    }

    llvm_unreachable("Unhandled DiagnosticKind in switch.");
  }

  void PrintDiagnostics(DiagnosticManager &diagnostic_manager,
                        uint32_t bufferID = UINT32_MAX, uint32_t first_line = 0,
                        uint32_t last_line = UINT32_MAX,
                        uint32_t line_offset = 0) {
    bool added_one_diagnostic = false;
    for (const RawDiagnostic &diagnostic : m_diagnostics) {
      // We often make expressions and wrap them in some code.
      // When we see errors we want the line numbers to be correct so
      // we correct them below. LLVM stores in SourceLoc objects as character
      // offsets so there is no way to get LLVM to move its error line numbers
      // around by adjusting the source location, we must do it manually. We
      // also want to use the same error formatting as LLVM and Clang, so we
      // must muck with the string.

      const DiagnosticSeverity severity = SeverityForKind(diagnostic.kind);
      const DiagnosticOrigin origin = eDiagnosticOriginSwift;

      if (first_line > 0 && bufferID != UINT32_MAX &&
          diagnostic.bufferID == bufferID && !diagnostic.bufferName.empty()) {
        // Make sure the error line is in range
        if (diagnostic.line >= first_line && diagnostic.line <= last_line) {
          // Need to remap the error/warning to a different line
          StreamString match;
          match.Printf("%s:%u:", diagnostic.bufferName.str().c_str(),
                       diagnostic.line);
          const size_t match_len = match.GetString().size();
          size_t match_pos = diagnostic.description.find(match.GetString());
          if (match_pos != std::string::npos) {
            // We have some <file>:<line>:" instances that need to be updated
            StreamString fixed_description;
            size_t start_pos = 0;
            do {
              if (match_pos > start_pos)
                fixed_description.Printf(
                    "%s", diagnostic.description.substr(start_pos, match_pos)
                              .c_str());
              fixed_description.Printf("%s:%u:",
                                       diagnostic.bufferName.str().c_str(),
                                       diagnostic.line - first_line +
                                           line_offset + 1);
              start_pos = match_pos + match_len;
              match_pos =
                  diagnostic.description.find(match.GetString(), start_pos);
            } while (match_pos != std::string::npos);

            // Append any last remainging text
            if (start_pos < diagnostic.description.size())
              fixed_description.Printf(
                  "%s",
                  diagnostic.description.substr(start_pos,
                                                diagnostic.description.size() -
                                                    start_pos)
                      .c_str());

            SwiftDiagnostic *new_diagnostic =
                new SwiftDiagnostic(fixed_description.GetString().data(),
                                    severity, origin, bufferID);
            for (auto fixit : diagnostic.fixits)
              new_diagnostic->AddFixIt(fixit);

            diagnostic_manager.AddDiagnostic(new_diagnostic);
            added_one_diagnostic = true;

            continue;
          }
        }
      }
    }

    // In general, we don't want to see diagnostics from outside of the source
    // text range of the actual user expression. But if we didn't find any
    // diagnostics in the text range, it's probably because the source range was
    // not specified correctly, and we don't want to lose legit errors because
    // of that. So in that case we'll add them all here:

    if (!added_one_diagnostic) {
      // This will report diagnostic errors from outside the expression's source
      // range. Those are not interesting to users, so we only emit them in
      // debug builds.
      for (const RawDiagnostic &diagnostic : m_diagnostics) {
        const DiagnosticSeverity severity = SeverityForKind(diagnostic.kind);
        const DiagnosticOrigin origin = eDiagnosticOriginSwift;
        diagnostic_manager.AddDiagnostic(diagnostic.description.c_str(),
                                         severity, origin);
      }
    }
  }

  bool GetColorize() const { return m_colorize; }

  bool SetColorize(bool b) {
    const bool old = m_colorize;
    m_colorize = b;
    return old;
  }

private:
  // We don't currently use lldb_private::Diagostic or any of the lldb
  // DiagnosticManager machinery to store diagnostics as they occur. Instead,
  // we store them in raw form using this struct, then transcode them to
  // SwiftDiagnostics in PrintDiagnostic.
  struct RawDiagnostic {
    RawDiagnostic(std::string in_desc, swift::DiagnosticKind in_kind,
                  llvm::StringRef in_bufferName, unsigned in_bufferID,
                  uint32_t in_line, uint32_t in_column,
                  llvm::ArrayRef<swift::Diagnostic::FixIt> in_fixits)
        : description(in_desc), kind(in_kind), bufferName(in_bufferName),
          bufferID(in_bufferID), line(in_line), column(in_column) {
      for (auto fixit : in_fixits) {
        fixits.push_back(fixit);
      }
    }
    std::string description;
    swift::DiagnosticKind kind;
    const llvm::StringRef bufferName;
    unsigned bufferID;
    uint32_t line;
    uint32_t column;
    std::vector<swift::DiagnosticInfo::FixIt> fixits;
  };
  typedef std::vector<RawDiagnostic> RawDiagnosticBuffer;

  SwiftASTContext &m_ast_context;
  RawDiagnosticBuffer m_diagnostics;
  unsigned m_num_errors = 0;
  bool m_colorize;
};
}

swift::ASTContext *SwiftASTContext::GetASTContext() {
  if (m_ast_context_ap.get() == NULL) {
    m_ast_context_ap.reset(
        new swift::ASTContext(GetLanguageOptions(), GetSearchPathOptions(),
                              GetSourceManager(), GetDiagnosticEngine()));
    m_diagnostic_consumer_ap.reset(new StoringDiagnosticConsumer(*this));

    if (getenv("LLDB_SWIFT_DUMP_DIAGS")) {
      // NOTE: leaking a swift::PrintingDiagnosticConsumer() here, but this only
      // gets enabled when the above environment variable is set.
      GetDiagnosticEngine().addConsumer(
          *new swift::PrintingDiagnosticConsumer());
    }
    // Install the serialized module loader

    std::unique_ptr<swift::ModuleLoader> serialized_module_loader_ap(
        swift::SerializedModuleLoader::create(*m_ast_context_ap));

    if (serialized_module_loader_ap) {
      m_serialized_module_loader =
          (swift::SerializedModuleLoader *)serialized_module_loader_ap.get();
      m_ast_context_ap->addModuleLoader(std::move(serialized_module_loader_ap));
    }

    GetASTMap().Insert(m_ast_context_ap.get(), this);
  }

  VALID_OR_RETURN(nullptr);

  return m_ast_context_ap.get();
}

swift::SerializedModuleLoader *SwiftASTContext::GetSerializeModuleLoader() {
  VALID_OR_RETURN(nullptr);

  GetASTContext();
  return m_serialized_module_loader;
}

swift::ClangImporter *SwiftASTContext::GetClangImporter() {
  VALID_OR_RETURN(nullptr);

  if (m_clang_importer == NULL) {
    swift::ASTContext *ast_ctx = GetASTContext();

    if (!ast_ctx) {
      return nullptr;
    }

    // Install the Clang module loader
    TargetSP target_sp(m_target_wp.lock());
    if (true /*target_sp*/) {
      // PlatformSP platform_sp = target_sp->GetPlatform();
      if (true /*platform_sp*/) {
        if (!ast_ctx->SearchPathOpts.SDKPath.empty() || TargetHasNoSDK()) {
          swift::ClangImporterOptions &clang_importer_options =
              GetClangImporterOptions();
          if (!clang_importer_options.OverrideResourceDir.empty()) {
            std::unique_ptr<swift::ModuleLoader> clang_importer_ap(
                swift::ClangImporter::create(*m_ast_context_ap,
                                             clang_importer_options));

            if (clang_importer_ap) {
              const bool isClang = true;
              m_clang_importer =
                  (swift::ClangImporter *)clang_importer_ap.get();
              m_ast_context_ap->addModuleLoader(std::move(clang_importer_ap),
                                                isClang);
            }
          }
        }
      }
    }
  }
  return m_clang_importer;
}

bool SwiftASTContext::AddModuleSearchPath(const char *path) {
  VALID_OR_RETURN(false);

  if (path && path[0]) {
    swift::ASTContext *ast = GetASTContext();
    std::string path_str(path);
    bool add_search_path = true;
    for (auto path : ast->SearchPathOpts.ImportSearchPaths) {
      if (path == path_str) {
        add_search_path = false;
        break;
      }
    }

    if (add_search_path) {
      ast->SearchPathOpts.ImportSearchPaths.push_back(path);
      return true;
    }
  }
  return false;
}

bool SwiftASTContext::AddFrameworkSearchPath(const char *path) {
  VALID_OR_RETURN(false);

  if (path && path[0]) {
    swift::ASTContext *ast = GetASTContext();
    std::string path_str(path);
    bool add_search_path = true;
    for (const auto &swift_path : ast->SearchPathOpts.FrameworkSearchPaths) {
      if (swift_path.Path == path_str) {
        add_search_path = false;
        break;
      }
    }

    if (add_search_path) {
      ast->SearchPathOpts.FrameworkSearchPaths.push_back({path, /*isSystem=*/false});
      return true;
    }
  }
  return false;
}

bool SwiftASTContext::AddClangArgument(const char *clang_arg, bool force) {
  if (clang_arg && clang_arg[0]) {
    swift::ClangImporterOptions &importer_options = GetClangImporterOptions();

    bool add_hmap = true;

    if (!force) {
      for (std::string &arg : importer_options.ExtraArgs) {
        if (!arg.compare(clang_arg)) {
          add_hmap = false;
          break;
        }
      }
    }

    if (add_hmap) {
      importer_options.ExtraArgs.push_back(clang_arg);
      return true;
    }
  }
  return false;
}

bool SwiftASTContext::AddClangArgumentPair(const char *clang_arg_1,
                                           const char *clang_arg_2) {
  if (clang_arg_1 && clang_arg_2 && clang_arg_1[0] && clang_arg_2[0]) {
    swift::ClangImporterOptions &importer_options = GetClangImporterOptions();

    bool add_hmap = true;

    for (ssize_t ai = 0, ae = importer_options.ExtraArgs.size() -
                              1; // -1 because we look at the next one too
         ai < ae;
         ++ai) {
      if (!importer_options.ExtraArgs[ai].compare(clang_arg_1) &&
          !importer_options.ExtraArgs[ai + 1].compare(clang_arg_2)) {
        add_hmap = false;
        break;
      }
    }

    if (add_hmap) {
      importer_options.ExtraArgs.push_back(clang_arg_1);
      importer_options.ExtraArgs.push_back(clang_arg_2);
      return true;
    }
  }
  return false;
}

size_t SwiftASTContext::GetNumModuleSearchPaths() const {
  VALID_OR_RETURN(0);

  if (m_ast_context_ap.get())
    return m_ast_context_ap->SearchPathOpts.ImportSearchPaths.size();
  return 0;
}

const char *SwiftASTContext::GetModuleSearchPathAtIndex(size_t idx) const {
  VALID_OR_RETURN(nullptr);

  if (m_ast_context_ap.get()) {
    if (idx < m_ast_context_ap->SearchPathOpts.ImportSearchPaths.size())
      return m_ast_context_ap->SearchPathOpts.ImportSearchPaths[idx].c_str();
  }
  return NULL;
}

size_t SwiftASTContext::GetNumFrameworkSearchPaths() const {
  VALID_OR_RETURN(0);

  if (m_ast_context_ap.get())
    return m_ast_context_ap->SearchPathOpts.FrameworkSearchPaths.size();
  return 0;
}

const char *SwiftASTContext::GetFrameworkSearchPathAtIndex(size_t idx) const {
  VALID_OR_RETURN(nullptr);

  if (m_ast_context_ap.get()) {
    if (idx < m_ast_context_ap->SearchPathOpts.FrameworkSearchPaths.size())
      return m_ast_context_ap->SearchPathOpts.FrameworkSearchPaths[idx].Path.c_str();
  }
  return NULL;
}

size_t SwiftASTContext::GetNumClangArguments() {
  swift::ClangImporterOptions &importer_options = GetClangImporterOptions();

  return importer_options.ExtraArgs.size();
}

const char *SwiftASTContext::GetClangArgumentAtIndex(size_t idx) {
  swift::ClangImporterOptions &importer_options = GetClangImporterOptions();

  if (idx < importer_options.ExtraArgs.size())
    return importer_options.ExtraArgs[idx].c_str();

  return NULL;
}

swift::ModuleDecl *
SwiftASTContext::GetCachedModule(const ConstString &module_name) {
  VALID_OR_RETURN(nullptr);

  SwiftModuleMap::const_iterator iter =
      m_swift_module_cache.find(module_name.GetCString());

  if (iter != m_swift_module_cache.end())
    return iter->second;
  return NULL;
}

swift::ModuleDecl *
SwiftASTContext::CreateModule(const ConstString &module_basename,
                              Status &error) {
  VALID_OR_RETURN(nullptr);

  if (module_basename) {
    swift::ModuleDecl *module = GetCachedModule(module_basename);
    if (module) {
      error.SetErrorStringWithFormat("module already exists for '%s'",
                                     module_basename.GetCString());
      return NULL;
    }

    swift::ASTContext *ast = GetASTContext();
    if (ast) {
      swift::Identifier module_id(
          ast->getIdentifier(module_basename.GetCString()));
      module = swift::ModuleDecl::create(module_id, *ast);
      if (module) {
        m_swift_module_cache[module_basename.GetCString()] = module;
        return module;
      } else {
        error.SetErrorStringWithFormat("invalid swift AST (NULL)");
      }
    } else {
      error.SetErrorStringWithFormat("invalid swift AST (NULL)");
    }
  } else {
    error.SetErrorStringWithFormat("invalid module name (empty)");
  }
  return NULL;
}

void SwiftASTContext::CacheModule(swift::ModuleDecl *module) {
  VALID_OR_RETURN_VOID();

  if (!module)
    return;
  auto ID = module->getName().get();
  if (nullptr == ID || 0 == ID[0])
    return;
  if (m_swift_module_cache.find(ID) != m_swift_module_cache.end())
    return;
  m_swift_module_cache.insert({ID, module});
}

swift::ModuleDecl *
SwiftASTContext::GetModule(const ConstString &module_basename, Status &error) {
  VALID_OR_RETURN(nullptr);

  Log *log(GetLogIfAllCategoriesSet(LIBLLDB_LOG_TYPES));
  if (log)
    log->Printf("((SwiftASTContext*)%p)->GetModule('%s')", this,
                module_basename.AsCString("<no name>"));

  if (module_basename) {
    swift::ModuleDecl *module = GetCachedModule(module_basename);
    if (module)
      return module;
    if (swift::ASTContext *ast = GetASTContext()) {
      typedef std::pair<swift::Identifier, swift::SourceLoc> ModuleNameSpec;
      llvm::StringRef module_basename_sref(module_basename.GetCString());
      ModuleNameSpec name_pair(ast->getIdentifier(module_basename_sref),
                               swift::SourceLoc());

      if (HasFatalErrors()) {
        error.SetErrorStringWithFormat("failed to get module '%s' from AST "
                                       "context:\nAST context is in a fatal "
                                       "error state",
                                       module_basename.GetCString());
        printf("error in SwiftASTContext::GetModule(%s): AST context is in a "
               "fatal error stat",
               module_basename.GetCString());
        return nullptr;
      }

      ClearDiagnostics();

      module = ast->getModuleByName(module_basename_sref);

      if (HasErrors()) {
        DiagnosticManager diagnostic_manager;
        PrintDiagnostics(diagnostic_manager);
        error.SetErrorStringWithFormat(
            "failed to get module '%s' from AST context:\n%s",
            module_basename.GetCString(),
            diagnostic_manager.GetString().data());
#ifdef LLDB_CONFIGURATION_DEBUG
        printf("error in SwiftASTContext::GetModule(%s): '%s'",
               module_basename.GetCString(),
               diagnostic_manager.GetString().data());
#endif
        if (log)
          log->Printf("((SwiftASTContext*)%p)->GetModule('%s') -- error: %s",
                      this, module_basename.GetCString(),
                      diagnostic_manager.GetString().data());
      } else if (module) {
        if (log)
          log->Printf("((SwiftASTContext*)%p)->GetModule('%s') -- found %s",
                      this, module_basename.GetCString(),
                      module->getName().str().str().c_str());

        m_swift_module_cache[module_basename.GetCString()] = module;
        return module;
      } else {
        if (log)
          log->Printf(
              "((SwiftASTContext*)%p)->GetModule('%s') -- failed with no error",
              this, module_basename.GetCString());

        error.SetErrorStringWithFormat(
            "failed to get module '%s' from AST context",
            module_basename.GetCString());
      }
    } else {
      if (log)
        log->Printf(
            "((SwiftASTContext*)%p)->GetModule('%s') -- invalid ASTContext",
            this, module_basename.GetCString());

      error.SetErrorString("invalid swift::ASTContext");
    }
  } else {
    if (log)
      log->Printf(
          "((SwiftASTContext*)%p)->GetModule('%s') -- empty module name", this,
          module_basename.GetCString());

    error.SetErrorString("invalid module name (empty)");
  }
  return NULL;
}

swift::ModuleDecl *SwiftASTContext::GetModule(const FileSpec &module_spec,
                                              Status &error) {
  VALID_OR_RETURN(nullptr);

  ConstString module_basename(module_spec.GetFileNameStrippingExtension());

  Log *log(GetLogIfAllCategoriesSet(LIBLLDB_LOG_TYPES));
  if (log)
    log->Printf("((SwiftASTContext*)%p)->GetModule((FileSpec)'%s')", this,
                module_spec.GetPath().c_str());

  if (module_basename) {
    SwiftModuleMap::const_iterator iter =
        m_swift_module_cache.find(module_basename.GetCString());

    if (iter != m_swift_module_cache.end())
      return iter->second;

    if (module_spec.Exists()) {
      swift::ASTContext *ast = GetASTContext();
      if (!GetClangImporter()) {
        if (log)
          log->Printf("((SwiftASTContext*)%p)->GetModule((FileSpec)'%s') -- no "
                      "ClangImporter so giving up",
                      this, module_spec.GetPath().c_str());
        error.SetErrorStringWithFormat("couldn't get a ClangImporter");
        return nullptr;
      }

      std::string module_directory(module_spec.GetDirectory().GetCString());
      bool add_search_path = true;
      for (auto path : ast->SearchPathOpts.ImportSearchPaths) {
        if (path == module_directory) {
          add_search_path = false;
          break;
        }
      }
      // Add the search path if needed so we can find the module by basename
      if (add_search_path)
        ast->SearchPathOpts.ImportSearchPaths.push_back(
            std::move(module_directory));

      typedef std::pair<swift::Identifier, swift::SourceLoc> ModuleNameSpec;
      llvm::StringRef module_basename_sref(module_basename.GetCString());
      ModuleNameSpec name_pair(ast->getIdentifier(module_basename_sref),
                               swift::SourceLoc());
      swift::ModuleDecl *module =
          ast->getModule(llvm::ArrayRef<ModuleNameSpec>(name_pair));
      if (module) {
        if (log)
          log->Printf(
              "((SwiftASTContext*)%p)->GetModule((FileSpec)'%s') -- found %s",
              this, module_spec.GetPath().c_str(),
              module->getName().str().str().c_str());

        m_swift_module_cache[module_basename.GetCString()] = module;
        return module;
      } else {
        if (log)
          log->Printf("((SwiftASTContext*)%p)->GetModule((FileSpec)'%s') -- "
                      "couldn't get from AST context",
                      this, module_spec.GetPath().c_str());

        error.SetErrorStringWithFormat(
            "failed to get module '%s' from AST context",
            module_basename.GetCString());
      }
    } else {
      if (log)
        log->Printf("((SwiftASTContext*)%p)->GetModule((FileSpec)'%s') -- "
                    "doesn't exist",
                    this, module_spec.GetPath().c_str());

      error.SetErrorStringWithFormat("module '%s' doesn't exist",
                                     module_spec.GetPath().c_str());
    }
  } else {
    if (log)
      log->Printf(
          "((SwiftASTContext*)%p)->GetModule((FileSpec)'%s') -- no basename",
          this, module_spec.GetPath().c_str());

    error.SetErrorStringWithFormat("no module basename in '%s'",
                                   module_spec.GetPath().c_str());
  }
  return NULL;
}

swift::ModuleDecl *
SwiftASTContext::FindAndLoadModule(const ConstString &module_basename,
                                   Process &process, Status &error) {
  VALID_OR_RETURN(nullptr);

  swift::ModuleDecl *swift_module = GetModule(module_basename, error);
  if (!swift_module)
    return nullptr;
  LoadModule(swift_module, process, error);
  return swift_module;
}

swift::ModuleDecl *
SwiftASTContext::FindAndLoadModule(const FileSpec &module_spec,
                                   Process &process, Status &error) {
  VALID_OR_RETURN(nullptr);

  swift::ModuleDecl *swift_module = GetModule(module_spec, error);
  if (!swift_module)
    return nullptr;
  LoadModule(swift_module, process, error);
  return swift_module;
}

bool SwiftASTContext::LoadOneImage(Process &process, FileSpec &link_lib_spec,
                                   Status &error) {
  VALID_OR_RETURN(false);

  error.Clear();

  PlatformSP platform_sp = process.GetTarget().GetPlatform();
  if (platform_sp)
    return platform_sp->LoadImage(&process, FileSpec(), link_lib_spec, error) !=
           LLDB_INVALID_IMAGE_TOKEN;
  else
    return false;
}

static void
GetLibrarySearchPaths(std::vector<std::string> &paths,
                      const swift::SearchPathOptions &search_path_opts) {
  paths.clear();
  paths.resize(search_path_opts.LibrarySearchPaths.size() + 1);
  std::copy(search_path_opts.LibrarySearchPaths.begin(),
            search_path_opts.LibrarySearchPaths.end(), paths.begin());
  paths.push_back(search_path_opts.RuntimeLibraryPath);
}

void SwiftASTContext::LoadModule(swift::ModuleDecl *swift_module,
                                 Process &process, Status &error) {
  VALID_OR_RETURN_VOID();

  Status current_error;
  auto addLinkLibrary = [&](swift::LinkLibrary link_lib) {
    Status load_image_error;
    StreamString all_dlopen_errors;
    const char *library_name = link_lib.getName().data();

    if (library_name == NULL || library_name[0] == '\0') {
      error.SetErrorString("Empty library name passed to addLinkLibrary");
      return;
    }

    SwiftLanguageRuntime *runtime = process.GetSwiftLanguageRuntime();

    if (runtime && runtime->IsInLibraryNegativeCache(library_name))
      return;

    swift::LibraryKind library_kind = link_lib.getKind();

    Log *log(GetLogIfAnyCategoriesSet(LIBLLDB_LOG_TYPES));
    if (log)
      log->Printf("\nLoading link library \"%s\" of kind: %d.", library_name,
                  library_kind);

    switch (library_kind) {
    case swift::LibraryKind::Framework: {

      // First make sure the library isn't already loaded. Since this is a
      // framework, we make sure the file name and the framework name are the
      // same, and that we are contained in FileName.framework with no other
      // intervening frameworks.  We can get more restrictive if this gives
      // false positives.

      ConstString library_cstr(library_name);

      std::string framework_name(library_name);
      framework_name.append(".framework");

      // Lookup the module by file basename and make sure that basename has
      // "<basename>.framework" in the path.

      ModuleSpec module_spec;
      module_spec.GetFileSpec().GetFilename() = library_cstr;
      lldb_private::ModuleList matching_module_list;
      bool module_already_loaded = false;
      if (process.GetTarget().GetImages().FindModules(module_spec,
                                                      matching_module_list)) {
        matching_module_list.ForEach(
            [&module_already_loaded, &module_spec,
             &framework_name](const ModuleSP &module_sp) -> bool {
              module_already_loaded = module_spec.GetFileSpec().GetPath().find(
                                          framework_name) != std::string::npos;
              return module_already_loaded ==
                     false; // Keep iterating if we didn't find the right module
            });
      }
      // If we already have this library loaded, don't try and load it again.
      if (module_already_loaded) {
        if (log)
          log->Printf("Skipping load of %s as it is already loaded.",
                      framework_name.c_str());
        return;
      }

      for (auto module : process.GetTarget().GetImages().Modules()) {
        FileSpec module_file = module->GetFileSpec();
        if (module_file.GetFilename() == library_cstr) {
          std::string module_path = module_file.GetPath();

          size_t framework_offset = module_path.rfind(framework_name);

          if (framework_offset != std::string::npos) {
            // The Framework is already loaded, so we don't need to try to load
            // it again.
            if (log)
              log->Printf("Skipping load of %s as it is already loaded.",
                          framework_name.c_str());
            return;
          }
        }
      }

      std::string framework_path("@rpath/");
      framework_path.append(library_name);
      framework_path.append(".framework/");
      framework_path.append(library_name);
      FileSpec framework_spec(framework_path.c_str(), false);

      if (LoadOneImage(process, framework_spec, load_image_error)) {
        if (log)
          log->Printf("Found framework at: %s.", framework_path.c_str());

        return;
      } else
        all_dlopen_errors.Printf("Looking for \"%s\", error: %s\n",
                                 framework_path.c_str(),
                                 load_image_error.AsCString());

      // And then in the various framework search paths.
      std::unordered_set<std::string> seen_paths;
      for (const auto &framework_search_dir :
           swift_module->getASTContext().SearchPathOpts.FrameworkSearchPaths) {
        // The framework search dir as it comes from the AST context often has
        // duplicate entries, don't try to load along the same path twice.

        std::pair<std::unordered_set<std::string>::iterator, bool>
            insert_result = seen_paths.insert(framework_search_dir.Path);
        if (!insert_result.second)
          continue;

        framework_path = framework_search_dir.Path;
        framework_path.append("/");
        framework_path.append(library_name);
        framework_path.append(".framework/");
        framework_path.append(library_name);
        framework_spec.SetFile(framework_path.c_str(), false);

        if (LoadOneImage(process, framework_spec, load_image_error)) {
          if (log)
            log->Printf("Found framework at: %s.", framework_path.c_str());

          return;
        } else
          all_dlopen_errors.Printf("Looking for \"%s\"\n,    error: %s\n",
                                   framework_path.c_str(),
                                   load_image_error.AsCString());
      }

      // Maybe we were told to add a link library that exists in the system.  I
      // tried just specifying Foo.framework/Foo and letting the system search
      // figure that out, but if DYLD_FRAMEWORK_FALLBACK_PATH is set
      // (e.g. in Xcode's test scheme) then these aren't found. So for now I
      // dial them in explicitly:

      std::string system_path("/System/Library/Frameworks/");
      system_path.append(library_name);
      system_path.append(".framework/");
      system_path.append(library_name);
      framework_spec.SetFile(system_path.c_str(), true);
      if (LoadOneImage(process, framework_spec, load_image_error))
        return;
      else
        all_dlopen_errors.Printf("Looking for \"%s\"\n,    error: %s\n",
                                 framework_path.c_str(),
                                 load_image_error.AsCString());
    } break;
    case swift::LibraryKind::Library: {
      std::vector<std::string> search_paths;

      GetLibrarySearchPaths(search_paths,
                            swift_module->getASTContext().SearchPathOpts);

      if (LoadLibraryUsingPaths(process, library_name, search_paths, true,
                                all_dlopen_errors))
        return;
    } break;
    }

    // If we get here, we aren't going to find this image, so add it to a
    // negative cache:
    if (runtime)
      runtime->AddToLibraryNegativeCache(library_name);

    current_error.SetErrorStringWithFormat(
        "Failed to load linked library %s of module %s - errors:\n%s\n",
        library_name, swift_module->getName().str().str().c_str(),
        all_dlopen_errors.GetData());
  };

  swift_module->forAllVisibleModules({},
                                     true, // includePrivateTopLevel
                                     [&](swift::ModuleDecl::ImportedModule import) {
                                       import.second->collectLinkLibraries(
                                           addLinkLibrary);
                                     });
  error = current_error;
}

bool SwiftASTContext::LoadLibraryUsingPaths(
    Process &process, llvm::StringRef library_name,
    std::vector<std::string> &search_paths, bool check_rpath,
    StreamString &all_dlopen_errors) {
  VALID_OR_RETURN(false);

  Log *log(GetLogIfAnyCategoriesSet(LIBLLDB_LOG_TYPES));

  SwiftLanguageRuntime *runtime = process.GetSwiftLanguageRuntime();
  if (!runtime) {
    all_dlopen_errors.PutCString(
        "Can't load Swift libraries without a language runtime.");
    return false;
  }

  if (ConstString::Equals(runtime->GetStandardLibraryBaseName(),
                          ConstString(library_name))) {
    // Never dlopen the standard library. Some binaries statically link to the
    // Swift standard library and dlopening it here will cause ObjC runtime
    // conflicts.
    // If you want to run Swift expressions you have to arrange to load the
    // Swift standard library by hand before doing so.
    if (log)
      log->Printf("Skipping swift standard library \"%s\" - we don't hand load "
                  "that one.",
                  runtime->GetStandardLibraryBaseName().AsCString());
    return true;
  }

  PlatformSP platform_sp(process.GetTarget().GetPlatform());

  std::string library_fullname;

  if (platform_sp) {
    library_fullname =
        platform_sp->GetFullNameForDylib(ConstString(library_name)).AsCString();
  } else // This is the old way, and we shouldn't use it except on Mac OS
  {
#ifdef __APPLE__
    library_fullname = "lib";
    library_fullname.append(library_name);
    library_fullname.append(".dylib");
#else
    return false;
#endif
  }

  ModuleSpec module_spec;
  module_spec.GetFileSpec().GetFilename().SetCString(library_fullname.c_str());
  lldb_private::ModuleList matching_module_list;

  if (process.GetTarget().GetImages().FindModules(module_spec,
                                                  matching_module_list) > 0) {
    if (log)
      log->Printf("Skipping module %s as it is already loaded.",
                  library_fullname.c_str());
    return true;
  }

  FileSpec library_spec;
  std::string library_path;
  std::unordered_set<std::string> seen_paths;
  Status load_image_error;

  for (const std::string &library_search_dir : search_paths) {
    // The library search dir as it comes from the AST context often has
    // duplicate entries, don't try to load along the same path twice.

    std::pair<std::unordered_set<std::string>::iterator, bool> insert_result =
        seen_paths.insert(library_search_dir);
    if (!insert_result.second)
      continue;

    library_path = library_search_dir;
    library_path.append("/");
    library_path.append(library_fullname);
    library_spec.SetFile(library_path.c_str(), false);
    if (LoadOneImage(process, library_spec, load_image_error)) {
      if (log)
        log->Printf("Found library at: %s.", library_path.c_str());
      return true;
    } else
      all_dlopen_errors.Printf("Looking for \"%s\"\n,    error: %s\n",
                               library_path.c_str(),
                               load_image_error.AsCString());
  }

  if (check_rpath) {
    // Let our RPATH help us out when finding the right library
    library_path = "@rpath/";
    library_path += library_fullname;

    FileSpec link_lib_spec(library_path.c_str(), false);

    if (LoadOneImage(process, link_lib_spec, load_image_error)) {
      if (log)
        log->Printf("Found library at: %s.", library_path.c_str());
      return true;
    } else
      all_dlopen_errors.Printf("Looking for \"%s\", error: %s\n",
                               library_path.c_str(),
                               load_image_error.AsCString());
  }
  return false;
}

void SwiftASTContext::LoadExtraDylibs(Process &process, Status &error) {
  VALID_OR_RETURN_VOID();

  error.Clear();
  swift::IRGenOptions &irgen_options = GetIRGenOptions();
  for (const swift::LinkLibrary &link_lib : irgen_options.LinkLibraries) {
    // We don't have to do frameworks here, they actually record their link
    // libraries properly.
    if (link_lib.getKind() == swift::LibraryKind::Library) {
      const char *library_name = link_lib.getName().data();
      StreamString errors;

      std::vector<std::string> search_paths;

      GetLibrarySearchPaths(search_paths,
                            m_compiler_invocation_ap->getSearchPathOptions());

      bool success = LoadLibraryUsingPaths(process, library_name, search_paths,
                                           false, errors);
      if (!success) {
        error.SetErrorString(errors.GetData());
      }
    }
  }
}

bool SwiftASTContext::RegisterSectionModules(
    Module &module, std::vector<std::string> &module_names) {
  VALID_OR_RETURN(false);

  Log *log(GetLogIfAllCategoriesSet(LIBLLDB_LOG_TYPES));

  swift::SerializedModuleLoader *sml = GetSerializeModuleLoader();
  if (sml) {
    SectionList *section_list = module.GetSectionList();
    if (section_list) {
      SectionSP section_sp(
          section_list->FindSectionByType(eSectionTypeSwiftModules, true));
      if (section_sp) {
        DataExtractor section_data;

        if (section_sp->GetSectionData(section_data)) {
          llvm::StringRef section_data_ref(
              (const char *)section_data.GetDataStart(),
              section_data.GetByteSize());
          llvm::SmallVector<std::string, 4> llvm_modules;
          if (swift::parseASTSection(sml, section_data_ref, llvm_modules)) {
            for (auto module_name : llvm_modules)
              module_names.push_back(module_name);
            return true;
          }
        }
      } else {
        if (m_ast_file_data_map.find(&module) != m_ast_file_data_map.end())
          return true;

        SymbolVendor *sym_vendor = module.GetSymbolVendor();
        if (sym_vendor) {
          // Grab all the AST blobs from the symbol vendor.
          auto ast_file_datas = sym_vendor->GetASTData(eLanguageTypeSwift);
          if (log)
            log->Printf("SwiftASTContext::%s() retrieved %zu AST Data blobs "
                        "from the symbol vendor.",
                        __FUNCTION__, ast_file_datas.size());

          // Add each of the AST blobs to the vector of AST blobs for the
          // module.
          auto &ast_vector = GetASTVectorForModule(&module);
          ast_vector.insert(ast_vector.end(), ast_file_datas.begin(),
                            ast_file_datas.end());

          // Retrieve the module names from the AST blobs retrieved from the
          // symbol vendor.
          size_t parse_fail_count = 0;
          size_t ast_number = 0;
          for (auto ast_file_data_sp : ast_file_datas) {
            // Parse the AST section info from the AST blob.
            ++ast_number;
            llvm::StringRef section_data_ref(
                (const char *)ast_file_data_sp->GetBytes(),
                ast_file_data_sp->GetByteSize());
            llvm::SmallVector<std::string, 4> llvm_modules;
            if (swift::parseASTSection(sml, section_data_ref, llvm_modules)) {
              // Collect the LLVM module names referenced by the AST.
              for (auto module_name : llvm_modules)
                module_names.push_back(module_name);
              if (log)
                log->Printf("SwiftASTContext::%s() - parsed %zu llvm modules "
                            "from Swift AST section %zu of %zu.",
                            __FUNCTION__, llvm_modules.size(), ast_number,
                            ast_file_datas.size());
            } else {
              // Keep track of the fact that we failed to parse the AST
              // section info.
              if (log)
                log->Printf("SwiftASTContext::%s() - failed to parse AST "
                            "section %zu of %zu.",
                            __FUNCTION__, ast_number, ast_file_datas.size());
              ++parse_fail_count;
            }
          }
          if (!ast_file_datas.empty() && (parse_fail_count == 0)) {
            // We found AST data entries and we successfully parsed all of
            // them.
            return true;
          }
        }
      }
    }
  }
  return false;
}

void SwiftASTContext::ValidateSectionModules(
    Module &module, const std::vector<std::string> &module_names) {
  VALID_OR_RETURN_VOID();

  Status error;

  for (const std::string &module_name : module_names)
    if (!GetModule(ConstString(module_name.c_str()), error))
      module.ReportWarning("unable to load swift module '%s' (%s)",
                           module_name.c_str(), error.AsCString());
}

swift::Identifier SwiftASTContext::GetIdentifier(const char *name) {
  VALID_OR_RETURN(swift::Identifier());

  return GetASTContext()->getIdentifier(llvm::StringRef(name));
}

swift::Identifier SwiftASTContext::GetIdentifier(const llvm::StringRef &name) {
  VALID_OR_RETURN(swift::Identifier());

  return GetASTContext()->getIdentifier(name);
}

ConstString SwiftASTContext::GetMangledTypeName(swift::TypeBase *type_base) {
  VALID_OR_RETURN(ConstString());

  auto iter = m_type_to_mangled_name_map.find(type_base),
       end = m_type_to_mangled_name_map.end();
  if (iter != end)
    return ConstString(iter->second);

  swift::Type swift_type(type_base);

  bool has_archetypes = swift_type->hasArchetype();

  if (!has_archetypes) {
    swift::Mangle::ASTMangler mangler(true);
    std::string s = mangler.mangleTypeForDebugger(swift_type, nullptr, nullptr);

    if (!s.empty()) {
      ConstString mangled_cs(s.c_str());
      CacheDemangledType(mangled_cs.AsCString(), type_base);
      return mangled_cs;
    }
  }

  return ConstString();
}

void SwiftASTContext::CacheDemangledType(const char *name,
                                         swift::TypeBase *found_type) {
  VALID_OR_RETURN_VOID();

  m_type_to_mangled_name_map.insert(std::make_pair(found_type, name));
  m_mangled_name_to_type_map.insert(std::make_pair(name, found_type));
}

void SwiftASTContext::CacheDemangledTypeFailure(const char *name) {
  VALID_OR_RETURN_VOID();

  m_negative_type_cache.Insert(name);
}

CompilerType
SwiftASTContext::GetTypeFromMangledTypename(const char *mangled_typename,
                                            Status &error) {
  VALID_OR_RETURN(CompilerType());

  if (mangled_typename 
      && SwiftLanguageRuntime::IsSwiftMangledName(mangled_typename)) {
    Log *log(GetLogIfAllCategoriesSet(LIBLLDB_LOG_TYPES));
    if (log)
      log->Printf("((SwiftASTContext*)%p)->GetTypeFromMangledTypename('%s')",
                  this, mangled_typename);

    swift::ASTContext *ast_ctx = GetASTContext();
    if (!ast_ctx) {
      if (log)
        log->Printf("((SwiftASTContext*)%p)->GetTypeFromMangledTypename('%s') "
                    "-- null Swift AST Context",
                    this, mangled_typename);
      error.SetErrorString("null Swift AST Context");
      return CompilerType();
    }

    error.Clear();

    // If we were to crash doing this, remember what type caused it
    llvm::PrettyStackTraceFormat PST("error finding type for %s",
                                        mangled_typename);
    ConstString mangled_name(mangled_typename);
    swift::TypeBase *found_type =
        m_mangled_name_to_type_map.lookup(mangled_name.GetCString());
    if (found_type) {
      if (log)
        log->Printf("((SwiftASTContext*)%p)->GetTypeFromMangledTypename('%s') "
                    "-- found in the positive cache",
                    this, mangled_typename);
      return CompilerType(ast_ctx, found_type);
    }

    if (m_negative_type_cache.Lookup(mangled_name.GetCString())) {
      if (log)
        log->Printf("((SwiftASTContext*)%p)->GetTypeFromMangledTypename('%s') "
                    "-- found in the negative cache",
                    this, mangled_typename);
      return CompilerType();
    }

    if (log)
      log->Printf("((SwiftASTContext*)%p)->GetTypeFromMangledTypename('%s') -- "
                  "not cached, searching",
                  this, mangled_typename);

    std::string swift_error;
    found_type = swift::ide::getTypeFromMangledSymbolname(
                     *ast_ctx, mangled_typename, swift_error)
                     .getPointer();

    if (found_type) {
      // If we have an inout type at the top level, turn it into an lvalue type.
      // Function parameters that are inout are treated the same as mutable vars
      // here.
      if (auto *inout_type = found_type->getAs<swift::InOutType>()) {
        found_type = swift::LValueType::get(inout_type->getObjectType());
      }

      CacheDemangledType(mangled_name.GetCString(), found_type);
      CompilerType result_type(ast_ctx, found_type);
      if (log)
        log->Printf("((SwiftASTContext*)%p)->GetTypeFromMangledTypename('%s') "
                    "-- found %s",
                    this, mangled_typename,
                    result_type.GetTypeName().GetCString());
      return result_type;
    } else {
      if (log)
        log->Printf("((SwiftASTContext*)%p)->GetTypeFromMangledTypename('%s') "
                    "-- error: %s",
                    this, mangled_typename, swift_error.c_str());

      error.SetErrorStringWithFormat("type for typename '%s' was not found",
                                     mangled_typename);
      CacheDemangledTypeFailure(mangled_name.GetCString());
      return CompilerType();
    }
  }
  error.SetErrorStringWithFormat("typename '%s' is not a valid Swift mangled "
                                 "typename, it should begin with _T",
                                 mangled_typename);
  return CompilerType();
}

CompilerType SwiftASTContext::GetVoidFunctionType() {
  VALID_OR_RETURN(CompilerType());

  if (!m_void_function_type) {
    swift::ASTContext *ast = GetASTContext();
    swift::Type empty_tuple_type(swift::TupleType::getEmpty(*ast));
    m_void_function_type = CompilerType(
        ast, swift::FunctionType::get(empty_tuple_type, empty_tuple_type));
  }
  return m_void_function_type;
}

static CompilerType ValueDeclToType(swift::ValueDecl *decl,
                                    swift::ASTContext *ast) {
  if (decl) {
    switch (decl->getKind()) {
    case swift::DeclKind::TypeAlias: {
      swift::TypeAliasDecl *alias_decl = swift::cast<swift::TypeAliasDecl>(decl);
      if (alias_decl->hasInterfaceType()) {
        swift::Type swift_type = alias_decl->getDeclaredInterfaceType();
        return CompilerType(ast, swift_type.getPointer());
      }
      break;
    }

    case swift::DeclKind::Enum:
    case swift::DeclKind::Struct:
    case swift::DeclKind::Protocol:
    case swift::DeclKind::Class: {
      swift::NominalTypeDecl *nominal_decl = swift::cast<swift::NominalTypeDecl>(decl);
      if (nominal_decl->hasInterfaceType()) {
        swift::Type swift_type = nominal_decl->getDeclaredType();
        return CompilerType(ast, swift_type.getPointer());
      }
    } break;

    default:
      break;
    }
  }
  return CompilerType();
}

CompilerType SwiftASTContext::FindQualifiedType(const char *qualified_name) {
  VALID_OR_RETURN(CompilerType());

  if (qualified_name && qualified_name[0]) {
    const char *dot_pos = strchr(qualified_name, '.');
    if (dot_pos) {
      ConstString module_name(qualified_name, dot_pos - qualified_name);
      swift::ModuleDecl *swift_module = GetCachedModule(module_name);
      if (swift_module) {
        swift::ModuleDecl::AccessPathTy access_path;
        llvm::SmallVector<swift::ValueDecl *, 4> decls;
        const char *module_type_name = dot_pos + 1;
        swift_module->lookupValue(access_path, GetIdentifier(module_type_name),
                                  swift::NLKind::UnqualifiedLookup, decls);
        for (auto decl : decls) {
          CompilerType type = ValueDeclToType(decl, GetASTContext());
          if (type)
            return type;
        }
      }
    }
  }
  return CompilerType();
}

static CompilerType DeclToType(swift::Decl *decl, swift::ASTContext *ast) {
  if (swift::ValueDecl *value_decl =
          swift::dyn_cast_or_null<swift::ValueDecl>(decl))
    return ValueDeclToType(value_decl, ast);
  return CompilerType();
}

static SwiftASTContext::TypeOrDecl DeclToTypeOrDecl(swift::ASTContext *ast,
                                                    swift::Decl *decl) {
  if (decl) {
    switch (decl->getKind()) {
    case swift::DeclKind::Import:
    case swift::DeclKind::Extension:
    case swift::DeclKind::PatternBinding:
    case swift::DeclKind::TopLevelCode:
    case swift::DeclKind::GenericTypeParam:
    case swift::DeclKind::AssociatedType:
    case swift::DeclKind::EnumElement:
    case swift::DeclKind::EnumCase:
    case swift::DeclKind::IfConfig:
    case swift::DeclKind::Param:
    case swift::DeclKind::Module:
    case swift::DeclKind::MissingMember:
      break;

    case swift::DeclKind::InfixOperator:
    case swift::DeclKind::PrefixOperator:
    case swift::DeclKind::PostfixOperator:
    case swift::DeclKind::PrecedenceGroup:
      return decl;

    case swift::DeclKind::TypeAlias: {
      swift::TypeAliasDecl *alias_decl =
          swift::cast<swift::TypeAliasDecl>(decl);
      if (alias_decl->hasInterfaceType()) {
        swift::Type swift_type = alias_decl->getDeclaredInterfaceType();
        return CompilerType(ast, swift_type.getPointer());
      }
    } break;
    case swift::DeclKind::Enum:
    case swift::DeclKind::Struct:
    case swift::DeclKind::Class:
    case swift::DeclKind::Protocol: {
      swift::NominalTypeDecl *nominal_decl =
          swift::cast<swift::NominalTypeDecl>(decl);
      if (nominal_decl->hasInterfaceType()) {
        swift::Type swift_type = nominal_decl->getDeclaredType();
        return CompilerType(ast, swift_type.getPointer());
      }
    } break;

    case swift::DeclKind::Func:
    case swift::DeclKind::Var:
      return decl;

    case swift::DeclKind::Subscript:
    case swift::DeclKind::Constructor:
    case swift::DeclKind::Destructor:
      break;
    }
  }
  return CompilerType();
}

size_t SwiftASTContext::FindContainedType(llvm::StringRef name,
                                          CompilerType container_type,
                                          std::set<CompilerType> &results,
                                          bool append) {
  VALID_OR_RETURN(0);

  if (!append)
    results.clear();

  size_t size_before = results.size();

  TypesOrDecls types_or_decl_results;
  FindContainedTypeOrDecl(name, container_type, types_or_decl_results);

  for (const auto &result : types_or_decl_results) {
    CompilerType type = result.Apply<CompilerType>(
        [](CompilerType type) -> CompilerType { return type; },
        [this](swift::Decl *decl) -> CompilerType {
          return DeclToType(decl, GetASTContext());
        });
    results.emplace(type);
  }

  return results.size() - size_before;
}

size_t
SwiftASTContext::FindContainedTypeOrDecl(llvm::StringRef name,
                                         TypeOrDecl container_type_or_decl,
                                         TypesOrDecls &results, bool append) {
  VALID_OR_RETURN(0);

  if (!append)
    results.clear();
  size_t size_before = results.size();

  CompilerType container_type = container_type_or_decl.Apply<CompilerType>(
      [](CompilerType type) -> CompilerType { return type; },
      [this](swift::Decl *decl) -> CompilerType {
        return DeclToType(decl, GetASTContext());
      });

  if (false == name.empty() &&
      llvm::dyn_cast_or_null<SwiftASTContext>(container_type.GetTypeSystem())) {
    swift::Type swift_type(GetSwiftType(container_type));
    if (!swift_type)
      return 0;
    swift::CanType swift_can_type(swift_type->getCanonicalType());
    swift::NominalType *nominal_type =
        swift_can_type->getAs<swift::NominalType>();
    if (!nominal_type)
      return 0;
    swift::NominalTypeDecl *nominal_decl = nominal_type->getDecl();
    llvm::ArrayRef<swift::ValueDecl *> decls =
        nominal_decl->lookupDirect(
            swift::DeclName(m_ast_context_ap->getIdentifier(name)));
    for (auto decl : decls)
      results.emplace(DeclToTypeOrDecl(GetASTContext(), decl));
  }
  return results.size() - size_before;
}

CompilerType SwiftASTContext::FindType(const char *name,
                                       swift::ModuleDecl *swift_module) {
  VALID_OR_RETURN(CompilerType());

  std::set<CompilerType> search_results;

  FindTypes(name, swift_module, search_results, false);

  if (search_results.empty())
    return CompilerType();
  else
    return *search_results.begin();
}

llvm::Optional<SwiftASTContext::TypeOrDecl>
SwiftASTContext::FindTypeOrDecl(const char *name,
                                swift::ModuleDecl *swift_module) {
  VALID_OR_RETURN(llvm::Optional<SwiftASTContext::TypeOrDecl>());

  TypesOrDecls search_results;

  FindTypesOrDecls(name, swift_module, search_results, false);

  if (search_results.empty())
    return llvm::Optional<SwiftASTContext::TypeOrDecl>();
  else
    return *search_results.begin();
}

size_t SwiftASTContext::FindTypes(const char *name,
                                  swift::ModuleDecl *swift_module,
                                  std::set<CompilerType> &results,
                                  bool append) {
  VALID_OR_RETURN(0);

  if (!append)
    results.clear();

  size_t before = results.size();

  TypesOrDecls types_or_decls_results;
  FindTypesOrDecls(name, swift_module, types_or_decls_results);

  for (const auto &result : types_or_decls_results) {
    CompilerType type = result.Apply<CompilerType>(
        [](CompilerType type) -> CompilerType { return type; },
        [this](swift::Decl *decl) -> CompilerType {
          if (swift::ValueDecl *value_decl =
                  swift::dyn_cast_or_null<swift::ValueDecl>(decl)) {
            if (value_decl->hasInterfaceType()) {
              swift::Type swift_type = value_decl->getInterfaceType();
              swift::MetatypeType *meta_type =
                  swift_type->getAs<swift::MetatypeType>();
              swift::ASTContext *ast = GetASTContext();
              if (meta_type)
                return CompilerType(ast,
                                    meta_type->getInstanceType().getPointer());
              else
                return CompilerType(ast, swift_type.getPointer());
            }
          }
          return CompilerType();
        });
    results.emplace(type);
  }

  return results.size() - before;
}

size_t SwiftASTContext::FindTypesOrDecls(const char *name,
                                         swift::ModuleDecl *swift_module,
                                         TypesOrDecls &results, bool append) {
  VALID_OR_RETURN(0);

  if (!append)
    results.clear();

  size_t before = results.size();

  if (name && name[0] && swift_module) {
    swift::ModuleDecl::AccessPathTy access_path;
    llvm::SmallVector<swift::ValueDecl *, 4> value_decls;
    swift::Identifier identifier(GetIdentifier(name));
    if (strchr(name, '.'))
      swift_module->lookupValue(access_path, identifier,
                                swift::NLKind::QualifiedLookup, value_decls);
    else
      swift_module->lookupValue(access_path, identifier,
                                swift::NLKind::UnqualifiedLookup, value_decls);
    if (identifier.isOperator()) {
      swift::OperatorDecl *op_decl =
          swift_module->lookupPrefixOperator(identifier);
      if (op_decl)
        results.emplace(DeclToTypeOrDecl(GetASTContext(), op_decl));
      if ((op_decl = swift_module->lookupInfixOperator(identifier)))
        results.emplace(DeclToTypeOrDecl(GetASTContext(), op_decl));
      if ((op_decl = swift_module->lookupPostfixOperator(identifier)))
        results.emplace(DeclToTypeOrDecl(GetASTContext(), op_decl));
    }
    if (swift::PrecedenceGroupDecl *pg_decl =
            swift_module->lookupPrecedenceGroup(identifier))
      results.emplace(DeclToTypeOrDecl(GetASTContext(), pg_decl));

    for (auto decl : value_decls)
      results.emplace(DeclToTypeOrDecl(GetASTContext(), decl));
  }

  return results.size() - before;
}

size_t SwiftASTContext::FindType(const char *name,
                                 std::set<CompilerType> &results, bool append) {
  VALID_OR_RETURN(0);

  if (!append)
    results.clear();
  auto iter = m_swift_module_cache.begin(), end = m_swift_module_cache.end();

  size_t count = 0;

  std::function<void(swift::ModuleDecl *)> lookup_func =
      [this, name, &results, &count](swift::ModuleDecl *module) -> void {
    CompilerType candidate(this->FindType(name, module));
    if (candidate) {
      ++count;
      results.insert(candidate);
    }
  };

  for (; iter != end; iter++)
    lookup_func(iter->second);

  if (m_scratch_module)
    lookup_func(m_scratch_module);

  return count;
}

CompilerType SwiftASTContext::FindFirstType(const char *name,
                                            const ConstString &module_name) {
  VALID_OR_RETURN(CompilerType());

  if (name && name[0]) {
    if (module_name) {
      return FindType(name, GetCachedModule(module_name));
    } else {
      std::set<CompilerType> types;
      FindType(name, types);
      if (!types.empty())
        return *types.begin();
    }
  }
  return CompilerType();
}

CompilerType SwiftASTContext::ImportType(CompilerType &type, Status &error) {
  VALID_OR_RETURN(CompilerType());

  if (m_ast_context_ap.get() == NULL)
    return CompilerType();

  SwiftASTContext *swift_ast_ctx =
      llvm::dyn_cast_or_null<SwiftASTContext>(type.GetTypeSystem());

  if (swift_ast_ctx == nullptr) {
    error.SetErrorString("Can't import clang type into a Swift ASTContext.");
    return CompilerType();
  } else if (swift_ast_ctx == this) {
    // This is the same AST context, so the type is already imported...
    return type;
  }

  // For now we're going to do this all using mangled names.  If we find that is
  // too slow, we can use the TypeBase * in the CompilerType to match this to
  // the version of the type we got from the mangled name in the original
  // swift::ASTContext.

  ConstString mangled_name(type.GetMangledTypeName());
  if (mangled_name) {
    swift::TypeBase *our_type_base =
        m_mangled_name_to_type_map.lookup(mangled_name.GetCString());
    if (our_type_base)
      return CompilerType(m_ast_context_ap.get(), our_type_base);
    else {
      Status error;

      CompilerType our_type(
          GetTypeFromMangledTypename(mangled_name.GetCString(), error));
      if (error.Success())
        return our_type;
    }
  }
  return CompilerType();
}

swift::IRGenDebugInfoKind SwiftASTContext::GetGenerateDebugInfo() {
  return GetIRGenOptions().DebugInfoKind;
}

swift::PrintOptions SwiftASTContext::GetUserVisibleTypePrintingOptions(
    bool print_help_if_available) {
  swift::PrintOptions print_options;
  print_options.SynthesizeSugarOnTypes = true;
  print_options.VarInitializers = true;
  print_options.TypeDefinitions = true;
  print_options.PrintGetSetOnRWProperties = true;
  print_options.SkipImplicit = false;
  print_options.PreferTypeRepr = true;
  print_options.FunctionDefinitions = true;
  print_options.FullyQualifiedTypesIfAmbiguous = true;
  print_options.FullyQualifiedTypes = true;
  print_options.ExplodePatternBindingDecls = false;
  print_options.PrintDocumentationComments =
      print_options.PrintRegularClangComments = print_help_if_available;
  return print_options;
}

void SwiftASTContext::SetGenerateDebugInfo(swift::IRGenDebugInfoKind b) {
  GetIRGenOptions().DebugInfoKind = b;
}

llvm::TargetOptions *SwiftASTContext::getTargetOptions() {
  if (m_target_options_ap.get() == NULL) {
    m_target_options_ap.reset(new llvm::TargetOptions());
  }
  return m_target_options_ap.get();
}

swift::ModuleDecl *SwiftASTContext::GetScratchModule() {
  VALID_OR_RETURN(nullptr);

  if (m_scratch_module == nullptr)
    m_scratch_module = swift::ModuleDecl::create(
        GetASTContext()->getIdentifier("__lldb_scratch_module"),
        *GetASTContext());
  return m_scratch_module;
}

swift::SILModule *SwiftASTContext::GetSILModule() {
  VALID_OR_RETURN(nullptr);

  if (m_sil_module_ap.get() == NULL)
    m_sil_module_ap = swift::SILModule::createEmptyModule(GetScratchModule(),
                                                          GetSILOptions());
  return m_sil_module_ap.get();
}

swift::irgen::IRGenerator &
SwiftASTContext::GetIRGenerator(swift::IRGenOptions &opts,
                                swift::SILModule &module) {
  if (m_ir_generator_ap.get() == nullptr) {
    m_ir_generator_ap.reset(new swift::irgen::IRGenerator(opts, module));
  }

  return *m_ir_generator_ap.get();
}

swift::irgen::IRGenModule &SwiftASTContext::GetIRGenModule() {
  VALID_OR_RETURN(*m_ir_gen_module_ap);

  if (m_ir_gen_module_ap.get() == NULL) {
    // Make sure we have a good ClangImporter.
    GetClangImporter();

    swift::IRGenOptions &ir_gen_opts = GetIRGenOptions();

    std::string error_str;
    std::string triple = GetTriple();
    const llvm::Target *llvm_target =
        llvm::TargetRegistry::lookupTarget(triple, error_str);

    llvm::CodeGenOpt::Level optimization_level = llvm::CodeGenOpt::Level::None;

    // Create a target machine.
    llvm::TargetMachine *target_machine = llvm_target->createTargetMachine(
        triple,
        "generic", // cpu
        "",        // features
        *getTargetOptions(),
        llvm::Reloc::Static, // TODO verify with Sean, Default went away
        llvm::None, optimization_level);
    if (target_machine) {
      // Set the module's string representation.
      const llvm::DataLayout data_layout = target_machine->createDataLayout();

      llvm::Triple llvm_triple(triple);
      swift::SILModule *sil_module = GetSILModule();
      if (sil_module != nullptr) {
        swift::irgen::IRGenerator &ir_generator =
            GetIRGenerator(ir_gen_opts, *sil_module);
        swift::PrimarySpecificPaths PSPs =
            GetCompilerInvocation()
                .getFrontendOptions()
                .InputsAndOutputs.getPrimarySpecificPathsForAtMostOnePrimary();
        m_ir_gen_module_ap.reset(new swift::irgen::IRGenModule(
            ir_generator, ir_generator.createTargetMachine(), nullptr,
            GetGlobalLLVMContext(), ir_gen_opts.ModuleName, PSPs.OutputFilename,
            PSPs.MainInputFilenameForDebugInfo));
        llvm::Module *llvm_module = m_ir_gen_module_ap->getModule();
        llvm_module->setDataLayout(data_layout.getStringRepresentation());
        llvm_module->setTargetTriple(triple);
      }
    }
  }
  return *m_ir_gen_module_ap;
}

CompilerType
SwiftASTContext::CreateTupleType(const std::vector<CompilerType> &elements) {
  VALID_OR_RETURN(CompilerType());

  Status error;
  if (elements.size() == 0)
    return CompilerType(GetASTContext(), GetASTContext()->TheEmptyTupleType);
  else {
    std::vector<swift::TupleTypeElt> tuple_elems;
    for (const CompilerType &type : elements) {
      if (auto swift_type = GetSwiftType(type))
        tuple_elems.push_back(swift::TupleTypeElt(swift_type));
      else
        return CompilerType();
    }
    llvm::ArrayRef<swift::TupleTypeElt> fields(tuple_elems);
    return CompilerType(
        GetASTContext(),
        swift::TupleType::get(fields, *GetASTContext()).getPointer());
  }
}

CompilerType
SwiftASTContext::CreateTupleType(const std::vector<TupleElement> &elements) {
  VALID_OR_RETURN(CompilerType());

  Status error;
  if (elements.size() == 0)
    return CompilerType(GetASTContext(), GetASTContext()->TheEmptyTupleType);
  else {
    std::vector<swift::TupleTypeElt> tuple_elems;
    for (const TupleElement &element : elements) {
      if (auto swift_type = GetSwiftType(element.element_type)) {
        if (element.element_name.IsEmpty())
          tuple_elems.push_back(swift::TupleTypeElt(swift_type));
        else
          tuple_elems.push_back(swift::TupleTypeElt(
              swift_type, m_ast_context_ap->getIdentifier(
                              element.element_name.GetCString())));
      } else
        return CompilerType();
    }
    llvm::ArrayRef<swift::TupleTypeElt> fields(tuple_elems);
    return CompilerType(
        GetASTContext(),
        swift::TupleType::get(fields, *GetASTContext()).getPointer());
  }
}

CompilerType SwiftASTContext::CreateFunctionType(CompilerType arg_type,
                                                 CompilerType ret_type,
                                                 bool throws) {
  VALID_OR_RETURN(CompilerType());

  if (!llvm::dyn_cast_or_null<SwiftASTContext>(arg_type.GetTypeSystem()) ||
      !llvm::dyn_cast_or_null<SwiftASTContext>(ret_type.GetTypeSystem()))
    return CompilerType();
  swift::FunctionType::ExtInfo ext_info;
  if (throws)
    ext_info = ext_info.withThrows();
  return CompilerType(GetASTContext(), swift::FunctionType::get(
                                           GetSwiftType(arg_type),
                                           GetSwiftType(ret_type), ext_info));
}

CompilerType SwiftASTContext::GetErrorType() {
  VALID_OR_RETURN(CompilerType());

  swift::ASTContext *swift_ctx = GetASTContext();
  if (swift_ctx) {
    // Getting the error type requires the Stdlib module be loaded, but doesn't
    // cause it to be loaded.
    // Do that here:
    swift_ctx->getStdlibModule(true);
    swift::NominalTypeDecl *error_type_decl = GetASTContext()->getErrorDecl();
    if (error_type_decl) {
      auto error_type = error_type_decl->getDeclaredType().getPointer();
      return CompilerType(GetASTContext(), error_type);
    }
  }
  return CompilerType();
}

CompilerType SwiftASTContext::GetNSErrorType(Status &error) {
  VALID_OR_RETURN(CompilerType());

  return GetTypeFromMangledTypename(SwiftLanguageRuntime::GetCurrentMangledName("_TtC10Foundation7NSError").c_str(), error);
}

CompilerType SwiftASTContext::CreateMetatypeType(CompilerType instance_type) {
  VALID_OR_RETURN(CompilerType());

  if (llvm::dyn_cast_or_null<SwiftASTContext>(instance_type.GetTypeSystem()))
    return CompilerType(GetASTContext(),
                        swift::MetatypeType::get(GetSwiftType(instance_type),
                                                 *GetASTContext()));
  return CompilerType();
}

SwiftASTContext *SwiftASTContext::GetSwiftASTContext(swift::ASTContext *ast) {
  SwiftASTContext *swift_ast = GetASTMap().Lookup(ast);
  return swift_ast;
}

uint32_t SwiftASTContext::GetPointerByteSize() {
  VALID_OR_RETURN(0);

  if (m_pointer_byte_size == 0) {
    swift::ASTContext *ast = GetASTContext();
    m_pointer_byte_size = CompilerType(ast, ast->TheRawPointerType.getPointer())
                              .GetByteSize(nullptr);
  }
  return m_pointer_byte_size;
}

uint32_t SwiftASTContext::GetPointerBitAlignment() {
  VALID_OR_RETURN(0);

  if (m_pointer_bit_align == 0) {
    swift::ASTContext *ast = GetASTContext();
    m_pointer_bit_align = CompilerType(ast, ast->TheRawPointerType.getPointer())
                              .GetAlignedBitSize();
  }
  return m_pointer_bit_align;
}

bool SwiftASTContext::HasErrors() {
  if (m_diagnostic_consumer_ap.get())
    return (
        static_cast<StoringDiagnosticConsumer *>(m_diagnostic_consumer_ap.get())
            ->NumErrors() != 0);
  else
    return false;
}

bool SwiftASTContext::HasFatalErrors(swift::ASTContext *ast_context) {
  return (ast_context && ast_context->Diags.hasFatalErrorOccurred());
}

void SwiftASTContext::ClearDiagnostics() {
  assert(!HasFatalErrors() && "Never clear a fatal diagnostic!");
  if (m_diagnostic_consumer_ap.get())
    static_cast<StoringDiagnosticConsumer *>(m_diagnostic_consumer_ap.get())
        ->Clear();
}

bool SwiftASTContext::SetColorizeDiagnostics(bool b) {
  if (m_diagnostic_consumer_ap.get())
    return static_cast<StoringDiagnosticConsumer *>(
               m_diagnostic_consumer_ap.get())
        ->SetColorize(b);
  return false;
}

void SwiftASTContext::PrintDiagnostics(DiagnosticManager &diagnostic_manager,
                                       uint32_t bufferID, uint32_t first_line,
                                       uint32_t last_line,
                                       uint32_t line_offset) {
  // If this is a fatal error, copy the error into the AST context's fatal error
  // field, and then put it to the stream, otherwise just dump the diagnostics
  // to the stream.


  // N.B. you cannot use VALID_OR_RETURN_VOID here since that exits if you have
  // fatal errors, which are what we are trying to print here.
  if (!m_ast_context_ap.get()) {
    SymbolFile *sym_file = GetSymbolFile();
    if (sym_file) {
      ConstString name 
              = sym_file->GetObjectFile()->GetModule()->GetObjectName();
      m_fatal_errors.SetErrorStringWithFormat(
                  "Null context for %s.", name.AsCString());
    } else {
      m_fatal_errors.SetErrorString("Unknown fatal error occurred.");
    }
    return;
  }

  if (m_ast_context_ap->Diags.hasFatalErrorOccurred() &&
      !m_reported_fatal_error) {
    DiagnosticManager fatal_diagnostics;

    if (m_diagnostic_consumer_ap.get())
      static_cast<StoringDiagnosticConsumer *>(m_diagnostic_consumer_ap.get())
          ->PrintDiagnostics(fatal_diagnostics, bufferID, first_line, last_line,
                             line_offset);
    if (fatal_diagnostics.Diagnostics().size())
      m_fatal_errors.SetErrorString(fatal_diagnostics.GetString().data());
    else
      m_fatal_errors.SetErrorString("Unknown fatal error occurred.");

    m_reported_fatal_error = true;

    for (const DiagnosticList::value_type &fatal_diagnostic :
         fatal_diagnostics.Diagnostics()) {
      // FIXME: need to add a CopyDiagnostic operation for copying diagnostics
      // from one manager to another.
      diagnostic_manager.AddDiagnostic(
          fatal_diagnostic->GetMessage(), fatal_diagnostic->GetSeverity(),
          fatal_diagnostic->getKind(), fatal_diagnostic->GetCompilerID());
    }
  } else {
    if (m_diagnostic_consumer_ap.get())
      static_cast<StoringDiagnosticConsumer *>(m_diagnostic_consumer_ap.get())
          ->PrintDiagnostics(diagnostic_manager, bufferID, first_line,
                             last_line, line_offset);
  }
}

void SwiftASTContext::ModulesDidLoad(ModuleList &module_list) {
  ClearModuleDependentCaches();
}

void SwiftASTContext::ClearModuleDependentCaches() {
  m_negative_type_cache.Clear();
  m_extra_type_info_cache.Clear();
}

void SwiftASTContext::DumpConfiguration(Log *log) {
  VALID_OR_RETURN_VOID();

  if (!log)
    return;

  log->Printf("(SwiftASTContext*)%p:", this);

  if (!m_ast_context_ap)
    log->Printf("  (no AST context)");

  log->Printf("  Architecture                 : %s",
              m_ast_context_ap->LangOpts.Target.getTriple().c_str());

  log->Printf("  SDK path                     : %s",
              m_ast_context_ap->SearchPathOpts.SDKPath.c_str());
  log->Printf("  Runtime resource path        : %s",
              m_ast_context_ap->SearchPathOpts.RuntimeResourcePath.c_str());
  log->Printf("  Runtime library path         : %s",
              m_ast_context_ap->SearchPathOpts.RuntimeLibraryPath.c_str());
  log->Printf(
      "  Runtime library import path  : %s",
      m_ast_context_ap->SearchPathOpts.RuntimeLibraryImportPath.c_str());

  log->Printf("  Framework search paths       : (%llu items)",
              (unsigned long long)
                  m_ast_context_ap->SearchPathOpts.FrameworkSearchPaths.size());
  for (const auto &framework_search_path :
       m_ast_context_ap->SearchPathOpts.FrameworkSearchPaths) {
    log->Printf("    %s", framework_search_path.Path.c_str());
  }

  log->Printf("  Import search paths          : (%llu items)",
              (unsigned long long)
                  m_ast_context_ap->SearchPathOpts.ImportSearchPaths.size());
  for (std::string &import_search_path :
       m_ast_context_ap->SearchPathOpts.ImportSearchPaths) {
    log->Printf("    %s", import_search_path.c_str());
  }

  swift::ClangImporterOptions &clang_importer_options =
      GetClangImporterOptions();

  log->Printf("  Extra clang arguments        : (%llu items)",
              (unsigned long long)clang_importer_options.ExtraArgs.size());
  for (std::string &extra_arg : clang_importer_options.ExtraArgs) {
    log->Printf("    %s", extra_arg.c_str());
  }
}

bool SwiftASTContext::HasTarget() const {
  lldb::TargetWP empty_wp;

  // If either call to "std::weak_ptr::owner_before(...) value returns true,
  // this indicates that m_section_wp once contained (possibly still does) a
  // reference to a valid shared pointer. This helps us know if we had a valid
  // reference to a target which is now invalid because the target was deleted.
  return empty_wp.owner_before(m_target_wp) ||
         m_target_wp.owner_before(empty_wp);
}

bool SwiftASTContext::CheckProcessChanged() {
  if (HasTarget()) {
    TargetSP target_sp(m_target_wp.lock());
    if (target_sp) {
      Process *process = target_sp->GetProcessSP().get();
      if (m_process == NULL) {
        if (process)
          m_process = process;
      } else {
        if (m_process != process)
          return true;
      }
    }
  }
  return false;
}

void SwiftASTContext::AddDebuggerClient(
    swift::DebuggerClient *debugger_client) {
  m_debugger_clients.push_back(
      std::unique_ptr<swift::DebuggerClient>(debugger_client));
}

SwiftASTContext::ExtraTypeInformation::ExtraTypeInformation()
    : m_flags(false, false) {}

SwiftASTContext::ExtraTypeInformation::ExtraTypeInformation(
    swift::CanType swift_can_type)
    : m_flags(false, false) {
  static ConstString g_rawValue("rawValue");

  swift::ASTContext &ast_ctx = swift_can_type->getASTContext();
  SwiftASTContext *swift_ast = SwiftASTContext::GetSwiftASTContext(&ast_ctx);
  if (swift_ast) {
    swift::ProtocolDecl *option_set =
        ast_ctx.getProtocol(swift::KnownProtocolKind::OptionSet);
    if (option_set) {
      if (auto nominal_decl =
              swift_can_type.getNominalOrBoundGenericNominal()) {
        for (swift::ProtocolDecl *protocol_decl :
             nominal_decl->getAllProtocols()) {
          if (protocol_decl == option_set) {
            for (swift::VarDecl *stored_property :
                 nominal_decl->getStoredProperties()) {
              swift::Identifier name = stored_property->getName();
              if (name.str() == g_rawValue.GetStringRef()) {
                m_flags.m_is_trivial_option_set = true;
                break;
              }
            }
          }
        }
      }
    }
  }

  if (auto metatype_type = swift::dyn_cast_or_null<swift::MetatypeType>(
          swift_can_type)) {
    if (!metatype_type->hasRepresentation() ||
        (swift::MetatypeRepresentation::Thin ==
         metatype_type->getRepresentation()))
      m_flags.m_is_zero_size = true;
  } else if (auto enum_decl = swift_can_type->getEnumOrBoundGenericEnum()) {
    size_t num_nopayload = 0, num_payload = 0;
    for (auto the_case : enum_decl->getAllElements()) {
      if (the_case->getArgumentInterfaceType()) {
        num_payload = 1;
        break;
      } else {
        if (++num_nopayload > 1)
          break;
      }
    }
    if (num_nopayload == 1 && num_payload == 0)
      m_flags.m_is_zero_size = true;
  } else if (auto struct_decl =
                 swift_can_type->getStructOrBoundGenericStruct()) {
    bool has_storage = false;
    auto members = struct_decl->getMembers();
    for (const auto &member : members) {
      if (swift::VarDecl *var_decl =
              swift::dyn_cast<swift::VarDecl>(member)) {
        if (!var_decl->isStatic() && var_decl->hasStorage()) {
          has_storage = true;
          break;
        }
      }
    }
    m_flags.m_is_zero_size = !has_storage;
  } else if (auto tuple_type = swift::dyn_cast_or_null<swift::TupleType>(
                 swift_can_type)) {
    m_flags.m_is_zero_size = (tuple_type->getNumElements() == 0);
  }
}

SwiftASTContext::ExtraTypeInformation
SwiftASTContext::GetExtraTypeInformation(void *type) {
  if (!type)
    return ExtraTypeInformation();

  swift::CanType swift_can_type;
  void *swift_can_type_ptr = nullptr;
  if (auto swift_type = GetSwiftType(type)) {
    swift_can_type = swift_type->getCanonicalType();
    swift_can_type_ptr = swift_can_type.getPointer();
  }
  if (!swift_can_type_ptr)
    return ExtraTypeInformation();

  ExtraTypeInformation eti;
  if (!m_extra_type_info_cache.Lookup(swift_can_type_ptr, eti)) {
    ExtraTypeInformation extra_info(swift_can_type);
    m_extra_type_info_cache.Insert(swift_can_type_ptr, extra_info);
    return extra_info;
  } else {
    return eti;
  }
}

bool SwiftASTContext::DeclContextIsStructUnionOrClass(void *opaque_decl_ctx) {
  return false;
}

ConstString SwiftASTContext::DeclContextGetName(void *opaque_decl_ctx) {
  return ConstString();
}

ConstString
SwiftASTContext::DeclContextGetScopeQualifiedName(void *opaque_decl_ctx) {
  return ConstString();
}

bool SwiftASTContext::DeclContextIsClassMethod(
    void *opaque_decl_ctx, lldb::LanguageType *language_ptr,
    bool *is_instance_method_ptr, ConstString *language_object_name_ptr) {
  return false;
}

///////////
////////////////////
///////////

bool SwiftASTContext::IsArrayType(void *type, CompilerType *element_type_ptr,
                                  uint64_t *size, bool *is_incomplete) {
  VALID_OR_RETURN(false);

  swift::CanType swift_can_type(GetCanonicalSwiftType(type));
  swift::BoundGenericStructType *struct_type =
      swift_can_type->getAs<swift::BoundGenericStructType>();
  if (struct_type) {
    swift::StructDecl *struct_decl = struct_type->getDecl();
    if (strcmp(struct_decl->getName().get(), "Array") != 0)
      return false;
    if (!struct_decl->getModuleContext()->isStdlibModule())
      return false;
    const llvm::ArrayRef<swift::Type> &args = struct_type->getGenericArgs();
    if (args.size() != 1)
      return false;
    if (is_incomplete)
      *is_incomplete = true;
    if (size)
      *size = 0;
    if (element_type_ptr)
      *element_type_ptr =
          CompilerType(GetASTContext(), args[0].getPointer());
    return true;
  }

  return false;
}

bool SwiftASTContext::IsAggregateType(void *type) {
  if (type) {
    swift::CanType swift_can_type(GetCanonicalSwiftType(type));
    auto referent_type = swift_can_type->getReferenceStorageReferent();
    return (referent_type->is<swift::TupleType>() ||
            referent_type->is<swift::BuiltinVectorType>() ||
            referent_type->getAnyNominal());
  }

  return false;
}

bool SwiftASTContext::IsVectorType(void *type, CompilerType *element_type,
                                   uint64_t *size) {
  return false;
}

bool SwiftASTContext::IsRuntimeGeneratedType(void *type) { return false; }

bool SwiftASTContext::IsCharType(void *type) { return false; }

bool SwiftASTContext::IsCompleteType(void *type) { return true; }

bool SwiftASTContext::IsConst(void *type) { return false; }

bool SwiftASTContext::IsCStringType(void *type, uint32_t &length) {
  return false;
}

bool SwiftASTContext::IsFunctionType(void *type, bool *is_variadic_ptr) {
  if (type) {
    swift::CanType swift_can_type(GetCanonicalSwiftType(type));
    const swift::TypeKind type_kind = swift_can_type->getKind();
    switch (type_kind) {
    case swift::TypeKind::Function:
    case swift::TypeKind::GenericFunction:
      return true;
    case swift::TypeKind::SILFunction:
      return false; // TODO: is this correct?
    default:
      return false;
    }
  }
  return false;
}

// Used to detect "Homogeneous Floating-point Aggregates"
uint32_t SwiftASTContext::IsHomogeneousAggregate(void *type,
                                                 CompilerType *base_type_ptr) {
  return 0;
}

size_t SwiftASTContext::GetNumberOfFunctionArguments(void *type) {
  if (type) {
    swift::CanType swift_can_type(GetCanonicalSwiftType(type));
    auto func =
        swift::dyn_cast_or_null<swift::AnyFunctionType>(
            swift_can_type);
    if (func) {
      auto input = func.getInput();
      // See comment in swift::AnyFunctionType for rationale here:
      // A function can take either a tuple or a parentype, but if a parentype
      // (i.e. (Foo)), then it will be reduced down to just Foo, so if the input
      // is not a tuple, that must mean there is only 1 input.
      auto tuple = swift::dyn_cast<swift::TupleType>(input);
      if (tuple)
        return tuple->getNumElements();
      else
        return 1;
    }
  }
  return 0;
}

CompilerType SwiftASTContext::GetFunctionArgumentAtIndex(void *type,
                                                         const size_t index) {
  VALID_OR_RETURN(CompilerType());

  if (type) {
    swift::CanType swift_can_type(GetCanonicalSwiftType(type));
    auto func =
        swift::dyn_cast<swift::AnyFunctionType>(
            swift_can_type);
    if (func) {
      auto input = func.getInput();
      // See comment in swift::AnyFunctionType for rationale here:
      // A function can take either a tuple or a parentype, but if a parentype
      // (i.e. (Foo)), then it will be reduced down to just Foo, so if the input
      // is not a tuple, that must mean there is only 1 input.
      auto tuple = swift::dyn_cast<swift::TupleType>(input);
      if (tuple) {
        if (index < tuple->getNumElements())
          return CompilerType(GetASTContext(),
                              tuple->getElementType(index));
      } else
        return CompilerType(GetASTContext(), input);
    }
  }
  return CompilerType();
}

bool SwiftASTContext::IsFunctionPointerType(void *type) {
  return IsFunctionType(type, nullptr); // FIXME: think about this
}

bool SwiftASTContext::IsBlockPointerType(
    void *type, CompilerType *function_pointer_type_ptr) {
  return false;
}

bool SwiftASTContext::IsIntegerType(void *type, bool &is_signed) {
  return (GetTypeInfo(type, nullptr) & eTypeIsInteger);
}

bool SwiftASTContext::IsPointerType(void *type, CompilerType *pointee_type) {
  VALID_OR_RETURN(false);

  if (type) {
    swift::CanType swift_can_type(GetCanonicalSwiftType(type));
    auto referent_type = swift_can_type->getReferenceStorageReferent();
    return (referent_type->is<swift::BuiltinRawPointerType>() ||
            referent_type->is<swift::BuiltinNativeObjectType>() ||
            referent_type->is<swift::BuiltinUnsafeValueBufferType>() ||
            referent_type->is<swift::BuiltinUnknownObjectType>() ||
            referent_type->is<swift::BuiltinBridgeObjectType>());
  }

  if (pointee_type)
    pointee_type->Clear();
  return false;
}

bool SwiftASTContext::IsPointerOrReferenceType(void *type,
                                               CompilerType *pointee_type) {
  return IsPointerType(type, pointee_type) ||
         IsReferenceType(type, pointee_type, nullptr);
}

bool SwiftASTContext::ShouldTreatScalarValueAsAddress(
    lldb::opaque_compiler_type_t type) {
  return Flags(GetTypeInfo(type, nullptr))
      .AnySet(eTypeInstanceIsPointer | eTypeIsReference);
}

bool SwiftASTContext::IsReferenceType(void *type, CompilerType *pointee_type,
                                      bool *is_rvalue) {
  if (type) {
    swift::CanType swift_can_type(GetCanonicalSwiftType(type));
    const swift::TypeKind type_kind = swift_can_type->getKind();
    switch (type_kind) {
    case swift::TypeKind::InOut:
    case swift::TypeKind::LValue:
      if (pointee_type)
        *pointee_type = GetNonReferenceType(type);
      return true;
    default:
      break;
    }
  }
  if (pointee_type)
    pointee_type->Clear();
  return false;
}

bool SwiftASTContext::IsFloatingPointType(void *type, uint32_t &count,
                                          bool &is_complex) {
  if (type) {
    if (GetTypeInfo(type, nullptr) & eTypeIsFloat) {
      count = 1;
      is_complex = false;
      return true;
    }
  }
  count = 0;
  is_complex = false;
  return false;
}

bool SwiftASTContext::IsDefined(void *type) {
  if (!type)
    return false;

  return true;
}

bool SwiftASTContext::IsPolymorphicClass(void *type) { return false; }

bool SwiftASTContext::IsPossibleDynamicType(void *type,
                                            CompilerType *dynamic_pointee_type,
                                            bool check_cplusplus,
                                            bool check_objc, bool check_swift) {
  VALID_OR_RETURN(false);

  if (type && check_swift) {
    // FIXME: use the dynamic_pointee_type
    Flags type_flags(GetTypeInfo(type, nullptr));

    if (type_flags.AnySet(eTypeIsArchetype | eTypeIsClass | eTypeIsProtocol))
      return true;

    if (type_flags.AnySet(eTypeIsStructUnion | eTypeIsEnumeration |
                          eTypeIsTuple)) {
      CompilerType compiler_type(GetASTContext(), GetCanonicalSwiftType(type));
      return !SwiftASTContext::IsFullyRealized(compiler_type);
    }

    auto can_type = GetCanonicalSwiftType(type).getPointer();
    if (can_type == GetASTContext()->TheRawPointerType.getPointer())
      return true;
    if (can_type == GetASTContext()->TheUnknownObjectType.getPointer())
      return true;
    if (can_type == GetASTContext()->TheNativeObjectType.getPointer())
      return true;
    if (can_type == GetASTContext()->TheBridgeObjectType.getPointer())
      return true;
  }

  if (dynamic_pointee_type)
    dynamic_pointee_type->Clear();
  return false;
}

bool SwiftASTContext::IsScalarType(void *type) {
  if (!type)
    return false;

  return (GetTypeInfo(type, nullptr) & eTypeIsScalar) != 0;
}

bool SwiftASTContext::IsTypedefType(void *type) {
  if (!type)
    return false;
  swift::Type swift_type(GetSwiftType(type));
  return swift::isa<swift::NameAliasType>(swift_type.getPointer());
}

bool SwiftASTContext::IsVoidType(void *type) {
  VALID_OR_RETURN(false);

  if (!type)
    return false;
  return type == GetASTContext()->TheEmptyTupleType.getPointer();
}

bool SwiftASTContext::IsArchetypeType(const CompilerType &compiler_type) {
  if (!compiler_type.IsValid())
    return false;

  if (llvm::dyn_cast_or_null<SwiftASTContext>(compiler_type.GetTypeSystem())) {
    swift::Type swift_type(GetSwiftType(compiler_type));
    return swift_type->is<swift::ArchetypeType>();
  }
  return false;
}

bool SwiftASTContext::IsSelfArchetypeType(const CompilerType &compiler_type) {
  if (!compiler_type.IsValid())
    return false;

  if (llvm::dyn_cast_or_null<SwiftASTContext>(compiler_type.GetTypeSystem())) {
    if (swift::isa<swift::ArchetypeType>(
        (swift::TypeBase *)compiler_type.GetOpaqueQualType())) {
      // Hack: Just assume if we have an archetype as the type of 'self',
      // it's going to be a protocol 'Self' type.
      return true;
    }
  }
  return false;
}

bool SwiftASTContext::IsPossibleZeroSizeType(
    const CompilerType &compiler_type) {
  if (!compiler_type.IsValid())
    return false;

  if (auto ast = llvm::dyn_cast_or_null<SwiftASTContext>(
          compiler_type.GetTypeSystem()))
    return ast
        ->GetExtraTypeInformation(
            GetCanonicalSwiftType(compiler_type).getPointer())
        .m_flags.m_is_zero_size;
  return false;
}

bool SwiftASTContext::IsErrorType(const CompilerType &compiler_type) {
  if (compiler_type.IsValid() &&
      llvm::dyn_cast_or_null<SwiftASTContext>(compiler_type.GetTypeSystem())) {
    ProtocolInfo protocol_info;

    if (GetProtocolTypeInfo(compiler_type, protocol_info))
      return protocol_info.m_is_errortype;
    return false;
  }
  return false;
}

CompilerType
SwiftASTContext::GetReferentType(const CompilerType &compiler_type) {
  VALID_OR_RETURN(CompilerType());

  if (compiler_type.IsValid() &&
      llvm::dyn_cast_or_null<SwiftASTContext>(compiler_type.GetTypeSystem())) {
    swift::CanType swift_can_type(GetCanonicalSwiftType(compiler_type));
    auto ref_type = swift_can_type->getReferenceStorageReferent();
    return CompilerType(GetASTContext(), ref_type);
  }

  return CompilerType();
}

bool SwiftASTContext::IsTrivialOptionSetType(
    const CompilerType &compiler_type) {
  if (compiler_type.IsValid() &&
      llvm::dyn_cast_or_null<SwiftASTContext>(compiler_type.GetTypeSystem()))
    return GetExtraTypeInformation(compiler_type.GetOpaqueQualType())
        .m_flags.m_is_trivial_option_set;
  return false;
}

bool SwiftASTContext::IsFullyRealized(const CompilerType &compiler_type) {
  if (!compiler_type.IsValid())
    return false;

  if (auto ast = llvm::dyn_cast_or_null<SwiftASTContext>(
          compiler_type.GetTypeSystem())) {
    swift::CanType swift_can_type(GetCanonicalSwiftType(compiler_type));
    if (swift::isa<swift::MetatypeType>(swift_can_type))
      return true;
    return !swift_can_type->hasArchetype();
  }

  return false;
}

bool SwiftASTContext::GetProtocolTypeInfo(const CompilerType &type,
                                          ProtocolInfo &protocol_info) {
  if (auto ast =
          llvm::dyn_cast_or_null<SwiftASTContext>(type.GetTypeSystem())) {
    swift::CanType swift_can_type(GetCanonicalSwiftType(type));
    if (!swift_can_type.isExistentialType())
      return false;

    swift::ExistentialLayout layout = swift_can_type.getExistentialLayout();
    protocol_info.m_is_class_only = layout.requiresClass();
    protocol_info.m_num_protocols = layout.getProtocols().size();
    protocol_info.m_is_objc = layout.isObjC();
    protocol_info.m_is_anyobject = layout.isAnyObject();
    protocol_info.m_is_errortype = layout.isErrorExistential();

    unsigned num_witness_tables = 0;
    for (auto protoTy : layout.getProtocols()) {
      if (!protoTy->getDecl()->isObjC() &&
          !protoTy->isAnyObject())
        num_witness_tables++;
    }

    if (layout.isErrorExistential()) {
      // Error existential -- instance pointer only
      protocol_info.m_num_payload_words = 0;
      protocol_info.m_num_storage_words = 1;
    } else if (layout.requiresClass()) {
      // Class-constrained existential -- instance pointer plus witness tables
      protocol_info.m_num_payload_words = 0;
      protocol_info.m_num_storage_words = 1 + num_witness_tables;
    } else {
      // Opaque existential -- three words of inline storage, metadata and
      // witness tables
      protocol_info.m_num_payload_words = 3;
      protocol_info.m_num_storage_words = 3 + 1 + num_witness_tables;
    }

    return true;
  }

  return false;
}

<<<<<<< HEAD
bool SwiftASTContext::IsOptionalChain(CompilerType type,
                                      CompilerType &payload_type,
                                      uint32_t &depth) {
  auto is_optional = [](const CompilerType &type) -> bool {
    if (auto ast =
            llvm::dyn_cast_or_null<SwiftASTContext>(type.GetTypeSystem())) {
      if (auto swift_ast = ast->GetASTContext()) {
        swift::CanType swift_can_type(GetCanonicalSwiftType(type));
        if (swift_can_type.getOptionalObjectType())
          return true;
        return false;
      }
    }
    return false;
  };

  depth = 0;

  while (is_optional(type)) {
    ++depth;
    type = type.GetGenericArgumentType(0);
  }

  if (depth > 0) {
    payload_type = type;
    return true;
  } else
    return false;
}

=======
>>>>>>> d3aa92af
SwiftASTContext::TypeAllocationStrategy
SwiftASTContext::GetAllocationStrategy(const CompilerType &type) {
  if (auto ast =
          llvm::dyn_cast_or_null<SwiftASTContext>(type.GetTypeSystem())) {
    const swift::irgen::TypeInfo *type_info =
        ast->GetSwiftTypeInfo(type.GetOpaqueQualType());
    if (!type_info)
      return TypeAllocationStrategy::eUnknown;
    switch (type_info->getFixedPacking(ast->GetIRGenModule())) {
    case swift::irgen::FixedPacking::OffsetZero:
      return TypeAllocationStrategy::eInline;
    case swift::irgen::FixedPacking::Allocate:
      return TypeAllocationStrategy::ePointer;
    case swift::irgen::FixedPacking::Dynamic:
      return TypeAllocationStrategy::eDynamic;
    default:
      break;
    }
  }

  return TypeAllocationStrategy::eUnknown;
}

bool SwiftASTContext::IsBeingDefined(void *type) { return false; }

bool SwiftASTContext::IsObjCObjectPointerType(const CompilerType &type,
                                              CompilerType *class_type_ptr) {
  if (!type)
    return false;

  swift::CanType swift_can_type(GetCanonicalSwiftType(type));
  const swift::TypeKind type_kind = swift_can_type->getKind();
  if (type_kind == swift::TypeKind::BuiltinNativeObject ||
      type_kind == swift::TypeKind::BuiltinUnknownObject)
    return true;

  if (class_type_ptr)
    class_type_ptr->Clear();
  return false;
}

//----------------------------------------------------------------------
// Type Completion
//----------------------------------------------------------------------

bool SwiftASTContext::GetCompleteType(void *type) { return true; }

ConstString SwiftASTContext::GetTypeName(void *type) {
  std::string type_name;
  if (type) {
    swift::Type swift_type(GetSwiftType(type));

    swift::Type normalized_type =
        swift_type.transform([](swift::Type type) -> swift::Type {
          if (swift::SyntaxSugarType *syntax_sugar_type =
                  swift::dyn_cast<swift::SyntaxSugarType>(type.getPointer())) {
            return syntax_sugar_type->getSinglyDesugaredType();
          }
          if (swift::DictionaryType *dictionary_type =
                  swift::dyn_cast<swift::DictionaryType>(type.getPointer())) {
            return dictionary_type->getSinglyDesugaredType();
          }
          return type;
        });

    swift::PrintOptions print_options;
    print_options.FullyQualifiedTypes = true;
    print_options.SynthesizeSugarOnTypes = false;
    type_name = normalized_type.getString(print_options);
  }
  return ConstString(type_name);
}

ConstString SwiftASTContext::GetDisplayTypeName(void *type) {
  std::string type_name(GetTypeName(type).AsCString(""));

  if (type) {
    swift::Type swift_type(GetSwiftType(type));

    swift::PrintOptions print_options;
    print_options.FullyQualifiedTypes = false;
    print_options.SynthesizeSugarOnTypes = true;
    print_options.FullyQualifiedTypesIfAmbiguous = true;
    type_name = swift_type.getString(print_options);
  }

  return ConstString(type_name);
}

ConstString SwiftASTContext::GetTypeSymbolName(void *type) {
  swift::Type swift_type(GetSwiftType(type));
  return GetTypeName(swift_type->getWithoutParens().getPointer());
}

ConstString SwiftASTContext::GetMangledTypeName(void *type) {
  return GetMangledTypeName(GetSwiftType(type).getPointer());
}

uint32_t
SwiftASTContext::GetTypeInfo(void *type,
                             CompilerType *pointee_or_element_clang_type) {
  VALID_OR_RETURN(0);

  if (!type)
    return 0;

  if (pointee_or_element_clang_type)
    pointee_or_element_clang_type->Clear();

  swift::CanType swift_can_type(GetCanonicalSwiftType(type));
  const swift::TypeKind type_kind = swift_can_type->getKind();
  uint32_t swift_flags = eTypeIsSwift;
  switch (type_kind) {
  case swift::TypeKind::DependentMember:
  case swift::TypeKind::Error:
  case swift::TypeKind::GenericTypeParam:
  case swift::TypeKind::Module:
  case swift::TypeKind::TypeVariable:
    break;
  case swift::TypeKind::UnboundGeneric:
    swift_flags |= eTypeIsGeneric;
    break;

  case swift::TypeKind::GenericFunction:
    swift_flags |= eTypeIsGeneric;
  case swift::TypeKind::Function:
    swift_flags |=
        eTypeIsBuiltIn | eTypeHasValue | eTypeIsScalar | eTypeInstanceIsPointer;
    break;
  case swift::TypeKind::BuiltinInteger:
    swift_flags |=
        eTypeIsBuiltIn | eTypeHasValue | eTypeIsScalar | eTypeIsInteger;
    break;
  case swift::TypeKind::BuiltinFloat:
    swift_flags |=
        eTypeIsBuiltIn | eTypeHasValue | eTypeIsScalar | eTypeIsFloat;
    break;
  case swift::TypeKind::BuiltinRawPointer:
    swift_flags |= eTypeIsBuiltIn | eTypeHasChildren | eTypeIsPointer |
                   eTypeIsScalar | eTypeHasValue;
    break;
  case swift::TypeKind::BuiltinNativeObject:
    swift_flags |= eTypeIsBuiltIn | eTypeHasChildren | eTypeIsPointer |
                   eTypeIsScalar | eTypeHasValue;
    break;
  case swift::TypeKind::BuiltinUnknownObject:
    swift_flags |= eTypeIsBuiltIn | eTypeHasChildren | eTypeIsPointer |
                   eTypeIsScalar | eTypeHasValue | eTypeIsObjC;
    break;
  case swift::TypeKind::BuiltinBridgeObject:
    swift_flags |= eTypeIsBuiltIn | eTypeHasChildren | eTypeIsPointer |
                   eTypeIsScalar | eTypeHasValue | eTypeIsObjC;
    break;
  case swift::TypeKind::BuiltinUnsafeValueBuffer:
    swift_flags |=
        eTypeIsBuiltIn | eTypeIsPointer | eTypeIsScalar | eTypeHasValue;
    break;
  case swift::TypeKind::BuiltinVector:
    // TODO: OR in eTypeIsFloat or eTypeIsInteger as needed
    return eTypeIsBuiltIn | eTypeHasChildren | eTypeIsVector;
    break;

  case swift::TypeKind::Tuple:
    swift_flags |= eTypeHasChildren | eTypeIsTuple;
    break;
  case swift::TypeKind::UnmanagedStorage:
  case swift::TypeKind::UnownedStorage:
  case swift::TypeKind::WeakStorage:
    swift_flags |=
        CompilerType(GetASTContext(),
                     swift_can_type->getReferenceStorageReferent())
            .GetTypeInfo(pointee_or_element_clang_type);
    break;
  case swift::TypeKind::BoundGenericEnum:
    swift_flags |= eTypeIsGeneric | eTypeIsBound;
  case swift::TypeKind::Enum: {
    SwiftEnumDescriptor *cached_enum_info = GetCachedEnumInfo(type);
    if (cached_enum_info) {
      if (cached_enum_info->GetNumElementsWithPayload() == 0)
        swift_flags |= eTypeHasValue | eTypeIsEnumeration;
      else
        swift_flags |= eTypeHasValue | eTypeIsEnumeration | eTypeHasChildren;
    } else
      swift_flags |= eTypeIsEnumeration;
  } break;

  case swift::TypeKind::BoundGenericStruct:
    swift_flags |= eTypeIsGeneric | eTypeIsBound;
  case swift::TypeKind::Struct:
    swift_flags |= eTypeHasChildren | eTypeIsStructUnion;
    break;

  case swift::TypeKind::BoundGenericClass:
    swift_flags |= eTypeIsGeneric | eTypeIsBound;
  case swift::TypeKind::Class:
    swift_flags |= eTypeHasChildren | eTypeIsClass | eTypeHasValue |
                   eTypeInstanceIsPointer;
    break;

  case swift::TypeKind::Protocol:
  case swift::TypeKind::ProtocolComposition:
    swift_flags |= eTypeHasChildren | eTypeIsStructUnion | eTypeIsProtocol;
    break;
  case swift::TypeKind::ExistentialMetatype:
  case swift::TypeKind::Metatype:
    swift_flags |= eTypeIsMetatype | eTypeHasValue;
    break;

  case swift::TypeKind::Archetype:
    swift_flags |=
        eTypeHasValue | eTypeIsScalar | eTypeIsPointer | eTypeIsArchetype;
    break;

  case swift::TypeKind::InOut:
  case swift::TypeKind::LValue:
    if (pointee_or_element_clang_type)
      *pointee_or_element_clang_type = GetNonReferenceType(type);
    swift_flags |= eTypeHasChildren | eTypeIsReference | eTypeHasValue;
    break;
  case swift::TypeKind::DynamicSelf:
  case swift::TypeKind::SILBox:
  case swift::TypeKind::SILFunction:
  case swift::TypeKind::SILBlockStorage:
  case swift::TypeKind::Unresolved:
    break;

  case swift::TypeKind::Optional:
  case swift::TypeKind::NameAlias:
  case swift::TypeKind::Paren:
  case swift::TypeKind::Dictionary:
  case swift::TypeKind::ArraySlice:
    assert(false && "Not a canonical type");
    break;
  }
  return swift_flags;
}

lldb::LanguageType SwiftASTContext::GetMinimumLanguage(void *type) {
  if (!type)
    return lldb::eLanguageTypeC;

  return lldb::eLanguageTypeSwift;
}

lldb::TypeClass SwiftASTContext::GetTypeClass(void *type) {
  VALID_OR_RETURN(lldb::eTypeClassInvalid);

  if (!type)
    return lldb::eTypeClassInvalid;

  swift::CanType swift_can_type(GetCanonicalSwiftType(type));
  const swift::TypeKind type_kind = swift_can_type->getKind();
  switch (type_kind) {
  case swift::TypeKind::Error:
    return lldb::eTypeClassOther;
  case swift::TypeKind::BuiltinInteger:
    return lldb::eTypeClassBuiltin;
  case swift::TypeKind::BuiltinFloat:
    return lldb::eTypeClassBuiltin;
  case swift::TypeKind::BuiltinRawPointer:
    return lldb::eTypeClassBuiltin;
  case swift::TypeKind::BuiltinNativeObject:
    return lldb::eTypeClassBuiltin;
  case swift::TypeKind::BuiltinUnsafeValueBuffer:
    return lldb::eTypeClassBuiltin;
  case swift::TypeKind::BuiltinUnknownObject:
    return lldb::eTypeClassBuiltin;
  case swift::TypeKind::BuiltinBridgeObject:
    return lldb::eTypeClassBuiltin;
  case swift::TypeKind::BuiltinVector:
    return lldb::eTypeClassVector;
  case swift::TypeKind::Tuple:
    return lldb::eTypeClassArray;
  case swift::TypeKind::UnmanagedStorage:
  case swift::TypeKind::UnownedStorage:
  case swift::TypeKind::WeakStorage:
    return CompilerType(GetASTContext(),
                        swift_can_type->getReferenceStorageReferent())
        .GetTypeClass();
  case swift::TypeKind::GenericTypeParam:
    return lldb::eTypeClassOther;
  case swift::TypeKind::DependentMember:
    return lldb::eTypeClassOther;
  case swift::TypeKind::Enum:
    return lldb::eTypeClassUnion;
  case swift::TypeKind::Struct:
    return lldb::eTypeClassStruct;
  case swift::TypeKind::Class:
    return lldb::eTypeClassClass;
  case swift::TypeKind::Protocol:
    return lldb::eTypeClassOther;
  case swift::TypeKind::Metatype:
    return lldb::eTypeClassOther;
  case swift::TypeKind::Module:
    return lldb::eTypeClassOther;
  case swift::TypeKind::Archetype:
    return lldb::eTypeClassOther;
  case swift::TypeKind::Function:
    return lldb::eTypeClassFunction;
  case swift::TypeKind::GenericFunction:
    return lldb::eTypeClassFunction;
  case swift::TypeKind::ProtocolComposition:
    return lldb::eTypeClassOther;
  case swift::TypeKind::LValue:
    return lldb::eTypeClassReference;
  case swift::TypeKind::UnboundGeneric:
    return lldb::eTypeClassOther;
  case swift::TypeKind::BoundGenericClass:
    return lldb::eTypeClassClass;
  case swift::TypeKind::BoundGenericEnum:
    return lldb::eTypeClassUnion;
  case swift::TypeKind::BoundGenericStruct:
    return lldb::eTypeClassStruct;
  case swift::TypeKind::TypeVariable:
    return lldb::eTypeClassOther;
  case swift::TypeKind::ExistentialMetatype:
    return lldb::eTypeClassOther;
  case swift::TypeKind::DynamicSelf:
    return lldb::eTypeClassOther;
  case swift::TypeKind::SILBox:
    return lldb::eTypeClassOther;
  case swift::TypeKind::SILFunction:
    return lldb::eTypeClassFunction;
  case swift::TypeKind::SILBlockStorage:
    return lldb::eTypeClassOther;
  case swift::TypeKind::InOut:
    return lldb::eTypeClassOther;
  case swift::TypeKind::Unresolved:
    return lldb::eTypeClassOther;

  case swift::TypeKind::Optional:
  case swift::TypeKind::NameAlias:
  case swift::TypeKind::Paren:
  case swift::TypeKind::Dictionary:
  case swift::TypeKind::ArraySlice:
    assert(false && "Not a canonical type");
    break;
  }

  return lldb::eTypeClassOther;
}

unsigned SwiftASTContext::GetTypeQualifiers(void *type) { return 0; }

//----------------------------------------------------------------------
// Creating related types
//----------------------------------------------------------------------

CompilerType SwiftASTContext::GetArrayElementType(void *type,
                                                  uint64_t *stride) {
  VALID_OR_RETURN(CompilerType());

  CompilerType element_type;
  if (type) {
    swift::CanType swift_type(GetCanonicalSwiftType(type));
    // There are a couple of structs that mean "Array" in Swift:
    // Array<T>
    // NativeArray<T>
    // Slice<T>
    // Treat them as arrays for convenience sake.
    swift::BoundGenericStructType *boundGenericStructType(
        swift_type->getAs<swift::BoundGenericStructType>());
    if (boundGenericStructType) {
      auto args = boundGenericStructType->getGenericArgs();
      swift::StructDecl *decl = boundGenericStructType->getDecl();
      if (args.size() == 1 &&
          decl->getModuleContext()->isStdlibModule()) {
        const char *declname = decl->getName().get();
        if (0 == strcmp(declname, "NativeArray") ||
            0 == strcmp(declname, "Array") || 0 == strcmp(declname, "ArraySlice"))
          element_type = CompilerType(GetASTContext(), args[0].getPointer());
      }
    }
  }
  return element_type;
}

CompilerType SwiftASTContext::GetCanonicalType(void *type) {
  VALID_OR_RETURN(CompilerType());

  if (type)
    return CompilerType(GetASTContext(),
                        GetCanonicalSwiftType(type).getPointer());
  return CompilerType();
}

CompilerType SwiftASTContext::GetInstanceType(void *type) {
  VALID_OR_RETURN(CompilerType());

  if (!type)
    return CompilerType();

  swift::CanType swift_can_type(GetCanonicalSwiftType(type));
  switch (swift_can_type->getKind()) {
  case swift::TypeKind::ExistentialMetatype:
  case swift::TypeKind::Metatype: {
    auto metatype_type =
        swift::dyn_cast<swift::AnyMetatypeType>(swift_can_type);
    if (metatype_type)
      return CompilerType(GetASTContext(),
                          metatype_type.getInstanceType().getPointer());
    return CompilerType();
  }
  default:
    break;
  }

  return CompilerType(GetASTContext(), GetSwiftType(type));
}

CompilerType SwiftASTContext::GetFullyUnqualifiedType(void *type) {
  VALID_OR_RETURN(CompilerType());

  return CompilerType(GetASTContext(), GetSwiftType(type));
}

int SwiftASTContext::GetFunctionArgumentCount(void *type) {
  return GetNumberOfFunctionArguments(type);
}

CompilerType SwiftASTContext::GetFunctionArgumentTypeAtIndex(void *type,
                                                             size_t idx) {
  return GetFunctionArgumentAtIndex(type, idx);
}

CompilerType SwiftASTContext::GetFunctionReturnType(void *type) {
  VALID_OR_RETURN(CompilerType());

  if (type) {
    auto func = swift::dyn_cast<swift::AnyFunctionType>(
        GetCanonicalSwiftType(type));
    if (func)
      return CompilerType(GetASTContext(), func.getResult().getPointer());
  }
  return CompilerType();
}

size_t SwiftASTContext::GetNumMemberFunctions(void *type) {
  size_t num_functions = 0;
  if (type) {
    swift::CanType swift_can_type(GetCanonicalSwiftType(type));

    auto nominal_decl = swift_can_type.getAnyNominal();
    if (nominal_decl) {
      auto iter = nominal_decl->getMembers().begin();
      auto end = nominal_decl->getMembers().end();
      for (; iter != end; iter++) {
        switch (iter->getKind()) {
        case swift::DeclKind::Constructor:
        case swift::DeclKind::Destructor:
        case swift::DeclKind::Func:
          num_functions += 1;
          break;
        default:
          break;
        }
      }
    }
  }
  return num_functions;
}

TypeMemberFunctionImpl SwiftASTContext::GetMemberFunctionAtIndex(void *type,
                                                                 size_t idx) {
  VALID_OR_RETURN(TypeMemberFunctionImpl());

  std::string name("");
  CompilerType result_type;
  MemberFunctionKind kind(MemberFunctionKind::eMemberFunctionKindUnknown);
  swift::AbstractFunctionDecl *the_decl_we_care_about = nullptr;
  if (type) {
    swift::CanType swift_can_type(GetCanonicalSwiftType(type));

    auto nominal_decl = swift_can_type.getAnyNominal();
    if (nominal_decl) {
      auto iter = nominal_decl->getMembers().begin();
      auto end = nominal_decl->getMembers().end();
      for (; iter != end; iter++) {
        auto decl_kind = iter->getKind();
        switch (decl_kind) {
        case swift::DeclKind::Constructor:
        case swift::DeclKind::Destructor:
        case swift::DeclKind::Func: {
          if (idx == 0) {
            swift::AbstractFunctionDecl *abstract_func_decl =
                llvm::dyn_cast_or_null<swift::AbstractFunctionDecl>(*iter);
            if (abstract_func_decl) {
              switch (decl_kind) {
              case swift::DeclKind::Constructor:
                name.clear();
                kind = lldb::eMemberFunctionKindConstructor;
                the_decl_we_care_about = abstract_func_decl;
                break;
              case swift::DeclKind::Destructor:
                name.clear();
                kind = lldb::eMemberFunctionKindDestructor;
                the_decl_we_care_about = abstract_func_decl;
                break;
              case swift::DeclKind::Func:
              default: // I know that this can only be one of three kinds
                       // since I am here..
              {
                swift::FuncDecl *func_decl =
                    llvm::dyn_cast<swift::FuncDecl>(*iter);
                if (func_decl) {
                  if (func_decl->getName().empty())
                    name.clear();
                  else
                    name.assign(func_decl->getName().get());
                  if (func_decl->isStatic())
                    kind = lldb::eMemberFunctionKindStaticMethod;
                  else
                    kind = lldb::eMemberFunctionKindInstanceMethod;
                  the_decl_we_care_about = func_decl;
                }
              }
              }
              result_type =
                  CompilerType(GetASTContext(),
                               abstract_func_decl->getInterfaceType().getPointer());
            }
          } else
            --idx;
        } break;
        default:
          break;
        }
      }
    }
  }

  if (type && the_decl_we_care_about && (kind != eMemberFunctionKindUnknown))
    return TypeMemberFunctionImpl(
        result_type, CompilerDecl(this, the_decl_we_care_about), name, kind);

  return TypeMemberFunctionImpl();
}

CompilerType SwiftASTContext::GetLValueReferenceType(void *type) {
  VALID_OR_RETURN(CompilerType());

  if (type)
    return CompilerType(GetASTContext(),
                        swift::LValueType::get(GetSwiftType(type)));
  return CompilerType();
}

CompilerType SwiftASTContext::GetRValueReferenceType(void *type) {
  return CompilerType();
}

CompilerType SwiftASTContext::GetNonReferenceType(void *type) {
  VALID_OR_RETURN(CompilerType());

  if (type) {
    swift::CanType swift_can_type(GetCanonicalSwiftType(type));

    swift::LValueType *lvalue = swift_can_type->getAs<swift::LValueType>();
    if (lvalue)
      return CompilerType(GetASTContext(),
                          lvalue->getObjectType().getPointer());
    swift::InOutType *inout = swift_can_type->getAs<swift::InOutType>();
    if (inout)
        return CompilerType(GetASTContext(),
                            inout->getObjectType().getPointer());
  }
  return CompilerType();
}

CompilerType SwiftASTContext::GetPointeeType(void *type) {
  return CompilerType();
}

CompilerType SwiftASTContext::GetPointerType(void *type) {
  VALID_OR_RETURN(CompilerType());

  if (type) {
    swift::Type swift_type(::GetSwiftType(type));
    const swift::TypeKind type_kind = swift_type->getKind();
    if (type_kind == swift::TypeKind::BuiltinRawPointer)
      return CompilerType(GetASTContext(), swift_type);
    else if (type_kind == swift::TypeKind::Struct)
      return CompilerType(GetASTContext(), swift::InOutType::get(swift_type));
  }
  return CompilerType();
}

CompilerType SwiftASTContext::GetTypedefedType(void *type) {
  VALID_OR_RETURN(CompilerType());

  if (type) {
    swift::Type swift_type(::GetSwiftType(type));
    swift::NameAliasType *name_alias_type =
        swift::dyn_cast<swift::NameAliasType>(swift_type.getPointer());
    if (name_alias_type) {
      return CompilerType(GetASTContext(),
                          name_alias_type->getSinglyDesugaredType());
    }
  }

  return CompilerType();
}

CompilerType
SwiftASTContext::GetUnboundType(lldb::opaque_compiler_type_t type) {
  VALID_OR_RETURN(CompilerType());

  if (type) {
    swift::CanType swift_can_type(GetCanonicalSwiftType(type));
    swift::BoundGenericType *bound_generic_type =
        swift_can_type->getAs<swift::BoundGenericType>();
    if (bound_generic_type) {
      swift::NominalTypeDecl *nominal_type_decl = bound_generic_type->getDecl();
      if (nominal_type_decl)
        return CompilerType(GetASTContext(),
                            nominal_type_decl->getDeclaredType());
    }
  }

  return CompilerType(GetASTContext(), GetSwiftType(type));
}

//----------------------------------------------------------------------
// Create related types using the current type's AST
//----------------------------------------------------------------------

CompilerType SwiftASTContext::GetBasicTypeFromAST(lldb::BasicType basic_type) {
  return CompilerType();
}

CompilerType SwiftASTContext::GetIntTypeFromBitSize(size_t bit_size,
                                                    bool is_signed) {
  return CompilerType();
}

CompilerType SwiftASTContext::GetFloatTypeFromBitSize(size_t bit_size) {
  return CompilerType();
}

//----------------------------------------------------------------------
// Exploring the type
//----------------------------------------------------------------------

const swift::irgen::TypeInfo *
SwiftASTContext::GetSwiftTypeInfo(swift::Type container_type,
                                  swift::VarDecl *item_decl) {
  VALID_OR_RETURN(nullptr);

  if (container_type && item_decl) {
    auto &irgen_module = GetIRGenModule();
    swift::CanType container_can_type(
        GetCanonicalSwiftType(container_type.getPointer()));
    swift::SILType lowered_container_type =
        irgen_module.getLoweredType(container_can_type);
    swift::SILType lowered_field_type =
        lowered_container_type.getFieldType(item_decl, *GetSILModule());
    return &irgen_module.getTypeInfo(lowered_field_type);
  }

  return nullptr;
}

const swift::irgen::TypeInfo *SwiftASTContext::GetSwiftTypeInfo(void *type) {
  VALID_OR_RETURN(nullptr);

  if (type) {
    auto &irgen_module = GetIRGenModule();
    swift::CanType swift_can_type(GetCanonicalSwiftType(type));
    swift::SILType swift_sil_type = irgen_module.getLoweredType(
        swift_can_type);
    return &irgen_module.getTypeInfo(swift_sil_type);
  }
  return nullptr;
}

const swift::irgen::FixedTypeInfo *
SwiftASTContext::GetSwiftFixedTypeInfo(void *type) {
  VALID_OR_RETURN(nullptr);

  const swift::irgen::TypeInfo *type_info = GetSwiftTypeInfo(type);
  if (type_info) {
    if (type_info->isFixedSize())
      return swift::cast<const swift::irgen::FixedTypeInfo>(type_info);
  }
  return nullptr;
}

uint64_t SwiftASTContext::GetBitSize(lldb::opaque_compiler_type_t type,
                                     ExecutionContextScope *exe_scope) {
  if (type) {
    swift::CanType swift_can_type(GetCanonicalSwiftType(type));
    const swift::TypeKind type_kind = swift_can_type->getKind();
    switch (type_kind) {
    case swift::TypeKind::Archetype:
    case swift::TypeKind::LValue:
    case swift::TypeKind::UnboundGeneric:
    case swift::TypeKind::GenericFunction:
    case swift::TypeKind::Function:
      return GetPointerByteSize() * 8;
    default:
      break;
    }
    const swift::irgen::FixedTypeInfo *fixed_type_info =
        GetSwiftFixedTypeInfo(type);
    if (fixed_type_info)
      return fixed_type_info->getFixedSize().getValue() * 8;
  }
  return 0;
}

uint64_t SwiftASTContext::GetByteStride(lldb::opaque_compiler_type_t type) {
  if (type) {
    const swift::irgen::FixedTypeInfo *fixed_type_info =
        GetSwiftFixedTypeInfo(type);
    if (fixed_type_info)
      return fixed_type_info->getFixedStride().getValue();
  }
  return 0;
}

size_t SwiftASTContext::GetTypeBitAlign(void *type) {
  if (type) {
    const swift::irgen::FixedTypeInfo *fixed_type_info =
        GetSwiftFixedTypeInfo(type);
    if (fixed_type_info)
      return fixed_type_info->getFixedAlignment().getValue();
  }
  return 0;
}

lldb::Encoding SwiftASTContext::GetEncoding(void *type, uint64_t &count) {
  VALID_OR_RETURN(lldb::eEncodingInvalid);

  if (!type)
    return lldb::eEncodingInvalid;

  count = 1;
  swift::CanType swift_can_type(GetCanonicalSwiftType(type));

  const swift::TypeKind type_kind = swift_can_type->getKind();
  switch (type_kind) {
  case swift::TypeKind::Error:
    break;
  case swift::TypeKind::BuiltinInteger:
    return lldb::eEncodingSint; // TODO: detect if an integer is unsigned
  case swift::TypeKind::BuiltinFloat:
    return lldb::eEncodingIEEE754; // TODO: detect if an integer is unsigned

  case swift::TypeKind::Archetype:
  case swift::TypeKind::BuiltinRawPointer:
  case swift::TypeKind::BuiltinNativeObject:
  case swift::TypeKind::BuiltinUnsafeValueBuffer:
  case swift::TypeKind::BuiltinUnknownObject:
  case swift::TypeKind::BuiltinBridgeObject:
  case swift::TypeKind::Class: // Classes are pointers in swift...
  case swift::TypeKind::BoundGenericClass:
    return lldb::eEncodingUint;

  case swift::TypeKind::BuiltinVector:
    break;
  case swift::TypeKind::Tuple:
    break;
  case swift::TypeKind::UnmanagedStorage:
  case swift::TypeKind::UnownedStorage:
  case swift::TypeKind::WeakStorage:
    return CompilerType(GetASTContext(),
                        swift_can_type->getReferenceStorageReferent())
        .GetEncoding(count);
  case swift::TypeKind::GenericTypeParam:
  case swift::TypeKind::DependentMember:
    break;

  case swift::TypeKind::ExistentialMetatype:
  case swift::TypeKind::Metatype:
    return lldb::eEncodingUint;

  case swift::TypeKind::GenericFunction:
  case swift::TypeKind::Function:
    return lldb::eEncodingUint;

  case swift::TypeKind::Enum:
  case swift::TypeKind::BoundGenericEnum:
    break;

  case swift::TypeKind::Struct:
  case swift::TypeKind::Protocol:
  case swift::TypeKind::Module:
  case swift::TypeKind::ProtocolComposition:
    break;
  case swift::TypeKind::LValue:
    return lldb::eEncodingUint;
  case swift::TypeKind::UnboundGeneric:
  case swift::TypeKind::BoundGenericStruct:
  case swift::TypeKind::TypeVariable:
  case swift::TypeKind::DynamicSelf:
  case swift::TypeKind::SILBox:
  case swift::TypeKind::SILFunction:
  case swift::TypeKind::SILBlockStorage:
  case swift::TypeKind::InOut:
  case swift::TypeKind::Unresolved:
    break;

  case swift::TypeKind::Optional:
  case swift::TypeKind::NameAlias:
  case swift::TypeKind::Paren:
  case swift::TypeKind::Dictionary:
  case swift::TypeKind::ArraySlice:
    assert(false && "Not a canonical type");
    break;
  }
  count = 0;
  return lldb::eEncodingInvalid;
}

lldb::Format SwiftASTContext::GetFormat(void *type) {
  VALID_OR_RETURN(lldb::eFormatInvalid);

  if (!type)
    return lldb::eFormatDefault;

  swift::CanType swift_can_type(GetCanonicalSwiftType(type));

  const swift::TypeKind type_kind = swift_can_type->getKind();
  switch (type_kind) {
  case swift::TypeKind::Error:
    break;
  case swift::TypeKind::BuiltinInteger:
    return eFormatDecimal; // TODO: detect if an integer is unsigned
  case swift::TypeKind::BuiltinFloat:
    return eFormatFloat; // TODO: detect if an integer is unsigned

  case swift::TypeKind::BuiltinRawPointer:
  case swift::TypeKind::BuiltinNativeObject:
  case swift::TypeKind::BuiltinUnknownObject:
  case swift::TypeKind::BuiltinUnsafeValueBuffer:
  case swift::TypeKind::BuiltinBridgeObject:
  case swift::TypeKind::Archetype:
    return eFormatAddressInfo;

  // Classes are always pointers in swift...
  case swift::TypeKind::Class:
  case swift::TypeKind::BoundGenericClass:
    return eFormatHex;

  case swift::TypeKind::BuiltinVector:
    break;
  case swift::TypeKind::Tuple:
    break;
  case swift::TypeKind::UnmanagedStorage:
  case swift::TypeKind::UnownedStorage:
  case swift::TypeKind::WeakStorage:
    return CompilerType(GetASTContext(),
                        swift_can_type->getReferenceStorageReferent())
        .GetFormat();
  case swift::TypeKind::GenericTypeParam:
  case swift::TypeKind::DependentMember:
    break;

  case swift::TypeKind::Enum:
  case swift::TypeKind::BoundGenericEnum:
    return eFormatUnsigned;

  case swift::TypeKind::GenericFunction:
  case swift::TypeKind::Function:
    return lldb::eFormatAddressInfo;

  case swift::TypeKind::Struct:
  case swift::TypeKind::Protocol:
  case swift::TypeKind::Metatype:
  case swift::TypeKind::Module:
  case swift::TypeKind::ProtocolComposition:
    break;
  case swift::TypeKind::LValue:
    return lldb::eFormatHex;
  case swift::TypeKind::UnboundGeneric:
  case swift::TypeKind::BoundGenericStruct:
  case swift::TypeKind::TypeVariable:
  case swift::TypeKind::ExistentialMetatype:
  case swift::TypeKind::DynamicSelf:
  case swift::TypeKind::SILBox:
  case swift::TypeKind::SILFunction:
  case swift::TypeKind::SILBlockStorage:
  case swift::TypeKind::InOut:
  case swift::TypeKind::Unresolved:
    break;

  case swift::TypeKind::Optional:
  case swift::TypeKind::NameAlias:
  case swift::TypeKind::Paren:
  case swift::TypeKind::Dictionary:
  case swift::TypeKind::ArraySlice:
    assert(false && "Not a canonical type");
    break;
  }
  // We don't know hot to display this type...
  return lldb::eFormatBytes;
}

uint32_t SwiftASTContext::GetNumChildren(void *type,
                                         bool omit_empty_base_classes) {
  VALID_OR_RETURN(0);

  if (!type)
    return 0;

  uint32_t num_children = 0;

  swift::CanType swift_can_type(GetCanonicalSwiftType(type));

  const swift::TypeKind type_kind = swift_can_type->getKind();
  switch (type_kind) {
  case swift::TypeKind::Error:
  case swift::TypeKind::BuiltinInteger:
  case swift::TypeKind::BuiltinFloat:
  case swift::TypeKind::BuiltinRawPointer:
  case swift::TypeKind::BuiltinNativeObject:
  case swift::TypeKind::BuiltinUnknownObject:
  case swift::TypeKind::BuiltinUnsafeValueBuffer:
  case swift::TypeKind::BuiltinBridgeObject:
  case swift::TypeKind::BuiltinVector:
  case swift::TypeKind::Module:
  case swift::TypeKind::Function:
  case swift::TypeKind::GenericFunction:
  case swift::TypeKind::DynamicSelf:
  case swift::TypeKind::SILBox:
  case swift::TypeKind::SILFunction:
  case swift::TypeKind::InOut:
    break;
  case swift::TypeKind::UnmanagedStorage:
  case swift::TypeKind::UnownedStorage:
  case swift::TypeKind::WeakStorage:
    return CompilerType(GetASTContext(),
                        swift_can_type->getReferenceStorageReferent())
        .GetNumChildren(omit_empty_base_classes);
  case swift::TypeKind::GenericTypeParam:
  case swift::TypeKind::DependentMember:
    break;

  case swift::TypeKind::Enum:
  case swift::TypeKind::BoundGenericEnum: {
    SwiftEnumDescriptor *cached_enum_info = GetCachedEnumInfo(type);
    if (cached_enum_info)
      return cached_enum_info->GetNumElementsWithPayload();
  } break;

  case swift::TypeKind::Tuple:
  case swift::TypeKind::Struct:
  case swift::TypeKind::Class:
  case swift::TypeKind::BoundGenericClass:
  case swift::TypeKind::BoundGenericStruct:
  case swift::TypeKind::Protocol:
  case swift::TypeKind::ProtocolComposition:
  case swift::TypeKind::Archetype: {
    CachedMemberInfo *cached_member_info = GetCachedMemberInfo(type);
    if (cached_member_info)
      return cached_member_info->member_infos.size();
  } break;

  case swift::TypeKind::ExistentialMetatype:
  case swift::TypeKind::Metatype:
    return 0;

  case swift::TypeKind::LValue: {
    swift::LValueType *lvalue_type = swift_can_type->castTo<swift::LValueType>();
    swift::TypeBase *deref_type = lvalue_type->getObjectType().getPointer();

    uint32_t num_pointee_children =
        CompilerType(GetASTContext(), deref_type)
            .GetNumChildren(omit_empty_base_classes);
    // If this type points to a simple type (or to a class), then it has 1 child
    if (num_pointee_children == 0 || deref_type->getClassOrBoundGenericClass())
      num_children = 1;
    else
      num_children = num_pointee_children;
  } break;

  case swift::TypeKind::UnboundGeneric:
    break;
  case swift::TypeKind::TypeVariable:
    break;

  case swift::TypeKind::SILBlockStorage:
  case swift::TypeKind::Unresolved:
    break;

  case swift::TypeKind::Optional:
  case swift::TypeKind::NameAlias:
  case swift::TypeKind::Paren:
  case swift::TypeKind::Dictionary:
  case swift::TypeKind::ArraySlice:
    assert(false && "Not a canonical type");
    break;
  }

  return num_children;
}

lldb::BasicType SwiftASTContext::GetBasicTypeEnumeration(void *type) {
  return eBasicTypeInvalid;
}

#pragma mark Aggregate Types

uint32_t SwiftASTContext::GetNumDirectBaseClasses(void *opaque_type) {
  if (!opaque_type)
    return 0;

  swift::CanType swift_can_type(GetCanonicalSwiftType(opaque_type));
  swift::ClassDecl *class_decl = swift_can_type->getClassOrBoundGenericClass();
  if (class_decl) {
    if (class_decl->hasSuperclass())
      return 1;
  }

  return 0;
}

uint32_t SwiftASTContext::GetNumVirtualBaseClasses(void *opaque_type) {
  return 0;
}

uint32_t SwiftASTContext::GetNumFields(void *type) {
  VALID_OR_RETURN(0);

  if (!type)
    return 0;

  uint32_t count = 0;

  swift::CanType swift_can_type(GetCanonicalSwiftType(type));

  const swift::TypeKind type_kind = swift_can_type->getKind();
  switch (type_kind) {
  case swift::TypeKind::Error:
  case swift::TypeKind::BuiltinInteger:
  case swift::TypeKind::BuiltinFloat:
  case swift::TypeKind::BuiltinRawPointer:
  case swift::TypeKind::BuiltinNativeObject:
  case swift::TypeKind::BuiltinUnknownObject:
  case swift::TypeKind::BuiltinUnsafeValueBuffer:
  case swift::TypeKind::BuiltinBridgeObject:
  case swift::TypeKind::BuiltinVector:
    break;
  case swift::TypeKind::UnmanagedStorage:
  case swift::TypeKind::UnownedStorage:
  case swift::TypeKind::WeakStorage:
    return CompilerType(GetASTContext(),
                        swift_can_type->getReferenceStorageReferent())
        .GetNumFields();
  case swift::TypeKind::GenericTypeParam:
  case swift::TypeKind::DependentMember:
    break;

  case swift::TypeKind::Enum:
  case swift::TypeKind::BoundGenericEnum: {
    SwiftEnumDescriptor *cached_enum_info = GetCachedEnumInfo(type);
    if (cached_enum_info)
      return cached_enum_info->GetNumElementsWithPayload();
  } break;

  case swift::TypeKind::Tuple:
  case swift::TypeKind::Struct:
  case swift::TypeKind::Class:
  case swift::TypeKind::Protocol:
  case swift::TypeKind::ProtocolComposition:
  case swift::TypeKind::BoundGenericClass:
  case swift::TypeKind::BoundGenericStruct: {
    CachedMemberInfo *cached_member_info = GetCachedMemberInfo(type);
    if (cached_member_info) {
      const size_t num_members = cached_member_info->member_infos.size();
      if (num_members > 0 &&
          cached_member_info->member_infos.front().member_type ==
              MemberType::BaseClass)
        return num_members - 1;
      else
        return num_members;
    }
  } break;

  case swift::TypeKind::ExistentialMetatype:
  case swift::TypeKind::Metatype:
    return 0;

  case swift::TypeKind::Module:
  case swift::TypeKind::Archetype:
  case swift::TypeKind::Function:
  case swift::TypeKind::GenericFunction:
  case swift::TypeKind::LValue:
  case swift::TypeKind::UnboundGeneric:
  case swift::TypeKind::TypeVariable:
  case swift::TypeKind::DynamicSelf:
  case swift::TypeKind::SILBox:
  case swift::TypeKind::SILFunction:
  case swift::TypeKind::SILBlockStorage:
  case swift::TypeKind::InOut:
  case swift::TypeKind::Unresolved:
    break;

  case swift::TypeKind::Optional:
  case swift::TypeKind::NameAlias:
  case swift::TypeKind::Paren:
  case swift::TypeKind::Dictionary:
  case swift::TypeKind::ArraySlice:
    assert(false && "Not a canonical type");
    break;
  }

  return count;
}

CompilerType
SwiftASTContext::GetDirectBaseClassAtIndex(void *opaque_type, size_t idx,
                                           uint32_t *bit_offset_ptr) {
  VALID_OR_RETURN(CompilerType());

  if (opaque_type) {
    swift::CanType swift_can_type(GetCanonicalSwiftType(opaque_type));
    swift::ClassDecl *class_decl =
        swift_can_type->getClassOrBoundGenericClass();
    if (class_decl) {
      swift::Type base_class_type = class_decl->getSuperclass();
      if (base_class_type)
        return CompilerType(GetASTContext(), base_class_type.getPointer());
    }
  }
  return CompilerType();
}

CompilerType
SwiftASTContext::GetVirtualBaseClassAtIndex(void *opaque_type, size_t idx,
                                            uint32_t *bit_offset_ptr) {
  return CompilerType();
}

CompilerType SwiftASTContext::GetFieldAtIndex(void *type, size_t idx,
                                              std::string &name,
                                              uint64_t *bit_offset_ptr,
                                              uint32_t *bitfield_bit_size_ptr,
                                              bool *is_bitfield_ptr) {
  VALID_OR_RETURN(CompilerType());

  if (!type)
    return CompilerType();

  swift::CanType swift_can_type(GetCanonicalSwiftType(type));

  const swift::TypeKind type_kind = swift_can_type->getKind();
  switch (type_kind) {
  case swift::TypeKind::Error:
  case swift::TypeKind::BuiltinInteger:
  case swift::TypeKind::BuiltinFloat:
  case swift::TypeKind::BuiltinRawPointer:
  case swift::TypeKind::BuiltinNativeObject:
  case swift::TypeKind::BuiltinUnsafeValueBuffer:
  case swift::TypeKind::BuiltinUnknownObject:
  case swift::TypeKind::BuiltinBridgeObject:
  case swift::TypeKind::BuiltinVector:
    break;
  case swift::TypeKind::UnmanagedStorage:
  case swift::TypeKind::UnownedStorage:
  case swift::TypeKind::WeakStorage:
    return CompilerType(GetASTContext(),
                        swift_can_type->getReferenceStorageReferent())
        .GetFieldAtIndex(idx, name, bit_offset_ptr, bitfield_bit_size_ptr,
                         is_bitfield_ptr);
  case swift::TypeKind::GenericTypeParam:
  case swift::TypeKind::DependentMember:
    break;

  case swift::TypeKind::Enum:
  case swift::TypeKind::BoundGenericEnum: {
    SwiftEnumDescriptor *cached_enum_info = GetCachedEnumInfo(type);
    if (cached_enum_info &&
        idx < cached_enum_info->GetNumElementsWithPayload()) {
      const SwiftEnumDescriptor::ElementInfo *enum_element_info =
          cached_enum_info->GetElementWithPayloadAtIndex(idx);
      name.assign(enum_element_info->name.GetCString());
      if (bit_offset_ptr)
        *bit_offset_ptr = 0;
      if (bitfield_bit_size_ptr)
        *bitfield_bit_size_ptr = 0;
      if (is_bitfield_ptr)
        *is_bitfield_ptr = false;
      return enum_element_info->payload_type;
    }
  } break;

  case swift::TypeKind::Tuple:
  case swift::TypeKind::Struct:
  case swift::TypeKind::Class:
  case swift::TypeKind::Protocol:
  case swift::TypeKind::ProtocolComposition:
  case swift::TypeKind::BoundGenericClass:
  case swift::TypeKind::BoundGenericStruct: {
    CachedMemberInfo *cached_member_info = GetCachedMemberInfo(type);
    if (cached_member_info) {
      const size_t num_members = cached_member_info->member_infos.size();
      uint32_t actual_idx = idx;
      if (num_members > 0 &&
          cached_member_info->member_infos.front().member_type ==
              MemberType::BaseClass)
        ++actual_idx; // Skip base class since we are looking for fields only
      if (actual_idx < num_members) {
        if (cached_member_info->member_infos[actual_idx].name)
          name = cached_member_info->member_infos[actual_idx].name.GetCString();
        if (bit_offset_ptr)
          *bit_offset_ptr =
              cached_member_info->member_infos[actual_idx].byte_offset * 8;
        if (bitfield_bit_size_ptr)
          *bitfield_bit_size_ptr = 0;
        if (is_bitfield_ptr)
          *is_bitfield_ptr = false;
        return cached_member_info->member_infos[actual_idx].clang_type;
      }
    }
  } break;

  case swift::TypeKind::ExistentialMetatype:
  case swift::TypeKind::Metatype:
    break;

  case swift::TypeKind::Module:
  case swift::TypeKind::Archetype:
  case swift::TypeKind::Function:
  case swift::TypeKind::GenericFunction:
  case swift::TypeKind::LValue:
  case swift::TypeKind::UnboundGeneric:
  case swift::TypeKind::TypeVariable:
  case swift::TypeKind::DynamicSelf:
  case swift::TypeKind::SILBox:
  case swift::TypeKind::SILFunction:
  case swift::TypeKind::SILBlockStorage:
  case swift::TypeKind::InOut:
  case swift::TypeKind::Unresolved:
    break;

  case swift::TypeKind::Optional:
  case swift::TypeKind::NameAlias:
  case swift::TypeKind::Paren:
  case swift::TypeKind::Dictionary:
  case swift::TypeKind::ArraySlice:
    assert(false && "Not a canonical type");
    break;
  }

  return CompilerType();
}

// If a pointer to a pointee type (the clang_type arg) says that it has no
// children, then we either need to trust it, or override it and return a
// different result. For example, an "int *" has one child that is an integer,
// but a function pointer doesn't have any children. Likewise if a Record type
// claims it has no children, then there really is nothing to show.
uint32_t SwiftASTContext::GetNumPointeeChildren(void *type) {
  if (!type)
    return 0;

  swift::CanType swift_can_type(GetCanonicalSwiftType(type));

  const swift::TypeKind type_kind = swift_can_type->getKind();
  switch (type_kind) {
  case swift::TypeKind::Error:
    return 0;
  case swift::TypeKind::BuiltinInteger:
    return 1;
  case swift::TypeKind::BuiltinFloat:
    return 1;
  case swift::TypeKind::BuiltinRawPointer:
    return 1;
  case swift::TypeKind::BuiltinUnsafeValueBuffer:
    return 1;
  case swift::TypeKind::BuiltinNativeObject:
    return 1;
  case swift::TypeKind::BuiltinUnknownObject:
    return 1;
  case swift::TypeKind::BuiltinBridgeObject:
    return 1;
  case swift::TypeKind::BuiltinVector:
    return 0;
  case swift::TypeKind::UnmanagedStorage:
  case swift::TypeKind::UnownedStorage:
  case swift::TypeKind::WeakStorage:
    return GetNumPointeeChildren(
        swift::cast<swift::ReferenceStorageType>(swift_can_type)
            .getPointer());
  case swift::TypeKind::Tuple:
    return 0;
  case swift::TypeKind::GenericTypeParam:
    return 0;
  case swift::TypeKind::DependentMember:
    return 0;
  case swift::TypeKind::Enum:
    return 0;
  case swift::TypeKind::Struct:
    return 0;
  case swift::TypeKind::Class:
    return 0;
  case swift::TypeKind::Protocol:
    return 0;
  case swift::TypeKind::Metatype:
    return 0;
  case swift::TypeKind::Module:
    return 0;
  case swift::TypeKind::Archetype:
    return 0;
  case swift::TypeKind::Function:
    return 0;
  case swift::TypeKind::GenericFunction:
    return 0;
  case swift::TypeKind::ProtocolComposition:
    return 0;
  case swift::TypeKind::LValue:
    return 1;
  case swift::TypeKind::UnboundGeneric:
    return 0;
  case swift::TypeKind::BoundGenericClass:
    return 0;
  case swift::TypeKind::BoundGenericEnum:
    return 0;
  case swift::TypeKind::BoundGenericStruct:
    return 0;
  case swift::TypeKind::TypeVariable:
    return 0;
  case swift::TypeKind::ExistentialMetatype:
    return 0;
  case swift::TypeKind::DynamicSelf:
    return 0;
  case swift::TypeKind::SILBox:
    return 0;
  case swift::TypeKind::SILFunction:
    return 0;
  case swift::TypeKind::SILBlockStorage:
    return 0;
  case swift::TypeKind::InOut:
    return 0;
  case swift::TypeKind::Unresolved:
    return 0;

  case swift::TypeKind::Optional:
  case swift::TypeKind::NameAlias:
  case swift::TypeKind::Paren:
  case swift::TypeKind::Dictionary:
  case swift::TypeKind::ArraySlice:
    assert(false && "Not a canonical type");
    break;
  }

  return 0;
}

static int64_t GetInstanceVariableOffset_Symbol(ExecutionContext *exe_ctx,
                                                const CompilerType &type,
                                                const char *ivar_name,
                                                const CompilerType &ivar_type) {
  Log *log(lldb_private::GetLogIfAllCategoriesSet(LIBLLDB_LOG_TYPES));

  ConstString class_name(type.GetTypeSymbolName());
  Target *target = exe_ctx->GetTargetPtr();

  if (log)
    log->Printf("[GetInstanceVariableOffset_Symbol] ivar_name = %s, type = %s "
                "class_name = %s",
                ivar_name, type.GetTypeName().AsCString(),
                class_name.AsCString());

  if (target && class_name && ivar_type.IsValid() && ivar_name) {
    swift::NominalTypeDecl *nominal_decl =
        GetSwiftType(type)->getNominalOrBoundGenericNominal();

    if (nominal_decl) {
      swift::ValueDecl *the_value_decl = nullptr;
      SwiftASTContext *swift_ast_ctx =
          llvm::dyn_cast_or_null<SwiftASTContext>(type.GetTypeSystem());

      auto decls = nominal_decl->lookupDirect(swift::DeclName(
          swift_ast_ctx->GetASTContext()->getIdentifier(ivar_name)));
      for (auto &decl : decls) {
        swift::VarDecl *var_decl = llvm::dyn_cast_or_null<swift::VarDecl>(decl);
        if (var_decl && var_decl->hasStorage()) {
          the_value_decl = var_decl;
          break;
        }
      }

      if (the_value_decl) {
        swift::irgen::IRGenMangler mangler;
        std::string buffer = mangler.mangleFieldOffset(the_value_decl);

        StreamString symbol_name;
        symbol_name.Printf("%s", buffer.c_str());
        ConstString ivar_const_str(symbol_name.GetString());

        lldb::addr_t ivar_offset_ptr =
            target->FindLoadAddrForNameInSymbolsAndPersistentVariables(
                ivar_const_str, eSymbolTypeIVarOffset);

        if (log)
          log->Printf("[GetInstanceVariableOffset_Symbol] symbol_name = %s "
                      "ivar_offset_ptr = 0x%" PRIx64,
                      ivar_const_str.AsCString(), ivar_offset_ptr);

        if (ivar_offset_ptr != LLDB_INVALID_ADDRESS) {
          Status error;
          return target->ReadUnsignedIntegerFromMemory(
              ivar_offset_ptr,
              false,                     // prefer_file_cache
              type.GetPointerByteSize(), // byte size of integer to read
              LLDB_INVALID_IVAR_OFFSET, error);
        }
      } else if (log)
        log->Printf("[GetInstanceVariableOffset_Symbol] no the_value_decl");
    } else if (log)
      log->Printf("[GetInstanceVariableOffset_Symbol] no nominal_decl");
  }
  return LLDB_INVALID_IVAR_OFFSET;
}

static int64_t GetInstanceVariableOffset_Metadata(
    ValueObject *valobj, ExecutionContext *exe_ctx, const CompilerType &type,
    ConstString ivar_name, const CompilerType &ivar_type) {
  Log *log(lldb_private::GetLogIfAllCategoriesSet(LIBLLDB_LOG_TYPES));
  if (log)
    log->Printf(
        "[GetInstanceVariableOffset_Metadata] ivar_name = %s, type = %s",
        ivar_name.AsCString(), type.GetTypeName().AsCString());

  Process *process = exe_ctx->GetProcessPtr();
  if (process) {
    SwiftLanguageRuntime *runtime = process->GetSwiftLanguageRuntime();
    if (runtime) {
      if (auto resolver_sp = runtime->GetMemberVariableOffsetResolver(type)) {
        Status error;
        if (auto result = resolver_sp->ResolveOffset(valobj, ivar_name, &error))
        {
          if (log)
            log->Printf("[GetInstanceVariableOffset_Metadata] for %s: %llu",
                        ivar_name.AsCString(), result.getValue());
          return result.getValue();
        }
        else if (log)
          log->Printf(
              "[GetInstanceVariableOffset_Metadata] resolver failure: %s",
              error.AsCString());
      } else if (log)
        log->Printf("[GetInstanceVariableOffset_Metadata] no offset resolver");
    } else if (log)
      log->Printf("[GetInstanceVariableOffset_Metadata] no runtime");
  } else if (log)
    log->Printf("[GetInstanceVariableOffset_Metadata] no process");
  return LLDB_INVALID_IVAR_OFFSET;
}

static int64_t GetInstanceVariableOffset(ValueObject *valobj,
                                         ExecutionContext *exe_ctx,
                                         const CompilerType &class_type,
                                         const char *ivar_name,
                                         const CompilerType &ivar_type) {
  int64_t offset = LLDB_INVALID_IVAR_OFFSET;

  if (ivar_name && ivar_name[0]) {
    if (exe_ctx) {
      Target *target = exe_ctx->GetTargetPtr();
      if (target) {
        // Given a type there are three cases:
        //   non generic type - field offset symbols are emitted
        //   generic type:
        //     iVar offsets depend on the type arguments - no field offsets
        //     emitted
        //     iVar offsets do not depend on the type arguments - field offsets
        //     emitted for the *unbound* type

        bool is_generic = (class_type.GetTypeInfo() & eTypeIsGeneric);

        bool try_symbol = false;
        bool try_metadata = true;

        if (!is_generic)
          try_symbol = true;

        if (try_symbol) {
          offset = GetInstanceVariableOffset_Symbol(exe_ctx, class_type,
                                                    ivar_name, ivar_type);
          if (offset != LLDB_INVALID_IVAR_OFFSET)
            return offset;
        }

        if (try_metadata) {
          offset = GetInstanceVariableOffset_Symbol(exe_ctx, class_type,
                                                    ivar_name, ivar_type);
          if (offset == LLDB_INVALID_IVAR_OFFSET)
            offset = GetInstanceVariableOffset_Metadata(
                valobj, exe_ctx, class_type, ConstString(ivar_name), ivar_type);
        }
      }
    }
  }
  return offset;
}

bool SwiftASTContext::IsNonTriviallyManagedReferenceType(
    const CompilerType &type, NonTriviallyManagedReferenceStrategy &strategy,
    CompilerType *underlying_type) {
  if (auto ast =
          llvm::dyn_cast_or_null<SwiftASTContext>(type.GetTypeSystem())) {
    swift::CanType swift_can_type(GetCanonicalSwiftType(type));

    const swift::TypeKind type_kind = swift_can_type->getKind();
    switch (type_kind) {
    default:
      break;
    case swift::TypeKind::UnmanagedStorage: {
      strategy = NonTriviallyManagedReferenceStrategy::eUnmanaged;
      if (underlying_type)
        *underlying_type = CompilerType(
            ast, swift_can_type->getReferenceStorageReferent()
              .getPointer());
    }
      return true;
    case swift::TypeKind::UnownedStorage: {
      strategy = NonTriviallyManagedReferenceStrategy::eUnowned;
      if (underlying_type)
        *underlying_type = CompilerType(
            ast, swift_can_type->getReferenceStorageReferent()
              .getPointer());
    }
      return true;
    case swift::TypeKind::WeakStorage: {
      strategy = NonTriviallyManagedReferenceStrategy::eWeak;
      if (underlying_type)
        *underlying_type = CompilerType(
            ast, swift_can_type->getReferenceStorageReferent()
              .getPointer());
    }
      return true;
    }
  }
  return false;
}

CompilerType SwiftASTContext::GetChildCompilerTypeAtIndex(
    void *type, ExecutionContext *exe_ctx, size_t idx,
    bool transparent_pointers, bool omit_empty_base_classes,
    bool ignore_array_bounds, std::string &child_name,
    uint32_t &child_byte_size, int32_t &child_byte_offset,
    uint32_t &child_bitfield_bit_size, uint32_t &child_bitfield_bit_offset,
    bool &child_is_base_class, bool &child_is_deref_of_parent,
    ValueObject *valobj, uint64_t &language_flags) {
  VALID_OR_RETURN(CompilerType());

  if (!type)
    return CompilerType();

  language_flags = 0;

  swift::CanType swift_can_type(GetCanonicalSwiftType(type));

  const swift::TypeKind type_kind = swift_can_type->getKind();
  switch (type_kind) {
  case swift::TypeKind::Error:
  case swift::TypeKind::BuiltinInteger:
  case swift::TypeKind::BuiltinFloat:
  case swift::TypeKind::BuiltinRawPointer:
  case swift::TypeKind::BuiltinNativeObject:
  case swift::TypeKind::BuiltinUnknownObject:
  case swift::TypeKind::BuiltinUnsafeValueBuffer:
  case swift::TypeKind::BuiltinBridgeObject:
  case swift::TypeKind::BuiltinVector:

  //            case swift::TypeKind::Tuple:
  //                {
  //                    swift::TupleType *tuple_type =
  //                    swift_can_type->getAs<swift::TupleType>();
  //                    if (tuple_type && idx < tuple_type->getNumElements())
  //                    {
  //                        child_byte_offset = 0; // TODO: figure out how to
  //                        get byte offset of tuple field...
  //                        child_bitfield_bit_size = 0;
  //                        child_bitfield_bit_offset = 0;
  //                        child_is_base_class = false;
  //                        child_is_deref_of_parent = false;
  //
  //                        uint32_t tuple_idx = 0;
  //                        for (auto tuple_field : tuple_type->getFields())
  //                        {
  //                            CompilerType tuple_field_type(m_swift_ast,
  //                            tuple_field.getType().getPointer());
  //                            auto tuple_field_byte_size =
  //                            tuple_field_type.GetByteSize();
  //
  //                            if (tuple_idx == idx)
  //                            {
  //                                child_byte_size = tuple_field_byte_size;
  //                                const char *tuple_name =
  //                                tuple_field.getName().get();
  //                                if (tuple_name)
  //                                {
  //                                    child_name = tuple_name;
  //                                }
  //                                else
  //                                {
  //                                    StreamString tuple_name_strm;
  //                                    tuple_name_strm.Printf("%u",
  //                                    (uint32_t)idx);
  //                                    child_name =
  //                                    std::move(tuple_name_strm.GetString());
  //                                }
  //                                return tuple_field_type;
  //                            }
  //                            else
  //                            {
  //                                const uint64_t tuple_field_bit_size =
  //                                tuple_field_byte_size * 8;
  //                                const uint64_t tuple_aligned_bit_size =
  //                                tuple_field_type.GetAlignedBitSize();
  //                                child_byte_offset +=
  //                                llvm::RoundUpToAlignment(tuple_field_bit_size,
  //                                tuple_aligned_bit_size) / 8;
  //                                ++tuple_idx;
  //                            }
  //                        }
  //                    }
  //                }
  //                break;
  case swift::TypeKind::UnmanagedStorage:
  case swift::TypeKind::UnownedStorage:
  case swift::TypeKind::WeakStorage:
    return CompilerType(GetASTContext(),
                        swift_can_type->getReferenceStorageReferent())
        .GetChildCompilerTypeAtIndex(
            exe_ctx, idx, transparent_pointers, omit_empty_base_classes,
            ignore_array_bounds, child_name, child_byte_size, child_byte_offset,
            child_bitfield_bit_size, child_bitfield_bit_offset,
            child_is_base_class, child_is_deref_of_parent, valobj,
            language_flags);
  case swift::TypeKind::GenericTypeParam:
  case swift::TypeKind::DependentMember:
    break;

  case swift::TypeKind::Enum:
  case swift::TypeKind::BoundGenericEnum: {
    SwiftEnumDescriptor *cached_enum_info = GetCachedEnumInfo(type);
    if (cached_enum_info &&
        idx < cached_enum_info->GetNumElementsWithPayload()) {
      const SwiftEnumDescriptor::ElementInfo *element_info =
          cached_enum_info->GetElementWithPayloadAtIndex(idx);
      child_name.assign(element_info->name.GetCString());
      child_byte_size = element_info->payload_type.GetByteSize(
          exe_ctx ? exe_ctx->GetBestExecutionContextScope() : NULL);
      child_byte_offset = 0;
      child_bitfield_bit_size = 0;
      child_bitfield_bit_offset = 0;
      child_is_base_class = false;
      child_is_deref_of_parent = false;
      if (element_info->is_indirect) {
        language_flags |= LanguageFlags::eIsIndirectEnumCase;
        return CompilerType(GetASTContext(),
                            GetASTContext()->TheRawPointerType.getPointer());
      } else
        return element_info->payload_type;
    }
  } break;

  case swift::TypeKind::Tuple:
  case swift::TypeKind::Struct:
  case swift::TypeKind::Class:
  case swift::TypeKind::BoundGenericClass:
  case swift::TypeKind::BoundGenericStruct:
  case swift::TypeKind::Protocol:
  case swift::TypeKind::ProtocolComposition: {
    CachedMemberInfo *cached_member_info = GetCachedMemberInfo(type);
    if (cached_member_info) {
      const size_t num_members = cached_member_info->member_infos.size();
      if (idx < num_members) {
        if (cached_member_info->member_infos[idx].name)
          child_name = cached_member_info->member_infos[idx].name.GetCString();
        else
          child_name.clear();
        child_byte_size = cached_member_info->member_infos[idx].byte_size;
        // Check for fragile ivar offsets and look them up and cache them.
        if (cached_member_info->member_infos[idx].is_fragile &&
            cached_member_info->member_infos[idx].byte_offset == 0) {
          CompilerType compiler_type(GetASTContext(), GetSwiftType(type));
          const int64_t fragile_ivar_offset = GetInstanceVariableOffset(
              valobj, exe_ctx, compiler_type, child_name.c_str(),
              cached_member_info->member_infos[idx].clang_type);
          if (fragile_ivar_offset != LLDB_INVALID_IVAR_OFFSET)
            cached_member_info->member_infos[idx].byte_offset =
                fragile_ivar_offset;
        }
        child_byte_offset = cached_member_info->member_infos[idx].byte_offset;
        child_bitfield_bit_size = 0;
        child_bitfield_bit_offset = 0;
        if ((child_is_base_class =
                 cached_member_info->member_infos[idx].member_type ==
                 MemberType::BaseClass)) {
          language_flags |= LanguageFlags::eIgnoreInstancePointerness;
        }
        child_is_deref_of_parent = false;
        return cached_member_info->member_infos[idx].clang_type;
      }
    }
  } break;

  case swift::TypeKind::ExistentialMetatype:
  case swift::TypeKind::Metatype:
    break;

  case swift::TypeKind::Module:
  case swift::TypeKind::Archetype:
  case swift::TypeKind::Function:
  case swift::TypeKind::GenericFunction:
    break;

  case swift::TypeKind::LValue:
    if (idx < GetNumChildren(type, omit_empty_base_classes)) {
      CompilerType pointee_clang_type(GetNonReferenceType(type));
      Flags pointee_clang_type_flags(pointee_clang_type.GetTypeInfo());
      const char *parent_name = valobj ? valobj->GetName().GetCString() : NULL;
      if (parent_name) {
        child_name.assign(1, '&');
        child_name += parent_name;
      }

      // We have a pointer to a simple type
      if (idx == 0) {
        child_byte_size = pointee_clang_type.GetByteSize(
            exe_ctx ? exe_ctx->GetBestExecutionContextScope() : NULL);
        child_byte_offset = 0;
        return pointee_clang_type;
      }
    }
    break;
  case swift::TypeKind::UnboundGeneric:
    break;
  case swift::TypeKind::TypeVariable:
    break;

  case swift::TypeKind::DynamicSelf:
  case swift::TypeKind::SILBox:
  case swift::TypeKind::SILFunction:
  case swift::TypeKind::SILBlockStorage:
  case swift::TypeKind::InOut:
  case swift::TypeKind::Unresolved:
    break;

  case swift::TypeKind::Optional:
  case swift::TypeKind::NameAlias:
  case swift::TypeKind::Paren:
  case swift::TypeKind::Dictionary:
  case swift::TypeKind::ArraySlice:
    assert(false && "Not a canonical type");
    break;
  }
  return CompilerType();
}

// Look for a child member (doesn't include base classes, but it does include
// their members) in the type hierarchy. Returns an index path into "clang_type"
// on how to reach the appropriate member.
//
//    class A
//    {
//    public:
//        int m_a;
//        int m_b;
//    };
//
//    class B
//    {
//    };
//
//    class C :
//        public B,
//        public A
//    {
//    };
//
// If we have a clang type that describes "class C", and we wanted to look for
// "m_b" in it:
//
// With omit_empty_base_classes == false we would get an integer array back
// with:
// { 1,  1 }
// The first index 1 is the child index for "class A" within class C.
// The second index 1 is the child index for "m_b" within class A.
//
// With omit_empty_base_classes == true we would get an integer array back with:
// { 0,  1 }
// The first index 0 is the child index for "class A" within class C (since
// class B doesn't have any members it doesn't count).
// The second index 1 is the child index for "m_b" within class A.

size_t SwiftASTContext::GetIndexOfChildMemberWithName(
    void *type, const char *name, bool omit_empty_base_classes,
    std::vector<uint32_t> &child_indexes) {
  VALID_OR_RETURN(0);

  if (type && name && name[0]) {
    swift::CanType swift_can_type(GetCanonicalSwiftType(type));

    const swift::TypeKind type_kind = swift_can_type->getKind();
    switch (type_kind) {
    case swift::TypeKind::Error:
    case swift::TypeKind::BuiltinInteger:
    case swift::TypeKind::BuiltinFloat:
    case swift::TypeKind::BuiltinRawPointer:
    case swift::TypeKind::BuiltinNativeObject:
    case swift::TypeKind::BuiltinUnknownObject:
    case swift::TypeKind::BuiltinUnsafeValueBuffer:
    case swift::TypeKind::BuiltinBridgeObject:
    case swift::TypeKind::BuiltinVector:
      break;

    case swift::TypeKind::UnmanagedStorage:
    case swift::TypeKind::UnownedStorage:
    case swift::TypeKind::WeakStorage:
      return CompilerType(GetASTContext(),
                          swift_can_type->getReferenceStorageReferent())
          .GetIndexOfChildMemberWithName(name, omit_empty_base_classes,
                                         child_indexes);
    case swift::TypeKind::GenericTypeParam:
    case swift::TypeKind::DependentMember:
      break;

    case swift::TypeKind::Enum:
    case swift::TypeKind::BoundGenericEnum: {
      SwiftEnumDescriptor *cached_enum_info = GetCachedEnumInfo(type);
      if (cached_enum_info) {
        ConstString const_name(name);
        const size_t num_sized_elements =
            cached_enum_info->GetNumElementsWithPayload();
        for (size_t i = 0; i < num_sized_elements; ++i) {
          if (cached_enum_info->GetElementWithPayloadAtIndex(i)->name ==
              const_name) {
            child_indexes.push_back(i);
            return child_indexes.size();
          }
        }
      }
    } break;

    case swift::TypeKind::Tuple: {
      // For tuples only always look for the member by number first as a tuple
      // element can be named, yet still be accessed by the number...
      swift::TupleType *tuple_type = swift_can_type->castTo<swift::TupleType>();
      uint32_t tuple_idx = StringConvert::ToUInt32(name, UINT32_MAX);
      if (tuple_idx != UINT32_MAX) {
        if (tuple_idx < tuple_type->getNumElements()) {
          child_indexes.push_back(tuple_idx);
          return child_indexes.size();
        } else
          return 0;
      }
    }
    // Fall through to class/union/struct case...
    case swift::TypeKind::Struct:
    case swift::TypeKind::Class:
    case swift::TypeKind::Protocol:
    case swift::TypeKind::ProtocolComposition:
    case swift::TypeKind::BoundGenericClass:
    case swift::TypeKind::BoundGenericStruct: {
      CachedMemberInfo *cached_member_info = GetCachedMemberInfo(type);
      if (cached_member_info) {
        ConstString const_name(name);
        const size_t num_members = cached_member_info->member_infos.size();
        if (num_members > 0) {
          for (size_t i = 0; i < num_members; ++i) {
            const MemberInfo &member_info = cached_member_info->member_infos[i];
            if (member_info.name &&
                member_info.member_type != MemberType::BaseClass) {
              if (const_name == member_info.name) {
                child_indexes.push_back(i);
                return child_indexes.size();
              }
            }
          }
          // Check the base class if we have one...
          if (cached_member_info->member_infos[0].member_type ==
              MemberType::BaseClass) {
            // Push index zero for the base class
            child_indexes.push_back(0);

            if (cached_member_info->member_infos[0]
                    .clang_type.GetIndexOfChildMemberWithName(
                        name, omit_empty_base_classes, child_indexes)) {
              // We did find an ivar in a superclass so just
              // return the results!
              return child_indexes.size();
            }
            // We didn't find an ivar matching "name" in our
            // superclass, pop the superclass zero index that
            // we pushed on above.
            child_indexes.pop_back();
          }
        }
      }
    } break;

    case swift::TypeKind::ExistentialMetatype:
    case swift::TypeKind::Metatype:
      break;

    case swift::TypeKind::Module:
    case swift::TypeKind::Archetype:
    case swift::TypeKind::Function:
    case swift::TypeKind::GenericFunction:
      break;
    case swift::TypeKind::InOut:
    case swift::TypeKind::LValue: {
      CompilerType pointee_clang_type(GetNonReferenceType(type));

      if (pointee_clang_type.IsAggregateType()) {
        return pointee_clang_type.GetIndexOfChildMemberWithName(
            name, omit_empty_base_classes, child_indexes);
      }
    } break;
    case swift::TypeKind::UnboundGeneric:
      break;
    case swift::TypeKind::TypeVariable:
      break;

    case swift::TypeKind::DynamicSelf:
    case swift::TypeKind::SILBox:
    case swift::TypeKind::SILFunction:
    case swift::TypeKind::SILBlockStorage:
    case swift::TypeKind::Unresolved:
      break;

    case swift::TypeKind::Optional:
    case swift::TypeKind::NameAlias:
    case swift::TypeKind::Paren:
    case swift::TypeKind::Dictionary:
    case swift::TypeKind::ArraySlice:
      assert(false && "Not a canonical type");
      break;

    }
  }
  return 0;
}

// Get the index of the child of "clang_type" whose name matches. This function
// doesn't descend into the children, but only looks one level deep and name
// matches can include base class names.

uint32_t
SwiftASTContext::GetIndexOfChildWithName(void *type, const char *name,
                                         bool omit_empty_base_classes) {
  VALID_OR_RETURN(UINT32_MAX);

  if (type && name && name[0]) {
    swift::CanType swift_can_type(GetCanonicalSwiftType(type));

    const swift::TypeKind type_kind = swift_can_type->getKind();
    switch (type_kind) {
    case swift::TypeKind::Error:
    case swift::TypeKind::BuiltinInteger:
    case swift::TypeKind::BuiltinFloat:
    case swift::TypeKind::BuiltinRawPointer:
    case swift::TypeKind::BuiltinNativeObject:
    case swift::TypeKind::BuiltinUnsafeValueBuffer:
    case swift::TypeKind::BuiltinUnknownObject:
    case swift::TypeKind::BuiltinBridgeObject:
    case swift::TypeKind::BuiltinVector:
      break;
    case swift::TypeKind::UnmanagedStorage:
    case swift::TypeKind::UnownedStorage:
    case swift::TypeKind::WeakStorage:
      return CompilerType(GetASTContext(),
                          swift_can_type->getReferenceStorageReferent())
          .GetIndexOfChildWithName(name, omit_empty_base_classes);
    case swift::TypeKind::GenericTypeParam:
    case swift::TypeKind::DependentMember:
      break;

    case swift::TypeKind::Enum:
    case swift::TypeKind::BoundGenericEnum: {
      SwiftEnumDescriptor *cached_enum_info = GetCachedEnumInfo(type);
      if (cached_enum_info) {
        ConstString const_name(name);
        const size_t num_sized_elements =
            cached_enum_info->GetNumElementsWithPayload();
        for (size_t i = 0; i < num_sized_elements; ++i) {
          if (cached_enum_info->GetElementWithPayloadAtIndex(i)->name ==
              const_name)
            return i;
        }
      }
    } break;

    case swift::TypeKind::Tuple: {
      swift::TupleType *tuple_type = swift_can_type->castTo<swift::TupleType>();
      uint32_t tuple_idx = StringConvert::ToUInt32(name, UINT32_MAX);
      if (tuple_idx != UINT32_MAX) {
        if (tuple_idx < tuple_type->getNumElements())
          return tuple_idx;
      }
    }
    // Fall through to struct/union/class case...
    case swift::TypeKind::Struct:
    case swift::TypeKind::Class:
    case swift::TypeKind::Protocol:
    case swift::TypeKind::ProtocolComposition:
    case swift::TypeKind::BoundGenericClass:
    case swift::TypeKind::BoundGenericStruct: {
      CachedMemberInfo *cached_member_info = GetCachedMemberInfo(type);
      if (cached_member_info) {
        ConstString const_name(name);
        const size_t num_members = cached_member_info->member_infos.size();
        if (num_members > 0) {
          for (size_t i = 0; i < num_members; ++i) {
            const MemberInfo &member_info = cached_member_info->member_infos[i];
            if (member_info.name &&
                member_info.member_type != MemberType::BaseClass) {
              if (const_name == member_info.name)
                return i;
            }
          }
          // Check the base class name if we have one...
          if (cached_member_info->member_infos[0].member_type ==
                  MemberType::BaseClass &&
              cached_member_info->member_infos[0].name == const_name) {
            return 0;
          }
        }
      }
    }

    break;

    case swift::TypeKind::ExistentialMetatype:
    case swift::TypeKind::Metatype:
      break;

    case swift::TypeKind::Module:
    case swift::TypeKind::Archetype:
    case swift::TypeKind::Function:
    case swift::TypeKind::GenericFunction:
      break;
    case swift::TypeKind::InOut:
    case swift::TypeKind::LValue: {
      CompilerType pointee_type(GetNonReferenceType(type));

      if (pointee_type.IsAggregateType()) {
        return pointee_type.GetIndexOfChildWithName(name,
                                                    omit_empty_base_classes);
      }
    } break;
    case swift::TypeKind::UnboundGeneric:
      break;
    case swift::TypeKind::TypeVariable:
      break;

    case swift::TypeKind::DynamicSelf:
    case swift::TypeKind::SILBox:
    case swift::TypeKind::SILFunction:
    case swift::TypeKind::SILBlockStorage:
    case swift::TypeKind::Unresolved:
      break;

    case swift::TypeKind::Optional:
    case swift::TypeKind::NameAlias:
    case swift::TypeKind::Paren:
    case swift::TypeKind::Dictionary:
    case swift::TypeKind::ArraySlice:
      assert(false && "Not a canonical type");
      break;
    }
  }
  return UINT32_MAX;
}

size_t SwiftASTContext::GetNumTemplateArguments(void *type) {
  if (!type)
    return 0;

  swift::CanType swift_can_type(GetCanonicalSwiftType(type));

  const swift::TypeKind type_kind = swift_can_type->getKind();
  switch (type_kind) {
  case swift::TypeKind::UnboundGeneric: {
    swift::UnboundGenericType *unbound_generic_type =
        swift_can_type->castTo<swift::UnboundGenericType>();
    auto *nominal_type_decl = unbound_generic_type->getDecl();
    swift::GenericParamList *generic_param_list =
        nominal_type_decl->getGenericParams();
    return generic_param_list->getParams().size();
  } break;
  case swift::TypeKind::BoundGenericClass:
  case swift::TypeKind::BoundGenericStruct:
  case swift::TypeKind::BoundGenericEnum: {
    swift::BoundGenericType *bound_generic_type =
        swift_can_type->castTo<swift::BoundGenericType>();
    return bound_generic_type->getGenericArgs().size();
  }
  default:
    break;
  }

  return 0;
}

bool SwiftASTContext::GetSelectedEnumCase(const CompilerType &type,
                                          const DataExtractor &data,
                                          ConstString *name, bool *has_payload,
                                          CompilerType *payload,
                                          bool *is_indirect) {
  if (auto ast =
          llvm::dyn_cast_or_null<SwiftASTContext>(type.GetTypeSystem())) {
    swift::CanType swift_can_type(GetCanonicalSwiftType(type));

    const swift::TypeKind type_kind = swift_can_type->getKind();
    switch (type_kind) {
    default:
      break;
    case swift::TypeKind::Enum:
    case swift::TypeKind::BoundGenericEnum: {
      SwiftEnumDescriptor *cached_enum_info =
          ast->GetCachedEnumInfo(swift_can_type.getPointer());
      if (cached_enum_info) {
        auto enum_elem_info = cached_enum_info->GetElementFromData(data);
        if (enum_elem_info) {
          if (name)
            *name = enum_elem_info->name;
          if (has_payload)
            *has_payload = enum_elem_info->has_payload;
          if (payload)
            *payload = enum_elem_info->payload_type;
          if (is_indirect)
            *is_indirect = enum_elem_info->is_indirect;
          return true;
        }
      }
    } break;
    }
  }

  return false;
}

lldb::GenericKind SwiftASTContext::GetGenericArgumentKind(void *type,
                                                          size_t idx) {
  if (type) {
    swift::CanType swift_can_type(GetCanonicalSwiftType(type));
    if (auto *unbound_generic_type =
            swift_can_type->getAs<swift::UnboundGenericType>())
      return eUnboundGenericKindType;
    if (auto *bound_generic_type =
            swift_can_type->getAs<swift::BoundGenericType>())
      if (idx < bound_generic_type->getGenericArgs().size())
        return eBoundGenericKindType;
  }
  return eNullGenericKindType;
}

CompilerType SwiftASTContext::GetBoundGenericType(void *type, size_t idx) {
  VALID_OR_RETURN(CompilerType());

  if (type) {
    swift::CanType swift_can_type(GetCanonicalSwiftType(type));
    if (auto *bound_generic_type =
            swift_can_type->getAs<swift::BoundGenericType>())
      if (idx < bound_generic_type->getGenericArgs().size())
        return CompilerType(
            GetASTContext(),
            bound_generic_type->getGenericArgs()[idx].getPointer());
  }
  return CompilerType();
}

CompilerType SwiftASTContext::GetUnboundGenericType(void *type, size_t idx) {
  VALID_OR_RETURN(CompilerType());

  if (type) {
    swift::CanType swift_can_type(GetCanonicalSwiftType(type));
    if (auto *unbound_generic_type =
          swift_can_type->getAs<swift::UnboundGenericType>()) {
      auto *nominal_type_decl = unbound_generic_type->getDecl();
      swift::GenericSignature *generic_sig =
          nominal_type_decl->getGenericSignature();
      auto depTy = generic_sig->getGenericParams()[idx];
      return CompilerType(GetASTContext(),
                          nominal_type_decl->mapTypeIntoContext(depTy)
                              ->castTo<swift::ArchetypeType>());
    }
  }
  return CompilerType();
}
<<<<<<< HEAD

CompilerType SwiftASTContext::GetGenericArgumentType(void *type, size_t idx) {
  VALID_OR_RETURN(CompilerType());

=======

CompilerType SwiftASTContext::GetGenericArgumentType(void *type, size_t idx) {
  VALID_OR_RETURN(CompilerType());

>>>>>>> d3aa92af
  switch (GetGenericArgumentKind(type, idx)) {
  case eBoundGenericKindType:
    return GetBoundGenericType(type, idx);
  case eUnboundGenericKindType:
    return GetUnboundGenericType(type, idx);
  default:
    break;
  }
  return CompilerType();
}

CompilerType SwiftASTContext::GetTypeForFormatters(void *type) {
  VALID_OR_RETURN(CompilerType());

  if (type) {
    swift::Type swift_type(GetSwiftType(type));
    return CompilerType(GetASTContext(), swift_type);
  }
  return CompilerType();
}

LazyBool SwiftASTContext::ShouldPrintAsOneLiner(void *type,
                                                ValueObject *valobj) {
  if (type) {
    CompilerType can_compiler_type(GetCanonicalType(type));
    if (IsImportedType(can_compiler_type, nullptr))
      return eLazyBoolNo;
  }
  if (valobj) {
    if (valobj->IsBaseClass())
      return eLazyBoolNo;
    if ((valobj->GetLanguageFlags() & LanguageFlags::eIsIndirectEnumCase) ==
        LanguageFlags::eIsIndirectEnumCase)
      return eLazyBoolNo;
  }

  return eLazyBoolCalculate;
}

bool SwiftASTContext::IsMeaninglessWithoutDynamicResolution(void *type) {
  if (type) {
    swift::CanType swift_can_type(GetCanonicalSwiftType(type));

    const swift::TypeKind type_kind = swift_can_type->getKind();
    switch (type_kind) {
    case swift::TypeKind::Archetype:
      return true;
    default:
      return false;
    }
  }

  return false;
}

//----------------------------------------------------------------------
// Dumping types
//----------------------------------------------------------------------
#define DEPTH_INCREMENT 2

void SwiftASTContext::DumpValue(
    void *type, ExecutionContext *exe_ctx, Stream *s, lldb::Format format,
    const lldb_private::DataExtractor &data, lldb::offset_t data_byte_offset,
    size_t data_byte_size, uint32_t bitfield_bit_size,
    uint32_t bitfield_bit_offset, bool show_types, bool show_summary,
    bool verbose, uint32_t depth) {}

bool SwiftASTContext::DumpTypeValue(
    void *type, Stream *s, lldb::Format format,
    const lldb_private::DataExtractor &data, lldb::offset_t byte_offset,
    size_t byte_size, uint32_t bitfield_bit_size, uint32_t bitfield_bit_offset,
    ExecutionContextScope *exe_scope, bool is_base_class) {
  VALID_OR_RETURN(false);

  if (!type)
    return false;

  swift::CanType swift_can_type(GetCanonicalSwiftType(type));

  const swift::TypeKind type_kind = swift_can_type->getKind();
  switch (type_kind) {
  case swift::TypeKind::Error:
    break;

  case swift::TypeKind::Class:
  case swift::TypeKind::BoundGenericClass:
    // If we have a class that is in a variable then it is a pointer,
    // else if it is a base class, it has no value.
    if (is_base_class)
      break;
  // Fall through to case below
  case swift::TypeKind::BuiltinInteger:
  case swift::TypeKind::BuiltinFloat:
  case swift::TypeKind::BuiltinRawPointer:
  case swift::TypeKind::BuiltinNativeObject:
  case swift::TypeKind::BuiltinUnsafeValueBuffer:
  case swift::TypeKind::BuiltinUnknownObject:
  case swift::TypeKind::BuiltinBridgeObject:
  case swift::TypeKind::Archetype:
  case swift::TypeKind::Function:
  case swift::TypeKind::GenericFunction:
  case swift::TypeKind::LValue: {
    uint32_t item_count = 1;
    // A few formats, we might need to modify our size and count for depending
    // on how we are trying to display the value...
    switch (format) {
    default:
    case eFormatBoolean:
    case eFormatBinary:
    case eFormatComplex:
    case eFormatCString: // NULL terminated C strings
    case eFormatDecimal:
    case eFormatEnum:
    case eFormatHex:
    case eFormatHexUppercase:
    case eFormatFloat:
    case eFormatOctal:
    case eFormatOSType:
    case eFormatUnsigned:
    case eFormatPointer:
    case eFormatVectorOfChar:
    case eFormatVectorOfSInt8:
    case eFormatVectorOfUInt8:
    case eFormatVectorOfSInt16:
    case eFormatVectorOfUInt16:
    case eFormatVectorOfSInt32:
    case eFormatVectorOfUInt32:
    case eFormatVectorOfSInt64:
    case eFormatVectorOfUInt64:
    case eFormatVectorOfFloat32:
    case eFormatVectorOfFloat64:
    case eFormatVectorOfUInt128:
      break;

    case eFormatAddressInfo:
      if (byte_size == 0) {
        byte_size = exe_scope->CalculateTarget()
                        ->GetArchitecture()
                        .GetAddressByteSize();
        item_count = 1;
      }
      break;

    case eFormatChar:
    case eFormatCharPrintable:
    case eFormatCharArray:
    case eFormatBytes:
    case eFormatBytesWithASCII:
      item_count = byte_size;
      byte_size = 1;
      break;

    case eFormatUnicode16:
      item_count = byte_size / 2;
      byte_size = 2;
      break;

    case eFormatUnicode32:
      item_count = byte_size / 4;
      byte_size = 4;
      break;
    }
    return DumpDataExtractor(data, s, byte_offset, format, byte_size, item_count, UINT32_MAX,
                     LLDB_INVALID_ADDRESS, bitfield_bit_size,
                     bitfield_bit_offset, exe_scope);
  } break;
  case swift::TypeKind::BuiltinVector:
    break;

  case swift::TypeKind::Tuple:
    break;

  case swift::TypeKind::UnmanagedStorage:
  case swift::TypeKind::UnownedStorage:
  case swift::TypeKind::WeakStorage:
    return CompilerType(GetASTContext(),
                        swift_can_type->getReferenceStorageReferent())
        .DumpTypeValue(s, format, data, byte_offset, byte_size,
                       bitfield_bit_size, bitfield_bit_offset, exe_scope,
                       is_base_class);
  case swift::TypeKind::Enum:
  case swift::TypeKind::BoundGenericEnum: {
    SwiftEnumDescriptor *cached_enum_info = GetCachedEnumInfo(type);
    if (cached_enum_info) {
      auto enum_elem_info = cached_enum_info->GetElementFromData(data);
      if (enum_elem_info)
        s->Printf("%s", enum_elem_info->name.GetCString());
      else {
        lldb::offset_t ptr = 0;
        if (data.GetByteSize())
          s->Printf("<invalid> (0x%" PRIx8 ")", data.GetU8(&ptr));
        else
          s->Printf("<empty>");
      }
      return true;
    } else
      s->Printf("<unknown type>");
  } break;

  case swift::TypeKind::Struct:
  case swift::TypeKind::Protocol:
  case swift::TypeKind::GenericTypeParam:
  case swift::TypeKind::DependentMember:
    return false;

  case swift::TypeKind::ExistentialMetatype:
  case swift::TypeKind::Metatype: {
    return DumpDataExtractor(data, s, byte_offset, eFormatPointer, byte_size, 1, UINT32_MAX,
                     LLDB_INVALID_ADDRESS, bitfield_bit_size,
                     bitfield_bit_offset, exe_scope);
  } break;

  case swift::TypeKind::Module:
  case swift::TypeKind::ProtocolComposition:
  case swift::TypeKind::UnboundGeneric:
  case swift::TypeKind::BoundGenericStruct:
  case swift::TypeKind::TypeVariable:
  case swift::TypeKind::DynamicSelf:
  case swift::TypeKind::SILBox:
  case swift::TypeKind::SILFunction:
  case swift::TypeKind::SILBlockStorage:
  case swift::TypeKind::InOut:
  case swift::TypeKind::Unresolved:
    break;

  case swift::TypeKind::Optional:
  case swift::TypeKind::NameAlias:
  case swift::TypeKind::Paren:
  case swift::TypeKind::Dictionary:
  case swift::TypeKind::ArraySlice:
    assert(false && "Not a canonical type");
    break;
  }

  return 0;
}

bool SwiftASTContext::IsImportedType(const CompilerType &type,
                                     CompilerType *original_type) {
  bool success = false;

  if (llvm::dyn_cast_or_null<SwiftASTContext>(type.GetTypeSystem())) {
    do {
      swift::CanType swift_can_type(GetCanonicalSwiftType(type));
      swift::NominalType *nominal_type =
          swift_can_type->getAs<swift::NominalType>();
      if (!nominal_type)
        break;
      swift::NominalTypeDecl *nominal_type_decl = nominal_type->getDecl();
      if (nominal_type_decl && nominal_type_decl->hasClangNode()) {
        const clang::Decl *clang_decl = nominal_type_decl->getClangDecl();
        if (!clang_decl)
          break;
        success = true;
        if (!original_type)
          break;

        if (const clang::ObjCInterfaceDecl *objc_interface_decl =
                llvm::dyn_cast<clang::ObjCInterfaceDecl>(
                    clang_decl)) // ObjCInterfaceDecl is not a TypeDecl
        {
          *original_type =
              CompilerType(&objc_interface_decl->getASTContext(),
                           clang::QualType::getFromOpaquePtr(
                               objc_interface_decl->getTypeForDecl()));
        } else if (const clang::TypeDecl *type_decl =
                       llvm::dyn_cast<clang::TypeDecl>(clang_decl)) {
          *original_type = CompilerType(
              &type_decl->getASTContext(),
              clang::QualType::getFromOpaquePtr(type_decl->getTypeForDecl()));
        } else // TODO: any more cases that we care about?
        {
          *original_type = CompilerType();
        }
      }
    } while (0);
  }

  return success;
}

bool SwiftASTContext::IsImportedObjectiveCType(const CompilerType &type,
                                               CompilerType *original_type) {
  bool success = false;

  if (llvm::dyn_cast_or_null<SwiftASTContext>(type.GetTypeSystem())) {
    CompilerType local_original_type;

    if (IsImportedType(type, &local_original_type)) {
      if (local_original_type.IsValid()) {
        ClangASTContext *clang_ast = llvm::dyn_cast_or_null<ClangASTContext>(
            local_original_type.GetTypeSystem());
        if (clang_ast &&
            clang_ast->IsObjCObjectOrInterfaceType(local_original_type)) {
          if (original_type)
            *original_type = local_original_type;
          success = true;
        }
      }
    }
  }

  return success;
}

void SwiftASTContext::DumpSummary(void *type, ExecutionContext *exe_ctx,
                                  Stream *s,
                                  const lldb_private::DataExtractor &data,
                                  lldb::offset_t data_byte_offset,
                                  size_t data_byte_size) {}

size_t SwiftASTContext::ConvertStringToFloatValue(void *type, const char *s,
                                                  uint8_t *dst,
                                                  size_t dst_size) {
  return 0;
}

void SwiftASTContext::DumpTypeDescription(void *type) {
  StreamFile s(stdout, false);
  DumpTypeDescription(type, &s);
}

void SwiftASTContext::DumpTypeDescription(void *type, Stream *s) {
  DumpTypeDescription(type, s, false, true);
}

void SwiftASTContext::DumpTypeDescription(void *type,
                                          bool print_help_if_available,
                                          bool print_extensions_if_available) {
  StreamFile s(stdout, false);
  DumpTypeDescription(type, &s, print_help_if_available,
                      print_extensions_if_available);
}

static void PrintSwiftNominalType(swift::NominalTypeDecl *nominal_type_decl,
                                  Stream *s, bool print_help_if_available,
                                  bool print_extensions_if_available) {
  if (nominal_type_decl && s) {
    std::string buffer;
    llvm::raw_string_ostream ostream(buffer);
    const swift::PrintOptions &print_options(
        SwiftASTContext::GetUserVisibleTypePrintingOptions(
            print_help_if_available));
    nominal_type_decl->print(ostream, print_options);
    ostream.flush();
    if (buffer.empty() == false)
      s->Printf("%s\n", buffer.c_str());
    if (print_extensions_if_available) {
      for (auto ext : nominal_type_decl->getExtensions()) {
        if (ext) {
          buffer.clear();
          llvm::raw_string_ostream ext_ostream(buffer);
          ext->print(ext_ostream, print_options);
          ext_ostream.flush();
          if (buffer.empty() == false)
            s->Printf("%s\n", buffer.c_str());
        }
      }
    }
  }
}

void SwiftASTContext::DumpTypeDescription(void *type, Stream *s,
                                          bool print_help_if_available,
                                          bool print_extensions_if_available) {
  llvm::SmallVector<char, 1024> buf;
  llvm::raw_svector_ostream llvm_ostrm(buf);

  if (type) {
    swift::CanType swift_can_type(GetCanonicalSwiftType(type));
    switch (swift_can_type->getKind()) {
    case swift::TypeKind::Module: {
      swift::ModuleType *module_type =
          swift_can_type->castTo<swift::ModuleType>();
      swift::ModuleDecl *module = module_type->getModule();
      llvm::SmallVector<swift::Decl *, 10> decls;
      module->getDisplayDecls(decls);
      for (swift::Decl *decl : decls) {
        swift::DeclKind kind = decl->getKind();
        if (kind >= swift::DeclKind::First_TypeDecl &&
            kind <= swift::DeclKind::Last_TypeDecl) {
          swift::TypeDecl *type_decl =
              llvm::dyn_cast_or_null<swift::TypeDecl>(decl);
          if (type_decl) {
            CompilerType clang_type(&module->getASTContext(),
                                    type_decl->getDeclaredInterfaceType().getPointer());
            if (clang_type) {
              Flags clang_type_flags(clang_type.GetTypeInfo());
              DumpTypeDescription(clang_type.GetOpaqueQualType(), s,
                                  print_help_if_available,
                                  print_extensions_if_available);
            }
          }
        } else if (kind == swift::DeclKind::Func ||
                   kind == swift::DeclKind::Var) {
          std::string buffer;
          llvm::raw_string_ostream stream(buffer);
          decl->print(stream,
                      SwiftASTContext::GetUserVisibleTypePrintingOptions(
                          print_help_if_available));
          stream.flush();
          s->Printf("%s\n", buffer.c_str());
        } else if (kind == swift::DeclKind::Import) {
          swift::ImportDecl *import_decl =
              llvm::dyn_cast_or_null<swift::ImportDecl>(decl);
          if (import_decl) {
            switch (import_decl->getImportKind()) {
            case swift::ImportKind::Module: {
              swift::ModuleDecl *imported_module = import_decl->getModule();
              if (imported_module) {
                s->Printf("import %s\n", imported_module->getName().get());
              }
            } break;
            default: {
              for (swift::Decl *imported_decl : import_decl->getDecls()) {
                // all of the non-module things you can import should be a
                // ValueDecl
                if (swift::ValueDecl *imported_value_decl =
                        llvm::dyn_cast_or_null<swift::ValueDecl>(
                            imported_decl)) {
                  if (swift::TypeBase *decl_type =
                          imported_value_decl->getInterfaceType().getPointer()) {
                    DumpTypeDescription(decl_type, s,
                                        print_help_if_available,
                                        print_extensions_if_available);
                  }
                }
              }
            } break;
            }
          }
        }
      }
      break;
    }
    case swift::TypeKind::Metatype: {
      s->PutCString("metatype ");
      swift::MetatypeType *metatype_type =
          swift_can_type->castTo<swift::MetatypeType>();
      DumpTypeDescription(metatype_type->getInstanceType().getPointer(),
                          print_help_if_available,
                          print_extensions_if_available);
    } break;
    case swift::TypeKind::UnboundGeneric: {
      swift::UnboundGenericType *unbound_generic_type =
          swift_can_type->castTo<swift::UnboundGenericType>();
      auto nominal_type_decl = llvm::dyn_cast<swift::NominalTypeDecl>(
          unbound_generic_type->getDecl());
      if (nominal_type_decl) {
        PrintSwiftNominalType(nominal_type_decl, s, print_help_if_available,
                              print_extensions_if_available);
      }
    } break;
    case swift::TypeKind::GenericFunction:
    case swift::TypeKind::Function: {
      swift::AnyFunctionType *any_function_type =
          swift_can_type->castTo<swift::AnyFunctionType>();
      std::string buffer;
      llvm::raw_string_ostream ostream(buffer);
      const swift::PrintOptions &print_options(
          SwiftASTContext::GetUserVisibleTypePrintingOptions(
              print_help_if_available));

      any_function_type->print(ostream, print_options);
      ostream.flush();
      if (buffer.empty() == false)
        s->Printf("%s\n", buffer.c_str());
    } break;
    case swift::TypeKind::Tuple: {
      swift::TupleType *tuple_type = swift_can_type->castTo<swift::TupleType>();
      std::string buffer;
      llvm::raw_string_ostream ostream(buffer);
      const swift::PrintOptions &print_options(
          SwiftASTContext::GetUserVisibleTypePrintingOptions(
              print_help_if_available));

      tuple_type->print(ostream, print_options);
      ostream.flush();
      if (buffer.empty() == false)
        s->Printf("%s\n", buffer.c_str());
    } break;
    case swift::TypeKind::BoundGenericClass:
    case swift::TypeKind::BoundGenericEnum:
    case swift::TypeKind::BoundGenericStruct: {
      swift::BoundGenericType *bound_generic_type =
          swift_can_type->castTo<swift::BoundGenericType>();
      swift::NominalTypeDecl *nominal_type_decl =
          bound_generic_type->getDecl();
      PrintSwiftNominalType(nominal_type_decl, s, print_help_if_available,
                            print_extensions_if_available);
    } break;
    case swift::TypeKind::BuiltinInteger: {
      swift::BuiltinIntegerType *builtin_integer_type =
          swift_can_type->castTo<swift::BuiltinIntegerType>();
      s->Printf("builtin integer type of width %u bits\n",
                builtin_integer_type->getWidth().getGreatestWidth());
      break;
    }
    case swift::TypeKind::BuiltinFloat: {
      swift::BuiltinFloatType *builtin_float_type =
          swift_can_type->castTo<swift::BuiltinFloatType>();
      s->Printf("builtin floating-point type of width %u bits\n",
                builtin_float_type->getBitWidth());
      break;
    }
    case swift::TypeKind::ProtocolComposition: {
      swift::ProtocolCompositionType *protocol_composition_type =
          swift_can_type->castTo<swift::ProtocolCompositionType>();
      std::string buffer;
      llvm::raw_string_ostream ostream(buffer);
      const swift::PrintOptions &print_options(
          SwiftASTContext::GetUserVisibleTypePrintingOptions(
              print_help_if_available));

      protocol_composition_type->print(ostream, print_options);
      ostream.flush();
      if (buffer.empty() == false)
        s->Printf("%s\n", buffer.c_str());
      break;
    }
    default: {
      swift::NominalType *nominal_type =
          llvm::dyn_cast_or_null<swift::NominalType>(
              swift_can_type.getPointer());
      if (nominal_type) {
        swift::NominalTypeDecl *nominal_type_decl = nominal_type->getDecl();
        PrintSwiftNominalType(nominal_type_decl, s, print_help_if_available,
                              print_extensions_if_available);
      }
    } break;
    }

    if (buf.size() > 0) {
      s->Write(buf.data(), buf.size());
    }
  }
}

TypeSP SwiftASTContext::GetCachedType(const ConstString &mangled) {
  TypeSP type_sp;
  if (m_swift_type_map.Lookup(mangled.GetCString(), type_sp))
    return type_sp;
  else
    return TypeSP();
}

void SwiftASTContext::SetCachedType(const ConstString &mangled,
                                    const TypeSP &type_sp) {
  m_swift_type_map.Insert(mangled.GetCString(), type_sp);
}

DWARFASTParser *SwiftASTContext::GetDWARFParser() {
  if (!m_dwarf_ast_parser_ap)
    m_dwarf_ast_parser_ap.reset(new DWARFASTParserSwift(*this));
  return m_dwarf_ast_parser_ap.get();
}

std::vector<lldb::DataBufferSP> &
SwiftASTContext::GetASTVectorForModule(const Module *module) {
  return m_ast_file_data_map[const_cast<Module *>(module)];
}

SwiftASTContextForExpressions::SwiftASTContextForExpressions(Target &target)
    : SwiftASTContext(target.GetArchitecture().GetTriple().getTriple().c_str(),
                      &target),
      m_persistent_state_up(new SwiftPersistentExpressionState) {}

UserExpression *SwiftASTContextForExpressions::GetUserExpression(
    llvm::StringRef expr, llvm::StringRef prefix, lldb::LanguageType language,
    Expression::ResultType desired_type,
    const EvaluateExpressionOptions &options) {
  TargetSP target_sp = m_target_wp.lock();
  if (!target_sp)
    return nullptr;

  return new SwiftUserExpression(*target_sp.get(), expr, prefix, language,
                                 desired_type, options);
}

PersistentExpressionState *
SwiftASTContextForExpressions::GetPersistentExpressionState() {
  return m_persistent_state_up.get();
}<|MERGE_RESOLUTION|>--- conflicted
+++ resolved
@@ -1697,27 +1697,11 @@
   const bool use_all_compiler_flags =
       !read_options_from_ast || target.GetUseAllCompilerFlags();
 
-<<<<<<< HEAD
-#ifdef __APPLE__
-      // If we're debugging a testsuite, then treat the main test bundle as the
-      // executable.
-      if (exe_module_sp &&
-          PlatformDarwin::IsUnitTestExecutable(*exe_module_sp)) {
-        ModuleSP unit_test_module =
-            PlatformDarwin::GetUnitTestModule(target->GetImages());
-
-        if (unit_test_module) {
-          exe_module_sp = unit_test_module;
-        }
-      }
-#endif
-=======
   std::function<void(ModuleSP &&)> process_one_module =
       [&target, &swift_ast_sp, use_all_compiler_flags](ModuleSP &&module_sp) {
         const FileSpec &module_file = module_sp->GetFileSpec();
 
         std::string module_path = module_file.GetPath();
->>>>>>> d3aa92af
 
         // Add the containing framework to the framework search path.  Don't
         // do that if this is the executable module, since it might be
@@ -5455,39 +5439,6 @@
   return false;
 }
 
-<<<<<<< HEAD
-bool SwiftASTContext::IsOptionalChain(CompilerType type,
-                                      CompilerType &payload_type,
-                                      uint32_t &depth) {
-  auto is_optional = [](const CompilerType &type) -> bool {
-    if (auto ast =
-            llvm::dyn_cast_or_null<SwiftASTContext>(type.GetTypeSystem())) {
-      if (auto swift_ast = ast->GetASTContext()) {
-        swift::CanType swift_can_type(GetCanonicalSwiftType(type));
-        if (swift_can_type.getOptionalObjectType())
-          return true;
-        return false;
-      }
-    }
-    return false;
-  };
-
-  depth = 0;
-
-  while (is_optional(type)) {
-    ++depth;
-    type = type.GetGenericArgumentType(0);
-  }
-
-  if (depth > 0) {
-    payload_type = type;
-    return true;
-  } else
-    return false;
-}
-
-=======
->>>>>>> d3aa92af
 SwiftASTContext::TypeAllocationStrategy
 SwiftASTContext::GetAllocationStrategy(const CompilerType &type) {
   if (auto ast =
@@ -7676,17 +7627,10 @@
   }
   return CompilerType();
 }
-<<<<<<< HEAD
 
 CompilerType SwiftASTContext::GetGenericArgumentType(void *type, size_t idx) {
   VALID_OR_RETURN(CompilerType());
 
-=======
-
-CompilerType SwiftASTContext::GetGenericArgumentType(void *type, size_t idx) {
-  VALID_OR_RETURN(CompilerType());
-
->>>>>>> d3aa92af
   switch (GetGenericArgumentKind(type, idx)) {
   case eBoundGenericKindType:
     return GetBoundGenericType(type, idx);
