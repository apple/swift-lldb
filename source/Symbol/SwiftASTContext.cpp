--- conflicted
+++ resolved
@@ -1760,61 +1760,6 @@
         swift_ast_sp->SetPlatformSDKPath(serialized_sdk_path);
       }
     }
-<<<<<<< HEAD
-
-    if (!got_serialized_options || swift_ast_sp->GetPlatformSDKPath().empty()) {
-      std::string platform_sdk_path;
-      if (sym_file->GetCompileOption("-sdk", platform_sdk_path)) {
-        FileSpec sdk_spec(platform_sdk_path.c_str());
-        if (FileSystem::Instance().Exists(sdk_spec)) {
-          swift_ast_sp->SetPlatformSDKPath(platform_sdk_path);
-        }
-
-        if (sym_file->GetCompileOption("-target", target_triple)) {
-          swift_ast_sp->SetTriple(llvm::Triple(target_triple), &module);
-          set_triple = true;
-        }
-      }
-    }
-
-    if (!got_serialized_options) {
-
-      std::vector<std::string> fw_paths;
-      if (sym_file->GetCompileOptions("-F", fw_paths))
-        for (std::string &fw_path : fw_paths)
-          framework_search_paths.push_back({fw_path, /*is_system*/ false});
-
-      std::vector<std::string> include_paths;
-      if (sym_file->GetCompileOptions("-I", include_paths)) {
-        for (std::string &search_path : include_paths) {
-          const FileSpec path_spec(search_path.c_str());
-
-          if (FileSystem::Instance().Exists(path_spec)) {
-            static const ConstString s_hmap_extension("hmap");
-
-            if (IsDirectory(path_spec)) {
-              module_search_paths.push_back(search_path);
-            } else if (IsRegularFile(path_spec) &&
-                       path_spec.GetFileNameExtension() == s_hmap_extension) {
-              std::string argument("-I");
-              argument.append(search_path);
-              swift_ast_sp->AddClangArgument(argument.c_str());
-            }
-          }
-        }
-      }
-
-      std::vector<std::string> cc_options;
-      if (sym_file->GetCompileOptions("-Xcc", cc_options)) {
-        for (size_t i = 0; i < cc_options.size(); ++i) {
-          if (!cc_options[i].compare("-iquote") && i + 1 < cc_options.size()) {
-            swift_ast_sp->AddClangArgumentPair("-iquote", cc_options[i + 1]);
-          }
-        }
-      }
-    }
-=======
->>>>>>> 06cb527b
   }
 
   if (!set_triple) {
