--- conflicted
+++ resolved
@@ -144,24 +144,6 @@
   assert(comp_unit != nullptr);
 }
 
-<<<<<<< HEAD
-Function::Function(CompileUnit *comp_unit, lldb::user_id_t func_uid,
-                   lldb::user_id_t type_uid, const char *mangled, Type *type,
-                   const AddressRange &range, bool canThrow)
-    : UserID(func_uid), m_comp_unit(comp_unit), m_type_uid(type_uid),
-      m_type(type), m_mangled(ConstString(mangled), true), m_block(func_uid),
-      m_range(range), m_frame_base(nullptr), m_flags(),
-      m_prologue_byte_size(0) {
-  m_block.SetParentScope(this);
-
-  if (canThrow)
-    m_flags.Set(flagsFunctionCanThrow);
-
-  assert(comp_unit != nullptr);
-}
-
-=======
->>>>>>> a063373a
 Function::~Function() {}
 
 void Function::GetStartLineSourceInfo(FileSpec &source_file,
