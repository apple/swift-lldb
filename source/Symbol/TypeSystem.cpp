//===-- TypeSystem.cpp ------------------------------------------*- C++ -*-===//
//
//                     The LLVM Compiler Infrastructure
//
// This file is distributed under the University of Illinois Open Source
// License. See LICENSE.TXT for details.
//
//===----------------------------------------------------------------------===//

//
//  TypeSystem.cpp
//  lldb
//
//  Created by Ryan Brown on 3/29/15.
//
//

#include "lldb/Symbol/TypeSystem.h"

#include <set>

#include "lldb/Utility/Status.h"
#include "lldb/Core/PluginManager.h"
#include "lldb/Symbol/CompilerType.h"

using namespace lldb_private;

TypeSystem::TypeSystem(LLVMCastKind kind) : m_kind(kind), m_sym_file(nullptr) {}

TypeSystem::~TypeSystem() {}

static lldb::TypeSystemSP CreateInstanceHelper(lldb::LanguageType language,
<<<<<<< HEAD
                                               Module *module, Target *target,
                                               const char *compiler_options) {
=======
                                               Module *module, Target *target) {
>>>>>>> 1ce6b49c
  uint32_t i = 0;
  TypeSystemCreateInstance create_callback;
  while ((create_callback = PluginManager::GetTypeSystemCreateCallbackAtIndex(
              i++)) != nullptr) {
    lldb::TypeSystemSP type_system_sp =
<<<<<<< HEAD
        create_callback(language, module, target, compiler_options);
=======
        create_callback(language, module, target);
>>>>>>> 1ce6b49c
    if (type_system_sp)
      return type_system_sp;
  }

  return lldb::TypeSystemSP();
}

lldb::TypeSystemSP TypeSystem::CreateInstance(lldb::LanguageType language,
                                              Module *module) {
<<<<<<< HEAD
  return CreateInstanceHelper(language, module, nullptr, nullptr);
}

lldb::TypeSystemSP TypeSystem::CreateInstance(lldb::LanguageType language,
                                              Target *target,
                                              const char *compiler_options) {
  return CreateInstanceHelper(language, nullptr, target, compiler_options);
=======
  return CreateInstanceHelper(language, module, nullptr);
}

lldb::TypeSystemSP TypeSystem::CreateInstance(lldb::LanguageType language,
                                              Target *target) {
  return CreateInstanceHelper(language, nullptr, target);
>>>>>>> 1ce6b49c
}

bool TypeSystem::IsAnonymousType(lldb::opaque_compiler_type_t type) {
  return false;
}

CompilerType TypeSystem::GetArrayType(lldb::opaque_compiler_type_t type,
                                      uint64_t size) {
  return CompilerType();
}

CompilerType
TypeSystem::GetLValueReferenceType(lldb::opaque_compiler_type_t type) {
  return CompilerType();
}

CompilerType
TypeSystem::GetRValueReferenceType(lldb::opaque_compiler_type_t type) {
  return CompilerType();
}

CompilerType TypeSystem::AddConstModifier(lldb::opaque_compiler_type_t type) {
  return CompilerType();
}

CompilerType
TypeSystem::AddVolatileModifier(lldb::opaque_compiler_type_t type) {
  return CompilerType();
}

CompilerType
TypeSystem::AddRestrictModifier(lldb::opaque_compiler_type_t type) {
  return CompilerType();
}

CompilerType TypeSystem::CreateTypedef(lldb::opaque_compiler_type_t type,
                                       const char *name,
                                       const CompilerDeclContext &decl_ctx) {
  return CompilerType();
}

CompilerType TypeSystem::GetBuiltinTypeByName(const ConstString &name) {
  return CompilerType();
}

CompilerType TypeSystem::GetTypeForFormatters(void *type) {
  return CompilerType(this, type);
}

LazyBool TypeSystem::ShouldPrintAsOneLiner(void *type, ValueObject *valobj) {
  return eLazyBoolCalculate;
}

bool TypeSystem::IsMeaninglessWithoutDynamicResolution(void *type) {
  return false;
}

Status TypeSystem::IsCompatible() {
  // Assume a language is compatible. Override this virtual function
  // in your TypeSystem plug-in if version checking is desired.
  return Status();
}

ConstString TypeSystem::GetDisplayTypeName(void *type) {
  return GetTypeName(type);
}

ConstString TypeSystem::GetTypeSymbolName(void *type) {
  return GetTypeName(type);
}

ConstString TypeSystem::GetMangledTypeName(void *type) {
  return GetTypeName(type);
}

ConstString TypeSystem::DeclGetMangledName(void *opaque_decl) {
  return ConstString();
}

CompilerDeclContext TypeSystem::DeclGetDeclContext(void *opaque_decl) {
  return CompilerDeclContext();
}

CompilerType TypeSystem::DeclGetFunctionReturnType(void *opaque_decl) {
  return CompilerType();
}

size_t TypeSystem::DeclGetFunctionNumArguments(void *opaque_decl) { return 0; }

CompilerType TypeSystem::DeclGetFunctionArgumentType(void *opaque_decl,
                                                     size_t arg_idx) {
  return CompilerType();
}

std::vector<CompilerDecl>
TypeSystem::DeclContextFindDeclByName(void *opaque_decl_ctx, ConstString name,
                                      bool ignore_imported_decls) {
  return std::vector<CompilerDecl>();
}

#pragma mark TypeSystemMap

TypeSystemMap::TypeSystemMap()
    : m_mutex(), m_map(), m_clear_in_progress(false) {}

TypeSystemMap::~TypeSystemMap() {}

void TypeSystemMap::operator=(const TypeSystemMap &rhs) { m_map = rhs.m_map; }

void TypeSystemMap::Clear() {
  collection map;
  {
    std::lock_guard<std::mutex> guard(m_mutex);
    map = m_map;
    m_clear_in_progress = true;
  }
  std::set<TypeSystem *> visited;
  for (auto pair : map) {
    TypeSystem *type_system = pair.second.get();
    if (type_system && !visited.count(type_system)) {
      visited.insert(type_system);
      type_system->Finalize();
    }
  }
  map.clear();
  {
    std::lock_guard<std::mutex> guard(m_mutex);
    m_map.clear();
    m_clear_in_progress = false;
  }
}

void TypeSystemMap::ForEach(std::function<bool(TypeSystem *)> const &callback) {
  std::lock_guard<std::mutex> guard(m_mutex);
  // Use a std::set so we only call the callback once for each unique
  // TypeSystem instance
  std::set<TypeSystem *> visited;
  for (auto pair : m_map) {
    TypeSystem *type_system = pair.second.get();
    if (type_system && !visited.count(type_system)) {
      visited.insert(type_system);
      if (callback(type_system) == false)
        break;
    }
  }
}

TypeSystem *TypeSystemMap::GetTypeSystemForLanguage(lldb::LanguageType language,
                                                    Module *module,
                                                    bool can_create) {
  std::lock_guard<std::mutex> guard(m_mutex);
  collection::iterator pos = m_map.find(language);
  if (pos != m_map.end())
    return pos->second.get();

  for (const auto &pair : m_map) {
    if (pair.second && pair.second->SupportsLanguage(language)) {
      // Add a new mapping for "language" to point to an already existing
      // TypeSystem that supports this language
      AddToMap(language, pair.second);
      return pair.second.get();
    }
  }

  if (!can_create)
    return nullptr;

  // Cache even if we get a shared pointer that contains null type system back
  lldb::TypeSystemSP type_system_sp =
      TypeSystem::CreateInstance(language, module);
  AddToMap(language, type_system_sp);
  return type_system_sp.get();
}

TypeSystem *
TypeSystemMap::GetTypeSystemForLanguage(lldb::LanguageType language,
                                        Target *target, bool can_create,
                                        const char *compiler_options) {
  std::lock_guard<std::mutex> guard(m_mutex);
  collection::iterator pos = m_map.find(language);
  if (pos != m_map.end())
    return pos->second.get();

  for (const auto &pair : m_map) {
    if (pair.second && pair.second->SupportsLanguage(language)) {
      // Add a new mapping for "language" to point to an already existing
      // TypeSystem that supports this language

      AddToMap(language, pair.second);
      return pair.second.get();
    }
  }

  if (!can_create)
    return nullptr;

  // Cache even if we get a shared pointer that contains null type system back
  lldb::TypeSystemSP type_system_sp;
  if (!m_clear_in_progress)
    type_system_sp =
        TypeSystem::CreateInstance(language, target, compiler_options);

  AddToMap(language, type_system_sp);
  return type_system_sp.get();
}

void TypeSystemMap::RemoveTypeSystemsForLanguage(lldb::LanguageType language) {
  std::lock_guard<std::mutex> guard(m_mutex);
  collection::iterator pos = m_map.find(language);
  // If we are clearing the map, we don't need to remove this individual
  // item.  It will go away soon enough.
  if (!m_clear_in_progress) {
    if (pos != m_map.end())
      m_map.erase(pos);
  }
}

void TypeSystemMap::AddToMap(lldb::LanguageType language,
                             lldb::TypeSystemSP const &type_system_sp) {
  if (!m_clear_in_progress)
    m_map[language] = type_system_sp;
}<|MERGE_RESOLUTION|>--- conflicted
+++ resolved
@@ -30,22 +30,14 @@
 TypeSystem::~TypeSystem() {}
 
 static lldb::TypeSystemSP CreateInstanceHelper(lldb::LanguageType language,
-<<<<<<< HEAD
                                                Module *module, Target *target,
                                                const char *compiler_options) {
-=======
-                                               Module *module, Target *target) {
->>>>>>> 1ce6b49c
   uint32_t i = 0;
   TypeSystemCreateInstance create_callback;
   while ((create_callback = PluginManager::GetTypeSystemCreateCallbackAtIndex(
               i++)) != nullptr) {
     lldb::TypeSystemSP type_system_sp =
-<<<<<<< HEAD
         create_callback(language, module, target, compiler_options);
-=======
-        create_callback(language, module, target);
->>>>>>> 1ce6b49c
     if (type_system_sp)
       return type_system_sp;
   }
@@ -55,7 +47,6 @@
 
 lldb::TypeSystemSP TypeSystem::CreateInstance(lldb::LanguageType language,
                                               Module *module) {
-<<<<<<< HEAD
   return CreateInstanceHelper(language, module, nullptr, nullptr);
 }
 
@@ -63,14 +54,11 @@
                                               Target *target,
                                               const char *compiler_options) {
   return CreateInstanceHelper(language, nullptr, target, compiler_options);
-=======
-  return CreateInstanceHelper(language, module, nullptr);
 }
 
 lldb::TypeSystemSP TypeSystem::CreateInstance(lldb::LanguageType language,
                                               Target *target) {
-  return CreateInstanceHelper(language, nullptr, target);
->>>>>>> 1ce6b49c
+  return CreateInstanceHelper(language, nullptr, target, nullptr);
 }
 
 bool TypeSystem::IsAnonymousType(lldb::opaque_compiler_type_t type) {
