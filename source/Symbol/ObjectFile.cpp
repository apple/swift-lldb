--- conflicted
+++ resolved
@@ -264,12 +264,8 @@
     : ModuleChild(module_sp),
       m_file(), // This file could be different from the original module's file
       m_type(eTypeInvalid), m_strata(eStrataInvalid),
-<<<<<<< HEAD
-      m_file_offset(file_offset), m_length(length), m_data(), m_process_wp(),
-=======
       m_file_offset(file_offset), m_length(length), m_data(),
       m_unwind_table(*this), m_process_wp(),
->>>>>>> 22d00414
       m_memory_addr(LLDB_INVALID_ADDRESS), m_sections_up(), m_symtab_up(),
       m_synthetic_symbol_idx(0) {
   if (file_spec_ptr)
@@ -291,14 +287,9 @@
                        DataBufferSP &header_data_sp)
     : ModuleChild(module_sp), m_file(), m_type(eTypeInvalid),
       m_strata(eStrataInvalid), m_file_offset(0), m_length(0), m_data(),
-<<<<<<< HEAD
-      m_process_wp(process_sp), m_memory_addr(header_addr), m_sections_up(),
-      m_symtab_up(), m_synthetic_symbol_idx(0) {
-=======
       m_unwind_table(*this), m_process_wp(process_sp),
       m_memory_addr(header_addr), m_sections_up(), m_symtab_up(),
       m_synthetic_symbol_idx(0) {
->>>>>>> 22d00414
   if (header_data_sp)
     m_data.SetData(header_data_sp, 0, header_data_sp->GetByteSize());
   Log *log(lldb_private::GetLogIfAllCategoriesSet(LIBLLDB_LOG_OBJECT));
