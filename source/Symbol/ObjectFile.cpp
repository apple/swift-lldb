--- conflicted
+++ resolved
@@ -448,13 +448,9 @@
       case eSymbolTypeObjCIVar:
         return AddressClass::eRuntime;
       case eSymbolTypeReExported:
-<<<<<<< HEAD
-        return eAddressClassRuntime;
+        return AddressClass::eRuntime;
       case eSymbolTypeASTFile:
-        return eAddressClassDebug;
-=======
-        return AddressClass::eRuntime;
->>>>>>> 299476ce
+        return AddressClass::eDebug;
       }
     }
   }
