//===-- SymbolVendor.cpp ----------------------------------------*- C++ -*-===//
//
// Part of the LLVM Project, under the Apache License v2.0 with LLVM Exceptions.
// See https://llvm.org/LICENSE.txt for license information.
// SPDX-License-Identifier: Apache-2.0 WITH LLVM-exception
//
//===----------------------------------------------------------------------===//

#include "lldb/Symbol/SymbolVendor.h"

#include "lldb/Core/Module.h"
#include "lldb/Core/PluginManager.h"
#include "lldb/Core/Section.h"
#include "lldb/Symbol/CompileUnit.h"
#include "lldb/Symbol/ObjectFile.h"
#include "lldb/Symbol/SymbolFile.h"
#include "lldb/Utility/DataBufferHeap.h"
#include "lldb/Utility/Stream.h"

using namespace lldb;
using namespace lldb_private;

// FindPlugin
//
// Platforms can register a callback to use when creating symbol vendors to
// allow for complex debug information file setups, and to also allow for
// finding separate debug information files.
SymbolVendor *SymbolVendor::FindPlugin(const lldb::ModuleSP &module_sp,
                                       lldb_private::Stream *feedback_strm) {
  std::unique_ptr<SymbolVendor> instance_up;
  SymbolVendorCreateInstance create_callback;

  for (size_t idx = 0;
       (create_callback = PluginManager::GetSymbolVendorCreateCallbackAtIndex(
            idx)) != nullptr;
       ++idx) {
    instance_up.reset(create_callback(module_sp, feedback_strm));

    if (instance_up) {
      return instance_up.release();
    }
  }
  // The default implementation just tries to create debug information using
  // the file representation for the module.
  ObjectFileSP sym_objfile_sp;
  FileSpec sym_spec = module_sp->GetSymbolFileFileSpec();
  if (sym_spec && sym_spec != module_sp->GetObjectFile()->GetFileSpec()) {
    DataBufferSP data_sp;
    offset_t data_offset = 0;
    sym_objfile_sp = ObjectFile::FindPlugin(
        module_sp, &sym_spec, 0, FileSystem::Instance().GetByteSize(sym_spec),
        data_sp, data_offset);
  }
  if (!sym_objfile_sp)
    sym_objfile_sp = module_sp->GetObjectFile()->shared_from_this();
  instance_up.reset(new SymbolVendor(module_sp));
  instance_up->AddSymbolFileRepresentation(sym_objfile_sp);
  return instance_up.release();
}

// SymbolVendor constructor
SymbolVendor::SymbolVendor(const lldb::ModuleSP &module_sp)
    : ModuleChild(module_sp), m_sym_file_up() {}

// Destructor
SymbolVendor::~SymbolVendor() {}

// Add a representation given an object file.
void SymbolVendor::AddSymbolFileRepresentation(const ObjectFileSP &objfile_sp) {
  ModuleSP module_sp(GetModule());
  if (module_sp) {
    std::lock_guard<std::recursive_mutex> guard(module_sp->GetMutex());
    if (objfile_sp)
      m_sym_file_up.reset(SymbolFile::FindPlugin(objfile_sp));
  }
}

<<<<<<< HEAD
size_t SymbolVendor::GetNumCompileUnits() {
  if (m_sym_file_up)
    return m_sym_file_up->GetNumCompileUnits();
  return 0;
}

lldb::LanguageType SymbolVendor::ParseLanguage(CompileUnit &comp_unit) {
  if (m_sym_file_up)
    return m_sym_file_up->ParseLanguage(comp_unit);
  return eLanguageTypeUnknown;
}

size_t SymbolVendor::ParseFunctions(CompileUnit &comp_unit) {
  if (m_sym_file_up)
    return m_sym_file_up->ParseFunctions(comp_unit);
  return 0;
}

bool SymbolVendor::ParseLineTable(CompileUnit &comp_unit) {
  if (m_sym_file_up)
    return m_sym_file_up->ParseLineTable(comp_unit);
  return false;
}

bool SymbolVendor::ParseDebugMacros(CompileUnit &comp_unit) {
  if (m_sym_file_up)
    return m_sym_file_up->ParseDebugMacros(comp_unit);
  return false;
}
bool SymbolVendor::ParseSupportFiles(CompileUnit &comp_unit,
                                     FileSpecList &support_files) {
  if (m_sym_file_up)
    return m_sym_file_up->ParseSupportFiles(comp_unit, support_files);
  return false;
}

bool SymbolVendor::ParseIsOptimized(CompileUnit &comp_unit) {
  if (m_sym_file_up)
    return m_sym_file_up->ParseIsOptimized(comp_unit);
  return false;
}

bool SymbolVendor::ParseImportedModules(
    const SymbolContext &sc, std::vector<SourceModule> &imported_modules) {
  if (m_sym_file_up)
    return m_sym_file_up->ParseImportedModules(sc, imported_modules);
  return false;
}

size_t SymbolVendor::ParseBlocksRecursive(Function &func) {
  if (m_sym_file_up)
    return m_sym_file_up->ParseBlocksRecursive(func);
  return 0;
}

size_t SymbolVendor::ParseTypes(CompileUnit &comp_unit) {
  if (m_sym_file_up)
    return m_sym_file_up->ParseTypes(comp_unit);
  return 0;
}

size_t SymbolVendor::ParseVariablesForContext(const SymbolContext &sc) {
  if (m_sym_file_up)
    return m_sym_file_up->ParseVariablesForContext(sc);
  return 0;
}

Type *SymbolVendor::ResolveTypeUID(lldb::user_id_t type_uid) {
  if (m_sym_file_up)
    return m_sym_file_up->ResolveTypeUID(type_uid);
  return nullptr;
}

uint32_t SymbolVendor::ResolveSymbolContext(const Address &so_addr,
                                            SymbolContextItem resolve_scope,
                                            SymbolContext &sc) {
  if (m_sym_file_up)
    return m_sym_file_up->ResolveSymbolContext(so_addr, resolve_scope, sc);
  return 0;
}

uint32_t SymbolVendor::ResolveSymbolContext(const FileSpec &file_spec,
                                            uint32_t line, bool check_inlines,
                                            SymbolContextItem resolve_scope,
                                            SymbolContextList &sc_list) {
  if (m_sym_file_up)
    return m_sym_file_up->ResolveSymbolContext(file_spec, line, check_inlines,
                                               resolve_scope, sc_list);
  return 0;
}

size_t
SymbolVendor::FindGlobalVariables(ConstString name,
                                  const CompilerDeclContext *parent_decl_ctx,
                                  size_t max_matches, VariableList &variables) {
  if (m_sym_file_up)
    return m_sym_file_up->FindGlobalVariables(name, parent_decl_ctx,
                                              max_matches, variables);
  return 0;
}

size_t SymbolVendor::FindGlobalVariables(const RegularExpression &regex,
                                         size_t max_matches,
                                         VariableList &variables) {
  if (m_sym_file_up)
    return m_sym_file_up->FindGlobalVariables(regex, max_matches, variables);
  return 0;
}

size_t SymbolVendor::FindFunctions(ConstString name,
                                   const CompilerDeclContext *parent_decl_ctx,
                                   FunctionNameType name_type_mask,
                                   bool include_inlines, bool append,
                                   SymbolContextList &sc_list) {
  if (m_sym_file_up)
    return m_sym_file_up->FindFunctions(name, parent_decl_ctx, name_type_mask,
                                        include_inlines, append, sc_list);
  return 0;
}

size_t SymbolVendor::FindFunctions(const RegularExpression &regex,
                                   bool include_inlines, bool append,
                                   SymbolContextList &sc_list) {
  if (m_sym_file_up)
    return m_sym_file_up->FindFunctions(regex, include_inlines, append,
                                        sc_list);
  return 0;
}

size_t SymbolVendor::FindTypes(
    ConstString name, const CompilerDeclContext *parent_decl_ctx,
    bool append, size_t max_matches,
    llvm::DenseSet<lldb_private::SymbolFile *> &searched_symbol_files,
    TypeMap &types) {
  if (m_sym_file_up)
    return m_sym_file_up->FindTypes(name, parent_decl_ctx, append, max_matches,
                                    searched_symbol_files, types);
  if (!append)
    types.Clear();
  return 0;
}

size_t SymbolVendor::FindTypes(const std::vector<CompilerContext> &context,
                               bool append, TypeMap &types) {
  if (m_sym_file_up)
    return m_sym_file_up->FindTypes(context, append, types);
  if (!append)
    types.Clear();
  return 0;
}

size_t SymbolVendor::GetTypes(SymbolContextScope *sc_scope, TypeClass type_mask,
                              lldb_private::TypeList &type_list) {
  if (m_sym_file_up)
    return m_sym_file_up->GetTypes(sc_scope, type_mask, type_list);
  return 0;
}

CompilerDeclContext
SymbolVendor::FindNamespace(ConstString name,
                            const CompilerDeclContext *parent_decl_ctx) {
  CompilerDeclContext namespace_decl_ctx;
  if (m_sym_file_up)
    namespace_decl_ctx = m_sym_file_up->FindNamespace(name, parent_decl_ctx);
  return namespace_decl_ctx;
}

void SymbolVendor::Dump(Stream *s) {
  ModuleSP module_sp(GetModule());
  if (module_sp) {
    std::lock_guard<std::recursive_mutex> guard(module_sp->GetMutex());

    s->Printf("%p: ", static_cast<void *>(this));
    s->Indent();
    s->PutCString("SymbolVendor");
    if (m_sym_file_up) {
      *s << " " << m_sym_file_up->GetPluginName();
      ObjectFile *objfile = m_sym_file_up->GetObjectFile();
      if (objfile) {
        const FileSpec &objfile_file_spec = objfile->GetFileSpec();
        if (objfile_file_spec) {
          s->PutCString(" (");
          objfile_file_spec.Dump(s);
          s->PutChar(')');
        }
      }
    }
    s->EOL();
    if (m_sym_file_up)
      m_sym_file_up->Dump(*s);
  }
}

CompUnitSP SymbolVendor::GetCompileUnitAtIndex(size_t idx) {
  if (m_sym_file_up)
    return m_sym_file_up->GetCompileUnitAtIndex(idx);
  return nullptr;
}

FileSpec SymbolVendor::GetMainFileSpec() const {
  if (m_sym_file_up) {
    const ObjectFile *symfile_objfile = m_sym_file_up->GetObjectFile();
    if (symfile_objfile)
      return symfile_objfile->GetFileSpec();
  }

  return FileSpec();
}

bool SymbolVendor::GetCompileOption(const char *option, std::string &value,
                                    lldb_private::CompileUnit *cu) {
  SymbolFile *sym_file = GetSymbolFile();

  if (sym_file)
    return sym_file->GetCompileOption(option, value, cu);

  value.clear();
  return false;
}

int SymbolVendor::GetCompileOptions(const char *option,
                                    std::vector<std::string> &values,
                                    lldb_private::CompileUnit *cu) {
  SymbolFile *sym_file = GetSymbolFile();

  if (sym_file)
    return sym_file->GetCompileOptions(option, values, cu);

  values.clear();
  return false;
}

void SymbolVendor::GetLoadedModules(lldb::LanguageType language,
                                    FileSpecList &modules) {
  SymbolFile *sym_file = GetSymbolFile();

  if (sym_file)
    sym_file->GetLoadedModules(language, modules);
}

void SymbolVendor::SectionFileAddressesChanged() {
  if (m_sym_file_up)
    m_sym_file_up->SectionFileAddressesChanged();
}

=======
>>>>>>> f6010b95
// PluginInterface protocol
lldb_private::ConstString SymbolVendor::GetPluginName() {
  static ConstString g_name("vendor-default");
  return g_name;
}

uint32_t SymbolVendor::GetPluginVersion() { return 1; }

bool SymbolVendor::SetLimitSourceFileRange(const FileSpec &file,
                                           uint32_t first_line,
                                           uint32_t last_line) {
  SymbolFile *sym_file = GetSymbolFile();

  if (sym_file)
    return sym_file->SetLimitSourceFileRange(file, first_line, last_line);

  return false;
}

bool SymbolVendor::SymbolContextShouldBeExcluded(const SymbolContext &sc,
                                                 uint32_t actual_line) {
  SymbolFile *sym_file = GetSymbolFile();

  if (sym_file)
    return sym_file->SymbolContextShouldBeExcluded(sc, actual_line);

  return false;
}

std::vector<DataBufferSP>
SymbolVendor::GetASTData(lldb::LanguageType language) {
  std::vector<DataBufferSP> ast_datas;

  if (language != eLanguageTypeSwift)
    return ast_datas;

  // Sometimes the AST Section data is found from the module, so look there
  // first:
  SectionList *section_list = GetModule()->GetSectionList();

  if (section_list) {
    SectionSP section_sp(
        section_list->FindSectionByType(eSectionTypeSwiftModules, true));
    if (section_sp) {
      DataExtractor section_data;

      if (section_sp->GetSectionData(section_data)) {
        ast_datas.push_back(DataBufferSP(
            new DataBufferHeap((const char *)section_data.GetDataStart(),
                               section_data.GetByteSize())));
        return ast_datas;
      }
    }
  }

  // If we couldn't find it in the Module, then look for it in the SymbolFile:
  SymbolFile *sym_file = GetSymbolFile();
  if (sym_file)
    ast_datas = sym_file->GetASTData(language);

  return ast_datas;
}

bool SymbolVendor::ForceInlineSourceFileCheck() {
  SymbolFile *sym_file = GetSymbolFile();
  if (sym_file)
    return sym_file->ForceInlineSourceFileCheck();

  return false;
}<|MERGE_RESOLUTION|>--- conflicted
+++ resolved
@@ -75,216 +75,6 @@
   }
 }
 
-<<<<<<< HEAD
-size_t SymbolVendor::GetNumCompileUnits() {
-  if (m_sym_file_up)
-    return m_sym_file_up->GetNumCompileUnits();
-  return 0;
-}
-
-lldb::LanguageType SymbolVendor::ParseLanguage(CompileUnit &comp_unit) {
-  if (m_sym_file_up)
-    return m_sym_file_up->ParseLanguage(comp_unit);
-  return eLanguageTypeUnknown;
-}
-
-size_t SymbolVendor::ParseFunctions(CompileUnit &comp_unit) {
-  if (m_sym_file_up)
-    return m_sym_file_up->ParseFunctions(comp_unit);
-  return 0;
-}
-
-bool SymbolVendor::ParseLineTable(CompileUnit &comp_unit) {
-  if (m_sym_file_up)
-    return m_sym_file_up->ParseLineTable(comp_unit);
-  return false;
-}
-
-bool SymbolVendor::ParseDebugMacros(CompileUnit &comp_unit) {
-  if (m_sym_file_up)
-    return m_sym_file_up->ParseDebugMacros(comp_unit);
-  return false;
-}
-bool SymbolVendor::ParseSupportFiles(CompileUnit &comp_unit,
-                                     FileSpecList &support_files) {
-  if (m_sym_file_up)
-    return m_sym_file_up->ParseSupportFiles(comp_unit, support_files);
-  return false;
-}
-
-bool SymbolVendor::ParseIsOptimized(CompileUnit &comp_unit) {
-  if (m_sym_file_up)
-    return m_sym_file_up->ParseIsOptimized(comp_unit);
-  return false;
-}
-
-bool SymbolVendor::ParseImportedModules(
-    const SymbolContext &sc, std::vector<SourceModule> &imported_modules) {
-  if (m_sym_file_up)
-    return m_sym_file_up->ParseImportedModules(sc, imported_modules);
-  return false;
-}
-
-size_t SymbolVendor::ParseBlocksRecursive(Function &func) {
-  if (m_sym_file_up)
-    return m_sym_file_up->ParseBlocksRecursive(func);
-  return 0;
-}
-
-size_t SymbolVendor::ParseTypes(CompileUnit &comp_unit) {
-  if (m_sym_file_up)
-    return m_sym_file_up->ParseTypes(comp_unit);
-  return 0;
-}
-
-size_t SymbolVendor::ParseVariablesForContext(const SymbolContext &sc) {
-  if (m_sym_file_up)
-    return m_sym_file_up->ParseVariablesForContext(sc);
-  return 0;
-}
-
-Type *SymbolVendor::ResolveTypeUID(lldb::user_id_t type_uid) {
-  if (m_sym_file_up)
-    return m_sym_file_up->ResolveTypeUID(type_uid);
-  return nullptr;
-}
-
-uint32_t SymbolVendor::ResolveSymbolContext(const Address &so_addr,
-                                            SymbolContextItem resolve_scope,
-                                            SymbolContext &sc) {
-  if (m_sym_file_up)
-    return m_sym_file_up->ResolveSymbolContext(so_addr, resolve_scope, sc);
-  return 0;
-}
-
-uint32_t SymbolVendor::ResolveSymbolContext(const FileSpec &file_spec,
-                                            uint32_t line, bool check_inlines,
-                                            SymbolContextItem resolve_scope,
-                                            SymbolContextList &sc_list) {
-  if (m_sym_file_up)
-    return m_sym_file_up->ResolveSymbolContext(file_spec, line, check_inlines,
-                                               resolve_scope, sc_list);
-  return 0;
-}
-
-size_t
-SymbolVendor::FindGlobalVariables(ConstString name,
-                                  const CompilerDeclContext *parent_decl_ctx,
-                                  size_t max_matches, VariableList &variables) {
-  if (m_sym_file_up)
-    return m_sym_file_up->FindGlobalVariables(name, parent_decl_ctx,
-                                              max_matches, variables);
-  return 0;
-}
-
-size_t SymbolVendor::FindGlobalVariables(const RegularExpression &regex,
-                                         size_t max_matches,
-                                         VariableList &variables) {
-  if (m_sym_file_up)
-    return m_sym_file_up->FindGlobalVariables(regex, max_matches, variables);
-  return 0;
-}
-
-size_t SymbolVendor::FindFunctions(ConstString name,
-                                   const CompilerDeclContext *parent_decl_ctx,
-                                   FunctionNameType name_type_mask,
-                                   bool include_inlines, bool append,
-                                   SymbolContextList &sc_list) {
-  if (m_sym_file_up)
-    return m_sym_file_up->FindFunctions(name, parent_decl_ctx, name_type_mask,
-                                        include_inlines, append, sc_list);
-  return 0;
-}
-
-size_t SymbolVendor::FindFunctions(const RegularExpression &regex,
-                                   bool include_inlines, bool append,
-                                   SymbolContextList &sc_list) {
-  if (m_sym_file_up)
-    return m_sym_file_up->FindFunctions(regex, include_inlines, append,
-                                        sc_list);
-  return 0;
-}
-
-size_t SymbolVendor::FindTypes(
-    ConstString name, const CompilerDeclContext *parent_decl_ctx,
-    bool append, size_t max_matches,
-    llvm::DenseSet<lldb_private::SymbolFile *> &searched_symbol_files,
-    TypeMap &types) {
-  if (m_sym_file_up)
-    return m_sym_file_up->FindTypes(name, parent_decl_ctx, append, max_matches,
-                                    searched_symbol_files, types);
-  if (!append)
-    types.Clear();
-  return 0;
-}
-
-size_t SymbolVendor::FindTypes(const std::vector<CompilerContext> &context,
-                               bool append, TypeMap &types) {
-  if (m_sym_file_up)
-    return m_sym_file_up->FindTypes(context, append, types);
-  if (!append)
-    types.Clear();
-  return 0;
-}
-
-size_t SymbolVendor::GetTypes(SymbolContextScope *sc_scope, TypeClass type_mask,
-                              lldb_private::TypeList &type_list) {
-  if (m_sym_file_up)
-    return m_sym_file_up->GetTypes(sc_scope, type_mask, type_list);
-  return 0;
-}
-
-CompilerDeclContext
-SymbolVendor::FindNamespace(ConstString name,
-                            const CompilerDeclContext *parent_decl_ctx) {
-  CompilerDeclContext namespace_decl_ctx;
-  if (m_sym_file_up)
-    namespace_decl_ctx = m_sym_file_up->FindNamespace(name, parent_decl_ctx);
-  return namespace_decl_ctx;
-}
-
-void SymbolVendor::Dump(Stream *s) {
-  ModuleSP module_sp(GetModule());
-  if (module_sp) {
-    std::lock_guard<std::recursive_mutex> guard(module_sp->GetMutex());
-
-    s->Printf("%p: ", static_cast<void *>(this));
-    s->Indent();
-    s->PutCString("SymbolVendor");
-    if (m_sym_file_up) {
-      *s << " " << m_sym_file_up->GetPluginName();
-      ObjectFile *objfile = m_sym_file_up->GetObjectFile();
-      if (objfile) {
-        const FileSpec &objfile_file_spec = objfile->GetFileSpec();
-        if (objfile_file_spec) {
-          s->PutCString(" (");
-          objfile_file_spec.Dump(s);
-          s->PutChar(')');
-        }
-      }
-    }
-    s->EOL();
-    if (m_sym_file_up)
-      m_sym_file_up->Dump(*s);
-  }
-}
-
-CompUnitSP SymbolVendor::GetCompileUnitAtIndex(size_t idx) {
-  if (m_sym_file_up)
-    return m_sym_file_up->GetCompileUnitAtIndex(idx);
-  return nullptr;
-}
-
-FileSpec SymbolVendor::GetMainFileSpec() const {
-  if (m_sym_file_up) {
-    const ObjectFile *symfile_objfile = m_sym_file_up->GetObjectFile();
-    if (symfile_objfile)
-      return symfile_objfile->GetFileSpec();
-  }
-
-  return FileSpec();
-}
-
 bool SymbolVendor::GetCompileOption(const char *option, std::string &value,
                                     lldb_private::CompileUnit *cu) {
   SymbolFile *sym_file = GetSymbolFile();
@@ -321,8 +111,6 @@
     m_sym_file_up->SectionFileAddressesChanged();
 }
 
-=======
->>>>>>> f6010b95
 // PluginInterface protocol
 lldb_private::ConstString SymbolVendor::GetPluginName() {
   static ConstString g_name("vendor-default");
