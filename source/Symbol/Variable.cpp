--- conflicted
+++ resolved
@@ -35,23 +35,12 @@
 using namespace lldb;
 using namespace lldb_private;
 
-<<<<<<< HEAD
 Variable::Variable(lldb::user_id_t uid, const char *name, const char *mangled,
                    const lldb::SymbolFileTypeSP &symfile_type_sp,
                    ValueType scope, SymbolContextScope *context,
                    const RangeList &scope_range, Declaration *decl_ptr,
                    const DWARFExpression &location, bool external,
-                   bool artificial, bool static_member)
-=======
-// Variable constructor
-Variable::Variable(
-    lldb::user_id_t uid, const char *name,
-    const char *mangled, // The mangled or fully qualified name of the variable.
-    const lldb::SymbolFileTypeSP &symfile_type_sp, ValueType scope,
-    SymbolContextScope *context, const RangeList &scope_range,
-    Declaration *decl_ptr, const DWARFExpression &location, bool external,
-    bool artificial, bool static_member, bool constant)
->>>>>>> f208e83b
+                   bool artificial, bool static_member, bool constant)
     : UserID(uid), m_name(name), m_mangled(ConstString(mangled)),
       m_symfile_type_sp(symfile_type_sp), m_scope(scope),
       m_owner_scope(context), m_scope_range(scope_range),
@@ -59,10 +48,6 @@
       m_artificial(artificial), m_loc_is_const_data(false),
       m_static_member(static_member), m_constant(constant) {}
 
-<<<<<<< HEAD
-=======
-// Destructor
->>>>>>> f208e83b
 Variable::~Variable() {}
 
 lldb::LanguageType Variable::GetLanguage() const {
