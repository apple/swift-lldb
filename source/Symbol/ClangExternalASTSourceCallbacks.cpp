--- conflicted
+++ resolved
@@ -162,15 +162,9 @@
 }
 
 void
-<<<<<<< HEAD
-ClangExternalASTSourceCallbacks::FindExternalLexicalDecls(const clang::DeclContext *decl_ctx,
-                         llvm::function_ref<bool(clang::Decl::Kind)> isKindWeWant,
-                         llvm::SmallVectorImpl<clang::Decl *> &decls)
-=======
 ClangExternalASTSourceCallbacks::FindExternalLexicalDecls (const clang::DeclContext *decl_ctx,
                                                            llvm::function_ref<bool(clang::Decl::Kind)> IsKindWeWant,
                                                            llvm::SmallVectorImpl<clang::Decl *> &decls)
->>>>>>> d9db0bf5
 {
     if (m_callback_tag_decl && decl_ctx)
     {
