//===-- Watchpoint.cpp ------------------------------------------*- C++ -*-===//
//
// Part of the LLVM Project, under the Apache License v2.0 with LLVM Exceptions.
// See https://llvm.org/LICENSE.txt for license information.
// SPDX-License-Identifier: Apache-2.0 WITH LLVM-exception
//
//===----------------------------------------------------------------------===//

#include "lldb/Breakpoint/Watchpoint.h"

#include "lldb/Breakpoint/StoppointCallbackContext.h"
#include "lldb/Core/Value.h"
#include "lldb/Core/ValueObject.h"
#include "lldb/Core/ValueObjectMemory.h"
#include "lldb/Expression/UserExpression.h"
#include "lldb/Symbol/ClangASTContext.h"
#include "lldb/Target/Process.h"
#include "lldb/Target/Target.h"
#include "lldb/Target/ThreadSpec.h"
#include "lldb/Utility/Stream.h"

using namespace lldb;
using namespace lldb_private;

Watchpoint::Watchpoint(Target &target, lldb::addr_t addr, uint32_t size,
                       const CompilerType *type, bool hardware)
    : StoppointLocation(0, addr, size, hardware), m_target(target),
      m_enabled(false), m_is_hardware(hardware), m_is_watch_variable(false),
      m_is_ephemeral(false), m_disabled_count(0), m_watch_read(0),
      m_watch_write(0), m_watch_was_read(0), m_watch_was_written(0),
      m_ignore_count(0), m_false_alarms(0), m_decl_str(), m_watch_spec_str(),
      m_type(), m_error(), m_options(), m_being_created(true) {
  if (type && type->IsValid())
    m_type = *type;
  else {
    // If we don't have a known type, then we force it to unsigned int of the
    // right size.
    ClangASTContext *ast_context = target.GetScratchClangASTContext();
    m_type = ast_context->GetBuiltinTypeForEncodingAndBitSize(eEncodingUint,
                                                              8 * size);
  }

  // Set the initial value of the watched variable:
  if (m_target.GetProcessSP()) {
    ExecutionContext exe_ctx;
    m_target.GetProcessSP()->CalculateExecutionContext(exe_ctx);
    CaptureWatchedValue(exe_ctx);
  }
  m_being_created = false;
}

Watchpoint::~Watchpoint() = default;

// This function is used when "baton" doesn't need to be freed
void Watchpoint::SetCallback(WatchpointHitCallback callback, void *baton,
                             bool is_synchronous) {
  // The default "Baton" class will keep a copy of "baton" and won't free or
  // delete it when it goes goes out of scope.
  m_options.SetCallback(callback, std::make_shared<UntypedBaton>(baton),
                        is_synchronous);

  SendWatchpointChangedEvent(eWatchpointEventTypeCommandChanged);
}

// This function is used when a baton needs to be freed and therefore is
// contained in a "Baton" subclass.
void Watchpoint::SetCallback(WatchpointHitCallback callback,
                             const BatonSP &callback_baton_sp,
                             bool is_synchronous) {
  m_options.SetCallback(callback, callback_baton_sp, is_synchronous);
  SendWatchpointChangedEvent(eWatchpointEventTypeCommandChanged);
}

void Watchpoint::ClearCallback() {
  m_options.ClearCallback();
  SendWatchpointChangedEvent(eWatchpointEventTypeCommandChanged);
}

void Watchpoint::SetDeclInfo(const std::string &str) { m_decl_str = str; }

std::string Watchpoint::GetWatchSpec() { return m_watch_spec_str; }

void Watchpoint::SetWatchSpec(const std::string &str) {
  m_watch_spec_str = str;
}

// Override default impl of StoppointLocation::IsHardware() since m_is_hardware
// member field is more accurate.
bool Watchpoint::IsHardware() const { return m_is_hardware; }

bool Watchpoint::IsWatchVariable() const { return m_is_watch_variable; }

void Watchpoint::SetWatchVariable(bool val) { m_is_watch_variable = val; }

bool Watchpoint::CaptureWatchedValue(const ExecutionContext &exe_ctx) {
  ConstString watch_name("$__lldb__watch_value");
  m_old_value_sp = m_new_value_sp;
  Address watch_address(GetLoadAddress());
  if (!m_type.IsValid()) {
    // Don't know how to report new & old values, since we couldn't make a
    // scalar type for this watchpoint. This works around an assert in
    // ValueObjectMemory::Create.
    // FIXME: This should not happen, but if it does in some case we care about,
    // we can go grab the value raw and print it as unsigned.
    return false;
  }
  m_new_value_sp = ValueObjectMemory::Create(
      exe_ctx.GetBestExecutionContextScope(), watch_name.GetStringRef(),
      watch_address, m_type);
  m_new_value_sp = m_new_value_sp->CreateConstantValue(watch_name);
  return (m_new_value_sp && m_new_value_sp->GetError().Success());
}

void Watchpoint::IncrementFalseAlarmsAndReviseHitCount() {
  ++m_false_alarms;
  if (m_false_alarms) {
    if (m_hit_count >= m_false_alarms) {
      m_hit_count -= m_false_alarms;
      m_false_alarms = 0;
    } else {
      m_false_alarms -= m_hit_count;
      m_hit_count = 0;
    }
  }
}

// RETURNS - true if we should stop at this breakpoint, false if we
// should continue.

bool Watchpoint::ShouldStop(StoppointCallbackContext *context) {
  IncrementHitCount();

  return IsEnabled();
}

void Watchpoint::GetDescription(Stream *s, lldb::DescriptionLevel level) {
  DumpWithLevel(s, level);
}

void Watchpoint::Dump(Stream *s) const {
  DumpWithLevel(s, lldb::eDescriptionLevelBrief);
}

// If prefix is nullptr, we display the watch id and ignore the prefix
// altogether.
void Watchpoint::DumpSnapshots(Stream *s, const char *prefix) const {
  if (!prefix) {
    s->Printf("\nWatchpoint %u hit:", GetID());
    prefix = "";
  }

  if (m_old_value_sp) {
    const char *old_value_cstr = m_old_value_sp->GetValueAsCString();
    if (old_value_cstr && old_value_cstr[0])
      s->Printf("\n%sold value: %s", prefix, old_value_cstr);
    else {
      const char *old_summary_cstr = m_old_value_sp->GetSummaryAsCString();
      if (old_summary_cstr && old_summary_cstr[0])
        s->Printf("\n%sold value: %s", prefix, old_summary_cstr);
    }
  }

  if (m_new_value_sp) {
    const char *new_value_cstr = m_new_value_sp->GetValueAsCString();
    if (new_value_cstr && new_value_cstr[0])
      s->Printf("\n%snew value: %s", prefix, new_value_cstr);
    else {
      const char *new_summary_cstr = m_new_value_sp->GetSummaryAsCString();
      if (new_summary_cstr && new_summary_cstr[0])
        s->Printf("\n%snew value: %s", prefix, new_summary_cstr);
    }
  }
}

void Watchpoint::DumpWithLevel(Stream *s,
                               lldb::DescriptionLevel description_level) const {
  if (s == nullptr)
    return;

  assert(description_level >= lldb::eDescriptionLevelBrief &&
         description_level <= lldb::eDescriptionLevelVerbose);

  s->Printf("Watchpoint %u: addr = 0x%8.8" PRIx64
            " size = %u state = %s type = %s%s",
            GetID(), GetLoadAddress(), m_byte_size,
            IsEnabled() ? "enabled" : "disabled", m_watch_read ? "r" : "",
            m_watch_write ? "w" : "");

  if (description_level >= lldb::eDescriptionLevelFull) {
    if (!m_decl_str.empty())
      s->Printf("\n    declare @ '%s'", m_decl_str.c_str());
    if (!m_watch_spec_str.empty())
      s->Printf("\n    watchpoint spec = '%s'", m_watch_spec_str.c_str());

    // Dump the snapshots we have taken.
    DumpSnapshots(s, "    ");

    if (GetConditionText())
      s->Printf("\n    condition = '%s'", GetConditionText());
    m_options.GetCallbackDescription(s, description_level);
  }

  if (description_level >= lldb::eDescriptionLevelVerbose) {
    s->Printf("\n    hw_index = %i  hit_count = %-4u  ignore_count = %-4u",
              GetHardwareIndex(), GetHitCount(), GetIgnoreCount());
  }
}

bool Watchpoint::IsEnabled() const { return m_enabled; }

// Within StopInfo.cpp, we purposely turn on the ephemeral mode right before
// temporarily disable the watchpoint in order to perform possible watchpoint
// actions without triggering further watchpoint events. After the temporary
// disabled watchpoint is enabled, we then turn off the ephemeral mode.

void Watchpoint::TurnOnEphemeralMode() { m_is_ephemeral = true; }

void Watchpoint::TurnOffEphemeralMode() {
  m_is_ephemeral = false;
  // Leaving ephemeral mode, reset the m_disabled_count!
  m_disabled_count = 0;
}

bool Watchpoint::IsDisabledDuringEphemeralMode() {
  return m_disabled_count > 1 && m_is_ephemeral;
}

void Watchpoint::SetEnabled(bool enabled, bool notify) {
  if (!enabled) {
    if (!m_is_ephemeral)
      SetHardwareIndex(LLDB_INVALID_INDEX32);
    else
      ++m_disabled_count;

    // Don't clear the snapshots for now.
    // Within StopInfo.cpp, we purposely do disable/enable watchpoint while
    // performing watchpoint actions.
  }
  bool changed = enabled != m_enabled;
  m_enabled = enabled;
  if (notify && !m_is_ephemeral && changed)
    SendWatchpointChangedEvent(enabled ? eWatchpointEventTypeEnabled
                                       : eWatchpointEventTypeDisabled);
}

void Watchpoint::SetWatchpointType(uint32_t type, bool notify) {
  int old_watch_read = m_watch_read;
  int old_watch_write = m_watch_write;
  m_watch_read = (type & LLDB_WATCH_TYPE_READ) != 0;
  m_watch_write = (type & LLDB_WATCH_TYPE_WRITE) != 0;
  if (notify &&
      (old_watch_read != m_watch_read || old_watch_write != m_watch_write))
    SendWatchpointChangedEvent(eWatchpointEventTypeTypeChanged);
}

bool Watchpoint::WatchpointRead() const { return m_watch_read != 0; }

bool Watchpoint::WatchpointWrite() const { return m_watch_write != 0; }

uint32_t Watchpoint::GetIgnoreCount() const { return m_ignore_count; }

void Watchpoint::SetIgnoreCount(uint32_t n) {
  bool changed = m_ignore_count != n;
  m_ignore_count = n;
  if (changed)
    SendWatchpointChangedEvent(eWatchpointEventTypeIgnoreChanged);
}

bool Watchpoint::InvokeCallback(StoppointCallbackContext *context) {
  return m_options.InvokeCallback(context, GetID());
}

void Watchpoint::SetCondition(const char *condition) {
  if (condition == nullptr || condition[0] == '\0') {
    if (m_condition_up)
      m_condition_up.reset();
  } else {
    // Pass nullptr for expr_prefix (no translation-unit level definitions).
    Status error;
<<<<<<< HEAD
    ExecutionContext exe_scope(m_target);
    m_condition_ap.reset(m_target.GetUserExpressionForLanguage(
        exe_scope,
=======
    m_condition_up.reset(m_target.GetUserExpressionForLanguage(
>>>>>>> e8af9bac
        condition, llvm::StringRef(), lldb::eLanguageTypeUnknown,
        UserExpression::eResultTypeAny, EvaluateExpressionOptions(), nullptr,
        error));
    if (error.Fail()) {
      // FIXME: Log something...
      m_condition_up.reset();
    }
  }
  SendWatchpointChangedEvent(eWatchpointEventTypeConditionChanged);
}

const char *Watchpoint::GetConditionText() const {
  if (m_condition_up)
    return m_condition_up->GetUserText();
  else
    return nullptr;
}

void Watchpoint::SendWatchpointChangedEvent(
    lldb::WatchpointEventType eventKind) {
  if (!m_being_created &&
      GetTarget().EventTypeHasListeners(
          Target::eBroadcastBitWatchpointChanged)) {
    WatchpointEventData *data =
        new Watchpoint::WatchpointEventData(eventKind, shared_from_this());
    GetTarget().BroadcastEvent(Target::eBroadcastBitWatchpointChanged, data);
  }
}

void Watchpoint::SendWatchpointChangedEvent(WatchpointEventData *data) {
  if (data == nullptr)
    return;

  if (!m_being_created &&
      GetTarget().EventTypeHasListeners(Target::eBroadcastBitWatchpointChanged))
    GetTarget().BroadcastEvent(Target::eBroadcastBitWatchpointChanged, data);
  else
    delete data;
}

Watchpoint::WatchpointEventData::WatchpointEventData(
    WatchpointEventType sub_type, const WatchpointSP &new_watchpoint_sp)
    : EventData(), m_watchpoint_event(sub_type),
      m_new_watchpoint_sp(new_watchpoint_sp) {}

Watchpoint::WatchpointEventData::~WatchpointEventData() = default;

const ConstString &Watchpoint::WatchpointEventData::GetFlavorString() {
  static ConstString g_flavor("Watchpoint::WatchpointEventData");
  return g_flavor;
}

const ConstString &Watchpoint::WatchpointEventData::GetFlavor() const {
  return WatchpointEventData::GetFlavorString();
}

WatchpointSP &Watchpoint::WatchpointEventData::GetWatchpoint() {
  return m_new_watchpoint_sp;
}

WatchpointEventType
Watchpoint::WatchpointEventData::GetWatchpointEventType() const {
  return m_watchpoint_event;
}

void Watchpoint::WatchpointEventData::Dump(Stream *s) const {}

const Watchpoint::WatchpointEventData *
Watchpoint::WatchpointEventData::GetEventDataFromEvent(const Event *event) {
  if (event) {
    const EventData *event_data = event->GetData();
    if (event_data &&
        event_data->GetFlavor() == WatchpointEventData::GetFlavorString())
      return static_cast<const WatchpointEventData *>(event->GetData());
  }
  return nullptr;
}

WatchpointEventType
Watchpoint::WatchpointEventData::GetWatchpointEventTypeFromEvent(
    const EventSP &event_sp) {
  const WatchpointEventData *data = GetEventDataFromEvent(event_sp.get());

  if (data == nullptr)
    return eWatchpointEventTypeInvalidType;
  else
    return data->GetWatchpointEventType();
}

WatchpointSP Watchpoint::WatchpointEventData::GetWatchpointFromEvent(
    const EventSP &event_sp) {
  WatchpointSP wp_sp;

  const WatchpointEventData *data = GetEventDataFromEvent(event_sp.get());
  if (data)
    wp_sp = data->m_new_watchpoint_sp;

  return wp_sp;
}<|MERGE_RESOLUTION|>--- conflicted
+++ resolved
@@ -277,13 +277,9 @@
   } else {
     // Pass nullptr for expr_prefix (no translation-unit level definitions).
     Status error;
-<<<<<<< HEAD
     ExecutionContext exe_scope(m_target);
-    m_condition_ap.reset(m_target.GetUserExpressionForLanguage(
+    m_condition_up.reset(m_target.GetUserExpressionForLanguage(
         exe_scope,
-=======
-    m_condition_up.reset(m_target.GetUserExpressionForLanguage(
->>>>>>> e8af9bac
         condition, llvm::StringRef(), lldb::eLanguageTypeUnknown,
         UserExpression::eResultTypeAny, EvaluateExpressionOptions(), nullptr,
         error));
