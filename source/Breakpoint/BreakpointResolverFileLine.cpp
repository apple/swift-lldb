--- conflicted
+++ resolved
@@ -227,15 +227,9 @@
     CompUnitSP cu_sp(context.module_sp->GetCompileUnitAtIndex(i));
     if (cu_sp) {
       if (filter.CompUnitPasses(*cu_sp))
-<<<<<<< HEAD
-        cu_sp->ResolveSymbolContext(
-            m_file_spec, m_line_number, m_inlines | force_check_inlines,
-            m_exact_match, eSymbolContextEverything, sc_list);
-=======
-        cu_sp->ResolveSymbolContext(search_file_spec, m_line_number, m_inlines,
+        cu_sp->ResolveSymbolContext(search_file_spec, m_line_number, m_inlines | force_check_inlines,
                                     m_exact_match, eSymbolContextEverything,
                                     sc_list);
->>>>>>> 53113aaa
     }
   }
 
