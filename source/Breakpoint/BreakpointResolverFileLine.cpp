//===-- BreakpointResolverFileLine.cpp --------------------------*- C++ -*-===//
//
// Part of the LLVM Project, under the Apache License v2.0 with LLVM Exceptions.
// See https://llvm.org/LICENSE.txt for license information.
// SPDX-License-Identifier: Apache-2.0 WITH LLVM-exception
//
//===----------------------------------------------------------------------===//

#include "lldb/Breakpoint/BreakpointResolverFileLine.h"

#include "lldb/Breakpoint/BreakpointLocation.h"
#include "lldb/Core/Module.h"
#include "lldb/Symbol/CompileUnit.h"
#include "lldb/Symbol/Function.h"
#include "lldb/Symbol/SymbolFile.h"
#include "lldb/Utility/Log.h"
#include "lldb/Utility/StreamString.h"

using namespace lldb;
using namespace lldb_private;

// BreakpointResolverFileLine:
BreakpointResolverFileLine::BreakpointResolverFileLine(
    Breakpoint *bkpt, const FileSpec &file_spec, uint32_t line_no,
    uint32_t column, lldb::addr_t offset, bool check_inlines,
    bool skip_prologue, bool exact_match)
    : BreakpointResolver(bkpt, BreakpointResolver::FileLineResolver, offset),
      m_file_spec(file_spec), m_line_number(line_no), m_column(column),
      m_inlines(check_inlines), m_skip_prologue(skip_prologue),
      m_exact_match(exact_match) {}

BreakpointResolverFileLine::~BreakpointResolverFileLine() {}

BreakpointResolver *BreakpointResolverFileLine::CreateFromStructuredData(
    Breakpoint *bkpt, const StructuredData::Dictionary &options_dict,
    Status &error) {
  llvm::StringRef filename;
  uint32_t line_no;
  uint32_t column;
  bool check_inlines;
  bool skip_prologue;
  bool exact_match;
  bool success;

  lldb::addr_t offset = 0;

  success = options_dict.GetValueForKeyAsString(GetKey(OptionNames::FileName),
                                                filename);
  if (!success) {
    error.SetErrorString("BRFL::CFSD: Couldn't find filename entry.");
    return nullptr;
  }

  success = options_dict.GetValueForKeyAsInteger(
      GetKey(OptionNames::LineNumber), line_no);
  if (!success) {
    error.SetErrorString("BRFL::CFSD: Couldn't find line number entry.");
    return nullptr;
  }

  success =
      options_dict.GetValueForKeyAsInteger(GetKey(OptionNames::Column), column);
  if (!success) {
    // Backwards compatibility.
    column = 0;
  }

  success = options_dict.GetValueForKeyAsBoolean(GetKey(OptionNames::Inlines),
                                                 check_inlines);
  if (!success) {
    error.SetErrorString("BRFL::CFSD: Couldn't find check inlines entry.");
    return nullptr;
  }

  success = options_dict.GetValueForKeyAsBoolean(
      GetKey(OptionNames::SkipPrologue), skip_prologue);
  if (!success) {
    error.SetErrorString("BRFL::CFSD: Couldn't find skip prologue entry.");
    return nullptr;
  }

  success = options_dict.GetValueForKeyAsBoolean(
      GetKey(OptionNames::ExactMatch), exact_match);
  if (!success) {
    error.SetErrorString("BRFL::CFSD: Couldn't find exact match entry.");
    return nullptr;
  }

  FileSpec file_spec(filename);

  return new BreakpointResolverFileLine(bkpt, file_spec, line_no, column,
                                        offset, check_inlines, skip_prologue,
                                        exact_match);
}

StructuredData::ObjectSP
BreakpointResolverFileLine::SerializeToStructuredData() {
  StructuredData::DictionarySP options_dict_sp(
      new StructuredData::Dictionary());

  options_dict_sp->AddStringItem(GetKey(OptionNames::FileName),
                                 m_file_spec.GetPath());
  options_dict_sp->AddIntegerItem(GetKey(OptionNames::LineNumber),
                                  m_line_number);
  options_dict_sp->AddIntegerItem(GetKey(OptionNames::Column),
                                  m_column);
  options_dict_sp->AddBooleanItem(GetKey(OptionNames::Inlines), m_inlines);
  options_dict_sp->AddBooleanItem(GetKey(OptionNames::SkipPrologue),
                                  m_skip_prologue);
  options_dict_sp->AddBooleanItem(GetKey(OptionNames::ExactMatch),
                                  m_exact_match);

  return WrapOptionsDict(options_dict_sp);
}

// Filter the symbol context list to remove contexts where the line number was
// moved into a new function. We do this conservatively, so if e.g. we cannot
// resolve the function in the context (which can happen in case of line-table-
// only debug info), we leave the context as is. The trickiest part here is
// handling inlined functions -- in this case we need to make sure we look at
// the declaration line of the inlined function, NOT the function it was
// inlined into.
void BreakpointResolverFileLine::FilterContexts(SymbolContextList &sc_list,
                                                bool is_relative) {
  if (m_exact_match)
    return; // Nothing to do. Contexts are precise.

  llvm::StringRef relative_path;
  if (is_relative)
    relative_path = m_file_spec.GetDirectory().GetStringRef();

  Log * log = GetLogIfAllCategoriesSet(LIBLLDB_LOG_BREAKPOINTS);
  for(uint32_t i = 0; i < sc_list.GetSize(); ++i) {
    SymbolContext sc;
    sc_list.GetContextAtIndex(i, sc);
    if (is_relative) {
      // If the path was relative, make sure any matches match as long as the
      // relative parts of the path match the path from support files
      auto sc_dir = sc.line_entry.file.GetDirectory().GetStringRef();
      if (!sc_dir.endswith(relative_path)) {
        // We had a relative path specified and the relative directory doesn't
        // match so remove this one
        LLDB_LOG(log, "removing not matching relative path {0} since it "
                "doesn't end with {1}", sc_dir, relative_path);
        sc_list.RemoveContextAtIndex(i);
        --i;
        continue;
      }
    }

    if (!sc.block)
      continue;

    FileSpec file;
    uint32_t line;
    const Block *inline_block = sc.block->GetContainingInlinedBlock();
    if (inline_block) {
      const Declaration &inline_declaration = inline_block->GetInlinedFunctionInfo()->GetDeclaration();
      if (!inline_declaration.IsValid())
        continue;
      file = inline_declaration.GetFile();
      line = inline_declaration.GetLine();
    } else if (sc.function)
      sc.function->GetStartLineSourceInfo(file, line);
    else
      continue;

    if (file != sc.line_entry.file) {
      LLDB_LOG(log, "unexpected symbol context file {0}", sc.line_entry.file);
      continue;
    }

    // Compare the requested line number with the line of the function
    // declaration. In case of a function declared as:
    //
    // int
    // foo()
    // {
    //   ...
    //
    // the compiler will set the declaration line to the "foo" line, which is
    // the reason why we have -1 here. This can fail in case of two inline
    // functions defined back-to-back:
    //
    // inline int foo1() { ... }
    // inline int foo2() { ... }
    //
    // but that's the best we can do for now.
    // One complication, if the line number returned from GetStartLineSourceInfo
    // is 0, then we can't do this calculation.  That can happen if
    // GetStartLineSourceInfo gets an error, or if the first line number in
    // the function really is 0 - which happens for some languages.
    const int decl_line_is_too_late_fudge = 1;
    if (line && m_line_number < line - decl_line_is_too_late_fudge) {
      LLDB_LOG(log, "removing symbol context at {0}:{1}", file, line);
      sc_list.RemoveContextAtIndex(i);
      --i;
    }
  }
}

Searcher::CallbackReturn
BreakpointResolverFileLine::SearchCallback(SearchFilter &filter,
                                           SymbolContext &context,
                                           Address *addr, bool containing) {
  SymbolContextList sc_list;

  assert(m_breakpoint != nullptr);

  // There is a tricky bit here.  You can have two compilation units that
  // #include the same file, and in one of them the function at m_line_number
  // is used (and so code and a line entry for it is generated) but in the
  // other it isn't.  If we considered the CU's independently, then in the
  // second inclusion, we'd move the breakpoint to the next function that
  // actually generated code in the header file.  That would end up being
  // confusing.  So instead, we do the CU iterations by hand here, then scan
  // through the complete list of matches, and figure out the closest line
  // number match, and only set breakpoints on that match.

  // Note also that if file_spec only had a file name and not a directory,
  // there may be many different file spec's in the resultant list.  The
  // closest line match for one will not be right for some totally different
  // file.  So we go through the match list and pull out the sets that have the
  // same file spec in their line_entry and treat each set separately.

  FileSpec search_file_spec = m_file_spec;
  const bool is_relative = m_file_spec.IsRelative();
  if (is_relative)
    search_file_spec.GetDirectory().Clear();

  const size_t num_comp_units = context.module_sp->GetNumCompileUnits();
<<<<<<< HEAD
  bool force_check_inlines = false;
  if (auto *sym_file = context.module_sp->GetSymbolFile())
    force_check_inlines = sym_file->ForceInlineSourceFileCheck();
=======
>>>>>>> 807be824
  for (size_t i = 0; i < num_comp_units; i++) {
    CompUnitSP cu_sp(context.module_sp->GetCompileUnitAtIndex(i));
    if (cu_sp) {
      if (filter.CompUnitPasses(*cu_sp))
        cu_sp->ResolveSymbolContext(search_file_spec, m_line_number, m_inlines,
                                    m_exact_match, eSymbolContextEverything,
                                    sc_list);
    }
  }

  FilterContexts(sc_list, is_relative);

  StreamString s;
  s.Printf("for %s:%d ", m_file_spec.GetFilename().AsCString("<Unknown>"),
           m_line_number);

  SetSCMatchesByLine(filter, sc_list, m_skip_prologue, s.GetString(),
                     m_line_number, m_column);

  return Searcher::eCallbackReturnContinue;
}

lldb::SearchDepth BreakpointResolverFileLine::GetDepth() {
  return lldb::eSearchDepthModule;
}

void BreakpointResolverFileLine::GetDescription(Stream *s) {
  s->Printf("file = '%s', line = %u, ", m_file_spec.GetPath().c_str(),
            m_line_number);
  if (m_column)
    s->Printf("column = %u, ", m_column);
  s->Printf("exact_match = %d", m_exact_match);
}

void BreakpointResolverFileLine::Dump(Stream *s) const {}

lldb::BreakpointResolverSP
BreakpointResolverFileLine::CopyForBreakpoint(Breakpoint &breakpoint) {
  lldb::BreakpointResolverSP ret_sp(new BreakpointResolverFileLine(
      &breakpoint, m_file_spec, m_line_number, m_column, m_offset, m_inlines,
      m_skip_prologue, m_exact_match));

  return ret_sp;
}<|MERGE_RESOLUTION|>--- conflicted
+++ resolved
@@ -229,12 +229,6 @@
     search_file_spec.GetDirectory().Clear();
 
   const size_t num_comp_units = context.module_sp->GetNumCompileUnits();
-<<<<<<< HEAD
-  bool force_check_inlines = false;
-  if (auto *sym_file = context.module_sp->GetSymbolFile())
-    force_check_inlines = sym_file->ForceInlineSourceFileCheck();
-=======
->>>>>>> 807be824
   for (size_t i = 0; i < num_comp_units; i++) {
     CompUnitSP cu_sp(context.module_sp->GetCompileUnitAtIndex(i));
     if (cu_sp) {
