--- conflicted
+++ resolved
@@ -616,24 +616,11 @@
       // Only check for inline functions if
       LazyBool check_inlines = eLazyBoolCalculate;
 
-<<<<<<< HEAD
-      bp_sp = target->CreateBreakpoint(&(m_options.m_modules),
-                                       file,
-                                       m_options.m_line_num,
-                                       m_options.m_column,
-                                       m_options.m_offset_addr,
-                                       check_inlines,
-                                       m_options.m_skip_prologue,
-                                       internal,
-                                       m_options.m_hardware,
-                                       m_options.m_move_to_nearest_code);
-=======
       bp_sp = target.CreateBreakpoint(
           &(m_options.m_modules), file, m_options.m_line_num,
           m_options.m_column, m_options.m_offset_addr, check_inlines,
           m_options.m_skip_prologue, internal, m_options.m_hardware,
           m_options.m_move_to_nearest_code);
->>>>>>> 80e10c6a
     } break;
 
     case eSetTypeAddress: // Breakpoint by address
@@ -665,23 +652,11 @@
       if (name_type_mask == 0)
         name_type_mask = eFunctionNameTypeAuto;
 
-<<<<<<< HEAD
-      bp_sp = target->CreateBreakpoint(&(m_options.m_modules),
-                                       &(m_options.m_filenames),
-                                       m_options.m_func_names,
-                                       name_type_mask,
-                                       m_options.m_language,
-                                       m_options.m_offset_addr,
-                                       m_options.m_skip_prologue,
-                                       internal,
-                                       m_options.m_hardware);
-=======
       bp_sp = target.CreateBreakpoint(
           &(m_options.m_modules), &(m_options.m_filenames),
           m_options.m_func_names, name_type_mask, m_options.m_language,
           m_options.m_offset_addr, m_options.m_skip_prologue, internal,
           m_options.m_hardware);
->>>>>>> 80e10c6a
     } break;
 
     case eSetTypeFunctionRegexp: // Breakpoint by regular expression function
@@ -696,20 +671,10 @@
           return false;
         }
 
-<<<<<<< HEAD
-        bp_sp = target->CreateFuncRegexBreakpoint(&(m_options.m_modules),
-                                                  &(m_options.m_filenames),
-                                                  regexp,
-                                                  m_options.m_language,
-                                                  m_options.m_skip_prologue,
-                                                  internal,
-                                                  m_options.m_hardware);
-=======
         bp_sp = target.CreateFuncRegexBreakpoint(
             &(m_options.m_modules), &(m_options.m_filenames), regexp,
             m_options.m_language, m_options.m_skip_prologue, internal,
             m_options.m_hardware);
->>>>>>> 80e10c6a
       }
       break;
     case eSetTypeSourceRegexp: // Breakpoint by regexp on source text.
@@ -736,27 +701,6 @@
         result.SetStatus(eReturnStatusFailed);
         return false;
       }
-<<<<<<< HEAD
-      bp_sp =
-          target->CreateSourceRegexBreakpoint(&(m_options.m_modules),
-                                              &(m_options.m_filenames),
-                                              m_options
-                                                  .m_source_regex_func_names,
-                                              regexp,
-                                              internal,
-                                              m_options.m_hardware,
-                                              m_options.m_move_to_nearest_code);
-    } break;
-    case eSetTypeException: {
-      Status precond_error;
-      bp_sp = target->CreateExceptionBreakpoint(m_options.m_exception_language,
-                                                m_options.m_catch_bp,
-                                                m_options.m_throw_bp,
-                                                internal,
-                                                &m_options
-                                                    .m_exception_extra_args,
-                                                &precond_error);
-=======
       bp_sp = target.CreateSourceRegexBreakpoint(
           &(m_options.m_modules), &(m_options.m_filenames),
           m_options.m_source_regex_func_names, regexp, internal,
@@ -768,7 +712,6 @@
           m_options.m_exception_language, m_options.m_catch_bp,
           m_options.m_throw_bp, internal, &m_options.m_exception_extra_args,
           &precond_error);
->>>>>>> 80e10c6a
       if (precond_error.Fail()) {
         result.AppendErrorWithFormat(
             "Error setting extra exception arguments: %s",
@@ -781,20 +724,10 @@
     case eSetTypeScripted: {
 
       Status error;
-<<<<<<< HEAD
-      bp_sp = target->CreateScriptedBreakpoint(m_options.m_python_class,
-                                               &(m_options.m_modules),
-                                               &(m_options.m_filenames),
-                                               false,
-                                               m_options.m_hardware,
-                                               m_options.m_extra_args_sp,
-                                               &error);
-=======
       bp_sp = target.CreateScriptedBreakpoint(
           m_options.m_python_class, &(m_options.m_modules),
           &(m_options.m_filenames), false, m_options.m_hardware,
           m_options.m_extra_args_sp, &error);
->>>>>>> 80e10c6a
       if (error.Fail()) {
         result.AppendErrorWithFormat(
             "Error setting extra exception arguments: %s",
@@ -936,11 +869,7 @@
     BreakpointIDList valid_bp_ids;
 
     CommandObjectMultiwordBreakpoint::VerifyBreakpointOrLocationIDs(
-<<<<<<< HEAD
-        command, target, result, &valid_bp_ids,
-=======
         command, &target, result, &valid_bp_ids,
->>>>>>> 80e10c6a
         BreakpointName::Permissions::PermissionKinds::disablePerm);
 
     if (result.Succeeded()) {
@@ -1022,11 +951,7 @@
       // Particular breakpoint selected; enable that breakpoint.
       BreakpointIDList valid_bp_ids;
       CommandObjectMultiwordBreakpoint::VerifyBreakpointOrLocationIDs(
-<<<<<<< HEAD
-          command, target, result, &valid_bp_ids,
-=======
           command, &target, result, &valid_bp_ids,
->>>>>>> 80e10c6a
           BreakpointName::Permissions::PermissionKinds::disablePerm);
 
       if (result.Succeeded()) {
@@ -1133,11 +1058,7 @@
       BreakpointIDList valid_bp_ids;
 
       CommandObjectMultiwordBreakpoint::VerifyBreakpointOrLocationIDs(
-<<<<<<< HEAD
-          command, target, result, &valid_bp_ids,
-=======
           command, &target, result, &valid_bp_ids,
->>>>>>> 80e10c6a
           BreakpointName::Permissions::PermissionKinds::disablePerm);
 
       if (result.Succeeded()) {
@@ -1295,11 +1216,7 @@
       // Particular breakpoints selected; show info about that breakpoint.
       BreakpointIDList valid_bp_ids;
       CommandObjectMultiwordBreakpoint::VerifyBreakpointOrLocationIDs(
-<<<<<<< HEAD
-          command, target, result, &valid_bp_ids,
-=======
           command, &target, result, &valid_bp_ids,
->>>>>>> 80e10c6a
           BreakpointName::Permissions::PermissionKinds::listPerm);
 
       if (result.Succeeded()) {
@@ -1569,11 +1486,7 @@
       // Particular breakpoint selected; disable that breakpoint.
       BreakpointIDList valid_bp_ids;
       CommandObjectMultiwordBreakpoint::VerifyBreakpointOrLocationIDs(
-<<<<<<< HEAD
-          command, target, result, &valid_bp_ids,
-=======
           command, &target, result, &valid_bp_ids,
->>>>>>> 80e10c6a
           BreakpointName::Permissions::PermissionKinds::deletePerm);
 
       if (result.Succeeded()) {
@@ -1789,13 +1702,6 @@
       result.SetStatus(eReturnStatusFailed);
       return false;
     }
-<<<<<<< HEAD
-
-    Target *target =
-        GetSelectedOrDummyTarget(false);
-=======
->>>>>>> 80e10c6a
-
     Target &target = GetSelectedOrDummyTarget(false);
 
     std::unique_lock<std::recursive_mutex> lock;
@@ -1904,11 +1810,7 @@
     // Particular breakpoint selected; disable that breakpoint.
     BreakpointIDList valid_bp_ids;
     CommandObjectMultiwordBreakpoint::VerifyBreakpointIDs(
-<<<<<<< HEAD
-        command, target, result, &valid_bp_ids,
-=======
         command, &target, result, &valid_bp_ids,
->>>>>>> 80e10c6a
         BreakpointName::Permissions::PermissionKinds::listPerm);
 
     if (result.Succeeded()) {
@@ -1987,11 +1889,7 @@
     // Particular breakpoint selected; disable that breakpoint.
     BreakpointIDList valid_bp_ids;
     CommandObjectMultiwordBreakpoint::VerifyBreakpointIDs(
-<<<<<<< HEAD
-        command, target, result, &valid_bp_ids,
-=======
         command, &target, result, &valid_bp_ids,
->>>>>>> 80e10c6a
         BreakpointName::Permissions::PermissionKinds::deletePerm);
 
     if (result.Succeeded()) {
@@ -2040,16 +1938,6 @@
     Target &target =
         GetSelectedOrDummyTarget(m_name_options.m_use_dummy.GetCurrentValue());
 
-<<<<<<< HEAD
-    if (target == nullptr) {
-      result.AppendError("Invalid target. No existing target or breakpoints.");
-      result.SetStatus(eReturnStatusFailed);
-      return false;
-    }
-
-
-=======
->>>>>>> 80e10c6a
     std::vector<std::string> name_list;
     if (command.empty()) {
       target.GetBreakpointNames(name_list);
@@ -2327,11 +2215,7 @@
     BreakpointIDList valid_bp_ids;
     if (!command.empty()) {
       CommandObjectMultiwordBreakpoint::VerifyBreakpointIDs(
-<<<<<<< HEAD
-          command, target, result, &valid_bp_ids,
-=======
           command, &target, result, &valid_bp_ids,
->>>>>>> 80e10c6a
           BreakpointName::Permissions::PermissionKinds::listPerm);
 
       if (!result.Succeeded()) {
