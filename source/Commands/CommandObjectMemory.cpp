--- conflicted
+++ resolved
@@ -1769,17 +1769,10 @@
 {
 public:
     CommandObjectMemoryRegion(CommandInterpreter &interpreter)
-<<<<<<< HEAD
-        : CommandObjectParsed(interpreter, "memory region",
-                              "Get information on a memory region that contains an address in the current process.",
-                              "memory region ADDR",
-                              eCommandRequiresProcess | eCommandTryTargetAPILock | eCommandProcessMustBeLaunched),
-=======
         : CommandObjectParsed(
               interpreter, "memory region",
               "Get information on the memory region containing an address in the current target process.",
               "memory region ADDR", eCommandRequiresProcess | eCommandTryTargetAPILock | eCommandProcessMustBeLaunched),
->>>>>>> 969e9c06
           m_prev_end_addr(LLDB_INVALID_ADDRESS)
     {
     }
