//===-- CommandObjectType.cpp -----------------------------------*- C++ -*-===//
//
//                     The LLVM Compiler Infrastructure
//
// This file is distributed under the University of Illinois Open Source
// License. See LICENSE.TXT for details.
//
//===----------------------------------------------------------------------===//

#include "CommandObjectType.h"

// C Includes
// C++ Includes
#include <algorithm>
<<<<<<< HEAD
=======
#include <cctype>
>>>>>>> e119e26c
#include <functional>

// Other libraries and framework includes
#include "llvm/ADT/StringRef.h"

// Project includes
#include "lldb/Core/ConstString.h"
#include "lldb/Core/Debugger.h"
#include "lldb/Core/IOHandler.h"
#include "lldb/Core/RegularExpression.h"
#include "lldb/Core/State.h"
#include "lldb/Core/StringList.h"
#include "lldb/DataFormatters/DataVisualization.h"
#include "lldb/Interpreter/CommandInterpreter.h"
#include "lldb/Interpreter/CommandObject.h"
#include "lldb/Interpreter/CommandReturnObject.h"
#include "lldb/Interpreter/Options.h"
#include "lldb/Interpreter/OptionGroupFormat.h"
#include "lldb/Interpreter/OptionValueBoolean.h"
#include "lldb/Interpreter/OptionValueLanguage.h"
#include "lldb/Interpreter/OptionValueString.h"
#include "lldb/Target/Language.h"
#include "lldb/Target/Process.h"
#include "lldb/Target/StackFrame.h"
#include "lldb/Target/Target.h"
#include "lldb/Target/Thread.h"
#include "lldb/Target/ThreadList.h"

using namespace lldb;
using namespace lldb_private;

class ScriptAddOptions
{
public:
    TypeSummaryImpl::Flags m_flags;
    StringList m_target_types;
    bool m_regex;
    ConstString m_name;
    std::string m_category;
    
    ScriptAddOptions(const TypeSummaryImpl::Flags& flags,
                     bool regx,
                     const ConstString& name,
                     std::string catg) :
        m_flags(flags),
        m_regex(regx),
        m_name(name),
        m_category(catg)
    {
    }
    
    typedef std::shared_ptr<ScriptAddOptions> SharedPointer;
};

class SynthAddOptions
{
public:
    bool m_skip_pointers;
    bool m_skip_references;
    bool m_cascade;
    bool m_regex;
    StringList m_target_types;
    std::string m_category;
    
    SynthAddOptions(bool sptr,
                    bool sref,
                    bool casc,
                    bool regx,
                    std::string catg) :
    m_skip_pointers(sptr),
    m_skip_references(sref),
    m_cascade(casc),
    m_regex(regx),
    m_target_types(),
    m_category(catg)
    {
    }
    
    typedef std::shared_ptr<SynthAddOptions> SharedPointer;
};

static bool
WarnOnPotentialUnquotedUnsignedType (Args& command, CommandReturnObject &result)
{
    for (unsigned idx = 0; idx < command.GetArgumentCount(); idx++)
    {
        const char* arg = command.GetArgumentAtIndex(idx);
        if (idx+1 < command.GetArgumentCount())
        {
            if (arg && 0 == strcmp(arg,"unsigned"))
            {
                const char* next = command.GetArgumentAtIndex(idx+1);
                if (next &&
                    (0 == strcmp(next, "int") ||
                     0 == strcmp(next, "short") ||
                     0 == strcmp(next, "char") ||
                     0 == strcmp(next, "long")))
                {
                    result.AppendWarningWithFormat("%s %s being treated as two types. if you meant the combined type name use quotes, as in \"%s %s\"\n",
                                                   arg,next,arg,next);
                    return true;
                }
            }
        }
    }
    return false;
}

class CommandObjectTypeSummaryAdd :
    public CommandObjectParsed,
    public IOHandlerDelegateMultiline
{
private:
    class CommandOptions : public Options
    {
    public:
        CommandOptions (CommandInterpreter &interpreter) :
        Options (interpreter)
        {
        }

        ~CommandOptions() override = default;

        Error
        SetOptionValue (uint32_t option_idx, const char *option_arg) override;
        
        void
        OptionParsingStarting () override;
        
        const OptionDefinition*
        GetDefinitions () override
        {
            return g_option_table;
        }
        
        // Options table: Required for subclasses of Options.
        
        static OptionDefinition g_option_table[];
        
        // Instance variables to hold the values for command options.
        
        TypeSummaryImpl::Flags m_flags;
        bool m_regex;
        std::string m_format_string;
        ConstString m_name;
        std::string m_python_script;
        std::string m_python_function;
        bool m_is_add_script;
        std::string m_category;
    };
    
    CommandOptions m_options;
    
    Options *
    GetOptions () override
    {
        return &m_options;
    }
    
    bool
    Execute_ScriptSummary (Args& command, CommandReturnObject &result);
    
    bool
    Execute_StringSummary (Args& command, CommandReturnObject &result);
    
public:
    enum SummaryFormatType
    {
        eRegularSummary,
        eRegexSummary,
        eNamedSummary
    };
    
    CommandObjectTypeSummaryAdd (CommandInterpreter &interpreter);

    ~CommandObjectTypeSummaryAdd() override = default;

    void
    IOHandlerActivated (IOHandler &io_handler) override
    {
        static const char *g_summary_addreader_instructions = "Enter your Python command(s). Type 'DONE' to end.\n"
        "def function (valobj,internal_dict):\n"
        "     \"\"\"valobj: an SBValue which you want to provide a summary for\n"
        "        internal_dict: an LLDB support object not to be used\"\"\"\n";

        StreamFileSP output_sp(io_handler.GetOutputStreamFile());
        if (output_sp)
        {
            output_sp->PutCString(g_summary_addreader_instructions);
            output_sp->Flush();
        }
    }

    void
    IOHandlerInputComplete (IOHandler &io_handler, std::string &data) override
    {
        StreamFileSP error_sp = io_handler.GetErrorStreamFile();
        
#ifndef LLDB_DISABLE_PYTHON
        ScriptInterpreter *interpreter = m_interpreter.GetScriptInterpreter();
        if (interpreter)
        {
            StringList lines;
            lines.SplitIntoLines(data);
            if (lines.GetSize() > 0)
            {
                ScriptAddOptions *options_ptr = ((ScriptAddOptions*)io_handler.GetUserData());
                if (options_ptr)
                {
                    ScriptAddOptions::SharedPointer options(options_ptr); // this will ensure that we get rid of the pointer when going out of scope
                    
                    ScriptInterpreter *interpreter = m_interpreter.GetScriptInterpreter();
                    if (interpreter)
                    {
                        std::string funct_name_str;
                        if (interpreter->GenerateTypeScriptFunction (lines, funct_name_str))
                        {
                            if (funct_name_str.empty())
                            {
                                error_sp->Printf ("unable to obtain a valid function name from the script interpreter.\n");
                                error_sp->Flush();
                            }
                            else
                            {
                                // now I have a valid function name, let's add this as script for every type in the list
                                
                                TypeSummaryImplSP script_format;
                                script_format.reset(new ScriptSummaryFormat(options->m_flags,
                                                                            funct_name_str.c_str(),
                                                                            lines.CopyList("    ").c_str()));
                                
                                Error error;
                                
                                for (size_t i = 0; i < options->m_target_types.GetSize(); i++)
                                {
                                    const char *type_name = options->m_target_types.GetStringAtIndex(i);
                                    CommandObjectTypeSummaryAdd::AddSummary(ConstString(type_name),
                                                                            script_format,
                                                                            (options->m_regex ? CommandObjectTypeSummaryAdd::eRegexSummary : CommandObjectTypeSummaryAdd::eRegularSummary),
                                                                            options->m_category,
                                                                            &error);
                                    if (error.Fail())
                                    {
                                        error_sp->Printf ("error: %s", error.AsCString());
                                        error_sp->Flush();
                                    }
                                }
                                
                                if (options->m_name)
                                {
                                    CommandObjectTypeSummaryAdd::AddSummary (options->m_name,
                                                                             script_format,
                                                                             CommandObjectTypeSummaryAdd::eNamedSummary,
                                                                             options->m_category,
                                                                             &error);
                                    if (error.Fail())
                                    {
                                        CommandObjectTypeSummaryAdd::AddSummary (options->m_name,
                                                                                 script_format,
                                                                                 CommandObjectTypeSummaryAdd::eNamedSummary,
                                                                                 options->m_category,
                                                                                 &error);
                                        if (error.Fail())
                                        {
                                            error_sp->Printf ("error: %s", error.AsCString());
                                            error_sp->Flush();
                                        }
                                    }
                                    else
                                    {
                                        error_sp->Printf ("error: %s", error.AsCString());
                                        error_sp->Flush();
                                    }
                                }
                                else
                                {
                                    if (error.AsCString())
                                    {
                                        error_sp->Printf ("error: %s", error.AsCString());
                                        error_sp->Flush();
                                    }
                                }
                            }
                        }
                        else
                        {
                            error_sp->Printf ("error: unable to generate a function.\n");
                            error_sp->Flush();
                        }
                    }
                    else
                    {
                        error_sp->Printf ("error: no script interpreter.\n");
                        error_sp->Flush();
                    }
                }
                else
                {
                    error_sp->Printf ("error: internal synchronization information missing or invalid.\n");
                    error_sp->Flush();
                }
            }
            else
            {
                error_sp->Printf ("error: empty function, didn't add python command.\n");
                error_sp->Flush();
            }
        }
        else
        {
            error_sp->Printf ("error: script interpreter missing, didn't add python command.\n");
            error_sp->Flush();
        }
#endif // LLDB_DISABLE_PYTHON
        io_handler.SetIsDone(true);
    }
    
    static bool
    AddSummary(ConstString type_name,
               lldb::TypeSummaryImplSP entry,
               SummaryFormatType type,
               std::string category,
               Error* error = nullptr);

protected:
    bool
    DoExecute (Args& command, CommandReturnObject &result) override;
};

static const char *g_synth_addreader_instructions =   "Enter your Python command(s). Type 'DONE' to end.\n"
"You must define a Python class with these methods:\n"
"    def __init__(self, valobj, dict):\n"
"    def num_children(self):\n"
"    def get_child_at_index(self, index):\n"
"    def get_child_index(self, name):\n"
"    def update(self):\n"
"        '''Optional'''\n"
"class synthProvider:\n";

class CommandObjectTypeSynthAdd :
    public CommandObjectParsed,
    public IOHandlerDelegateMultiline
{
private:
    class CommandOptions : public Options
    {
    public:
        CommandOptions (CommandInterpreter &interpreter) :
            Options (interpreter)
        {
        }

        ~CommandOptions() override = default;

        Error
        SetOptionValue (uint32_t option_idx, const char *option_arg) override
        {
            Error error;
            const int short_option = m_getopt_table[option_idx].val;
            bool success;
            
            switch (short_option)
            {
                case 'C':
                    m_cascade = Args::StringToBoolean(option_arg, true, &success);
                    if (!success)
                        error.SetErrorStringWithFormat("invalid value for cascade: %s", option_arg);
                    break;
                case 'P':
                    handwrite_python = true;
                    break;
                case 'l':
                    m_class_name = std::string(option_arg);
                    is_class_based = true;
                    break;
                case 'p':
                    m_skip_pointers = true;
                    break;
                case 'r':
                    m_skip_references = true;
                    break;
                case 'w':
                    m_category = std::string(option_arg);
                    break;
                case 'x':
                    m_regex = true;
                    break;
                default:
                    error.SetErrorStringWithFormat ("unrecognized option '%c'", short_option);
                    break;
            }
            
            return error;
        }
        
        void
        OptionParsingStarting () override
        {
            m_cascade = true;
            m_class_name = "";
            m_skip_pointers = false;
            m_skip_references = false;
            m_category = "default";
            is_class_based = false;
            handwrite_python = false;
            m_regex = false;
        }
        
        const OptionDefinition*
        GetDefinitions () override
        {
            return g_option_table;
        }
        
        // Options table: Required for subclasses of Options.
        
        static OptionDefinition g_option_table[];
        
        // Instance variables to hold the values for command options.
        
        bool m_cascade;
        bool m_skip_references;
        bool m_skip_pointers;
        std::string m_class_name;
        bool m_input_python;
        std::string m_category;
        bool is_class_based;
        bool handwrite_python;
        bool m_regex;
    };
    
    CommandOptions m_options;
    
    Options *
    GetOptions () override
    {
        return &m_options;
    }
    
    bool
    Execute_HandwritePython (Args& command, CommandReturnObject &result);
    
    bool
    Execute_PythonClass (Args& command, CommandReturnObject &result);
    
protected:
    bool
    DoExecute (Args& command, CommandReturnObject &result) override
    {
        WarnOnPotentialUnquotedUnsignedType(command, result);
        
        if (m_options.handwrite_python)
            return Execute_HandwritePython(command, result);
        else if (m_options.is_class_based)
            return Execute_PythonClass(command, result);
        else
        {
            result.AppendError("must either provide a children list, a Python class name, or use -P and type a Python class line-by-line");
            result.SetStatus(eReturnStatusFailed);
            return false;
        }
    }
    
    void
    IOHandlerActivated (IOHandler &io_handler) override
    {
        StreamFileSP output_sp(io_handler.GetOutputStreamFile());
        if (output_sp)
        {
            output_sp->PutCString(g_synth_addreader_instructions);
            output_sp->Flush();
        }
    }

    void
    IOHandlerInputComplete (IOHandler &io_handler, std::string &data) override
    {
        StreamFileSP error_sp = io_handler.GetErrorStreamFile();
        
#ifndef LLDB_DISABLE_PYTHON
        ScriptInterpreter *interpreter = m_interpreter.GetScriptInterpreter();
        if (interpreter)
        {
            StringList lines;
            lines.SplitIntoLines(data);
            if (lines.GetSize() > 0)
            {
                SynthAddOptions *options_ptr = ((SynthAddOptions*)io_handler.GetUserData());
                if (options_ptr)
                {
                    SynthAddOptions::SharedPointer options(options_ptr); // this will ensure that we get rid of the pointer when going out of scope
                    
                    ScriptInterpreter *interpreter = m_interpreter.GetScriptInterpreter();
                    if (interpreter)
                    {
                        std::string class_name_str;
                        if (interpreter->GenerateTypeSynthClass (lines, class_name_str))
                        {
                            if (class_name_str.empty())
                            {
                                error_sp->Printf ("error: unable to obtain a proper name for the class.\n");
                                error_sp->Flush();
                            }
                            else
                            {
                                // everything should be fine now, let's add the synth provider class
                                
                                SyntheticChildrenSP synth_provider;
                                synth_provider.reset(new ScriptedSyntheticChildren(SyntheticChildren::Flags().SetCascades(options->m_cascade).
                                                                                   SetSkipPointers(options->m_skip_pointers).
                                                                                   SetSkipReferences(options->m_skip_references),
                                                                                   class_name_str.c_str()));
                                
                                
                                lldb::TypeCategoryImplSP category;
                                DataVisualization::Categories::GetCategory(ConstString(options->m_category.c_str()), category);
                                
                                Error error;
                                
                                for (size_t i = 0; i < options->m_target_types.GetSize(); i++)
                                {
                                    const char *type_name = options->m_target_types.GetStringAtIndex(i);
                                    ConstString const_type_name(type_name);
                                    if (const_type_name)
                                    {
                                        if (!CommandObjectTypeSynthAdd::AddSynth(const_type_name,
                                                                                 synth_provider,
                                                                                 options->m_regex ? CommandObjectTypeSynthAdd::eRegexSynth : CommandObjectTypeSynthAdd::eRegularSynth,
                                                                                 options->m_category,
                                                                                 &error))
                                        {
                                            error_sp->Printf("error: %s\n", error.AsCString());
                                            error_sp->Flush();
                                            break;
                                        }
                                    }
                                    else
                                    {
                                        error_sp->Printf ("error: invalid type name.\n");
                                        error_sp->Flush();
                                        break;
                                    }
                                }
                            }
                        }
                        else
                        {
                            error_sp->Printf ("error: unable to generate a class.\n");
                            error_sp->Flush();
                        }
                    }
                    else
                    {
                        error_sp->Printf ("error: no script interpreter.\n");
                        error_sp->Flush();
                    }
                }
                else
                {
                    error_sp->Printf ("error: internal synchronization data missing.\n");
                    error_sp->Flush();
                }
            }
            else
            {
                error_sp->Printf ("error: empty function, didn't add python command.\n");
                error_sp->Flush();
            }
        }
        else
        {
            error_sp->Printf ("error: script interpreter missing, didn't add python command.\n");
            error_sp->Flush();
        }
        
#endif // LLDB_DISABLE_PYTHON
        io_handler.SetIsDone(true);
    }

public:
    enum SynthFormatType
    {
        eRegularSynth,
        eRegexSynth
    };
    
    CommandObjectTypeSynthAdd (CommandInterpreter &interpreter);

    ~CommandObjectTypeSynthAdd() override = default;

    static bool
    AddSynth(ConstString type_name,
             lldb::SyntheticChildrenSP entry,
             SynthFormatType type,
             std::string category_name,
             Error* error);
};

//-------------------------------------------------------------------------
// CommandObjectTypeFormatAdd
//-------------------------------------------------------------------------

class CommandObjectTypeFormatAdd : public CommandObjectParsed
{
private:
    class CommandOptions : public OptionGroup
    {
    public:
        CommandOptions () :
            OptionGroup()
        {
        }

        ~CommandOptions() override = default;

        uint32_t
        GetNumDefinitions () override;
        
        const OptionDefinition*
        GetDefinitions () override
        {
            return g_option_table;
        }
        
        void
        OptionParsingStarting (CommandInterpreter &interpreter) override
        {
            m_cascade = true;
            m_skip_pointers = false;
            m_skip_references = false;
            m_regex = false;
            m_category.assign("default");
            m_custom_type_name.clear();
        }

        Error
        SetOptionValue (CommandInterpreter &interpreter,
                        uint32_t option_idx,
                        const char *option_value) override
        {
            Error error;
            const int short_option = g_option_table[option_idx].short_option;
            bool success;
            
            switch (short_option)
            {
                case 'C':
                    m_cascade = Args::StringToBoolean(option_value, true, &success);
                    if (!success)
                        error.SetErrorStringWithFormat("invalid value for cascade: %s", option_value);
                    break;
                case 'p':
                    m_skip_pointers = true;
                    break;
                case 'w':
                    m_category.assign(option_value);
                    break;
                case 'r':
                    m_skip_references = true;
                    break;
                case 'x':
                    m_regex = true;
                    break;
                case 't':
                    m_custom_type_name.assign(option_value);
                    break;
                default:
                    error.SetErrorStringWithFormat ("unrecognized option '%c'", short_option);
                    break;
            }
            
            return error;
        }
        
        // Options table: Required for subclasses of Options.
        
        static OptionDefinition g_option_table[];
        
        // Instance variables to hold the values for command options.
        
        bool m_cascade;
        bool m_skip_references;
        bool m_skip_pointers;
        bool m_regex;
        std::string m_category;
        std::string m_custom_type_name;
    };
    
    OptionGroupOptions m_option_group;
    OptionGroupFormat m_format_options;
    CommandOptions m_command_options;
    
    Options *
    GetOptions () override
    {
        return &m_option_group;
    }
    
public:
    CommandObjectTypeFormatAdd (CommandInterpreter &interpreter) :
        CommandObjectParsed(interpreter,
                            "type format add",
                            "Add a new formatting style for a type.",
                            nullptr),
        m_option_group (interpreter),
        m_format_options (eFormatInvalid),
        m_command_options ()
    {
        CommandArgumentEntry type_arg;
        CommandArgumentData type_style_arg;
        
        type_style_arg.arg_type = eArgTypeName;
        type_style_arg.arg_repetition = eArgRepeatPlus;
        
        type_arg.push_back (type_style_arg);

        m_arguments.push_back (type_arg);
        
        SetHelpLong(
R"(
The following examples of 'type format add' refer to this code snippet for context:

    typedef int Aint;
    typedef float Afloat;
    typedef Aint Bint;
    typedef Afloat Bfloat;

    Aint ix = 5;
    Bint iy = 5;

    Afloat fx = 3.14;
    BFloat fy = 3.14;

Adding default formatting:

(lldb) type format add -f hex AInt
(lldb) frame variable iy

)" "    Produces hexidecimal display of iy, because no formatter is available for Bint and \
the one for Aint is used instead." R"(

To prevent this use the cascade option '-C no' to prevent evaluation of typedef chains:


(lldb) type format add -f hex -C no AInt

Similar reasoning applies to this:

(lldb) type format add -f hex -C no float -p

)" "    All float values and float references are now formatted as hexadecimal, but not \
pointers to floats.  Nor will it change the default display for Afloat and Bfloat objects."
                    );
    
        // Add the "--format" to all options groups
        m_option_group.Append (&m_format_options, OptionGroupFormat::OPTION_GROUP_FORMAT, LLDB_OPT_SET_1);
        m_option_group.Append (&m_command_options);
        m_option_group.Finalize();
    }

    ~CommandObjectTypeFormatAdd() override = default;

protected:
    bool
    DoExecute (Args& command, CommandReturnObject &result) override
    {
        const size_t argc = command.GetArgumentCount();
        
        if (argc < 1)
        {
            result.AppendErrorWithFormat ("%s takes one or more args.\n", m_cmd_name.c_str());
            result.SetStatus(eReturnStatusFailed);
            return false;
        }
        
        const Format format = m_format_options.GetFormat();
        if (format == eFormatInvalid && m_command_options.m_custom_type_name.empty())
        {
            result.AppendErrorWithFormat ("%s needs a valid format.\n", m_cmd_name.c_str());
            result.SetStatus(eReturnStatusFailed);
            return false;
        }
        
        TypeFormatImplSP entry;
        
        if (m_command_options.m_custom_type_name.empty())
            entry.reset(new TypeFormatImpl_Format(format,
                                                  TypeFormatImpl::Flags().SetCascades(m_command_options.m_cascade).
                                                  SetSkipPointers(m_command_options.m_skip_pointers).
                                                  SetSkipReferences(m_command_options.m_skip_references)));
        else
            entry.reset(new TypeFormatImpl_EnumType(ConstString(m_command_options.m_custom_type_name.c_str()),
                                                    TypeFormatImpl::Flags().SetCascades(m_command_options.m_cascade).
                                                    SetSkipPointers(m_command_options.m_skip_pointers).
                                                    SetSkipReferences(m_command_options.m_skip_references)));

        // now I have a valid format, let's add it to every type
        
        TypeCategoryImplSP category_sp;
        DataVisualization::Categories::GetCategory(ConstString(m_command_options.m_category), category_sp);
        if (!category_sp)
            return false;
        
        WarnOnPotentialUnquotedUnsignedType(command, result);
        
        for (size_t i = 0; i < argc; i++)
        {
            const char* typeA = command.GetArgumentAtIndex(i);
            ConstString typeCS(typeA);
            if (typeCS)
            {
                if (m_command_options.m_regex)
                {
                    RegularExpressionSP typeRX(new RegularExpression());
                    if (!typeRX->Compile(typeCS.GetCString()))
                    {
                        result.AppendError("regex format error (maybe this is not really a regex?)");
                        result.SetStatus(eReturnStatusFailed);
                        return false;
                    }
                    category_sp->GetRegexTypeSummariesContainer()->Delete(typeCS);
                    category_sp->GetRegexTypeFormatsContainer()->Add(typeRX, entry);
                }
                else
                    category_sp->GetTypeFormatsContainer()->Add(typeCS, entry);
            }
            else
            {
                result.AppendError("empty typenames not allowed");
                result.SetStatus(eReturnStatusFailed);
                return false;
            }
        }
        
        result.SetStatus(eReturnStatusSuccessFinishNoResult);
        return result.Succeeded();
    }
};

OptionDefinition
CommandObjectTypeFormatAdd::CommandOptions::g_option_table[] =
{
    { LLDB_OPT_SET_ALL, false,  "category", 'w', OptionParser::eRequiredArgument, nullptr, nullptr, 0, eArgTypeName,    "Add this to the given category instead of the default one."},
    { LLDB_OPT_SET_ALL, false,  "cascade", 'C', OptionParser::eRequiredArgument, nullptr, nullptr, 0, eArgTypeBoolean,    "If true, cascade through typedef chains."},
    { LLDB_OPT_SET_ALL, false,  "skip-pointers", 'p', OptionParser::eNoArgument, nullptr, nullptr, 0, eArgTypeNone,         "Don't use this format for pointers-to-type objects."},
    { LLDB_OPT_SET_ALL, false,  "skip-references", 'r', OptionParser::eNoArgument, nullptr, nullptr, 0, eArgTypeNone,         "Don't use this format for references-to-type objects."},
    { LLDB_OPT_SET_ALL, false,  "regex", 'x', OptionParser::eNoArgument, nullptr, nullptr, 0, eArgTypeNone,    "Type names are actually regular expressions."},
    { LLDB_OPT_SET_2,   false,  "type", 't', OptionParser::eRequiredArgument, nullptr, nullptr, 0, eArgTypeName,    "Format variables as if they were of this type."},
    { 0, false, nullptr, 0, 0, nullptr, nullptr, 0, eArgTypeNone, nullptr }
};

uint32_t
CommandObjectTypeFormatAdd::CommandOptions::GetNumDefinitions ()
{
    return sizeof(g_option_table) / sizeof (OptionDefinition);
}

class CommandObjectTypeFormatterDelete : public CommandObjectParsed
{
protected:
    class CommandOptions : public Options
    {
    public:
        CommandOptions (CommandInterpreter &interpreter) :
        Options (interpreter)
        {
        }

        ~CommandOptions() override = default;

        Error
        SetOptionValue (uint32_t option_idx, const char *option_arg) override
        {
            Error error;
            const int short_option = m_getopt_table[option_idx].val;
            
            switch (short_option)
            {
                case 'a':
                    m_delete_all = true;
                    break;
                case 'w':
                    m_category = std::string(option_arg);
                    break;
                case 'l':
                    m_language = Language::GetLanguageTypeFromString(option_arg);
                    break;
                default:
                    error.SetErrorStringWithFormat ("unrecognized option '%c'", short_option);
                    break;
            }
            
            return error;
        }
        
        void
        OptionParsingStarting () override
        {
            m_delete_all = false;
            m_category = "default";
            m_language = lldb::eLanguageTypeUnknown;
        }
        
        const OptionDefinition*
        GetDefinitions () override
        {
            return g_option_table;
        }
        
        // Options table: Required for subclasses of Options.
        
        static OptionDefinition g_option_table[];
        
        // Instance variables to hold the values for command options.
        
        bool m_delete_all;
        std::string m_category;
        lldb::LanguageType m_language;
    };
    
    CommandOptions m_options;
    uint32_t m_formatter_kind_mask;
    
    Options *
    GetOptions () override
    {
        return &m_options;
    }
    
public:
    CommandObjectTypeFormatterDelete (CommandInterpreter &interpreter,
                                      uint32_t formatter_kind_mask,
                                      const char* name,
                                      const char* help) :
        CommandObjectParsed(interpreter,
                            name,
                            help,
                            nullptr),
        m_options(interpreter),
        m_formatter_kind_mask(formatter_kind_mask)
    {
        CommandArgumentEntry type_arg;
        CommandArgumentData type_style_arg;
        
        type_style_arg.arg_type = eArgTypeName;
        type_style_arg.arg_repetition = eArgRepeatPlain;
        
        type_arg.push_back (type_style_arg);
        
        m_arguments.push_back (type_arg);
    }

    ~CommandObjectTypeFormatterDelete() override = default;

protected:
    virtual bool
    FormatterSpecificDeletion (ConstString typeCS)
    {
        return false;
    }
    
    bool
    DoExecute (Args& command, CommandReturnObject &result) override
    {
        const size_t argc = command.GetArgumentCount();
        
        if (argc != 1)
        {
            result.AppendErrorWithFormat ("%s takes 1 arg.\n", m_cmd_name.c_str());
            result.SetStatus(eReturnStatusFailed);
            return false;
        }
        
        const char* typeA = command.GetArgumentAtIndex(0);
        ConstString typeCS(typeA);
        
        if (!typeCS)
        {
            result.AppendError("empty typenames not allowed");
            result.SetStatus(eReturnStatusFailed);
            return false;
        }
        
        if (m_options.m_delete_all)
        {
            DataVisualization::Categories::ForEach( [this, typeCS] (const lldb::TypeCategoryImplSP& category_sp) -> bool {
                category_sp->Delete(typeCS, m_formatter_kind_mask);
                return true;
            });
            result.SetStatus(eReturnStatusSuccessFinishNoResult);
            return result.Succeeded();
        }
        
        bool delete_category = false;
        bool extra_deletion = false;
        
        if (m_options.m_language != lldb::eLanguageTypeUnknown)
        {
            lldb::TypeCategoryImplSP category;
            DataVisualization::Categories::GetCategory(m_options.m_language, category);
            if (category)
                delete_category = category->Delete(typeCS, m_formatter_kind_mask);
            extra_deletion = FormatterSpecificDeletion(typeCS);
        }
        else
        {
            lldb::TypeCategoryImplSP category;
            DataVisualization::Categories::GetCategory(ConstString(m_options.m_category.c_str()), category);
            if (category)
                delete_category = category->Delete(typeCS, m_formatter_kind_mask);
            extra_deletion = FormatterSpecificDeletion(typeCS);
        }
        
        if (delete_category || extra_deletion)
        {
            result.SetStatus(eReturnStatusSuccessFinishNoResult);
            return result.Succeeded();
        }
        else
        {
            result.AppendErrorWithFormat ("no custom formatter for %s.\n", typeA);
            result.SetStatus(eReturnStatusFailed);
            return false;
        }
    }
};

OptionDefinition
CommandObjectTypeFormatterDelete::CommandOptions::g_option_table[] =
{
    { LLDB_OPT_SET_1, false, "all", 'a', OptionParser::eNoArgument, nullptr, nullptr, 0, eArgTypeNone,  "Delete from every category."},
    { LLDB_OPT_SET_2, false, "category", 'w', OptionParser::eRequiredArgument, nullptr, nullptr, 0, eArgTypeName,  "Delete from given category."},
    { LLDB_OPT_SET_3, false, "language", 'l', OptionParser::eRequiredArgument, nullptr, nullptr, 0, eArgTypeLanguage,  "Delete from given language's category."},
    { 0, false, nullptr, 0, 0, nullptr, nullptr, 0, eArgTypeNone, nullptr }
};

class CommandObjectTypeFormatterClear : public CommandObjectParsed
{
private:
    class CommandOptions : public Options
    {
    public:
        CommandOptions (CommandInterpreter &interpreter) :
        Options (interpreter)
        {
        }

        ~CommandOptions() override = default;

        Error
        SetOptionValue (uint32_t option_idx, const char *option_arg) override
        {
            Error error;
            const int short_option = m_getopt_table[option_idx].val;
            
            switch (short_option)
            {
                case 'a':
                    m_delete_all = true;
                    break;
                default:
                    error.SetErrorStringWithFormat ("unrecognized option '%c'", short_option);
                    break;
            }
            
            return error;
        }
        
        void
        OptionParsingStarting () override
        {
            m_delete_all = false;
        }
        
        const OptionDefinition*
        GetDefinitions () override
        {
            return g_option_table;
        }
        
        // Options table: Required for subclasses of Options.
        
        static OptionDefinition g_option_table[];
        
        // Instance variables to hold the values for command options.
        bool m_delete_all;
    };
    
    CommandOptions m_options;
    uint32_t m_formatter_kind_mask;

    Options *
    GetOptions () override
    {
        return &m_options;
    }
    
public:
    CommandObjectTypeFormatterClear (CommandInterpreter &interpreter,
                                     uint32_t formatter_kind_mask,
                                     const char* name,
                                     const char* help) :
        CommandObjectParsed(interpreter,
                            name,
                            help,
                            nullptr),
        m_options(interpreter),
        m_formatter_kind_mask(formatter_kind_mask)
    {
    }

    ~CommandObjectTypeFormatterClear() override = default;

protected:
    virtual void
    FormatterSpecificDeletion ()
    {
    }
    
    bool
    DoExecute (Args& command, CommandReturnObject &result) override
    {
        if (m_options.m_delete_all)
        {
            DataVisualization::Categories::ForEach( [this] (const TypeCategoryImplSP& category_sp) -> bool {
                category_sp->Clear(m_formatter_kind_mask);
                return true;
            });
        }
        else
        {
            lldb::TypeCategoryImplSP category;
            if (command.GetArgumentCount() > 0)
            {
                const char* cat_name = command.GetArgumentAtIndex(0);
                ConstString cat_nameCS(cat_name);
                DataVisualization::Categories::GetCategory(cat_nameCS, category);
            }
            else
            {
                DataVisualization::Categories::GetCategory(ConstString(nullptr), category);
            }
            category->Clear(m_formatter_kind_mask);
        }
        
        FormatterSpecificDeletion();
        
        result.SetStatus(eReturnStatusSuccessFinishResult);
        return result.Succeeded();
    }
};

OptionDefinition
CommandObjectTypeFormatterClear::CommandOptions::g_option_table[] =
{
    { LLDB_OPT_SET_ALL, false, "all", 'a', OptionParser::eNoArgument, nullptr, nullptr, 0, eArgTypeNone,  "Clear every category."},
    { 0, false, nullptr, 0, 0, nullptr, nullptr, 0, eArgTypeNone, nullptr }
};

//-------------------------------------------------------------------------
// CommandObjectTypeFormatDelete
//-------------------------------------------------------------------------

class CommandObjectTypeFormatDelete : public CommandObjectTypeFormatterDelete
{
public:
    CommandObjectTypeFormatDelete (CommandInterpreter &interpreter) :
        CommandObjectTypeFormatterDelete (interpreter,
                                          eFormatCategoryItemValue | eFormatCategoryItemRegexValue,
                                          "type format delete",
                                          "Delete an existing formatting style for a type.")
    {
    }

    ~CommandObjectTypeFormatDelete() override = default;
};

//-------------------------------------------------------------------------
// CommandObjectTypeFormatClear
//-------------------------------------------------------------------------

class CommandObjectTypeFormatClear : public CommandObjectTypeFormatterClear
{
public:
    CommandObjectTypeFormatClear (CommandInterpreter &interpreter) :
        CommandObjectTypeFormatterClear (interpreter,
                                         eFormatCategoryItemValue | eFormatCategoryItemRegexValue,
                                         "type format clear",
                                         "Delete all existing format styles.")
    {
    }
};

template <typename FormatterType>
class CommandObjectTypeFormatterList : public CommandObjectParsed
{
    typedef typename FormatterType::SharedPointer FormatterSharedPointer;

    class CommandOptions : public Options
    {
    public:
        CommandOptions (CommandInterpreter &interpreter) :
        Options (interpreter),
        m_category_regex("",""),
        m_category_language(lldb::eLanguageTypeUnknown, lldb::eLanguageTypeUnknown)
        {
        }

        ~CommandOptions() override = default;

        Error
        SetOptionValue (uint32_t option_idx, const char *option_arg) override
        {
            Error error;
            const int short_option = m_getopt_table[option_idx].val;
            
            switch (short_option)
            {
                case 'w':
                    m_category_regex.SetCurrentValue(option_arg);
                    m_category_regex.SetOptionWasSet();
                    break;
                case 'l':
                    error = m_category_language.SetValueFromString(option_arg);
                    if (error.Success())
                        m_category_language.SetOptionWasSet();
                    break;
                default:
                    error.SetErrorStringWithFormat ("unrecognized option '%c'", short_option);
                    break;
            }
            
            return error;
        }
        
        void
        OptionParsingStarting () override
        {
            m_category_regex.Clear();
            m_category_language.Clear();
        }
        
        const OptionDefinition*
        GetDefinitions () override
        {
            static OptionDefinition g_option_table[] =
            {
                { LLDB_OPT_SET_1, false, "category-regex", 'w', OptionParser::eRequiredArgument, nullptr, nullptr, 0, eArgTypeName,  "Only show categories matching this filter."},
                { LLDB_OPT_SET_2, false, "language", 'l', OptionParser::eRequiredArgument, nullptr, nullptr, 0, eArgTypeLanguage,  "Only show the category for a specific language."},
                { 0, false, nullptr, 0, 0, nullptr, nullptr, 0, eArgTypeNone, nullptr }
            };

            return g_option_table;
        }
        
        // Options table: Required for subclasses of Options.
        
        static OptionDefinition g_option_table[];
        
        // Instance variables to hold the values for command options.
        
        OptionValueString m_category_regex;
        OptionValueLanguage m_category_language;
    };
    
    CommandOptions m_options;
    
    Options *
    GetOptions () override
    {
        return &m_options;
    }

public:
    CommandObjectTypeFormatterList (CommandInterpreter &interpreter,
                                    const char* name,
                                    const char* help) :
        CommandObjectParsed(interpreter,
                            name,
                            help,
                            nullptr),
        m_options(interpreter)
    {
        CommandArgumentEntry type_arg;
        CommandArgumentData type_style_arg;
        
        type_style_arg.arg_type = eArgTypeName;
        type_style_arg.arg_repetition = eArgRepeatOptional;
        
        type_arg.push_back (type_style_arg);
        
        m_arguments.push_back (type_arg);
    }

    ~CommandObjectTypeFormatterList() override = default;

protected:
    virtual bool
    FormatterSpecificList (CommandReturnObject &result)
    {
        return false;
    }
    
    bool
    DoExecute (Args& command, CommandReturnObject &result) override
    {
        const size_t argc = command.GetArgumentCount();
        
        std::unique_ptr<RegularExpression> category_regex;
        std::unique_ptr<RegularExpression> formatter_regex;
        
        if (m_options.m_category_regex.OptionWasSet())
        {
            category_regex.reset(new RegularExpression());
            if (!category_regex->Compile(m_options.m_category_regex.GetCurrentValue()))
            {
                result.AppendErrorWithFormat("syntax error in category regular expression '%s'", m_options.m_category_regex.GetCurrentValue());
                result.SetStatus(eReturnStatusFailed);
                return false;
            }
        }
        
        if (argc == 1)
        {
            const char* arg = command.GetArgumentAtIndex(0);
            formatter_regex.reset(new RegularExpression());
            if (!formatter_regex->Compile(arg))
            {
                result.AppendErrorWithFormat("syntax error in regular expression '%s'", arg);
                result.SetStatus(eReturnStatusFailed);
                return false;
            }
        }
        
        bool any_printed = false;
        
        auto category_closure = [&result, &formatter_regex, &any_printed] (const lldb::TypeCategoryImplSP& category) -> void {
            result.GetOutputStream().Printf("-----------------------\nCategory: %s\n-----------------------\n", category->GetName());

            TypeCategoryImpl::ForEachCallbacks<FormatterType> foreach;
            foreach.SetExact([&result, &formatter_regex, &any_printed] (ConstString name, const FormatterSharedPointer& format_sp) -> bool {
                if (formatter_regex)
                {
                    bool escape = true;
                    if (0 == strcmp(name.AsCString(), formatter_regex->GetText()))
                    {
                        escape = false;
                    }
                    else if (formatter_regex->Execute(name.AsCString()))
                    {
                        escape = false;
                    }
                    
                    if (escape)
                        return true;
                }

                any_printed = true;
                result.GetOutputStream().Printf ("%s: %s\n", name.AsCString(), format_sp->GetDescription().c_str());
                return true;
            });
            
            foreach.SetWithRegex([&result, &formatter_regex, &any_printed] (RegularExpressionSP regex_sp, const FormatterSharedPointer& format_sp) -> bool {
                if (formatter_regex)
                {
                    bool escape = true;
                    if (0 == strcmp(regex_sp->GetText(), formatter_regex->GetText()))
                    {
                        escape = false;
                    }
                    else if (formatter_regex->Execute(regex_sp->GetText()))
                    {
                        escape = false;
                    }
                    
                    if (escape)
                        return true;
                }
                
                any_printed = true;
                result.GetOutputStream().Printf ("%s: %s\n", regex_sp->GetText(), format_sp->GetDescription().c_str());
                return true;
            });
            
            category->ForEach(foreach);
        };
        
        if (m_options.m_category_language.OptionWasSet())
        {
            lldb::TypeCategoryImplSP category_sp;
            DataVisualization::Categories::GetCategory(m_options.m_category_language.GetCurrentValue(), category_sp);
            if (category_sp)
                category_closure(category_sp);
        }
        else
        {
            DataVisualization::Categories::ForEach( [this, &command, &result, &category_regex, &formatter_regex, &category_closure] (const lldb::TypeCategoryImplSP& category) -> bool {
                if (category_regex)
                {
                    bool escape = true;
                    if (0 == strcmp(category->GetName(), category_regex->GetText()))
                    {
                        escape = false;
                    }
                    else if (category_regex->Execute(category->GetName()))
                    {
                        escape = false;
                    }
                    
                    if (escape)
                        return true;
                }
                
                category_closure(category);
                
                return true;
            });
            
            any_printed = FormatterSpecificList(result) | any_printed;
        }
        
        if (any_printed)
            result.SetStatus(eReturnStatusSuccessFinishResult);
        else
        {
            result.GetOutputStream().PutCString("no matching results found.");
            result.SetStatus(eReturnStatusSuccessFinishNoResult);
        }
        return result.Succeeded();
    }
};

//-------------------------------------------------------------------------
// CommandObjectTypeFormatList
//-------------------------------------------------------------------------

class CommandObjectTypeFormatList : public CommandObjectTypeFormatterList<TypeFormatImpl>
{
public:
    
    CommandObjectTypeFormatList (CommandInterpreter &interpreter) :
        CommandObjectTypeFormatterList(interpreter,
                                       "type format list",
                                       "Show a list of current formats.")
    {
    }
};

#ifndef LLDB_DISABLE_PYTHON

//-------------------------------------------------------------------------
// CommandObjectTypeSummaryAdd
//-------------------------------------------------------------------------

#endif // LLDB_DISABLE_PYTHON

Error
CommandObjectTypeSummaryAdd::CommandOptions::SetOptionValue (uint32_t option_idx, const char *option_arg)
{
    Error error;
    const int short_option = m_getopt_table[option_idx].val;
    bool success;
    
    switch (short_option)
    {
        case 'C':
            m_flags.SetCascades(Args::StringToBoolean(option_arg, true, &success));
            if (!success)
                error.SetErrorStringWithFormat("invalid value for cascade: %s", option_arg);
            break;
        case 'e':
            m_flags.SetDontShowChildren(false);
            break;
        case 'h':
            m_flags.SetHideEmptyAggregates(true);
            break;
        case 'v':
            m_flags.SetDontShowValue(true);
            break;
        case 'c':
            m_flags.SetShowMembersOneLiner(true);
            break;
        case 's':
            m_format_string = std::string(option_arg);
            break;
        case 'p':
            m_flags.SetSkipPointers(true);
            break;
        case 'r':
            m_flags.SetSkipReferences(true);
            break;
        case 'x':
            m_regex = true;
            break;
        case 'n':
            m_name.SetCString(option_arg);
            break;
        case 'o':
            m_python_script = std::string(option_arg);
            m_is_add_script = true;
            break;
        case 'F':
            m_python_function = std::string(option_arg);
            m_is_add_script = true;
            break;
        case 'P':
            m_is_add_script = true;
            break;
        case 'w':
            m_category = std::string(option_arg);
            break;
        case 'O':
            m_flags.SetHideItemNames(true);
            break;
        default:
            error.SetErrorStringWithFormat ("unrecognized option '%c'", short_option);
            break;
    }
    
    return error;
}

void
CommandObjectTypeSummaryAdd::CommandOptions::OptionParsingStarting ()
{
    m_flags.Clear().SetCascades().SetDontShowChildren().SetDontShowValue(false);
    m_flags.SetShowMembersOneLiner(false).SetSkipPointers(false).SetSkipReferences(false).SetHideItemNames(false);

    m_regex = false;
    m_name.Clear();
    m_python_script = "";
    m_python_function = "";
    m_format_string = "";
    m_is_add_script = false;
    m_category = "default";
}

#ifndef LLDB_DISABLE_PYTHON

bool
CommandObjectTypeSummaryAdd::Execute_ScriptSummary (Args& command, CommandReturnObject &result)
{
    const size_t argc = command.GetArgumentCount();
    
    if (argc < 1 && !m_options.m_name)
    {
        result.AppendErrorWithFormat ("%s takes one or more args.\n", m_cmd_name.c_str());
        result.SetStatus(eReturnStatusFailed);
        return false;
    }
    
    TypeSummaryImplSP script_format;
    
    if (!m_options.m_python_function.empty()) // we have a Python function ready to use
    {
        const char *funct_name = m_options.m_python_function.c_str();
        if (!funct_name || !funct_name[0])
        {
            result.AppendError ("function name empty.\n");
            result.SetStatus (eReturnStatusFailed);
            return false;
        }
        
        std::string code = ("    " + m_options.m_python_function + "(valobj,internal_dict)");
        
        script_format.reset(new ScriptSummaryFormat(m_options.m_flags,
                                                    funct_name,
                                                    code.c_str()));
        
        ScriptInterpreter *interpreter = m_interpreter.GetScriptInterpreter();
        
        if (interpreter && !interpreter->CheckObjectExists(funct_name))
            result.AppendWarningWithFormat("The provided function \"%s\" does not exist - "
                                           "please define it before attempting to use this summary.\n",
                                           funct_name);
    }
    else if (!m_options.m_python_script.empty()) // we have a quick 1-line script, just use it
    {
        ScriptInterpreter *interpreter = m_interpreter.GetScriptInterpreter();
        if (!interpreter)
        {
            result.AppendError ("script interpreter missing - unable to generate function wrapper.\n");
            result.SetStatus (eReturnStatusFailed);
            return false;
        }
        StringList funct_sl;
        funct_sl << m_options.m_python_script.c_str();
        std::string funct_name_str;
        if (!interpreter->GenerateTypeScriptFunction (funct_sl, 
                                                      funct_name_str))
        {
            result.AppendError ("unable to generate function wrapper.\n");
            result.SetStatus (eReturnStatusFailed);
            return false;
        }
        if (funct_name_str.empty())
        {
            result.AppendError ("script interpreter failed to generate a valid function name.\n");
            result.SetStatus (eReturnStatusFailed);
            return false;
        }
        
        std::string code = "    " + m_options.m_python_script;
        
        script_format.reset(new ScriptSummaryFormat(m_options.m_flags,
                                                    funct_name_str.c_str(),
                                                    code.c_str()));
    }
    else
    {
        // Use an IOHandler to grab Python code from the user
        ScriptAddOptions *options = new ScriptAddOptions(m_options.m_flags,
                                                         m_options.m_regex,
                                                         m_options.m_name,
                                                         m_options.m_category);
        
        for (size_t i = 0; i < argc; i++)
        {
            const char* typeA = command.GetArgumentAtIndex(i);
            if (typeA && *typeA)
                options->m_target_types << typeA;
            else
            {
                result.AppendError("empty typenames not allowed");
                result.SetStatus(eReturnStatusFailed);
                return false;
            }
        }
        
        m_interpreter.GetPythonCommandsFromIOHandler ("    ",   // Prompt
                                                      *this,    // IOHandlerDelegate
                                                      true,     // Run IOHandler in async mode
                                                      options); // Baton for the "io_handler" that will be passed back into our IOHandlerDelegate functions
        result.SetStatus(eReturnStatusSuccessFinishNoResult);

        return result.Succeeded();
    }
    
    // if I am here, script_format must point to something good, so I can add that
    // as a script summary to all interested parties
    
    Error error;
    
    for (size_t i = 0; i < command.GetArgumentCount(); i++)
    {
        const char *type_name = command.GetArgumentAtIndex(i);
        CommandObjectTypeSummaryAdd::AddSummary(ConstString(type_name),
                                                script_format,
                                                (m_options.m_regex ? eRegexSummary : eRegularSummary),
                                                m_options.m_category,
                                                &error);
        if (error.Fail())
        {
            result.AppendError(error.AsCString());
            result.SetStatus(eReturnStatusFailed);
            return false;
        }
    }
    
    if (m_options.m_name)
    {
        AddSummary(m_options.m_name, script_format, eNamedSummary, m_options.m_category, &error);
        if (error.Fail())
        {
            result.AppendError(error.AsCString());
            result.AppendError("added to types, but not given a name");
            result.SetStatus(eReturnStatusFailed);
            return false;
        }
    }
    
    return result.Succeeded();
}

#endif // LLDB_DISABLE_PYTHON

bool
CommandObjectTypeSummaryAdd::Execute_StringSummary (Args& command, CommandReturnObject &result)
{
    const size_t argc = command.GetArgumentCount();
    
    if (argc < 1 && !m_options.m_name)
    {
        result.AppendErrorWithFormat ("%s takes one or more args.\n", m_cmd_name.c_str());
        result.SetStatus(eReturnStatusFailed);
        return false;
    }
    
    if (!m_options.m_flags.GetShowMembersOneLiner() && m_options.m_format_string.empty())
    {
        result.AppendError("empty summary strings not allowed");
        result.SetStatus(eReturnStatusFailed);
        return false;
    }
    
    const char* format_cstr = (m_options.m_flags.GetShowMembersOneLiner() ? "" : m_options.m_format_string.c_str());
    
    // ${var%S} is an endless recursion, prevent it
    if (strcmp(format_cstr, "${var%S}") == 0)
    {
        result.AppendError("recursive summary not allowed");
        result.SetStatus(eReturnStatusFailed);
        return false;
    }
    
    Error error;
    
    lldb::TypeSummaryImplSP entry(new StringSummaryFormat(m_options.m_flags,
                                                        format_cstr));
    
    if (error.Fail())
    {
        result.AppendError(error.AsCString());
        result.SetStatus(eReturnStatusFailed);
        return false;
    }
    
    // now I have a valid format, let's add it to every type
    
    for (size_t i = 0; i < argc; i++)
    {
        const char* typeA = command.GetArgumentAtIndex(i);
        if (!typeA || typeA[0] == '\0')
        {
            result.AppendError("empty typenames not allowed");
            result.SetStatus(eReturnStatusFailed);
            return false;
        }
        ConstString typeCS(typeA);
        
        AddSummary(typeCS,
                   entry,
                   (m_options.m_regex ? eRegexSummary : eRegularSummary),
                   m_options.m_category,
                   &error);
        
        if (error.Fail())
        {
            result.AppendError(error.AsCString());
            result.SetStatus(eReturnStatusFailed);
            return false;
        }
    }
    
    if (m_options.m_name)
    {
        AddSummary(m_options.m_name, entry, eNamedSummary, m_options.m_category, &error);
        if (error.Fail())
        {
            result.AppendError(error.AsCString());
            result.AppendError("added to types, but not given a name");
            result.SetStatus(eReturnStatusFailed);
            return false;
        }
    }
    
    result.SetStatus(eReturnStatusSuccessFinishNoResult);
    return result.Succeeded();
}

CommandObjectTypeSummaryAdd::CommandObjectTypeSummaryAdd (CommandInterpreter &interpreter) :
    CommandObjectParsed(interpreter,
                        "type summary add",
                        "Add a new summary style for a type.",
                        nullptr),
    IOHandlerDelegateMultiline ("DONE"),
    m_options (interpreter)
{
    CommandArgumentEntry type_arg;
    CommandArgumentData type_style_arg;
    
    type_style_arg.arg_type = eArgTypeName;
    type_style_arg.arg_repetition = eArgRepeatPlus;
    
    type_arg.push_back (type_style_arg);
    
    m_arguments.push_back (type_arg);
    
    SetHelpLong(
R"(
The following examples of 'type summary add' refer to this code snippet for context:

    struct JustADemo
    {
        int* ptr;
        float value;
        JustADemo(int p = 1, float v = 0.1) : ptr(new int(p)), value(v) {}
    };
    JustADemo demo_instance(42, 3.14);

    typedef JustADemo NewDemo;
    NewDemo new_demo_instance(42, 3.14);

(lldb) type summary add --summary-string "the answer is ${*var.ptr}" JustADemo

    Subsequently displaying demo_instance with 'frame variable' or 'expression' will display "the answer is 42"

(lldb) type summary add --summary-string "the answer is ${*var.ptr}, and the question is ${var.value}" JustADemo

    Subsequently displaying demo_instance with 'frame variable' or 'expression' will display "the answer is 42 and the question is 3.14"

)" "Alternatively, you could define formatting for all pointers to integers and \
rely on that when formatting JustADemo to obtain the same result:" R"(

(lldb) type summary add --summary-string "${var%V} -> ${*var}" "int *"
(lldb) type summary add --summary-string "the answer is ${var.ptr}, and the question is ${var.value}" JustADemo

)" "Type summaries are automatically applied to derived typedefs, so the examples \
above apply to both JustADemo and NewDemo.  The cascade option can be used to \
suppress this behavior:" R"(

(lldb) type summary add --summary-string "${var.ptr}, ${var.value},{${var.byte}}" JustADemo -C no

    The summary will now be used for values of JustADemo but not NewDemo.

)" "By default summaries are shown for pointers and references to values of the \
specified type.  To suppress formatting for pointers use the -p option, or apply \
the corresponding -r option to suppress formatting for references:" R"(

(lldb) type summary add -p -r --summary-string "${var.ptr}, ${var.value},{${var.byte}}" JustADemo

)" "One-line summaries including all fields in a type can be inferred without supplying an \
explicit summary string by passing the -c option:" R"(

(lldb) type summary add -c JustADemo
(lldb) frame variable demo_instance
(ptr=<address>, value=3.14)

)" "Type summaries normally suppress the nested display of individual fields.  To \
supply a summary to supplement the default structure add the -e option:" R"(

(lldb) type summary add -e --summary-string "*ptr = ${*var.ptr}" JustADemo

)" "Now when displaying JustADemo values the int* is displayed, followed by the \
standard LLDB sequence of children, one per line:" R"(

*ptr = 42 {
  ptr = <address>
  value = 3.14
}

)" "You can also add summaries written in Python.  These scripts use lldb public API to \
gather information from your variables and produce a meaningful summary.  To start a \
multi-line script use the -P option.  The function declaration will be displayed along with \
a comment describing the two arguments.  End your script with the  word 'DONE' on a line by \
itself:" R"(

(lldb) type summary add JustADemo -P
def function (valobj,internal_dict):
"""valobj: an SBValue which you want to provide a summary for
internal_dict: an LLDB support object not to be used"""
    value = valobj.GetChildMemberWithName('value');
    return 'My value is ' + value.GetValue();
    DONE

Alternatively, the -o option can be used when providing a simple one-line Python script:

(lldb) type summary add JustADemo -o "value = valobj.GetChildMemberWithName('value'); return 'My value is ' + value.GetValue();")"
    );
}

bool
CommandObjectTypeSummaryAdd::DoExecute (Args& command, CommandReturnObject &result)
{
    WarnOnPotentialUnquotedUnsignedType(command, result);

    if (m_options.m_is_add_script)
    {
#ifndef LLDB_DISABLE_PYTHON
        return Execute_ScriptSummary(command, result);
#else
        result.AppendError ("python is disabled");
        result.SetStatus(eReturnStatusFailed);
        return false;
#endif // LLDB_DISABLE_PYTHON
    }
    
    return Execute_StringSummary(command, result);
}

static bool
FixArrayTypeNameWithRegex (ConstString &type_name)
{
    llvm::StringRef type_name_ref(type_name.GetStringRef());
    
    if (type_name_ref.endswith("[]"))
    {
        std::string type_name_str(type_name.GetCString());
        type_name_str.resize(type_name_str.length()-2);
        if (type_name_str.back() != ' ')
            type_name_str.append(" \\[[0-9]+\\]");
        else
            type_name_str.append("\\[[0-9]+\\]");
        type_name.SetCString(type_name_str.c_str());
        return true;
    }
    return false;
}

bool
CommandObjectTypeSummaryAdd::AddSummary(ConstString type_name,
                                        TypeSummaryImplSP entry,
                                        SummaryFormatType type,
                                        std::string category_name,
                                        Error* error)
{
    lldb::TypeCategoryImplSP category;
    DataVisualization::Categories::GetCategory(ConstString(category_name.c_str()), category);
    
    if (type == eRegularSummary)
    {
        if (FixArrayTypeNameWithRegex (type_name))
            type = eRegexSummary;
    }
    
    if (type == eRegexSummary)
    {
        RegularExpressionSP typeRX(new RegularExpression());
        if (!typeRX->Compile(type_name.GetCString()))
        {
            if (error)
                error->SetErrorString("regex format error (maybe this is not really a regex?)");
            return false;
        }
        
        category->GetRegexTypeSummariesContainer()->Delete(type_name);
        category->GetRegexTypeSummariesContainer()->Add(typeRX, entry);
        
        return true;
    }
    else if (type == eNamedSummary)
    {
        // system named summaries do not exist (yet?)
        DataVisualization::NamedSummaryFormats::Add(type_name,entry);
        return true;
    }
    else
    {
        category->GetTypeSummariesContainer()->Add(type_name, entry);
        return true;
    }
}    

OptionDefinition
CommandObjectTypeSummaryAdd::CommandOptions::g_option_table[] =
{
    { LLDB_OPT_SET_ALL, false, "category", 'w', OptionParser::eRequiredArgument, nullptr, nullptr, 0, eArgTypeName,    "Add this to the given category instead of the default one."},
    { LLDB_OPT_SET_ALL, false, "cascade", 'C', OptionParser::eRequiredArgument, nullptr, nullptr, 0, eArgTypeBoolean,    "If true, cascade through typedef chains."},
    { LLDB_OPT_SET_ALL, false, "no-value", 'v', OptionParser::eNoArgument, nullptr, nullptr, 0, eArgTypeNone,         "Don't show the value, just show the summary, for this type."},
    { LLDB_OPT_SET_ALL, false, "skip-pointers", 'p', OptionParser::eNoArgument, nullptr, nullptr, 0, eArgTypeNone,         "Don't use this format for pointers-to-type objects."},
    { LLDB_OPT_SET_ALL, false, "skip-references", 'r', OptionParser::eNoArgument, nullptr, nullptr, 0, eArgTypeNone,         "Don't use this format for references-to-type objects."},
    { LLDB_OPT_SET_ALL, false,  "regex", 'x', OptionParser::eNoArgument, nullptr, nullptr, 0, eArgTypeNone,    "Type names are actually regular expressions."},
    { LLDB_OPT_SET_1  , true, "inline-children", 'c', OptionParser::eNoArgument, nullptr, nullptr, 0, eArgTypeNone,    "If true, inline all child values into summary string."},
    { LLDB_OPT_SET_1  , false, "omit-names", 'O', OptionParser::eNoArgument, nullptr, nullptr, 0, eArgTypeNone,    "If true, omit value names in the summary display."},
    { LLDB_OPT_SET_2  , true, "summary-string", 's', OptionParser::eRequiredArgument, nullptr, nullptr, 0, eArgTypeSummaryString,    "Summary string used to display text and object contents."},
    { LLDB_OPT_SET_3, false, "python-script", 'o', OptionParser::eRequiredArgument, nullptr, nullptr, 0, eArgTypePythonScript, "Give a one-liner Python script as part of the command."},
    { LLDB_OPT_SET_3, false, "python-function", 'F', OptionParser::eRequiredArgument, nullptr, nullptr, 0, eArgTypePythonFunction, "Give the name of a Python function to use for this type."},
    { LLDB_OPT_SET_3, false, "input-python", 'P', OptionParser::eNoArgument, nullptr, nullptr, 0, eArgTypeNone, "Input Python code to use for this type manually."},
    { LLDB_OPT_SET_2 | LLDB_OPT_SET_3,   false, "expand", 'e', OptionParser::eNoArgument, nullptr, nullptr, 0, eArgTypeNone,    "Expand aggregate data types to show children on separate lines."},
    { LLDB_OPT_SET_2 | LLDB_OPT_SET_3,   false, "hide-empty", 'h', OptionParser::eNoArgument, nullptr, nullptr, 0, eArgTypeNone,    "Do not expand aggregate data types with no children."},
    { LLDB_OPT_SET_2 | LLDB_OPT_SET_3,   false, "name", 'n', OptionParser::eRequiredArgument, nullptr, nullptr, 0, eArgTypeName,    "A name for this summary string."},
    { 0, false, nullptr, 0, 0, nullptr, nullptr, 0, eArgTypeNone, nullptr }
};

//-------------------------------------------------------------------------
// CommandObjectTypeSummaryDelete
//-------------------------------------------------------------------------

class CommandObjectTypeSummaryDelete : public CommandObjectTypeFormatterDelete
{
public:
    CommandObjectTypeSummaryDelete (CommandInterpreter &interpreter) :
    CommandObjectTypeFormatterDelete (interpreter,
                                      eFormatCategoryItemSummary | eFormatCategoryItemRegexSummary,
                                      "type summary delete",
                                      "Delete an existing summary for a type.")
    {
    }

    ~CommandObjectTypeSummaryDelete() override = default;

protected:
    bool
    FormatterSpecificDeletion (ConstString typeCS) override
    {
        if (m_options.m_language != lldb::eLanguageTypeUnknown)
            return false;
        return DataVisualization::NamedSummaryFormats::Delete(typeCS);
    }
};

class CommandObjectTypeSummaryClear : public CommandObjectTypeFormatterClear
{
public:
    CommandObjectTypeSummaryClear (CommandInterpreter &interpreter) :
    CommandObjectTypeFormatterClear (interpreter,
                                     eFormatCategoryItemSummary | eFormatCategoryItemRegexSummary,
                                     "type summary clear",
                                     "Delete all existing summaries.")
    {
    }
    
protected:
    void
    FormatterSpecificDeletion () override
    {
        DataVisualization::NamedSummaryFormats::Clear();
    }
};

//-------------------------------------------------------------------------
// CommandObjectTypeSummaryList
//-------------------------------------------------------------------------

class CommandObjectTypeSummaryList : public CommandObjectTypeFormatterList<TypeSummaryImpl>
{
public:
    CommandObjectTypeSummaryList (CommandInterpreter &interpreter) :
    CommandObjectTypeFormatterList(interpreter,
                                   "type summary list",
                                   "Show a list of current summaries.")
    {
    }
    
protected:
    bool
    FormatterSpecificList (CommandReturnObject &result) override
    {
        if (DataVisualization::NamedSummaryFormats::GetCount() > 0)
        {
            result.GetOutputStream().Printf("Named summaries:\n");
            DataVisualization::NamedSummaryFormats::ForEach( [&result] (ConstString name, const TypeSummaryImplSP& summary_sp) -> bool {
                result.GetOutputStream().Printf ("%s: %s\n", name.AsCString(), summary_sp->GetDescription().c_str());
                return true;
            });
            return true;
        }
        return false;
    }
};

//-------------------------------------------------------------------------
// CommandObjectTypeCategoryDefine
//-------------------------------------------------------------------------

class CommandObjectTypeCategoryDefine : public CommandObjectParsed
{
    class CommandOptions : public Options
    {
    public:
        CommandOptions (CommandInterpreter &interpreter) :
        Options (interpreter),
        m_define_enabled(false,false),
        m_cate_language(eLanguageTypeUnknown,eLanguageTypeUnknown)
        {
        }

        ~CommandOptions() override = default;

        Error
        SetOptionValue (uint32_t option_idx, const char *option_arg) override
        {
            Error error;
            const int short_option = m_getopt_table[option_idx].val;
            
            switch (short_option)
            {
                case 'e':
                    m_define_enabled.SetValueFromString("true");
                    break;
                case 'l':
                    error = m_cate_language.SetValueFromString(option_arg);
                    break;
                default:
                    error.SetErrorStringWithFormat ("unrecognized option '%c'", short_option);
                    break;
            }
            
            return error;
        }
        
        void
        OptionParsingStarting () override
        {
            m_define_enabled.Clear();
            m_cate_language.Clear();
        }
        
        const OptionDefinition*
        GetDefinitions () override
        {
            return g_option_table;
        }
        
        // Options table: Required for subclasses of Options.
        
        static OptionDefinition g_option_table[];
        
        // Instance variables to hold the values for command options.
        
        OptionValueBoolean m_define_enabled;
        OptionValueLanguage m_cate_language;
    };
    
    CommandOptions m_options;
    
    Options *
    GetOptions () override
    {
        return &m_options;
    }

public:
    CommandObjectTypeCategoryDefine (CommandInterpreter &interpreter) :
        CommandObjectParsed(interpreter,
                            "type category define",
                            "Define a new category as a source of formatters.",
                            nullptr),
        m_options(interpreter)
    {
        CommandArgumentEntry type_arg;
        CommandArgumentData type_style_arg;
        
        type_style_arg.arg_type = eArgTypeName;
        type_style_arg.arg_repetition = eArgRepeatPlus;
        
        type_arg.push_back (type_style_arg);
        
        m_arguments.push_back (type_arg);
    }

    ~CommandObjectTypeCategoryDefine() override = default;

protected:
    bool
    DoExecute (Args& command, CommandReturnObject &result) override
    {
        const size_t argc = command.GetArgumentCount();
        
        if (argc < 1)
        {
            result.AppendErrorWithFormat ("%s takes 1 or more args.\n", m_cmd_name.c_str());
            result.SetStatus(eReturnStatusFailed);
            return false;
        }
        
        for (size_t i = 0; i < argc; i++)
        {
            const char* cateName = command.GetArgumentAtIndex(i);
            TypeCategoryImplSP category_sp;
            if (DataVisualization::Categories::GetCategory(ConstString(cateName), category_sp) && category_sp)
            {
                category_sp->AddLanguage(m_options.m_cate_language.GetCurrentValue());
                if (m_options.m_define_enabled.GetCurrentValue())
                    DataVisualization::Categories::Enable(category_sp, TypeCategoryMap::Default);
            }
        }
        
        result.SetStatus(eReturnStatusSuccessFinishResult);
        return result.Succeeded();
    }
};

OptionDefinition
CommandObjectTypeCategoryDefine::CommandOptions::g_option_table[] =
{
    { LLDB_OPT_SET_ALL, false, "enabled", 'e', OptionParser::eNoArgument, nullptr, nullptr, 0, eArgTypeNone,  "If specified, this category will be created enabled."},
    { LLDB_OPT_SET_ALL, false, "language", 'l', OptionParser::eRequiredArgument, nullptr, nullptr, 0, eArgTypeLanguage,  "Specify the language that this category is supported for."},
    { 0, false, nullptr, 0, 0, nullptr, nullptr, 0, eArgTypeNone, nullptr }
};

//-------------------------------------------------------------------------
// CommandObjectTypeCategoryEnable
//-------------------------------------------------------------------------

class CommandObjectTypeCategoryEnable : public CommandObjectParsed
{
    class CommandOptions : public Options
    {
    public:
        CommandOptions (CommandInterpreter &interpreter) :
        Options (interpreter)
        {
        }

        ~CommandOptions() override = default;

        Error
        SetOptionValue (uint32_t option_idx, const char *option_arg) override
        {
            Error error;
            const int short_option = m_getopt_table[option_idx].val;
            
            switch (short_option)
            {
                case 'l':
                    if (option_arg)
                    {
                        m_language = Language::GetLanguageTypeFromString(option_arg);
                        if (m_language == lldb::eLanguageTypeUnknown)
                            error.SetErrorStringWithFormat ("unrecognized language '%s'", option_arg);
                    }
                    break;
                default:
                    error.SetErrorStringWithFormat ("unrecognized option '%c'", short_option);
                    break;
            }
            
            return error;
        }
        
        void
        OptionParsingStarting () override
        {
            m_language = lldb::eLanguageTypeUnknown;
        }
        
        const OptionDefinition*
        GetDefinitions () override
        {
            return g_option_table;
        }
        
        // Options table: Required for subclasses of Options.
        
        static OptionDefinition g_option_table[];
        
        // Instance variables to hold the values for command options.
        
        lldb::LanguageType m_language;
        
    };
    
    CommandOptions m_options;
    
    Options *
    GetOptions () override
    {
        return &m_options;
    }
    
public:
    CommandObjectTypeCategoryEnable (CommandInterpreter &interpreter) :
        CommandObjectParsed(interpreter,
                            "type category enable",
                            "Enable a category as a source of formatters.",
                            nullptr),
        m_options(interpreter)
    {
        CommandArgumentEntry type_arg;
        CommandArgumentData type_style_arg;
        
        type_style_arg.arg_type = eArgTypeName;
        type_style_arg.arg_repetition = eArgRepeatPlus;
        
        type_arg.push_back (type_style_arg);
        
        m_arguments.push_back (type_arg);
        
    }

    ~CommandObjectTypeCategoryEnable() override = default;

protected:
    bool
    DoExecute (Args& command, CommandReturnObject &result) override
    {
        const size_t argc = command.GetArgumentCount();
        
        if (argc < 1 &&
            m_options.m_language == lldb::eLanguageTypeUnknown)
        {
            result.AppendErrorWithFormat ("%s takes arguments and/or a language", m_cmd_name.c_str());
            result.SetStatus(eReturnStatusFailed);
            return false;
        }
        
        if (argc == 1 && strcmp(command.GetArgumentAtIndex(0),"*") == 0)
        {
            DataVisualization::Categories::EnableStar();
        }
        else if (argc > 0)
        {
            for (int i = argc - 1; i >= 0; i--)
            {
                const char* typeA = command.GetArgumentAtIndex(i);
                ConstString typeCS(typeA);
                
                if (!typeCS)
                {
                    result.AppendError("empty category name not allowed");
                    result.SetStatus(eReturnStatusFailed);
                    return false;
                }
                DataVisualization::Categories::Enable(typeCS);
                lldb::TypeCategoryImplSP cate;
                if (DataVisualization::Categories::GetCategory(typeCS, cate) && cate)
                {
                    if (cate->GetCount() == 0)
                    {
                        result.AppendWarning("empty category enabled (typo?)");
                    }
                }
            }
        }
        
        if (m_options.m_language != lldb::eLanguageTypeUnknown)
            DataVisualization::Categories::Enable(m_options.m_language);
        
        result.SetStatus(eReturnStatusSuccessFinishResult);
        return result.Succeeded();
    }
};

OptionDefinition
CommandObjectTypeCategoryEnable::CommandOptions::g_option_table[] =
{
    { LLDB_OPT_SET_ALL, false, "language", 'l', OptionParser::eRequiredArgument, nullptr, nullptr, 0, eArgTypeLanguage,  "Enable the category for this language."},
    { 0, false, nullptr, 0, 0, nullptr, nullptr, 0, eArgTypeNone, nullptr }
};

//-------------------------------------------------------------------------
// CommandObjectTypeCategoryDelete
//-------------------------------------------------------------------------

class CommandObjectTypeCategoryDelete : public CommandObjectParsed
{
public:
    CommandObjectTypeCategoryDelete (CommandInterpreter &interpreter) :
        CommandObjectParsed(interpreter,
                            "type category delete",
                            "Delete a category and all associated formatters.",
                            nullptr)
    {
        CommandArgumentEntry type_arg;
        CommandArgumentData type_style_arg;
          
        type_style_arg.arg_type = eArgTypeName;
        type_style_arg.arg_repetition = eArgRepeatPlus;
                
        type_arg.push_back (type_style_arg);
        
        m_arguments.push_back (type_arg);
    }

    ~CommandObjectTypeCategoryDelete() override = default;

protected:
    bool
    DoExecute (Args& command, CommandReturnObject &result) override
    {
        const size_t argc = command.GetArgumentCount();
        
        if (argc < 1)
        {
            result.AppendErrorWithFormat ("%s takes 1 or more arg.\n", m_cmd_name.c_str());
            result.SetStatus(eReturnStatusFailed);
            return false;
        }
        
        bool success = true;
        
        // the order is not relevant here
        for (int i = argc - 1; i >= 0; i--)
        {
            const char* typeA = command.GetArgumentAtIndex(i);
            ConstString typeCS(typeA);
            
            if (!typeCS)
            {
                result.AppendError("empty category name not allowed");
                result.SetStatus(eReturnStatusFailed);
                return false;
            }
            if (!DataVisualization::Categories::Delete(typeCS))
                success = false; // keep deleting even if we hit an error
        }
        if (success)
        {
            result.SetStatus(eReturnStatusSuccessFinishResult);
            return result.Succeeded();
        }
        else
        {
            result.AppendError("cannot delete one or more categories\n");
            result.SetStatus(eReturnStatusFailed);
            return false;
        }
    }
};

//-------------------------------------------------------------------------
// CommandObjectTypeCategoryDisable
//-------------------------------------------------------------------------

class CommandObjectTypeCategoryDisable : public CommandObjectParsed
{
    class CommandOptions : public Options
    {
    public:
        CommandOptions (CommandInterpreter &interpreter) :
        Options (interpreter)
        {
        }

        ~CommandOptions() override = default;

        Error
        SetOptionValue (uint32_t option_idx, const char *option_arg) override
        {
            Error error;
            const int short_option = m_getopt_table[option_idx].val;
            
            switch (short_option)
            {
                case 'l':
                    if (option_arg)
                    {
                        m_language = Language::GetLanguageTypeFromString(option_arg);
                        if (m_language == lldb::eLanguageTypeUnknown)
                            error.SetErrorStringWithFormat ("unrecognized language '%s'", option_arg);
                    }
                    break;
                default:
                    error.SetErrorStringWithFormat ("unrecognized option '%c'", short_option);
                    break;
            }
            
            return error;
        }
        
        void
        OptionParsingStarting () override
        {
            m_language = lldb::eLanguageTypeUnknown;
        }
        
        const OptionDefinition*
        GetDefinitions () override
        {
            return g_option_table;
        }
        
        // Options table: Required for subclasses of Options.
        
        static OptionDefinition g_option_table[];
        
        // Instance variables to hold the values for command options.
        
        lldb::LanguageType m_language;
    };
    
    CommandOptions m_options;
    
    Options *
    GetOptions () override
    {
        return &m_options;
    }

public:
    CommandObjectTypeCategoryDisable (CommandInterpreter &interpreter) :
        CommandObjectParsed(interpreter,
                            "type category disable",
                            "Disable a category as a source of formatters.",
                            nullptr),
        m_options(interpreter)
    {
        CommandArgumentEntry type_arg;
        CommandArgumentData type_style_arg;
        
        type_style_arg.arg_type = eArgTypeName;
        type_style_arg.arg_repetition = eArgRepeatPlus;
        
        type_arg.push_back (type_style_arg);
        
        m_arguments.push_back (type_arg);
    }

    ~CommandObjectTypeCategoryDisable() override = default;

protected:
    bool
    DoExecute (Args& command, CommandReturnObject &result) override
    {
        const size_t argc = command.GetArgumentCount();
        
        if (argc < 1 &&
            m_options.m_language == lldb::eLanguageTypeUnknown)
        {
            result.AppendErrorWithFormat ("%s takes arguments and/or a language", m_cmd_name.c_str());
            result.SetStatus(eReturnStatusFailed);
            return false;
        }
        
        if (argc == 1 && strcmp(command.GetArgumentAtIndex(0),"*") == 0)
        {
            DataVisualization::Categories::DisableStar();
        }
        else if (argc > 0)
        {
            // the order is not relevant here
            for (int i = argc - 1; i >= 0; i--)
            {
                const char* typeA = command.GetArgumentAtIndex(i);
                ConstString typeCS(typeA);
                
                if (!typeCS)
                {
                    result.AppendError("empty category name not allowed");
                    result.SetStatus(eReturnStatusFailed);
                    return false;
                }
                DataVisualization::Categories::Disable(typeCS);
            }
        }
        
        if (m_options.m_language != lldb::eLanguageTypeUnknown)
            DataVisualization::Categories::Disable(m_options.m_language);

        result.SetStatus(eReturnStatusSuccessFinishResult);
        return result.Succeeded();
    }
};

OptionDefinition
CommandObjectTypeCategoryDisable::CommandOptions::g_option_table[] =
{
    { LLDB_OPT_SET_ALL, false, "language", 'l', OptionParser::eRequiredArgument, nullptr, nullptr, 0, eArgTypeLanguage,  "Enable the category for this language."},
    { 0, false, nullptr, 0, 0, nullptr, nullptr, 0, eArgTypeNone, nullptr }
};

//-------------------------------------------------------------------------
// CommandObjectTypeCategoryList
//-------------------------------------------------------------------------

class CommandObjectTypeCategoryList : public CommandObjectParsed
{
public:
    CommandObjectTypeCategoryList (CommandInterpreter &interpreter) :
        CommandObjectParsed(interpreter,
                            "type category list",
                            "Provide a list of all existing categories.",
                            nullptr)
    {
        CommandArgumentEntry type_arg;
        CommandArgumentData type_style_arg;
        
        type_style_arg.arg_type = eArgTypeName;
        type_style_arg.arg_repetition = eArgRepeatOptional;
        
        type_arg.push_back (type_style_arg);
        
        m_arguments.push_back (type_arg);
    }

    ~CommandObjectTypeCategoryList() override = default;

protected:
    bool
    DoExecute (Args& command, CommandReturnObject &result) override
    {
        const size_t argc = command.GetArgumentCount();

        std::unique_ptr<RegularExpression> regex;
        
        if (argc == 1)
        {
            regex.reset(new RegularExpression());
            const char* arg = command.GetArgumentAtIndex(0);
            if (!regex->Compile(arg))
            {
                result.AppendErrorWithFormat("syntax error in category regular expression '%s'", arg);
                result.SetStatus(eReturnStatusFailed);
                return false;
            }
        }
        else if (argc != 0)
        {
            result.AppendErrorWithFormat ("%s takes 0 or one arg.\n", m_cmd_name.c_str());
            result.SetStatus(eReturnStatusFailed);
            return false;
        }
        
        DataVisualization::Categories::ForEach( [&regex, &result] (const lldb::TypeCategoryImplSP& category_sp) -> bool {
            if (regex)
            {
                bool escape = true;
                if (0 == strcmp(category_sp->GetName(), regex->GetText()))
                {
                    escape = false;
                }
                else if (regex->Execute(category_sp->GetName()))
                {
                    escape = false;
                }
                
                if (escape)
                    return true;
            }
            
            result.GetOutputStream().Printf("Category: %s\n", category_sp->GetDescription().c_str());
            
            return true;
        });
        
        result.SetStatus(eReturnStatusSuccessFinishResult);
        return result.Succeeded();
    }
};

//-------------------------------------------------------------------------
// CommandObjectTypeFilterList
//-------------------------------------------------------------------------

class CommandObjectTypeFilterList : public CommandObjectTypeFormatterList<TypeFilterImpl>
{
public:
    CommandObjectTypeFilterList (CommandInterpreter &interpreter) :
    CommandObjectTypeFormatterList(interpreter,
                                   "type filter list",
                                   "Show a list of current filters.")
    {
    }
};

#ifndef LLDB_DISABLE_PYTHON

//-------------------------------------------------------------------------
// CommandObjectTypeSynthList
//-------------------------------------------------------------------------

class CommandObjectTypeSynthList : public CommandObjectTypeFormatterList<SyntheticChildren>
{
public:
    CommandObjectTypeSynthList (CommandInterpreter &interpreter) :
    CommandObjectTypeFormatterList(interpreter,
                                   "type synthetic list",
                                   "Show a list of current synthetic providers.")
    {
    }
};

#endif // LLDB_DISABLE_PYTHON

//-------------------------------------------------------------------------
// CommandObjectTypeFilterDelete
//-------------------------------------------------------------------------

class CommandObjectTypeFilterDelete : public CommandObjectTypeFormatterDelete
{
public:
    CommandObjectTypeFilterDelete (CommandInterpreter &interpreter) :
    CommandObjectTypeFormatterDelete (interpreter,
                                      eFormatCategoryItemFilter | eFormatCategoryItemRegexFilter,
                                      "type filter delete",
                                      "Delete an existing filter for a type.")
    {
    }

    ~CommandObjectTypeFilterDelete() override = default;
};

#ifndef LLDB_DISABLE_PYTHON

//-------------------------------------------------------------------------
// CommandObjectTypeSynthDelete
//-------------------------------------------------------------------------

class CommandObjectTypeSynthDelete : public CommandObjectTypeFormatterDelete
{
public:
    CommandObjectTypeSynthDelete (CommandInterpreter &interpreter) :
    CommandObjectTypeFormatterDelete (interpreter,
                                      eFormatCategoryItemSynth | eFormatCategoryItemRegexSynth,
                                      "type synthetic delete",
                                      "Delete an existing synthetic provider for a type.")
    {
    }

    ~CommandObjectTypeSynthDelete() override = default;
};

#endif // LLDB_DISABLE_PYTHON

//-------------------------------------------------------------------------
// CommandObjectTypeFilterClear
//-------------------------------------------------------------------------

class CommandObjectTypeFilterClear : public CommandObjectTypeFormatterClear
{
public:
    CommandObjectTypeFilterClear (CommandInterpreter &interpreter) :
    CommandObjectTypeFormatterClear (interpreter,
                                     eFormatCategoryItemFilter | eFormatCategoryItemRegexFilter,
                                     "type filter clear",
                                     "Delete all existing filter.")
    {
    }
};

#ifndef LLDB_DISABLE_PYTHON
//-------------------------------------------------------------------------
// CommandObjectTypeSynthClear
//-------------------------------------------------------------------------

class CommandObjectTypeSynthClear : public CommandObjectTypeFormatterClear
{
public:
    CommandObjectTypeSynthClear (CommandInterpreter &interpreter) :
    CommandObjectTypeFormatterClear (interpreter,
                                     eFormatCategoryItemSynth | eFormatCategoryItemRegexSynth,
                                     "type synthetic clear",
                                     "Delete all existing synthetic providers.")
    {
    }
};

bool
CommandObjectTypeSynthAdd::Execute_HandwritePython (Args& command, CommandReturnObject &result)
{
    SynthAddOptions *options = new SynthAddOptions ( m_options.m_skip_pointers,
                                                     m_options.m_skip_references,
                                                     m_options.m_cascade,
                                                     m_options.m_regex,
                                                     m_options.m_category);
    
    const size_t argc = command.GetArgumentCount();
    
    for (size_t i = 0; i < argc; i++)
    {
        const char* typeA = command.GetArgumentAtIndex(i);
        if (typeA && *typeA)
            options->m_target_types << typeA;
        else
        {
            result.AppendError("empty typenames not allowed");
            result.SetStatus(eReturnStatusFailed);
            return false;
        }
    }
    
    m_interpreter.GetPythonCommandsFromIOHandler ("    ",   // Prompt
                                                  *this,    // IOHandlerDelegate
                                                  true,     // Run IOHandler in async mode
                                                  options); // Baton for the "io_handler" that will be passed back into our IOHandlerDelegate functions
    result.SetStatus(eReturnStatusSuccessFinishNoResult);
    return result.Succeeded();
}

bool
CommandObjectTypeSynthAdd::Execute_PythonClass (Args& command, CommandReturnObject &result)
{
    const size_t argc = command.GetArgumentCount();
    
    if (argc < 1)
    {
        result.AppendErrorWithFormat ("%s takes one or more args.\n", m_cmd_name.c_str());
        result.SetStatus(eReturnStatusFailed);
        return false;
    }
    
    if (m_options.m_class_name.empty() && !m_options.m_input_python)
    {
        result.AppendErrorWithFormat ("%s needs either a Python class name or -P to directly input Python code.\n", m_cmd_name.c_str());
        result.SetStatus(eReturnStatusFailed);
        return false;
    }
    
    SyntheticChildrenSP entry;
    
    ScriptedSyntheticChildren* impl = new ScriptedSyntheticChildren(SyntheticChildren::Flags().
                                                                    SetCascades(m_options.m_cascade).
                                                                    SetSkipPointers(m_options.m_skip_pointers).
                                                                    SetSkipReferences(m_options.m_skip_references),
                                                                    m_options.m_class_name.c_str());
    
    entry.reset(impl);
    
    ScriptInterpreter *interpreter = m_interpreter.GetScriptInterpreter();
    
    if (interpreter && !interpreter->CheckObjectExists(impl->GetPythonClassName()))
        result.AppendWarning("The provided class does not exist - please define it before attempting to use this synthetic provider");
    
    // now I have a valid provider, let's add it to every type
    
    lldb::TypeCategoryImplSP category;
    DataVisualization::Categories::GetCategory(ConstString(m_options.m_category.c_str()), category);
    
    Error error;
    
    for (size_t i = 0; i < argc; i++)
    {
        const char* typeA = command.GetArgumentAtIndex(i);
        ConstString typeCS(typeA);
        if (typeCS)
        {
            if (!AddSynth(typeCS,
                          entry,
                          m_options.m_regex ? eRegexSynth : eRegularSynth,
                          m_options.m_category,
                          &error))
            {
                result.AppendError(error.AsCString());
                result.SetStatus(eReturnStatusFailed);
                return false;
            }
        }
        else
        {
            result.AppendError("empty typenames not allowed");
            result.SetStatus(eReturnStatusFailed);
            return false;
        }
    }
    
    result.SetStatus(eReturnStatusSuccessFinishNoResult);
    return result.Succeeded();
}
    
CommandObjectTypeSynthAdd::CommandObjectTypeSynthAdd (CommandInterpreter &interpreter) :
    CommandObjectParsed(interpreter,
                        "type synthetic add",
                        "Add a new synthetic provider for a type.",
                        nullptr),
    IOHandlerDelegateMultiline ("DONE"),
    m_options (interpreter)
{
    CommandArgumentEntry type_arg;
    CommandArgumentData type_style_arg;
    
    type_style_arg.arg_type = eArgTypeName;
    type_style_arg.arg_repetition = eArgRepeatPlus;
    
    type_arg.push_back (type_style_arg);
    
    m_arguments.push_back (type_arg);
}

bool
CommandObjectTypeSynthAdd::AddSynth(ConstString type_name,
                                    SyntheticChildrenSP entry,
                                    SynthFormatType type,
                                    std::string category_name,
                                    Error* error)
{
    lldb::TypeCategoryImplSP category;
    DataVisualization::Categories::GetCategory(ConstString(category_name.c_str()), category);
    
    if (type == eRegularSynth)
    {
        if (FixArrayTypeNameWithRegex (type_name))
            type = eRegexSynth;
    }
    
    if (category->AnyMatches(type_name,
                             eFormatCategoryItemFilter | eFormatCategoryItemRegexFilter,
                             false))
    {
        if (error)
            error->SetErrorStringWithFormat("cannot add synthetic for type %s when filter is defined in same category!", type_name.AsCString());
        return false;
    }
    
    if (type == eRegexSynth)
    {
        RegularExpressionSP typeRX(new RegularExpression());
        if (!typeRX->Compile(type_name.GetCString()))
        {
            if (error)
                error->SetErrorString("regex format error (maybe this is not really a regex?)");
            return false;
        }
        
        category->GetRegexTypeSyntheticsContainer()->Delete(type_name);
        category->GetRegexTypeSyntheticsContainer()->Add(typeRX, entry);
        
        return true;
    }
    else
    {
        category->GetTypeSyntheticsContainer()->Add(type_name, entry);
        return true;
    }
}

OptionDefinition
CommandObjectTypeSynthAdd::CommandOptions::g_option_table[] =
{
    { LLDB_OPT_SET_ALL, false, "cascade", 'C', OptionParser::eRequiredArgument, nullptr, nullptr, 0, eArgTypeBoolean,    "If true, cascade through typedef chains."},
    { LLDB_OPT_SET_ALL, false, "skip-pointers", 'p', OptionParser::eNoArgument, nullptr, nullptr, 0, eArgTypeNone,         "Don't use this format for pointers-to-type objects."},
    { LLDB_OPT_SET_ALL, false, "skip-references", 'r', OptionParser::eNoArgument, nullptr, nullptr, 0, eArgTypeNone,         "Don't use this format for references-to-type objects."},
    { LLDB_OPT_SET_ALL, false, "category", 'w', OptionParser::eRequiredArgument, nullptr, nullptr, 0, eArgTypeName,         "Add this to the given category instead of the default one."},
    { LLDB_OPT_SET_2, false, "python-class", 'l', OptionParser::eRequiredArgument, nullptr, nullptr, 0, eArgTypePythonClass,    "Use this Python class to produce synthetic children."},
    { LLDB_OPT_SET_3, false, "input-python", 'P', OptionParser::eNoArgument, nullptr, nullptr, 0, eArgTypeNone,    "Type Python code to generate a class that provides synthetic children."},
    { LLDB_OPT_SET_ALL, false,  "regex", 'x', OptionParser::eNoArgument, nullptr, nullptr, 0, eArgTypeNone,    "Type names are actually regular expressions."},
    { 0, false, nullptr, 0, 0, nullptr, nullptr, 0, eArgTypeNone, nullptr }
};

#endif // LLDB_DISABLE_PYTHON

class CommandObjectTypeFilterAdd : public CommandObjectParsed
{
private:
    class CommandOptions : public Options
    {
        typedef std::vector<std::string> option_vector;

    public:
        CommandOptions (CommandInterpreter &interpreter) :
        Options (interpreter)
        {
        }

        ~CommandOptions() override = default;

        Error
        SetOptionValue (uint32_t option_idx, const char *option_arg) override
        {
            Error error;
            const int short_option = m_getopt_table[option_idx].val;
            bool success;
            
            switch (short_option)
            {
                case 'C':
                    m_cascade = Args::StringToBoolean(option_arg, true, &success);
                    if (!success)
                        error.SetErrorStringWithFormat("invalid value for cascade: %s", option_arg);
                    break;
                case 'c':
                    m_expr_paths.push_back(option_arg);
                    has_child_list = true;
                    break;
                case 'p':
                    m_skip_pointers = true;
                    break;
                case 'r':
                    m_skip_references = true;
                    break;
                case 'w':
                    m_category = std::string(option_arg);
                    break;
                case 'x':
                    m_regex = true;
                    break;
                default:
                    error.SetErrorStringWithFormat ("unrecognized option '%c'", short_option);
                    break;
            }
            
            return error;
        }
        
        void
        OptionParsingStarting () override
        {
            m_cascade = true;
            m_skip_pointers = false;
            m_skip_references = false;
            m_category = "default";
            m_expr_paths.clear();
            has_child_list = false;
            m_regex = false;
        }
        
        const OptionDefinition*
        GetDefinitions () override
        {
            return g_option_table;
        }
        
        // Options table: Required for subclasses of Options.
        
        static OptionDefinition g_option_table[];
        
        // Instance variables to hold the values for command options.
        
        bool m_cascade;
        bool m_skip_references;
        bool m_skip_pointers;
        bool m_input_python;
        option_vector m_expr_paths;
        std::string m_category;
        bool has_child_list;
        bool m_regex;
        
        typedef option_vector::iterator ExpressionPathsIterator;
    };
    
    CommandOptions m_options;
    
    Options *
    GetOptions () override
    {
        return &m_options;
    }
    
    enum FilterFormatType
    {
        eRegularFilter,
        eRegexFilter
    };
    
    bool
    AddFilter(ConstString type_name,
              TypeFilterImplSP entry,
              FilterFormatType type,
              std::string category_name,
              Error* error)
    {
        lldb::TypeCategoryImplSP category;
        DataVisualization::Categories::GetCategory(ConstString(category_name.c_str()), category);
        
        if (type == eRegularFilter)
        {
            if (FixArrayTypeNameWithRegex (type_name))
                type = eRegexFilter;
        }
        
        if (category->AnyMatches(type_name,
                                 eFormatCategoryItemSynth | eFormatCategoryItemRegexSynth,
                                 false))
        {
            if (error)
                error->SetErrorStringWithFormat("cannot add filter for type %s when synthetic is defined in same category!", type_name.AsCString());
            return false;
        }
        
        if (type == eRegexFilter)
        {
            RegularExpressionSP typeRX(new RegularExpression());
            if (!typeRX->Compile(type_name.GetCString()))
            {
                if (error)
                    error->SetErrorString("regex format error (maybe this is not really a regex?)");
                return false;
            }
            
            category->GetRegexTypeFiltersContainer()->Delete(type_name);
            category->GetRegexTypeFiltersContainer()->Add(typeRX, entry);
            
            return true;
        }
        else
        {
            category->GetTypeFiltersContainer()->Add(type_name, entry);
            return true;
        }
    }

public:
    CommandObjectTypeFilterAdd (CommandInterpreter &interpreter) :
        CommandObjectParsed(interpreter,
                            "type filter add",
                            "Add a new filter for a type.",
                            nullptr),
        m_options (interpreter)
    {
        CommandArgumentEntry type_arg;
        CommandArgumentData type_style_arg;
        
        type_style_arg.arg_type = eArgTypeName;
        type_style_arg.arg_repetition = eArgRepeatPlus;
        
        type_arg.push_back (type_style_arg);
        
        m_arguments.push_back (type_arg);
        
        SetHelpLong(
R"(
The following examples of 'type filter add' refer to this code snippet for context:

    class Foo {
        int a;
        int b;
        int c;
        int d;
        int e;
        int f;
        int g;
        int h;
        int i;
    }
    Foo my_foo;

Adding a simple filter:

(lldb) type filter add --child a --child g Foo
(lldb) frame variable my_foo

)" "Produces output where only a and g are displayed.  Other children of my_foo \
(b, c, d, e, f, h and i) are available by asking for them explicitly:" R"(

(lldb) frame variable my_foo.b my_foo.c my_foo.i

)" "The formatting option --raw on frame variable bypasses the filter, showing \
all children of my_foo as if no filter was defined:" R"(

(lldb) frame variable my_foo --raw)"
        );
    }

    ~CommandObjectTypeFilterAdd() override = default;

protected:
    bool
    DoExecute (Args& command, CommandReturnObject &result) override
    {
        const size_t argc = command.GetArgumentCount();
        
        if (argc < 1)
        {
            result.AppendErrorWithFormat ("%s takes one or more args.\n", m_cmd_name.c_str());
            result.SetStatus(eReturnStatusFailed);
            return false;
        }
        
        if (m_options.m_expr_paths.empty())
        {
            result.AppendErrorWithFormat ("%s needs one or more children.\n", m_cmd_name.c_str());
            result.SetStatus(eReturnStatusFailed);
            return false;
        }
        
        TypeFilterImplSP entry(new TypeFilterImpl(SyntheticChildren::Flags().SetCascades(m_options.m_cascade).
                                       SetSkipPointers(m_options.m_skip_pointers).
                                                  SetSkipReferences(m_options.m_skip_references)));
        
        // go through the expression paths
        CommandOptions::ExpressionPathsIterator begin, end = m_options.m_expr_paths.end();
        
        for (begin = m_options.m_expr_paths.begin(); begin != end; begin++)
            entry->AddExpressionPath(*begin);
        
        
        // now I have a valid provider, let's add it to every type
        
        lldb::TypeCategoryImplSP category;
        DataVisualization::Categories::GetCategory(ConstString(m_options.m_category.c_str()), category);
        
        Error error;
        
        WarnOnPotentialUnquotedUnsignedType(command, result);
        
        for (size_t i = 0; i < argc; i++)
        {
            const char* typeA = command.GetArgumentAtIndex(i);
            ConstString typeCS(typeA);
            if (typeCS)
            {
                if (!AddFilter(typeCS,
                          entry,
                          m_options.m_regex ? eRegexFilter : eRegularFilter,
                          m_options.m_category,
                          &error))
                {
                    result.AppendError(error.AsCString());
                    result.SetStatus(eReturnStatusFailed);
                    return false;
                }
            }
            else
            {
                result.AppendError("empty typenames not allowed");
                result.SetStatus(eReturnStatusFailed);
                return false;
            }
        }
        
        result.SetStatus(eReturnStatusSuccessFinishNoResult);
        return result.Succeeded();
    }
};

OptionDefinition
CommandObjectTypeFilterAdd::CommandOptions::g_option_table[] =
{
    { LLDB_OPT_SET_ALL, false, "cascade", 'C', OptionParser::eRequiredArgument, nullptr, nullptr, 0, eArgTypeBoolean,    "If true, cascade through typedef chains."},
    { LLDB_OPT_SET_ALL, false, "skip-pointers", 'p', OptionParser::eNoArgument, nullptr, nullptr, 0, eArgTypeNone,         "Don't use this format for pointers-to-type objects."},
    { LLDB_OPT_SET_ALL, false, "skip-references", 'r', OptionParser::eNoArgument, nullptr, nullptr, 0, eArgTypeNone,         "Don't use this format for references-to-type objects."},
    { LLDB_OPT_SET_ALL, false, "category", 'w', OptionParser::eRequiredArgument, nullptr, nullptr, 0, eArgTypeName,         "Add this to the given category instead of the default one."},
    { LLDB_OPT_SET_ALL, false, "child", 'c', OptionParser::eRequiredArgument, nullptr, nullptr, 0, eArgTypeExpressionPath,    "Include this expression path in the synthetic view."},
    { LLDB_OPT_SET_ALL, false,  "regex", 'x', OptionParser::eNoArgument, nullptr, nullptr, 0, eArgTypeNone,    "Type names are actually regular expressions."},
    { 0, false, nullptr, 0, 0, nullptr, nullptr, 0, eArgTypeNone, nullptr }
};

//----------------------------------------------------------------------
// "type lookup"
//----------------------------------------------------------------------
class CommandObjectTypeLookup : public CommandObjectRaw
{
protected:
    class CommandOptions : public OptionGroup
    {
    public:
        CommandOptions () :
        OptionGroup(),
        m_show_help(false),
        m_language(eLanguageTypeUnknown)
        {}

        ~CommandOptions() override = default;

        uint32_t
        GetNumDefinitions () override
        {
            return 3;
        }
        
        const OptionDefinition*
        GetDefinitions () override
        {
            return g_option_table;
        }
        
        Error
        SetOptionValue (CommandInterpreter &interpreter,
                        uint32_t option_idx,
                        const char *option_value) override
        {
            Error error;
            
            const int short_option = g_option_table[option_idx].short_option;
            
            switch (short_option)
            {
                case 'h':
                    m_show_help = true;
                    break;
                    
                case 'l':
                    m_language = Language::GetLanguageTypeFromString(option_value);
                    break;
                    
                default:
                    error.SetErrorStringWithFormat("invalid short option character '%c'", short_option);
                    break;
            }
            
            return error;
        }
        
        void
        OptionParsingStarting (CommandInterpreter &interpreter) override
        {
            m_show_help = false;
            m_language = eLanguageTypeUnknown;
        }
        
        // Options table: Required for subclasses of Options.
        
        static OptionDefinition g_option_table[];
        bool m_show_help;
        lldb::LanguageType m_language;
    };
    
    OptionGroupOptions m_option_group;
    CommandOptions m_command_options;
    
public:
    CommandObjectTypeLookup (CommandInterpreter &interpreter) :
    CommandObjectRaw (interpreter,
                      "type lookup",
                      "Lookup types and declarations in the current target, following language-specific naming conventions.",
                      "type lookup <type-specifier>",
                      eCommandRequiresTarget),
    m_option_group(interpreter),
    m_command_options()
    {
        m_option_group.Append(&m_command_options);
        m_option_group.Finalize();
    }

    ~CommandObjectTypeLookup() override = default;

    Options *
    GetOptions () override
    {
        return &m_option_group;
    }
    
    const char*
    GetHelpLong () override
    {
        if (m_cmd_help_long.empty())
        {
            StreamString stream;
            // FIXME: hardcoding languages is not good
<<<<<<< HEAD
            lldb::LanguageType languages[] = {eLanguageTypeObjC,eLanguageTypeC_plus_plus,eLanguageTypeSwift};
=======
            lldb::LanguageType languages[] = {eLanguageTypeObjC,eLanguageTypeC_plus_plus};
>>>>>>> e119e26c
            
            for(const auto lang_type : languages)
            {
                if (auto language = Language::FindPlugin(lang_type))
                {
                    if (const char* help = language->GetLanguageSpecificTypeLookupHelp())
                    {
                        stream.Printf("%s\n", help);
                    }
                }
            }
            
            if (stream.GetData())
                m_cmd_help_long.assign(stream.GetString());
        }
        return this->CommandObject::GetHelpLong();
    }
    
    bool
    DoExecute (const char *raw_command_line, CommandReturnObject &result) override
    {
        if (!raw_command_line || !raw_command_line[0])
        {
            result.SetError("type lookup cannot be invoked without a type name as argument");
            return false;
        }
        
        m_option_group.NotifyOptionParsingStarting();
        
        const char * name_of_type = nullptr;
        
        if (raw_command_line[0] == '-')
        {
            // We have some options and these options MUST end with --.
            const char *end_options = nullptr;
            const char *s = raw_command_line;
            while (s && s[0])
            {
                end_options = ::strstr (s, "--");
                if (end_options)
                {
                    end_options += 2; // Get past the "--"
                    if (::isspace (end_options[0]))
                    {
                        name_of_type = end_options;
                        while (::isspace (*name_of_type))
                            ++name_of_type;
                        break;
                    }
                }
                s = end_options;
            }
            
            if (end_options)
            {
                Args args (llvm::StringRef(raw_command_line, end_options - raw_command_line));
                if (!ParseOptions (args, result))
                    return false;
                
                Error error (m_option_group.NotifyOptionParsingFinished());
                if (error.Fail())
                {
                    result.AppendError (error.AsCString());
                    result.SetStatus (eReturnStatusFailed);
                    return false;
                }
            }
        }
        if (nullptr == name_of_type)
            name_of_type = raw_command_line;
        
        TargetSP target_sp(GetCommandInterpreter().GetDebugger().GetSelectedTarget());
        const bool fill_all_in = true;
        ExecutionContext exe_ctx(target_sp.get(), fill_all_in);
        ExecutionContextScope *best_scope = exe_ctx.GetBestExecutionContextScope();
        
        bool any_found = false;
        
        std::vector<Language*> languages;
        
        bool is_global_search = false;

        if ( (is_global_search = (m_command_options.m_language == eLanguageTypeUnknown)) )
        {
            // FIXME: hardcoding languages is not good
            languages.push_back(Language::FindPlugin(eLanguageTypeObjC));
            languages.push_back(Language::FindPlugin(eLanguageTypeC_plus_plus));
            languages.push_back(Language::FindPlugin(eLanguageTypeSwift));
        }
        else
        {
            languages.push_back(Language::FindPlugin(m_command_options.m_language));
        }
        
        // This is not the most efficient way to do this, but we support very few languages
        // so the cost of the sort is going to be dwarfed by the actual lookup anyway
        if (StackFrame* frame = m_exe_ctx.GetFramePtr())
        {
            LanguageType lang = frame->GuessLanguage();
            if (lang != eLanguageTypeUnknown)
            {
                std::sort(languages.begin(),
                          languages.end(),
                          [lang] (Language* lang1,
                                  Language* lang2) -> bool {
                              if (!lang1 || !lang2) return false;
                              LanguageType lt1 = lang1->GetLanguageType();
                              LanguageType lt2 = lang2->GetLanguageType();
                              if (lt1 == lang) return true; // make the selected frame's language come first
                              if (lt2 == lang) return false; // make the selected frame's language come first
                              return (lt1 < lt2); // normal comparison otherwise
                          });
            }
        }
        
        for (Language* language : languages)
        {
            if (!language)
                continue;

            if (auto scavenger = language->GetTypeScavenger())
            {
                Language::TypeScavenger::ResultSet search_results;
                if (scavenger->Find(best_scope, name_of_type, search_results) > 0)
                {
                    for (const auto& search_result : search_results)
                    {
                        if (search_result && search_result->IsValid())
                        {
                            any_found = true;
                            search_result->DumpToStream(result.GetOutputStream(), this->m_command_options.m_show_help);
                        }
                    }
                }
                // this is "type lookup SomeName" and we did find a match, so get out
                if (any_found && is_global_search)
                    break;
            }
        }
        
        if (!any_found)
            result.AppendMessageWithFormat("no type was found matching '%s'\n", name_of_type);
        
        result.SetStatus (any_found ? lldb::eReturnStatusSuccessFinishResult : lldb::eReturnStatusSuccessFinishNoResult);
        return true;
    }
};

OptionDefinition
CommandObjectTypeLookup::CommandOptions::g_option_table[] =
{
    { LLDB_OPT_SET_ALL, false, "show-help",        'h', OptionParser::eNoArgument, nullptr, nullptr, 0, eArgTypeNone,    "Display available help for types"},
    { LLDB_OPT_SET_ALL, false, "language",         'l', OptionParser::eRequiredArgument, nullptr, nullptr, 0, eArgTypeLanguage,    "Which language's types should the search scope be"},
    { 0, false, nullptr, 0, 0, nullptr, nullptr, 0, eArgTypeNone, nullptr }
};

template <typename FormatterType>
class CommandObjectFormatterInfo : public CommandObjectRaw
{
public:
    typedef std::function<typename FormatterType::SharedPointer(ValueObject&)> DiscoveryFunction;
    CommandObjectFormatterInfo (CommandInterpreter &interpreter,
                                const char* formatter_name,
                                DiscoveryFunction discovery_func) :
    CommandObjectRaw(interpreter,
                     nullptr,
                     nullptr,
                     nullptr,
                     eCommandRequiresFrame),
    m_formatter_name(formatter_name ? formatter_name : ""),
    m_discovery_function(discovery_func)
    {
        StreamString name;
        name.Printf("type %s info", formatter_name);
        SetCommandName(name.GetData());
        StreamString help;
        help.Printf("This command evaluates the provided expression and shows which %s is applied to the resulting value (if any).", formatter_name);
        SetHelp(help.GetData());
        StreamString syntax;
        syntax.Printf("type %s info <expr>", formatter_name);
        SetSyntax(syntax.GetData());
    }

    ~CommandObjectFormatterInfo() override = default;

protected:
    bool
    DoExecute (const char *command, CommandReturnObject &result) override
    {
        TargetSP target_sp = m_interpreter.GetDebugger().GetSelectedTarget();
        Thread *thread = GetDefaultThread();
        if (!thread)
        {
            result.AppendError("no default thread");
            result.SetStatus(lldb::eReturnStatusFailed);
            return false;
        }
        
        StackFrameSP frame_sp = thread->GetSelectedFrame();
        ValueObjectSP result_valobj_sp;
        EvaluateExpressionOptions options;
        lldb::ExpressionResults expr_result = target_sp->EvaluateExpression(command, frame_sp.get(), result_valobj_sp, options);
        if (expr_result == eExpressionCompleted && result_valobj_sp)
        {
            result_valobj_sp = result_valobj_sp->GetQualifiedRepresentationIfAvailable(target_sp->GetPreferDynamicValue(), target_sp->GetEnableSyntheticValue());
            typename FormatterType::SharedPointer formatter_sp = m_discovery_function(*result_valobj_sp);
            if (formatter_sp)
            {
                std::string description(formatter_sp->GetDescription());
                result.AppendMessageWithFormat("%s applied to (%s) %s is: %s\n",
                                               m_formatter_name.c_str(),
                                               result_valobj_sp->GetDisplayTypeName().AsCString("<unknown>"),
                                               command,
                                               description.c_str());
                result.SetStatus(lldb::eReturnStatusSuccessFinishResult);
            }
            else
            {
                result.AppendMessageWithFormat("no %s applies to (%s) %s\n",
                                               m_formatter_name.c_str(),
                                               result_valobj_sp->GetDisplayTypeName().AsCString("<unknown>"),
                                               command);
                result.SetStatus(lldb::eReturnStatusSuccessFinishNoResult);
            }
            return true;
        }
        else
        {
            result.AppendError("failed to evaluate expression");
            result.SetStatus(lldb::eReturnStatusFailed);
            return false;
        }
    }

private:
    std::string m_formatter_name;
    DiscoveryFunction m_discovery_function;
};

class CommandObjectTypeFormat : public CommandObjectMultiword
{
public:
    CommandObjectTypeFormat (CommandInterpreter &interpreter) :
        CommandObjectMultiword (interpreter,
                                "type format",
                                "A set of commands for editing variable value display options",
                                "type format [<sub-command-options>] ")
    {
        LoadSubCommand ("add",    CommandObjectSP (new CommandObjectTypeFormatAdd (interpreter)));
        LoadSubCommand ("clear",  CommandObjectSP (new CommandObjectTypeFormatClear (interpreter)));
        LoadSubCommand ("delete", CommandObjectSP (new CommandObjectTypeFormatDelete (interpreter)));
        LoadSubCommand ("list",   CommandObjectSP (new CommandObjectTypeFormatList (interpreter)));
        LoadSubCommand ("info",   CommandObjectSP (new CommandObjectFormatterInfo<TypeFormatImpl>(interpreter,
                                                                                                  "format",
                                                                                                  [](ValueObject& valobj) -> TypeFormatImpl::SharedPointer {
                                                                                                      return valobj.GetValueFormat();
                                                                                                  })));
    }

    ~CommandObjectTypeFormat() override = default;
};

#ifndef LLDB_DISABLE_PYTHON

class CommandObjectTypeSynth : public CommandObjectMultiword
{
public:
    CommandObjectTypeSynth (CommandInterpreter &interpreter) :
    CommandObjectMultiword (interpreter,
                            "type synthetic",
                            "A set of commands for operating on synthetic type representations",
                            "type synthetic [<sub-command-options>] ")
    {
        LoadSubCommand ("add",           CommandObjectSP (new CommandObjectTypeSynthAdd (interpreter)));
        LoadSubCommand ("clear",         CommandObjectSP (new CommandObjectTypeSynthClear (interpreter)));
        LoadSubCommand ("delete",        CommandObjectSP (new CommandObjectTypeSynthDelete (interpreter)));
        LoadSubCommand ("list",          CommandObjectSP (new CommandObjectTypeSynthList (interpreter)));
        LoadSubCommand ("info",          CommandObjectSP (new CommandObjectFormatterInfo<SyntheticChildren>(interpreter,
                                                                                                            "synthetic",
                                                                                                            [](ValueObject& valobj) -> SyntheticChildren::SharedPointer {
                                                                                                                return valobj.GetSyntheticChildren();
                                                                                                            })));
    }

    ~CommandObjectTypeSynth() override = default;
};

#endif // LLDB_DISABLE_PYTHON

class CommandObjectTypeFilter : public CommandObjectMultiword
{
public:
    CommandObjectTypeFilter (CommandInterpreter &interpreter) :
    CommandObjectMultiword (interpreter,
                            "type filter",
                            "A set of commands for operating on type filters",
                            "type synthetic [<sub-command-options>] ")
    {
        LoadSubCommand ("add",           CommandObjectSP (new CommandObjectTypeFilterAdd (interpreter)));
        LoadSubCommand ("clear",         CommandObjectSP (new CommandObjectTypeFilterClear (interpreter)));
        LoadSubCommand ("delete",        CommandObjectSP (new CommandObjectTypeFilterDelete (interpreter)));
        LoadSubCommand ("list",          CommandObjectSP (new CommandObjectTypeFilterList (interpreter)));
    }

    ~CommandObjectTypeFilter() override = default;
};

class CommandObjectTypeCategory : public CommandObjectMultiword
{
public:
    CommandObjectTypeCategory (CommandInterpreter &interpreter) :
    CommandObjectMultiword (interpreter,
                            "type category",
                            "A set of commands for operating on categories",
                            "type category [<sub-command-options>] ")
    {
        LoadSubCommand ("define",        CommandObjectSP (new CommandObjectTypeCategoryDefine (interpreter)));
        LoadSubCommand ("enable",        CommandObjectSP (new CommandObjectTypeCategoryEnable (interpreter)));
        LoadSubCommand ("disable",       CommandObjectSP (new CommandObjectTypeCategoryDisable (interpreter)));
        LoadSubCommand ("delete",        CommandObjectSP (new CommandObjectTypeCategoryDelete (interpreter)));
        LoadSubCommand ("list",          CommandObjectSP (new CommandObjectTypeCategoryList (interpreter)));
    }

    ~CommandObjectTypeCategory() override = default;
};

class CommandObjectTypeSummary : public CommandObjectMultiword
{
public:
    CommandObjectTypeSummary (CommandInterpreter &interpreter) :
    CommandObjectMultiword (interpreter,
                            "type summary",
                            "A set of commands for editing variable summary display options",
                            "type summary [<sub-command-options>] ")
    {
        LoadSubCommand ("add",           CommandObjectSP (new CommandObjectTypeSummaryAdd (interpreter)));
        LoadSubCommand ("clear",         CommandObjectSP (new CommandObjectTypeSummaryClear (interpreter)));
        LoadSubCommand ("delete",        CommandObjectSP (new CommandObjectTypeSummaryDelete (interpreter)));
        LoadSubCommand ("list",          CommandObjectSP (new CommandObjectTypeSummaryList (interpreter)));
        LoadSubCommand ("info",          CommandObjectSP (new CommandObjectFormatterInfo<TypeSummaryImpl>(interpreter,
                                                                                                          "summary",
                                                                                                            [](ValueObject& valobj) -> TypeSummaryImpl::SharedPointer {
                                                                                                                return valobj.GetSummaryFormat();
                                                                                                            })));
    }

    ~CommandObjectTypeSummary() override = default;
};

//-------------------------------------------------------------------------
// CommandObjectType
//-------------------------------------------------------------------------

CommandObjectType::CommandObjectType (CommandInterpreter &interpreter) :
    CommandObjectMultiword (interpreter,
                            "type",
                            "A set of commands for operating on the type system",
                            "type [<sub-command-options>]")
{
    LoadSubCommand ("category",  CommandObjectSP (new CommandObjectTypeCategory (interpreter)));
    LoadSubCommand ("filter",    CommandObjectSP (new CommandObjectTypeFilter (interpreter)));
    LoadSubCommand ("format",    CommandObjectSP (new CommandObjectTypeFormat (interpreter)));
    LoadSubCommand ("summary",   CommandObjectSP (new CommandObjectTypeSummary (interpreter)));
#ifndef LLDB_DISABLE_PYTHON
    LoadSubCommand ("synthetic", CommandObjectSP (new CommandObjectTypeSynth (interpreter)));
#endif // LLDB_DISABLE_PYTHON
    LoadSubCommand ("lookup",   CommandObjectSP (new CommandObjectTypeLookup (interpreter)));
}

CommandObjectType::~CommandObjectType() = default;<|MERGE_RESOLUTION|>--- conflicted
+++ resolved
@@ -12,10 +12,7 @@
 // C Includes
 // C++ Includes
 #include <algorithm>
-<<<<<<< HEAD
-=======
 #include <cctype>
->>>>>>> e119e26c
 #include <functional>
 
 // Other libraries and framework includes
@@ -3305,11 +3302,7 @@
         {
             StreamString stream;
             // FIXME: hardcoding languages is not good
-<<<<<<< HEAD
             lldb::LanguageType languages[] = {eLanguageTypeObjC,eLanguageTypeC_plus_plus,eLanguageTypeSwift};
-=======
-            lldb::LanguageType languages[] = {eLanguageTypeObjC,eLanguageTypeC_plus_plus};
->>>>>>> e119e26c
             
             for(const auto lang_type : languages)
             {
