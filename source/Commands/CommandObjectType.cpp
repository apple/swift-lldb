--- conflicted
+++ resolved
@@ -2841,7 +2841,6 @@
 
   Options *GetOptions() override { return &m_option_group; }
 
-<<<<<<< HEAD
   llvm::StringRef GetHelpLong() override {
     if (!m_cmd_help_long.empty())
       return m_cmd_help_long;
@@ -2849,27 +2848,13 @@
     StreamString stream;
     // FIXME: hardcoding languages is not good
     lldb::LanguageType languages[] = {eLanguageTypeObjC,
-                                      eLanguageTypeC_plus_plus};
+                                      eLanguageTypeC_plus_plus,
+                                      eLanguageTypeSwift};
 
     for (const auto lang_type : languages) {
       if (auto language = Language::FindPlugin(lang_type)) {
         if (const char *help = language->GetLanguageSpecificTypeLookupHelp()) {
           stream.Printf("%s\n", help);
-=======
-  const char *GetHelpLong() override {
-    if (m_cmd_help_long.empty()) {
-      StreamString stream;
-      // FIXME: hardcoding languages is not good
-      lldb::LanguageType languages[] = {
-          eLanguageTypeObjC, eLanguageTypeC_plus_plus, eLanguageTypeSwift};
-
-      for (const auto lang_type : languages) {
-        if (auto language = Language::FindPlugin(lang_type)) {
-          if (const char *help =
-                  language->GetLanguageSpecificTypeLookupHelp()) {
-            stream.Printf("%s\n", help);
-          }
->>>>>>> 24f4965f
         }
       }
     }
