--- conflicted
+++ resolved
@@ -2399,16 +2399,11 @@
 OptionDefinition
 CommandObjectTargetModulesDumpSymtab::CommandOptions::g_option_table[] =
 {
-<<<<<<< HEAD
-    { LLDB_OPT_SET_1, false, "sort", 's', OptionParser::eRequiredArgument, nullptr, g_sort_option_enumeration, 0, eArgTypeSortOrder, "Supply a sort order when dumping the symbol table."},
-    { LLDB_OPT_SET_1, false, "show-mangled-names", 'm', OptionParser::eNoArgument, nullptr, nullptr, 0, eArgTypeNone, "Do not demangle symbol names before showing them."},
-    { 0, false, nullptr, 0, 0, nullptr, nullptr, 0, eArgTypeNone, nullptr }
-=======
   // clang-format off
   {LLDB_OPT_SET_1, false, "sort", 's', OptionParser::eRequiredArgument, nullptr, g_sort_option_enumeration, 0, eArgTypeSortOrder, "Supply a sort order when dumping the symbol table."},
+  {LLDB_OPT_SET_1, false, "show-mangled-names", 'm', OptionParser::eNoArgument, nullptr, nullptr, 0, eArgTypeNone, "Do not demangle symbol names before showing them."},
   {0, false, nullptr, 0, 0, nullptr, nullptr, 0, eArgTypeNone, nullptr}
   // clang-format on
->>>>>>> 063858bb
 };
 
 #pragma mark CommandObjectTargetModulesDumpSections
