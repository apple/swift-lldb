//===-- CommandObjectTarget.cpp ---------------------------------*- C++ -*-===//
//
//                     The LLVM Compiler Infrastructure
//
// This file is distributed under the University of Illinois Open Source
// License. See LICENSE.TXT for details.
//
//===----------------------------------------------------------------------===//

#include "CommandObjectTarget.h"

// Project includes
#include "lldb/Core/Debugger.h"
#include "lldb/Core/IOHandler.h"
#include "lldb/Core/Module.h"
#include "lldb/Core/ModuleSpec.h"
#include "lldb/Core/Section.h"
#include "lldb/Core/ValueObjectVariable.h"
#include "lldb/DataFormatters/ValueObjectPrinter.h"
#include "lldb/Host/OptionParser.h"
#include "lldb/Host/StringConvert.h"
#include "lldb/Host/Symbols.h"
#include "lldb/Interpreter/CommandInterpreter.h"
#include "lldb/Interpreter/CommandReturnObject.h"
#include "lldb/Interpreter/OptionArgParser.h"
#include "lldb/Interpreter/OptionGroupArchitecture.h"
#include "lldb/Interpreter/OptionGroupBoolean.h"
#include "lldb/Interpreter/OptionGroupFile.h"
#include "lldb/Interpreter/OptionGroupFormat.h"
#include "lldb/Interpreter/OptionGroupPlatform.h"
#include "lldb/Interpreter/OptionGroupString.h"
#include "lldb/Interpreter/OptionGroupUInt64.h"
#include "lldb/Interpreter/OptionGroupUUID.h"
#include "lldb/Interpreter/OptionGroupValueObjectDisplay.h"
#include "lldb/Interpreter/OptionGroupVariable.h"
#include "lldb/Interpreter/Options.h"
#include "lldb/Symbol/CompileUnit.h"
#include "lldb/Symbol/FuncUnwinders.h"
#include "lldb/Symbol/LineTable.h"
#include "lldb/Symbol/ObjectFile.h"
#include "lldb/Symbol/SymbolFile.h"
#include "lldb/Symbol/SymbolVendor.h"
#include "lldb/Symbol/UnwindPlan.h"
#include "lldb/Symbol/VariableList.h"
#include "lldb/Target/ABI.h"
#include "lldb/Target/Process.h"
#include "lldb/Target/RegisterContext.h"
#include "lldb/Target/SectionLoadList.h"
#include "lldb/Target/StackFrame.h"
#include "lldb/Target/Thread.h"
#include "lldb/Target/ThreadSpec.h"
#include "lldb/Utility/Args.h"
#include "lldb/Utility/State.h"
#include "lldb/Utility/Timer.h"

#include "llvm/Support/FileSystem.h"
#include "llvm/Support/FormatAdapters.h"

// C Includes
// C++ Includes
#include <cerrno>

using namespace lldb;
using namespace lldb_private;

static void DumpTargetInfo(uint32_t target_idx, Target *target,
                           const char *prefix_cstr,
                           bool show_stopped_process_status, Stream &strm) {
  const ArchSpec &target_arch = target->GetArchitecture();

  Module *exe_module = target->GetExecutableModulePointer();
  char exe_path[PATH_MAX];
  bool exe_valid = false;
  if (exe_module)
    exe_valid = exe_module->GetFileSpec().GetPath(exe_path, sizeof(exe_path));

  if (!exe_valid)
    ::strcpy(exe_path, "<none>");

  strm.Printf("%starget #%u: %s", prefix_cstr ? prefix_cstr : "", target_idx,
              exe_path);

  uint32_t properties = 0;
  if (target_arch.IsValid()) {
    strm.Printf("%sarch=", properties++ > 0 ? ", " : " ( ");
    target_arch.DumpTriple(strm);
    properties++;
  }
  PlatformSP platform_sp(target->GetPlatform());
  if (platform_sp)
    strm.Printf("%splatform=%s", properties++ > 0 ? ", " : " ( ",
                platform_sp->GetName().GetCString());

  ProcessSP process_sp(target->GetProcessSP());
  bool show_process_status = false;
  if (process_sp) {
    lldb::pid_t pid = process_sp->GetID();
    StateType state = process_sp->GetState();
    if (show_stopped_process_status)
      show_process_status = StateIsStoppedState(state, true);
    const char *state_cstr = StateAsCString(state);
    if (pid != LLDB_INVALID_PROCESS_ID)
      strm.Printf("%spid=%" PRIu64, properties++ > 0 ? ", " : " ( ", pid);
    strm.Printf("%sstate=%s", properties++ > 0 ? ", " : " ( ", state_cstr);
  }
  if (properties > 0)
    strm.PutCString(" )\n");
  else
    strm.EOL();
  if (show_process_status) {
    const bool only_threads_with_stop_reason = true;
    const uint32_t start_frame = 0;
    const uint32_t num_frames = 1;
    const uint32_t num_frames_with_source = 1;
    const bool     stop_format = false;
    process_sp->GetStatus(strm);
    process_sp->GetThreadStatus(strm, only_threads_with_stop_reason,
                                start_frame, num_frames,
                                num_frames_with_source, stop_format);
  }
}

static uint32_t DumpTargetList(TargetList &target_list,
                               bool show_stopped_process_status, Stream &strm) {
  const uint32_t num_targets = target_list.GetNumTargets();
  if (num_targets) {
    TargetSP selected_target_sp(target_list.GetSelectedTarget());
    strm.PutCString("Current targets:\n");
    for (uint32_t i = 0; i < num_targets; ++i) {
      TargetSP target_sp(target_list.GetTargetAtIndex(i));
      if (target_sp) {
        bool is_selected = target_sp.get() == selected_target_sp.get();
        DumpTargetInfo(i, target_sp.get(), is_selected ? "* " : "  ",
                       show_stopped_process_status, strm);
      }
    }
  }
  return num_targets;
}

// Note that the negation in the argument name causes a slightly confusing
// mapping of the enum values,
static constexpr OptionEnumValueElement g_dependents_enumaration[] = {
    {eLoadDependentsDefault, "default",
     "Only load dependents when the target is an executable."},
    {eLoadDependentsNo, "true",
     "Don't load dependents, even if the target is an executable."},
    {eLoadDependentsYes, "false",
     "Load dependents, even if the target is not an executable."}};

static constexpr OptionDefinition g_dependents_options[] = {
    {LLDB_OPT_SET_1, false, "no-dependents", 'd',
     OptionParser::eOptionalArgument, nullptr,
     OptionEnumValues(g_dependents_enumaration), 0, eArgTypeValue,
     "Whether or not to load dependents when creating a target. If the option "
     "is not specified, the value is implicitly 'default'. If the option is "
     "specified but without a value, the value is implicitly 'true'."}};

class OptionGroupDependents : public OptionGroup {
public:
  OptionGroupDependents() {}

  ~OptionGroupDependents() override {}

  llvm::ArrayRef<OptionDefinition> GetDefinitions() override {
    return llvm::makeArrayRef(g_dependents_options);
  }

  Status SetOptionValue(uint32_t option_idx, llvm::StringRef option_value,
                        ExecutionContext *execution_context) override {
    Status error;

    // For compatibility no value means don't load dependents.
    if (option_value.empty()) {
      m_load_dependent_files = eLoadDependentsNo;
      return error;
    }

    const char short_option = g_dependents_options[option_idx].short_option;
    if (short_option == 'd') {
      LoadDependentFiles tmp_load_dependents;
      tmp_load_dependents = (LoadDependentFiles)OptionArgParser::ToOptionEnum(
          option_value, g_dependents_options[option_idx].enum_values, 0, error);
      if (error.Success())
        m_load_dependent_files = tmp_load_dependents;
    } else {
      error.SetErrorStringWithFormat("unrecognized short option '%c'",
                                     short_option);
    }

    return error;
  }

  Status SetOptionValue(uint32_t, const char *, ExecutionContext *) = delete;

  void OptionParsingStarting(ExecutionContext *execution_context) override {
    m_load_dependent_files = eLoadDependentsDefault;
  }

  LoadDependentFiles m_load_dependent_files;

private:
  DISALLOW_COPY_AND_ASSIGN(OptionGroupDependents);
};

#pragma mark CommandObjectTargetCreate

//-------------------------------------------------------------------------
// "target create"
//-------------------------------------------------------------------------

class CommandObjectTargetCreate : public CommandObjectParsed {
public:
  CommandObjectTargetCreate(CommandInterpreter &interpreter)
      : CommandObjectParsed(
            interpreter, "target create",
            "Create a target using the argument as the main executable.",
            nullptr),
        m_option_group(), m_arch_option(),
        m_core_file(LLDB_OPT_SET_1, false, "core", 'c', 0, eArgTypeFilename,
                    "Fullpath to a core file to use for this target."),
        m_platform_path(LLDB_OPT_SET_1, false, "platform-path", 'P', 0,
                        eArgTypePath,
                        "Path to the remote file to use for this target."),
        m_symbol_file(LLDB_OPT_SET_1, false, "symfile", 's', 0,
                      eArgTypeFilename,
                      "Fullpath to a stand alone debug "
                      "symbols file for when debug symbols "
                      "are not in the executable."),
        m_remote_file(
            LLDB_OPT_SET_1, false, "remote-file", 'r', 0, eArgTypeFilename,
            "Fullpath to the file on the remote host if debugging remotely."),
        m_add_dependents() {
    CommandArgumentEntry arg;
    CommandArgumentData file_arg;

    // Define the first (and only) variant of this arg.
    file_arg.arg_type = eArgTypeFilename;
    file_arg.arg_repetition = eArgRepeatPlain;

    // There is only one variant this argument could be; put it into the
    // argument entry.
    arg.push_back(file_arg);

    // Push the data for the first argument into the m_arguments vector.
    m_arguments.push_back(arg);

    m_option_group.Append(&m_arch_option, LLDB_OPT_SET_ALL, LLDB_OPT_SET_1);
    m_option_group.Append(&m_core_file, LLDB_OPT_SET_ALL, LLDB_OPT_SET_1);
    m_option_group.Append(&m_platform_path, LLDB_OPT_SET_ALL, LLDB_OPT_SET_1);
    m_option_group.Append(&m_symbol_file, LLDB_OPT_SET_ALL, LLDB_OPT_SET_1);
    m_option_group.Append(&m_remote_file, LLDB_OPT_SET_ALL, LLDB_OPT_SET_1);
    m_option_group.Append(&m_add_dependents, LLDB_OPT_SET_ALL, LLDB_OPT_SET_1);
    m_option_group.Finalize();
  }

  ~CommandObjectTargetCreate() override = default;

  Options *GetOptions() override { return &m_option_group; }

  int HandleArgumentCompletion(
      CompletionRequest &request,
      OptionElementVector &opt_element_vector) override {
    CommandCompletions::InvokeCommonCompletionCallbacks(
        GetCommandInterpreter(), CommandCompletions::eDiskFileCompletion,
        request, nullptr);
    return request.GetNumberOfMatches();
  }

protected:
  bool DoExecute(Args &command, CommandReturnObject &result) override {
    const size_t argc = command.GetArgumentCount();
    FileSpec core_file(m_core_file.GetOptionValue().GetCurrentValue());
    FileSpec remote_file(m_remote_file.GetOptionValue().GetCurrentValue());

    if (core_file) {
      if (!core_file.Exists()) {
        result.AppendErrorWithFormat("core file '%s' doesn't exist",
                                     core_file.GetPath().c_str());
        result.SetStatus(eReturnStatusFailed);
        return false;
      }
      if (!core_file.Readable()) {
        result.AppendErrorWithFormat("core file '%s' is not readable",
                                     core_file.GetPath().c_str());
        result.SetStatus(eReturnStatusFailed);
        return false;
      }
    }

    if (argc == 1 || core_file || remote_file) {
      FileSpec symfile(m_symbol_file.GetOptionValue().GetCurrentValue());
      if (symfile) {
        if (symfile.Exists()) {
          if (!symfile.Readable()) {
            result.AppendErrorWithFormat("symbol file '%s' is not readable",
                                         symfile.GetPath().c_str());
            result.SetStatus(eReturnStatusFailed);
            return false;
          }
        } else {
          char symfile_path[PATH_MAX];
          symfile.GetPath(symfile_path, sizeof(symfile_path));
          result.AppendErrorWithFormat("invalid symbol file path '%s'",
                                       symfile_path);
          result.SetStatus(eReturnStatusFailed);
          return false;
        }
      }

      const char *file_path = command.GetArgumentAtIndex(0);
      static Timer::Category func_cat(LLVM_PRETTY_FUNCTION);
      Timer scoped_timer(func_cat, "(lldb) target create '%s'", file_path);
      FileSpec file_spec;

      if (file_path)
        file_spec.SetFile(file_path, true, FileSpec::Style::native);

      bool must_set_platform_path = false;

      Debugger &debugger = m_interpreter.GetDebugger();

      TargetSP target_sp;
      llvm::StringRef arch_cstr = m_arch_option.GetArchitectureName();
      Status error(debugger.GetTargetList().CreateTarget(
          debugger, file_path, arch_cstr,
          m_add_dependents.m_load_dependent_files, nullptr, target_sp));

      if (target_sp) {
        // Only get the platform after we create the target because we might
        // have switched platforms depending on what the arguments were to
        // CreateTarget() we can't rely on the selected platform.

        PlatformSP platform_sp = target_sp->GetPlatform();

        if (remote_file) {
          if (platform_sp) {
            // I have a remote file.. two possible cases
            if (file_spec && file_spec.Exists()) {
              // if the remote file does not exist, push it there
              if (!platform_sp->GetFileExists(remote_file)) {
                Status err = platform_sp->PutFile(file_spec, remote_file);
                if (err.Fail()) {
                  result.AppendError(err.AsCString());
                  result.SetStatus(eReturnStatusFailed);
                  return false;
                }
              }
            } else {
              // there is no local file and we need one
              // in order to make the remote ---> local transfer we need a
              // platform
              // TODO: if the user has passed in a --platform argument, use it
              // to fetch the right platform
              if (!platform_sp) {
                result.AppendError(
                    "unable to perform remote debugging without a platform");
                result.SetStatus(eReturnStatusFailed);
                return false;
              }
              if (file_path) {
                // copy the remote file to the local file
                Status err = platform_sp->GetFile(remote_file, file_spec);
                if (err.Fail()) {
                  result.AppendError(err.AsCString());
                  result.SetStatus(eReturnStatusFailed);
                  return false;
                }
              } else {
                // make up a local file
                result.AppendError("remote --> local transfer without local "
                                   "path is not implemented yet");
                result.SetStatus(eReturnStatusFailed);
                return false;
              }
            }
          } else {
            result.AppendError("no platform found for target");
            result.SetStatus(eReturnStatusFailed);
            return false;
          }
        }

        if (symfile || remote_file) {
          ModuleSP module_sp(target_sp->GetExecutableModule());
          if (module_sp) {
            if (symfile)
              module_sp->SetSymbolFileFileSpec(symfile);
            if (remote_file) {
              std::string remote_path = remote_file.GetPath();
              target_sp->SetArg0(remote_path.c_str());
              module_sp->SetPlatformFileSpec(remote_file);
            }
          }
        }

        debugger.GetTargetList().SetSelectedTarget(target_sp.get());
        if (must_set_platform_path) {
          ModuleSpec main_module_spec(file_spec);
          ModuleSP module_sp = target_sp->GetSharedModule(main_module_spec);
          if (module_sp)
            module_sp->SetPlatformFileSpec(remote_file);
        }
        if (core_file) {
          char core_path[PATH_MAX];
          core_file.GetPath(core_path, sizeof(core_path));
          if (core_file.Exists()) {
            if (!core_file.Readable()) {
              result.AppendMessageWithFormat(
                  "Core file '%s' is not readable.\n", core_path);
              result.SetStatus(eReturnStatusFailed);
              return false;
            }
            FileSpec core_file_dir;
            core_file_dir.GetDirectory() = core_file.GetDirectory();
            target_sp->GetExecutableSearchPaths().Append(core_file_dir);

            ProcessSP process_sp(target_sp->CreateProcess(
                m_interpreter.GetDebugger().GetListener(), llvm::StringRef(),
                &core_file));

            if (process_sp) {
              // Seems weird that we Launch a core file, but that is what we
              // do!
              error = process_sp->LoadCore();

              if (error.Fail()) {
                result.AppendError(
                    error.AsCString("can't find plug-in for core file"));
                result.SetStatus(eReturnStatusFailed);
                return false;
              } else {
                result.AppendMessageWithFormat(
                    "Core file '%s' (%s) was loaded.\n", core_path,
                    target_sp->GetArchitecture().GetArchitectureName());
                result.SetStatus(eReturnStatusSuccessFinishNoResult);
              }
            } else {
              result.AppendErrorWithFormat(
                  "Unable to find process plug-in for core file '%s'\n",
                  core_path);
              result.SetStatus(eReturnStatusFailed);
            }
          } else {
            result.AppendErrorWithFormat("Core file '%s' does not exist\n",
                                         core_path);
            result.SetStatus(eReturnStatusFailed);
          }
        } else {
          result.AppendMessageWithFormat(
              "Current executable set to '%s' (%s).\n", file_path,
              target_sp->GetArchitecture().GetArchitectureName());
          result.SetStatus(eReturnStatusSuccessFinishNoResult);
        }
      } else {
        result.AppendError(error.AsCString());
        result.SetStatus(eReturnStatusFailed);
      }
    } else {
      result.AppendErrorWithFormat("'%s' takes exactly one executable path "
                                   "argument, or use the --core option.\n",
                                   m_cmd_name.c_str());
      result.SetStatus(eReturnStatusFailed);
    }
    return result.Succeeded();
  }

private:
  OptionGroupOptions m_option_group;
  OptionGroupArchitecture m_arch_option;
  OptionGroupFile m_core_file;
  OptionGroupFile m_platform_path;
  OptionGroupFile m_symbol_file;
  OptionGroupFile m_remote_file;
  OptionGroupDependents m_add_dependents;
};

#pragma mark CommandObjectTargetList

//----------------------------------------------------------------------
// "target list"
//----------------------------------------------------------------------

class CommandObjectTargetList : public CommandObjectParsed {
public:
  CommandObjectTargetList(CommandInterpreter &interpreter)
      : CommandObjectParsed(
            interpreter, "target list",
            "List all current targets in the current debug session.", nullptr) {
  }

  ~CommandObjectTargetList() override = default;

protected:
  bool DoExecute(Args &args, CommandReturnObject &result) override {
    if (args.GetArgumentCount() == 0) {
      Stream &strm = result.GetOutputStream();

      bool show_stopped_process_status = false;
      if (DumpTargetList(m_interpreter.GetDebugger().GetTargetList(),
                         show_stopped_process_status, strm) == 0) {
        strm.PutCString("No targets.\n");
      }
      result.SetStatus(eReturnStatusSuccessFinishResult);
    } else {
      result.AppendError("the 'target list' command takes no arguments\n");
      result.SetStatus(eReturnStatusFailed);
    }
    return result.Succeeded();
  }
};

#pragma mark CommandObjectTargetSelect

//----------------------------------------------------------------------
// "target select"
//----------------------------------------------------------------------

class CommandObjectTargetSelect : public CommandObjectParsed {
public:
  CommandObjectTargetSelect(CommandInterpreter &interpreter)
      : CommandObjectParsed(
            interpreter, "target select",
            "Select a target as the current target by target index.", nullptr) {
  }

  ~CommandObjectTargetSelect() override = default;

protected:
  bool DoExecute(Args &args, CommandReturnObject &result) override {
    if (args.GetArgumentCount() == 1) {
      bool success = false;
      const char *target_idx_arg = args.GetArgumentAtIndex(0);
      uint32_t target_idx =
          StringConvert::ToUInt32(target_idx_arg, UINT32_MAX, 0, &success);
      if (success) {
        TargetList &target_list = m_interpreter.GetDebugger().GetTargetList();
        const uint32_t num_targets = target_list.GetNumTargets();
        if (target_idx < num_targets) {
          TargetSP target_sp(target_list.GetTargetAtIndex(target_idx));
          if (target_sp) {
            Stream &strm = result.GetOutputStream();
            target_list.SetSelectedTarget(target_sp.get());
            bool show_stopped_process_status = false;
            DumpTargetList(target_list, show_stopped_process_status, strm);
            result.SetStatus(eReturnStatusSuccessFinishResult);
          } else {
            result.AppendErrorWithFormat("target #%u is NULL in target list\n",
                                         target_idx);
            result.SetStatus(eReturnStatusFailed);
          }
        } else {
          if (num_targets > 0) {
            result.AppendErrorWithFormat(
                "index %u is out of range, valid target indexes are 0 - %u\n",
                target_idx, num_targets - 1);
          } else {
            result.AppendErrorWithFormat(
                "index %u is out of range since there are no active targets\n",
                target_idx);
          }
          result.SetStatus(eReturnStatusFailed);
        }
      } else {
        result.AppendErrorWithFormat("invalid index string value '%s'\n",
                                     target_idx_arg);
        result.SetStatus(eReturnStatusFailed);
      }
    } else {
      result.AppendError(
          "'target select' takes a single argument: a target index\n");
      result.SetStatus(eReturnStatusFailed);
    }
    return result.Succeeded();
  }
};

#pragma mark CommandObjectTargetSelect

//----------------------------------------------------------------------
// "target delete"
//----------------------------------------------------------------------

class CommandObjectTargetDelete : public CommandObjectParsed {
public:
  CommandObjectTargetDelete(CommandInterpreter &interpreter)
      : CommandObjectParsed(interpreter, "target delete",
                            "Delete one or more targets by target index.",
                            nullptr),
        m_option_group(), m_all_option(LLDB_OPT_SET_1, false, "all", 'a',
                                       "Delete all targets.", false, true),
        m_cleanup_option(
            LLDB_OPT_SET_1, false, "clean", 'c',
            "Perform extra cleanup to minimize memory consumption after "
            "deleting the target.  "
            "By default, LLDB will keep in memory any modules previously "
            "loaded by the target as well "
            "as all of its debug info.  Specifying --clean will unload all of "
            "these shared modules and "
            "cause them to be reparsed again the next time the target is run",
            false, true) {
    m_option_group.Append(&m_all_option, LLDB_OPT_SET_ALL, LLDB_OPT_SET_1);
    m_option_group.Append(&m_cleanup_option, LLDB_OPT_SET_ALL, LLDB_OPT_SET_1);
    m_option_group.Finalize();
  }

  ~CommandObjectTargetDelete() override = default;

  Options *GetOptions() override { return &m_option_group; }

protected:
  bool DoExecute(Args &args, CommandReturnObject &result) override {
    const size_t argc = args.GetArgumentCount();
    std::vector<TargetSP> delete_target_list;
    TargetList &target_list = m_interpreter.GetDebugger().GetTargetList();
    TargetSP target_sp;

    if (m_all_option.GetOptionValue()) {
      for (int i = 0; i < target_list.GetNumTargets(); ++i)
        delete_target_list.push_back(target_list.GetTargetAtIndex(i));
    } else if (argc > 0) {
      const uint32_t num_targets = target_list.GetNumTargets();
      // Bail out if don't have any targets.
      if (num_targets == 0) {
        result.AppendError("no targets to delete");
        result.SetStatus(eReturnStatusFailed);
        return false;
      }

      for (auto &entry : args.entries()) {
        uint32_t target_idx;
        if (entry.ref.getAsInteger(0, target_idx)) {
          result.AppendErrorWithFormat("invalid target index '%s'\n",
                                       entry.c_str());
          result.SetStatus(eReturnStatusFailed);
          return false;
        }
        if (target_idx < num_targets) {
          target_sp = target_list.GetTargetAtIndex(target_idx);
          if (target_sp) {
            delete_target_list.push_back(target_sp);
            continue;
          }
        }
        if (num_targets > 1)
          result.AppendErrorWithFormat("target index %u is out of range, valid "
                                       "target indexes are 0 - %u\n",
                                       target_idx, num_targets - 1);
        else
          result.AppendErrorWithFormat(
              "target index %u is out of range, the only valid index is 0\n",
              target_idx);

        result.SetStatus(eReturnStatusFailed);
        return false;
      }
    } else {
      target_sp = target_list.GetSelectedTarget();
      if (!target_sp) {
        result.AppendErrorWithFormat("no target is currently selected\n");
        result.SetStatus(eReturnStatusFailed);
        return false;
      }
      delete_target_list.push_back(target_sp);
    }

    const size_t num_targets_to_delete = delete_target_list.size();
    for (size_t idx = 0; idx < num_targets_to_delete; ++idx) {
      target_sp = delete_target_list[idx];
      target_list.DeleteTarget(target_sp);
      target_sp->Destroy();
    }
    // If "--clean" was specified, prune any orphaned shared modules from the
    // global shared module list
    if (m_cleanup_option.GetOptionValue()) {
      const bool mandatory = true;
      ModuleList::RemoveOrphanSharedModules(mandatory);
    }
    result.GetOutputStream().Printf("%u targets deleted.\n",
                                    (uint32_t)num_targets_to_delete);
    result.SetStatus(eReturnStatusSuccessFinishResult);

    return true;
  }

  OptionGroupOptions m_option_group;
  OptionGroupBoolean m_all_option;
  OptionGroupBoolean m_cleanup_option;
};

#pragma mark CommandObjectTargetVariable

//----------------------------------------------------------------------
// "target variable"
//----------------------------------------------------------------------

class CommandObjectTargetVariable : public CommandObjectParsed {
  static const uint32_t SHORT_OPTION_FILE = 0x66696c65; // 'file'
  static const uint32_t SHORT_OPTION_SHLB = 0x73686c62; // 'shlb'

public:
  CommandObjectTargetVariable(CommandInterpreter &interpreter)
      : CommandObjectParsed(interpreter, "target variable",
                            "Read global variables for the current target, "
                            "before or while running a process.",
                            nullptr, eCommandRequiresTarget),
        m_option_group(),
        m_option_variable(false), // Don't include frame options
        m_option_format(eFormatDefault),
        m_option_compile_units(LLDB_OPT_SET_1, false, "file", SHORT_OPTION_FILE,
                               0, eArgTypeFilename,
                               "A basename or fullpath to a file that contains "
                               "global variables. This option can be "
                               "specified multiple times."),
        m_option_shared_libraries(
            LLDB_OPT_SET_1, false, "shlib", SHORT_OPTION_SHLB, 0,
            eArgTypeFilename,
            "A basename or fullpath to a shared library to use in the search "
            "for global "
            "variables. This option can be specified multiple times."),
        m_varobj_options() {
    CommandArgumentEntry arg;
    CommandArgumentData var_name_arg;

    // Define the first (and only) variant of this arg.
    var_name_arg.arg_type = eArgTypeVarName;
    var_name_arg.arg_repetition = eArgRepeatPlus;

    // There is only one variant this argument could be; put it into the
    // argument entry.
    arg.push_back(var_name_arg);

    // Push the data for the first argument into the m_arguments vector.
    m_arguments.push_back(arg);

    m_option_group.Append(&m_varobj_options, LLDB_OPT_SET_ALL, LLDB_OPT_SET_1);
    m_option_group.Append(&m_option_variable, LLDB_OPT_SET_ALL, LLDB_OPT_SET_1);
    m_option_group.Append(&m_option_format,
                          OptionGroupFormat::OPTION_GROUP_FORMAT |
                              OptionGroupFormat::OPTION_GROUP_GDB_FMT,
                          LLDB_OPT_SET_1);
    m_option_group.Append(&m_option_compile_units, LLDB_OPT_SET_ALL,
                          LLDB_OPT_SET_1);
    m_option_group.Append(&m_option_shared_libraries, LLDB_OPT_SET_ALL,
                          LLDB_OPT_SET_1);
    m_option_group.Finalize();
  }

  ~CommandObjectTargetVariable() override = default;

  void DumpValueObject(Stream &s, VariableSP &var_sp, ValueObjectSP &valobj_sp,
                       const char *root_name) {
    DumpValueObjectOptions options(m_varobj_options.GetAsDumpOptions());

    if (!valobj_sp->GetTargetSP()->GetDisplayRuntimeSupportValues() &&
        valobj_sp->IsRuntimeSupportValue())
      return;

    switch (var_sp->GetScope()) {
    case eValueTypeVariableGlobal:
      if (m_option_variable.show_scope)
        s.PutCString("GLOBAL: ");
      break;

    case eValueTypeVariableStatic:
      if (m_option_variable.show_scope)
        s.PutCString("STATIC: ");
      break;

    case eValueTypeVariableArgument:
      if (m_option_variable.show_scope)
        s.PutCString("   ARG: ");
      break;

    case eValueTypeVariableLocal:
      if (m_option_variable.show_scope)
        s.PutCString(" LOCAL: ");
      break;

    case eValueTypeVariableThreadLocal:
      if (m_option_variable.show_scope)
        s.PutCString("THREAD: ");
      break;

    default:
      break;
    }

    if (m_option_variable.show_decl) {
      bool show_fullpaths = false;
      bool show_module = true;
      if (var_sp->DumpDeclaration(&s, show_fullpaths, show_module))
        s.PutCString(": ");
    }

    const Format format = m_option_format.GetFormat();
    if (format != eFormatDefault)
      options.SetFormat(format);

    options.SetRootValueObjectName(root_name);

    valobj_sp->Dump(s, options);
  }

  static size_t GetVariableCallback(void *baton, const char *name,
                                    VariableList &variable_list) {
    Target *target = static_cast<Target *>(baton);
    if (target) {
      return target->GetImages().FindGlobalVariables(ConstString(name),
                                                     UINT32_MAX, variable_list);
    }
    return 0;
  }

  Options *GetOptions() override { return &m_option_group; }

protected:
  void DumpGlobalVariableList(const ExecutionContext &exe_ctx,
                              const SymbolContext &sc,
                              const VariableList &variable_list, Stream &s) {
    size_t count = variable_list.GetSize();
    if (count > 0) {
      if (sc.module_sp) {
        if (sc.comp_unit) {
          s.Printf("Global variables for %s in %s:\n",
                   sc.comp_unit->GetPath().c_str(),
                   sc.module_sp->GetFileSpec().GetPath().c_str());
        } else {
          s.Printf("Global variables for %s\n",
                   sc.module_sp->GetFileSpec().GetPath().c_str());
        }
      } else if (sc.comp_unit) {
        s.Printf("Global variables for %s\n", sc.comp_unit->GetPath().c_str());
      }

      for (uint32_t i = 0; i < count; ++i) {
        VariableSP var_sp(variable_list.GetVariableAtIndex(i));
        if (var_sp) {
          ValueObjectSP valobj_sp(ValueObjectVariable::Create(
              exe_ctx.GetBestExecutionContextScope(), var_sp));

          if (valobj_sp)
            DumpValueObject(s, var_sp, valobj_sp,
                            var_sp->GetName().GetCString());
        }
      }
    }
  }

  bool DoExecute(Args &args, CommandReturnObject &result) override {
    Target *target = m_exe_ctx.GetTargetPtr();
    const size_t argc = args.GetArgumentCount();
    Stream &s = result.GetOutputStream();

    if (argc > 0) {

      // TODO: Convert to entry-based iteration.  Requires converting
      // DumpValueObject.
      for (size_t idx = 0; idx < argc; ++idx) {
        VariableList variable_list;
        ValueObjectList valobj_list;

        const char *arg = args.GetArgumentAtIndex(idx);
        size_t matches = 0;
        bool use_var_name = false;
        if (m_option_variable.use_regex) {
          RegularExpression regex(llvm::StringRef::withNullAsEmpty(arg));
          if (!regex.IsValid()) {
            result.GetErrorStream().Printf(
                "error: invalid regular expression: '%s'\n", arg);
            result.SetStatus(eReturnStatusFailed);
            return false;
          }
          use_var_name = true;
          matches = target->GetImages().FindGlobalVariables(regex, UINT32_MAX,
                                                            variable_list);
        } else {
          Status error(Variable::GetValuesForVariableExpressionPath(
              arg, m_exe_ctx.GetBestExecutionContextScope(),
              GetVariableCallback, target, variable_list, valobj_list));
          matches = variable_list.GetSize();
        }

        if (matches == 0) {
          result.GetErrorStream().Printf(
              "error: can't find global variable '%s'\n", arg);
          result.SetStatus(eReturnStatusFailed);
          return false;
        } else {
          for (uint32_t global_idx = 0; global_idx < matches; ++global_idx) {
            VariableSP var_sp(variable_list.GetVariableAtIndex(global_idx));
            if (var_sp) {
              ValueObjectSP valobj_sp(
                  valobj_list.GetValueObjectAtIndex(global_idx));
              if (!valobj_sp)
                valobj_sp = ValueObjectVariable::Create(
                    m_exe_ctx.GetBestExecutionContextScope(), var_sp);

              if (valobj_sp)
                DumpValueObject(s, var_sp, valobj_sp,
                                use_var_name ? var_sp->GetName().GetCString()
                                             : arg);
            }
          }
        }
      }
    } else {
      const FileSpecList &compile_units =
          m_option_compile_units.GetOptionValue().GetCurrentValue();
      const FileSpecList &shlibs =
          m_option_shared_libraries.GetOptionValue().GetCurrentValue();
      SymbolContextList sc_list;
      const size_t num_compile_units = compile_units.GetSize();
      const size_t num_shlibs = shlibs.GetSize();
      if (num_compile_units == 0 && num_shlibs == 0) {
        bool success = false;
        StackFrame *frame = m_exe_ctx.GetFramePtr();
        CompileUnit *comp_unit = nullptr;
        if (frame) {
          SymbolContext sc = frame->GetSymbolContext(eSymbolContextCompUnit);
          if (sc.comp_unit) {
            const bool can_create = true;
            VariableListSP comp_unit_varlist_sp(
                sc.comp_unit->GetVariableList(can_create));
            if (comp_unit_varlist_sp) {
              size_t count = comp_unit_varlist_sp->GetSize();
              if (count > 0) {
                DumpGlobalVariableList(m_exe_ctx, sc, *comp_unit_varlist_sp, s);
                success = true;
              }
            }
          }
        }
        if (!success) {
          if (frame) {
            if (comp_unit)
              result.AppendErrorWithFormat(
                  "no global variables in current compile unit: %s\n",
                  comp_unit->GetPath().c_str());
            else
              result.AppendErrorWithFormat(
                  "no debug information for frame %u\n",
                  frame->GetFrameIndex());
          } else
            result.AppendError("'target variable' takes one or more global "
                               "variable names as arguments\n");
          result.SetStatus(eReturnStatusFailed);
        }
      } else {
        SymbolContextList sc_list;
        const bool append = true;
        // We have one or more compile unit or shlib
        if (num_shlibs > 0) {
          for (size_t shlib_idx = 0; shlib_idx < num_shlibs; ++shlib_idx) {
            const FileSpec module_file(shlibs.GetFileSpecAtIndex(shlib_idx));
            ModuleSpec module_spec(module_file);

            ModuleSP module_sp(
                target->GetImages().FindFirstModule(module_spec));
            if (module_sp) {
              if (num_compile_units > 0) {
                for (size_t cu_idx = 0; cu_idx < num_compile_units; ++cu_idx)
                  module_sp->FindCompileUnits(
                      compile_units.GetFileSpecAtIndex(cu_idx), append,
                      sc_list);
              } else {
                SymbolContext sc;
                sc.module_sp = module_sp;
                sc_list.Append(sc);
              }
            } else {
              // Didn't find matching shlib/module in target...
              result.AppendErrorWithFormat(
                  "target doesn't contain the specified shared library: %s\n",
                  module_file.GetPath().c_str());
            }
          }
        } else {
          // No shared libraries, we just want to find globals for the compile
          // units files that were specified
          for (size_t cu_idx = 0; cu_idx < num_compile_units; ++cu_idx)
            target->GetImages().FindCompileUnits(
                compile_units.GetFileSpecAtIndex(cu_idx), append, sc_list);
        }

        const uint32_t num_scs = sc_list.GetSize();
        if (num_scs > 0) {
          SymbolContext sc;
          for (uint32_t sc_idx = 0; sc_idx < num_scs; ++sc_idx) {
            if (sc_list.GetContextAtIndex(sc_idx, sc)) {
              if (sc.comp_unit) {
                const bool can_create = true;
                VariableListSP comp_unit_varlist_sp(
                    sc.comp_unit->GetVariableList(can_create));
                if (comp_unit_varlist_sp)
                  DumpGlobalVariableList(m_exe_ctx, sc, *comp_unit_varlist_sp,
                                         s);
              } else if (sc.module_sp) {
                // Get all global variables for this module
                lldb_private::RegularExpression all_globals_regex(
                    llvm::StringRef(
                        ".")); // Any global with at least one character
                VariableList variable_list;
                sc.module_sp->FindGlobalVariables(all_globals_regex, UINT32_MAX,
                                                  variable_list);
                DumpGlobalVariableList(m_exe_ctx, sc, variable_list, s);
              }
            }
          }
        }
      }
    }

    if (m_interpreter.TruncationWarningNecessary()) {
      result.GetOutputStream().Printf(m_interpreter.TruncationWarningText(),
                                      m_cmd_name.c_str());
      m_interpreter.TruncationWarningGiven();
    }

    return result.Succeeded();
  }

  OptionGroupOptions m_option_group;
  OptionGroupVariable m_option_variable;
  OptionGroupFormat m_option_format;
  OptionGroupFileList m_option_compile_units;
  OptionGroupFileList m_option_shared_libraries;
  OptionGroupValueObjectDisplay m_varobj_options;
};

#pragma mark CommandObjectTargetModulesSearchPathsAdd

class CommandObjectTargetModulesSearchPathsAdd : public CommandObjectParsed {
public:
  CommandObjectTargetModulesSearchPathsAdd(CommandInterpreter &interpreter)
      : CommandObjectParsed(interpreter, "target modules search-paths add",
                            "Add new image search paths substitution pairs to "
                            "the current target.",
                            nullptr) {
    CommandArgumentEntry arg;
    CommandArgumentData old_prefix_arg;
    CommandArgumentData new_prefix_arg;

    // Define the first variant of this arg pair.
    old_prefix_arg.arg_type = eArgTypeOldPathPrefix;
    old_prefix_arg.arg_repetition = eArgRepeatPairPlus;

    // Define the first variant of this arg pair.
    new_prefix_arg.arg_type = eArgTypeNewPathPrefix;
    new_prefix_arg.arg_repetition = eArgRepeatPairPlus;

    // There are two required arguments that must always occur together, i.e.
    // an argument "pair".  Because they must always occur together, they are
    // treated as two variants of one argument rather than two independent
    // arguments.  Push them both into the first argument position for
    // m_arguments...

    arg.push_back(old_prefix_arg);
    arg.push_back(new_prefix_arg);

    m_arguments.push_back(arg);
  }

  ~CommandObjectTargetModulesSearchPathsAdd() override = default;

protected:
  bool DoExecute(Args &command, CommandReturnObject &result) override {
    Target *target = m_interpreter.GetDebugger().GetSelectedTarget().get();
    if (target) {
      const size_t argc = command.GetArgumentCount();
      if (argc & 1) {
        result.AppendError("add requires an even number of arguments\n");
        result.SetStatus(eReturnStatusFailed);
      } else {
        for (size_t i = 0; i < argc; i += 2) {
          const char *from = command.GetArgumentAtIndex(i);
          const char *to = command.GetArgumentAtIndex(i + 1);

          if (from[0] && to[0]) {
            Log *log = lldb_private::GetLogIfAllCategoriesSet(LIBLLDB_LOG_HOST);
            if (log) {
              log->Printf("target modules search path adding ImageSearchPath "
                          "pair: '%s' -> '%s'",
                          from, to);
            }
            bool last_pair = ((argc - i) == 2);
            target->GetImageSearchPathList().Append(
                ConstString(from), ConstString(to),
                last_pair); // Notify if this is the last pair
            result.SetStatus(eReturnStatusSuccessFinishNoResult);
          } else {
            if (from[0])
              result.AppendError("<path-prefix> can't be empty\n");
            else
              result.AppendError("<new-path-prefix> can't be empty\n");
            result.SetStatus(eReturnStatusFailed);
          }
        }
      }
    } else {
      result.AppendError("invalid target\n");
      result.SetStatus(eReturnStatusFailed);
    }
    return result.Succeeded();
  }
};

#pragma mark CommandObjectTargetModulesSearchPathsClear

class CommandObjectTargetModulesSearchPathsClear : public CommandObjectParsed {
public:
  CommandObjectTargetModulesSearchPathsClear(CommandInterpreter &interpreter)
      : CommandObjectParsed(interpreter, "target modules search-paths clear",
                            "Clear all current image search path substitution "
                            "pairs from the current target.",
                            "target modules search-paths clear") {}

  ~CommandObjectTargetModulesSearchPathsClear() override = default;

protected:
  bool DoExecute(Args &command, CommandReturnObject &result) override {
    Target *target = m_interpreter.GetDebugger().GetSelectedTarget().get();
    if (target) {
      bool notify = true;
      target->GetImageSearchPathList().Clear(notify);
      result.SetStatus(eReturnStatusSuccessFinishNoResult);
    } else {
      result.AppendError("invalid target\n");
      result.SetStatus(eReturnStatusFailed);
    }
    return result.Succeeded();
  }
};

#pragma mark CommandObjectTargetModulesSearchPathsInsert

class CommandObjectTargetModulesSearchPathsInsert : public CommandObjectParsed {
public:
  CommandObjectTargetModulesSearchPathsInsert(CommandInterpreter &interpreter)
      : CommandObjectParsed(interpreter, "target modules search-paths insert",
                            "Insert a new image search path substitution pair "
                            "into the current target at the specified index.",
                            nullptr) {
    CommandArgumentEntry arg1;
    CommandArgumentEntry arg2;
    CommandArgumentData index_arg;
    CommandArgumentData old_prefix_arg;
    CommandArgumentData new_prefix_arg;

    // Define the first and only variant of this arg.
    index_arg.arg_type = eArgTypeIndex;
    index_arg.arg_repetition = eArgRepeatPlain;

    // Put the one and only variant into the first arg for m_arguments:
    arg1.push_back(index_arg);

    // Define the first variant of this arg pair.
    old_prefix_arg.arg_type = eArgTypeOldPathPrefix;
    old_prefix_arg.arg_repetition = eArgRepeatPairPlus;

    // Define the first variant of this arg pair.
    new_prefix_arg.arg_type = eArgTypeNewPathPrefix;
    new_prefix_arg.arg_repetition = eArgRepeatPairPlus;

    // There are two required arguments that must always occur together, i.e.
    // an argument "pair".  Because they must always occur together, they are
    // treated as two variants of one argument rather than two independent
    // arguments.  Push them both into the same argument position for
    // m_arguments...

    arg2.push_back(old_prefix_arg);
    arg2.push_back(new_prefix_arg);

    // Add arguments to m_arguments.
    m_arguments.push_back(arg1);
    m_arguments.push_back(arg2);
  }

  ~CommandObjectTargetModulesSearchPathsInsert() override = default;

protected:
  bool DoExecute(Args &command, CommandReturnObject &result) override {
    Target *target = m_interpreter.GetDebugger().GetSelectedTarget().get();
    if (target) {
      size_t argc = command.GetArgumentCount();
      // check for at least 3 arguments and an odd number of parameters
      if (argc >= 3 && argc & 1) {
        bool success = false;

        uint32_t insert_idx = StringConvert::ToUInt32(
            command.GetArgumentAtIndex(0), UINT32_MAX, 0, &success);

        if (!success) {
          result.AppendErrorWithFormat(
              "<index> parameter is not an integer: '%s'.\n",
              command.GetArgumentAtIndex(0));
          result.SetStatus(eReturnStatusFailed);
          return result.Succeeded();
        }

        // shift off the index
        command.Shift();
        argc = command.GetArgumentCount();

        for (uint32_t i = 0; i < argc; i += 2, ++insert_idx) {
          const char *from = command.GetArgumentAtIndex(i);
          const char *to = command.GetArgumentAtIndex(i + 1);

          if (from[0] && to[0]) {
            bool last_pair = ((argc - i) == 2);
            target->GetImageSearchPathList().Insert(
                ConstString(from), ConstString(to), insert_idx, last_pair);
            result.SetStatus(eReturnStatusSuccessFinishNoResult);
          } else {
            if (from[0])
              result.AppendError("<path-prefix> can't be empty\n");
            else
              result.AppendError("<new-path-prefix> can't be empty\n");
            result.SetStatus(eReturnStatusFailed);
            return false;
          }
        }
      } else {
        result.AppendError("insert requires at least three arguments\n");
        result.SetStatus(eReturnStatusFailed);
        return result.Succeeded();
      }

    } else {
      result.AppendError("invalid target\n");
      result.SetStatus(eReturnStatusFailed);
    }
    return result.Succeeded();
  }
};

#pragma mark CommandObjectTargetModulesSearchPathsList

class CommandObjectTargetModulesSearchPathsList : public CommandObjectParsed {
public:
  CommandObjectTargetModulesSearchPathsList(CommandInterpreter &interpreter)
      : CommandObjectParsed(interpreter, "target modules search-paths list",
                            "List all current image search path substitution "
                            "pairs in the current target.",
                            "target modules search-paths list") {}

  ~CommandObjectTargetModulesSearchPathsList() override = default;

protected:
  bool DoExecute(Args &command, CommandReturnObject &result) override {
    Target *target = m_interpreter.GetDebugger().GetSelectedTarget().get();
    if (target) {
      if (command.GetArgumentCount() != 0) {
        result.AppendError("list takes no arguments\n");
        result.SetStatus(eReturnStatusFailed);
        return result.Succeeded();
      }

      target->GetImageSearchPathList().Dump(&result.GetOutputStream());
      result.SetStatus(eReturnStatusSuccessFinishResult);
    } else {
      result.AppendError("invalid target\n");
      result.SetStatus(eReturnStatusFailed);
    }
    return result.Succeeded();
  }
};

#pragma mark CommandObjectTargetModulesSearchPathsQuery

class CommandObjectTargetModulesSearchPathsQuery : public CommandObjectParsed {
public:
  CommandObjectTargetModulesSearchPathsQuery(CommandInterpreter &interpreter)
      : CommandObjectParsed(
            interpreter, "target modules search-paths query",
            "Transform a path using the first applicable image search path.",
            nullptr) {
    CommandArgumentEntry arg;
    CommandArgumentData path_arg;

    // Define the first (and only) variant of this arg.
    path_arg.arg_type = eArgTypeDirectoryName;
    path_arg.arg_repetition = eArgRepeatPlain;

    // There is only one variant this argument could be; put it into the
    // argument entry.
    arg.push_back(path_arg);

    // Push the data for the first argument into the m_arguments vector.
    m_arguments.push_back(arg);
  }

  ~CommandObjectTargetModulesSearchPathsQuery() override = default;

protected:
  bool DoExecute(Args &command, CommandReturnObject &result) override {
    Target *target = m_interpreter.GetDebugger().GetSelectedTarget().get();
    if (target) {
      if (command.GetArgumentCount() != 1) {
        result.AppendError("query requires one argument\n");
        result.SetStatus(eReturnStatusFailed);
        return result.Succeeded();
      }

      ConstString orig(command.GetArgumentAtIndex(0));
      ConstString transformed;
      if (target->GetImageSearchPathList().RemapPath(orig, transformed))
        result.GetOutputStream().Printf("%s\n", transformed.GetCString());
      else
        result.GetOutputStream().Printf("%s\n", orig.GetCString());

      result.SetStatus(eReturnStatusSuccessFinishResult);
    } else {
      result.AppendError("invalid target\n");
      result.SetStatus(eReturnStatusFailed);
    }
    return result.Succeeded();
  }
};

//----------------------------------------------------------------------
// Static Helper functions
//----------------------------------------------------------------------
static void DumpModuleArchitecture(Stream &strm, Module *module,
                                   bool full_triple, uint32_t width) {
  if (module) {
    StreamString arch_strm;

    if (full_triple)
      module->GetArchitecture().DumpTriple(arch_strm);
    else
      arch_strm.PutCString(module->GetArchitecture().GetArchitectureName());
    std::string arch_str = arch_strm.GetString();

    if (width)
      strm.Printf("%-*s", width, arch_str.c_str());
    else
      strm.PutCString(arch_str);
  }
}

static void DumpModuleUUID(Stream &strm, Module *module) {
  if (module && module->GetUUID().IsValid())
    module->GetUUID().Dump(&strm);
  else
    strm.PutCString("                                    ");
}

static uint32_t DumpCompileUnitLineTable(CommandInterpreter &interpreter,
                                         Stream &strm, Module *module,
                                         const FileSpec &file_spec,
                                         bool load_addresses) {
  uint32_t num_matches = 0;
  if (module) {
    SymbolContextList sc_list;
    num_matches = module->ResolveSymbolContextsForFileSpec(
        file_spec, 0, false, eSymbolContextCompUnit, sc_list);

    for (uint32_t i = 0; i < num_matches; ++i) {
      SymbolContext sc;
      if (sc_list.GetContextAtIndex(i, sc)) {
        if (i > 0)
          strm << "\n\n";

        strm << "Line table for " << *static_cast<FileSpec *>(sc.comp_unit)
             << " in `" << module->GetFileSpec().GetFilename() << "\n";
        LineTable *line_table = sc.comp_unit->GetLineTable();
        if (line_table)
          line_table->GetDescription(
              &strm, interpreter.GetExecutionContext().GetTargetPtr(),
              lldb::eDescriptionLevelBrief);
        else
          strm << "No line table";
      }
    }
  }
  return num_matches;
}

static void DumpFullpath(Stream &strm, const FileSpec *file_spec_ptr,
                         uint32_t width) {
  if (file_spec_ptr) {
    if (width > 0) {
      std::string fullpath = file_spec_ptr->GetPath();
      strm.Printf("%-*s", width, fullpath.c_str());
      return;
    } else {
      file_spec_ptr->Dump(&strm);
      return;
    }
  }
  // Keep the width spacing correct if things go wrong...
  if (width > 0)
    strm.Printf("%-*s", width, "");
}

static void DumpDirectory(Stream &strm, const FileSpec *file_spec_ptr,
                          uint32_t width) {
  if (file_spec_ptr) {
    if (width > 0)
      strm.Printf("%-*s", width, file_spec_ptr->GetDirectory().AsCString(""));
    else
      file_spec_ptr->GetDirectory().Dump(&strm);
    return;
  }
  // Keep the width spacing correct if things go wrong...
  if (width > 0)
    strm.Printf("%-*s", width, "");
}

static void DumpBasename(Stream &strm, const FileSpec *file_spec_ptr,
                         uint32_t width) {
  if (file_spec_ptr) {
    if (width > 0)
      strm.Printf("%-*s", width, file_spec_ptr->GetFilename().AsCString(""));
    else
      file_spec_ptr->GetFilename().Dump(&strm);
    return;
  }
  // Keep the width spacing correct if things go wrong...
  if (width > 0)
    strm.Printf("%-*s", width, "");
}

static size_t DumpModuleObjfileHeaders(Stream &strm, ModuleList &module_list) {
  size_t num_dumped = 0;
  std::lock_guard<std::recursive_mutex> guard(module_list.GetMutex());
  const size_t num_modules = module_list.GetSize();
  if (num_modules > 0) {
    strm.Printf("Dumping headers for %" PRIu64 " module(s).\n",
                static_cast<uint64_t>(num_modules));
    strm.IndentMore();
    for (size_t image_idx = 0; image_idx < num_modules; ++image_idx) {
      Module *module = module_list.GetModulePointerAtIndexUnlocked(image_idx);
      if (module) {
        if (num_dumped++ > 0) {
          strm.EOL();
          strm.EOL();
        }
        ObjectFile *objfile = module->GetObjectFile();
        if (objfile)
          objfile->Dump(&strm);
        else {
          strm.Format("No object file for module: {0:F}\n",
                      module->GetFileSpec());
        }
      }
    }
    strm.IndentLess();
  }
  return num_dumped;
}

static void DumpModuleSymtab(CommandInterpreter &interpreter, Stream &strm,
                             Module *module, SortOrder sort_order,
                             Mangled::NamePreference name_preference) {
  if (module) {
    SymbolVendor *sym_vendor = module->GetSymbolVendor();
    if (sym_vendor) {
      Symtab *symtab = sym_vendor->GetSymtab();
      if (symtab)
        symtab->Dump(&strm, interpreter.GetExecutionContext().GetTargetPtr(),
                     sort_order, name_preference);
    }
  }
}

static void DumpModuleSections(CommandInterpreter &interpreter, Stream &strm,
                               Module *module) {
  if (module) {
    SectionList *section_list = module->GetSectionList();
    if (section_list) {
      strm.Printf("Sections for '%s' (%s):\n",
                  module->GetSpecificationDescription().c_str(),
                  module->GetArchitecture().GetArchitectureName());
      strm.IndentMore();
      section_list->Dump(&strm,
                         interpreter.GetExecutionContext().GetTargetPtr(), true,
                         UINT32_MAX);
      strm.IndentLess();
    }
  }
}

static bool DumpModuleSymbolVendor(Stream &strm, Module *module) {
  if (module) {
    SymbolVendor *symbol_vendor = module->GetSymbolVendor(true);
    if (symbol_vendor) {
      symbol_vendor->Dump(&strm);
      return true;
    }
  }
  return false;
}

static void DumpAddress(ExecutionContextScope *exe_scope,
                        const Address &so_addr, bool verbose, Stream &strm) {
  strm.IndentMore();
  strm.Indent("    Address: ");
  so_addr.Dump(&strm, exe_scope, Address::DumpStyleModuleWithFileAddress);
  strm.PutCString(" (");
  so_addr.Dump(&strm, exe_scope, Address::DumpStyleSectionNameOffset);
  strm.PutCString(")\n");
  strm.Indent("    Summary: ");
  const uint32_t save_indent = strm.GetIndentLevel();
  strm.SetIndentLevel(save_indent + 13);
  so_addr.Dump(&strm, exe_scope, Address::DumpStyleResolvedDescription);
  strm.SetIndentLevel(save_indent);
  // Print out detailed address information when verbose is enabled
  if (verbose) {
    strm.EOL();
    so_addr.Dump(&strm, exe_scope, Address::DumpStyleDetailedSymbolContext);
  }
  strm.IndentLess();
}

static bool LookupAddressInModule(CommandInterpreter &interpreter, Stream &strm,
                                  Module *module, uint32_t resolve_mask,
                                  lldb::addr_t raw_addr, lldb::addr_t offset,
                                  bool verbose) {
  if (module) {
    lldb::addr_t addr = raw_addr - offset;
    Address so_addr;
    SymbolContext sc;
    Target *target = interpreter.GetExecutionContext().GetTargetPtr();
    if (target && !target->GetSectionLoadList().IsEmpty()) {
      if (!target->GetSectionLoadList().ResolveLoadAddress(addr, so_addr))
        return false;
      else if (so_addr.GetModule().get() != module)
        return false;
    } else {
      if (!module->ResolveFileAddress(addr, so_addr))
        return false;
    }

    ExecutionContextScope *exe_scope =
        interpreter.GetExecutionContext().GetBestExecutionContextScope();
    DumpAddress(exe_scope, so_addr, verbose, strm);
    //        strm.IndentMore();
    //        strm.Indent ("    Address: ");
    //        so_addr.Dump (&strm, exe_scope,
    //        Address::DumpStyleModuleWithFileAddress);
    //        strm.PutCString (" (");
    //        so_addr.Dump (&strm, exe_scope,
    //        Address::DumpStyleSectionNameOffset);
    //        strm.PutCString (")\n");
    //        strm.Indent ("    Summary: ");
    //        const uint32_t save_indent = strm.GetIndentLevel ();
    //        strm.SetIndentLevel (save_indent + 13);
    //        so_addr.Dump (&strm, exe_scope,
    //        Address::DumpStyleResolvedDescription);
    //        strm.SetIndentLevel (save_indent);
    //        // Print out detailed address information when verbose is enabled
    //        if (verbose)
    //        {
    //            strm.EOL();
    //            so_addr.Dump (&strm, exe_scope,
    //            Address::DumpStyleDetailedSymbolContext);
    //        }
    //        strm.IndentLess();
    return true;
  }

  return false;
}

static uint32_t LookupSymbolInModule(CommandInterpreter &interpreter,
                                     Stream &strm, Module *module,
                                     const char *name, bool name_is_regex,
                                     bool verbose) {
  if (module) {
    SymbolContext sc;

    SymbolVendor *sym_vendor = module->GetSymbolVendor();
    if (sym_vendor) {
      Symtab *symtab = sym_vendor->GetSymtab();
      if (symtab) {
        std::vector<uint32_t> match_indexes;
        ConstString symbol_name(name);
        uint32_t num_matches = 0;
        if (name_is_regex) {
          RegularExpression name_regexp(symbol_name.GetStringRef());
          num_matches = symtab->AppendSymbolIndexesMatchingRegExAndType(
              name_regexp, eSymbolTypeAny, match_indexes);
        } else {
          num_matches =
              symtab->AppendSymbolIndexesWithName(symbol_name, match_indexes);
        }

        if (num_matches > 0) {
          strm.Indent();
          strm.Printf("%u symbols match %s'%s' in ", num_matches,
                      name_is_regex ? "the regular expression " : "", name);
          DumpFullpath(strm, &module->GetFileSpec(), 0);
          strm.PutCString(":\n");
          strm.IndentMore();
          for (uint32_t i = 0; i < num_matches; ++i) {
            Symbol *symbol = symtab->SymbolAtIndex(match_indexes[i]);
            if (symbol && symbol->ValueIsAddress()) {
              DumpAddress(interpreter.GetExecutionContext()
                              .GetBestExecutionContextScope(),
                          symbol->GetAddressRef(), verbose, strm);
            }
          }
          strm.IndentLess();
          return num_matches;
        }
      }
    }
  }
  return 0;
}

static void DumpSymbolContextList(ExecutionContextScope *exe_scope,
                                  Stream &strm, SymbolContextList &sc_list,
                                  bool verbose) {
  strm.IndentMore();

  const uint32_t num_matches = sc_list.GetSize();

  for (uint32_t i = 0; i < num_matches; ++i) {
    SymbolContext sc;
    if (sc_list.GetContextAtIndex(i, sc)) {
      AddressRange range;

      sc.GetAddressRange(eSymbolContextEverything, 0, true, range);

      DumpAddress(exe_scope, range.GetBaseAddress(), verbose, strm);
    }
  }
  strm.IndentLess();
}

static size_t LookupFunctionInModule(CommandInterpreter &interpreter,
                                     Stream &strm, Module *module,
                                     const char *name, bool name_is_regex,
                                     bool include_inlines, bool include_symbols,
                                     bool verbose) {
  if (module && name && name[0]) {
    SymbolContextList sc_list;
    const bool append = true;
    size_t num_matches = 0;
    if (name_is_regex) {
      RegularExpression function_name_regex((llvm::StringRef(name)));
      num_matches = module->FindFunctions(function_name_regex, include_symbols,
                                          include_inlines, append, sc_list);
    } else {
      ConstString function_name(name);
      num_matches = module->FindFunctions(
          function_name, nullptr, eFunctionNameTypeAuto, include_symbols,
          include_inlines, append, sc_list);
    }

    if (num_matches) {
      strm.Indent();
      strm.Printf("%" PRIu64 " match%s found in ", (uint64_t)num_matches,
                  num_matches > 1 ? "es" : "");
      DumpFullpath(strm, &module->GetFileSpec(), 0);
      strm.PutCString(":\n");
      DumpSymbolContextList(
          interpreter.GetExecutionContext().GetBestExecutionContextScope(),
          strm, sc_list, verbose);
    }
    return num_matches;
  }
  return 0;
}

static size_t LookupTypeInModule(CommandInterpreter &interpreter, Stream &strm,
                                 Module *module, const char *name_cstr,
                                 bool name_is_regex) {
  if (module && name_cstr && name_cstr[0]) {
    TypeList type_list;
    const uint32_t max_num_matches = UINT32_MAX;
    size_t num_matches = 0;
    bool name_is_fully_qualified = false;
    SymbolContext sc;

    ConstString name(name_cstr);
    llvm::DenseSet<lldb_private::SymbolFile *> searched_symbol_files;
    num_matches =
        module->FindTypes(sc, name, name_is_fully_qualified, max_num_matches,
                          searched_symbol_files, type_list);

    if (num_matches) {
      strm.Indent();
      strm.Printf("%" PRIu64 " match%s found in ", (uint64_t)num_matches,
                  num_matches > 1 ? "es" : "");
      DumpFullpath(strm, &module->GetFileSpec(), 0);
      strm.PutCString(":\n");
      for (TypeSP type_sp : type_list.Types()) {
        if (type_sp) {
          // Resolve the clang type so that any forward references to types
          // that haven't yet been parsed will get parsed.
          type_sp->GetFullCompilerType();
          type_sp->GetDescription(&strm, eDescriptionLevelFull, true);
          // Print all typedef chains
          TypeSP typedef_type_sp(type_sp);
          TypeSP typedefed_type_sp(typedef_type_sp->GetTypedefType());
          while (typedefed_type_sp) {
            strm.EOL();
            strm.Printf("     typedef '%s': ",
                        typedef_type_sp->GetName().GetCString());
            typedefed_type_sp->GetFullCompilerType();
            typedefed_type_sp->GetDescription(&strm, eDescriptionLevelFull,
                                              true);
            typedef_type_sp = typedefed_type_sp;
            typedefed_type_sp = typedef_type_sp->GetTypedefType();
          }
        }
        strm.EOL();
      }
    }
    return num_matches;
  }
  return 0;
}

static size_t LookupTypeHere(CommandInterpreter &interpreter, Stream &strm,
                             const SymbolContext &sym_ctx,
                             const char *name_cstr, bool name_is_regex) {
  if (!sym_ctx.module_sp)
    return 0;

  TypeList type_list;
  const uint32_t max_num_matches = UINT32_MAX;
  size_t num_matches = 1;
  bool name_is_fully_qualified = false;

  ConstString name(name_cstr);
  llvm::DenseSet<SymbolFile *> searched_symbol_files;
  num_matches = sym_ctx.module_sp->FindTypes(
      sym_ctx, name, name_is_fully_qualified, max_num_matches,
      searched_symbol_files, type_list);

  if (num_matches) {
    strm.Indent();
    strm.PutCString("Best match found in ");
    DumpFullpath(strm, &sym_ctx.module_sp->GetFileSpec(), 0);
    strm.PutCString(":\n");

    TypeSP type_sp(type_list.GetTypeAtIndex(0));
    if (type_sp) {
      // Resolve the clang type so that any forward references to types that
      // haven't yet been parsed will get parsed.
      type_sp->GetFullCompilerType();
      type_sp->GetDescription(&strm, eDescriptionLevelFull, true);
      // Print all typedef chains
      TypeSP typedef_type_sp(type_sp);
      TypeSP typedefed_type_sp(typedef_type_sp->GetTypedefType());
      while (typedefed_type_sp) {
        strm.EOL();
        strm.Printf("     typedef '%s': ",
                    typedef_type_sp->GetName().GetCString());
        typedefed_type_sp->GetFullCompilerType();
        typedefed_type_sp->GetDescription(&strm, eDescriptionLevelFull, true);
        typedef_type_sp = typedefed_type_sp;
        typedefed_type_sp = typedef_type_sp->GetTypedefType();
      }
    }
    strm.EOL();
  }
  return num_matches;
}

static uint32_t LookupFileAndLineInModule(CommandInterpreter &interpreter,
                                          Stream &strm, Module *module,
                                          const FileSpec &file_spec,
                                          uint32_t line, bool check_inlines,
                                          bool verbose) {
  if (module && file_spec) {
    SymbolContextList sc_list;
    const uint32_t num_matches = module->ResolveSymbolContextsForFileSpec(
        file_spec, line, check_inlines, eSymbolContextEverything, sc_list);
    if (num_matches > 0) {
      strm.Indent();
      strm.Printf("%u match%s found in ", num_matches,
                  num_matches > 1 ? "es" : "");
      strm << file_spec;
      if (line > 0)
        strm.Printf(":%u", line);
      strm << " in ";
      DumpFullpath(strm, &module->GetFileSpec(), 0);
      strm.PutCString(":\n");
      DumpSymbolContextList(
          interpreter.GetExecutionContext().GetBestExecutionContextScope(),
          strm, sc_list, verbose);
      return num_matches;
    }
  }
  return 0;
}

static size_t FindModulesByName(Target *target, const char *module_name,
                                ModuleList &module_list,
                                bool check_global_list) {
  FileSpec module_file_spec(module_name, false);
  ModuleSpec module_spec(module_file_spec);

  const size_t initial_size = module_list.GetSize();

  if (check_global_list) {
    // Check the global list
    std::lock_guard<std::recursive_mutex> guard(
        Module::GetAllocationModuleCollectionMutex());
    const size_t num_modules = Module::GetNumberAllocatedModules();
    ModuleSP module_sp;
    for (size_t image_idx = 0; image_idx < num_modules; ++image_idx) {
      Module *module = Module::GetAllocatedModuleAtIndex(image_idx);

      if (module) {
        if (module->MatchesModuleSpec(module_spec)) {
          module_sp = module->shared_from_this();
          module_list.AppendIfNeeded(module_sp);
        }
      }
    }
  } else {
    if (target) {
      const size_t num_matches =
          target->GetImages().FindModules(module_spec, module_list);

      // Not found in our module list for our target, check the main shared
      // module list in case it is a extra file used somewhere else
      if (num_matches == 0) {
        module_spec.GetArchitecture() = target->GetArchitecture();
        ModuleList::FindSharedModules(module_spec, module_list);
      }
    } else {
      ModuleList::FindSharedModules(module_spec, module_list);
    }
  }

  return module_list.GetSize() - initial_size;
}

#pragma mark CommandObjectTargetModulesModuleAutoComplete

//----------------------------------------------------------------------
// A base command object class that can auto complete with module file
// paths
//----------------------------------------------------------------------

class CommandObjectTargetModulesModuleAutoComplete
    : public CommandObjectParsed {
public:
  CommandObjectTargetModulesModuleAutoComplete(CommandInterpreter &interpreter,
                                               const char *name,
                                               const char *help,
                                               const char *syntax)
      : CommandObjectParsed(interpreter, name, help, syntax) {
    CommandArgumentEntry arg;
    CommandArgumentData file_arg;

    // Define the first (and only) variant of this arg.
    file_arg.arg_type = eArgTypeFilename;
    file_arg.arg_repetition = eArgRepeatStar;

    // There is only one variant this argument could be; put it into the
    // argument entry.
    arg.push_back(file_arg);

    // Push the data for the first argument into the m_arguments vector.
    m_arguments.push_back(arg);
  }

  ~CommandObjectTargetModulesModuleAutoComplete() override = default;

  int HandleArgumentCompletion(
      CompletionRequest &request,
      OptionElementVector &opt_element_vector) override {
    CommandCompletions::InvokeCommonCompletionCallbacks(
        GetCommandInterpreter(), CommandCompletions::eModuleCompletion, request,
        nullptr);
    return request.GetNumberOfMatches();
  }
};

#pragma mark CommandObjectTargetModulesSourceFileAutoComplete

//----------------------------------------------------------------------
// A base command object class that can auto complete with module source
// file paths
//----------------------------------------------------------------------

class CommandObjectTargetModulesSourceFileAutoComplete
    : public CommandObjectParsed {
public:
  CommandObjectTargetModulesSourceFileAutoComplete(
      CommandInterpreter &interpreter, const char *name, const char *help,
      const char *syntax, uint32_t flags)
      : CommandObjectParsed(interpreter, name, help, syntax, flags) {
    CommandArgumentEntry arg;
    CommandArgumentData source_file_arg;

    // Define the first (and only) variant of this arg.
    source_file_arg.arg_type = eArgTypeSourceFile;
    source_file_arg.arg_repetition = eArgRepeatPlus;

    // There is only one variant this argument could be; put it into the
    // argument entry.
    arg.push_back(source_file_arg);

    // Push the data for the first argument into the m_arguments vector.
    m_arguments.push_back(arg);
  }

  ~CommandObjectTargetModulesSourceFileAutoComplete() override = default;

  int HandleArgumentCompletion(
      CompletionRequest &request,
      OptionElementVector &opt_element_vector) override {
    CommandCompletions::InvokeCommonCompletionCallbacks(
        GetCommandInterpreter(), CommandCompletions::eSourceFileCompletion,
        request, nullptr);
    return request.GetNumberOfMatches();
  }
};

#pragma mark CommandObjectTargetModulesDumpObjfile

class CommandObjectTargetModulesDumpObjfile
    : public CommandObjectTargetModulesModuleAutoComplete {
public:
  CommandObjectTargetModulesDumpObjfile(CommandInterpreter &interpreter)
      : CommandObjectTargetModulesModuleAutoComplete(
            interpreter, "target modules dump objfile",
            "Dump the object file headers from one or more target modules.",
            nullptr) {}

  ~CommandObjectTargetModulesDumpObjfile() override = default;

protected:
  bool DoExecute(Args &command, CommandReturnObject &result) override {
    Target *target = m_interpreter.GetDebugger().GetSelectedTarget().get();
    if (target == nullptr) {
      result.AppendError("invalid target, create a debug target using the "
                         "'target create' command");
      result.SetStatus(eReturnStatusFailed);
      return false;
    }

    uint32_t addr_byte_size = target->GetArchitecture().GetAddressByteSize();
    result.GetOutputStream().SetAddressByteSize(addr_byte_size);
    result.GetErrorStream().SetAddressByteSize(addr_byte_size);

    size_t num_dumped = 0;
    if (command.GetArgumentCount() == 0) {
      // Dump all headers for all modules images
      num_dumped = DumpModuleObjfileHeaders(result.GetOutputStream(),
                                            target->GetImages());
      if (num_dumped == 0) {
        result.AppendError("the target has no associated executable images");
        result.SetStatus(eReturnStatusFailed);
      }
    } else {
      // Find the modules that match the basename or full path.
      ModuleList module_list;
      const char *arg_cstr;
      for (int arg_idx = 0;
           (arg_cstr = command.GetArgumentAtIndex(arg_idx)) != nullptr;
           ++arg_idx) {
        size_t num_matched =
            FindModulesByName(target, arg_cstr, module_list, true);
        if (num_matched == 0) {
          result.AppendWarningWithFormat(
              "Unable to find an image that matches '%s'.\n", arg_cstr);
        }
      }
      // Dump all the modules we found.
      num_dumped =
          DumpModuleObjfileHeaders(result.GetOutputStream(), module_list);
    }

    if (num_dumped > 0) {
      result.SetStatus(eReturnStatusSuccessFinishResult);
    } else {
      result.AppendError("no matching executable images found");
      result.SetStatus(eReturnStatusFailed);
    }
    return result.Succeeded();
  }
};

#pragma mark CommandObjectTargetModulesDumpSymtab

static constexpr OptionEnumValueElement g_sort_option_enumeration[] = {
    {eSortOrderNone, "none",
     "No sorting, use the original symbol table order."},
    {eSortOrderByAddress, "address", "Sort output by symbol address."},
    {eSortOrderByName, "name", "Sort output by symbol name."} };

static constexpr OptionDefinition g_target_modules_dump_symtab_options[] = {
    // clang-format off
<<<<<<< HEAD
    { LLDB_OPT_SET_1, false, "sort",               's', OptionParser::eRequiredArgument, nullptr, g_sort_option_enumeration, 0, eArgTypeSortOrder, "Supply a sort order when dumping the symbol table." },
    { LLDB_OPT_SET_1, false, "show-mangled-names", 'm', OptionParser::eNoArgument,       nullptr, nullptr,                   0, eArgTypeNone,      "Do not demangle symbol names before showing them." },
=======
  { LLDB_OPT_SET_1, false, "sort", 's', OptionParser::eRequiredArgument, nullptr, OptionEnumValues(g_sort_option_enumeration), 0, eArgTypeSortOrder, "Supply a sort order when dumping the symbol table." }
>>>>>>> fb7d6203
    // clang-format on
};

class CommandObjectTargetModulesDumpSymtab
    : public CommandObjectTargetModulesModuleAutoComplete {
public:
  CommandObjectTargetModulesDumpSymtab(CommandInterpreter &interpreter)
      : CommandObjectTargetModulesModuleAutoComplete(
            interpreter, "target modules dump symtab",
            "Dump the symbol table from one or more target modules.", nullptr),
        m_options() {}

  ~CommandObjectTargetModulesDumpSymtab() override = default;

  Options *GetOptions() override { return &m_options; }

  class CommandOptions : public Options {
  public:
    CommandOptions()
        : Options(), m_sort_order(eSortOrderNone),
          m_prefer_mangled(false, false) {}

    ~CommandOptions() override = default;

    Status SetOptionValue(uint32_t option_idx, llvm::StringRef option_arg,
                          ExecutionContext *execution_context) override {
      Status error;
      const int short_option = m_getopt_table[option_idx].val;

      switch (short_option) {
      case 'm':
        m_prefer_mangled.SetCurrentValue(true);
        m_prefer_mangled.SetOptionWasSet();
        break;

      case 's':
        m_sort_order = (SortOrder)OptionArgParser::ToOptionEnum(
            option_arg, GetDefinitions()[option_idx].enum_values,
            eSortOrderNone, error);
        break;

      default:
        error.SetErrorStringWithFormat("invalid short option character '%c'",
                                       short_option);
        break;
      }
      return error;
    }

    void OptionParsingStarting(ExecutionContext *execution_context) override {
      m_sort_order = eSortOrderNone;
      m_prefer_mangled.Clear();
    }

    llvm::ArrayRef<OptionDefinition> GetDefinitions() override {
      return llvm::makeArrayRef(g_target_modules_dump_symtab_options);
    }

    SortOrder m_sort_order;
    OptionValueBoolean m_prefer_mangled;
  };

protected:
  bool DoExecute(Args &command, CommandReturnObject &result) override {
    Target *target = m_interpreter.GetDebugger().GetSelectedTarget().get();
    if (target == nullptr) {
      result.AppendError("invalid target, create a debug target using the "
                         "'target create' command");
      result.SetStatus(eReturnStatusFailed);
      return false;
    } else {
      uint32_t num_dumped = 0;

      Mangled::NamePreference preference =
          (m_options.m_prefer_mangled ? Mangled::ePreferMangled
                                      : Mangled::ePreferDemangled);

      uint32_t addr_byte_size = target->GetArchitecture().GetAddressByteSize();
      result.GetOutputStream().SetAddressByteSize(addr_byte_size);
      result.GetErrorStream().SetAddressByteSize(addr_byte_size);

      if (command.GetArgumentCount() == 0) {
        // Dump all sections for all modules images
        std::lock_guard<std::recursive_mutex> guard(
            target->GetImages().GetMutex());
        const size_t num_modules = target->GetImages().GetSize();
        if (num_modules > 0) {
          result.GetOutputStream().Printf("Dumping symbol table for %" PRIu64
                                          " modules.\n",
                                          (uint64_t)num_modules);
          for (size_t image_idx = 0; image_idx < num_modules; ++image_idx) {
            if (num_dumped > 0) {
              result.GetOutputStream().EOL();
              result.GetOutputStream().EOL();
            }
            if (m_interpreter.WasInterrupted())
              break;
            num_dumped++;
            DumpModuleSymtab(
                m_interpreter, result.GetOutputStream(),
                target->GetImages().GetModulePointerAtIndexUnlocked(image_idx),
                m_options.m_sort_order, preference);
          }
        } else {
          result.AppendError("the target has no associated executable images");
          result.SetStatus(eReturnStatusFailed);
          return false;
        }
      } else {
        // Dump specified images (by basename or fullpath)
        const char *arg_cstr;
        for (int arg_idx = 0;
             (arg_cstr = command.GetArgumentAtIndex(arg_idx)) != nullptr;
             ++arg_idx) {
          ModuleList module_list;
          const size_t num_matches =
              FindModulesByName(target, arg_cstr, module_list, true);
          if (num_matches > 0) {
            for (size_t i = 0; i < num_matches; ++i) {
              Module *module = module_list.GetModulePointerAtIndex(i);
              if (module) {
                if (num_dumped > 0) {
                  result.GetOutputStream().EOL();
                  result.GetOutputStream().EOL();
                }
                if (m_interpreter.WasInterrupted())
                  break;
                num_dumped++;
                DumpModuleSymtab(m_interpreter, result.GetOutputStream(),
                                 module, m_options.m_sort_order, preference);
              }
            }
          } else
            result.AppendWarningWithFormat(
                "Unable to find an image that matches '%s'.\n", arg_cstr);
        }
      }

      if (num_dumped > 0)
        result.SetStatus(eReturnStatusSuccessFinishResult);
      else {
        result.AppendError("no matching executable images found");
        result.SetStatus(eReturnStatusFailed);
      }
    }
    return result.Succeeded();
  }

  CommandOptions m_options;
};

#pragma mark CommandObjectTargetModulesDumpSections

//----------------------------------------------------------------------
// Image section dumping command
//----------------------------------------------------------------------

class CommandObjectTargetModulesDumpSections
    : public CommandObjectTargetModulesModuleAutoComplete {
public:
  CommandObjectTargetModulesDumpSections(CommandInterpreter &interpreter)
      : CommandObjectTargetModulesModuleAutoComplete(
            interpreter, "target modules dump sections",
            "Dump the sections from one or more target modules.",
            //"target modules dump sections [<file1> ...]")
            nullptr) {}

  ~CommandObjectTargetModulesDumpSections() override = default;

protected:
  bool DoExecute(Args &command, CommandReturnObject &result) override {
    Target *target = m_interpreter.GetDebugger().GetSelectedTarget().get();
    if (target == nullptr) {
      result.AppendError("invalid target, create a debug target using the "
                         "'target create' command");
      result.SetStatus(eReturnStatusFailed);
      return false;
    } else {
      uint32_t num_dumped = 0;

      uint32_t addr_byte_size = target->GetArchitecture().GetAddressByteSize();
      result.GetOutputStream().SetAddressByteSize(addr_byte_size);
      result.GetErrorStream().SetAddressByteSize(addr_byte_size);

      if (command.GetArgumentCount() == 0) {
        // Dump all sections for all modules images
        const size_t num_modules = target->GetImages().GetSize();
        if (num_modules > 0) {
          result.GetOutputStream().Printf("Dumping sections for %" PRIu64
                                          " modules.\n",
                                          (uint64_t)num_modules);
          for (size_t image_idx = 0; image_idx < num_modules; ++image_idx) {
            if (m_interpreter.WasInterrupted())
              break;
            num_dumped++;
            DumpModuleSections(
                m_interpreter, result.GetOutputStream(),
                target->GetImages().GetModulePointerAtIndex(image_idx));
          }
        } else {
          result.AppendError("the target has no associated executable images");
          result.SetStatus(eReturnStatusFailed);
          return false;
        }
      } else {
        // Dump specified images (by basename or fullpath)
        const char *arg_cstr;
        for (int arg_idx = 0;
             (arg_cstr = command.GetArgumentAtIndex(arg_idx)) != nullptr;
             ++arg_idx) {
          ModuleList module_list;
          const size_t num_matches =
              FindModulesByName(target, arg_cstr, module_list, true);
          if (num_matches > 0) {
            for (size_t i = 0; i < num_matches; ++i) {
              if (m_interpreter.WasInterrupted())
                break;
              Module *module = module_list.GetModulePointerAtIndex(i);
              if (module) {
                num_dumped++;
                DumpModuleSections(m_interpreter, result.GetOutputStream(),
                                   module);
              }
            }
          } else {
            // Check the global list
            std::lock_guard<std::recursive_mutex> guard(
                Module::GetAllocationModuleCollectionMutex());

            result.AppendWarningWithFormat(
                "Unable to find an image that matches '%s'.\n", arg_cstr);
          }
        }
      }

      if (num_dumped > 0)
        result.SetStatus(eReturnStatusSuccessFinishResult);
      else {
        result.AppendError("no matching executable images found");
        result.SetStatus(eReturnStatusFailed);
      }
    }
    return result.Succeeded();
  }
};

#pragma mark CommandObjectTargetModulesDumpSymfile

//----------------------------------------------------------------------
// Image debug symbol dumping command
//----------------------------------------------------------------------

class CommandObjectTargetModulesDumpSymfile
    : public CommandObjectTargetModulesModuleAutoComplete {
public:
  CommandObjectTargetModulesDumpSymfile(CommandInterpreter &interpreter)
      : CommandObjectTargetModulesModuleAutoComplete(
            interpreter, "target modules dump symfile",
            "Dump the debug symbol file for one or more target modules.",
            //"target modules dump symfile [<file1> ...]")
            nullptr) {}

  ~CommandObjectTargetModulesDumpSymfile() override = default;

protected:
  bool DoExecute(Args &command, CommandReturnObject &result) override {
    Target *target = m_interpreter.GetDebugger().GetSelectedTarget().get();
    if (target == nullptr) {
      result.AppendError("invalid target, create a debug target using the "
                         "'target create' command");
      result.SetStatus(eReturnStatusFailed);
      return false;
    } else {
      uint32_t num_dumped = 0;

      uint32_t addr_byte_size = target->GetArchitecture().GetAddressByteSize();
      result.GetOutputStream().SetAddressByteSize(addr_byte_size);
      result.GetErrorStream().SetAddressByteSize(addr_byte_size);

      if (command.GetArgumentCount() == 0) {
        // Dump all sections for all modules images
        const ModuleList &target_modules = target->GetImages();
        std::lock_guard<std::recursive_mutex> guard(target_modules.GetMutex());
        const size_t num_modules = target_modules.GetSize();
        if (num_modules > 0) {
          result.GetOutputStream().Printf("Dumping debug symbols for %" PRIu64
                                          " modules.\n",
                                          (uint64_t)num_modules);
          for (uint32_t image_idx = 0; image_idx < num_modules; ++image_idx) {
            if (m_interpreter.WasInterrupted())
              break;
            if (DumpModuleSymbolVendor(
                    result.GetOutputStream(),
                    target_modules.GetModulePointerAtIndexUnlocked(image_idx)))
              num_dumped++;
          }
        } else {
          result.AppendError("the target has no associated executable images");
          result.SetStatus(eReturnStatusFailed);
          return false;
        }
      } else {
        // Dump specified images (by basename or fullpath)
        const char *arg_cstr;
        for (int arg_idx = 0;
             (arg_cstr = command.GetArgumentAtIndex(arg_idx)) != nullptr;
             ++arg_idx) {
          ModuleList module_list;
          const size_t num_matches =
              FindModulesByName(target, arg_cstr, module_list, true);
          if (num_matches > 0) {
            for (size_t i = 0; i < num_matches; ++i) {
              if (m_interpreter.WasInterrupted())
                break;
              Module *module = module_list.GetModulePointerAtIndex(i);
              if (module) {
                if (DumpModuleSymbolVendor(result.GetOutputStream(), module))
                  num_dumped++;
              }
            }
          } else
            result.AppendWarningWithFormat(
                "Unable to find an image that matches '%s'.\n", arg_cstr);
        }
      }

      if (num_dumped > 0)
        result.SetStatus(eReturnStatusSuccessFinishResult);
      else {
        result.AppendError("no matching executable images found");
        result.SetStatus(eReturnStatusFailed);
      }
    }
    return result.Succeeded();
  }
};

#pragma mark CommandObjectTargetModulesDumpLineTable

//----------------------------------------------------------------------
// Image debug line table dumping command
//----------------------------------------------------------------------

class CommandObjectTargetModulesDumpLineTable
    : public CommandObjectTargetModulesSourceFileAutoComplete {
public:
  CommandObjectTargetModulesDumpLineTable(CommandInterpreter &interpreter)
      : CommandObjectTargetModulesSourceFileAutoComplete(
            interpreter, "target modules dump line-table",
            "Dump the line table for one or more compilation units.", nullptr,
            eCommandRequiresTarget) {}

  ~CommandObjectTargetModulesDumpLineTable() override = default;

protected:
  bool DoExecute(Args &command, CommandReturnObject &result) override {
    Target *target = m_exe_ctx.GetTargetPtr();
    uint32_t total_num_dumped = 0;

    uint32_t addr_byte_size = target->GetArchitecture().GetAddressByteSize();
    result.GetOutputStream().SetAddressByteSize(addr_byte_size);
    result.GetErrorStream().SetAddressByteSize(addr_byte_size);

    if (command.GetArgumentCount() == 0) {
      result.AppendError("file option must be specified.");
      result.SetStatus(eReturnStatusFailed);
      return result.Succeeded();
    } else {
      // Dump specified images (by basename or fullpath)
      const char *arg_cstr;
      for (int arg_idx = 0;
           (arg_cstr = command.GetArgumentAtIndex(arg_idx)) != nullptr;
           ++arg_idx) {
        FileSpec file_spec(arg_cstr, false);

        const ModuleList &target_modules = target->GetImages();
        std::lock_guard<std::recursive_mutex> guard(target_modules.GetMutex());
        const size_t num_modules = target_modules.GetSize();
        if (num_modules > 0) {
          uint32_t num_dumped = 0;
          for (uint32_t i = 0; i < num_modules; ++i) {
            if (m_interpreter.WasInterrupted())
              break;
            if (DumpCompileUnitLineTable(
                    m_interpreter, result.GetOutputStream(),
                    target_modules.GetModulePointerAtIndexUnlocked(i),
                    file_spec, m_exe_ctx.GetProcessPtr() &&
                                   m_exe_ctx.GetProcessRef().IsAlive()))
              num_dumped++;
          }
          if (num_dumped == 0)
            result.AppendWarningWithFormat(
                "No source filenames matched '%s'.\n", arg_cstr);
          else
            total_num_dumped += num_dumped;
        }
      }
    }

    if (total_num_dumped > 0)
      result.SetStatus(eReturnStatusSuccessFinishResult);
    else {
      result.AppendError("no source filenames matched any command arguments");
      result.SetStatus(eReturnStatusFailed);
    }
    return result.Succeeded();
  }
};

#pragma mark CommandObjectTargetModulesDump

//----------------------------------------------------------------------
// Dump multi-word command for target modules
//----------------------------------------------------------------------

class CommandObjectTargetModulesDump : public CommandObjectMultiword {
public:
  //------------------------------------------------------------------
  // Constructors and Destructors
  //------------------------------------------------------------------
  CommandObjectTargetModulesDump(CommandInterpreter &interpreter)
      : CommandObjectMultiword(interpreter, "target modules dump",
                               "Commands for dumping information about one or "
                               "more target modules.",
                               "target modules dump "
                               "[headers|symtab|sections|symfile|line-table] "
                               "[<file1> <file2> ...]") {
    LoadSubCommand("objfile",
                   CommandObjectSP(
                       new CommandObjectTargetModulesDumpObjfile(interpreter)));
    LoadSubCommand(
        "symtab",
        CommandObjectSP(new CommandObjectTargetModulesDumpSymtab(interpreter)));
    LoadSubCommand("sections",
                   CommandObjectSP(new CommandObjectTargetModulesDumpSections(
                       interpreter)));
    LoadSubCommand("symfile",
                   CommandObjectSP(
                       new CommandObjectTargetModulesDumpSymfile(interpreter)));
    LoadSubCommand("line-table",
                   CommandObjectSP(new CommandObjectTargetModulesDumpLineTable(
                       interpreter)));
  }

  ~CommandObjectTargetModulesDump() override = default;
};

class CommandObjectTargetModulesAdd : public CommandObjectParsed {
public:
  CommandObjectTargetModulesAdd(CommandInterpreter &interpreter)
      : CommandObjectParsed(interpreter, "target modules add",
                            "Add a new module to the current target's modules.",
                            "target modules add [<module>]"),
        m_option_group(),
        m_symbol_file(LLDB_OPT_SET_1, false, "symfile", 's', 0,
                      eArgTypeFilename, "Fullpath to a stand alone debug "
                                        "symbols file for when debug symbols "
                                        "are not in the executable.") {
    m_option_group.Append(&m_uuid_option_group, LLDB_OPT_SET_ALL,
                          LLDB_OPT_SET_1);
    m_option_group.Append(&m_symbol_file, LLDB_OPT_SET_ALL, LLDB_OPT_SET_1);
    m_option_group.Finalize();
  }

  ~CommandObjectTargetModulesAdd() override = default;

  Options *GetOptions() override { return &m_option_group; }

  int HandleArgumentCompletion(
      CompletionRequest &request,
      OptionElementVector &opt_element_vector) override {
    CommandCompletions::InvokeCommonCompletionCallbacks(
        GetCommandInterpreter(), CommandCompletions::eDiskFileCompletion,
        request, nullptr);
    return request.GetNumberOfMatches();
  }

protected:
  OptionGroupOptions m_option_group;
  OptionGroupUUID m_uuid_option_group;
  OptionGroupFile m_symbol_file;

  bool DoExecute(Args &args, CommandReturnObject &result) override {
    Target *target = m_interpreter.GetDebugger().GetSelectedTarget().get();
    if (target == nullptr) {
      result.AppendError("invalid target, create a debug target using the "
                         "'target create' command");
      result.SetStatus(eReturnStatusFailed);
      return false;
    } else {
      bool flush = false;

      const size_t argc = args.GetArgumentCount();
      if (argc == 0) {
        if (m_uuid_option_group.GetOptionValue().OptionWasSet()) {
          // We are given a UUID only, go locate the file
          ModuleSpec module_spec;
          module_spec.GetUUID() =
              m_uuid_option_group.GetOptionValue().GetCurrentValue();
          if (m_symbol_file.GetOptionValue().OptionWasSet())
            module_spec.GetSymbolFileSpec() =
                m_symbol_file.GetOptionValue().GetCurrentValue();
          if (Symbols::DownloadObjectAndSymbolFile(module_spec)) {
            ModuleSP module_sp(target->GetSharedModule(module_spec));
            if (module_sp) {
              result.SetStatus(eReturnStatusSuccessFinishResult);
              return true;
            } else {
              StreamString strm;
              module_spec.GetUUID().Dump(&strm);
              if (module_spec.GetFileSpec()) {
                if (module_spec.GetSymbolFileSpec()) {
                  result.AppendErrorWithFormat(
                      "Unable to create the executable or symbol file with "
                      "UUID %s with path %s and symbol file %s",
                      strm.GetData(),
                      module_spec.GetFileSpec().GetPath().c_str(),
                      module_spec.GetSymbolFileSpec().GetPath().c_str());
                } else {
                  result.AppendErrorWithFormat(
                      "Unable to create the executable or symbol file with "
                      "UUID %s with path %s",
                      strm.GetData(),
                      module_spec.GetFileSpec().GetPath().c_str());
                }
              } else {
                result.AppendErrorWithFormat("Unable to create the executable "
                                             "or symbol file with UUID %s",
                                             strm.GetData());
              }
              result.SetStatus(eReturnStatusFailed);
              return false;
            }
          } else {
            StreamString strm;
            module_spec.GetUUID().Dump(&strm);
            result.AppendErrorWithFormat(
                "Unable to locate the executable or symbol file with UUID %s",
                strm.GetData());
            result.SetStatus(eReturnStatusFailed);
            return false;
          }
        } else {
          result.AppendError(
              "one or more executable image paths must be specified");
          result.SetStatus(eReturnStatusFailed);
          return false;
        }
      } else {
        for (auto &entry : args.entries()) {
          if (entry.ref.empty())
            continue;

          FileSpec file_spec(entry.ref, true);
          if (file_spec.Exists()) {
            ModuleSpec module_spec(file_spec);
            if (m_uuid_option_group.GetOptionValue().OptionWasSet())
              module_spec.GetUUID() =
                  m_uuid_option_group.GetOptionValue().GetCurrentValue();
            if (m_symbol_file.GetOptionValue().OptionWasSet())
              module_spec.GetSymbolFileSpec() =
                  m_symbol_file.GetOptionValue().GetCurrentValue();
            if (!module_spec.GetArchitecture().IsValid())
              module_spec.GetArchitecture() = target->GetArchitecture();
            Status error;
            ModuleSP module_sp(target->GetSharedModule(module_spec, &error));
            if (!module_sp) {
              const char *error_cstr = error.AsCString();
              if (error_cstr)
                result.AppendError(error_cstr);
              else
                result.AppendErrorWithFormat("unsupported module: %s",
                                             entry.c_str());
              result.SetStatus(eReturnStatusFailed);
              return false;
            } else {
              flush = true;
            }
            result.SetStatus(eReturnStatusSuccessFinishResult);
          } else {
            std::string resolved_path = file_spec.GetPath();
            result.SetStatus(eReturnStatusFailed);
            if (resolved_path != entry.ref) {
              result.AppendErrorWithFormat(
                  "invalid module path '%s' with resolved path '%s'\n",
                  entry.ref.str().c_str(), resolved_path.c_str());
              break;
            }
            result.AppendErrorWithFormat("invalid module path '%s'\n",
                                         entry.c_str());
            break;
          }
        }
      }

      if (flush) {
        ProcessSP process = target->GetProcessSP();
        if (process)
          process->Flush();
      }
    }

    return result.Succeeded();
  }
};

class CommandObjectTargetModulesLoad
    : public CommandObjectTargetModulesModuleAutoComplete {
public:
  CommandObjectTargetModulesLoad(CommandInterpreter &interpreter)
      : CommandObjectTargetModulesModuleAutoComplete(
            interpreter, "target modules load", "Set the load addresses for "
                                                "one or more sections in a "
                                                "target module.",
            "target modules load [--file <module> --uuid <uuid>] <sect-name> "
            "<address> [<sect-name> <address> ....]"),
        m_option_group(),
        m_file_option(LLDB_OPT_SET_1, false, "file", 'f', 0, eArgTypeName,
                      "Fullpath or basename for module to load.", ""),
        m_load_option(LLDB_OPT_SET_1, false, "load", 'l',
                      "Write file contents to the memory.", false, true),
        m_pc_option(LLDB_OPT_SET_1, false, "set-pc-to-entry", 'p',
                    "Set PC to the entry point."
                    " Only applicable with '--load' option.",
                    false, true),
        m_slide_option(LLDB_OPT_SET_1, false, "slide", 's', 0, eArgTypeOffset,
                       "Set the load address for all sections to be the "
                       "virtual address in the file plus the offset.",
                       0) {
    m_option_group.Append(&m_uuid_option_group, LLDB_OPT_SET_ALL,
                          LLDB_OPT_SET_1);
    m_option_group.Append(&m_file_option, LLDB_OPT_SET_ALL, LLDB_OPT_SET_1);
    m_option_group.Append(&m_load_option, LLDB_OPT_SET_ALL, LLDB_OPT_SET_1);
    m_option_group.Append(&m_pc_option, LLDB_OPT_SET_ALL, LLDB_OPT_SET_1);
    m_option_group.Append(&m_slide_option, LLDB_OPT_SET_ALL, LLDB_OPT_SET_1);
    m_option_group.Finalize();
  }

  ~CommandObjectTargetModulesLoad() override = default;

  Options *GetOptions() override { return &m_option_group; }

protected:
  bool DoExecute(Args &args, CommandReturnObject &result) override {
    Target *target = m_interpreter.GetDebugger().GetSelectedTarget().get();
    const bool load = m_load_option.GetOptionValue().GetCurrentValue();
    const bool set_pc = m_pc_option.GetOptionValue().GetCurrentValue();
    if (target == nullptr) {
      result.AppendError("invalid target, create a debug target using the "
                         "'target create' command");
      result.SetStatus(eReturnStatusFailed);
      return false;
    } else {
      const size_t argc = args.GetArgumentCount();
      ModuleSpec module_spec;
      bool search_using_module_spec = false;

      // Allow "load" option to work without --file or --uuid option.
      if (load) {
        if (!m_file_option.GetOptionValue().OptionWasSet() &&
            !m_uuid_option_group.GetOptionValue().OptionWasSet()) {
          ModuleList &module_list = target->GetImages();
          if (module_list.GetSize() == 1) {
            search_using_module_spec = true;
            module_spec.GetFileSpec() =
                module_list.GetModuleAtIndex(0)->GetFileSpec();
          }
        }
      }

      if (m_file_option.GetOptionValue().OptionWasSet()) {
        search_using_module_spec = true;
        const char *arg_cstr = m_file_option.GetOptionValue().GetCurrentValue();
        const bool use_global_module_list = true;
        ModuleList module_list;
        const size_t num_matches = FindModulesByName(
            target, arg_cstr, module_list, use_global_module_list);
        if (num_matches == 1) {
          module_spec.GetFileSpec() =
              module_list.GetModuleAtIndex(0)->GetFileSpec();
        } else if (num_matches > 1) {
          search_using_module_spec = false;
          result.AppendErrorWithFormat(
              "more than 1 module matched by name '%s'\n", arg_cstr);
          result.SetStatus(eReturnStatusFailed);
        } else {
          search_using_module_spec = false;
          result.AppendErrorWithFormat("no object file for module '%s'\n",
                                       arg_cstr);
          result.SetStatus(eReturnStatusFailed);
        }
      }

      if (m_uuid_option_group.GetOptionValue().OptionWasSet()) {
        search_using_module_spec = true;
        module_spec.GetUUID() =
            m_uuid_option_group.GetOptionValue().GetCurrentValue();
      }

      if (search_using_module_spec) {
        ModuleList matching_modules;
        const size_t num_matches =
            target->GetImages().FindModules(module_spec, matching_modules);

        char path[PATH_MAX];
        if (num_matches == 1) {
          Module *module = matching_modules.GetModulePointerAtIndex(0);
          if (module) {
            ObjectFile *objfile = module->GetObjectFile();
            if (objfile) {
              SectionList *section_list = module->GetSectionList();
              if (section_list) {
                bool changed = false;
                if (argc == 0) {
                  if (m_slide_option.GetOptionValue().OptionWasSet()) {
                    const addr_t slide =
                        m_slide_option.GetOptionValue().GetCurrentValue();
                    const bool slide_is_offset = true;
                    module->SetLoadAddress(*target, slide, slide_is_offset,
                                           changed);
                  } else {
                    result.AppendError("one or more section name + load "
                                       "address pair must be specified");
                    result.SetStatus(eReturnStatusFailed);
                    return false;
                  }
                } else {
                  if (m_slide_option.GetOptionValue().OptionWasSet()) {
                    result.AppendError("The \"--slide <offset>\" option can't "
                                       "be used in conjunction with setting "
                                       "section load addresses.\n");
                    result.SetStatus(eReturnStatusFailed);
                    return false;
                  }

                  for (size_t i = 0; i < argc; i += 2) {
                    const char *sect_name = args.GetArgumentAtIndex(i);
                    const char *load_addr_cstr = args.GetArgumentAtIndex(i + 1);
                    if (sect_name && load_addr_cstr) {
                      ConstString const_sect_name(sect_name);
                      bool success = false;
                      addr_t load_addr = StringConvert::ToUInt64(
                          load_addr_cstr, LLDB_INVALID_ADDRESS, 0, &success);
                      if (success) {
                        SectionSP section_sp(
                            section_list->FindSectionByName(const_sect_name));
                        if (section_sp) {
                          if (section_sp->IsThreadSpecific()) {
                            result.AppendErrorWithFormat(
                                "thread specific sections are not yet "
                                "supported (section '%s')\n",
                                sect_name);
                            result.SetStatus(eReturnStatusFailed);
                            break;
                          } else {
                            if (target->GetSectionLoadList()
                                    .SetSectionLoadAddress(section_sp,
                                                           load_addr))
                              changed = true;
                            result.AppendMessageWithFormat(
                                "section '%s' loaded at 0x%" PRIx64 "\n",
                                sect_name, load_addr);
                          }
                        } else {
                          result.AppendErrorWithFormat("no section found that "
                                                       "matches the section "
                                                       "name '%s'\n",
                                                       sect_name);
                          result.SetStatus(eReturnStatusFailed);
                          break;
                        }
                      } else {
                        result.AppendErrorWithFormat(
                            "invalid load address string '%s'\n",
                            load_addr_cstr);
                        result.SetStatus(eReturnStatusFailed);
                        break;
                      }
                    } else {
                      if (sect_name)
                        result.AppendError("section names must be followed by "
                                           "a load address.\n");
                      else
                        result.AppendError("one or more section name + load "
                                           "address pair must be specified.\n");
                      result.SetStatus(eReturnStatusFailed);
                      break;
                    }
                  }
                }

                if (changed) {
                  target->ModulesDidLoad(matching_modules);
                  Process *process = m_exe_ctx.GetProcessPtr();
                  if (process)
                    process->Flush();
                }
                if (load) {
                  ProcessSP process = target->CalculateProcess();
                  Address file_entry = objfile->GetEntryPointAddress();
                  if (!process) {
                    result.AppendError("No process");
                    return false;
                  }
                  if (set_pc && !file_entry.IsValid()) {
                    result.AppendError("No entry address in object file");
                    return false;
                  }
                  std::vector<ObjectFile::LoadableData> loadables(
                      objfile->GetLoadableData(*target));
                  if (loadables.size() == 0) {
                    result.AppendError("No loadable sections");
                    return false;
                  }
                  Status error = process->WriteObjectFile(std::move(loadables));
                  if (error.Fail()) {
                    result.AppendError(error.AsCString());
                    return false;
                  }
                  if (set_pc) {
                    ThreadList &thread_list = process->GetThreadList();
                    RegisterContextSP reg_context(
                        thread_list.GetSelectedThread()->GetRegisterContext());
                    addr_t file_entry_addr = file_entry.GetLoadAddress(target);
                    if (!reg_context->SetPC(file_entry_addr)) {
                      result.AppendErrorWithFormat("failed to set PC value to "
                                                   "0x%" PRIx64 "\n",
                                                   file_entry_addr);
                      result.SetStatus(eReturnStatusFailed);
                    }
                  }
                }
              } else {
                module->GetFileSpec().GetPath(path, sizeof(path));
                result.AppendErrorWithFormat(
                    "no sections in object file '%s'\n", path);
                result.SetStatus(eReturnStatusFailed);
              }
            } else {
              module->GetFileSpec().GetPath(path, sizeof(path));
              result.AppendErrorWithFormat("no object file for module '%s'\n",
                                           path);
              result.SetStatus(eReturnStatusFailed);
            }
          } else {
            FileSpec *module_spec_file = module_spec.GetFileSpecPtr();
            if (module_spec_file) {
              module_spec_file->GetPath(path, sizeof(path));
              result.AppendErrorWithFormat("invalid module '%s'.\n", path);
            } else
              result.AppendError("no module spec");
            result.SetStatus(eReturnStatusFailed);
          }
        } else {
          std::string uuid_str;

          if (module_spec.GetFileSpec())
            module_spec.GetFileSpec().GetPath(path, sizeof(path));
          else
            path[0] = '\0';

          if (module_spec.GetUUIDPtr())
            uuid_str = module_spec.GetUUID().GetAsString();
          if (num_matches > 1) {
            result.AppendErrorWithFormat(
                "multiple modules match%s%s%s%s:\n", path[0] ? " file=" : "",
                path, !uuid_str.empty() ? " uuid=" : "", uuid_str.c_str());
            for (size_t i = 0; i < num_matches; ++i) {
              if (matching_modules.GetModulePointerAtIndex(i)
                      ->GetFileSpec()
                      .GetPath(path, sizeof(path)))
                result.AppendMessageWithFormat("%s\n", path);
            }
          } else {
            result.AppendErrorWithFormat(
                "no modules were found  that match%s%s%s%s.\n",
                path[0] ? " file=" : "", path,
                !uuid_str.empty() ? " uuid=" : "", uuid_str.c_str());
          }
          result.SetStatus(eReturnStatusFailed);
        }
      } else {
        result.AppendError("either the \"--file <module>\" or the \"--uuid "
                           "<uuid>\" option must be specified.\n");
        result.SetStatus(eReturnStatusFailed);
        return false;
      }
    }
    return result.Succeeded();
  }

  OptionGroupOptions m_option_group;
  OptionGroupUUID m_uuid_option_group;
  OptionGroupString m_file_option;
  OptionGroupBoolean m_load_option;
  OptionGroupBoolean m_pc_option;
  OptionGroupUInt64 m_slide_option;
};

//----------------------------------------------------------------------
// List images with associated information
//----------------------------------------------------------------------

static constexpr OptionDefinition g_target_modules_list_options[] = {
    // clang-format off
  { LLDB_OPT_SET_1, false, "address",        'a', OptionParser::eRequiredArgument, nullptr, {}, 0, eArgTypeAddressOrExpression, "Display the image at this address." },
  { LLDB_OPT_SET_1, false, "arch",           'A', OptionParser::eOptionalArgument, nullptr, {}, 0, eArgTypeWidth,               "Display the architecture when listing images." },
  { LLDB_OPT_SET_1, false, "triple",         't', OptionParser::eOptionalArgument, nullptr, {}, 0, eArgTypeWidth,               "Display the triple when listing images." },
  { LLDB_OPT_SET_1, false, "header",         'h', OptionParser::eNoArgument,       nullptr, {}, 0, eArgTypeNone,                "Display the image header address as a load address if debugging, a file address otherwise." },
  { LLDB_OPT_SET_1, false, "offset",         'o', OptionParser::eNoArgument,       nullptr, {}, 0, eArgTypeNone,                "Display the image header address offset from the header file address (the slide amount)." },
  { LLDB_OPT_SET_1, false, "uuid",           'u', OptionParser::eNoArgument,       nullptr, {}, 0, eArgTypeNone,                "Display the UUID when listing images." },
  { LLDB_OPT_SET_1, false, "fullpath",       'f', OptionParser::eOptionalArgument, nullptr, {}, 0, eArgTypeWidth,               "Display the fullpath to the image object file." },
  { LLDB_OPT_SET_1, false, "directory",      'd', OptionParser::eOptionalArgument, nullptr, {}, 0, eArgTypeWidth,               "Display the directory with optional width for the image object file." },
  { LLDB_OPT_SET_1, false, "basename",       'b', OptionParser::eOptionalArgument, nullptr, {}, 0, eArgTypeWidth,               "Display the basename with optional width for the image object file." },
  { LLDB_OPT_SET_1, false, "symfile",        's', OptionParser::eOptionalArgument, nullptr, {}, 0, eArgTypeWidth,               "Display the fullpath to the image symbol file with optional width." },
  { LLDB_OPT_SET_1, false, "symfile-unique", 'S', OptionParser::eOptionalArgument, nullptr, {}, 0, eArgTypeWidth,               "Display the symbol file with optional width only if it is different from the executable object file." },
  { LLDB_OPT_SET_1, false, "mod-time",       'm', OptionParser::eOptionalArgument, nullptr, {}, 0, eArgTypeWidth,               "Display the modification time with optional width of the module." },
  { LLDB_OPT_SET_1, false, "ref-count",      'r', OptionParser::eOptionalArgument, nullptr, {}, 0, eArgTypeWidth,               "Display the reference count if the module is still in the shared module cache." },
  { LLDB_OPT_SET_1, false, "pointer",        'p', OptionParser::eOptionalArgument, nullptr, {}, 0, eArgTypeNone,                "Display the module pointer." },
  { LLDB_OPT_SET_1, false, "global",         'g', OptionParser::eNoArgument,       nullptr, {}, 0, eArgTypeNone,                "Display the modules from the global module list, not just the current target." }
    // clang-format on
};

class CommandObjectTargetModulesList : public CommandObjectParsed {
public:
  class CommandOptions : public Options {
  public:
    CommandOptions()
        : Options(), m_format_array(), m_use_global_module_list(false),
          m_module_addr(LLDB_INVALID_ADDRESS) {}

    ~CommandOptions() override = default;

    Status SetOptionValue(uint32_t option_idx, llvm::StringRef option_arg,
                          ExecutionContext *execution_context) override {
      Status error;

      const int short_option = m_getopt_table[option_idx].val;
      if (short_option == 'g') {
        m_use_global_module_list = true;
      } else if (short_option == 'a') {
        m_module_addr = OptionArgParser::ToAddress(
            execution_context, option_arg, LLDB_INVALID_ADDRESS, &error);
      } else {
        unsigned long width = 0;
        option_arg.getAsInteger(0, width);
        m_format_array.push_back(std::make_pair(short_option, width));
      }
      return error;
    }

    void OptionParsingStarting(ExecutionContext *execution_context) override {
      m_format_array.clear();
      m_use_global_module_list = false;
      m_module_addr = LLDB_INVALID_ADDRESS;
    }

    llvm::ArrayRef<OptionDefinition> GetDefinitions() override {
      return llvm::makeArrayRef(g_target_modules_list_options);
    }

    // Instance variables to hold the values for command options.
    typedef std::vector<std::pair<char, uint32_t>> FormatWidthCollection;
    FormatWidthCollection m_format_array;
    bool m_use_global_module_list;
    lldb::addr_t m_module_addr;
  };

  CommandObjectTargetModulesList(CommandInterpreter &interpreter)
      : CommandObjectParsed(
            interpreter, "target modules list",
            "List current executable and dependent shared library images.",
            "target modules list [<cmd-options>]"),
        m_options() {}

  ~CommandObjectTargetModulesList() override = default;

  Options *GetOptions() override { return &m_options; }

protected:
  bool DoExecute(Args &command, CommandReturnObject &result) override {
    Target *target = m_interpreter.GetDebugger().GetSelectedTarget().get();
    const bool use_global_module_list = m_options.m_use_global_module_list;
    // Define a local module list here to ensure it lives longer than any
    // "locker" object which might lock its contents below (through the
    // "module_list_ptr" variable).
    ModuleList module_list;
    if (target == nullptr && !use_global_module_list) {
      result.AppendError("invalid target, create a debug target using the "
                         "'target create' command");
      result.SetStatus(eReturnStatusFailed);
      return false;
    } else {
      if (target) {
        uint32_t addr_byte_size =
            target->GetArchitecture().GetAddressByteSize();
        result.GetOutputStream().SetAddressByteSize(addr_byte_size);
        result.GetErrorStream().SetAddressByteSize(addr_byte_size);
      }
      // Dump all sections for all modules images
      Stream &strm = result.GetOutputStream();

      if (m_options.m_module_addr != LLDB_INVALID_ADDRESS) {
        if (target) {
          Address module_address;
          if (module_address.SetLoadAddress(m_options.m_module_addr, target)) {
            ModuleSP module_sp(module_address.GetModule());
            if (module_sp) {
              PrintModule(target, module_sp.get(), 0, strm);
              result.SetStatus(eReturnStatusSuccessFinishResult);
            } else {
              result.AppendErrorWithFormat(
                  "Couldn't find module matching address: 0x%" PRIx64 ".",
                  m_options.m_module_addr);
              result.SetStatus(eReturnStatusFailed);
            }
          } else {
            result.AppendErrorWithFormat(
                "Couldn't find module containing address: 0x%" PRIx64 ".",
                m_options.m_module_addr);
            result.SetStatus(eReturnStatusFailed);
          }
        } else {
          result.AppendError(
              "Can only look up modules by address with a valid target.");
          result.SetStatus(eReturnStatusFailed);
        }
        return result.Succeeded();
      }

      size_t num_modules = 0;

      // This locker will be locked on the mutex in module_list_ptr if it is
      // non-nullptr. Otherwise it will lock the
      // AllocationModuleCollectionMutex when accessing the global module list
      // directly.
      std::unique_lock<std::recursive_mutex> guard(
          Module::GetAllocationModuleCollectionMutex(), std::defer_lock);

      const ModuleList *module_list_ptr = nullptr;
      const size_t argc = command.GetArgumentCount();
      if (argc == 0) {
        if (use_global_module_list) {
          guard.lock();
          num_modules = Module::GetNumberAllocatedModules();
        } else {
          module_list_ptr = &target->GetImages();
        }
      } else {
        // TODO: Convert to entry based iteration.  Requires converting
        // FindModulesByName.
        for (size_t i = 0; i < argc; ++i) {
          // Dump specified images (by basename or fullpath)
          const char *arg_cstr = command.GetArgumentAtIndex(i);
          const size_t num_matches = FindModulesByName(
              target, arg_cstr, module_list, use_global_module_list);
          if (num_matches == 0) {
            if (argc == 1) {
              result.AppendErrorWithFormat("no modules found that match '%s'",
                                           arg_cstr);
              result.SetStatus(eReturnStatusFailed);
              return false;
            }
          }
        }

        module_list_ptr = &module_list;
      }

      std::unique_lock<std::recursive_mutex> lock;
      if (module_list_ptr != nullptr) {
        lock =
            std::unique_lock<std::recursive_mutex>(module_list_ptr->GetMutex());

        num_modules = module_list_ptr->GetSize();
      }

      if (num_modules > 0) {
        for (uint32_t image_idx = 0; image_idx < num_modules; ++image_idx) {
          ModuleSP module_sp;
          Module *module;
          if (module_list_ptr) {
            module_sp = module_list_ptr->GetModuleAtIndexUnlocked(image_idx);
            module = module_sp.get();
          } else {
            module = Module::GetAllocatedModuleAtIndex(image_idx);
            module_sp = module->shared_from_this();
          }

          const size_t indent = strm.Printf("[%3u] ", image_idx);
          PrintModule(target, module, indent, strm);
        }
        result.SetStatus(eReturnStatusSuccessFinishResult);
      } else {
        if (argc) {
          if (use_global_module_list)
            result.AppendError(
                "the global module list has no matching modules");
          else
            result.AppendError("the target has no matching modules");
        } else {
          if (use_global_module_list)
            result.AppendError("the global module list is empty");
          else
            result.AppendError(
                "the target has no associated executable images");
        }
        result.SetStatus(eReturnStatusFailed);
        return false;
      }
    }
    return result.Succeeded();
  }

  void PrintModule(Target *target, Module *module, int indent, Stream &strm) {
    if (module == nullptr) {
      strm.PutCString("Null module");
      return;
    }

    bool dump_object_name = false;
    if (m_options.m_format_array.empty()) {
      m_options.m_format_array.push_back(std::make_pair('u', 0));
      m_options.m_format_array.push_back(std::make_pair('h', 0));
      m_options.m_format_array.push_back(std::make_pair('f', 0));
      m_options.m_format_array.push_back(std::make_pair('S', 0));
    }
    const size_t num_entries = m_options.m_format_array.size();
    bool print_space = false;
    for (size_t i = 0; i < num_entries; ++i) {
      if (print_space)
        strm.PutChar(' ');
      print_space = true;
      const char format_char = m_options.m_format_array[i].first;
      uint32_t width = m_options.m_format_array[i].second;
      switch (format_char) {
      case 'A':
        DumpModuleArchitecture(strm, module, false, width);
        break;

      case 't':
        DumpModuleArchitecture(strm, module, true, width);
        break;

      case 'f':
        DumpFullpath(strm, &module->GetFileSpec(), width);
        dump_object_name = true;
        break;

      case 'd':
        DumpDirectory(strm, &module->GetFileSpec(), width);
        break;

      case 'b':
        DumpBasename(strm, &module->GetFileSpec(), width);
        dump_object_name = true;
        break;

      case 'h':
      case 'o':
        // Image header address
        {
          uint32_t addr_nibble_width =
              target ? (target->GetArchitecture().GetAddressByteSize() * 2)
                     : 16;

          ObjectFile *objfile = module->GetObjectFile();
          if (objfile) {
            Address header_addr(objfile->GetHeaderAddress());
            if (header_addr.IsValid()) {
              if (target && !target->GetSectionLoadList().IsEmpty()) {
                lldb::addr_t header_load_addr =
                    header_addr.GetLoadAddress(target);
                if (header_load_addr == LLDB_INVALID_ADDRESS) {
                  header_addr.Dump(&strm, target,
                                   Address::DumpStyleModuleWithFileAddress,
                                   Address::DumpStyleFileAddress);
                } else {
                  if (format_char == 'o') {
                    // Show the offset of slide for the image
                    strm.Printf(
                        "0x%*.*" PRIx64, addr_nibble_width, addr_nibble_width,
                        header_load_addr - header_addr.GetFileAddress());
                  } else {
                    // Show the load address of the image
                    strm.Printf("0x%*.*" PRIx64, addr_nibble_width,
                                addr_nibble_width, header_load_addr);
                  }
                }
                break;
              }
              // The address was valid, but the image isn't loaded, output the
              // address in an appropriate format
              header_addr.Dump(&strm, target, Address::DumpStyleFileAddress);
              break;
            }
          }
          strm.Printf("%*s", addr_nibble_width + 2, "");
        }
        break;

      case 'r': {
        size_t ref_count = 0;
        ModuleSP module_sp(module->shared_from_this());
        if (module_sp) {
          // Take one away to make sure we don't count our local "module_sp"
          ref_count = module_sp.use_count() - 1;
        }
        if (width)
          strm.Printf("{%*" PRIu64 "}", width, (uint64_t)ref_count);
        else
          strm.Printf("{%" PRIu64 "}", (uint64_t)ref_count);
      } break;

      case 's':
      case 'S': {
        const SymbolVendor *symbol_vendor = module->GetSymbolVendor();
        if (symbol_vendor) {
          const FileSpec symfile_spec = symbol_vendor->GetMainFileSpec();
          if (format_char == 'S') {
            // Dump symbol file only if different from module file
            if (!symfile_spec || symfile_spec == module->GetFileSpec()) {
              print_space = false;
              break;
            }
            // Add a newline and indent past the index
            strm.Printf("\n%*s", indent, "");
          }
          DumpFullpath(strm, &symfile_spec, width);
          dump_object_name = true;
          break;
        }
        strm.Printf("%.*s", width, "<NONE>");
      } break;

      case 'm':
        strm.Format("{0:%c}", llvm::fmt_align(module->GetModificationTime(),
                                              llvm::AlignStyle::Left, width));
        break;

      case 'p':
        strm.Printf("%p", static_cast<void *>(module));
        break;

      case 'u':
        DumpModuleUUID(strm, module);
        break;

      default:
        break;
      }
    }
    if (dump_object_name) {
      const char *object_name = module->GetObjectName().GetCString();
      if (object_name)
        strm.Printf("(%s)", object_name);
    }
    strm.EOL();
  }

  CommandOptions m_options;
};

#pragma mark CommandObjectTargetModulesShowUnwind

//----------------------------------------------------------------------
// Lookup unwind information in images
//----------------------------------------------------------------------

static constexpr OptionDefinition g_target_modules_show_unwind_options[] = {
    // clang-format off
  { LLDB_OPT_SET_1, false, "name",    'n', OptionParser::eRequiredArgument, nullptr, {}, 0, eArgTypeFunctionName,        "Show unwind instructions for a function or symbol name." },
  { LLDB_OPT_SET_2, false, "address", 'a', OptionParser::eRequiredArgument, nullptr, {}, 0, eArgTypeAddressOrExpression, "Show unwind instructions for a function or symbol containing an address" }
    // clang-format on
};

class CommandObjectTargetModulesShowUnwind : public CommandObjectParsed {
public:
  enum {
    eLookupTypeInvalid = -1,
    eLookupTypeAddress = 0,
    eLookupTypeSymbol,
    eLookupTypeFunction,
    eLookupTypeFunctionOrSymbol,
    kNumLookupTypes
  };

  class CommandOptions : public Options {
  public:
    CommandOptions()
        : Options(), m_type(eLookupTypeInvalid), m_str(),
          m_addr(LLDB_INVALID_ADDRESS) {}

    ~CommandOptions() override = default;

    Status SetOptionValue(uint32_t option_idx, llvm::StringRef option_arg,
                          ExecutionContext *execution_context) override {
      Status error;

      const int short_option = m_getopt_table[option_idx].val;

      switch (short_option) {
      case 'a': {
        m_str = option_arg;
        m_type = eLookupTypeAddress;
        m_addr = OptionArgParser::ToAddress(execution_context, option_arg,
                                            LLDB_INVALID_ADDRESS, &error);
        if (m_addr == LLDB_INVALID_ADDRESS)
          error.SetErrorStringWithFormat("invalid address string '%s'",
                                         option_arg.str().c_str());
        break;
      }

      case 'n':
        m_str = option_arg;
        m_type = eLookupTypeFunctionOrSymbol;
        break;

      default:
        error.SetErrorStringWithFormat("unrecognized option %c.", short_option);
        break;
      }

      return error;
    }

    void OptionParsingStarting(ExecutionContext *execution_context) override {
      m_type = eLookupTypeInvalid;
      m_str.clear();
      m_addr = LLDB_INVALID_ADDRESS;
    }

    llvm::ArrayRef<OptionDefinition> GetDefinitions() override {
      return llvm::makeArrayRef(g_target_modules_show_unwind_options);
    }

    // Instance variables to hold the values for command options.

    int m_type;        // Should be a eLookupTypeXXX enum after parsing options
    std::string m_str; // Holds name lookup
    lldb::addr_t m_addr; // Holds the address to lookup
  };

  CommandObjectTargetModulesShowUnwind(CommandInterpreter &interpreter)
      : CommandObjectParsed(
            interpreter, "target modules show-unwind",
            "Show synthesized unwind instructions for a function.", nullptr,
            eCommandRequiresTarget | eCommandRequiresProcess |
                eCommandProcessMustBeLaunched | eCommandProcessMustBePaused),
        m_options() {}

  ~CommandObjectTargetModulesShowUnwind() override = default;

  Options *GetOptions() override { return &m_options; }

protected:
  bool DoExecute(Args &command, CommandReturnObject &result) override {
    Target *target = m_exe_ctx.GetTargetPtr();
    Process *process = m_exe_ctx.GetProcessPtr();
    ABI *abi = nullptr;
    if (process)
      abi = process->GetABI().get();

    if (process == nullptr) {
      result.AppendError(
          "You must have a process running to use this command.");
      result.SetStatus(eReturnStatusFailed);
      return false;
    }

    ThreadList threads(process->GetThreadList());
    if (threads.GetSize() == 0) {
      result.AppendError("The process must be paused to use this command.");
      result.SetStatus(eReturnStatusFailed);
      return false;
    }

    ThreadSP thread(threads.GetThreadAtIndex(0));
    if (!thread) {
      result.AppendError("The process must be paused to use this command.");
      result.SetStatus(eReturnStatusFailed);
      return false;
    }

    SymbolContextList sc_list;

    if (m_options.m_type == eLookupTypeFunctionOrSymbol) {
      ConstString function_name(m_options.m_str.c_str());
      target->GetImages().FindFunctions(function_name, eFunctionNameTypeAuto,
                                        true, false, true, sc_list);
    } else if (m_options.m_type == eLookupTypeAddress && target) {
      Address addr;
      if (target->GetSectionLoadList().ResolveLoadAddress(m_options.m_addr,
                                                          addr)) {
        SymbolContext sc;
        ModuleSP module_sp(addr.GetModule());
        module_sp->ResolveSymbolContextForAddress(addr,
                                                  eSymbolContextEverything, sc);
        if (sc.function || sc.symbol) {
          sc_list.Append(sc);
        }
      }
    } else {
      result.AppendError(
          "address-expression or function name option must be specified.");
      result.SetStatus(eReturnStatusFailed);
      return false;
    }

    size_t num_matches = sc_list.GetSize();
    if (num_matches == 0) {
      result.AppendErrorWithFormat("no unwind data found that matches '%s'.",
                                   m_options.m_str.c_str());
      result.SetStatus(eReturnStatusFailed);
      return false;
    }

    for (uint32_t idx = 0; idx < num_matches; idx++) {
      SymbolContext sc;
      sc_list.GetContextAtIndex(idx, sc);
      if (sc.symbol == nullptr && sc.function == nullptr)
        continue;
      if (!sc.module_sp || sc.module_sp->GetObjectFile() == nullptr)
        continue;
      AddressRange range;
      if (!sc.GetAddressRange(eSymbolContextFunction | eSymbolContextSymbol, 0,
                              false, range))
        continue;
      if (!range.GetBaseAddress().IsValid())
        continue;
      ConstString funcname(sc.GetFunctionName());
      if (funcname.IsEmpty())
        continue;
      addr_t start_addr = range.GetBaseAddress().GetLoadAddress(target);
      if (abi)
        start_addr = abi->FixCodeAddress(start_addr);

      FuncUnwindersSP func_unwinders_sp(
          sc.module_sp->GetObjectFile()
              ->GetUnwindTable()
              .GetUncachedFuncUnwindersContainingAddress(start_addr, sc));
      if (!func_unwinders_sp)
        continue;

      result.GetOutputStream().Printf(
          "UNWIND PLANS for %s`%s (start addr 0x%" PRIx64 ")\n\n",
          sc.module_sp->GetPlatformFileSpec().GetFilename().AsCString(),
          funcname.AsCString(), start_addr);

      UnwindPlanSP non_callsite_unwind_plan =
          func_unwinders_sp->GetUnwindPlanAtNonCallSite(*target, *thread, -1);
      if (non_callsite_unwind_plan) {
        result.GetOutputStream().Printf(
            "Asynchronous (not restricted to call-sites) UnwindPlan is '%s'\n",
            non_callsite_unwind_plan->GetSourceName().AsCString());
      }
      UnwindPlanSP callsite_unwind_plan =
          func_unwinders_sp->GetUnwindPlanAtCallSite(*target, -1);
      if (callsite_unwind_plan) {
        result.GetOutputStream().Printf(
            "Synchronous (restricted to call-sites) UnwindPlan is '%s'\n",
            callsite_unwind_plan->GetSourceName().AsCString());
      }
      UnwindPlanSP fast_unwind_plan =
          func_unwinders_sp->GetUnwindPlanFastUnwind(*target, *thread);
      if (fast_unwind_plan) {
        result.GetOutputStream().Printf(
            "Fast UnwindPlan is '%s'\n",
            fast_unwind_plan->GetSourceName().AsCString());
      }

      result.GetOutputStream().Printf("\n");

      UnwindPlanSP assembly_sp =
          func_unwinders_sp->GetAssemblyUnwindPlan(*target, *thread, 0);
      if (assembly_sp) {
        result.GetOutputStream().Printf(
            "Assembly language inspection UnwindPlan:\n");
        assembly_sp->Dump(result.GetOutputStream(), thread.get(),
                          LLDB_INVALID_ADDRESS);
        result.GetOutputStream().Printf("\n");
      }

      UnwindPlanSP ehframe_sp =
          func_unwinders_sp->GetEHFrameUnwindPlan(*target, 0);
      if (ehframe_sp) {
        result.GetOutputStream().Printf("eh_frame UnwindPlan:\n");
        ehframe_sp->Dump(result.GetOutputStream(), thread.get(),
                         LLDB_INVALID_ADDRESS);
        result.GetOutputStream().Printf("\n");
      }

      UnwindPlanSP ehframe_augmented_sp =
          func_unwinders_sp->GetEHFrameAugmentedUnwindPlan(*target, *thread, 0);
      if (ehframe_augmented_sp) {
        result.GetOutputStream().Printf("eh_frame augmented UnwindPlan:\n");
        ehframe_augmented_sp->Dump(result.GetOutputStream(), thread.get(),
                                   LLDB_INVALID_ADDRESS);
        result.GetOutputStream().Printf("\n");
      }

      if (UnwindPlanSP plan_sp =
              func_unwinders_sp->GetDebugFrameUnwindPlan(*target, 0)) {
        result.GetOutputStream().Printf("debug_frame UnwindPlan:\n");
        plan_sp->Dump(result.GetOutputStream(), thread.get(),
                      LLDB_INVALID_ADDRESS);
        result.GetOutputStream().Printf("\n");
      }

      if (UnwindPlanSP plan_sp =
              func_unwinders_sp->GetDebugFrameAugmentedUnwindPlan(*target,
                                                                  *thread, 0)) {
        result.GetOutputStream().Printf("debug_frame augmented UnwindPlan:\n");
        plan_sp->Dump(result.GetOutputStream(), thread.get(),
                      LLDB_INVALID_ADDRESS);
        result.GetOutputStream().Printf("\n");
      }

      UnwindPlanSP arm_unwind_sp =
          func_unwinders_sp->GetArmUnwindUnwindPlan(*target, 0);
      if (arm_unwind_sp) {
        result.GetOutputStream().Printf("ARM.exidx unwind UnwindPlan:\n");
        arm_unwind_sp->Dump(result.GetOutputStream(), thread.get(),
                            LLDB_INVALID_ADDRESS);
        result.GetOutputStream().Printf("\n");
      }

      UnwindPlanSP compact_unwind_sp =
          func_unwinders_sp->GetCompactUnwindUnwindPlan(*target, 0);
      if (compact_unwind_sp) {
        result.GetOutputStream().Printf("Compact unwind UnwindPlan:\n");
        compact_unwind_sp->Dump(result.GetOutputStream(), thread.get(),
                                LLDB_INVALID_ADDRESS);
        result.GetOutputStream().Printf("\n");
      }

      if (fast_unwind_plan) {
        result.GetOutputStream().Printf("Fast UnwindPlan:\n");
        fast_unwind_plan->Dump(result.GetOutputStream(), thread.get(),
                               LLDB_INVALID_ADDRESS);
        result.GetOutputStream().Printf("\n");
      }

      ABISP abi_sp = process->GetABI();
      if (abi_sp) {
        UnwindPlan arch_default(lldb::eRegisterKindGeneric);
        if (abi_sp->CreateDefaultUnwindPlan(arch_default)) {
          result.GetOutputStream().Printf("Arch default UnwindPlan:\n");
          arch_default.Dump(result.GetOutputStream(), thread.get(),
                            LLDB_INVALID_ADDRESS);
          result.GetOutputStream().Printf("\n");
        }

        UnwindPlan arch_entry(lldb::eRegisterKindGeneric);
        if (abi_sp->CreateFunctionEntryUnwindPlan(arch_entry)) {
          result.GetOutputStream().Printf(
              "Arch default at entry point UnwindPlan:\n");
          arch_entry.Dump(result.GetOutputStream(), thread.get(),
                          LLDB_INVALID_ADDRESS);
          result.GetOutputStream().Printf("\n");
        }
      }

      result.GetOutputStream().Printf("\n");
    }
    return result.Succeeded();
  }

  CommandOptions m_options;
};

//----------------------------------------------------------------------
// Lookup information in images
//----------------------------------------------------------------------

static constexpr OptionDefinition g_target_modules_lookup_options[] = {
    // clang-format off
  { LLDB_OPT_SET_1,                                  true,  "address",    'a', OptionParser::eRequiredArgument, nullptr, {}, 0, eArgTypeAddressOrExpression, "Lookup an address in one or more target modules." },
  { LLDB_OPT_SET_1,                                  false, "offset",     'o', OptionParser::eRequiredArgument, nullptr, {}, 0, eArgTypeOffset,              "When looking up an address subtract <offset> from any addresses before doing the lookup." },
  /* FIXME: re-enable regex for types when the LookupTypeInModule actually uses the regex option: | LLDB_OPT_SET_6 */
  { LLDB_OPT_SET_2 | LLDB_OPT_SET_4 | LLDB_OPT_SET_5, false, "regex",      'r', OptionParser::eNoArgument,      nullptr, {}, 0, eArgTypeNone,                "The <name> argument for name lookups are regular expressions." },
  { LLDB_OPT_SET_2,                                  true,  "symbol",     's', OptionParser::eRequiredArgument, nullptr, {}, 0, eArgTypeSymbol,              "Lookup a symbol by name in the symbol tables in one or more target modules." },
  { LLDB_OPT_SET_3,                                  true,  "file",       'f', OptionParser::eRequiredArgument, nullptr, {}, 0, eArgTypeFilename,            "Lookup a file by fullpath or basename in one or more target modules." },
  { LLDB_OPT_SET_3,                                  false, "line",       'l', OptionParser::eRequiredArgument, nullptr, {}, 0, eArgTypeLineNum,             "Lookup a line number in a file (must be used in conjunction with --file)." },
  { LLDB_OPT_SET_FROM_TO(3,5),                       false, "no-inlines", 'i', OptionParser::eNoArgument,       nullptr, {}, 0, eArgTypeNone,                "Ignore inline entries (must be used in conjunction with --file or --function)." },
  { LLDB_OPT_SET_4,                                  true,  "function",   'F', OptionParser::eRequiredArgument, nullptr, {}, 0, eArgTypeFunctionName,        "Lookup a function by name in the debug symbols in one or more target modules." },
  { LLDB_OPT_SET_5,                                  true,  "name",       'n', OptionParser::eRequiredArgument, nullptr, {}, 0, eArgTypeFunctionOrSymbol,    "Lookup a function or symbol by name in one or more target modules." },
  { LLDB_OPT_SET_6,                                  true,  "type",       't', OptionParser::eRequiredArgument, nullptr, {}, 0, eArgTypeName,                "Lookup a type by name in the debug symbols in one or more target modules." },
  { LLDB_OPT_SET_ALL,                                false, "verbose",    'v', OptionParser::eNoArgument,       nullptr, {}, 0, eArgTypeNone,                "Enable verbose lookup information." },
  { LLDB_OPT_SET_ALL,                                false, "all",        'A', OptionParser::eNoArgument,       nullptr, {}, 0, eArgTypeNone,                "Print all matches, not just the best match, if a best match is available." },
    // clang-format on
};

class CommandObjectTargetModulesLookup : public CommandObjectParsed {
public:
  enum {
    eLookupTypeInvalid = -1,
    eLookupTypeAddress = 0,
    eLookupTypeSymbol,
    eLookupTypeFileLine, // Line is optional
    eLookupTypeFunction,
    eLookupTypeFunctionOrSymbol,
    eLookupTypeType,
    kNumLookupTypes
  };

  class CommandOptions : public Options {
  public:
    CommandOptions() : Options() { OptionParsingStarting(nullptr); }

    ~CommandOptions() override = default;

    Status SetOptionValue(uint32_t option_idx, llvm::StringRef option_arg,
                          ExecutionContext *execution_context) override {
      Status error;

      const int short_option = m_getopt_table[option_idx].val;

      switch (short_option) {
      case 'a': {
        m_type = eLookupTypeAddress;
        m_addr = OptionArgParser::ToAddress(execution_context, option_arg,
                                            LLDB_INVALID_ADDRESS, &error);
      } break;

      case 'o':
        if (option_arg.getAsInteger(0, m_offset))
          error.SetErrorStringWithFormat("invalid offset string '%s'",
                                         option_arg.str().c_str());
        break;

      case 's':
        m_str = option_arg;
        m_type = eLookupTypeSymbol;
        break;

      case 'f':
        m_file.SetFile(option_arg, false, FileSpec::Style::native);
        m_type = eLookupTypeFileLine;
        break;

      case 'i':
        m_include_inlines = false;
        break;

      case 'l':
        if (option_arg.getAsInteger(0, m_line_number))
          error.SetErrorStringWithFormat("invalid line number string '%s'",
                                         option_arg.str().c_str());
        else if (m_line_number == 0)
          error.SetErrorString("zero is an invalid line number");
        m_type = eLookupTypeFileLine;
        break;

      case 'F':
        m_str = option_arg;
        m_type = eLookupTypeFunction;
        break;

      case 'n':
        m_str = option_arg;
        m_type = eLookupTypeFunctionOrSymbol;
        break;

      case 't':
        m_str = option_arg;
        m_type = eLookupTypeType;
        break;

      case 'v':
        m_verbose = 1;
        break;

      case 'A':
        m_print_all = true;
        break;

      case 'r':
        m_use_regex = true;
        break;
      }

      return error;
    }

    void OptionParsingStarting(ExecutionContext *execution_context) override {
      m_type = eLookupTypeInvalid;
      m_str.clear();
      m_file.Clear();
      m_addr = LLDB_INVALID_ADDRESS;
      m_offset = 0;
      m_line_number = 0;
      m_use_regex = false;
      m_include_inlines = true;
      m_verbose = false;
      m_print_all = false;
    }

    llvm::ArrayRef<OptionDefinition> GetDefinitions() override {
      return llvm::makeArrayRef(g_target_modules_lookup_options);
    }

    int m_type;        // Should be a eLookupTypeXXX enum after parsing options
    std::string m_str; // Holds name lookup
    FileSpec m_file;   // Files for file lookups
    lldb::addr_t m_addr; // Holds the address to lookup
    lldb::addr_t
        m_offset; // Subtract this offset from m_addr before doing lookups.
    uint32_t m_line_number; // Line number for file+line lookups
    bool m_use_regex;       // Name lookups in m_str are regular expressions.
    bool m_include_inlines; // Check for inline entries when looking up by
                            // file/line.
    bool m_verbose;         // Enable verbose lookup info
    bool m_print_all; // Print all matches, even in cases where there's a best
                      // match.
  };

  CommandObjectTargetModulesLookup(CommandInterpreter &interpreter)
      : CommandObjectParsed(interpreter, "target modules lookup",
                            "Look up information within executable and "
                            "dependent shared library images.",
                            nullptr, eCommandRequiresTarget),
        m_options() {
    CommandArgumentEntry arg;
    CommandArgumentData file_arg;

    // Define the first (and only) variant of this arg.
    file_arg.arg_type = eArgTypeFilename;
    file_arg.arg_repetition = eArgRepeatStar;

    // There is only one variant this argument could be; put it into the
    // argument entry.
    arg.push_back(file_arg);

    // Push the data for the first argument into the m_arguments vector.
    m_arguments.push_back(arg);
  }

  ~CommandObjectTargetModulesLookup() override = default;

  Options *GetOptions() override { return &m_options; }

  bool LookupHere(CommandInterpreter &interpreter, CommandReturnObject &result,
                  bool &syntax_error) {
    switch (m_options.m_type) {
    case eLookupTypeAddress:
    case eLookupTypeFileLine:
    case eLookupTypeFunction:
    case eLookupTypeFunctionOrSymbol:
    case eLookupTypeSymbol:
    default:
      return false;
    case eLookupTypeType:
      break;
    }

    StackFrameSP frame = m_exe_ctx.GetFrameSP();

    if (!frame)
      return false;

    const SymbolContext &sym_ctx(frame->GetSymbolContext(eSymbolContextModule));

    if (!sym_ctx.module_sp)
      return false;

    switch (m_options.m_type) {
    default:
      return false;
    case eLookupTypeType:
      if (!m_options.m_str.empty()) {
        if (LookupTypeHere(m_interpreter, result.GetOutputStream(), sym_ctx,
                           m_options.m_str.c_str(), m_options.m_use_regex)) {
          result.SetStatus(eReturnStatusSuccessFinishResult);
          return true;
        }
      }
      break;
    }

    return false;
  }

  bool LookupInModule(CommandInterpreter &interpreter, Module *module,
                      CommandReturnObject &result, bool &syntax_error) {
    switch (m_options.m_type) {
    case eLookupTypeAddress:
      if (m_options.m_addr != LLDB_INVALID_ADDRESS) {
        if (LookupAddressInModule(
                m_interpreter, result.GetOutputStream(), module,
                eSymbolContextEverything |
                    (m_options.m_verbose
                         ? static_cast<int>(eSymbolContextVariable)
                         : 0),
                m_options.m_addr, m_options.m_offset, m_options.m_verbose)) {
          result.SetStatus(eReturnStatusSuccessFinishResult);
          return true;
        }
      }
      break;

    case eLookupTypeSymbol:
      if (!m_options.m_str.empty()) {
        if (LookupSymbolInModule(m_interpreter, result.GetOutputStream(),
                                 module, m_options.m_str.c_str(),
                                 m_options.m_use_regex, m_options.m_verbose)) {
          result.SetStatus(eReturnStatusSuccessFinishResult);
          return true;
        }
      }
      break;

    case eLookupTypeFileLine:
      if (m_options.m_file) {
        if (LookupFileAndLineInModule(
                m_interpreter, result.GetOutputStream(), module,
                m_options.m_file, m_options.m_line_number,
                m_options.m_include_inlines, m_options.m_verbose)) {
          result.SetStatus(eReturnStatusSuccessFinishResult);
          return true;
        }
      }
      break;

    case eLookupTypeFunctionOrSymbol:
    case eLookupTypeFunction:
      if (!m_options.m_str.empty()) {
        if (LookupFunctionInModule(
                m_interpreter, result.GetOutputStream(), module,
                m_options.m_str.c_str(), m_options.m_use_regex,
                m_options.m_include_inlines,
                m_options.m_type ==
                    eLookupTypeFunctionOrSymbol, // include symbols
                m_options.m_verbose)) {
          result.SetStatus(eReturnStatusSuccessFinishResult);
          return true;
        }
      }
      break;

    case eLookupTypeType:
      if (!m_options.m_str.empty()) {
        if (LookupTypeInModule(m_interpreter, result.GetOutputStream(), module,
                               m_options.m_str.c_str(),
                               m_options.m_use_regex)) {
          result.SetStatus(eReturnStatusSuccessFinishResult);
          return true;
        }
      }
      break;

    default:
      m_options.GenerateOptionUsage(
          result.GetErrorStream(), this,
          GetCommandInterpreter().GetDebugger().GetTerminalWidth());
      syntax_error = true;
      break;
    }

    result.SetStatus(eReturnStatusFailed);
    return false;
  }

protected:
  bool DoExecute(Args &command, CommandReturnObject &result) override {
    Target *target = m_interpreter.GetDebugger().GetSelectedTarget().get();
    if (target == nullptr) {
      result.AppendError("invalid target, create a debug target using the "
                         "'target create' command");
      result.SetStatus(eReturnStatusFailed);
      return false;
    } else {
      bool syntax_error = false;
      uint32_t i;
      uint32_t num_successful_lookups = 0;
      uint32_t addr_byte_size = target->GetArchitecture().GetAddressByteSize();
      result.GetOutputStream().SetAddressByteSize(addr_byte_size);
      result.GetErrorStream().SetAddressByteSize(addr_byte_size);
      // Dump all sections for all modules images

      if (command.GetArgumentCount() == 0) {
        ModuleSP current_module;

        // Where it is possible to look in the current symbol context first,
        // try that.  If this search was successful and --all was not passed,
        // don't print anything else.
        if (LookupHere(m_interpreter, result, syntax_error)) {
          result.GetOutputStream().EOL();
          num_successful_lookups++;
          if (!m_options.m_print_all) {
            result.SetStatus(eReturnStatusSuccessFinishResult);
            return result.Succeeded();
          }
        }

        // Dump all sections for all other modules

        const ModuleList &target_modules = target->GetImages();
        std::lock_guard<std::recursive_mutex> guard(target_modules.GetMutex());
        const size_t num_modules = target_modules.GetSize();
        if (num_modules > 0) {
          for (i = 0; i < num_modules && !syntax_error; ++i) {
            Module *module_pointer =
                target_modules.GetModulePointerAtIndexUnlocked(i);

            if (module_pointer != current_module.get() &&
                LookupInModule(
                    m_interpreter,
                    target_modules.GetModulePointerAtIndexUnlocked(i), result,
                    syntax_error)) {
              result.GetOutputStream().EOL();
              num_successful_lookups++;
            }
          }
        } else {
          result.AppendError("the target has no associated executable images");
          result.SetStatus(eReturnStatusFailed);
          return false;
        }
      } else {
        // Dump specified images (by basename or fullpath)
        const char *arg_cstr;
        for (i = 0; (arg_cstr = command.GetArgumentAtIndex(i)) != nullptr &&
                    !syntax_error;
             ++i) {
          ModuleList module_list;
          const size_t num_matches =
              FindModulesByName(target, arg_cstr, module_list, false);
          if (num_matches > 0) {
            for (size_t j = 0; j < num_matches; ++j) {
              Module *module = module_list.GetModulePointerAtIndex(j);
              if (module) {
                if (LookupInModule(m_interpreter, module, result,
                                   syntax_error)) {
                  result.GetOutputStream().EOL();
                  num_successful_lookups++;
                }
              }
            }
          } else
            result.AppendWarningWithFormat(
                "Unable to find an image that matches '%s'.\n", arg_cstr);
        }
      }

      if (num_successful_lookups > 0)
        result.SetStatus(eReturnStatusSuccessFinishResult);
      else
        result.SetStatus(eReturnStatusFailed);
    }
    return result.Succeeded();
  }

  CommandOptions m_options;
};

#pragma mark CommandObjectMultiwordImageSearchPaths

//-------------------------------------------------------------------------
// CommandObjectMultiwordImageSearchPaths
//-------------------------------------------------------------------------

class CommandObjectTargetModulesImageSearchPaths
    : public CommandObjectMultiword {
public:
  CommandObjectTargetModulesImageSearchPaths(CommandInterpreter &interpreter)
      : CommandObjectMultiword(
            interpreter, "target modules search-paths",
            "Commands for managing module search paths for a target.",
            "target modules search-paths <subcommand> [<subcommand-options>]") {
    LoadSubCommand(
        "add", CommandObjectSP(
                   new CommandObjectTargetModulesSearchPathsAdd(interpreter)));
    LoadSubCommand(
        "clear", CommandObjectSP(new CommandObjectTargetModulesSearchPathsClear(
                     interpreter)));
    LoadSubCommand(
        "insert",
        CommandObjectSP(
            new CommandObjectTargetModulesSearchPathsInsert(interpreter)));
    LoadSubCommand(
        "list", CommandObjectSP(new CommandObjectTargetModulesSearchPathsList(
                    interpreter)));
    LoadSubCommand(
        "query", CommandObjectSP(new CommandObjectTargetModulesSearchPathsQuery(
                     interpreter)));
  }

  ~CommandObjectTargetModulesImageSearchPaths() override = default;
};

#pragma mark CommandObjectTargetModules

//-------------------------------------------------------------------------
// CommandObjectTargetModules
//-------------------------------------------------------------------------

class CommandObjectTargetModules : public CommandObjectMultiword {
public:
  //------------------------------------------------------------------
  // Constructors and Destructors
  //------------------------------------------------------------------
  CommandObjectTargetModules(CommandInterpreter &interpreter)
      : CommandObjectMultiword(interpreter, "target modules",
                               "Commands for accessing information for one or "
                               "more target modules.",
                               "target modules <sub-command> ...") {
    LoadSubCommand(
        "add", CommandObjectSP(new CommandObjectTargetModulesAdd(interpreter)));
    LoadSubCommand("load", CommandObjectSP(new CommandObjectTargetModulesLoad(
                               interpreter)));
    LoadSubCommand("dump", CommandObjectSP(new CommandObjectTargetModulesDump(
                               interpreter)));
    LoadSubCommand("list", CommandObjectSP(new CommandObjectTargetModulesList(
                               interpreter)));
    LoadSubCommand(
        "lookup",
        CommandObjectSP(new CommandObjectTargetModulesLookup(interpreter)));
    LoadSubCommand(
        "search-paths",
        CommandObjectSP(
            new CommandObjectTargetModulesImageSearchPaths(interpreter)));
    LoadSubCommand(
        "show-unwind",
        CommandObjectSP(new CommandObjectTargetModulesShowUnwind(interpreter)));
  }

  ~CommandObjectTargetModules() override = default;

private:
  //------------------------------------------------------------------
  // For CommandObjectTargetModules only
  //------------------------------------------------------------------
  DISALLOW_COPY_AND_ASSIGN(CommandObjectTargetModules);
};

class CommandObjectTargetSymbolsAdd : public CommandObjectParsed {
public:
  CommandObjectTargetSymbolsAdd(CommandInterpreter &interpreter)
      : CommandObjectParsed(
            interpreter, "target symbols add",
            "Add a debug symbol file to one of the target's current modules by "
            "specifying a path to a debug symbols file, or using the options "
            "to specify a module to download symbols for.",
            "target symbols add <cmd-options> [<symfile>]",
            eCommandRequiresTarget),
        m_option_group(),
        m_file_option(
            LLDB_OPT_SET_1, false, "shlib", 's',
            CommandCompletions::eModuleCompletion, eArgTypeShlibName,
            "Fullpath or basename for module to find debug symbols for."),
        m_current_frame_option(
            LLDB_OPT_SET_2, false, "frame", 'F',
            "Locate the debug symbols the currently selected frame.", false,
            true)

  {
    m_option_group.Append(&m_uuid_option_group, LLDB_OPT_SET_ALL,
                          LLDB_OPT_SET_1);
    m_option_group.Append(&m_file_option, LLDB_OPT_SET_ALL, LLDB_OPT_SET_1);
    m_option_group.Append(&m_current_frame_option, LLDB_OPT_SET_2,
                          LLDB_OPT_SET_2);
    m_option_group.Finalize();
  }

  ~CommandObjectTargetSymbolsAdd() override = default;

  int HandleArgumentCompletion(
      CompletionRequest &request,
      OptionElementVector &opt_element_vector) override {
    CommandCompletions::InvokeCommonCompletionCallbacks(
        GetCommandInterpreter(), CommandCompletions::eDiskFileCompletion,
        request, nullptr);
    return request.GetNumberOfMatches();
  }

  Options *GetOptions() override { return &m_option_group; }

protected:
  bool AddModuleSymbols(Target *target, ModuleSpec &module_spec, bool &flush,
                        CommandReturnObject &result) {
    const FileSpec &symbol_fspec = module_spec.GetSymbolFileSpec();
    if (symbol_fspec) {
      char symfile_path[PATH_MAX];
      symbol_fspec.GetPath(symfile_path, sizeof(symfile_path));

      if (!module_spec.GetUUID().IsValid()) {
        if (!module_spec.GetFileSpec() && !module_spec.GetPlatformFileSpec())
          module_spec.GetFileSpec().GetFilename() = symbol_fspec.GetFilename();
      }
      // We now have a module that represents a symbol file that can be used
      // for a module that might exist in the current target, so we need to
      // find that module in the target
      ModuleList matching_module_list;

      size_t num_matches = 0;
      // First extract all module specs from the symbol file
      lldb_private::ModuleSpecList symfile_module_specs;
      if (ObjectFile::GetModuleSpecifications(module_spec.GetSymbolFileSpec(),
                                              0, 0, symfile_module_specs)) {
        // Now extract the module spec that matches the target architecture
        ModuleSpec target_arch_module_spec;
        ModuleSpec symfile_module_spec;
        target_arch_module_spec.GetArchitecture() = target->GetArchitecture();
        if (symfile_module_specs.FindMatchingModuleSpec(target_arch_module_spec,
                                                        symfile_module_spec)) {
          // See if it has a UUID?
          if (symfile_module_spec.GetUUID().IsValid()) {
            // It has a UUID, look for this UUID in the target modules
            ModuleSpec symfile_uuid_module_spec;
            symfile_uuid_module_spec.GetUUID() = symfile_module_spec.GetUUID();
            num_matches = target->GetImages().FindModules(
                symfile_uuid_module_spec, matching_module_list);
          }
        }

        if (num_matches == 0) {
          // No matches yet, iterate through the module specs to find a UUID
          // value that we can match up to an image in our target
          const size_t num_symfile_module_specs =
              symfile_module_specs.GetSize();
          for (size_t i = 0; i < num_symfile_module_specs && num_matches == 0;
               ++i) {
            if (symfile_module_specs.GetModuleSpecAtIndex(
                    i, symfile_module_spec)) {
              if (symfile_module_spec.GetUUID().IsValid()) {
                // It has a UUID, look for this UUID in the target modules
                ModuleSpec symfile_uuid_module_spec;
                symfile_uuid_module_spec.GetUUID() =
                    symfile_module_spec.GetUUID();
                num_matches = target->GetImages().FindModules(
                    symfile_uuid_module_spec, matching_module_list);
              }
            }
          }
        }
      }

      // Just try to match up the file by basename if we have no matches at
      // this point
      if (num_matches == 0)
        num_matches =
            target->GetImages().FindModules(module_spec, matching_module_list);

      while (num_matches == 0) {
        ConstString filename_no_extension(
            module_spec.GetFileSpec().GetFileNameStrippingExtension());
        // Empty string returned, lets bail
        if (!filename_no_extension)
          break;

        // Check if there was no extension to strip and the basename is the
        // same
        if (filename_no_extension == module_spec.GetFileSpec().GetFilename())
          break;

        // Replace basename with one less extension
        module_spec.GetFileSpec().GetFilename() = filename_no_extension;

        num_matches =
            target->GetImages().FindModules(module_spec, matching_module_list);
      }

      if (num_matches > 1) {
        result.AppendErrorWithFormat("multiple modules match symbol file '%s', "
                                     "use the --uuid option to resolve the "
                                     "ambiguity.\n",
                                     symfile_path);
      } else if (num_matches == 1) {
        ModuleSP module_sp(matching_module_list.GetModuleAtIndex(0));

        // The module has not yet created its symbol vendor, we can just give
        // the existing target module the symfile path to use for when it
        // decides to create it!
        module_sp->SetSymbolFileFileSpec(symbol_fspec);

        SymbolVendor *symbol_vendor =
            module_sp->GetSymbolVendor(true, &result.GetErrorStream());
        if (symbol_vendor) {
          SymbolFile *symbol_file = symbol_vendor->GetSymbolFile();

          if (symbol_file) {
            ObjectFile *object_file = symbol_file->GetObjectFile();

            if (object_file && object_file->GetFileSpec() == symbol_fspec) {
              // Provide feedback that the symfile has been successfully added.
              const FileSpec &module_fs = module_sp->GetFileSpec();
              result.AppendMessageWithFormat(
                  "symbol file '%s' has been added to '%s'\n", symfile_path,
                  module_fs.GetPath().c_str());

              // Let clients know something changed in the module if it is
              // currently loaded
              ModuleList module_list;
              module_list.Append(module_sp);
              target->SymbolsDidLoad(module_list);

              // Make sure we load any scripting resources that may be embedded
              // in the debug info files in case the platform supports that.
              Status error;
              StreamString feedback_stream;
              module_sp->LoadScriptingResourceInTarget(target, error,
                                                       &feedback_stream);
              if (error.Fail() && error.AsCString())
                result.AppendWarningWithFormat(
                    "unable to load scripting data for module %s - error "
                    "reported was %s",
                    module_sp->GetFileSpec()
                        .GetFileNameStrippingExtension()
                        .GetCString(),
                    error.AsCString());
              else if (feedback_stream.GetSize())
                result.AppendWarningWithFormat("%s", feedback_stream.GetData());

              flush = true;
              result.SetStatus(eReturnStatusSuccessFinishResult);
              return true;
            }
          }
        }
        // Clear the symbol file spec if anything went wrong
        module_sp->SetSymbolFileFileSpec(FileSpec());
      }

      namespace fs = llvm::sys::fs;
      if (module_spec.GetUUID().IsValid()) {
        StreamString ss_symfile_uuid;
        module_spec.GetUUID().Dump(&ss_symfile_uuid);
        result.AppendErrorWithFormat(
            "symbol file '%s' (%s) does not match any existing module%s\n",
            symfile_path, ss_symfile_uuid.GetData(),
            !fs::is_regular_file(symbol_fspec.GetPath())
                ? "\n       please specify the full path to the symbol file"
                : "");
      } else {
        result.AppendErrorWithFormat(
            "symbol file '%s' does not match any existing module%s\n",
            symfile_path,
            !fs::is_regular_file(symbol_fspec.GetPath())
                ? "\n       please specify the full path to the symbol file"
                : "");
      }
    } else {
      result.AppendError(
          "one or more executable image paths must be specified");
    }
    result.SetStatus(eReturnStatusFailed);
    return false;
  }

  bool DoExecute(Args &args, CommandReturnObject &result) override {
    Target *target = m_exe_ctx.GetTargetPtr();
    result.SetStatus(eReturnStatusFailed);
    bool flush = false;
    ModuleSpec module_spec;
    const bool uuid_option_set =
        m_uuid_option_group.GetOptionValue().OptionWasSet();
    const bool file_option_set = m_file_option.GetOptionValue().OptionWasSet();
    const bool frame_option_set =
        m_current_frame_option.GetOptionValue().OptionWasSet();
    const size_t argc = args.GetArgumentCount();

    if (argc == 0) {
      if (uuid_option_set || file_option_set || frame_option_set) {
        bool success = false;
        bool error_set = false;
        if (frame_option_set) {
          Process *process = m_exe_ctx.GetProcessPtr();
          if (process) {
            const StateType process_state = process->GetState();
            if (StateIsStoppedState(process_state, true)) {
              StackFrame *frame = m_exe_ctx.GetFramePtr();
              if (frame) {
                ModuleSP frame_module_sp(
                    frame->GetSymbolContext(eSymbolContextModule).module_sp);
                if (frame_module_sp) {
                  if (frame_module_sp->GetPlatformFileSpec().Exists()) {
                    module_spec.GetArchitecture() =
                        frame_module_sp->GetArchitecture();
                    module_spec.GetFileSpec() =
                        frame_module_sp->GetPlatformFileSpec();
                  }
                  module_spec.GetUUID() = frame_module_sp->GetUUID();
                  success = module_spec.GetUUID().IsValid() ||
                            module_spec.GetFileSpec();
                } else {
                  result.AppendError("frame has no module");
                  error_set = true;
                }
              } else {
                result.AppendError("invalid current frame");
                error_set = true;
              }
            } else {
              result.AppendErrorWithFormat("process is not stopped: %s",
                                           StateAsCString(process_state));
              error_set = true;
            }
          } else {
            result.AppendError(
                "a process must exist in order to use the --frame option");
            error_set = true;
          }
        } else {
          if (uuid_option_set) {
            module_spec.GetUUID() =
                m_uuid_option_group.GetOptionValue().GetCurrentValue();
            success |= module_spec.GetUUID().IsValid();
          } else if (file_option_set) {
            module_spec.GetFileSpec() =
                m_file_option.GetOptionValue().GetCurrentValue();
            ModuleSP module_sp(
                target->GetImages().FindFirstModule(module_spec));
            if (module_sp) {
              module_spec.GetFileSpec() = module_sp->GetFileSpec();
              module_spec.GetPlatformFileSpec() =
                  module_sp->GetPlatformFileSpec();
              module_spec.GetUUID() = module_sp->GetUUID();
              module_spec.GetArchitecture() = module_sp->GetArchitecture();
            } else {
              module_spec.GetArchitecture() = target->GetArchitecture();
            }
            success |= module_spec.GetUUID().IsValid() ||
                       module_spec.GetFileSpec().Exists();
          }
        }

        if (success) {
          if (Symbols::DownloadObjectAndSymbolFile(module_spec)) {
            if (module_spec.GetSymbolFileSpec())
              success = AddModuleSymbols(target, module_spec, flush, result);
          }
        }

        if (!success && !error_set) {
          StreamString error_strm;
          if (uuid_option_set) {
            error_strm.PutCString("unable to find debug symbols for UUID ");
            module_spec.GetUUID().Dump(&error_strm);
          } else if (file_option_set) {
            error_strm.PutCString(
                "unable to find debug symbols for the executable file ");
            error_strm << module_spec.GetFileSpec();
          } else if (frame_option_set) {
            error_strm.PutCString(
                "unable to find debug symbols for the current frame");
          }
          result.AppendError(error_strm.GetString());
        }
      } else {
        result.AppendError("one or more symbol file paths must be specified, "
                           "or options must be specified");
      }
    } else {
      if (uuid_option_set) {
        result.AppendError("specify either one or more paths to symbol files "
                           "or use the --uuid option without arguments");
      } else if (frame_option_set) {
        result.AppendError("specify either one or more paths to symbol files "
                           "or use the --frame option without arguments");
      } else if (file_option_set && argc > 1) {
        result.AppendError("specify at most one symbol file path when "
                           "--shlib option is set");
      } else {
        PlatformSP platform_sp(target->GetPlatform());

        for (auto &entry : args.entries()) {
          if (!entry.ref.empty()) {
            module_spec.GetSymbolFileSpec().SetFile(entry.ref, true,
                                                    FileSpec::Style::native);
            if (file_option_set) {
              module_spec.GetFileSpec() =
                  m_file_option.GetOptionValue().GetCurrentValue();
            }
            if (platform_sp) {
              FileSpec symfile_spec;
              if (platform_sp
                      ->ResolveSymbolFile(*target, module_spec, symfile_spec)
                      .Success())
                module_spec.GetSymbolFileSpec() = symfile_spec;
            }

            ArchSpec arch;
            bool symfile_exists = module_spec.GetSymbolFileSpec().Exists();

            if (symfile_exists) {
              if (!AddModuleSymbols(target, module_spec, flush, result))
                break;
            } else {
              std::string resolved_symfile_path =
                  module_spec.GetSymbolFileSpec().GetPath();
              if (resolved_symfile_path != entry.ref) {
                result.AppendErrorWithFormat(
                    "invalid module path '%s' with resolved path '%s'\n",
                    entry.c_str(), resolved_symfile_path.c_str());
                break;
              }
              result.AppendErrorWithFormat("invalid module path '%s'\n",
                                           entry.c_str());
              break;
            }
          }
        }
      }
    }

    if (flush) {
      Process *process = m_exe_ctx.GetProcessPtr();
      if (process)
        process->Flush();
    }
    return result.Succeeded();
  }

  OptionGroupOptions m_option_group;
  OptionGroupUUID m_uuid_option_group;
  OptionGroupFile m_file_option;
  OptionGroupBoolean m_current_frame_option;
};

#pragma mark CommandObjectTargetSymbols

//-------------------------------------------------------------------------
// CommandObjectTargetSymbols
//-------------------------------------------------------------------------

class CommandObjectTargetSymbols : public CommandObjectMultiword {
public:
  //------------------------------------------------------------------
  // Constructors and Destructors
  //------------------------------------------------------------------
  CommandObjectTargetSymbols(CommandInterpreter &interpreter)
      : CommandObjectMultiword(
            interpreter, "target symbols",
            "Commands for adding and managing debug symbol files.",
            "target symbols <sub-command> ...") {
    LoadSubCommand(
        "add", CommandObjectSP(new CommandObjectTargetSymbolsAdd(interpreter)));
  }

  ~CommandObjectTargetSymbols() override = default;

private:
  //------------------------------------------------------------------
  // For CommandObjectTargetModules only
  //------------------------------------------------------------------
  DISALLOW_COPY_AND_ASSIGN(CommandObjectTargetSymbols);
};

#pragma mark CommandObjectTargetStopHookAdd

//-------------------------------------------------------------------------
// CommandObjectTargetStopHookAdd
//-------------------------------------------------------------------------

static constexpr OptionDefinition g_target_stop_hook_add_options[] = {
    // clang-format off
  { LLDB_OPT_SET_ALL, false, "one-liner",    'o', OptionParser::eRequiredArgument, nullptr, {}, 0, eArgTypeOneLiner,                                         "Specify a one-line breakpoint command inline. Be sure to surround it with quotes." },
  { LLDB_OPT_SET_ALL, false, "shlib",        's', OptionParser::eRequiredArgument, nullptr, {}, CommandCompletions::eModuleCompletion, eArgTypeShlibName,    "Set the module within which the stop-hook is to be run." },
  { LLDB_OPT_SET_ALL, false, "thread-index", 'x', OptionParser::eRequiredArgument, nullptr, {}, 0, eArgTypeThreadIndex,                                      "The stop hook is run only for the thread whose index matches this argument." },
  { LLDB_OPT_SET_ALL, false, "thread-id",    't', OptionParser::eRequiredArgument, nullptr, {}, 0, eArgTypeThreadID,                                         "The stop hook is run only for the thread whose TID matches this argument." },
  { LLDB_OPT_SET_ALL, false, "thread-name",  'T', OptionParser::eRequiredArgument, nullptr, {}, 0, eArgTypeThreadName,                                       "The stop hook is run only for the thread whose thread name matches this argument." },
  { LLDB_OPT_SET_ALL, false, "queue-name",   'q', OptionParser::eRequiredArgument, nullptr, {}, 0, eArgTypeQueueName,                                        "The stop hook is run only for threads in the queue whose name is given by this argument." },
  { LLDB_OPT_SET_1,   false, "file",         'f', OptionParser::eRequiredArgument, nullptr, {}, CommandCompletions::eSourceFileCompletion, eArgTypeFilename, "Specify the source file within which the stop-hook is to be run." },
  { LLDB_OPT_SET_1,   false, "start-line",   'l', OptionParser::eRequiredArgument, nullptr, {}, 0, eArgTypeLineNum,                                          "Set the start of the line range for which the stop-hook is to be run." },
  { LLDB_OPT_SET_1,   false, "end-line",     'e', OptionParser::eRequiredArgument, nullptr, {}, 0, eArgTypeLineNum,                                          "Set the end of the line range for which the stop-hook is to be run." },
  { LLDB_OPT_SET_2,   false, "classname",    'c', OptionParser::eRequiredArgument, nullptr, {}, 0, eArgTypeClassName,                                        "Specify the class within which the stop-hook is to be run." },
  { LLDB_OPT_SET_3,   false, "name",         'n', OptionParser::eRequiredArgument, nullptr, {}, CommandCompletions::eSymbolCompletion, eArgTypeFunctionName, "Set the function name within which the stop hook will be run." },
    // clang-format on
};

class CommandObjectTargetStopHookAdd : public CommandObjectParsed,
                                       public IOHandlerDelegateMultiline {
public:
  class CommandOptions : public Options {
  public:
    CommandOptions()
        : Options(), m_line_start(0), m_line_end(UINT_MAX),
          m_func_name_type_mask(eFunctionNameTypeAuto),
          m_sym_ctx_specified(false), m_thread_specified(false),
          m_use_one_liner(false), m_one_liner() {}

    ~CommandOptions() override = default;

    llvm::ArrayRef<OptionDefinition> GetDefinitions() override {
      return llvm::makeArrayRef(g_target_stop_hook_add_options);
    }

    Status SetOptionValue(uint32_t option_idx, llvm::StringRef option_arg,
                          ExecutionContext *execution_context) override {
      Status error;
      const int short_option = m_getopt_table[option_idx].val;

      switch (short_option) {
      case 'c':
        m_class_name = option_arg;
        m_sym_ctx_specified = true;
        break;

      case 'e':
        if (option_arg.getAsInteger(0, m_line_end)) {
          error.SetErrorStringWithFormat("invalid end line number: \"%s\"",
                                         option_arg.str().c_str());
          break;
        }
        m_sym_ctx_specified = true;
        break;

      case 'l':
        if (option_arg.getAsInteger(0, m_line_start)) {
          error.SetErrorStringWithFormat("invalid start line number: \"%s\"",
                                         option_arg.str().c_str());
          break;
        }
        m_sym_ctx_specified = true;
        break;

      case 'i':
        m_no_inlines = true;
        break;

      case 'n':
        m_function_name = option_arg;
        m_func_name_type_mask |= eFunctionNameTypeAuto;
        m_sym_ctx_specified = true;
        break;

      case 'f':
        m_file_name = option_arg;
        m_sym_ctx_specified = true;
        break;

      case 's':
        m_module_name = option_arg;
        m_sym_ctx_specified = true;
        break;

      case 't':
        if (option_arg.getAsInteger(0, m_thread_id))
          error.SetErrorStringWithFormat("invalid thread id string '%s'",
                                         option_arg.str().c_str());
        m_thread_specified = true;
        break;

      case 'T':
        m_thread_name = option_arg;
        m_thread_specified = true;
        break;

      case 'q':
        m_queue_name = option_arg;
        m_thread_specified = true;
        break;

      case 'x':
        if (option_arg.getAsInteger(0, m_thread_index))
          error.SetErrorStringWithFormat("invalid thread index string '%s'",
                                         option_arg.str().c_str());
        m_thread_specified = true;
        break;

      case 'o':
        m_use_one_liner = true;
        m_one_liner = option_arg;
        break;

      default:
        error.SetErrorStringWithFormat("unrecognized option %c.", short_option);
        break;
      }
      return error;
    }

    void OptionParsingStarting(ExecutionContext *execution_context) override {
      m_class_name.clear();
      m_function_name.clear();
      m_line_start = 0;
      m_line_end = UINT_MAX;
      m_file_name.clear();
      m_module_name.clear();
      m_func_name_type_mask = eFunctionNameTypeAuto;
      m_thread_id = LLDB_INVALID_THREAD_ID;
      m_thread_index = UINT32_MAX;
      m_thread_name.clear();
      m_queue_name.clear();

      m_no_inlines = false;
      m_sym_ctx_specified = false;
      m_thread_specified = false;

      m_use_one_liner = false;
      m_one_liner.clear();
    }

    std::string m_class_name;
    std::string m_function_name;
    uint32_t m_line_start;
    uint32_t m_line_end;
    std::string m_file_name;
    std::string m_module_name;
    uint32_t m_func_name_type_mask; // A pick from lldb::FunctionNameType.
    lldb::tid_t m_thread_id;
    uint32_t m_thread_index;
    std::string m_thread_name;
    std::string m_queue_name;
    bool m_sym_ctx_specified;
    bool m_no_inlines;
    bool m_thread_specified;
    // Instance variables to hold the values for one_liner options.
    bool m_use_one_liner;
    std::string m_one_liner;
  };

  CommandObjectTargetStopHookAdd(CommandInterpreter &interpreter)
      : CommandObjectParsed(interpreter, "target stop-hook add",
                            "Add a hook to be executed when the target stops.",
                            "target stop-hook add"),
        IOHandlerDelegateMultiline("DONE",
                                   IOHandlerDelegate::Completion::LLDBCommand),
        m_options() {}

  ~CommandObjectTargetStopHookAdd() override = default;

  Options *GetOptions() override { return &m_options; }

protected:
  void IOHandlerActivated(IOHandler &io_handler) override {
    StreamFileSP output_sp(io_handler.GetOutputStreamFile());
    if (output_sp) {
      output_sp->PutCString(
          "Enter your stop hook command(s).  Type 'DONE' to end.\n");
      output_sp->Flush();
    }
  }

  void IOHandlerInputComplete(IOHandler &io_handler,
                              std::string &line) override {
    if (m_stop_hook_sp) {
      if (line.empty()) {
        StreamFileSP error_sp(io_handler.GetErrorStreamFile());
        if (error_sp) {
          error_sp->Printf("error: stop hook #%" PRIu64
                           " aborted, no commands.\n",
                           m_stop_hook_sp->GetID());
          error_sp->Flush();
        }
        Target *target = m_interpreter.GetDebugger().GetSelectedTarget().get();
        if (target)
          target->RemoveStopHookByID(m_stop_hook_sp->GetID());
      } else {
        m_stop_hook_sp->GetCommandPointer()->SplitIntoLines(line);
        StreamFileSP output_sp(io_handler.GetOutputStreamFile());
        if (output_sp) {
          output_sp->Printf("Stop hook #%" PRIu64 " added.\n",
                            m_stop_hook_sp->GetID());
          output_sp->Flush();
        }
      }
      m_stop_hook_sp.reset();
    }
    io_handler.SetIsDone(true);
  }

  bool DoExecute(Args &command, CommandReturnObject &result) override {
    m_stop_hook_sp.reset();

    Target *target = GetSelectedOrDummyTarget();
    if (target) {
      Target::StopHookSP new_hook_sp = target->CreateStopHook();

      //  First step, make the specifier.
      std::unique_ptr<SymbolContextSpecifier> specifier_ap;
      if (m_options.m_sym_ctx_specified) {
        specifier_ap.reset(new SymbolContextSpecifier(
            m_interpreter.GetDebugger().GetSelectedTarget()));

        if (!m_options.m_module_name.empty()) {
          specifier_ap->AddSpecification(
              m_options.m_module_name.c_str(),
              SymbolContextSpecifier::eModuleSpecified);
        }

        if (!m_options.m_class_name.empty()) {
          specifier_ap->AddSpecification(
              m_options.m_class_name.c_str(),
              SymbolContextSpecifier::eClassOrNamespaceSpecified);
        }

        if (!m_options.m_file_name.empty()) {
          specifier_ap->AddSpecification(
              m_options.m_file_name.c_str(),
              SymbolContextSpecifier::eFileSpecified);
        }

        if (m_options.m_line_start != 0) {
          specifier_ap->AddLineSpecification(
              m_options.m_line_start,
              SymbolContextSpecifier::eLineStartSpecified);
        }

        if (m_options.m_line_end != UINT_MAX) {
          specifier_ap->AddLineSpecification(
              m_options.m_line_end, SymbolContextSpecifier::eLineEndSpecified);
        }

        if (!m_options.m_function_name.empty()) {
          specifier_ap->AddSpecification(
              m_options.m_function_name.c_str(),
              SymbolContextSpecifier::eFunctionSpecified);
        }
      }

      if (specifier_ap)
        new_hook_sp->SetSpecifier(specifier_ap.release());

      // Next see if any of the thread options have been entered:

      if (m_options.m_thread_specified) {
        ThreadSpec *thread_spec = new ThreadSpec();

        if (m_options.m_thread_id != LLDB_INVALID_THREAD_ID) {
          thread_spec->SetTID(m_options.m_thread_id);
        }

        if (m_options.m_thread_index != UINT32_MAX)
          thread_spec->SetIndex(m_options.m_thread_index);

        if (!m_options.m_thread_name.empty())
          thread_spec->SetName(m_options.m_thread_name.c_str());

        if (!m_options.m_queue_name.empty())
          thread_spec->SetQueueName(m_options.m_queue_name.c_str());

        new_hook_sp->SetThreadSpecifier(thread_spec);
      }
      if (m_options.m_use_one_liner) {
        // Use one-liner.
        new_hook_sp->GetCommandPointer()->AppendString(
            m_options.m_one_liner.c_str());
        result.AppendMessageWithFormat("Stop hook #%" PRIu64 " added.\n",
                                       new_hook_sp->GetID());
      } else {
        m_stop_hook_sp = new_hook_sp;
        m_interpreter.GetLLDBCommandsFromIOHandler(
            "> ",     // Prompt
            *this,    // IOHandlerDelegate
            true,     // Run IOHandler in async mode
            nullptr); // Baton for the "io_handler" that will be passed back
                      // into our IOHandlerDelegate functions
      }
      result.SetStatus(eReturnStatusSuccessFinishNoResult);
    } else {
      result.AppendError("invalid target\n");
      result.SetStatus(eReturnStatusFailed);
    }

    return result.Succeeded();
  }

private:
  CommandOptions m_options;
  Target::StopHookSP m_stop_hook_sp;
};

#pragma mark CommandObjectTargetStopHookDelete

//-------------------------------------------------------------------------
// CommandObjectTargetStopHookDelete
//-------------------------------------------------------------------------

class CommandObjectTargetStopHookDelete : public CommandObjectParsed {
public:
  CommandObjectTargetStopHookDelete(CommandInterpreter &interpreter)
      : CommandObjectParsed(interpreter, "target stop-hook delete",
                            "Delete a stop-hook.",
                            "target stop-hook delete [<idx>]") {}

  ~CommandObjectTargetStopHookDelete() override = default;

protected:
  bool DoExecute(Args &command, CommandReturnObject &result) override {
    Target *target = GetSelectedOrDummyTarget();
    if (target) {
      // FIXME: see if we can use the breakpoint id style parser?
      size_t num_args = command.GetArgumentCount();
      if (num_args == 0) {
        if (!m_interpreter.Confirm("Delete all stop hooks?", true)) {
          result.SetStatus(eReturnStatusFailed);
          return false;
        } else {
          target->RemoveAllStopHooks();
        }
      } else {
        bool success;
        for (size_t i = 0; i < num_args; i++) {
          lldb::user_id_t user_id = StringConvert::ToUInt32(
              command.GetArgumentAtIndex(i), 0, 0, &success);
          if (!success) {
            result.AppendErrorWithFormat("invalid stop hook id: \"%s\".\n",
                                         command.GetArgumentAtIndex(i));
            result.SetStatus(eReturnStatusFailed);
            return false;
          }
          success = target->RemoveStopHookByID(user_id);
          if (!success) {
            result.AppendErrorWithFormat("unknown stop hook id: \"%s\".\n",
                                         command.GetArgumentAtIndex(i));
            result.SetStatus(eReturnStatusFailed);
            return false;
          }
        }
      }
      result.SetStatus(eReturnStatusSuccessFinishNoResult);
    } else {
      result.AppendError("invalid target\n");
      result.SetStatus(eReturnStatusFailed);
    }

    return result.Succeeded();
  }
};

#pragma mark CommandObjectTargetStopHookEnableDisable

//-------------------------------------------------------------------------
// CommandObjectTargetStopHookEnableDisable
//-------------------------------------------------------------------------

class CommandObjectTargetStopHookEnableDisable : public CommandObjectParsed {
public:
  CommandObjectTargetStopHookEnableDisable(CommandInterpreter &interpreter,
                                           bool enable, const char *name,
                                           const char *help, const char *syntax)
      : CommandObjectParsed(interpreter, name, help, syntax), m_enable(enable) {
  }

  ~CommandObjectTargetStopHookEnableDisable() override = default;

protected:
  bool DoExecute(Args &command, CommandReturnObject &result) override {
    Target *target = GetSelectedOrDummyTarget();
    if (target) {
      // FIXME: see if we can use the breakpoint id style parser?
      size_t num_args = command.GetArgumentCount();
      bool success;

      if (num_args == 0) {
        target->SetAllStopHooksActiveState(m_enable);
      } else {
        for (size_t i = 0; i < num_args; i++) {
          lldb::user_id_t user_id = StringConvert::ToUInt32(
              command.GetArgumentAtIndex(i), 0, 0, &success);
          if (!success) {
            result.AppendErrorWithFormat("invalid stop hook id: \"%s\".\n",
                                         command.GetArgumentAtIndex(i));
            result.SetStatus(eReturnStatusFailed);
            return false;
          }
          success = target->SetStopHookActiveStateByID(user_id, m_enable);
          if (!success) {
            result.AppendErrorWithFormat("unknown stop hook id: \"%s\".\n",
                                         command.GetArgumentAtIndex(i));
            result.SetStatus(eReturnStatusFailed);
            return false;
          }
        }
      }
      result.SetStatus(eReturnStatusSuccessFinishNoResult);
    } else {
      result.AppendError("invalid target\n");
      result.SetStatus(eReturnStatusFailed);
    }
    return result.Succeeded();
  }

private:
  bool m_enable;
};

#pragma mark CommandObjectTargetStopHookList

//-------------------------------------------------------------------------
// CommandObjectTargetStopHookList
//-------------------------------------------------------------------------

class CommandObjectTargetStopHookList : public CommandObjectParsed {
public:
  CommandObjectTargetStopHookList(CommandInterpreter &interpreter)
      : CommandObjectParsed(interpreter, "target stop-hook list",
                            "List all stop-hooks.",
                            "target stop-hook list [<type>]") {}

  ~CommandObjectTargetStopHookList() override = default;

protected:
  bool DoExecute(Args &command, CommandReturnObject &result) override {
    Target *target = GetSelectedOrDummyTarget();
    if (!target) {
      result.AppendError("invalid target\n");
      result.SetStatus(eReturnStatusFailed);
      return result.Succeeded();
    }

    size_t num_hooks = target->GetNumStopHooks();
    if (num_hooks == 0) {
      result.GetOutputStream().PutCString("No stop hooks.\n");
    } else {
      for (size_t i = 0; i < num_hooks; i++) {
        Target::StopHookSP this_hook = target->GetStopHookAtIndex(i);
        if (i > 0)
          result.GetOutputStream().PutCString("\n");
        this_hook->GetDescription(&(result.GetOutputStream()),
                                  eDescriptionLevelFull);
      }
    }
    result.SetStatus(eReturnStatusSuccessFinishResult);
    return result.Succeeded();
  }
};

#pragma mark CommandObjectMultiwordTargetStopHooks

//-------------------------------------------------------------------------
// CommandObjectMultiwordTargetStopHooks
//-------------------------------------------------------------------------

class CommandObjectMultiwordTargetStopHooks : public CommandObjectMultiword {
public:
  CommandObjectMultiwordTargetStopHooks(CommandInterpreter &interpreter)
      : CommandObjectMultiword(
            interpreter, "target stop-hook",
            "Commands for operating on debugger target stop-hooks.",
            "target stop-hook <subcommand> [<subcommand-options>]") {
    LoadSubCommand("add", CommandObjectSP(
                              new CommandObjectTargetStopHookAdd(interpreter)));
    LoadSubCommand(
        "delete",
        CommandObjectSP(new CommandObjectTargetStopHookDelete(interpreter)));
    LoadSubCommand("disable",
                   CommandObjectSP(new CommandObjectTargetStopHookEnableDisable(
                       interpreter, false, "target stop-hook disable [<id>]",
                       "Disable a stop-hook.", "target stop-hook disable")));
    LoadSubCommand("enable",
                   CommandObjectSP(new CommandObjectTargetStopHookEnableDisable(
                       interpreter, true, "target stop-hook enable [<id>]",
                       "Enable a stop-hook.", "target stop-hook enable")));
    LoadSubCommand("list", CommandObjectSP(new CommandObjectTargetStopHookList(
                               interpreter)));
  }

  ~CommandObjectMultiwordTargetStopHooks() override = default;
};

#pragma mark CommandObjectMultiwordTarget

//-------------------------------------------------------------------------
// CommandObjectMultiwordTarget
//-------------------------------------------------------------------------

CommandObjectMultiwordTarget::CommandObjectMultiwordTarget(
    CommandInterpreter &interpreter)
    : CommandObjectMultiword(interpreter, "target",
                             "Commands for operating on debugger targets.",
                             "target <subcommand> [<subcommand-options>]") {
  LoadSubCommand("create",
                 CommandObjectSP(new CommandObjectTargetCreate(interpreter)));
  LoadSubCommand("delete",
                 CommandObjectSP(new CommandObjectTargetDelete(interpreter)));
  LoadSubCommand("list",
                 CommandObjectSP(new CommandObjectTargetList(interpreter)));
  LoadSubCommand("select",
                 CommandObjectSP(new CommandObjectTargetSelect(interpreter)));
  LoadSubCommand(
      "stop-hook",
      CommandObjectSP(new CommandObjectMultiwordTargetStopHooks(interpreter)));
  LoadSubCommand("modules",
                 CommandObjectSP(new CommandObjectTargetModules(interpreter)));
  LoadSubCommand("symbols",
                 CommandObjectSP(new CommandObjectTargetSymbols(interpreter)));
  LoadSubCommand("variable",
                 CommandObjectSP(new CommandObjectTargetVariable(interpreter)));
}

CommandObjectMultiwordTarget::~CommandObjectMultiwordTarget() = default;<|MERGE_RESOLUTION|>--- conflicted
+++ resolved
@@ -1992,12 +1992,8 @@
 
 static constexpr OptionDefinition g_target_modules_dump_symtab_options[] = {
     // clang-format off
-<<<<<<< HEAD
-    { LLDB_OPT_SET_1, false, "sort",               's', OptionParser::eRequiredArgument, nullptr, g_sort_option_enumeration, 0, eArgTypeSortOrder, "Supply a sort order when dumping the symbol table." },
-    { LLDB_OPT_SET_1, false, "show-mangled-names", 'm', OptionParser::eNoArgument,       nullptr, nullptr,                   0, eArgTypeNone,      "Do not demangle symbol names before showing them." },
-=======
   { LLDB_OPT_SET_1, false, "sort", 's', OptionParser::eRequiredArgument, nullptr, OptionEnumValues(g_sort_option_enumeration), 0, eArgTypeSortOrder, "Supply a sort order when dumping the symbol table." }
->>>>>>> fb7d6203
+, { LLDB_OPT_SET_1, false, "show-mangled-names", 'm', OptionParser::eNoArgument,       nullptr, {}, 0, eArgTypeNone, "Do not demangle symbol names before showing them." },
     // clang-format on
 };
 
