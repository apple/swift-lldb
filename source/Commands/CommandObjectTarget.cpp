--- conflicted
+++ resolved
@@ -2395,14 +2395,9 @@
 OptionDefinition
 CommandObjectTargetModulesDumpSymtab::CommandOptions::g_option_table[] =
 {
-<<<<<<< HEAD
-    { LLDB_OPT_SET_1, false, "sort", 's', OptionParser::eRequiredArgument, NULL, g_sort_option_enumeration, 0, eArgTypeSortOrder, "Supply a sort order when dumping the symbol table."},
-    { LLDB_OPT_SET_1, false, "show-mangled-names", 'm', OptionParser::eNoArgument, NULL, NULL, 0, eArgTypeNone,    "Do not demangle symbol names before showing them."},
-    { 0, false, NULL, 0, 0, NULL, NULL, 0, eArgTypeNone, NULL }
-=======
     { LLDB_OPT_SET_1, false, "sort", 's', OptionParser::eRequiredArgument, nullptr, g_sort_option_enumeration, 0, eArgTypeSortOrder, "Supply a sort order when dumping the symbol table."},
+    { LLDB_OPT_SET_1, false, "show-mangled-names", 'm', OptionParser::eNoArgument, nullptr, nullptr, 0, eArgTypeNone, "Do not demangle symbol names before showing them."},
     { 0, false, nullptr, 0, 0, nullptr, nullptr, 0, eArgTypeNone, nullptr }
->>>>>>> e119e26c
 };
 
 #pragma mark CommandObjectTargetModulesDumpSections
