--- conflicted
+++ resolved
@@ -139,7 +139,6 @@
 
 SystemInitializerFull::~SystemInitializerFull() {}
 
-<<<<<<< HEAD
 static void SwiftInitialize() {
 #if defined(__APPLE__) || defined(__linux__) || defined(_WIN32)
   SwiftLanguage::Initialize();
@@ -155,7 +154,7 @@
   SwiftREPL::Terminate();
 #endif
 }
-=======
+
 #define LLDB_PROCESS_AArch64(op)                                               \
   ABIMacOSX_arm64::op();                                                       \
   ABISysV_arm64::op();
@@ -187,7 +186,6 @@
 #define LLDB_PROCESS_Sparc(op)
 #define LLDB_PROCESS_WebAssembly(op)
 #define LLDB_PROCESS_XCore(op)
->>>>>>> f2aad87d
 
 llvm::Error SystemInitializerFull::Initialize() {
   if (auto e = SystemInitializerCommon::Initialize())
