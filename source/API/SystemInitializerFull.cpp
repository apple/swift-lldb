//===-- SystemInitializerFull.cpp -------------------------------*- C++ -*-===//
//
//                     The LLVM Compiler Infrastructure
//
// This file is distributed under the University of Illinois Open Source
// License. See LICENSE.TXT for details.
//
//===----------------------------------------------------------------------===//

#if !defined(LLDB_DISABLE_PYTHON)
#include "Plugins/ScriptInterpreter/Python/lldb-python.h"
#endif

#include "SystemInitializerFull.h"

#include "lldb/API/SBCommandInterpreter.h"

#if !defined(LLDB_DISABLE_PYTHON)
#include "Plugins/ScriptInterpreter/Python/ScriptInterpreterPython.h"
#endif

#include "lldb/Core/Debugger.h"
#include "lldb/Host/Host.h"
#include "lldb/Initialization/SystemInitializerCommon.h"
#include "lldb/Interpreter/CommandInterpreter.h"
#include "lldb/Symbol/ClangASTContext.h"
#include "lldb/Symbol/SwiftASTContext.h"
#include "lldb/Utility/Timer.h"

#include "Plugins/ABI/MacOSX-arm/ABIMacOSX_arm.h"
#include "Plugins/ABI/MacOSX-arm64/ABIMacOSX_arm64.h"
#include "Plugins/ABI/MacOSX-i386/ABIMacOSX_i386.h"
#include "Plugins/ABI/SysV-arm/ABISysV_arm.h"
#include "Plugins/ABI/SysV-arm64/ABISysV_arm64.h"
#include "Plugins/ABI/SysV-hexagon/ABISysV_hexagon.h"
#include "Plugins/ABI/SysV-i386/ABISysV_i386.h"
#include "Plugins/ABI/SysV-mips/ABISysV_mips.h"
#include "Plugins/ABI/SysV-mips64/ABISysV_mips64.h"
#include "Plugins/ABI/SysV-ppc/ABISysV_ppc.h"
#include "Plugins/ABI/SysV-ppc64/ABISysV_ppc64.h"
#include "Plugins/ABI/SysV-s390x/ABISysV_s390x.h"
#include "Plugins/ABI/SysV-x86_64/ABISysV_x86_64.h"
#include "Plugins/Architecture/Arm/ArchitectureArm.h"
#include "Plugins/Architecture/PPC64/ArchitecturePPC64.h"
#include "Plugins/Disassembler/llvm/DisassemblerLLVMC.h"
#include "Plugins/DynamicLoader/MacOSX-DYLD/DynamicLoaderMacOS.h"
#include "Plugins/DynamicLoader/MacOSX-DYLD/DynamicLoaderMacOSXDYLD.h"
#include "Plugins/DynamicLoader/POSIX-DYLD/DynamicLoaderPOSIXDYLD.h"
#include "Plugins/DynamicLoader/Static/DynamicLoaderStatic.h"
#include "Plugins/DynamicLoader/Windows-DYLD/DynamicLoaderWindowsDYLD.h"
#include "Plugins/Instruction/ARM64/EmulateInstructionARM64.h"
#include "Plugins/Instruction/PPC64/EmulateInstructionPPC64.h"
#include "Plugins/InstrumentationRuntime/ASan/ASanRuntime.h"
#include "Plugins/InstrumentationRuntime/MainThreadChecker/MainThreadCheckerRuntime.h"
#include "Plugins/InstrumentationRuntime/TSan/TSanRuntime.h"
#include "Plugins/InstrumentationRuntime/UBSan/UBSanRuntime.h"
#include "Plugins/InstrumentationRuntime/SwiftRuntimeReporting/SwiftRuntimeReporting.h"
#include "Plugins/JITLoader/GDB/JITLoaderGDB.h"
#include "Plugins/Language/CPlusPlus/CPlusPlusLanguage.h"
#include "Plugins/Language/ObjC/ObjCLanguage.h"
#include "Plugins/Language/ObjCPlusPlus/ObjCPlusPlusLanguage.h"
#include "Plugins/LanguageRuntime/CPlusPlus/ItaniumABI/ItaniumABILanguageRuntime.h"
#include "Plugins/LanguageRuntime/ObjC/AppleObjCRuntime/AppleObjCRuntimeV1.h"
#include "Plugins/LanguageRuntime/ObjC/AppleObjCRuntime/AppleObjCRuntimeV2.h"
#include "Plugins/LanguageRuntime/RenderScript/RenderScriptRuntime/RenderScriptRuntime.h"
#include "Plugins/MemoryHistory/asan/MemoryHistoryASan.h"
#include "Plugins/ObjectFile/ELF/ObjectFileELF.h"
#include "Plugins/ObjectFile/Mach-O/ObjectFileMachO.h"
#include "Plugins/ObjectFile/PECOFF/ObjectFilePECOFF.h"
#include "Plugins/OperatingSystem/Python/OperatingSystemPython.h"
#include "Plugins/Platform/Android/PlatformAndroid.h"
#include "Plugins/Platform/FreeBSD/PlatformFreeBSD.h"
#include "Plugins/Platform/Kalimba/PlatformKalimba.h"
#include "Plugins/Platform/Linux/PlatformLinux.h"
#include "Plugins/Platform/MacOSX/PlatformMacOSX.h"
#include "Plugins/Platform/MacOSX/PlatformRemoteiOS.h"
#include "Plugins/Platform/NetBSD/PlatformNetBSD.h"
#include "Plugins/Platform/OpenBSD/PlatformOpenBSD.h"
#include "Plugins/Platform/Windows/PlatformWindows.h"
#include "Plugins/Platform/gdb-server/PlatformRemoteGDBServer.h"
#include "Plugins/Process/elf-core/ProcessElfCore.h"
#include "Plugins/Process/gdb-remote/ProcessGDBRemote.h"
#include "Plugins/Process/mach-core/ProcessMachCore.h"
#include "Plugins/Process/minidump/ProcessMinidump.h"
#include "Plugins/ScriptInterpreter/None/ScriptInterpreterNone.h"
#include "Plugins/SymbolFile/DWARF/SymbolFileDWARF.h"
#include "Plugins/SymbolFile/DWARF/SymbolFileDWARFDebugMap.h"
#include "Plugins/SymbolFile/PDB/SymbolFilePDB.h"
#include "Plugins/SymbolFile/Symtab/SymbolFileSymtab.h"
#include "Plugins/SymbolVendor/ELF/SymbolVendorELF.h"
#include "Plugins/SystemRuntime/MacOSX/SystemRuntimeMacOSX.h"
#include "Plugins/UnwindAssembly/InstEmulation/UnwindAssemblyInstEmulation.h"
#include "Plugins/UnwindAssembly/x86/UnwindAssembly-x86.h"

#if defined(__APPLE__)
#include "Plugins/DynamicLoader/Darwin-Kernel/DynamicLoaderDarwinKernel.h"
#include "Plugins/Platform/MacOSX/PlatformAppleTVSimulator.h"
#include "Plugins/Platform/MacOSX/PlatformAppleWatchSimulator.h"
#include "Plugins/Platform/MacOSX/PlatformDarwinKernel.h"
#include "Plugins/Platform/MacOSX/PlatformRemoteAppleTV.h"
#include "Plugins/Platform/MacOSX/PlatformRemoteAppleWatch.h"
#include "Plugins/Platform/MacOSX/PlatformRemoteAppleBridge.h"
#include "Plugins/Platform/MacOSX/PlatformiOSSimulator.h"
#include "Plugins/Process/MacOSX-Kernel/ProcessKDP.h"
#include "Plugins/SymbolVendor/MacOSX/SymbolVendorMacOSX.h"
#endif
#include "Plugins/StructuredData/DarwinLog/StructuredDataDarwinLog.h"

#if defined(__FreeBSD__)
#include "Plugins/Process/FreeBSD/ProcessFreeBSD.h"
#endif

#if defined(_WIN32)
#include "Plugins/Process/Windows/Common/ProcessWindows.h"
#include "lldb/Host/windows/windows.h"
#endif

#if defined(__APPLE__) || defined(__linux__)
#include "Plugins/Language/Swift/SwiftLanguage.h"
#include "lldb/Target/SwiftLanguageRuntime.h"
#endif

#include "llvm/Support/TargetSelect.h"

#include <string>

using namespace lldb_private;

#ifndef LLDB_DISABLE_PYTHON

// Defined in the SWIG source file
#if PY_MAJOR_VERSION >= 3
extern "C" PyObject *PyInit__lldb(void);

#define LLDBSwigPyInit PyInit__lldb

#else
extern "C" void init_lldb(void);

#define LLDBSwigPyInit init_lldb
#endif

// these are the Pythonic implementations of the required callbacks these are
// scripting-language specific, which is why they belong here we still need to
// use function pointers to them instead of relying on linkage-time resolution
// because the SWIG stuff and this file get built at different times
extern "C" bool LLDBSwigPythonBreakpointCallbackFunction(
    const char *python_function_name, const char *session_dictionary_name,
    const lldb::StackFrameSP &sb_frame,
    const lldb::BreakpointLocationSP &sb_bp_loc);

extern "C" bool LLDBSwigPythonWatchpointCallbackFunction(
    const char *python_function_name, const char *session_dictionary_name,
    const lldb::StackFrameSP &sb_frame, const lldb::WatchpointSP &sb_wp);

extern "C" bool LLDBSwigPythonCallTypeScript(
    const char *python_function_name, void *session_dictionary,
    const lldb::ValueObjectSP &valobj_sp, void **pyfunct_wrapper,
    const lldb::TypeSummaryOptionsSP &options_sp, std::string &retval);

extern "C" void *
LLDBSwigPythonCreateSyntheticProvider(const char *python_class_name,
                                      const char *session_dictionary_name,
                                      const lldb::ValueObjectSP &valobj_sp);

extern "C" void *
LLDBSwigPythonCreateCommandObject(const char *python_class_name,
                                  const char *session_dictionary_name,
                                  const lldb::DebuggerSP debugger_sp);

extern "C" void *LLDBSwigPythonCreateScriptedThreadPlan(
    const char *python_class_name, const char *session_dictionary_name,
    const lldb::ThreadPlanSP &thread_plan_sp);

extern "C" bool LLDBSWIGPythonCallThreadPlan(void *implementor,
                                             const char *method_name,
                                             Event *event_sp, bool &got_error);
                                             
extern "C" void *LLDBSwigPythonCreateScriptedBreakpointResolver(
    const char *python_class_name,
    const char *session_dictionary_name,
    lldb_private::StructuredDataImpl *args,
    lldb::BreakpointSP &bkpt_sp);

extern "C" unsigned int LLDBSwigPythonCallBreakpointResolver(
    void *implementor,
    const char *method_name,
    lldb_private::SymbolContext *sym_ctx
);

extern "C" void *LLDBSwigPythonCreateScriptedBreakpointResolver(
    const char *python_class_name,
    const char *session_dictionary_name,
    lldb_private::StructuredDataImpl *args,
    lldb::BreakpointSP &bkpt_sp);

extern "C" unsigned int LLDBSwigPythonCallBreakpointResolver(
    void *implementor,
    const char *method_name,
    lldb_private::SymbolContext *sym_ctx
);

extern "C" size_t LLDBSwigPython_CalculateNumChildren(void *implementor,
                                                      uint32_t max);

extern "C" void *LLDBSwigPython_GetChildAtIndex(void *implementor,
                                                uint32_t idx);

extern "C" int LLDBSwigPython_GetIndexOfChildWithName(void *implementor,
                                                      const char *child_name);

extern "C" void *LLDBSWIGPython_CastPyObjectToSBValue(void *data);

extern lldb::ValueObjectSP
LLDBSWIGPython_GetValueObjectSPFromSBValue(void *data);

extern "C" bool LLDBSwigPython_UpdateSynthProviderInstance(void *implementor);

extern "C" bool
LLDBSwigPython_MightHaveChildrenSynthProviderInstance(void *implementor);

extern "C" void *
LLDBSwigPython_GetValueSynthProviderInstance(void *implementor);

extern "C" bool
LLDBSwigPythonCallCommand(const char *python_function_name,
                          const char *session_dictionary_name,
                          lldb::DebuggerSP &debugger, const char *args,
                          lldb_private::CommandReturnObject &cmd_retobj,
                          lldb::ExecutionContextRefSP exe_ctx_ref_sp);

extern "C" bool
LLDBSwigPythonCallCommandObject(void *implementor, lldb::DebuggerSP &debugger,
                                const char *args,
                                lldb_private::CommandReturnObject &cmd_retobj,
                                lldb::ExecutionContextRefSP exe_ctx_ref_sp);

extern "C" bool
LLDBSwigPythonCallModuleInit(const char *python_module_name,
                             const char *session_dictionary_name,
                             lldb::DebuggerSP &debugger);

extern "C" void *
LLDBSWIGPythonCreateOSPlugin(const char *python_class_name,
                             const char *session_dictionary_name,
                             const lldb::ProcessSP &process_sp);

extern "C" void *LLDBSWIGPython_CreateFrameRecognizer(
    const char *python_class_name,
    const char *session_dictionary_name);

extern "C" void *LLDBSwigPython_GetRecognizedArguments(void *implementor,
    const lldb::StackFrameSP& frame_sp);

extern "C" bool LLDBSWIGPythonRunScriptKeywordProcess(
    const char *python_function_name, const char *session_dictionary_name,
    lldb::ProcessSP &process, std::string &output);

extern "C" bool LLDBSWIGPythonRunScriptKeywordThread(
    const char *python_function_name, const char *session_dictionary_name,
    lldb::ThreadSP &thread, std::string &output);

extern "C" bool LLDBSWIGPythonRunScriptKeywordTarget(
    const char *python_function_name, const char *session_dictionary_name,
    lldb::TargetSP &target, std::string &output);

extern "C" bool LLDBSWIGPythonRunScriptKeywordFrame(
    const char *python_function_name, const char *session_dictionary_name,
    lldb::StackFrameSP &frame, std::string &output);

extern "C" bool LLDBSWIGPythonRunScriptKeywordValue(
    const char *python_function_name, const char *session_dictionary_name,
    lldb::ValueObjectSP &value, std::string &output);

extern "C" void *
LLDBSWIGPython_GetDynamicSetting(void *module, const char *setting,
                                 const lldb::TargetSP &target_sp);

#endif

SystemInitializerFull::SystemInitializerFull() {}

SystemInitializerFull::~SystemInitializerFull() {}

<<<<<<< HEAD
static void SwiftInitialize() {
#if defined(__APPLE__) || defined(__linux__)
  SwiftLanguage::Initialize();
  SwiftLanguageRuntime::Initialize();
#endif
}

static void SwiftTerminate() {
#if defined(__APPLE__) || defined(__linux__)
  SwiftLanguage::Terminate();
  SwiftLanguageRuntime::Terminate();
#endif
}

void SystemInitializerFull::Initialize() {
  SystemInitializerCommon::Initialize();
=======
llvm::Error
SystemInitializerFull::Initialize(const InitializerOptions &options) {
  if (auto e = SystemInitializerCommon::Initialize(options))
    return e;
>>>>>>> db583f35

  ObjectFileELF::Initialize();
  ObjectFileMachO::Initialize();
  ObjectFilePECOFF::Initialize();

  ScriptInterpreterNone::Initialize();

#ifndef LLDB_DISABLE_PYTHON
  OperatingSystemPython::Initialize();
#endif

#if !defined(LLDB_DISABLE_PYTHON)
  InitializeSWIG();

  // ScriptInterpreterPython::Initialize() depends on things like HostInfo
  // being initialized so it can compute the python directory etc, so we need
  // to do this after SystemInitializerCommon::Initialize().
  ScriptInterpreterPython::Initialize();
#endif

  platform_freebsd::PlatformFreeBSD::Initialize();
  platform_linux::PlatformLinux::Initialize();
  platform_netbsd::PlatformNetBSD::Initialize();
  platform_openbsd::PlatformOpenBSD::Initialize();
  PlatformWindows::Initialize();
  PlatformKalimba::Initialize();
  platform_android::PlatformAndroid::Initialize();
  PlatformRemoteiOS::Initialize();
  PlatformMacOSX::Initialize();
#if defined(__APPLE__)
  PlatformiOSSimulator::Initialize();
  PlatformDarwinKernel::Initialize();
#endif

  // Initialize LLVM and Clang
  llvm::InitializeAllTargets();
  llvm::InitializeAllAsmPrinters();
  llvm::InitializeAllTargetMCs();
  llvm::InitializeAllDisassemblers();

  ClangASTContext::Initialize();
  SwiftASTContext::Initialize();

  ABIMacOSX_i386::Initialize();
  ABIMacOSX_arm::Initialize();
  ABIMacOSX_arm64::Initialize();
  ABISysV_arm::Initialize();
  ABISysV_arm64::Initialize();
  ABISysV_hexagon::Initialize();
  ABISysV_i386::Initialize();
  ABISysV_x86_64::Initialize();
  ABISysV_ppc::Initialize();
  ABISysV_ppc64::Initialize();
  ABISysV_mips::Initialize();
  ABISysV_mips64::Initialize();
  ABISysV_s390x::Initialize();

  ArchitectureArm::Initialize();
  ArchitecturePPC64::Initialize();

  DisassemblerLLVMC::Initialize();

  JITLoaderGDB::Initialize();
  ProcessElfCore::Initialize();
  ProcessMachCore::Initialize();
  minidump::ProcessMinidump::Initialize();
  MemoryHistoryASan::Initialize();
  AddressSanitizerRuntime::Initialize();
  ThreadSanitizerRuntime::Initialize();
  UndefinedBehaviorSanitizerRuntime::Initialize();
  MainThreadCheckerRuntime::Initialize();
  SwiftRuntimeReporting::Initialize();

  SymbolVendorELF::Initialize();
  SymbolFileDWARF::Initialize();
  SymbolFilePDB::Initialize();
  SymbolFileSymtab::Initialize();
  UnwindAssemblyInstEmulation::Initialize();
  UnwindAssembly_x86::Initialize();
  EmulateInstructionARM64::Initialize();
  EmulateInstructionPPC64::Initialize();
  SymbolFileDWARFDebugMap::Initialize();
  ItaniumABILanguageRuntime::Initialize();
  AppleObjCRuntimeV2::Initialize();
  AppleObjCRuntimeV1::Initialize();
  SystemRuntimeMacOSX::Initialize();
  RenderScriptRuntime::Initialize();

  CPlusPlusLanguage::Initialize();
  ObjCLanguage::Initialize();
  ObjCPlusPlusLanguage::Initialize();
  ::SwiftInitialize();

#if defined(_WIN32)
  ProcessWindows::Initialize();
#endif
#if defined(__FreeBSD__)
  ProcessFreeBSD::Initialize();
#endif
#if defined(__APPLE__)
  SymbolVendorMacOSX::Initialize();
  ProcessKDP::Initialize();
  PlatformAppleTVSimulator::Initialize();
  PlatformAppleWatchSimulator::Initialize();
  PlatformRemoteAppleTV::Initialize();
  PlatformRemoteAppleWatch::Initialize();
  PlatformRemoteAppleBridge::Initialize();
  DynamicLoaderDarwinKernel::Initialize();
#endif

  // This plugin is valid on any host that talks to a Darwin remote. It
  // shouldn't be limited to __APPLE__.
  StructuredDataDarwinLog::Initialize();

  //----------------------------------------------------------------------
  // Platform agnostic plugins
  //----------------------------------------------------------------------
  platform_gdb_server::PlatformRemoteGDBServer::Initialize();

  process_gdb_remote::ProcessGDBRemote::Initialize();
  DynamicLoaderMacOSXDYLD::Initialize();
  DynamicLoaderMacOS::Initialize();
  DynamicLoaderPOSIXDYLD::Initialize();
  DynamicLoaderStatic::Initialize();
  DynamicLoaderWindowsDYLD::Initialize();

  // Scan for any system or user LLDB plug-ins
  PluginManager::Initialize();

  // The process settings need to know about installed plug-ins, so the
  // Settings must be initialized
  // AFTER PluginManager::Initialize is called.

  Debugger::SettingsInitialize();

  return llvm::Error::success();
}

void SystemInitializerFull::InitializeSWIG() {
#if !defined(LLDB_DISABLE_PYTHON)
  ScriptInterpreterPython::InitializeInterpreter(
      LLDBSwigPyInit, LLDBSwigPythonBreakpointCallbackFunction,
      LLDBSwigPythonWatchpointCallbackFunction, LLDBSwigPythonCallTypeScript,
      LLDBSwigPythonCreateSyntheticProvider, LLDBSwigPythonCreateCommandObject,
      LLDBSwigPython_CalculateNumChildren, LLDBSwigPython_GetChildAtIndex,
      LLDBSwigPython_GetIndexOfChildWithName,
      LLDBSWIGPython_CastPyObjectToSBValue,
      LLDBSWIGPython_GetValueObjectSPFromSBValue,
      LLDBSwigPython_UpdateSynthProviderInstance,
      LLDBSwigPython_MightHaveChildrenSynthProviderInstance,
      LLDBSwigPython_GetValueSynthProviderInstance, LLDBSwigPythonCallCommand,
      LLDBSwigPythonCallCommandObject, LLDBSwigPythonCallModuleInit,
      LLDBSWIGPythonCreateOSPlugin, LLDBSWIGPython_CreateFrameRecognizer,
      LLDBSwigPython_GetRecognizedArguments,
      LLDBSWIGPythonRunScriptKeywordProcess,
      LLDBSWIGPythonRunScriptKeywordThread,
      LLDBSWIGPythonRunScriptKeywordTarget, LLDBSWIGPythonRunScriptKeywordFrame,
      LLDBSWIGPythonRunScriptKeywordValue, LLDBSWIGPython_GetDynamicSetting,
      LLDBSwigPythonCreateScriptedThreadPlan, LLDBSWIGPythonCallThreadPlan,
      LLDBSwigPythonCreateScriptedBreakpointResolver, LLDBSwigPythonCallBreakpointResolver);
#endif
}

void SystemInitializerFull::Terminate() {
  static Timer::Category func_cat(LLVM_PRETTY_FUNCTION);
  Timer scoped_timer(func_cat, LLVM_PRETTY_FUNCTION);

  Debugger::SettingsTerminate();

  // Terminate and unload and loaded system or user LLDB plug-ins
  PluginManager::Terminate();

  ClangASTContext::Terminate();
  SwiftASTContext::Terminate();

  ABIMacOSX_i386::Terminate();
  ABIMacOSX_arm::Terminate();
  ABIMacOSX_arm64::Terminate();
  ABISysV_arm::Terminate();
  ABISysV_arm64::Terminate();
  ABISysV_hexagon::Terminate();
  ABISysV_i386::Terminate();
  ABISysV_x86_64::Terminate();
  ABISysV_ppc::Terminate();
  ABISysV_ppc64::Terminate();
  ABISysV_mips::Terminate();
  ABISysV_mips64::Terminate();
  ABISysV_s390x::Terminate();
  DisassemblerLLVMC::Terminate();

  JITLoaderGDB::Terminate();
  ProcessElfCore::Terminate();
  ProcessMachCore::Terminate();
  minidump::ProcessMinidump::Terminate();
  MemoryHistoryASan::Terminate();
  AddressSanitizerRuntime::Terminate();
  ThreadSanitizerRuntime::Terminate();
  UndefinedBehaviorSanitizerRuntime::Terminate();
  MainThreadCheckerRuntime::Terminate();
  SwiftRuntimeReporting::Terminate();
  SymbolVendorELF::Terminate();
  SymbolFileDWARF::Terminate();
  SymbolFilePDB::Terminate();
  SymbolFileSymtab::Terminate();
  UnwindAssembly_x86::Terminate();
  UnwindAssemblyInstEmulation::Terminate();
  EmulateInstructionARM64::Terminate();
  EmulateInstructionPPC64::Terminate();
  SymbolFileDWARFDebugMap::Terminate();
  ItaniumABILanguageRuntime::Terminate();
  AppleObjCRuntimeV2::Terminate();
  AppleObjCRuntimeV1::Terminate();
  SystemRuntimeMacOSX::Terminate();
  RenderScriptRuntime::Terminate();

  ::SwiftTerminate();

  CPlusPlusLanguage::Terminate();
  ObjCLanguage::Terminate();
  ObjCPlusPlusLanguage::Terminate();

#if defined(__APPLE__)
  DynamicLoaderDarwinKernel::Terminate();
  ProcessKDP::Terminate();
  SymbolVendorMacOSX::Terminate();
  PlatformAppleTVSimulator::Terminate();
  PlatformAppleWatchSimulator::Terminate();
  PlatformRemoteAppleTV::Terminate();
  PlatformRemoteAppleWatch::Terminate();
  PlatformRemoteAppleBridge::Terminate();
#endif

#if defined(__FreeBSD__)
  ProcessFreeBSD::Terminate();
#endif
  Debugger::SettingsTerminate();

  platform_gdb_server::PlatformRemoteGDBServer::Terminate();
  process_gdb_remote::ProcessGDBRemote::Terminate();
  StructuredDataDarwinLog::Terminate();

  DynamicLoaderMacOSXDYLD::Terminate();
  DynamicLoaderMacOS::Terminate();
  DynamicLoaderPOSIXDYLD::Terminate();
  DynamicLoaderStatic::Terminate();
  DynamicLoaderWindowsDYLD::Terminate();

#ifndef LLDB_DISABLE_PYTHON
  OperatingSystemPython::Terminate();
#endif

  platform_freebsd::PlatformFreeBSD::Terminate();
  platform_linux::PlatformLinux::Terminate();
  platform_netbsd::PlatformNetBSD::Terminate();
  platform_openbsd::PlatformOpenBSD::Terminate();
  PlatformWindows::Terminate();
  PlatformKalimba::Terminate();
  platform_android::PlatformAndroid::Terminate();
  PlatformMacOSX::Terminate();
  PlatformRemoteiOS::Terminate();
#if defined(__APPLE__)
  PlatformiOSSimulator::Terminate();
  PlatformDarwinKernel::Terminate();
#endif

  ObjectFileELF::Terminate();
  ObjectFileMachO::Terminate();
  ObjectFilePECOFF::Terminate();

  // Now shutdown the common parts, in reverse order.
  SystemInitializerCommon::Terminate();
}<|MERGE_RESOLUTION|>--- conflicted
+++ resolved
@@ -282,7 +282,6 @@
 
 SystemInitializerFull::~SystemInitializerFull() {}
 
-<<<<<<< HEAD
 static void SwiftInitialize() {
 #if defined(__APPLE__) || defined(__linux__)
   SwiftLanguage::Initialize();
@@ -297,14 +296,10 @@
 #endif
 }
 
-void SystemInitializerFull::Initialize() {
-  SystemInitializerCommon::Initialize();
-=======
 llvm::Error
 SystemInitializerFull::Initialize(const InitializerOptions &options) {
   if (auto e = SystemInitializerCommon::Initialize(options))
     return e;
->>>>>>> db583f35
 
   ObjectFileELF::Initialize();
   ObjectFileMachO::Initialize();
