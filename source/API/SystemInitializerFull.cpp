--- conflicted
+++ resolved
@@ -284,7 +284,6 @@
 
 SystemInitializerFull::~SystemInitializerFull() {}
 
-<<<<<<< HEAD
 static void SwiftInitialize() {
 #if defined(__APPLE__) || defined(__linux__) || defined(_WIN32)
   SwiftLanguage::Initialize();
@@ -299,13 +298,8 @@
 #endif
 }
 
-llvm::Error
-SystemInitializerFull::Initialize(const InitializerOptions &options) {
-  if (auto e = SystemInitializerCommon::Initialize(options))
-=======
 llvm::Error SystemInitializerFull::Initialize() {
   if (auto e = SystemInitializerCommon::Initialize())
->>>>>>> 73e59322
     return e;
 
   breakpad::ObjectFileBreakpad::Initialize();
