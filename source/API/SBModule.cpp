//===-- SBModule.cpp --------------------------------------------*- C++ -*-===//
//
//                     The LLVM Compiler Infrastructure
//
// This file is distributed under the University of Illinois Open Source
// License. See LICENSE.TXT for details.
//
//===----------------------------------------------------------------------===//

#include "lldb/API/SBModule.h"
#include "lldb/API/SBAddress.h"
#include "lldb/API/SBFileSpec.h"
#include "lldb/API/SBModuleSpec.h"
#include "lldb/API/SBProcess.h"
#include "lldb/API/SBStream.h"
#include "lldb/API/SBSymbolContextList.h"
#include "lldb/Core/Module.h"
#include "lldb/Core/Section.h"
#include "lldb/Core/ValueObjectList.h"
#include "lldb/Core/ValueObjectVariable.h"
#include "lldb/Symbol/ObjectFile.h"
#include "lldb/Symbol/SymbolFile.h"
#include "lldb/Symbol/SymbolVendor.h"
#include "lldb/Symbol/Symtab.h"
#include "lldb/Symbol/TypeSystem.h"
#include "lldb/Symbol/VariableList.h"
#include "lldb/Target/Language.h"
#include "lldb/Target/Target.h"
#include "lldb/Utility/Log.h"
#include "lldb/Utility/StreamString.h"

using namespace lldb;
using namespace lldb_private;

SBModule::SBModule() : m_opaque_sp() {}

SBModule::SBModule(const lldb::ModuleSP &module_sp) : m_opaque_sp(module_sp) {}

SBModule::SBModule(const SBModuleSpec &module_spec) : m_opaque_sp() {
  ModuleSP module_sp;
  Status error = ModuleList::GetSharedModule(*module_spec.m_opaque_ap,
                                             module_sp, NULL, NULL, NULL);
  if (module_sp)
    SetSP(module_sp);
}

SBModule::SBModule(const SBModule &rhs) : m_opaque_sp(rhs.m_opaque_sp) {}

SBModule::SBModule(lldb::SBProcess &process, lldb::addr_t header_addr)
    : m_opaque_sp() {
  ProcessSP process_sp(process.GetSP());
  if (process_sp) {
    m_opaque_sp = process_sp->ReadModuleFromMemory(FileSpec(), header_addr);
    if (m_opaque_sp) {
      Target &target = process_sp->GetTarget();
      bool changed = false;
      m_opaque_sp->SetLoadAddress(target, 0, true, changed);
      target.GetImages().Append(m_opaque_sp);
    }
  }
}

const SBModule &SBModule::operator=(const SBModule &rhs) {
  if (this != &rhs)
    m_opaque_sp = rhs.m_opaque_sp;
  return *this;
}

SBModule::~SBModule() {}

bool SBModule::IsValid() const { return m_opaque_sp.get() != NULL; }

void SBModule::Clear() { m_opaque_sp.reset(); }

SBFileSpec SBModule::GetFileSpec() const {
  Log *log(lldb_private::GetLogIfAllCategoriesSet(LIBLLDB_LOG_API));

  SBFileSpec file_spec;
  ModuleSP module_sp(GetSP());
  if (module_sp)
    file_spec.SetFileSpec(module_sp->GetFileSpec());

  if (log)
    log->Printf("SBModule(%p)::GetFileSpec () => SBFileSpec(%p)",
                static_cast<void *>(module_sp.get()),
                static_cast<const void *>(file_spec.get()));

  return file_spec;
}

lldb::SBFileSpec SBModule::GetPlatformFileSpec() const {
  Log *log(lldb_private::GetLogIfAllCategoriesSet(LIBLLDB_LOG_API));

  SBFileSpec file_spec;
  ModuleSP module_sp(GetSP());
  if (module_sp)
    file_spec.SetFileSpec(module_sp->GetPlatformFileSpec());

  if (log)
    log->Printf("SBModule(%p)::GetPlatformFileSpec () => SBFileSpec(%p)",
                static_cast<void *>(module_sp.get()),
                static_cast<const void *>(file_spec.get()));

  return file_spec;
}

bool SBModule::SetPlatformFileSpec(const lldb::SBFileSpec &platform_file) {
  bool result = false;
  Log *log(lldb_private::GetLogIfAllCategoriesSet(LIBLLDB_LOG_API));

  ModuleSP module_sp(GetSP());
  if (module_sp) {
    module_sp->SetPlatformFileSpec(*platform_file);
    result = true;
  }

  if (log)
    log->Printf("SBModule(%p)::SetPlatformFileSpec (SBFileSpec(%p (%s)) => %i",
                static_cast<void *>(module_sp.get()),
                static_cast<const void *>(platform_file.get()),
                platform_file->GetPath().c_str(), result);
  return result;
}

lldb::SBFileSpec SBModule::GetRemoteInstallFileSpec() {
  SBFileSpec sb_file_spec;
  ModuleSP module_sp(GetSP());
  if (module_sp)
    sb_file_spec.SetFileSpec(module_sp->GetRemoteInstallFileSpec());
  return sb_file_spec;
}

bool SBModule::SetRemoteInstallFileSpec(lldb::SBFileSpec &file) {
  ModuleSP module_sp(GetSP());
  if (module_sp) {
    module_sp->SetRemoteInstallFileSpec(file.ref());
    return true;
  }
  return false;
}

const uint8_t *SBModule::GetUUIDBytes() const {
  Log *log(lldb_private::GetLogIfAllCategoriesSet(LIBLLDB_LOG_API));

  const uint8_t *uuid_bytes = NULL;
  ModuleSP module_sp(GetSP());
  if (module_sp)
    uuid_bytes = module_sp->GetUUID().GetBytes().data();

  if (log) {
    if (uuid_bytes) {
      StreamString s;
      module_sp->GetUUID().Dump(&s);
      log->Printf("SBModule(%p)::GetUUIDBytes () => %s",
                  static_cast<void *>(module_sp.get()), s.GetData());
    } else
      log->Printf("SBModule(%p)::GetUUIDBytes () => NULL",
                  static_cast<void *>(module_sp.get()));
  }
  return uuid_bytes;
}

const char *SBModule::GetUUIDString() const {
  Log *log(lldb_private::GetLogIfAllCategoriesSet(LIBLLDB_LOG_API));

  const char *uuid_cstr = NULL;
  ModuleSP module_sp(GetSP());
  if (module_sp) {
    // We are going to return a "const char *" value through the public API, so
    // we need to constify it so it gets added permanently the string pool and
    // then we don't need to worry about the lifetime of the string as it will
    // never go away once it has been put into the ConstString string pool
    uuid_cstr = ConstString(module_sp->GetUUID().GetAsString()).GetCString();
  }

  if (uuid_cstr && uuid_cstr[0]) {
    if (log)
      log->Printf("SBModule(%p)::GetUUIDString () => %s",
                  static_cast<void *>(module_sp.get()), uuid_cstr);
    return uuid_cstr;
  }

  if (log)
    log->Printf("SBModule(%p)::GetUUIDString () => NULL",
                static_cast<void *>(module_sp.get()));
  return NULL;
}

bool SBModule::operator==(const SBModule &rhs) const {
  if (m_opaque_sp)
    return m_opaque_sp.get() == rhs.m_opaque_sp.get();
  return false;
}

bool SBModule::operator!=(const SBModule &rhs) const {
  if (m_opaque_sp)
    return m_opaque_sp.get() != rhs.m_opaque_sp.get();
  return false;
}

ModuleSP SBModule::GetSP() const { return m_opaque_sp; }

void SBModule::SetSP(const ModuleSP &module_sp) { m_opaque_sp = module_sp; }

SBAddress SBModule::ResolveFileAddress(lldb::addr_t vm_addr) {
  lldb::SBAddress sb_addr;
  ModuleSP module_sp(GetSP());
  if (module_sp) {
    Address addr;
    if (module_sp->ResolveFileAddress(vm_addr, addr))
      sb_addr.ref() = addr;
  }
  return sb_addr;
}

SBSymbolContext
SBModule::ResolveSymbolContextForAddress(const SBAddress &addr,
                                         uint32_t resolve_scope) {
  SBSymbolContext sb_sc;
  ModuleSP module_sp(GetSP());
  SymbolContextItem scope = static_cast<SymbolContextItem>(resolve_scope);
  if (module_sp && addr.IsValid())
    module_sp->ResolveSymbolContextForAddress(addr.ref(), scope, *sb_sc);
  return sb_sc;
}

bool SBModule::GetDescription(SBStream &description) {
  Stream &strm = description.ref();

  ModuleSP module_sp(GetSP());
  if (module_sp) {
    module_sp->GetDescription(&strm);
  } else
    strm.PutCString("No value");

  return true;
}

uint32_t SBModule::GetNumCompileUnits() {
  ModuleSP module_sp(GetSP());
  if (module_sp) {
    return module_sp->GetNumCompileUnits();
  }
  return 0;
}

SBCompileUnit SBModule::GetCompileUnitAtIndex(uint32_t index) {
  SBCompileUnit sb_cu;
  ModuleSP module_sp(GetSP());
  if (module_sp) {
    CompUnitSP cu_sp = module_sp->GetCompileUnitAtIndex(index);
    sb_cu.reset(cu_sp.get());
  }
  return sb_cu;
}

SBSymbolContextList
SBModule::FindCompileUnits(const SBFileSpec &sb_file_spec) {
  SBSymbolContextList sb_sc_list;
  const ModuleSP module_sp(GetSP());
  if (sb_file_spec.IsValid() && module_sp) {
    const bool append = true;
    module_sp->FindCompileUnits(*sb_file_spec, append, *sb_sc_list);
  }
  return sb_sc_list;
}

static Symtab *GetUnifiedSymbolTable(const lldb::ModuleSP &module_sp) {
  if (module_sp) {
    SymbolVendor *symbols = module_sp->GetSymbolVendor();
    if (symbols)
      return symbols->GetSymtab();
  }
  return NULL;
}

size_t SBModule::GetNumSymbols() {
  ModuleSP module_sp(GetSP());
  if (module_sp) {
    Symtab *symtab = GetUnifiedSymbolTable(module_sp);
    if (symtab)
      return symtab->GetNumSymbols();
  }
  return 0;
}

SBSymbol SBModule::GetSymbolAtIndex(size_t idx) {
  SBSymbol sb_symbol;
  ModuleSP module_sp(GetSP());
  Symtab *symtab = GetUnifiedSymbolTable(module_sp);
  if (symtab)
    sb_symbol.SetSymbol(symtab->SymbolAtIndex(idx));
  return sb_symbol;
}

lldb::SBSymbol SBModule::FindSymbol(const char *name,
                                    lldb::SymbolType symbol_type) {
  SBSymbol sb_symbol;
  if (name && name[0]) {
    ModuleSP module_sp(GetSP());
    Symtab *symtab = GetUnifiedSymbolTable(module_sp);
    if (symtab)
      sb_symbol.SetSymbol(symtab->FindFirstSymbolWithNameAndType(
          ConstString(name), symbol_type, Symtab::eDebugAny,
          Symtab::eVisibilityAny));
  }
  return sb_symbol;
}

lldb::SBSymbolContextList SBModule::FindSymbols(const char *name,
                                                lldb::SymbolType symbol_type) {
  SBSymbolContextList sb_sc_list;
  if (name && name[0]) {
    ModuleSP module_sp(GetSP());
    Symtab *symtab = GetUnifiedSymbolTable(module_sp);
    if (symtab) {
      std::vector<uint32_t> matching_symbol_indexes;
      const size_t num_matches = symtab->FindAllSymbolsWithNameAndType(
          ConstString(name), symbol_type, matching_symbol_indexes);
      if (num_matches) {
        SymbolContext sc;
        sc.module_sp = module_sp;
        SymbolContextList &sc_list = *sb_sc_list;
        for (size_t i = 0; i < num_matches; ++i) {
          sc.symbol = symtab->SymbolAtIndex(matching_symbol_indexes[i]);
          if (sc.symbol)
            sc_list.Append(sc);
        }
      }
    }
  }
  return sb_sc_list;
}

size_t SBModule::GetNumSections() {
  ModuleSP module_sp(GetSP());
  if (module_sp) {
    // Give the symbol vendor a chance to add to the unified section list.
    module_sp->GetSymbolVendor();
    SectionList *section_list = module_sp->GetSectionList();
    if (section_list)
      return section_list->GetSize();
  }
  return 0;
}

SBSection SBModule::GetSectionAtIndex(size_t idx) {
  SBSection sb_section;
  ModuleSP module_sp(GetSP());
  if (module_sp) {
    // Give the symbol vendor a chance to add to the unified section list.
    module_sp->GetSymbolVendor();
    SectionList *section_list = module_sp->GetSectionList();

    if (section_list)
      sb_section.SetSP(section_list->GetSectionAtIndex(idx));
  }
  return sb_section;
}

lldb::SBSymbolContextList SBModule::FindFunctions(const char *name,
                                                  uint32_t name_type_mask) {
  lldb::SBSymbolContextList sb_sc_list;
  ModuleSP module_sp(GetSP());
  if (name && module_sp) {
    const bool append = true;
    const bool symbols_ok = true;
    const bool inlines_ok = true;
    FunctionNameType type = static_cast<FunctionNameType>(name_type_mask);
    module_sp->FindFunctions(ConstString(name), NULL, type, symbols_ok,
                             inlines_ok, append, *sb_sc_list);
  }
  return sb_sc_list;
}

SBValueList SBModule::FindGlobalVariables(SBTarget &target, const char *name,
                                          uint32_t max_matches) {
  SBValueList sb_value_list;
  ModuleSP module_sp(GetSP());
  if (name && module_sp) {
    VariableList variable_list;
    const uint32_t match_count = module_sp->FindGlobalVariables(
        ConstString(name), NULL, max_matches, variable_list);

    if (match_count > 0) {
      for (uint32_t i = 0; i < match_count; ++i) {
        lldb::ValueObjectSP valobj_sp;
        TargetSP target_sp(target.GetSP());
        valobj_sp = ValueObjectVariable::Create(
            target_sp.get(), variable_list.GetVariableAtIndex(i));
        if (valobj_sp)
          sb_value_list.Append(SBValue(valobj_sp));
      }
    }
  }

  return sb_value_list;
}

lldb::SBValue SBModule::FindFirstGlobalVariable(lldb::SBTarget &target,
                                                const char *name) {
  SBValueList sb_value_list(FindGlobalVariables(target, name, 1));
  if (sb_value_list.IsValid() && sb_value_list.GetSize() > 0)
    return sb_value_list.GetValueAtIndex(0);
  return SBValue();
}

lldb::SBType SBModule::FindFirstType(const char *name_cstr) {
  SBType sb_type;
  ModuleSP module_sp(GetSP());
  if (name_cstr && module_sp) {
    SymbolContext sc;
    const bool exact_match = false;
    ConstString name(name_cstr);

    sb_type = SBType(module_sp->FindFirstType(sc, name, exact_match));

    if (!sb_type.IsValid()) {
      TypeSystem *type_system =
          module_sp->GetTypeSystemForLanguage(eLanguageTypeC);
      if (type_system)
        sb_type = SBType(type_system->GetBuiltinTypeByName(name));
    }
  }
  return sb_type;
}

lldb::SBType SBModule::GetBasicType(lldb::BasicType type) {
  ModuleSP module_sp(GetSP());
  if (module_sp) {
    TypeSystem *type_system =
        module_sp->GetTypeSystemForLanguage(eLanguageTypeC);
    if (type_system)
      return SBType(type_system->GetBasicTypeFromAST(type));
  }
  return SBType();
}

lldb::SBTypeList SBModule::FindTypes(const char *type) {
  SBTypeList retval;

  ModuleSP module_sp(GetSP());
  if (type && module_sp) {
    SymbolContext sc;
    TypeList type_list;
    const bool exact_match = false;
    ConstString name(type);
    llvm::DenseSet<SymbolFile *> searched_symbol_files;
    const uint32_t num_matches = module_sp->FindTypes(
        sc, name, exact_match, UINT32_MAX, searched_symbol_files, type_list);

    if (num_matches > 0) {
      for (size_t idx = 0; idx < num_matches; idx++) {
        TypeSP type_sp(type_list.GetTypeAtIndex(idx));
        if (type_sp)
          retval.Append(SBType(type_sp));
      }
    } else {
      TypeSystem *type_system =
          module_sp->GetTypeSystemForLanguage(eLanguageTypeC);
      if (type_system) {
        CompilerType compiler_type = type_system->GetBuiltinTypeByName(name);
        if (compiler_type)
          retval.Append(SBType(compiler_type));
      }
    }
  }

  return retval;
}

lldb::SBType SBModule::GetTypeByID(lldb::user_id_t uid) {
  ModuleSP module_sp(GetSP());
  if (module_sp) {
    SymbolVendor *vendor = module_sp->GetSymbolVendor();
    if (vendor) {
      Type *type_ptr = vendor->ResolveTypeUID(uid);
      if (type_ptr)
        return SBType(type_ptr->shared_from_this());
    }
  }
  return SBType();
}

lldb::SBTypeList SBModule::GetTypes(uint32_t type_mask) {
  SBTypeList sb_type_list;

  ModuleSP module_sp(GetSP());
  if (!module_sp)
    return sb_type_list;
  SymbolVendor *vendor = module_sp->GetSymbolVendor();
  if (!vendor)
    return sb_type_list;

  TypeClass type_class = static_cast<TypeClass>(type_mask);
  TypeList type_list;
  vendor->GetTypes(NULL, type_class, type_list);
  sb_type_list.m_opaque_ap->Append(type_list);
  return sb_type_list;
}

SBSection SBModule::FindSection(const char *sect_name) {
  SBSection sb_section;

  ModuleSP module_sp(GetSP());
  if (sect_name && module_sp) {
    // Give the symbol vendor a chance to add to the unified section list.
    module_sp->GetSymbolVendor();
    SectionList *section_list = module_sp->GetSectionList();
    if (section_list) {
      ConstString const_sect_name(sect_name);
      SectionSP section_sp(section_list->FindSectionByName(const_sect_name));
      if (section_sp) {
        sb_section.SetSP(section_sp);
      }
    }
  }
  return sb_section;
}

lldb::ByteOrder SBModule::GetByteOrder() {
  ModuleSP module_sp(GetSP());
  if (module_sp)
    return module_sp->GetArchitecture().GetByteOrder();
  return eByteOrderInvalid;
}

const char *SBModule::GetTriple() {
  ModuleSP module_sp(GetSP());
  if (module_sp) {
    std::string triple(module_sp->GetArchitecture().GetTriple().str());
    // Unique the string so we don't run into ownership issues since the const
    // strings put the string into the string pool once and the strings never
    // comes out
    ConstString const_triple(triple.c_str());
    return const_triple.GetCString();
  }
  return NULL;
}

uint32_t SBModule::GetAddressByteSize() {
  ModuleSP module_sp(GetSP());
  if (module_sp)
    return module_sp->GetArchitecture().GetAddressByteSize();
  return sizeof(void *);
}

uint32_t SBModule::GetVersion(uint32_t *versions, uint32_t num_versions) {
  llvm::VersionTuple version;
  if (ModuleSP module_sp = GetSP())
    version = module_sp->GetVersion();
  uint32_t result = 0;
  if (!version.empty())
    ++result;
  if (version.getMinor())
    ++result;
  if(version.getSubminor())
    ++result;

  if (!versions)
    return result;

  if (num_versions > 0)
    versions[0] = version.empty() ? UINT32_MAX : version.getMajor();
  if (num_versions > 1)
    versions[1] = version.getMinor().getValueOr(UINT32_MAX);
  if (num_versions > 2)
    versions[2] = version.getSubminor().getValueOr(UINT32_MAX);
  for (uint32_t i = 3; i < num_versions; ++i)
    versions[i] = UINT32_MAX;
  return result;
}

lldb::SBFileSpec SBModule::GetSymbolFileSpec() const {
  lldb::SBFileSpec sb_file_spec;
  ModuleSP module_sp(GetSP());
  if (module_sp) {
    SymbolVendor *symbol_vendor_ptr = module_sp->GetSymbolVendor();
    if (symbol_vendor_ptr)
      sb_file_spec.SetFileSpec(symbol_vendor_ptr->GetMainFileSpec());
  }
  return sb_file_spec;
}

lldb::SBAddress SBModule::GetObjectFileHeaderAddress() const {
  lldb::SBAddress sb_addr;
  ModuleSP module_sp(GetSP());
  if (module_sp) {
    ObjectFile *objfile_ptr = module_sp->GetObjectFile();
    if (objfile_ptr)
      sb_addr.ref() = objfile_ptr->GetHeaderAddress();
  }
  return sb_addr;
}

<<<<<<< HEAD
lldb::SBError SBModule::IsTypeSystemCompatible(lldb::LanguageType language) {
  SBError sb_error;
  ModuleSP module_sp(GetSP());
  if (module_sp) {
    TypeSystem *type_system = module_sp->GetTypeSystemForLanguage(language);
    if (type_system) {
      sb_error.SetError(type_system->IsCompatible());
    } else {
      sb_error.SetErrorStringWithFormat(
          "no type system for language %s",
          Language::GetNameForLanguageType(language));
    }
  } else {
    sb_error.SetErrorString("invalid module");
  }
  return sb_error;
=======
lldb::SBAddress SBModule::GetObjectFileEntryPointAddress() const {
  lldb::SBAddress sb_addr;
  ModuleSP module_sp(GetSP());
  if (module_sp) {
    ObjectFile *objfile_ptr = module_sp->GetObjectFile();
    if (objfile_ptr)
      sb_addr.ref() = objfile_ptr->GetEntryPointAddress();
  }
  return sb_addr;
>>>>>>> dc5b80b2
}<|MERGE_RESOLUTION|>--- conflicted
+++ resolved
@@ -593,7 +593,6 @@
   return sb_addr;
 }
 
-<<<<<<< HEAD
 lldb::SBError SBModule::IsTypeSystemCompatible(lldb::LanguageType language) {
   SBError sb_error;
   ModuleSP module_sp(GetSP());
@@ -610,7 +609,8 @@
     sb_error.SetErrorString("invalid module");
   }
   return sb_error;
-=======
+}
+
 lldb::SBAddress SBModule::GetObjectFileEntryPointAddress() const {
   lldb::SBAddress sb_addr;
   ModuleSP module_sp(GetSP());
@@ -620,5 +620,4 @@
       sb_addr.ref() = objfile_ptr->GetEntryPointAddress();
   }
   return sb_addr;
->>>>>>> dc5b80b2
 }