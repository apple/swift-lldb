--- conflicted
+++ resolved
@@ -455,13 +455,8 @@
 {
     uint32_t frame_idx = UINT32_MAX;
 
-<<<<<<< HEAD
-    std::unique_lock<std::recursive_mutex> lock;
-    ExecutionContext exe_ctx(m_opaque_sp.get(), lock);
-=======
-    Mutex::Locker api_locker;
-    ExecutionContext exe_ctx (m_opaque_sp.get(), api_locker);
->>>>>>> 969e9c06
+    std::unique_lock<std::recursive_mutex> lock;
+    ExecutionContext exe_ctx(m_opaque_sp.get(), lock);
 
     StackFrame *frame = exe_ctx.GetFramePtr();
     if (frame)
@@ -477,13 +472,8 @@
 lldb::addr_t
 SBFrame::GetCFA () const
 {
-<<<<<<< HEAD
-    std::unique_lock<std::recursive_mutex> lock;
-    ExecutionContext exe_ctx(m_opaque_sp.get(), lock);
-=======
-    Mutex::Locker api_locker;
-    ExecutionContext exe_ctx (m_opaque_sp.get(), api_locker);
->>>>>>> 969e9c06
+    std::unique_lock<std::recursive_mutex> lock;
+    ExecutionContext exe_ctx(m_opaque_sp.get(), lock);
 
     StackFrame *frame = exe_ctx.GetFramePtr();
     if (frame)
@@ -703,13 +693,8 @@
 SBFrame::GetValueForVariablePath (const char *var_path)
 {
     SBValue sb_value;
-<<<<<<< HEAD
-    std::unique_lock<std::recursive_mutex> lock;
-    ExecutionContext exe_ctx(m_opaque_sp.get(), lock);
-=======
-    Mutex::Locker api_locker;
-    ExecutionContext exe_ctx (m_opaque_sp.get(), api_locker);
->>>>>>> 969e9c06
+    std::unique_lock<std::recursive_mutex> lock;
+    ExecutionContext exe_ctx(m_opaque_sp.get(), lock);
 
     StackFrame *frame = exe_ctx.GetFramePtr();
     Target *target = exe_ctx.GetTargetPtr();
@@ -775,13 +760,8 @@
 SBFrame::FindVariable (const char *name)
 {
     SBValue value;
-<<<<<<< HEAD
-    std::unique_lock<std::recursive_mutex> lock;
-    ExecutionContext exe_ctx(m_opaque_sp.get(), lock);
-=======
-    Mutex::Locker api_locker;
-    ExecutionContext exe_ctx (m_opaque_sp.get(), api_locker);
->>>>>>> 969e9c06
+    std::unique_lock<std::recursive_mutex> lock;
+    ExecutionContext exe_ctx(m_opaque_sp.get(), lock);
 
     StackFrame *frame = exe_ctx.GetFramePtr();
     Target *target = exe_ctx.GetTargetPtr();
@@ -872,13 +852,8 @@
 SBFrame::FindValue (const char *name, ValueType value_type)
 {
     SBValue value;
-<<<<<<< HEAD
-    std::unique_lock<std::recursive_mutex> lock;
-    ExecutionContext exe_ctx(m_opaque_sp.get(), lock);
-=======
-    Mutex::Locker api_locker;
-    ExecutionContext exe_ctx (m_opaque_sp.get(), api_locker);
->>>>>>> 969e9c06
+    std::unique_lock<std::recursive_mutex> lock;
+    ExecutionContext exe_ctx(m_opaque_sp.get(), lock);
 
     StackFrame *frame = exe_ctx.GetFramePtr();
     Target *target = exe_ctx.GetTargetPtr();
@@ -1060,13 +1035,8 @@
 {
     Log *log(GetLogIfAllCategoriesSet (LIBLLDB_LOG_API));
 
-<<<<<<< HEAD
-    std::unique_lock<std::recursive_mutex> lock;
-    ExecutionContext exe_ctx(m_opaque_sp.get(), lock);
-=======
-    Mutex::Locker api_locker;
-    ExecutionContext exe_ctx (m_opaque_sp.get(), api_locker);
->>>>>>> 969e9c06
+    std::unique_lock<std::recursive_mutex> lock;
+    ExecutionContext exe_ctx(m_opaque_sp.get(), lock);
 
     ThreadSP thread_sp (exe_ctx.GetThreadSP());
     SBThread sb_thread (thread_sp);
@@ -1131,13 +1101,8 @@
                        bool in_scope_only)
 {
     SBValueList value_list;
-<<<<<<< HEAD
-    std::unique_lock<std::recursive_mutex> lock;
-    ExecutionContext exe_ctx(m_opaque_sp.get(), lock);
-=======
-    Mutex::Locker api_locker;
-    ExecutionContext exe_ctx (m_opaque_sp.get(), api_locker);
->>>>>>> 969e9c06
+    std::unique_lock<std::recursive_mutex> lock;
+    ExecutionContext exe_ctx(m_opaque_sp.get(), lock);
 
     StackFrame *frame = exe_ctx.GetFramePtr();
     Target *target = exe_ctx.GetTargetPtr();
@@ -1166,13 +1131,8 @@
                        bool in_scope_only,
                        lldb::DynamicValueType  use_dynamic)
 {
-<<<<<<< HEAD
-    std::unique_lock<std::recursive_mutex> lock;
-    ExecutionContext exe_ctx(m_opaque_sp.get(), lock);
-=======
-    Mutex::Locker api_locker;
-    ExecutionContext exe_ctx (m_opaque_sp.get(), api_locker);
->>>>>>> 969e9c06
+    std::unique_lock<std::recursive_mutex> lock;
+    ExecutionContext exe_ctx(m_opaque_sp.get(), lock);
 
     Target *target = exe_ctx.GetTargetPtr();
     const bool include_runtime_support_values = target ? target->GetDisplayRuntimeSupportValues() : false;
@@ -1458,13 +1418,8 @@
 SBFrame::EvaluateExpression (const char *expr)
 {
     SBValue result;
-<<<<<<< HEAD
-    std::unique_lock<std::recursive_mutex> lock;
-    ExecutionContext exe_ctx(m_opaque_sp.get(), lock);
-=======
-    Mutex::Locker api_locker;
-    ExecutionContext exe_ctx (m_opaque_sp.get(), api_locker);
->>>>>>> 969e9c06
+    std::unique_lock<std::recursive_mutex> lock;
+    ExecutionContext exe_ctx(m_opaque_sp.get(), lock);
 
     StackFrame *frame = exe_ctx.GetFramePtr();
     Target *target = exe_ctx.GetTargetPtr();
@@ -1491,13 +1446,8 @@
     options.SetFetchDynamicValue (fetch_dynamic_value);
     options.SetUnwindOnError (true);
     options.SetIgnoreBreakpoints (true);
-<<<<<<< HEAD
-    std::unique_lock<std::recursive_mutex> lock;
-    ExecutionContext exe_ctx(m_opaque_sp.get(), lock);
-=======
-    Mutex::Locker api_locker;
-    ExecutionContext exe_ctx (m_opaque_sp.get(), api_locker);
->>>>>>> 969e9c06
+    std::unique_lock<std::recursive_mutex> lock;
+    ExecutionContext exe_ctx(m_opaque_sp.get(), lock);
 
     StackFrame *frame = exe_ctx.GetFramePtr();
     Target *target = exe_ctx.GetTargetPtr();
@@ -1512,13 +1462,8 @@
 SBFrame::EvaluateExpression (const char *expr, lldb::DynamicValueType fetch_dynamic_value, bool unwind_on_error)
 {
     SBExpressionOptions options;
-<<<<<<< HEAD
-    std::unique_lock<std::recursive_mutex> lock;
-    ExecutionContext exe_ctx(m_opaque_sp.get(), lock);
-=======
-    Mutex::Locker api_locker;
-    ExecutionContext exe_ctx (m_opaque_sp.get(), api_locker);
->>>>>>> 969e9c06
+    std::unique_lock<std::recursive_mutex> lock;
+    ExecutionContext exe_ctx(m_opaque_sp.get(), lock);
 
     options.SetFetchDynamicValue (fetch_dynamic_value);
     options.SetUnwindOnError (unwind_on_error);
@@ -1625,13 +1570,8 @@
 SBFrame::IsInlined() const
 {
     Log *log(GetLogIfAllCategoriesSet (LIBLLDB_LOG_API));
-<<<<<<< HEAD
-    std::unique_lock<std::recursive_mutex> lock;
-    ExecutionContext exe_ctx(m_opaque_sp.get(), lock);
-=======
-    Mutex::Locker api_locker;
-    ExecutionContext exe_ctx (m_opaque_sp.get(), api_locker);
->>>>>>> 969e9c06
+    std::unique_lock<std::recursive_mutex> lock;
+    ExecutionContext exe_ctx(m_opaque_sp.get(), lock);
 
     StackFrame *frame = nullptr;
     Target *target = exe_ctx.GetTargetPtr();
@@ -1676,13 +1616,8 @@
 {
     Log *log(lldb_private::GetLogIfAllCategoriesSet (LIBLLDB_LOG_API));
     const char *name = nullptr;
-<<<<<<< HEAD
-    std::unique_lock<std::recursive_mutex> lock;
-    ExecutionContext exe_ctx(m_opaque_sp.get(), lock);
-=======
-    Mutex::Locker api_locker;
-    ExecutionContext exe_ctx (m_opaque_sp.get(), api_locker);
->>>>>>> 969e9c06
+    std::unique_lock<std::recursive_mutex> lock;
+    ExecutionContext exe_ctx(m_opaque_sp.get(), lock);
 
     StackFrame *frame = nullptr;
     Target *target = exe_ctx.GetTargetPtr();
@@ -1739,14 +1674,9 @@
 {
     Log *log(lldb_private::GetLogIfAllCategoriesSet (LIBLLDB_LOG_API));
     const char *name = nullptr;
-<<<<<<< HEAD
-
-    std::unique_lock<std::recursive_mutex> lock;
-    ExecutionContext exe_ctx(m_opaque_sp.get(), lock);
-=======
-    Mutex::Locker api_locker;
-    ExecutionContext exe_ctx (m_opaque_sp.get(), api_locker);
->>>>>>> 969e9c06
+
+    std::unique_lock<std::recursive_mutex> lock;
+    ExecutionContext exe_ctx(m_opaque_sp.get(), lock);
 
     StackFrame *frame = nullptr;
     Target *target = exe_ctx.GetTargetPtr();
