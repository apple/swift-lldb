//===-- SBThread.cpp --------------------------------------------*- C++ -*-===//
//
// Part of the LLVM Project, under the Apache License v2.0 with LLVM Exceptions.
// See https://llvm.org/LICENSE.txt for license information.
// SPDX-License-Identifier: Apache-2.0 WITH LLVM-exception
//
//===----------------------------------------------------------------------===//

#include "lldb/API/SBThread.h"
#include "SBReproducerPrivate.h"
#include "Utils.h"
#include "lldb/API/SBAddress.h"
#include "lldb/API/SBDebugger.h"
#include "lldb/API/SBEvent.h"
#include "lldb/API/SBFileSpec.h"
#include "lldb/API/SBFrame.h"
#include "lldb/API/SBProcess.h"
#include "lldb/API/SBStream.h"
#include "lldb/API/SBSymbolContext.h"
#include "lldb/API/SBThreadCollection.h"
#include "lldb/API/SBThreadPlan.h"
#include "lldb/API/SBValue.h"
#include "lldb/Breakpoint/BreakpointLocation.h"
#include "lldb/Core/Debugger.h"
#include "lldb/Core/StreamFile.h"
#include "lldb/Core/ValueObject.h"
#include "lldb/Interpreter/CommandInterpreter.h"
#include "lldb/Symbol/CompileUnit.h"
#include "lldb/Symbol/SymbolContext.h"
#include "lldb/Target/Process.h"
#include "lldb/Target/Queue.h"
#include "lldb/Target/StopInfo.h"
#include "lldb/Target/SystemRuntime.h"
#include "lldb/Target/Target.h"
#include "lldb/Target/Thread.h"
#include "lldb/Target/ThreadPlan.h"
#include "lldb/Target/ThreadPlanStepInRange.h"
#include "lldb/Target/ThreadPlanStepInstruction.h"
#include "lldb/Target/ThreadPlanStepOut.h"
#include "lldb/Target/ThreadPlanStepRange.h"
#include "lldb/Target/UnixSignals.h"
#include "lldb/Utility/State.h"
#include "lldb/Utility/Stream.h"
#include "lldb/Utility/StructuredData.h"
#include "lldb/lldb-enumerations.h"

#include <memory>

using namespace lldb;
using namespace lldb_private;

const char *SBThread::GetBroadcasterClassName() {
  LLDB_RECORD_STATIC_METHOD_NO_ARGS(const char *, SBThread,
                                    GetBroadcasterClassName);

  return Thread::GetStaticBroadcasterClass().AsCString();
}

// Constructors
SBThread::SBThread() : m_opaque_sp(new ExecutionContextRef()) {
  LLDB_RECORD_CONSTRUCTOR_NO_ARGS(SBThread);
}

SBThread::SBThread(const ThreadSP &lldb_object_sp)
    : m_opaque_sp(new ExecutionContextRef(lldb_object_sp)) {
  LLDB_RECORD_CONSTRUCTOR(SBThread, (const lldb::ThreadSP &), lldb_object_sp);
}

SBThread::SBThread(const SBThread &rhs) : m_opaque_sp() {
  LLDB_RECORD_CONSTRUCTOR(SBThread, (const lldb::SBThread &), rhs);

  m_opaque_sp = clone(rhs.m_opaque_sp);
}

// Assignment operator

const lldb::SBThread &SBThread::operator=(const SBThread &rhs) {
  LLDB_RECORD_METHOD(const lldb::SBThread &,
                     SBThread, operator=,(const lldb::SBThread &), rhs);

  if (this != &rhs)
    m_opaque_sp = clone(rhs.m_opaque_sp);
  return LLDB_RECORD_RESULT(*this);
}

// Destructor
SBThread::~SBThread() {}

lldb::SBQueue SBThread::GetQueue() const {
  LLDB_RECORD_METHOD_CONST_NO_ARGS(lldb::SBQueue, SBThread, GetQueue);

  SBQueue sb_queue;
  QueueSP queue_sp;
  std::unique_lock<std::recursive_mutex> lock;
  ExecutionContext exe_ctx(m_opaque_sp.get(), lock);

  if (exe_ctx.HasThreadScope()) {
    Process::StopLocker stop_locker;
    if (stop_locker.TryLock(&exe_ctx.GetProcessPtr()->GetRunLock())) {
      queue_sp = exe_ctx.GetThreadPtr()->GetQueue();
      if (queue_sp) {
        sb_queue.SetQueue(queue_sp);
      }
    }
  }

  return LLDB_RECORD_RESULT(sb_queue);
}

bool SBThread::IsValid() const {
  LLDB_RECORD_METHOD_CONST_NO_ARGS(bool, SBThread, IsValid);
  return this->operator bool();
}
SBThread::operator bool() const {
  LLDB_RECORD_METHOD_CONST_NO_ARGS(bool, SBThread, operator bool);

  std::unique_lock<std::recursive_mutex> lock;
  ExecutionContext exe_ctx(m_opaque_sp.get(), lock);

  Target *target = exe_ctx.GetTargetPtr();
  Process *process = exe_ctx.GetProcessPtr();
  if (target && process) {
    Process::StopLocker stop_locker;
    if (stop_locker.TryLock(&process->GetRunLock()))
      return m_opaque_sp->GetThreadSP().get() != NULL;
  }
  // Without a valid target & process, this thread can't be valid.
  return false;
}

void SBThread::Clear() {
  LLDB_RECORD_METHOD_NO_ARGS(void, SBThread, Clear);

  m_opaque_sp->Clear();
}

StopReason SBThread::GetStopReason() {
  LLDB_RECORD_METHOD_NO_ARGS(lldb::StopReason, SBThread, GetStopReason);

  StopReason reason = eStopReasonInvalid;
  std::unique_lock<std::recursive_mutex> lock;
  ExecutionContext exe_ctx(m_opaque_sp.get(), lock);

  if (exe_ctx.HasThreadScope()) {
    Process::StopLocker stop_locker;
    if (stop_locker.TryLock(&exe_ctx.GetProcessPtr()->GetRunLock())) {
      return exe_ctx.GetThreadPtr()->GetStopReason();
    }
  }

  return reason;
}

size_t SBThread::GetStopReasonDataCount() {
  LLDB_RECORD_METHOD_NO_ARGS(size_t, SBThread, GetStopReasonDataCount);

  std::unique_lock<std::recursive_mutex> lock;
  ExecutionContext exe_ctx(m_opaque_sp.get(), lock);

  if (exe_ctx.HasThreadScope()) {
    Process::StopLocker stop_locker;
    if (stop_locker.TryLock(&exe_ctx.GetProcessPtr()->GetRunLock())) {
      StopInfoSP stop_info_sp = exe_ctx.GetThreadPtr()->GetStopInfo();
      if (stop_info_sp) {
        StopReason reason = stop_info_sp->GetStopReason();
        switch (reason) {
        case eStopReasonInvalid:
        case eStopReasonNone:
        case eStopReasonTrace:
        case eStopReasonExec:
        case eStopReasonPlanComplete:
        case eStopReasonThreadExiting:
        case eStopReasonInstrumentation:
          // There is no data for these stop reasons.
          return 0;

        case eStopReasonBreakpoint: {
          break_id_t site_id = stop_info_sp->GetValue();
          lldb::BreakpointSiteSP bp_site_sp(
              exe_ctx.GetProcessPtr()->GetBreakpointSiteList().FindByID(
                  site_id));
          if (bp_site_sp)
            return bp_site_sp->GetNumberOfOwners() * 2;
          else
            return 0; // Breakpoint must have cleared itself...
        } break;

        case eStopReasonWatchpoint:
          return 1;

        case eStopReasonSignal:
          return 1;

        case eStopReasonException:
          return 1;
        }
      }
    }
  }
  return 0;
}

uint64_t SBThread::GetStopReasonDataAtIndex(uint32_t idx) {
  LLDB_RECORD_METHOD(uint64_t, SBThread, GetStopReasonDataAtIndex, (uint32_t),
                     idx);

  std::unique_lock<std::recursive_mutex> lock;
  ExecutionContext exe_ctx(m_opaque_sp.get(), lock);

  if (exe_ctx.HasThreadScope()) {
    Process::StopLocker stop_locker;
    if (stop_locker.TryLock(&exe_ctx.GetProcessPtr()->GetRunLock())) {
      Thread *thread = exe_ctx.GetThreadPtr();
      StopInfoSP stop_info_sp = thread->GetStopInfo();
      if (stop_info_sp) {
        StopReason reason = stop_info_sp->GetStopReason();
        switch (reason) {
        case eStopReasonInvalid:
        case eStopReasonNone:
        case eStopReasonTrace:
        case eStopReasonExec:
        case eStopReasonPlanComplete:
        case eStopReasonThreadExiting:
        case eStopReasonInstrumentation:
          // There is no data for these stop reasons.
          return 0;

        case eStopReasonBreakpoint: {
          break_id_t site_id = stop_info_sp->GetValue();
          lldb::BreakpointSiteSP bp_site_sp(
              exe_ctx.GetProcessPtr()->GetBreakpointSiteList().FindByID(
                  site_id));
          if (bp_site_sp) {
            uint32_t bp_index = idx / 2;
            BreakpointLocationSP bp_loc_sp(
                bp_site_sp->GetOwnerAtIndex(bp_index));
            if (bp_loc_sp) {
              if (idx & 1) {
                // Odd idx, return the breakpoint location ID
                return bp_loc_sp->GetID();
              } else {
                // Even idx, return the breakpoint ID
                return bp_loc_sp->GetBreakpoint().GetID();
              }
            }
          }
          return LLDB_INVALID_BREAK_ID;
        } break;

        case eStopReasonWatchpoint:
          return stop_info_sp->GetValue();

        case eStopReasonSignal:
          return stop_info_sp->GetValue();

        case eStopReasonException:
          return stop_info_sp->GetValue();
        }
      }
    }
  }
  return 0;
}

bool SBThread::GetStopReasonExtendedInfoAsJSON(lldb::SBStream &stream) {
  LLDB_RECORD_METHOD(bool, SBThread, GetStopReasonExtendedInfoAsJSON,
                     (lldb::SBStream &), stream);

  Stream &strm = stream.ref();

  std::unique_lock<std::recursive_mutex> lock;
  ExecutionContext exe_ctx(m_opaque_sp.get(), lock);

  if (!exe_ctx.HasThreadScope())
    return false;

  StopInfoSP stop_info = exe_ctx.GetThreadPtr()->GetStopInfo();
  StructuredData::ObjectSP info = stop_info->GetExtendedInfo();
  if (!info)
    return false;

  info->Dump(strm);

  return true;
}

SBThreadCollection
SBThread::GetStopReasonExtendedBacktraces(InstrumentationRuntimeType type) {
  LLDB_RECORD_METHOD(lldb::SBThreadCollection, SBThread,
                     GetStopReasonExtendedBacktraces,
                     (lldb::InstrumentationRuntimeType), type);

  ThreadCollectionSP threads;
  threads = std::make_shared<ThreadCollection>();

  std::unique_lock<std::recursive_mutex> lock;
  ExecutionContext exe_ctx(m_opaque_sp.get(), lock);

  if (!exe_ctx.HasThreadScope())
    return LLDB_RECORD_RESULT(threads);

  ProcessSP process_sp = exe_ctx.GetProcessSP();

  StopInfoSP stop_info = exe_ctx.GetThreadPtr()->GetStopInfo();
  StructuredData::ObjectSP info = stop_info->GetExtendedInfo();
  if (!info)
    return LLDB_RECORD_RESULT(threads);

  return LLDB_RECORD_RESULT(process_sp->GetInstrumentationRuntime(type)
                                ->GetBacktracesFromExtendedStopInfo(info));
}

size_t SBThread::GetStopDescription(char *dst, size_t dst_len) {
  LLDB_RECORD_METHOD(size_t, SBThread, GetStopDescription, (char *, size_t),
                     dst, dst_len);

  std::unique_lock<std::recursive_mutex> lock;
  ExecutionContext exe_ctx(m_opaque_sp.get(), lock);

  if (exe_ctx.HasThreadScope()) {
    Process::StopLocker stop_locker;
    if (stop_locker.TryLock(&exe_ctx.GetProcessPtr()->GetRunLock())) {

      StopInfoSP stop_info_sp = exe_ctx.GetThreadPtr()->GetStopInfo();
      if (stop_info_sp) {
        const char *stop_desc = stop_info_sp->GetDescription();
        if (stop_desc) {
          if (dst)
            return ::snprintf(dst, dst_len, "%s", stop_desc);
          else {
            // NULL dst passed in, return the length needed to contain the
            // description
            return ::strlen(stop_desc) + 1; // Include the NULL byte for size
          }
        } else {
          size_t stop_desc_len = 0;
          switch (stop_info_sp->GetStopReason()) {
          case eStopReasonTrace:
          case eStopReasonPlanComplete: {
            static char trace_desc[] = "step";
            stop_desc = trace_desc;
            stop_desc_len =
                sizeof(trace_desc); // Include the NULL byte for size
          } break;

          case eStopReasonBreakpoint: {
            static char bp_desc[] = "breakpoint hit";
            stop_desc = bp_desc;
            stop_desc_len = sizeof(bp_desc); // Include the NULL byte for size
          } break;

          case eStopReasonWatchpoint: {
            static char wp_desc[] = "watchpoint hit";
            stop_desc = wp_desc;
            stop_desc_len = sizeof(wp_desc); // Include the NULL byte for size
          } break;

          case eStopReasonSignal: {
            stop_desc =
                exe_ctx.GetProcessPtr()->GetUnixSignals()->GetSignalAsCString(
                    stop_info_sp->GetValue());
            if (stop_desc == NULL || stop_desc[0] == '\0') {
              static char signal_desc[] = "signal";
              stop_desc = signal_desc;
              stop_desc_len =
                  sizeof(signal_desc); // Include the NULL byte for size
            }
          } break;

          case eStopReasonException: {
            char exc_desc[] = "exception";
            stop_desc = exc_desc;
            stop_desc_len = sizeof(exc_desc); // Include the NULL byte for size
          } break;

          case eStopReasonExec: {
            char exc_desc[] = "exec";
            stop_desc = exc_desc;
            stop_desc_len = sizeof(exc_desc); // Include the NULL byte for size
          } break;

          case eStopReasonThreadExiting: {
            char limbo_desc[] = "thread exiting";
            stop_desc = limbo_desc;
            stop_desc_len = sizeof(limbo_desc);
          } break;
          default:
            break;
          }

          if (stop_desc && stop_desc[0]) {
            if (dst)
              return ::snprintf(dst, dst_len, "%s", stop_desc) +
                     1; // Include the NULL byte

            if (stop_desc_len == 0)
              stop_desc_len = ::strlen(stop_desc) + 1; // Include the NULL byte

            return stop_desc_len;
          }
        }
      }
    }
  }
  if (dst)
    *dst = 0;
  return 0;
}

SBValue SBThread::GetStopReturnValue() {
  LLDB_RECORD_METHOD_NO_ARGS(lldb::SBValue, SBThread, GetStopReturnValue);

  bool is_swift_error_value = false;
  SBValue return_value = GetStopReturnOrErrorValue(is_swift_error_value);
  if (is_swift_error_value)
    return SBValue();
  else
    return return_value;
}

SBValue SBThread::GetStopErrorValue() {
  bool is_swift_error_value = false;
  SBValue return_value = GetStopReturnOrErrorValue(is_swift_error_value);
  if (!is_swift_error_value)
    return SBValue();
  else
    return return_value;
}

SBValue SBThread::GetStopReturnOrErrorValue(bool &is_swift_error_value) {
  LLDB_RECORD_METHOD(lldb::SBValue, SBThread, GetStopReturnOrErrorValue, (bool&), is_swift_error_value);
  ValueObjectSP return_valobj_sp;
  std::unique_lock<std::recursive_mutex> lock;
  ExecutionContext exe_ctx(m_opaque_sp.get(), lock);

  if (exe_ctx.HasThreadScope()) {
    Process::StopLocker stop_locker;
    if (stop_locker.TryLock(&exe_ctx.GetProcessPtr()->GetRunLock())) {
      StopInfoSP stop_info_sp = exe_ctx.GetThreadPtr()->GetStopInfo();
      if (stop_info_sp) {
        return_valobj_sp =
            StopInfo::GetReturnValueObject(stop_info_sp, is_swift_error_value);
      }
    }
  }

  return LLDB_RECORD_RESULT(SBValue(return_valobj_sp));
}

void SBThread::SetThread(const ThreadSP &lldb_object_sp) {
  m_opaque_sp->SetThreadSP(lldb_object_sp);
}

lldb::tid_t SBThread::GetThreadID() const {
  LLDB_RECORD_METHOD_CONST_NO_ARGS(lldb::tid_t, SBThread, GetThreadID);

  ThreadSP thread_sp(m_opaque_sp->GetThreadSP());
  if (thread_sp)
    return thread_sp->GetID();
  return LLDB_INVALID_THREAD_ID;
}

uint32_t SBThread::GetIndexID() const {
  LLDB_RECORD_METHOD_CONST_NO_ARGS(uint32_t, SBThread, GetIndexID);

  ThreadSP thread_sp(m_opaque_sp->GetThreadSP());
  if (thread_sp)
    return thread_sp->GetIndexID();
  return LLDB_INVALID_INDEX32;
}

const char *SBThread::GetName() const {
  LLDB_RECORD_METHOD_CONST_NO_ARGS(const char *, SBThread, GetName);

  const char *name = NULL;
  std::unique_lock<std::recursive_mutex> lock;
  ExecutionContext exe_ctx(m_opaque_sp.get(), lock);

  if (exe_ctx.HasThreadScope()) {
    Process::StopLocker stop_locker;
    if (stop_locker.TryLock(&exe_ctx.GetProcessPtr()->GetRunLock())) {
      name = exe_ctx.GetThreadPtr()->GetName();
    }
  }

  return name;
}

const char *SBThread::GetQueueName() const {
  LLDB_RECORD_METHOD_CONST_NO_ARGS(const char *, SBThread, GetQueueName);

  const char *name = NULL;
  std::unique_lock<std::recursive_mutex> lock;
  ExecutionContext exe_ctx(m_opaque_sp.get(), lock);

  if (exe_ctx.HasThreadScope()) {
    Process::StopLocker stop_locker;
    if (stop_locker.TryLock(&exe_ctx.GetProcessPtr()->GetRunLock())) {
      name = exe_ctx.GetThreadPtr()->GetQueueName();
    }
  }

  return name;
}

lldb::queue_id_t SBThread::GetQueueID() const {
  LLDB_RECORD_METHOD_CONST_NO_ARGS(lldb::queue_id_t, SBThread, GetQueueID);

  queue_id_t id = LLDB_INVALID_QUEUE_ID;
  std::unique_lock<std::recursive_mutex> lock;
  ExecutionContext exe_ctx(m_opaque_sp.get(), lock);

  if (exe_ctx.HasThreadScope()) {
    Process::StopLocker stop_locker;
    if (stop_locker.TryLock(&exe_ctx.GetProcessPtr()->GetRunLock())) {
      id = exe_ctx.GetThreadPtr()->GetQueueID();
    }
  }

  return id;
}

bool SBThread::GetInfoItemByPathAsString(const char *path, SBStream &strm) {
  LLDB_RECORD_METHOD(bool, SBThread, GetInfoItemByPathAsString,
                     (const char *, lldb::SBStream &), path, strm);

  bool success = false;
  std::unique_lock<std::recursive_mutex> lock;
  ExecutionContext exe_ctx(m_opaque_sp.get(), lock);

  if (exe_ctx.HasThreadScope()) {
    Process::StopLocker stop_locker;
    if (stop_locker.TryLock(&exe_ctx.GetProcessPtr()->GetRunLock())) {
      Thread *thread = exe_ctx.GetThreadPtr();
      StructuredData::ObjectSP info_root_sp = thread->GetExtendedInfo();
      if (info_root_sp) {
        StructuredData::ObjectSP node =
            info_root_sp->GetObjectForDotSeparatedPath(path);
        if (node) {
          if (node->GetType() == eStructuredDataTypeString) {
            strm.Printf("%s", node->GetAsString()->GetValue().str().c_str());
            success = true;
          }
          if (node->GetType() == eStructuredDataTypeInteger) {
            strm.Printf("0x%" PRIx64, node->GetAsInteger()->GetValue());
            success = true;
          }
          if (node->GetType() == eStructuredDataTypeFloat) {
            strm.Printf("0x%f", node->GetAsFloat()->GetValue());
            success = true;
          }
          if (node->GetType() == eStructuredDataTypeBoolean) {
            if (node->GetAsBoolean()->GetValue())
              strm.Printf("true");
            else
              strm.Printf("false");
            success = true;
          }
          if (node->GetType() == eStructuredDataTypeNull) {
            strm.Printf("null");
            success = true;
          }
        }
      }
    }
  }

  return success;
}

SBError SBThread::ResumeNewPlan(ExecutionContext &exe_ctx,
                                ThreadPlan *new_plan) {
  SBError sb_error;

  Process *process = exe_ctx.GetProcessPtr();
  if (!process) {
    sb_error.SetErrorString("No process in SBThread::ResumeNewPlan");
    return sb_error;
  }

  Thread *thread = exe_ctx.GetThreadPtr();
  if (!thread) {
    sb_error.SetErrorString("No thread in SBThread::ResumeNewPlan");
    return sb_error;
  }

  // User level plans should be Master Plans so they can be interrupted, other
  // plans executed, and then a "continue" will resume the plan.
  if (new_plan != NULL) {
    new_plan->SetIsMasterPlan(true);
    new_plan->SetOkayToDiscard(false);
  }

  // Why do we need to set the current thread by ID here???
  process->GetThreadList().SetSelectedThreadByID(thread->GetID());

  if (process->GetTarget().GetDebugger().GetAsyncExecution())
    sb_error.ref() = process->Resume();
  else
    sb_error.ref() = process->ResumeSynchronous(NULL);

  return sb_error;
}

void SBThread::StepOver(lldb::RunMode stop_other_threads) {
  LLDB_RECORD_METHOD(void, SBThread, StepOver, (lldb::RunMode),
                     stop_other_threads);

  SBError error; // Ignored
  StepOver(stop_other_threads, error);
}

void SBThread::StepOver(lldb::RunMode stop_other_threads, SBError &error) {
  LLDB_RECORD_METHOD(void, SBThread, StepOver, (lldb::RunMode, lldb::SBError &),
                     stop_other_threads, error);

  std::unique_lock<std::recursive_mutex> lock;
  ExecutionContext exe_ctx(m_opaque_sp.get(), lock);

  if (!exe_ctx.HasThreadScope()) {
    error.SetErrorString("this SBThread object is invalid");
    return;
  }

  Thread *thread = exe_ctx.GetThreadPtr();
  bool abort_other_plans = false;
  StackFrameSP frame_sp(thread->GetStackFrameAtIndex(0));

  Status new_plan_status;
  ThreadPlanSP new_plan_sp;
  if (frame_sp) {
    if (frame_sp->HasDebugInformation()) {
      const LazyBool avoid_no_debug = eLazyBoolCalculate;
      SymbolContext sc(frame_sp->GetSymbolContext(eSymbolContextEverything));
      new_plan_sp = thread->QueueThreadPlanForStepOverRange(
          abort_other_plans, sc.line_entry, sc, stop_other_threads,
          new_plan_status, avoid_no_debug);
    } else {
      new_plan_sp = thread->QueueThreadPlanForStepSingleInstruction(
          true, abort_other_plans, stop_other_threads, new_plan_status);
    }
  }
  error = ResumeNewPlan(exe_ctx, new_plan_sp.get());
}

void SBThread::StepInto(lldb::RunMode stop_other_threads) {
  LLDB_RECORD_METHOD(void, SBThread, StepInto, (lldb::RunMode),
                     stop_other_threads);

  StepInto(NULL, stop_other_threads);
}

void SBThread::StepInto(const char *target_name,
                        lldb::RunMode stop_other_threads) {
  LLDB_RECORD_METHOD(void, SBThread, StepInto, (const char *, lldb::RunMode),
                     target_name, stop_other_threads);

  SBError error; // Ignored
  StepInto(target_name, LLDB_INVALID_LINE_NUMBER, error, stop_other_threads);
}

void SBThread::StepInto(const char *target_name, uint32_t end_line,
                        SBError &error, lldb::RunMode stop_other_threads) {
  LLDB_RECORD_METHOD(void, SBThread, StepInto,
                     (const char *, uint32_t, lldb::SBError &, lldb::RunMode),
                     target_name, end_line, error, stop_other_threads);


  std::unique_lock<std::recursive_mutex> lock;
  ExecutionContext exe_ctx(m_opaque_sp.get(), lock);

  if (!exe_ctx.HasThreadScope()) {
    error.SetErrorString("this SBThread object is invalid");
    return;
  }

  bool abort_other_plans = false;

  Thread *thread = exe_ctx.GetThreadPtr();
  StackFrameSP frame_sp(thread->GetStackFrameAtIndex(0));
  ThreadPlanSP new_plan_sp;
  Status new_plan_status;

  if (frame_sp && frame_sp->HasDebugInformation()) {
    SymbolContext sc(frame_sp->GetSymbolContext(eSymbolContextEverything));
    AddressRange range;
    if (end_line == LLDB_INVALID_LINE_NUMBER)
      range = sc.line_entry.range;
    else {
      if (!sc.GetAddressRangeFromHereToEndLine(end_line, range, error.ref()))
        return;
    }

    const LazyBool step_out_avoids_code_without_debug_info =
        eLazyBoolCalculate;
    const LazyBool step_in_avoids_code_without_debug_info =
        eLazyBoolCalculate;
    new_plan_sp = thread->QueueThreadPlanForStepInRange(
        abort_other_plans, range, sc, target_name, stop_other_threads,
        new_plan_status, step_in_avoids_code_without_debug_info,
        step_out_avoids_code_without_debug_info);
  } else {
    new_plan_sp = thread->QueueThreadPlanForStepSingleInstruction(
        false, abort_other_plans, stop_other_threads, new_plan_status);
  }

  if (new_plan_status.Success())
    error = ResumeNewPlan(exe_ctx, new_plan_sp.get());
  else
    error.SetErrorString(new_plan_status.AsCString());
}

void SBThread::StepOut() {
  LLDB_RECORD_METHOD_NO_ARGS(void, SBThread, StepOut);

  SBError error; // Ignored
  StepOut(error);
}

void SBThread::StepOut(SBError &error) {
  LLDB_RECORD_METHOD(void, SBThread, StepOut, (lldb::SBError &), error);

  std::unique_lock<std::recursive_mutex> lock;
  ExecutionContext exe_ctx(m_opaque_sp.get(), lock);

  if (!exe_ctx.HasThreadScope()) {
    error.SetErrorString("this SBThread object is invalid");
    return;
  }

  bool abort_other_plans = false;
  bool stop_other_threads = false;

  Thread *thread = exe_ctx.GetThreadPtr();

  const LazyBool avoid_no_debug = eLazyBoolCalculate;
  Status new_plan_status;
  ThreadPlanSP new_plan_sp(thread->QueueThreadPlanForStepOut(
      abort_other_plans, NULL, false, stop_other_threads, eVoteYes,
      eVoteNoOpinion, 0, new_plan_status, avoid_no_debug));

  if (new_plan_status.Success())
    error = ResumeNewPlan(exe_ctx, new_plan_sp.get());
  else
    error.SetErrorString(new_plan_status.AsCString());
}

void SBThread::StepOutOfFrame(SBFrame &sb_frame) {
  LLDB_RECORD_METHOD(void, SBThread, StepOutOfFrame, (lldb::SBFrame &),
                     sb_frame);

  SBError error; // Ignored
  StepOutOfFrame(sb_frame, error);
}

void SBThread::StepOutOfFrame(SBFrame &sb_frame, SBError &error) {
  LLDB_RECORD_METHOD(void, SBThread, StepOutOfFrame,
                     (lldb::SBFrame &, lldb::SBError &), sb_frame, error);


  std::unique_lock<std::recursive_mutex> lock;
  ExecutionContext exe_ctx(m_opaque_sp.get(), lock);

  if (!sb_frame.IsValid()) {
    error.SetErrorString("passed invalid SBFrame object");
    return;
  }

  StackFrameSP frame_sp(sb_frame.GetFrameSP());

  if (!exe_ctx.HasThreadScope()) {
    error.SetErrorString("this SBThread object is invalid");
    return;
  }

  bool abort_other_plans = false;
  bool stop_other_threads = false;
  Thread *thread = exe_ctx.GetThreadPtr();
  if (sb_frame.GetThread().GetThreadID() != thread->GetID()) {
    error.SetErrorString("passed a frame from another thread");
    return;
  }

  Status new_plan_status;
  ThreadPlanSP new_plan_sp(thread->QueueThreadPlanForStepOut(
      abort_other_plans, NULL, false, stop_other_threads, eVoteYes,
      eVoteNoOpinion, frame_sp->GetFrameIndex(), new_plan_status));

  if (new_plan_status.Success())
    error = ResumeNewPlan(exe_ctx, new_plan_sp.get());
  else
    error.SetErrorString(new_plan_status.AsCString());
}

void SBThread::StepInstruction(bool step_over) {
  LLDB_RECORD_METHOD(void, SBThread, StepInstruction, (bool), step_over);

  SBError error; // Ignored
  StepInstruction(step_over, error);
}

void SBThread::StepInstruction(bool step_over, SBError &error) {
  LLDB_RECORD_METHOD(void, SBThread, StepInstruction, (bool, lldb::SBError &),
                     step_over, error);

  std::unique_lock<std::recursive_mutex> lock;
  ExecutionContext exe_ctx(m_opaque_sp.get(), lock);

  if (!exe_ctx.HasThreadScope()) {
    error.SetErrorString("this SBThread object is invalid");
    return;
  }

  Thread *thread = exe_ctx.GetThreadPtr();
  Status new_plan_status;
  ThreadPlanSP new_plan_sp(thread->QueueThreadPlanForStepSingleInstruction(
      step_over, true, true, new_plan_status));

  if (new_plan_status.Success())
    error = ResumeNewPlan(exe_ctx, new_plan_sp.get());
  else
    error.SetErrorString(new_plan_status.AsCString());
}

void SBThread::RunToAddress(lldb::addr_t addr) {
  LLDB_RECORD_METHOD(void, SBThread, RunToAddress, (lldb::addr_t), addr);

  SBError error; // Ignored
  RunToAddress(addr, error);
}

void SBThread::RunToAddress(lldb::addr_t addr, SBError &error) {
  LLDB_RECORD_METHOD(void, SBThread, RunToAddress,
                     (lldb::addr_t, lldb::SBError &), addr, error);

  std::unique_lock<std::recursive_mutex> lock;
  ExecutionContext exe_ctx(m_opaque_sp.get(), lock);

  if (!exe_ctx.HasThreadScope()) {
    error.SetErrorString("this SBThread object is invalid");
    return;
  }

  bool abort_other_plans = false;
  bool stop_other_threads = true;

  Address target_addr(addr);

  Thread *thread = exe_ctx.GetThreadPtr();

  Status new_plan_status;
  ThreadPlanSP new_plan_sp(thread->QueueThreadPlanForRunToAddress(
      abort_other_plans, target_addr, stop_other_threads, new_plan_status));

  if (new_plan_status.Success())
    error = ResumeNewPlan(exe_ctx, new_plan_sp.get());
  else
    error.SetErrorString(new_plan_status.AsCString());
}

SBError SBThread::StepOverUntil(lldb::SBFrame &sb_frame,
                                lldb::SBFileSpec &sb_file_spec, uint32_t line) {
  LLDB_RECORD_METHOD(lldb::SBError, SBThread, StepOverUntil,
                     (lldb::SBFrame &, lldb::SBFileSpec &, uint32_t), sb_frame,
                     sb_file_spec, line);

  SBError sb_error;
  char path[PATH_MAX];

  std::unique_lock<std::recursive_mutex> lock;
  ExecutionContext exe_ctx(m_opaque_sp.get(), lock);

  StackFrameSP frame_sp(sb_frame.GetFrameSP());

  if (exe_ctx.HasThreadScope()) {
    Target *target = exe_ctx.GetTargetPtr();
    Thread *thread = exe_ctx.GetThreadPtr();

    if (line == 0) {
      sb_error.SetErrorString("invalid line argument");
      return LLDB_RECORD_RESULT(sb_error);
    }

    if (!frame_sp) {
      frame_sp = thread->GetSelectedFrame();
      if (!frame_sp)
        frame_sp = thread->GetStackFrameAtIndex(0);
    }

    SymbolContext frame_sc;
    if (!frame_sp) {
      sb_error.SetErrorString("no valid frames in thread to step");
      return LLDB_RECORD_RESULT(sb_error);
    }

    // If we have a frame, get its line
    frame_sc = frame_sp->GetSymbolContext(
        eSymbolContextCompUnit | eSymbolContextFunction |
        eSymbolContextLineEntry | eSymbolContextSymbol);

    if (frame_sc.comp_unit == NULL) {
      sb_error.SetErrorStringWithFormat(
          "frame %u doesn't have debug information", frame_sp->GetFrameIndex());
      return LLDB_RECORD_RESULT(sb_error);
    }

    FileSpec step_file_spec;
    if (sb_file_spec.IsValid()) {
      // The file spec passed in was valid, so use it
      step_file_spec = sb_file_spec.ref();
    } else {
      if (frame_sc.line_entry.IsValid())
        step_file_spec = frame_sc.line_entry.file;
      else {
        sb_error.SetErrorString("invalid file argument or no file for frame");
        return LLDB_RECORD_RESULT(sb_error);
      }
    }

    // Grab the current function, then we will make sure the "until" address is
    // within the function.  We discard addresses that are out of the current
    // function, and then if there are no addresses remaining, give an
    // appropriate error message.

    bool all_in_function = true;
    AddressRange fun_range = frame_sc.function->GetAddressRange();

    std::vector<addr_t> step_over_until_addrs;
    const bool abort_other_plans = false;
    const bool stop_other_threads = false;
    const bool check_inlines = true;
    const bool exact = false;

    SymbolContextList sc_list;
    const uint32_t num_matches = frame_sc.comp_unit->ResolveSymbolContext(
        step_file_spec, line, check_inlines, exact, eSymbolContextLineEntry,
        sc_list);
    if (num_matches > 0) {
      SymbolContext sc;
      for (uint32_t i = 0; i < num_matches; ++i) {
        if (sc_list.GetContextAtIndex(i, sc)) {
          addr_t step_addr =
              sc.line_entry.range.GetBaseAddress().GetLoadAddress(target);
          if (step_addr != LLDB_INVALID_ADDRESS) {
            if (fun_range.ContainsLoadAddress(step_addr, target))
              step_over_until_addrs.push_back(step_addr);
            else
              all_in_function = false;
          }
        }
      }
    }

    if (step_over_until_addrs.empty()) {
      if (all_in_function) {
        step_file_spec.GetPath(path, sizeof(path));
        sb_error.SetErrorStringWithFormat("No line entries for %s:%u", path,
                                          line);
      } else
        sb_error.SetErrorString("step until target not in current function");
    } else {
      Status new_plan_status;
      ThreadPlanSP new_plan_sp(thread->QueueThreadPlanForStepUntil(
          abort_other_plans, &step_over_until_addrs[0],
          step_over_until_addrs.size(), stop_other_threads,
          frame_sp->GetFrameIndex(), new_plan_status));

      if (new_plan_status.Success())
        sb_error = ResumeNewPlan(exe_ctx, new_plan_sp.get());
      else
        sb_error.SetErrorString(new_plan_status.AsCString());
    }
  } else {
    sb_error.SetErrorString("this SBThread object is invalid");
  }
  return LLDB_RECORD_RESULT(sb_error);
}

SBError SBThread::StepUsingScriptedThreadPlan(const char *script_class_name) {
  LLDB_RECORD_METHOD(lldb::SBError, SBThread, StepUsingScriptedThreadPlan,
                     (const char *), script_class_name);

  return LLDB_RECORD_RESULT(
      StepUsingScriptedThreadPlan(script_class_name, true));
}

SBError SBThread::StepUsingScriptedThreadPlan(const char *script_class_name,
                                              bool resume_immediately) {
  LLDB_RECORD_METHOD(lldb::SBError, SBThread, StepUsingScriptedThreadPlan,
                     (const char *, bool), script_class_name,
                     resume_immediately);

  SBError error;

  std::unique_lock<std::recursive_mutex> lock;
  ExecutionContext exe_ctx(m_opaque_sp.get(), lock);

  if (!exe_ctx.HasThreadScope()) {
    error.SetErrorString("this SBThread object is invalid");
    return LLDB_RECORD_RESULT(error);
  }

  Thread *thread = exe_ctx.GetThreadPtr();
  Status new_plan_status;
  ThreadPlanSP new_plan_sp = thread->QueueThreadPlanForStepScripted(
      false, script_class_name, false, new_plan_status);

  if (new_plan_status.Fail()) {
    error.SetErrorString(new_plan_status.AsCString());
    return LLDB_RECORD_RESULT(error);
  }

  if (!resume_immediately)
    return LLDB_RECORD_RESULT(error);

  if (new_plan_status.Success())
    error = ResumeNewPlan(exe_ctx, new_plan_sp.get());
  else
    error.SetErrorString(new_plan_status.AsCString());

  return LLDB_RECORD_RESULT(error);
}

SBError SBThread::JumpToLine(lldb::SBFileSpec &file_spec, uint32_t line) {
  LLDB_RECORD_METHOD(lldb::SBError, SBThread, JumpToLine,
                     (lldb::SBFileSpec &, uint32_t), file_spec, line);

  SBError sb_error;

  std::unique_lock<std::recursive_mutex> lock;
  ExecutionContext exe_ctx(m_opaque_sp.get(), lock);

  if (!exe_ctx.HasThreadScope()) {
    sb_error.SetErrorString("this SBThread object is invalid");
    return LLDB_RECORD_RESULT(sb_error);
  }

  Thread *thread = exe_ctx.GetThreadPtr();

  Status err = thread->JumpToLine(file_spec.get(), line, true);
  sb_error.SetError(err);
  return LLDB_RECORD_RESULT(sb_error);
}

SBError SBThread::ReturnFromFrame(SBFrame &frame, SBValue &return_value) {
  LLDB_RECORD_METHOD(lldb::SBError, SBThread, ReturnFromFrame,
                     (lldb::SBFrame &, lldb::SBValue &), frame, return_value);

  SBError sb_error;

  std::unique_lock<std::recursive_mutex> lock;
  ExecutionContext exe_ctx(m_opaque_sp.get(), lock);

  if (exe_ctx.HasThreadScope()) {
    Thread *thread = exe_ctx.GetThreadPtr();
    sb_error.SetError(
        thread->ReturnFromFrame(frame.GetFrameSP(), return_value.GetSP()));
  }

  return LLDB_RECORD_RESULT(sb_error);
}

SBError SBThread::UnwindInnermostExpression() {
  LLDB_RECORD_METHOD_NO_ARGS(lldb::SBError, SBThread,
                             UnwindInnermostExpression);

  SBError sb_error;

  std::unique_lock<std::recursive_mutex> lock;
  ExecutionContext exe_ctx(m_opaque_sp.get(), lock);

  if (exe_ctx.HasThreadScope()) {
    Thread *thread = exe_ctx.GetThreadPtr();
    sb_error.SetError(thread->UnwindInnermostExpression());
    if (sb_error.Success())
      thread->SetSelectedFrameByIndex(0, false);
  }

  return LLDB_RECORD_RESULT(sb_error);
}

bool SBThread::Suspend() {
  LLDB_RECORD_METHOD_NO_ARGS(bool, SBThread, Suspend);

  SBError error; // Ignored
  return Suspend(error);
}

bool SBThread::Suspend(SBError &error) {
  LLDB_RECORD_METHOD(bool, SBThread, Suspend, (lldb::SBError &), error);

  std::unique_lock<std::recursive_mutex> lock;
  ExecutionContext exe_ctx(m_opaque_sp.get(), lock);

  bool result = false;
  if (exe_ctx.HasThreadScope()) {
    Process::StopLocker stop_locker;
    if (stop_locker.TryLock(&exe_ctx.GetProcessPtr()->GetRunLock())) {
      exe_ctx.GetThreadPtr()->SetResumeState(eStateSuspended);
      result = true;
    } else {
      error.SetErrorString("process is running");
    }
  } else
    error.SetErrorString("this SBThread object is invalid");
  return result;
}

bool SBThread::Resume() {
  LLDB_RECORD_METHOD_NO_ARGS(bool, SBThread, Resume);

  SBError error; // Ignored
  return Resume(error);
}

bool SBThread::Resume(SBError &error) {
  LLDB_RECORD_METHOD(bool, SBThread, Resume, (lldb::SBError &), error);

  std::unique_lock<std::recursive_mutex> lock;
  ExecutionContext exe_ctx(m_opaque_sp.get(), lock);

  bool result = false;
  if (exe_ctx.HasThreadScope()) {
    Process::StopLocker stop_locker;
    if (stop_locker.TryLock(&exe_ctx.GetProcessPtr()->GetRunLock())) {
      const bool override_suspend = true;
      exe_ctx.GetThreadPtr()->SetResumeState(eStateRunning, override_suspend);
      result = true;
    } else {
      error.SetErrorString("process is running");
    }
  } else
    error.SetErrorString("this SBThread object is invalid");
  return result;
}

bool SBThread::IsSuspended() {
  LLDB_RECORD_METHOD_NO_ARGS(bool, SBThread, IsSuspended);

  std::unique_lock<std::recursive_mutex> lock;
  ExecutionContext exe_ctx(m_opaque_sp.get(), lock);

  if (exe_ctx.HasThreadScope())
    return exe_ctx.GetThreadPtr()->GetResumeState() == eStateSuspended;
  return false;
}

bool SBThread::IsStopped() {
  LLDB_RECORD_METHOD_NO_ARGS(bool, SBThread, IsStopped);

  std::unique_lock<std::recursive_mutex> lock;
  ExecutionContext exe_ctx(m_opaque_sp.get(), lock);

  if (exe_ctx.HasThreadScope())
    return StateIsStoppedState(exe_ctx.GetThreadPtr()->GetState(), true);
  return false;
}

SBProcess SBThread::GetProcess() {
  LLDB_RECORD_METHOD_NO_ARGS(lldb::SBProcess, SBThread, GetProcess);

  SBProcess sb_process;
  std::unique_lock<std::recursive_mutex> lock;
  ExecutionContext exe_ctx(m_opaque_sp.get(), lock);

  if (exe_ctx.HasThreadScope()) {
    // Have to go up to the target so we can get a shared pointer to our
    // process...
    sb_process.SetSP(exe_ctx.GetProcessSP());
  }

  return LLDB_RECORD_RESULT(sb_process);
}

uint32_t SBThread::GetNumFrames() {
  LLDB_RECORD_METHOD_NO_ARGS(uint32_t, SBThread, GetNumFrames);

  uint32_t num_frames = 0;
  std::unique_lock<std::recursive_mutex> lock;
  ExecutionContext exe_ctx(m_opaque_sp.get(), lock);

  if (exe_ctx.HasThreadScope()) {
    Process::StopLocker stop_locker;
    if (stop_locker.TryLock(&exe_ctx.GetProcessPtr()->GetRunLock())) {
      num_frames = exe_ctx.GetThreadPtr()->GetStackFrameCount();
    }
  }

  return num_frames;
}

SBFrame SBThread::GetFrameAtIndex(uint32_t idx) {
  LLDB_RECORD_METHOD(lldb::SBFrame, SBThread, GetFrameAtIndex, (uint32_t), idx);

  SBFrame sb_frame;
  StackFrameSP frame_sp;
  std::unique_lock<std::recursive_mutex> lock;
  ExecutionContext exe_ctx(m_opaque_sp.get(), lock);

  if (exe_ctx.HasThreadScope()) {
    Process::StopLocker stop_locker;
    if (stop_locker.TryLock(&exe_ctx.GetProcessPtr()->GetRunLock())) {
      frame_sp = exe_ctx.GetThreadPtr()->GetStackFrameAtIndex(idx);
      sb_frame.SetFrameSP(frame_sp);
    }
  }

  return LLDB_RECORD_RESULT(sb_frame);
}

lldb::SBFrame SBThread::GetSelectedFrame() {
  LLDB_RECORD_METHOD_NO_ARGS(lldb::SBFrame, SBThread, GetSelectedFrame);

  SBFrame sb_frame;
  StackFrameSP frame_sp;
  std::unique_lock<std::recursive_mutex> lock;
  ExecutionContext exe_ctx(m_opaque_sp.get(), lock);

  if (exe_ctx.HasThreadScope()) {
    Process::StopLocker stop_locker;
    if (stop_locker.TryLock(&exe_ctx.GetProcessPtr()->GetRunLock())) {
      frame_sp = exe_ctx.GetThreadPtr()->GetSelectedFrame();
      sb_frame.SetFrameSP(frame_sp);
    }
  }

  return LLDB_RECORD_RESULT(sb_frame);
}

lldb::SBFrame SBThread::SetSelectedFrame(uint32_t idx) {
  LLDB_RECORD_METHOD(lldb::SBFrame, SBThread, SetSelectedFrame, (uint32_t),
                     idx);

  SBFrame sb_frame;
  StackFrameSP frame_sp;
  std::unique_lock<std::recursive_mutex> lock;
  ExecutionContext exe_ctx(m_opaque_sp.get(), lock);

  if (exe_ctx.HasThreadScope()) {
    Process::StopLocker stop_locker;
    if (stop_locker.TryLock(&exe_ctx.GetProcessPtr()->GetRunLock())) {
      Thread *thread = exe_ctx.GetThreadPtr();
      frame_sp = thread->GetStackFrameAtIndex(idx);
      if (frame_sp) {
        thread->SetSelectedFrame(frame_sp.get());
        sb_frame.SetFrameSP(frame_sp);
      }
    }
  }

  return LLDB_RECORD_RESULT(sb_frame);
}

bool SBThread::EventIsThreadEvent(const SBEvent &event) {
  LLDB_RECORD_STATIC_METHOD(bool, SBThread, EventIsThreadEvent,
                            (const lldb::SBEvent &), event);

  return Thread::ThreadEventData::GetEventDataFromEvent(event.get()) != NULL;
}

SBFrame SBThread::GetStackFrameFromEvent(const SBEvent &event) {
  LLDB_RECORD_STATIC_METHOD(lldb::SBFrame, SBThread, GetStackFrameFromEvent,
                            (const lldb::SBEvent &), event);

  return LLDB_RECORD_RESULT(
      Thread::ThreadEventData::GetStackFrameFromEvent(event.get()));
}

SBThread SBThread::GetThreadFromEvent(const SBEvent &event) {
  LLDB_RECORD_STATIC_METHOD(lldb::SBThread, SBThread, GetThreadFromEvent,
                            (const lldb::SBEvent &), event);

  return LLDB_RECORD_RESULT(
      Thread::ThreadEventData::GetThreadFromEvent(event.get()));
}

bool SBThread::operator==(const SBThread &rhs) const {
  LLDB_RECORD_METHOD_CONST(bool, SBThread, operator==,(const lldb::SBThread &),
                           rhs);

  return m_opaque_sp->GetThreadSP().get() ==
         rhs.m_opaque_sp->GetThreadSP().get();
}

bool SBThread::operator!=(const SBThread &rhs) const {
  LLDB_RECORD_METHOD_CONST(bool, SBThread, operator!=,(const lldb::SBThread &),
                           rhs);

  return m_opaque_sp->GetThreadSP().get() !=
         rhs.m_opaque_sp->GetThreadSP().get();
}

bool SBThread::GetStatus(SBStream &status) const {
  LLDB_RECORD_METHOD_CONST(bool, SBThread, GetStatus, (lldb::SBStream &),
                           status);

  Stream &strm = status.ref();

  std::unique_lock<std::recursive_mutex> lock;
  ExecutionContext exe_ctx(m_opaque_sp.get(), lock);

  if (exe_ctx.HasThreadScope()) {
    exe_ctx.GetThreadPtr()->GetStatus(strm, 0, 1, 1, true);
  } else
    strm.PutCString("No status");

  return true;
}

bool SBThread::GetDescription(SBStream &description) const {
  LLDB_RECORD_METHOD_CONST(bool, SBThread, GetDescription, (lldb::SBStream &),
                           description);

  return GetDescription(description, false);
}

bool SBThread::GetDescription(SBStream &description, bool stop_format) const {
  LLDB_RECORD_METHOD_CONST(bool, SBThread, GetDescription,
                           (lldb::SBStream &, bool), description, stop_format);

  Stream &strm = description.ref();

  std::unique_lock<std::recursive_mutex> lock;
  ExecutionContext exe_ctx(m_opaque_sp.get(), lock);

  if (exe_ctx.HasThreadScope()) {
    exe_ctx.GetThreadPtr()->DumpUsingSettingsFormat(strm,
                                                    LLDB_INVALID_THREAD_ID,
                                                    stop_format);
    // strm.Printf("SBThread: tid = 0x%4.4" PRIx64,
    // exe_ctx.GetThreadPtr()->GetID());
  } else
    strm.PutCString("No value");

  return true;
}

SBThread SBThread::GetExtendedBacktraceThread(const char *type) {
  LLDB_RECORD_METHOD(lldb::SBThread, SBThread, GetExtendedBacktraceThread,
                     (const char *), type);

  std::unique_lock<std::recursive_mutex> lock;
  ExecutionContext exe_ctx(m_opaque_sp.get(), lock);
  SBThread sb_origin_thread;

  Process::StopLocker stop_locker;
  if (stop_locker.TryLock(&exe_ctx.GetProcessPtr()->GetRunLock())) {
    if (exe_ctx.HasThreadScope()) {
      ThreadSP real_thread(exe_ctx.GetThreadSP());
      if (real_thread) {
        ConstString type_const(type);
        Process *process = exe_ctx.GetProcessPtr();
        if (process) {
          SystemRuntime *runtime = process->GetSystemRuntime();
          if (runtime) {
            ThreadSP new_thread_sp(
                runtime->GetExtendedBacktraceThread(real_thread, type_const));
            if (new_thread_sp) {
              // Save this in the Process' ExtendedThreadList so a strong
              // pointer retains the object.
              process->GetExtendedThreadList().AddThread(new_thread_sp);
              sb_origin_thread.SetThread(new_thread_sp);
            }
          }
        }
      }
    }
  }

  return LLDB_RECORD_RESULT(sb_origin_thread);
}

uint32_t SBThread::GetExtendedBacktraceOriginatingIndexID() {
  LLDB_RECORD_METHOD_NO_ARGS(uint32_t, SBThread,
                             GetExtendedBacktraceOriginatingIndexID);

  ThreadSP thread_sp(m_opaque_sp->GetThreadSP());
  if (thread_sp)
    return thread_sp->GetExtendedBacktraceOriginatingIndexID();
  return LLDB_INVALID_INDEX32;
}

SBValue SBThread::GetCurrentException() {
  LLDB_RECORD_METHOD_NO_ARGS(lldb::SBValue, SBThread, GetCurrentException);

  ThreadSP thread_sp(m_opaque_sp->GetThreadSP());
  if (!thread_sp)
    return LLDB_RECORD_RESULT(SBValue());

  return LLDB_RECORD_RESULT(SBValue(thread_sp->GetCurrentException()));
}

SBThread SBThread::GetCurrentExceptionBacktrace() {
  LLDB_RECORD_METHOD_NO_ARGS(lldb::SBThread, SBThread,
                             GetCurrentExceptionBacktrace);

  ThreadSP thread_sp(m_opaque_sp->GetThreadSP());
  if (!thread_sp)
    return LLDB_RECORD_RESULT(SBThread());

  return LLDB_RECORD_RESULT(
      SBThread(thread_sp->GetCurrentExceptionBacktrace()));
}

bool SBThread::SafeToCallFunctions() {
  LLDB_RECORD_METHOD_NO_ARGS(bool, SBThread, SafeToCallFunctions);

  ThreadSP thread_sp(m_opaque_sp->GetThreadSP());
  if (thread_sp)
    return thread_sp->SafeToCallFunctions();
  return true;
}

lldb_private::Thread *SBThread::operator->() {
  return get();
}

lldb_private::Thread *SBThread::get() {
  return m_opaque_sp->GetThreadSP().get();
}

namespace lldb_private {
namespace repro {

template <>
void RegisterMethods<SBThread>(Registry &R) {
  LLDB_REGISTER_STATIC_METHOD(const char *, SBThread, GetBroadcasterClassName,
                              ());
  LLDB_REGISTER_CONSTRUCTOR(SBThread, ());
  LLDB_REGISTER_CONSTRUCTOR(SBThread, (const lldb::ThreadSP &));
  LLDB_REGISTER_CONSTRUCTOR(SBThread, (const lldb::SBThread &));
  LLDB_REGISTER_METHOD(const lldb::SBThread &,
                       SBThread, operator=,(const lldb::SBThread &));
  LLDB_REGISTER_METHOD_CONST(lldb::SBQueue, SBThread, GetQueue, ());
  LLDB_REGISTER_METHOD_CONST(bool, SBThread, IsValid, ());
  LLDB_REGISTER_METHOD_CONST(bool, SBThread, operator bool, ());
  LLDB_REGISTER_METHOD(void, SBThread, Clear, ());
  LLDB_REGISTER_METHOD(lldb::StopReason, SBThread, GetStopReason, ());
  LLDB_REGISTER_METHOD(size_t, SBThread, GetStopReasonDataCount, ());
  LLDB_REGISTER_METHOD(uint64_t, SBThread, GetStopReasonDataAtIndex,
                       (uint32_t));
  LLDB_REGISTER_METHOD(bool, SBThread, GetStopReasonExtendedInfoAsJSON,
                       (lldb::SBStream &));
  LLDB_REGISTER_METHOD(lldb::SBThreadCollection, SBThread,
                       GetStopReasonExtendedBacktraces,
                       (lldb::InstrumentationRuntimeType));
  LLDB_REGISTER_METHOD(size_t, SBThread, GetStopDescription,
                       (char *, size_t));
  LLDB_REGISTER_METHOD(lldb::SBValue, SBThread, GetStopReturnValue, ());
  LLDB_REGISTER_METHOD_CONST(lldb::tid_t, SBThread, GetThreadID, ());
  LLDB_REGISTER_METHOD_CONST(uint32_t, SBThread, GetIndexID, ());
  LLDB_REGISTER_METHOD_CONST(const char *, SBThread, GetName, ());
  LLDB_REGISTER_METHOD_CONST(const char *, SBThread, GetQueueName, ());
  LLDB_REGISTER_METHOD_CONST(lldb::queue_id_t, SBThread, GetQueueID, ());
  LLDB_REGISTER_METHOD(bool, SBThread, GetInfoItemByPathAsString,
                       (const char *, lldb::SBStream &));
  LLDB_REGISTER_METHOD(void, SBThread, StepOver, (lldb::RunMode));
  LLDB_REGISTER_METHOD(void, SBThread, StepOver,
                       (lldb::RunMode, lldb::SBError &));
  LLDB_REGISTER_METHOD(void, SBThread, StepInto, (lldb::RunMode));
  LLDB_REGISTER_METHOD(void, SBThread, StepInto,
                       (const char *, lldb::RunMode));
  LLDB_REGISTER_METHOD(
      void, SBThread, StepInto,
      (const char *, uint32_t, lldb::SBError &, lldb::RunMode));
  LLDB_REGISTER_METHOD(void, SBThread, StepOut, ());
  LLDB_REGISTER_METHOD(void, SBThread, StepOut, (lldb::SBError &));
  LLDB_REGISTER_METHOD(void, SBThread, StepOutOfFrame, (lldb::SBFrame &));
  LLDB_REGISTER_METHOD(void, SBThread, StepOutOfFrame,
                       (lldb::SBFrame &, lldb::SBError &));
  LLDB_REGISTER_METHOD(void, SBThread, StepInstruction, (bool));
  LLDB_REGISTER_METHOD(void, SBThread, StepInstruction,
                       (bool, lldb::SBError &));
  LLDB_REGISTER_METHOD(void, SBThread, RunToAddress, (lldb::addr_t));
  LLDB_REGISTER_METHOD(void, SBThread, RunToAddress,
                       (lldb::addr_t, lldb::SBError &));
  LLDB_REGISTER_METHOD(lldb::SBError, SBThread, StepOverUntil,
                       (lldb::SBFrame &, lldb::SBFileSpec &, uint32_t));
  LLDB_REGISTER_METHOD(lldb::SBError, SBThread, StepUsingScriptedThreadPlan,
                       (const char *));
  LLDB_REGISTER_METHOD(lldb::SBError, SBThread, StepUsingScriptedThreadPlan,
                       (const char *, bool));
  LLDB_REGISTER_METHOD(lldb::SBError, SBThread, JumpToLine,
                       (lldb::SBFileSpec &, uint32_t));
  LLDB_REGISTER_METHOD(lldb::SBError, SBThread, ReturnFromFrame,
                       (lldb::SBFrame &, lldb::SBValue &));
  LLDB_REGISTER_METHOD(lldb::SBError, SBThread, UnwindInnermostExpression,
                       ());
  LLDB_REGISTER_METHOD(bool, SBThread, Suspend, ());
  LLDB_REGISTER_METHOD(bool, SBThread, Suspend, (lldb::SBError &));
  LLDB_REGISTER_METHOD(bool, SBThread, Resume, ());
  LLDB_REGISTER_METHOD(bool, SBThread, Resume, (lldb::SBError &));
  LLDB_REGISTER_METHOD(bool, SBThread, IsSuspended, ());
  LLDB_REGISTER_METHOD(bool, SBThread, IsStopped, ());
  LLDB_REGISTER_METHOD(lldb::SBProcess, SBThread, GetProcess, ());
  LLDB_REGISTER_METHOD(uint32_t, SBThread, GetNumFrames, ());
  LLDB_REGISTER_METHOD(lldb::SBFrame, SBThread, GetFrameAtIndex, (uint32_t));
  LLDB_REGISTER_METHOD(lldb::SBFrame, SBThread, GetSelectedFrame, ());
  LLDB_REGISTER_METHOD(lldb::SBFrame, SBThread, SetSelectedFrame, (uint32_t));
  LLDB_REGISTER_STATIC_METHOD(bool, SBThread, EventIsThreadEvent,
                              (const lldb::SBEvent &));
  LLDB_REGISTER_STATIC_METHOD(lldb::SBFrame, SBThread, GetStackFrameFromEvent,
                              (const lldb::SBEvent &));
  LLDB_REGISTER_STATIC_METHOD(lldb::SBThread, SBThread, GetThreadFromEvent,
                              (const lldb::SBEvent &));
  LLDB_REGISTER_METHOD_CONST(bool,
                             SBThread, operator==,(const lldb::SBThread &));
  LLDB_REGISTER_METHOD_CONST(bool,
                             SBThread, operator!=,(const lldb::SBThread &));
  LLDB_REGISTER_METHOD_CONST(bool, SBThread, GetStatus, (lldb::SBStream &));
  LLDB_REGISTER_METHOD_CONST(bool, SBThread, GetDescription,
                             (lldb::SBStream &));
  LLDB_REGISTER_METHOD_CONST(bool, SBThread, GetDescription,
                             (lldb::SBStream &, bool));
  LLDB_REGISTER_METHOD(lldb::SBThread, SBThread, GetExtendedBacktraceThread,
                       (const char *));
  LLDB_REGISTER_METHOD(uint32_t, SBThread,
                       GetExtendedBacktraceOriginatingIndexID, ());
  LLDB_REGISTER_METHOD(lldb::SBValue, SBThread, GetCurrentException, ());
  LLDB_REGISTER_METHOD(lldb::SBThread, SBThread, GetCurrentExceptionBacktrace,
                       ());
  LLDB_REGISTER_METHOD(bool, SBThread, SafeToCallFunctions, ());
}

<<<<<<< HEAD
=======
  ThreadSP thread_sp(m_opaque_sp->GetThreadSP());
  if (thread_sp)
    return thread_sp.get();
  else
    return NULL;
}

namespace lldb_private {
namespace repro {

template <>
void RegisterMethods<SBThread>(Registry &R) {
  LLDB_REGISTER_STATIC_METHOD(const char *, SBThread, GetBroadcasterClassName,
                              ());
  LLDB_REGISTER_CONSTRUCTOR(SBThread, ());
  LLDB_REGISTER_CONSTRUCTOR(SBThread, (const lldb::ThreadSP &));
  LLDB_REGISTER_CONSTRUCTOR(SBThread, (const lldb::SBThread &));
  LLDB_REGISTER_METHOD(const lldb::SBThread &,
                       SBThread, operator=,(const lldb::SBThread &));
  LLDB_REGISTER_METHOD_CONST(lldb::SBQueue, SBThread, GetQueue, ());
  LLDB_REGISTER_METHOD_CONST(bool, SBThread, IsValid, ());
  LLDB_REGISTER_METHOD_CONST(bool, SBThread, operator bool, ());
  LLDB_REGISTER_METHOD(void, SBThread, Clear, ());
  LLDB_REGISTER_METHOD(lldb::StopReason, SBThread, GetStopReason, ());
  LLDB_REGISTER_METHOD(size_t, SBThread, GetStopReasonDataCount, ());
  LLDB_REGISTER_METHOD(uint64_t, SBThread, GetStopReasonDataAtIndex,
                       (uint32_t));
  LLDB_REGISTER_METHOD(bool, SBThread, GetStopReasonExtendedInfoAsJSON,
                       (lldb::SBStream &));
  LLDB_REGISTER_METHOD(lldb::SBThreadCollection, SBThread,
                       GetStopReasonExtendedBacktraces,
                       (lldb::InstrumentationRuntimeType));
  LLDB_REGISTER_METHOD(size_t, SBThread, GetStopDescription,
                       (char *, size_t));
  LLDB_REGISTER_METHOD(lldb::SBValue, SBThread, GetStopReturnValue, ());
  LLDB_REGISTER_METHOD_CONST(lldb::tid_t, SBThread, GetThreadID, ());
  LLDB_REGISTER_METHOD_CONST(uint32_t, SBThread, GetIndexID, ());
  LLDB_REGISTER_METHOD_CONST(const char *, SBThread, GetName, ());
  LLDB_REGISTER_METHOD_CONST(const char *, SBThread, GetQueueName, ());
  LLDB_REGISTER_METHOD_CONST(lldb::queue_id_t, SBThread, GetQueueID, ());
  LLDB_REGISTER_METHOD(bool, SBThread, GetInfoItemByPathAsString,
                       (const char *, lldb::SBStream &));
  LLDB_REGISTER_METHOD(void, SBThread, StepOver, (lldb::RunMode));
  LLDB_REGISTER_METHOD(void, SBThread, StepOver,
                       (lldb::RunMode, lldb::SBError &));
  LLDB_REGISTER_METHOD(void, SBThread, StepInto, (lldb::RunMode));
  LLDB_REGISTER_METHOD(void, SBThread, StepInto,
                       (const char *, lldb::RunMode));
  LLDB_REGISTER_METHOD(
      void, SBThread, StepInto,
      (const char *, uint32_t, lldb::SBError &, lldb::RunMode));
  LLDB_REGISTER_METHOD(void, SBThread, StepOut, ());
  LLDB_REGISTER_METHOD(void, SBThread, StepOut, (lldb::SBError &));
  LLDB_REGISTER_METHOD(void, SBThread, StepOutOfFrame, (lldb::SBFrame &));
  LLDB_REGISTER_METHOD(void, SBThread, StepOutOfFrame,
                       (lldb::SBFrame &, lldb::SBError &));
  LLDB_REGISTER_METHOD(void, SBThread, StepInstruction, (bool));
  LLDB_REGISTER_METHOD(void, SBThread, StepInstruction,
                       (bool, lldb::SBError &));
  LLDB_REGISTER_METHOD(void, SBThread, RunToAddress, (lldb::addr_t));
  LLDB_REGISTER_METHOD(void, SBThread, RunToAddress,
                       (lldb::addr_t, lldb::SBError &));
  LLDB_REGISTER_METHOD(lldb::SBError, SBThread, StepOverUntil,
                       (lldb::SBFrame &, lldb::SBFileSpec &, uint32_t));
  LLDB_REGISTER_METHOD(lldb::SBError, SBThread, StepUsingScriptedThreadPlan,
                       (const char *));
  LLDB_REGISTER_METHOD(lldb::SBError, SBThread, StepUsingScriptedThreadPlan,
                       (const char *, bool));
  LLDB_REGISTER_METHOD(lldb::SBError, SBThread, JumpToLine,
                       (lldb::SBFileSpec &, uint32_t));
  LLDB_REGISTER_METHOD(lldb::SBError, SBThread, ReturnFromFrame,
                       (lldb::SBFrame &, lldb::SBValue &));
  LLDB_REGISTER_METHOD(lldb::SBError, SBThread, UnwindInnermostExpression,
                       ());
  LLDB_REGISTER_METHOD(bool, SBThread, Suspend, ());
  LLDB_REGISTER_METHOD(bool, SBThread, Suspend, (lldb::SBError &));
  LLDB_REGISTER_METHOD(bool, SBThread, Resume, ());
  LLDB_REGISTER_METHOD(bool, SBThread, Resume, (lldb::SBError &));
  LLDB_REGISTER_METHOD(bool, SBThread, IsSuspended, ());
  LLDB_REGISTER_METHOD(bool, SBThread, IsStopped, ());
  LLDB_REGISTER_METHOD(lldb::SBProcess, SBThread, GetProcess, ());
  LLDB_REGISTER_METHOD(uint32_t, SBThread, GetNumFrames, ());
  LLDB_REGISTER_METHOD(lldb::SBFrame, SBThread, GetFrameAtIndex, (uint32_t));
  LLDB_REGISTER_METHOD(lldb::SBFrame, SBThread, GetSelectedFrame, ());
  LLDB_REGISTER_METHOD(lldb::SBFrame, SBThread, SetSelectedFrame, (uint32_t));
  LLDB_REGISTER_STATIC_METHOD(bool, SBThread, EventIsThreadEvent,
                              (const lldb::SBEvent &));
  LLDB_REGISTER_STATIC_METHOD(lldb::SBFrame, SBThread, GetStackFrameFromEvent,
                              (const lldb::SBEvent &));
  LLDB_REGISTER_STATIC_METHOD(lldb::SBThread, SBThread, GetThreadFromEvent,
                              (const lldb::SBEvent &));
  LLDB_REGISTER_METHOD_CONST(bool,
                             SBThread, operator==,(const lldb::SBThread &));
  LLDB_REGISTER_METHOD_CONST(bool,
                             SBThread, operator!=,(const lldb::SBThread &));
  LLDB_REGISTER_METHOD_CONST(bool, SBThread, GetStatus, (lldb::SBStream &));
  LLDB_REGISTER_METHOD_CONST(bool, SBThread, GetDescription,
                             (lldb::SBStream &));
  LLDB_REGISTER_METHOD_CONST(bool, SBThread, GetDescription,
                             (lldb::SBStream &, bool));
  LLDB_REGISTER_METHOD(lldb::SBThread, SBThread, GetExtendedBacktraceThread,
                       (const char *));
  LLDB_REGISTER_METHOD(uint32_t, SBThread,
                       GetExtendedBacktraceOriginatingIndexID, ());
  LLDB_REGISTER_METHOD(lldb::SBValue, SBThread, GetCurrentException, ());
  LLDB_REGISTER_METHOD(lldb::SBThread, SBThread, GetCurrentExceptionBacktrace,
                       ());
  LLDB_REGISTER_METHOD(bool, SBThread, SafeToCallFunctions, ());
  LLDB_REGISTER_METHOD(lldb_private::Thread *, SBThread, operator->,());
  LLDB_REGISTER_METHOD(lldb_private::Thread *, SBThread, get, ());
}

>>>>>>> 9abe433e
}
}<|MERGE_RESOLUTION|>--- conflicted
+++ resolved
@@ -1522,13 +1522,7 @@
   LLDB_REGISTER_METHOD(bool, SBThread, SafeToCallFunctions, ());
 }
 
-<<<<<<< HEAD
-=======
-  ThreadSP thread_sp(m_opaque_sp->GetThreadSP());
-  if (thread_sp)
-    return thread_sp.get();
-  else
-    return NULL;
+}
 }
 
 namespace lldb_private {
@@ -1636,6 +1630,5 @@
   LLDB_REGISTER_METHOD(lldb_private::Thread *, SBThread, get, ());
 }
 
->>>>>>> 9abe433e
 }
 }