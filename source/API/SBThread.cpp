--- conflicted
+++ resolved
@@ -1412,13 +1412,6 @@
 }
 
 lldb_private::Thread *SBThread::operator->() {
-<<<<<<< HEAD
-  return get();
-}
-
-lldb_private::Thread *SBThread::get() {
-  return m_opaque_sp->GetThreadSP().get();
-=======
   LLDB_RECORD_METHOD_NO_ARGS(lldb_private::Thread *, SBThread, operator->);
 
   ThreadSP thread_sp(m_opaque_sp->GetThreadSP());
@@ -1434,7 +1427,6 @@
   if (thread_sp)
     return LLDB_RECORD_RESULT(thread_sp.get());
   return nullptr;
->>>>>>> d99b1a4b
 }
 
 namespace lldb_private {
