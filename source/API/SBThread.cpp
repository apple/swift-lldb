--- conflicted
+++ resolved
@@ -461,7 +461,6 @@
 }
 
 SBValue SBThread::GetStopReturnValue() {
-<<<<<<< HEAD
   bool is_swift_error_value = false;
   SBValue return_value = GetStopReturnOrErrorValue(is_swift_error_value);
   if (is_swift_error_value)
@@ -480,10 +479,6 @@
 }
 
 SBValue SBThread::GetStopReturnOrErrorValue(bool &is_swift_error_value) {
-=======
-  LLDB_RECORD_METHOD_NO_ARGS(lldb::SBValue, SBThread, GetStopReturnValue);
-
->>>>>>> 24f36db0
   Log *log(lldb_private::GetLogIfAllCategoriesSet(LIBLLDB_LOG_API));
   ValueObjectSP return_valobj_sp;
   std::unique_lock<std::recursive_mutex> lock;
@@ -511,7 +506,7 @@
                 return_valobj_sp.get() ? return_valobj_sp->GetValueAsCString()
                                        : "<no return value>");
 
-  return LLDB_RECORD_RESULT(SBValue(return_valobj_sp));
+  return return_valobj_sp;
 }
 
 void SBThread::SetThread(const ThreadSP &lldb_object_sp) {
