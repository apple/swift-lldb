--- conflicted
+++ resolved
@@ -392,10 +392,7 @@
   LLDB_REGISTER_CONSTRUCTOR(SBThreadPlan, (lldb::SBThread &, const char *));
   LLDB_REGISTER_METHOD(const lldb::SBThreadPlan &,
                        SBThreadPlan, operator=,(const lldb::SBThreadPlan &));
-<<<<<<< HEAD
-=======
   LLDB_REGISTER_METHOD(lldb_private::ThreadPlan *, SBThreadPlan, get, ());
->>>>>>> 9abe433e
   LLDB_REGISTER_METHOD_CONST(bool, SBThreadPlan, IsValid, ());
   LLDB_REGISTER_METHOD_CONST(bool, SBThreadPlan, operator bool, ());
   LLDB_REGISTER_METHOD(void, SBThreadPlan, Clear, ());
