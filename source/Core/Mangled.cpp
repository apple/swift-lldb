//===-- Mangled.cpp ---------------------------------------------*- C++ -*-===//
//
//                     The LLVM Compiler Infrastructure
//
// This file is distributed under the University of Illinois Open Source
// License. See LICENSE.TXT for details.
//
//===----------------------------------------------------------------------===//

#include "lldb/Core/Mangled.h"

#if defined(_WIN32)
#include "lldb/Host/windows/windows.h"

#include <dbghelp.h>
#pragma comment(lib, "dbghelp.lib")
#endif

<<<<<<< HEAD
#include <mutex>   // for mutex, loc...
#include <string>  // for string
#include <utility> // for pair

#include <stdlib.h>
#include <string.h>

#ifdef LLDB_USE_BUILTIN_DEMANGLER
// Provide a fast-path demangler implemented in FastDemangle.cpp until it can
// replace the existing C++ demangler with a complete implementation
#include "lldb/Utility/FastDemangle.h"
#include "llvm/Demangle/Demangle.h"
#else
// FreeBSD9-STABLE requires this to know about size_t in cxxabi.
#include <cstddef>
#include <cxxabi.h>
#endif

#include "swift/Demangling/Demangle.h"
#include "llvm/ADT/DenseMap.h"

#include "lldb/Core/Mangled.h"

=======
#include "lldb/Core/RichManglingContext.h"
>>>>>>> a063373a
#include "lldb/Utility/ConstString.h"
#include "lldb/Utility/Log.h"
#include "lldb/Utility/Logging.h"
#include "lldb/Utility/RegularExpression.h"
#include "lldb/Utility/Stream.h"
#include "lldb/Utility/Timer.h"
<<<<<<< HEAD
#include "lldb/Target/SwiftLanguageRuntime.h"
#include <ctype.h>
#include <functional>
#include <mutex>
#include "lldb/lldb-enumerations.h" // for LanguageType
=======
#include "lldb/lldb-enumerations.h"
>>>>>>> a063373a

#include "Plugins/Language/CPlusPlus/CPlusPlusLanguage.h"
#include "Plugins/Language/ObjC/ObjCLanguage.h"

#include "llvm/ADT/StringRef.h"
#include "llvm/Demangle/Demangle.h"
#include "llvm/Support/Compiler.h"

<<<<<<< HEAD
=======
#include <mutex>
#include <string>
#include <utility>

#include <stdlib.h>
#include <string.h>
>>>>>>> a063373a
using namespace lldb_private;

#if defined(_MSC_VER)
static DWORD safeUndecorateName(const char *Mangled, char *Demangled,
                                DWORD DemangledLength) {
  static std::mutex M;
  std::lock_guard<std::mutex> Lock(M);
  return ::UnDecorateSymbolName(
      Mangled, Demangled, DemangledLength,
      UNDNAME_NO_ACCESS_SPECIFIERS |       // Strip public, private, protected
                                           // keywords
          UNDNAME_NO_ALLOCATION_LANGUAGE | // Strip __thiscall, __stdcall,
                                           // etc keywords
          UNDNAME_NO_THROW_SIGNATURES |    // Strip throw() specifications
          UNDNAME_NO_MEMBER_TYPE |         // Strip virtual, static, etc
                                           // specifiers
          UNDNAME_NO_MS_KEYWORDS           // Strip all MS extension keywords
      );
}
#endif

static inline Mangled::ManglingScheme cstring_mangling_scheme(const char *s) {
  if (s) {
    if (s[0] == '?')
      return Mangled::eManglingSchemeMSVC;
    if (s[0] == '_' && s[1] == 'Z')
      return Mangled::eManglingSchemeItanium;
  }
  return Mangled::eManglingSchemeNone;
}

static inline bool cstring_is_mangled(const char *s) {
  return cstring_mangling_scheme(s) != Mangled::eManglingSchemeNone ||
         SwiftLanguageRuntime::IsSwiftMangledName(s);
}

static const ConstString &
get_demangled_name_without_arguments(ConstString mangled,
                                     ConstString demangled) {
  // This pair is <mangled name, demangled name without function arguments>
  static std::pair<ConstString, ConstString>
      g_most_recent_mangled_to_name_sans_args;

  // Need to have the mangled & demangled names we're currently examining as
  // statics so we can return a const ref to them at the end of the func if we
  // don't have anything better.
  static ConstString g_last_mangled;
  static ConstString g_last_demangled;

  if (mangled && g_most_recent_mangled_to_name_sans_args.first == mangled) {
    return g_most_recent_mangled_to_name_sans_args.second;
  }

  g_last_demangled = demangled;
  g_last_mangled = mangled;

  const char *mangled_name_cstr = mangled.GetCString();
  const char *demangled_name_cstr = demangled.GetCString();

  if (demangled && mangled_name_cstr && mangled_name_cstr[0]) {
    if (mangled_name_cstr[0] == '_' && mangled_name_cstr[1] == 'Z' &&
        (mangled_name_cstr[2] != 'T' && // avoid virtual table, VTT structure,
                                        // typeinfo structure, and typeinfo
                                        // mangled_name
         mangled_name_cstr[2] != 'G' && // avoid guard variables
         mangled_name_cstr[2] != 'Z')) // named local entities (if we eventually
                                       // handle eSymbolTypeData, we will want
                                       // this back)
    {
      CPlusPlusLanguage::MethodName cxx_method(demangled);
      if (!cxx_method.GetBasename().empty()) {
        std::string shortname;
        if (!cxx_method.GetContext().empty())
          shortname = cxx_method.GetContext().str() + "::";
        shortname += cxx_method.GetBasename().str();
        ConstString result(shortname.c_str());
        g_most_recent_mangled_to_name_sans_args.first = mangled;
        g_most_recent_mangled_to_name_sans_args.second = result;
        return g_most_recent_mangled_to_name_sans_args.second;
      }
    } else if (SwiftLanguageRuntime::IsSwiftMangledName(demangled_name_cstr)) {
      lldb_private::ConstString basename;
      bool is_method = false;
      if (SwiftLanguageRuntime::MethodName::ExtractFunctionBasenameFromMangled(
              mangled, basename, is_method)) {
        if (basename && basename != mangled) {
          g_most_recent_mangled_to_name_sans_args.first = mangled;
          g_most_recent_mangled_to_name_sans_args.second = basename;
          return (g_most_recent_mangled_to_name_sans_args.second);
        }
      }
    }
  }

  if (demangled)
    return g_last_demangled;
  return g_last_mangled;
}

#pragma mark DisplayDemangledNamesCache

// make the key type be a const char* because that gives us usable DenseMapInfo
// for free
// making DenseMap work for ConstString requires us to provide two "invalid"
// values:
// the empty key and the tombstone key; but for ConstString, we really don't
// have any
// well-known invalid value other than ConstString(nullptr)
// so, just use const char* as the key as LLVM knows how to do proper
// DenseMapInfo for pointers
static ThreadSafeDenseMap<const char *, ConstString> *
GetDisplayDemangledNamesCache() {
  ThreadSafeDenseMap<const char *, ConstString> *g_cache;
  std::once_flag g_flag;
  std::call_once(g_flag, [&g_cache]() -> void {
    g_cache = new ThreadSafeDenseMap<const char *, ConstString>();
  });
  return g_cache;
}

#pragma mark Mangled
//----------------------------------------------------------------------
// Default constructor
//----------------------------------------------------------------------
Mangled::Mangled() : m_mangled(), m_demangled() {}

//----------------------------------------------------------------------
// Constructor with an optional string and a boolean indicating if it is the
// mangled version.
//----------------------------------------------------------------------
Mangled::Mangled(const ConstString &s, bool mangled)
    : m_mangled(), m_demangled() {
  if (s)
    SetValue(s, mangled);
}

Mangled::Mangled(llvm::StringRef name, bool is_mangled) {
  if (!name.empty())
    SetValue(ConstString(name), is_mangled);
}

Mangled::Mangled(const ConstString &s) : m_mangled(), m_demangled() {
  if (s)
    SetValue(s);
}

Mangled::Mangled(llvm::StringRef name) {
  if (!name.empty())
    SetValue(ConstString(name));
}

//----------------------------------------------------------------------
// Destructor
//----------------------------------------------------------------------
Mangled::~Mangled() {}

//----------------------------------------------------------------------
// Convert to pointer operator. This allows code to check any Mangled objects
// to see if they contain anything valid using code such as:
//
//  Mangled mangled(...);
//  if (mangled)
//  { ...
//----------------------------------------------------------------------
Mangled::operator void *() const {
  return (m_mangled) ? const_cast<Mangled *>(this) : NULL;
}

//----------------------------------------------------------------------
// Logical NOT operator. This allows code to check any Mangled objects to see
// if they are invalid using code such as:
//
//  Mangled mangled(...);
//  if (!file_spec)
//  { ...
//----------------------------------------------------------------------
bool Mangled::operator!() const { return !m_mangled; }

//----------------------------------------------------------------------
// Clear the mangled and demangled values.
//----------------------------------------------------------------------
void Mangled::Clear() {
  m_mangled.Clear();
  m_demangled.Clear();
}

//----------------------------------------------------------------------
// Compare the string values.
//----------------------------------------------------------------------
int Mangled::Compare(const Mangled &a, const Mangled &b) {
  return ConstString::Compare(
      a.GetName(lldb::eLanguageTypeUnknown, ePreferMangled),
      b.GetName(lldb::eLanguageTypeUnknown, ePreferMangled));
}

//----------------------------------------------------------------------
// Set the string value in this objects. If "mangled" is true, then the mangled
// named is set with the new value in "s", else the demangled name is set.
//----------------------------------------------------------------------
void Mangled::SetValue(const ConstString &s, bool mangled) {
  if (s) {
    if (mangled) {
      m_demangled.Clear();
      m_mangled = s;
    } else {
      m_demangled = s;
      m_mangled.Clear();
    }
  } else {
    m_demangled.Clear();
    m_mangled.Clear();
  }
}

void Mangled::SetValue(const ConstString &name) {
  if (name) {
    if (cstring_is_mangled(name.GetCString())) {
      m_demangled.Clear();
      m_mangled = name;
    } else {
      m_demangled = name;
      m_mangled.Clear();
    }
  } else {
    m_demangled.Clear();
    m_mangled.Clear();
  }
}

//----------------------------------------------------------------------
// Local helpers for different demangling implementations.
//----------------------------------------------------------------------
static char *GetMSVCDemangledStr(const char *M) {
#if defined(_MSC_VER)
  const size_t demangled_length = 2048;
  char *demangled_cstr = static_cast<char *>(::malloc(demangled_length));
  ::ZeroMemory(demangled_cstr, demangled_length);
  DWORD result = safeUndecorateName(M, demangled_cstr, demangled_length);

  if (Log *log = lldb_private::GetLogIfAllCategoriesSet(LIBLLDB_LOG_DEMANGLE)) {
    if (demangled_cstr && demangled_cstr[0])
      log->Printf("demangled msvc: %s -> \"%s\"", M, demangled_cstr);
    else
      log->Printf("demangled msvc: %s -> error: 0x%lu", M, result);
  }

  if (result != 0) {
    return demangled_cstr;
  } else {
    ::free(demangled_cstr);
    return nullptr;
  }
#else
  return nullptr;
#endif
}

static char *GetItaniumDemangledStr(const char *M,
                                    llvm::ItaniumPartialDemangler &ipd) {
  char *demangled_cstr = nullptr;
  bool err = ipd.partialDemangle(M);
  if (!err) {
    // Default buffer and size (will realloc in case it's too small).
    size_t demangled_size = 80;
    demangled_cstr = static_cast<char *>(std::malloc(demangled_size));
    demangled_cstr = ipd.finishDemangle(demangled_cstr, &demangled_size);

    assert(demangled_cstr &&
           "finishDemangle must always succeed if partialDemangle did");
    assert(demangled_cstr[demangled_size - 1] == '\0' &&
           "Expected demangled_size to return length including trailing null");
  }

  if (Log *log = lldb_private::GetLogIfAllCategoriesSet(LIBLLDB_LOG_DEMANGLE)) {
    if (demangled_cstr)
      log->Printf("demangled itanium: %s -> \"%s\"", M, demangled_cstr);
    else
      log->Printf("demangled itanium: %s -> error: failed to demangle", M);
  }

  return demangled_cstr;
}

//----------------------------------------------------------------------
// Explicit demangling for scheduled requests during batch processing. This
// makes use of ItaniumPartialDemangler's rich demangle info
//----------------------------------------------------------------------
bool Mangled::DemangleWithRichManglingInfo(
    RichManglingContext &context, SkipMangledNameFn *skip_mangled_name) {
  // We need to generate and cache the demangled name.
  static Timer::Category func_cat(LLVM_PRETTY_FUNCTION);
  Timer scoped_timer(func_cat,
                     "Mangled::DemangleWithRichNameIndexInfo (m_mangled = %s)",
                     m_mangled.GetCString());

  // Others are not meant to arrive here. ObjC names or C's main() for example
  // have their names stored in m_demangled, while m_mangled is empty.
  assert(m_mangled);

  // Check whether or not we are interested in this name at all.
  ManglingScheme scheme = cstring_mangling_scheme(m_mangled.GetCString());
  if (skip_mangled_name && skip_mangled_name(m_mangled.GetStringRef(), scheme))
    return false;

  switch (scheme) {
  case eManglingSchemeNone:
    // The current mangled_name_filter would allow llvm_unreachable here.
    return false;

  case eManglingSchemeItanium:
    // We want the rich mangling info here, so we don't care whether or not
    // there is a demangled string in the pool already.
    if (context.FromItaniumName(m_mangled)) {
      // If we got an info, we have a name. Copy to string pool and connect the
      // counterparts to accelerate later access in GetDemangledName().
      context.ParseFullName();
      m_demangled.SetStringWithMangledCounterpart(context.GetBufferRef(),
                                                  m_mangled);
      return true;
    } else {
      m_demangled.SetCString("");
      return false;
    }

  case eManglingSchemeMSVC: {
    // We have no rich mangling for MSVC-mangled names yet, so first try to
    // demangle it if necessary.
    if (!m_demangled && !m_mangled.GetMangledCounterpart(m_demangled)) {
      if (char *d = GetMSVCDemangledStr(m_mangled.GetCString())) {
        // If we got an info, we have a name. Copy to string pool and connect
        // the counterparts to accelerate later access in GetDemangledName().
        m_demangled.SetStringWithMangledCounterpart(llvm::StringRef(d),
                                                    m_mangled);
        ::free(d);
      } else {
        m_demangled.SetCString("");
      }
    }

    if (m_demangled.IsEmpty()) {
      // Cannot demangle it, so don't try parsing.
      return false;
    } else {
      // Demangled successfully, we can try and parse it with
      // CPlusPlusLanguage::MethodName.
      return context.FromCxxMethodName(m_demangled);
    }
  }
  }
}

//----------------------------------------------------------------------
// Generate the demangled name on demand using this accessor. Code in this
// class will need to use this accessor if it wishes to decode the demangled
// name. The result is cached and will be kept until a new string value is
// supplied to this object, or until the end of the object's lifetime.
//----------------------------------------------------------------------
const ConstString &
Mangled::GetDemangledName(lldb::LanguageType language) const {
  // Check to make sure we have a valid mangled name and that we haven't
  // already decoded our mangled name.
  if (m_mangled && m_demangled.IsNull()) {
    // We need to generate and cache the demangled name.
    static Timer::Category func_cat(LLVM_PRETTY_FUNCTION);
    Timer scoped_timer(func_cat, "Mangled::GetDemangledName (m_mangled = %s)",
                       m_mangled.GetCString());

    // Don't bother running anything that isn't mangled
    const char *mangled_name = m_mangled.GetCString();
    ManglingScheme mangling_scheme{cstring_mangling_scheme(mangled_name)};
    if (mangling_scheme != eManglingSchemeNone &&
        !m_mangled.GetMangledCounterpart(m_demangled)) {
      // We didn't already mangle this name, demangle it and if all goes well
      // add it to our map.
      char *demangled_name = nullptr;
      switch (mangling_scheme) {
      case eManglingSchemeMSVC:
        demangled_name = GetMSVCDemangledStr(mangled_name);
        break;
      case eManglingSchemeItanium: {
        llvm::ItaniumPartialDemangler ipd;
        demangled_name = GetItaniumDemangledStr(mangled_name, ipd);
        break;
      }
      case eManglingSchemeNone:
        llvm_unreachable("eManglingSchemeNone was handled already");
      }
      if (demangled_name) {
        m_demangled.SetStringWithMangledCounterpart(
            llvm::StringRef(demangled_name), m_mangled);
        free(demangled_name);
      }
    } else if (mangling_scheme == eManglingSchemeNone &&
               !m_mangled.GetMangledCounterpart(m_demangled) &&
               SwiftLanguageRuntime::IsSwiftMangledName(mangled_name)) {
      if (log)
        log->Printf("demangle swift: %s", mangled_name);
      std::string demangled(SwiftLanguageRuntime::DemangleSymbolAsString(
          mangled_name));
      if (!demangled.empty()) {
        m_demangled.SetCStringWithMangledCounterpart(demangled.c_str(),
                                                     m_mangled);
        if (log)
          log->Printf("demangle swift: %s -> \"%s\"", mangled_name,
                      demangled.c_str());
      } else {
        if (log)
          log->Printf("demangle swift: %s -> error: failed to demangle",
                      mangled_name);
      }
    }
    if (m_demangled.IsNull()) {
      // Set the demangled string to the empty string to indicate we tried to
      // parse it once and failed.
      m_demangled.SetCString("");
    }
  }

  return m_demangled;
}

ConstString
Mangled::GetDisplayDemangledName(lldb::LanguageType language) const {
  ConstString demangled;
  if (m_mangled) {
    do {
      const char *mangled = m_mangled.GetCString();

      if (mangled) {
        if (SwiftLanguageRuntime::IsSwiftMangledName(mangled)) {
          auto display_cache = ::GetDisplayDemangledNamesCache();
          if (display_cache && display_cache->Lookup(mangled, demangled) &&
              demangled)
            break;

          std::string demangled_std 
              = SwiftLanguageRuntime::DemangleSymbolAsString(m_mangled, true);
          if (!demangled_std.empty()) {
            demangled.SetCString(demangled_std.c_str());
            display_cache->Insert(mangled, demangled);
            break;
          }
        }
      }
    } while (0);
  }
  if (!demangled)
    demangled = GetDemangledName(language);
  return demangled ? demangled : m_mangled;
}

bool Mangled::NameMatches(const RegularExpression &regex,
                          lldb::LanguageType language) const {
  if (m_mangled && regex.Execute(m_mangled.AsCString()))
    return true;

  ConstString demangled = GetDemangledName(language);
  if (demangled && regex.Execute(demangled.AsCString()))
    return true;
  return false;
}

//----------------------------------------------------------------------
// Get the demangled name if there is one, else return the mangled name.
//----------------------------------------------------------------------
ConstString Mangled::GetName(lldb::LanguageType language,
                             Mangled::NamePreference preference) const {
  if (preference == ePreferMangled && m_mangled)
    return m_mangled;

  ConstString demangled = GetDemangledName(language);

  if (preference == ePreferDemangledWithoutArguments) {
    return get_demangled_name_without_arguments(m_mangled, demangled);
  }
  if (preference == ePreferDemangled) {
    // Call the accessor to make sure we get a demangled name in case it hasn't
    // been demangled yet...
    if (demangled)
      return demangled;
    return m_mangled;
  }
  return demangled;
}

//----------------------------------------------------------------------
// Dump a Mangled object to stream "s". We don't force our demangled name to be
// computed currently (we don't use the accessor).
//----------------------------------------------------------------------
void Mangled::Dump(Stream *s) const {
  if (m_mangled) {
    *s << ", mangled = " << m_mangled;
  }
  if (m_demangled) {
    const char *demangled = m_demangled.AsCString();
    s->Printf(", demangled = %s", demangled[0] ? demangled : "<error>");
  }
}

//----------------------------------------------------------------------
// Dumps a debug version of this string with extra object and state information
// to stream "s".
//----------------------------------------------------------------------
void Mangled::DumpDebug(Stream *s) const {
  s->Printf("%*p: Mangled mangled = ", static_cast<int>(sizeof(void *) * 2),
            static_cast<const void *>(this));
  m_mangled.DumpDebug(s);
  s->Printf(", demangled = ");
  m_demangled.DumpDebug(s);
}

//----------------------------------------------------------------------
// Return the size in byte that this object takes in memory. The size includes
// the size of the objects it owns, and not the strings that it references
// because they are shared strings.
//----------------------------------------------------------------------
size_t Mangled::MemorySize() const {
  return m_mangled.MemorySize() + m_demangled.MemorySize();
}

//----------------------------------------------------------------------
// We "guess" the language because we can't determine a symbol's language from
// it's name.  For example, a Pascal symbol can be mangled using the C++
// Itanium scheme, and defined in a compilation unit within the same module as
// other C++ units.  In addition, different targets could have different ways
// of mangling names from a given language, likewise the compilation units
// within those targets.
//----------------------------------------------------------------------
lldb::LanguageType Mangled::GuessLanguage() const {
  ConstString mangled = GetMangledName();
  if (mangled) {
    if (GetDemangledName(lldb::eLanguageTypeUnknown)) {
      const char *mangled_name = mangled.GetCString();
      if (CPlusPlusLanguage::IsCPPMangledName(mangled_name))
        return lldb::eLanguageTypeC_plus_plus;
      else if (ObjCLanguage::IsPossibleObjCMethodName(mangled_name))
        return lldb::eLanguageTypeObjC;
      else if (SwiftLanguageRuntime::IsSwiftMangledName(mangled_name))
        return lldb::eLanguageTypeSwift;
    }
  } else {
    // ObjC names aren't really mangled, so they won't necessarily be in the
    // mangled name slot.
    ConstString demangled_name = GetDemangledName(lldb::eLanguageTypeUnknown);
    if (demangled_name 
        && ObjCLanguage::IsPossibleObjCMethodName(demangled_name.GetCString()))
      return lldb::eLanguageTypeObjC;
  
  }
  return lldb::eLanguageTypeUnknown;
}

//----------------------------------------------------------------------
// Dump OBJ to the supplied stream S.
//----------------------------------------------------------------------
Stream &operator<<(Stream &s, const Mangled &obj) {
  if (obj.GetMangledName())
    s << "mangled = '" << obj.GetMangledName() << "'";

  const ConstString &demangled =
      obj.GetDemangledName(lldb::eLanguageTypeUnknown);
  if (demangled)
    s << ", demangled = '" << demangled << '\'';
  else
    s << ", demangled = <error>";
  return s;
}<|MERGE_RESOLUTION|>--- conflicted
+++ resolved
@@ -16,65 +16,34 @@
 #pragma comment(lib, "dbghelp.lib")
 #endif
 
-<<<<<<< HEAD
-#include <mutex>   // for mutex, loc...
-#include <string>  // for string
-#include <utility> // for pair
-
-#include <stdlib.h>
-#include <string.h>
-
-#ifdef LLDB_USE_BUILTIN_DEMANGLER
-// Provide a fast-path demangler implemented in FastDemangle.cpp until it can
-// replace the existing C++ demangler with a complete implementation
-#include "lldb/Utility/FastDemangle.h"
-#include "llvm/Demangle/Demangle.h"
-#else
-// FreeBSD9-STABLE requires this to know about size_t in cxxabi.
-#include <cstddef>
-#include <cxxabi.h>
-#endif
-
-#include "swift/Demangling/Demangle.h"
-#include "llvm/ADT/DenseMap.h"
-
 #include "lldb/Core/Mangled.h"
 
-=======
 #include "lldb/Core/RichManglingContext.h"
->>>>>>> a063373a
+#include "lldb/Target/SwiftLanguageRuntime.h"
 #include "lldb/Utility/ConstString.h"
 #include "lldb/Utility/Log.h"
 #include "lldb/Utility/Logging.h"
 #include "lldb/Utility/RegularExpression.h"
 #include "lldb/Utility/Stream.h"
 #include "lldb/Utility/Timer.h"
-<<<<<<< HEAD
-#include "lldb/Target/SwiftLanguageRuntime.h"
-#include <ctype.h>
-#include <functional>
-#include <mutex>
-#include "lldb/lldb-enumerations.h" // for LanguageType
-=======
 #include "lldb/lldb-enumerations.h"
->>>>>>> a063373a
 
 #include "Plugins/Language/CPlusPlus/CPlusPlusLanguage.h"
 #include "Plugins/Language/ObjC/ObjCLanguage.h"
 
+#include "llvm/ADT/DenseMap.h"
 #include "llvm/ADT/StringRef.h"
 #include "llvm/Demangle/Demangle.h"
 #include "llvm/Support/Compiler.h"
 
-<<<<<<< HEAD
-=======
+#include "swift/Demangling/Demangle.h"
+
 #include <mutex>
 #include <string>
 #include <utility>
 
 #include <stdlib.h>
 #include <string.h>
->>>>>>> a063373a
 using namespace lldb_private;
 
 #if defined(_MSC_VER)
@@ -470,13 +439,14 @@
     } else if (mangling_scheme == eManglingSchemeNone &&
                !m_mangled.GetMangledCounterpart(m_demangled) &&
                SwiftLanguageRuntime::IsSwiftMangledName(mangled_name)) {
+      Log *log = lldb_private::GetLogIfAllCategoriesSet(LIBLLDB_LOG_DEMANGLE);
       if (log)
         log->Printf("demangle swift: %s", mangled_name);
       std::string demangled(SwiftLanguageRuntime::DemangleSymbolAsString(
           mangled_name));
       if (!demangled.empty()) {
-        m_demangled.SetCStringWithMangledCounterpart(demangled.c_str(),
-                                                     m_mangled);
+        m_demangled.SetStringWithMangledCounterpart(demangled,
+						    m_mangled);
         if (log)
           log->Printf("demangle swift: %s -> \"%s\"", mangled_name,
                       demangled.c_str());
