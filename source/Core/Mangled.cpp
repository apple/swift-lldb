//===-- Mangled.cpp ---------------------------------------------*- C++ -*-===//
//
// Part of the LLVM Project, under the Apache License v2.0 with LLVM Exceptions.
// See https://llvm.org/LICENSE.txt for license information.
// SPDX-License-Identifier: Apache-2.0 WITH LLVM-exception
//
//===----------------------------------------------------------------------===//

#include "lldb/Core/Mangled.h"

#if defined(_WIN32)
#include "lldb/Host/windows/windows.h"

#include <dbghelp.h>
#pragma comment(lib, "dbghelp.lib")
#endif

#include "lldb/Core/RichManglingContext.h"
#include "lldb/Target/SwiftLanguageRuntime.h"
#include "lldb/Utility/ConstString.h"
#include "lldb/Utility/Log.h"
#include "lldb/Utility/Logging.h"
#include "lldb/Utility/RegularExpression.h"
#include "lldb/Utility/Stream.h"
#include "lldb/Utility/Timer.h"
#include "lldb/lldb-enumerations.h"

#include "Plugins/Language/CPlusPlus/CPlusPlusLanguage.h"
#include "Plugins/Language/ObjC/ObjCLanguage.h"

#include "llvm/ADT/DenseMap.h"
#include "llvm/ADT/StringRef.h"
#include "llvm/Demangle/Demangle.h"
#include "llvm/Support/Compiler.h"

#include "swift/Demangling/Demangle.h"

#include <mutex>
#include <string>
#include <utility>

#include <stdlib.h>
#include <string.h>
using namespace lldb_private;

#if defined(_MSC_VER)
static DWORD safeUndecorateName(const char *Mangled, char *Demangled,
                                DWORD DemangledLength) {
  static std::mutex M;
  std::lock_guard<std::mutex> Lock(M);
  return ::UnDecorateSymbolName(
      Mangled, Demangled, DemangledLength,
      UNDNAME_NO_ACCESS_SPECIFIERS |       // Strip public, private, protected
                                           // keywords
          UNDNAME_NO_ALLOCATION_LANGUAGE | // Strip __thiscall, __stdcall,
                                           // etc keywords
          UNDNAME_NO_THROW_SIGNATURES |    // Strip throw() specifications
          UNDNAME_NO_MEMBER_TYPE |         // Strip virtual, static, etc
                                           // specifiers
          UNDNAME_NO_MS_KEYWORDS           // Strip all MS extension keywords
      );
}
#endif

static inline Mangled::ManglingScheme cstring_mangling_scheme(const char *s) {
  if (s) {
    if (s[0] == '?')
      return Mangled::eManglingSchemeMSVC;
    if (s[0] == '_' && s[1] == 'Z')
      return Mangled::eManglingSchemeItanium;
  }
  return Mangled::eManglingSchemeNone;
}

static inline bool cstring_is_mangled(const char *s) {
  return cstring_mangling_scheme(s) != Mangled::eManglingSchemeNone ||
         SwiftLanguageRuntime::IsSwiftMangledName(s);
}

static ConstString 
get_demangled_name_without_arguments(ConstString mangled,
                                     ConstString demangled) {
  // This pair is <mangled name, demangled name without function arguments>
  static std::pair<ConstString, ConstString>
      g_most_recent_mangled_to_name_sans_args;

  // Need to have the mangled & demangled names we're currently examining as
  // statics so we can return a const ref to them at the end of the func if we
  // don't have anything better.
  static ConstString g_last_mangled;
  static ConstString g_last_demangled;

  if (mangled && g_most_recent_mangled_to_name_sans_args.first == mangled) {
    return g_most_recent_mangled_to_name_sans_args.second;
  }

  g_last_demangled = demangled;
  g_last_mangled = mangled;

  const char *mangled_name_cstr = mangled.GetCString();
  const char *demangled_name_cstr = demangled.GetCString();

  if (demangled && mangled_name_cstr && mangled_name_cstr[0]) {
    if (mangled_name_cstr[0] == '_' && mangled_name_cstr[1] == 'Z' &&
        (mangled_name_cstr[2] != 'T' && // avoid virtual table, VTT structure,
                                        // typeinfo structure, and typeinfo
                                        // mangled_name
         mangled_name_cstr[2] != 'G' && // avoid guard variables
         mangled_name_cstr[2] != 'Z')) // named local entities (if we eventually
                                       // handle eSymbolTypeData, we will want
                                       // this back)
    {
      CPlusPlusLanguage::MethodName cxx_method(demangled);
      if (!cxx_method.GetBasename().empty()) {
        std::string shortname;
        if (!cxx_method.GetContext().empty())
          shortname = cxx_method.GetContext().str() + "::";
        shortname += cxx_method.GetBasename().str();
        ConstString result(shortname.c_str());
        g_most_recent_mangled_to_name_sans_args.first = mangled;
        g_most_recent_mangled_to_name_sans_args.second = result;
        return g_most_recent_mangled_to_name_sans_args.second;
      }
    } else if (SwiftLanguageRuntime::IsSwiftMangledName(demangled_name_cstr)) {
      lldb_private::ConstString basename;
      bool is_method = false;
      if (SwiftLanguageRuntime::MethodName::ExtractFunctionBasenameFromMangled(
              mangled, basename, is_method)) {
        if (basename && basename != mangled) {
          g_most_recent_mangled_to_name_sans_args.first = mangled;
          g_most_recent_mangled_to_name_sans_args.second = basename;
          return (g_most_recent_mangled_to_name_sans_args.second);
        }
      }
    }
  }

  if (demangled)
    return g_last_demangled;
  return g_last_mangled;
}

#pragma mark DisplayDemangledNamesCache

// make the key type be a const char* because that gives us usable DenseMapInfo
// for free
// making DenseMap work for ConstString requires us to provide two "invalid"
// values:
// the empty key and the tombstone key; but for ConstString, we really don't
// have any
// well-known invalid value other than ConstString(nullptr)
// so, just use const char* as the key as LLVM knows how to do proper
// DenseMapInfo for pointers
static ThreadSafeDenseMap<const char *, ConstString> *
GetDisplayDemangledNamesCache() {
  ThreadSafeDenseMap<const char *, ConstString> *g_cache;
  std::once_flag g_flag;
  std::call_once(g_flag, [&g_cache]() -> void {
    g_cache = new ThreadSafeDenseMap<const char *, ConstString>();
  });
  return g_cache;
}

#pragma mark Mangled
// Default constructor
Mangled::Mangled() : m_mangled(), m_demangled() {}

// Constructor with an optional string and a boolean indicating if it is the
// mangled version.
Mangled::Mangled(ConstString s, bool mangled)
    : m_mangled(), m_demangled() {
  if (s)
    SetValue(s, mangled);
}

Mangled::Mangled(llvm::StringRef name, bool is_mangled) {
  if (!name.empty())
    SetValue(ConstString(name), is_mangled);
}

Mangled::Mangled(ConstString s) : m_mangled(), m_demangled() {
  if (s)
    SetValue(s);
}

Mangled::Mangled(llvm::StringRef name) {
  if (!name.empty())
    SetValue(ConstString(name));
}

// Destructor
Mangled::~Mangled() {}

// Convert to pointer operator. This allows code to check any Mangled objects
// to see if they contain anything valid using code such as:
//
//  Mangled mangled(...);
//  if (mangled)
//  { ...
Mangled::operator void *() const {
  return (m_mangled) ? const_cast<Mangled *>(this) : NULL;
}

// Logical NOT operator. This allows code to check any Mangled objects to see
// if they are invalid using code such as:
//
//  Mangled mangled(...);
//  if (!file_spec)
//  { ...
bool Mangled::operator!() const { return !m_mangled; }

// Clear the mangled and demangled values.
void Mangled::Clear() {
  m_mangled.Clear();
  m_demangled.Clear();
}

// Compare the string values.
int Mangled::Compare(const Mangled &a, const Mangled &b) {
  return ConstString::Compare(
      a.GetName(lldb::eLanguageTypeUnknown, ePreferMangled),
      b.GetName(lldb::eLanguageTypeUnknown, ePreferMangled));
}

// Set the string value in this objects. If "mangled" is true, then the mangled
// named is set with the new value in "s", else the demangled name is set.
void Mangled::SetValue(ConstString s, bool mangled) {
  if (s) {
    if (mangled) {
      m_demangled.Clear();
      m_mangled = s;
    } else {
      m_demangled = s;
      m_mangled.Clear();
    }
  } else {
    m_demangled.Clear();
    m_mangled.Clear();
  }
}

void Mangled::SetValue(ConstString name) {
  if (name) {
    if (cstring_is_mangled(name.GetCString())) {
      m_demangled.Clear();
      m_mangled = name;
    } else {
      m_demangled = name;
      m_mangled.Clear();
    }
  } else {
    m_demangled.Clear();
    m_mangled.Clear();
  }
}

// Local helpers for different demangling implementations.
static char *GetMSVCDemangledStr(const char *M) {
#if defined(_MSC_VER)
  const size_t demangled_length = 2048;
  char *demangled_cstr = static_cast<char *>(::malloc(demangled_length));
  ::ZeroMemory(demangled_cstr, demangled_length);
  DWORD result = safeUndecorateName(M, demangled_cstr, demangled_length);

  if (Log *log = lldb_private::GetLogIfAllCategoriesSet(LIBLLDB_LOG_DEMANGLE)) {
    if (demangled_cstr && demangled_cstr[0])
      log->Printf("demangled msvc: %s -> \"%s\"", M, demangled_cstr);
    else
      log->Printf("demangled msvc: %s -> error: 0x%lu", M, result);
  }

  if (result != 0) {
    return demangled_cstr;
  } else {
    ::free(demangled_cstr);
    return nullptr;
  }
#else
  return nullptr;
#endif
}

static char *GetItaniumDemangledStr(const char *M) {
  char *demangled_cstr = nullptr;

  llvm::ItaniumPartialDemangler ipd;
  bool err = ipd.partialDemangle(M);
  if (!err) {
    // Default buffer and size (will realloc in case it's too small).
    size_t demangled_size = 80;
    demangled_cstr = static_cast<char *>(std::malloc(demangled_size));
    demangled_cstr = ipd.finishDemangle(demangled_cstr, &demangled_size);

    assert(demangled_cstr &&
           "finishDemangle must always succeed if partialDemangle did");
    assert(demangled_cstr[demangled_size - 1] == '\0' &&
           "Expected demangled_size to return length including trailing null");
  }

  if (Log *log = lldb_private::GetLogIfAllCategoriesSet(LIBLLDB_LOG_DEMANGLE)) {
    if (demangled_cstr)
      log->Printf("demangled itanium: %s -> \"%s\"", M, demangled_cstr);
    else
      log->Printf("demangled itanium: %s -> error: failed to demangle", M);
  }

  return demangled_cstr;
}

// Explicit demangling for scheduled requests during batch processing. This
// makes use of ItaniumPartialDemangler's rich demangle info
bool Mangled::DemangleWithRichManglingInfo(
    RichManglingContext &context, SkipMangledNameFn *skip_mangled_name) {
  // We need to generate and cache the demangled name.
  static Timer::Category func_cat(LLVM_PRETTY_FUNCTION);
  Timer scoped_timer(func_cat,
                     "Mangled::DemangleWithRichNameIndexInfo (m_mangled = %s)",
                     m_mangled.GetCString());

  // Others are not meant to arrive here. ObjC names or C's main() for example
  // have their names stored in m_demangled, while m_mangled is empty.
  assert(m_mangled);

  // Check whether or not we are interested in this name at all.
  ManglingScheme scheme = cstring_mangling_scheme(m_mangled.GetCString());
  if (skip_mangled_name && skip_mangled_name(m_mangled.GetStringRef(), scheme))
    return false;

  switch (scheme) {
  case eManglingSchemeNone:
    // The current mangled_name_filter would allow llvm_unreachable here.
    return false;

  case eManglingSchemeItanium:
    // We want the rich mangling info here, so we don't care whether or not
    // there is a demangled string in the pool already.
    if (context.FromItaniumName(m_mangled)) {
      // If we got an info, we have a name. Copy to string pool and connect the
      // counterparts to accelerate later access in GetDemangledName().
      context.ParseFullName();
      m_demangled.SetStringWithMangledCounterpart(context.GetBufferRef(),
                                                  m_mangled);
      return true;
    } else {
      m_demangled.SetCString("");
      return false;
    }

  case eManglingSchemeMSVC: {
    // We have no rich mangling for MSVC-mangled names yet, so first try to
    // demangle it if necessary.
    if (!m_demangled && !m_mangled.GetMangledCounterpart(m_demangled)) {
      if (char *d = GetMSVCDemangledStr(m_mangled.GetCString())) {
        // If we got an info, we have a name. Copy to string pool and connect
        // the counterparts to accelerate later access in GetDemangledName().
        m_demangled.SetStringWithMangledCounterpart(llvm::StringRef(d),
                                                    m_mangled);
        ::free(d);
      } else {
        m_demangled.SetCString("");
      }
    }

    if (m_demangled.IsEmpty()) {
      // Cannot demangle it, so don't try parsing.
      return false;
    } else {
      // Demangled successfully, we can try and parse it with
      // CPlusPlusLanguage::MethodName.
      return context.FromCxxMethodName(m_demangled);
    }
  }
  }
  llvm_unreachable("Fully covered switch above!");
}

// Generate the demangled name on demand using this accessor. Code in this
// class will need to use this accessor if it wishes to decode the demangled
// name. The result is cached and will be kept until a new string value is
// supplied to this object, or until the end of the object's lifetime.
<<<<<<< HEAD
//----------------------------------------------------------------------
ConstString Mangled::GetDemangledName(lldb::LanguageType language,
                                      const SymbolContext *sc) const {
=======
ConstString 
Mangled::GetDemangledName(lldb::LanguageType language) const {
>>>>>>> 1f36bde5
  // Check to make sure we have a valid mangled name and that we haven't
  // already decoded our mangled name.
  if (m_mangled && m_demangled.IsNull()) {
    // We need to generate and cache the demangled name.
    static Timer::Category func_cat(LLVM_PRETTY_FUNCTION);
    Timer scoped_timer(func_cat, "Mangled::GetDemangledName (m_mangled = %s)",
                       m_mangled.GetCString());

    // Don't bother running anything that isn't mangled
    const char *mangled_name = m_mangled.GetCString();
    ManglingScheme mangling_scheme{cstring_mangling_scheme(mangled_name)};
    if (mangling_scheme != eManglingSchemeNone &&
        !m_mangled.GetMangledCounterpart(m_demangled)) {
      // We didn't already mangle this name, demangle it and if all goes well
      // add it to our map.
      char *demangled_name = nullptr;
      switch (mangling_scheme) {
      case eManglingSchemeMSVC:
        demangled_name = GetMSVCDemangledStr(mangled_name);
        break;
      case eManglingSchemeItanium: {
        demangled_name = GetItaniumDemangledStr(mangled_name);
        break;
      }
      case eManglingSchemeNone:
        llvm_unreachable("eManglingSchemeNone was handled already");
      }
      if (demangled_name) {
        m_demangled.SetStringWithMangledCounterpart(
            llvm::StringRef(demangled_name), m_mangled);
        free(demangled_name);
      }
    } else if (mangling_scheme == eManglingSchemeNone &&
               !m_mangled.GetMangledCounterpart(m_demangled) &&
               SwiftLanguageRuntime::IsSwiftMangledName(mangled_name)) {
      Log *log = lldb_private::GetLogIfAllCategoriesSet(LIBLLDB_LOG_DEMANGLE);
      if (log)
        log->Printf("demangle swift: %s", mangled_name);
      std::string demangled(SwiftLanguageRuntime::DemangleSymbolAsString(
          mangled_name, false, sc));
      // Don't cache the demangled name the function isn't available yet.
      if (!sc || !sc->function)
        return ConstString(demangled);
      if (!demangled.empty()) {
        m_demangled.SetStringWithMangledCounterpart(demangled,
						    m_mangled);
        if (log)
          log->Printf("demangle swift: %s -> \"%s\"", mangled_name,
                      demangled.c_str());
      } else {
        if (log)
          log->Printf("demangle swift: %s -> error: failed to demangle",
                      mangled_name);
      }
    }
    if (m_demangled.IsNull()) {
      // Set the demangled string to the empty string to indicate we tried to
      // parse it once and failed.
      m_demangled.SetCString("");
    }
  }

  return m_demangled;
}

ConstString Mangled::GetDisplayDemangledName(lldb::LanguageType language,
                                             const SymbolContext *sc) const {
  ConstString demangled;
  if (m_mangled) {
    do {
      const char *mangled = m_mangled.GetCString();

      if (mangled) {
        if (SwiftLanguageRuntime::IsSwiftMangledName(mangled)) {
          auto display_cache = ::GetDisplayDemangledNamesCache();
          if (display_cache && display_cache->Lookup(mangled, demangled) &&
              demangled)
            break;

          std::string demangled_std =
              SwiftLanguageRuntime::DemangleSymbolAsString(
                  m_mangled.GetStringRef(), true, sc);
          if (!demangled_std.empty()) {
            demangled.SetCString(demangled_std.c_str());
            display_cache->Insert(mangled, demangled);
            break;
          }
        }
      }
    } while (0);
  }
  if (!demangled)
    demangled = GetDemangledName(language);
  return demangled ? demangled : m_mangled;
}

bool Mangled::NameMatches(const RegularExpression &regex,
                          lldb::LanguageType language) const {
  if (m_mangled && regex.Execute(m_mangled.AsCString()))
    return true;

  ConstString demangled = GetDemangledName(language);
  return demangled && regex.Execute(demangled.AsCString());
}

// Get the demangled name if there is one, else return the mangled name.
ConstString Mangled::GetName(lldb::LanguageType language,
                             Mangled::NamePreference preference,
                             const SymbolContext *sc) const {
  if (preference == ePreferMangled && m_mangled)
    return m_mangled;

  ConstString demangled = GetDemangledName(language, sc);

  if (preference == ePreferDemangledWithoutArguments) {
    return get_demangled_name_without_arguments(m_mangled, demangled);
  }
  if (preference == ePreferDemangled) {
    // Call the accessor to make sure we get a demangled name in case it hasn't
    // been demangled yet...
    if (demangled)
      return demangled;
    return m_mangled;
  }
  return demangled;
}

// Dump a Mangled object to stream "s". We don't force our demangled name to be
// computed currently (we don't use the accessor).
void Mangled::Dump(Stream *s) const {
  if (m_mangled) {
    *s << ", mangled = " << m_mangled;
  }
  if (m_demangled) {
    const char *demangled = m_demangled.AsCString();
    s->Printf(", demangled = %s", demangled[0] ? demangled : "<error>");
  }
}

// Dumps a debug version of this string with extra object and state information
// to stream "s".
void Mangled::DumpDebug(Stream *s) const {
  s->Printf("%*p: Mangled mangled = ", static_cast<int>(sizeof(void *) * 2),
            static_cast<const void *>(this));
  m_mangled.DumpDebug(s);
  s->Printf(", demangled = ");
  m_demangled.DumpDebug(s);
}

// Return the size in byte that this object takes in memory. The size includes
// the size of the objects it owns, and not the strings that it references
// because they are shared strings.
size_t Mangled::MemorySize() const {
  return m_mangled.MemorySize() + m_demangled.MemorySize();
}

// We "guess" the language because we can't determine a symbol's language from
// it's name.  For example, a Pascal symbol can be mangled using the C++
// Itanium scheme, and defined in a compilation unit within the same module as
// other C++ units.  In addition, different targets could have different ways
// of mangling names from a given language, likewise the compilation units
// within those targets.
lldb::LanguageType Mangled::GuessLanguage() const {
  ConstString mangled = GetMangledName();
  if (mangled) {
    const char *mangled_name = mangled.GetCString();
    if (CPlusPlusLanguage::IsCPPMangledName(mangled_name))
      return lldb::eLanguageTypeC_plus_plus;
    else if (ObjCLanguage::IsPossibleObjCMethodName(mangled_name))
      return lldb::eLanguageTypeObjC;
    else if (SwiftLanguageRuntime::IsSwiftMangledName(mangled_name))
      return lldb::eLanguageTypeSwift;
  } else {
    // ObjC names aren't really mangled, so they won't necessarily be in the
    // mangled name slot.
    ConstString demangled_name = GetDemangledName(lldb::eLanguageTypeUnknown);
    if (demangled_name 
        && ObjCLanguage::IsPossibleObjCMethodName(demangled_name.GetCString()))
      return lldb::eLanguageTypeObjC;
  
  }
  return lldb::eLanguageTypeUnknown;
}

// Dump OBJ to the supplied stream S.
Stream &operator<<(Stream &s, const Mangled &obj) {
  if (obj.GetMangledName())
    s << "mangled = '" << obj.GetMangledName() << "'";

  ConstString demangled =
      obj.GetDemangledName(lldb::eLanguageTypeUnknown);
  if (demangled)
    s << ", demangled = '" << demangled << '\'';
  else
    s << ", demangled = <error>";
  return s;
}<|MERGE_RESOLUTION|>--- conflicted
+++ resolved
@@ -378,14 +378,9 @@
 // class will need to use this accessor if it wishes to decode the demangled
 // name. The result is cached and will be kept until a new string value is
 // supplied to this object, or until the end of the object's lifetime.
-<<<<<<< HEAD
 //----------------------------------------------------------------------
 ConstString Mangled::GetDemangledName(lldb::LanguageType language,
                                       const SymbolContext *sc) const {
-=======
-ConstString 
-Mangled::GetDemangledName(lldb::LanguageType language) const {
->>>>>>> 1f36bde5
   // Check to make sure we have a valid mangled name and that we haven't
   // already decoded our mangled name.
   if (m_mangled && m_demangled.IsNull()) {
