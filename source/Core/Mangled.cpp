--- conflicted
+++ resolved
@@ -15,6 +15,13 @@
 #include <dbghelp.h>
 #pragma comment(lib, "dbghelp.lib")
 #endif
+
+#include <mutex>   // for mutex, loc...
+#include <string>  // for string
+#include <utility> // for pair
+
+#include <stdlib.h>
+#include <string.h>
 
 #ifdef LLDB_USE_BUILTIN_DEMANGLER
 // Provide a fast-path demangler implemented in FastDemangle.cpp until it can
@@ -28,27 +35,21 @@
 #include <cxxabi.h>
 #endif
 
-<<<<<<< HEAD
 #include "swift/Demangling/Demangle.h"
 #include "llvm/ADT/DenseMap.h"
 
-#include "Plugins/Language/CPlusPlus/CPlusPlusLanguage.h"
-#include "Plugins/Language/ObjC/ObjCLanguage.h"
 #include "lldb/Core/Mangled.h"
-=======
->>>>>>> c4318446
+
 #include "lldb/Core/Timer.h"
 #include "lldb/Utility/ConstString.h"
 #include "lldb/Utility/Log.h"
 #include "lldb/Utility/Logging.h"
 #include "lldb/Utility/RegularExpression.h"
 #include "lldb/Utility/Stream.h"
-<<<<<<< HEAD
 #include "lldb/Target/SwiftLanguageRuntime.h"
 #include <ctype.h>
 #include <functional>
 #include <mutex>
-=======
 #include "lldb/lldb-enumerations.h" // for LanguageType
 
 #include "Plugins/Language/CPlusPlus/CPlusPlusLanguage.h"
@@ -57,13 +58,6 @@
 #include "llvm/ADT/StringRef.h"    // for StringRef
 #include "llvm/Support/Compiler.h" // for LLVM_PRETT...
 
-#include <mutex>   // for mutex, loc...
-#include <string>  // for string
-#include <utility> // for pair
-
->>>>>>> c4318446
-#include <stdlib.h>
-#include <string.h>
 using namespace lldb_private;
 
 #if defined(_MSC_VER)
