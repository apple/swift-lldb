//===-- ValueObjectDynamicValue.cpp ------------------------------*- C++-*-===//
//
// Part of the LLVM Project, under the Apache License v2.0 with LLVM Exceptions.
// See https://llvm.org/LICENSE.txt for license information.
// SPDX-License-Identifier: Apache-2.0 WITH LLVM-exception
//
//===----------------------------------------------------------------------===//

#include "lldb/Core/ValueObjectDynamicValue.h"
#include "lldb/Core/Value.h"
#include "lldb/Core/ValueObject.h"
#include "lldb/Symbol/CompilerType.h"
#include "lldb/Symbol/Type.h"
#include "lldb/Target/ExecutionContext.h"
#include "lldb/Target/LanguageRuntime.h"
#include "lldb/Target/Process.h"
#include "lldb/Target/Target.h"
#include "lldb/Utility/DataExtractor.h"
#include "lldb/Utility/Log.h"
#include "lldb/Utility/Logging.h"
#include "lldb/Utility/Scalar.h"
#include "lldb/Utility/Status.h"
#include "lldb/lldb-types.h"

#include <string.h>
namespace lldb_private {
class Declaration;
}

using namespace lldb_private;
using namespace lldb;

ValueObjectDynamicValue::ValueObjectDynamicValue(
    ValueObject &parent, lldb::DynamicValueType use_dynamic)
    : ValueObject(parent), m_address(), m_dynamic_type_info(),
      m_use_dynamic(use_dynamic) {
  SetName(parent.GetName());
}

ValueObjectDynamicValue::~ValueObjectDynamicValue() {
  m_owning_valobj_sp.reset();
}

CompilerType ValueObjectDynamicValue::GetCompilerTypeImpl() {
  const bool success = UpdateValueIfNeeded(false);
  if (success) {
    if (m_dynamic_type_info.HasType())
      return m_value.GetCompilerType();
    else
      return m_parent->GetCompilerType();
  }
  return m_parent->GetCompilerType();
}

ConstString ValueObjectDynamicValue::GetTypeName() {
  const bool success = UpdateValueIfNeeded(false);
  if (success) {
    if (m_dynamic_type_info.HasType())
      return GetCompilerType().GetConstTypeName();
    if (m_dynamic_type_info.HasName())
      return m_dynamic_type_info.GetName();
  }
  return m_parent->GetTypeName();
}

TypeImpl ValueObjectDynamicValue::GetTypeImpl() {
  const bool success = UpdateValueIfNeeded(false);
  if (success && m_type_impl.IsValid()) {
    return m_type_impl;
  }
  return m_parent->GetTypeImpl();
}

ConstString ValueObjectDynamicValue::GetQualifiedTypeName() {
  const bool success = UpdateValueIfNeeded(false);
  if (success) {
    if (m_dynamic_type_info.HasType())
      return GetCompilerType().GetConstQualifiedTypeName();
    if (m_dynamic_type_info.HasName())
      return m_dynamic_type_info.GetName();
  }
  return m_parent->GetQualifiedTypeName();
}

ConstString ValueObjectDynamicValue::GetDisplayTypeName() {
  const bool success = UpdateValueIfNeeded(false);
  if (success) {
    if (m_dynamic_type_info.HasType()) {
      const SymbolContext *sc = nullptr;
      if (GetFrameSP())
        sc = &GetFrameSP()->GetSymbolContext(eSymbolContextFunction);
      return GetCompilerType().GetDisplayTypeName(sc);
    }
    if (m_dynamic_type_info.HasName())
      return m_dynamic_type_info.GetName();
  }
  return m_parent->GetDisplayTypeName();
}

size_t ValueObjectDynamicValue::CalculateNumChildren(uint32_t max) {
  const bool success = UpdateValueIfNeeded(false);
  if (success && m_dynamic_type_info.HasType()) {
    ExecutionContext exe_ctx(GetExecutionContextRef());
    auto children_count = GetCompilerType().GetNumChildren(true, &exe_ctx);
    return children_count <= max ? children_count : max;
  } else
    return m_parent->GetNumChildren(max);
}

uint64_t ValueObjectDynamicValue::GetByteSize() {
  const bool success = UpdateValueIfNeeded(false);
  if (success && m_dynamic_type_info.HasType()) {
    ExecutionContext exe_ctx(GetExecutionContextRef());
    return m_value.GetValueByteSize(nullptr, &exe_ctx);
  } else
    return m_parent->GetByteSize();
}

lldb::ValueType ValueObjectDynamicValue::GetValueType() const {
  return m_parent->GetValueType();
}

bool ValueObjectDynamicValue::UpdateValue() {
  Log *log(lldb_private::GetLogIfAllCategoriesSet(LIBLLDB_LOG_TYPES));

  SetValueIsValid(false);
  m_error.Clear();

  if (!m_parent->UpdateValueIfNeeded(false)) {
    // The dynamic value failed to get an error, pass the error along
    if (m_error.Success() && m_parent->GetError().Fail())
      m_error = m_parent->GetError();
    return false;
  }

  // Setting our type_sp to NULL will route everything back through our parent
  // which is equivalent to not using dynamic values.
  if (m_use_dynamic == lldb::eNoDynamicValues) {
    m_dynamic_type_info.Clear();
    return true;
  }

  ExecutionContext exe_ctx(GetExecutionContextRef());
  Target *target = exe_ctx.GetTargetPtr();
  if (target) {
    m_data.SetByteOrder(target->GetArchitecture().GetByteOrder());
    m_data.SetAddressByteSize(target->GetArchitecture().GetAddressByteSize());
  }
 
  auto swift_scratch_ctx_lock = SwiftASTContextLock(&exe_ctx);

  // First make sure our Type and/or Address haven't changed:
  Process *process = exe_ctx.GetProcessPtr();
  if (!process)
    return false;

  TypeAndOrName class_type_or_name;
  Address dynamic_address;
  bool found_dynamic_type = false;
  Value::ValueType value_type;

  LanguageRuntime *runtime = nullptr;

  lldb::LanguageType known_type = m_parent->GetObjectRuntimeLanguage();
  if (known_type != lldb::eLanguageTypeUnknown &&
      known_type != lldb::eLanguageTypeC) {
    runtime = process->GetLanguageRuntime(known_type);
    if (runtime)
      found_dynamic_type = runtime->GetDynamicTypeAndAddress(
          *m_parent, m_use_dynamic, class_type_or_name, dynamic_address,
          value_type);
  } else {
    runtime = process->GetLanguageRuntime(lldb::eLanguageTypeC_plus_plus);
    if (runtime)
      found_dynamic_type = runtime->GetDynamicTypeAndAddress(
          *m_parent, m_use_dynamic, class_type_or_name, dynamic_address,
          value_type);

    if (!found_dynamic_type) {
      runtime = process->GetLanguageRuntime(lldb::eLanguageTypeObjC);
      if (runtime)
        found_dynamic_type = runtime->GetDynamicTypeAndAddress(
            *m_parent, m_use_dynamic, class_type_or_name, dynamic_address,
            value_type);
    }
  }

  // Getting the dynamic value may have run the program a bit, and so marked us
  // as needing updating, but we really don't...

  m_update_point.SetUpdated();

  if (runtime && found_dynamic_type) {
    if (log)
      log->Printf("[%s %p] might have a dynamic type", GetName().GetCString(),
                  (void *)this);
    if (class_type_or_name.HasType()) {
      // TypeSP are always generated from debug info
      const bool prefer_parent_type = false;

      if (prefer_parent_type) {
        m_type_impl =
            TypeImpl(m_parent->GetCompilerType(),
                     runtime->FixUpDynamicType(class_type_or_name, *m_parent)
                         .GetCompilerType());
        class_type_or_name.SetCompilerType(CompilerType());
      } else {
        m_type_impl =
            TypeImpl(m_parent->GetCompilerType(),
                     runtime->FixUpDynamicType(class_type_or_name, *m_parent)
                         .GetCompilerType());
      }
    } else {
      m_type_impl.Clear();
    }
  } else {
    m_type_impl.Clear();
  }

  // If we don't have a dynamic type, then make ourselves just a echo of our
  // parent. Or we could return false, and make ourselves an echo of our
  // parent?
  if (!found_dynamic_type) {
    if (m_dynamic_type_info)
      SetValueDidChange(true);
    ClearDynamicTypeInformation();
    m_dynamic_type_info.Clear();
    m_value = m_parent->GetValue();
    m_error = m_value.GetValueAsData(&exe_ctx, m_data, GetModule().get());
    return m_error.Success();
  }

  Value old_value(m_value);

  bool has_changed_type = false;

  if (!m_dynamic_type_info) {
    m_dynamic_type_info = class_type_or_name;
    has_changed_type = true;
  } else if (class_type_or_name != m_dynamic_type_info) {
    // We are another type, we need to tear down our children...
    m_dynamic_type_info = class_type_or_name;
    SetValueDidChange(true);
    has_changed_type = true;
  }

  if (has_changed_type)
    ClearDynamicTypeInformation();

  if (!m_address.IsValid() || m_address != dynamic_address) {
    if (m_address.IsValid())
      SetValueDidChange(true);

    // We've moved, so we should be fine...
    m_address = dynamic_address;
    lldb::TargetSP target_sp(GetTargetSP());
    lldb::addr_t load_address = m_address.GetLoadAddress(target_sp.get());
    m_value.GetScalar() = load_address;
  }

  if (runtime)
    m_dynamic_type_info =
        runtime->FixUpDynamicType(m_dynamic_type_info, *m_parent);

  // m_value.SetContext (Value::eContextTypeClangType, corrected_type);
  m_value.SetCompilerType(m_dynamic_type_info.GetCompilerType());

  m_value.SetValueType(value_type);

  if (has_changed_type && log)
    LLDB_LOGF(log, "[%s %p] has a new dynamic type %s", GetName().GetCString(),
              static_cast<void *>(this), GetTypeName().GetCString());

  if (m_address.IsValid() && m_dynamic_type_info) {
<<<<<<< HEAD
    // The variable value is in the Scalar value inside the m_value.
    // We can point our m_data right to it.
    m_error = m_value.GetValueAsData(&exe_ctx, m_data, 0, GetModule().get());
=======
    // The variable value is in the Scalar value inside the m_value. We can
    // point our m_data right to it.
    m_error = m_value.GetValueAsData(&exe_ctx, m_data, GetModule().get());
>>>>>>> 064127ff
    if (m_error.Success()) {
      if (!CanProvideValue()) {
        // this value object represents an aggregate type whose children have
        // values, but this object does not. So we say we are changed if our
        // location has changed.
        SetValueDidChange(m_value.GetValueType() != old_value.GetValueType() ||
                          m_value.GetScalar() != old_value.GetScalar());
      }

      SetValueIsValid(true);
      return true;
    }
  }

  // We get here if we've failed above...
  SetValueIsValid(false);
  return false;
}

bool ValueObjectDynamicValue::IsInScope() { return m_parent->IsInScope(); }

bool ValueObjectDynamicValue::SetValueFromCString(const char *value_str,
                                                  Status &error) {
  if (!UpdateValueIfNeeded(false)) {
    error.SetErrorString("unable to read value");
    return false;
  }

  uint64_t my_value = GetValueAsUnsigned(UINT64_MAX);
  uint64_t parent_value = m_parent->GetValueAsUnsigned(UINT64_MAX);

  if (my_value == UINT64_MAX || parent_value == UINT64_MAX) {
    error.SetErrorString("unable to read value");
    return false;
  }

  // if we are at an offset from our parent, in order to set ourselves
  // correctly we would need to change the new value so that it refers to the
  // correct dynamic type. we choose not to deal with that - if anything more
  // than a value overwrite is required, you should be using the expression
  // parser instead of the value editing facility
  if (my_value != parent_value) {
    // but NULL'ing out a value should always be allowed
    if (strcmp(value_str, "0")) {
      error.SetErrorString(
          "unable to modify dynamic value, use 'expression' command");
      return false;
    }
  }

  bool ret_val = m_parent->SetValueFromCString(value_str, error);
  SetNeedsUpdate();
  return ret_val;
}

bool ValueObjectDynamicValue::SetData(DataExtractor &data, Status &error) {
  if (!UpdateValueIfNeeded(false)) {
    error.SetErrorString("unable to read value");
    return false;
  }

  uint64_t my_value = GetValueAsUnsigned(UINT64_MAX);
  uint64_t parent_value = m_parent->GetValueAsUnsigned(UINT64_MAX);

  if (my_value == UINT64_MAX || parent_value == UINT64_MAX) {
    error.SetErrorString("unable to read value");
    return false;
  }

  // if we are at an offset from our parent, in order to set ourselves
  // correctly we would need to change the new value so that it refers to the
  // correct dynamic type. we choose not to deal with that - if anything more
  // than a value overwrite is required, you should be using the expression
  // parser instead of the value editing facility
  if (my_value != parent_value) {
    // but NULL'ing out a value should always be allowed
    lldb::offset_t offset = 0;

    if (data.GetPointer(&offset) != 0) {
      error.SetErrorString(
          "unable to modify dynamic value, use 'expression' command");
      return false;
    }
  }

  bool ret_val = m_parent->SetData(data, error);
  SetNeedsUpdate();
  return ret_val;
}

void ValueObjectDynamicValue::SetPreferredDisplayLanguage(
    lldb::LanguageType lang) {
  this->ValueObject::SetPreferredDisplayLanguage(lang);
  if (m_parent)
    m_parent->SetPreferredDisplayLanguage(lang);
}

lldb::LanguageType ValueObjectDynamicValue::GetPreferredDisplayLanguage() {
  if (m_preferred_display_language == lldb::eLanguageTypeUnknown) {
    if (m_parent)
      return m_parent->GetPreferredDisplayLanguage();
    return lldb::eLanguageTypeUnknown;
  } else
    return m_preferred_display_language;
}

bool ValueObjectDynamicValue::IsSyntheticChildrenGenerated() {
  if (m_parent)
    return m_parent->IsSyntheticChildrenGenerated();
  return false;
}

void ValueObjectDynamicValue::SetSyntheticChildrenGenerated(bool b) {
  if (m_parent)
    m_parent->SetSyntheticChildrenGenerated(b);
  this->ValueObject::SetSyntheticChildrenGenerated(b);
}

bool ValueObjectDynamicValue::GetDeclaration(Declaration &decl) {
  if (m_parent)
    return m_parent->GetDeclaration(decl);

  return ValueObject::GetDeclaration(decl);
}

uint64_t ValueObjectDynamicValue::GetLanguageFlags() {
  if (m_parent)
    return m_parent->GetLanguageFlags();
  return this->ValueObject::GetLanguageFlags();
}

void ValueObjectDynamicValue::SetLanguageFlags(uint64_t flags) {
  if (m_parent)
    m_parent->SetLanguageFlags(flags);
  else
    this->ValueObject::SetLanguageFlags(flags);
}

bool ValueObjectDynamicValue::DynamicValueTypeInfoNeedsUpdate() {
  if (GetPreferredDisplayLanguage() != eLanguageTypeSwift)
    return false;

  if (!m_dynamic_type_info.HasType())
    return false;

  auto *cached_ctx =
      static_cast<SwiftASTContext *>(m_value.GetCompilerType().GetTypeSystem());
  return cached_ctx == GetScratchSwiftASTContext().get();
}<|MERGE_RESOLUTION|>--- conflicted
+++ resolved
@@ -146,7 +146,7 @@
     m_data.SetByteOrder(target->GetArchitecture().GetByteOrder());
     m_data.SetAddressByteSize(target->GetArchitecture().GetAddressByteSize());
   }
- 
+
   auto swift_scratch_ctx_lock = SwiftASTContextLock(&exe_ctx);
 
   // First make sure our Type and/or Address haven't changed:
@@ -272,15 +272,9 @@
               static_cast<void *>(this), GetTypeName().GetCString());
 
   if (m_address.IsValid() && m_dynamic_type_info) {
-<<<<<<< HEAD
-    // The variable value is in the Scalar value inside the m_value.
-    // We can point our m_data right to it.
-    m_error = m_value.GetValueAsData(&exe_ctx, m_data, 0, GetModule().get());
-=======
     // The variable value is in the Scalar value inside the m_value. We can
     // point our m_data right to it.
     m_error = m_value.GetValueAsData(&exe_ctx, m_data, GetModule().get());
->>>>>>> 064127ff
     if (m_error.Success()) {
       if (!CanProvideValue()) {
         // this value object represents an aggregate type whose children have
