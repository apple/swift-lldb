--- conflicted
+++ resolved
@@ -83,44 +83,22 @@
     ".swiftinterface files."} };
 
 static constexpr PropertyDefinition g_properties[] = {
-<<<<<<< HEAD
-    {"enable-external-lookup", OptionValue::eTypeBoolean, true, true, nullptr,
-     {},
-     "Control the use of external tools and repositories to locate symbol "
-     "files. Directories listed in target.debug-file-search-paths and "
-     "directory of the executable are always checked first for separate debug "
-     "info files. Then depending on this setting: "
-     "On macOS, Spotlight would be also used to locate a matching .dSYM "
-     "bundle based on the UUID of the executable. "
-     "On NetBSD, directory /usr/libdata/debug would be also searched. "
-     "On platforms other than NetBSD directory /usr/lib/debug would be "
-     "also searched."
-    },
     {"use-swift-dwarfimporter", OptionValue::eTypeBoolean, false, true, nullptr,
      {}, "Reconstruct Clang module dependencies from DWARF "
          "when debugging Swift code"},
-    {"clang-modules-cache-path", OptionValue::eTypeFileSpec, true, 0, nullptr,
-     {},
-     "The path to the clang modules cache directory (-fmodules-cache-path)."},
     {"swift-module-loading-mode", OptionValue::eTypeEnum, false,
      eSwiftModuleLoadingModePreferSerialized, nullptr,
      OptionEnumValues(g_swift_module_loading_mode_enums),
-     "The module loading mode to use when loading modules for Swift."}};
-
-enum {
-  ePropertyEnableExternalLookup,
-  ePropertyUseDWARFImporter,
-  ePropertyClangModulesCachePath,
-  ePropertySwiftModuleLoadingMode
-=======
+     "The module loading mode to use when loading modules for Swift."},
 #define LLDB_PROPERTIES_modulelist
 #include "lldb/Core/Properties.inc"
 };
 
 enum {
+  ePropertyUseDWARFImporter,
+  ePropertySwiftModuleLoadingMode,
 #define LLDB_PROPERTIES_modulelist
 #include "lldb/Core/PropertiesEnum.inc"
->>>>>>> aca40507
 };
 
 } // namespace
@@ -193,9 +171,9 @@
 const ModuleList &ModuleList::operator=(const ModuleList &rhs) {
   if (this != &rhs) {
     std::lock(m_modules_mutex, rhs.m_modules_mutex);
-    std::lock_guard<std::recursive_mutex> lhs_guard(m_modules_mutex, 
+    std::lock_guard<std::recursive_mutex> lhs_guard(m_modules_mutex,
                                                     std::adopt_lock);
-    std::lock_guard<std::recursive_mutex> rhs_guard(rhs.m_modules_mutex, 
+    std::lock_guard<std::recursive_mutex> rhs_guard(rhs.m_modules_mutex,
                                                     std::adopt_lock);
     m_modules = rhs.m_modules;
   }
@@ -213,8 +191,8 @@
   }
 }
 
-void ModuleList::Append(const ModuleSP &module_sp, bool notify) { 
-  AppendImpl(module_sp, notify); 
+void ModuleList::Append(const ModuleSP &module_sp, bool notify) {
+  AppendImpl(module_sp, notify);
 }
 
 void ModuleList::ReplaceEquivalent(const ModuleSP &module_sp) {
