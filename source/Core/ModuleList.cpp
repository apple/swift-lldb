--- conflicted
+++ resolved
@@ -421,25 +421,15 @@
   }
 }
 
-<<<<<<< HEAD
-size_t ModuleList::FindFunctions(const RegularExpression &name,
-                                 bool include_symbols, bool include_inlines,
-                                 bool append, SymbolContextList &sc_list) {
-  const size_t initial_size = sc_list.GetSize();
-
-=======
 void ModuleList::FindFunctions(const RegularExpression &name,
                                bool include_symbols, bool include_inlines,
                                SymbolContextList &sc_list) {
->>>>>>> 0d781bcb
   std::lock_guard<std::recursive_mutex> guard(m_modules_mutex);
   collection::const_iterator pos, end = m_modules.end();
   collection dylinker_modules;
   for (pos = m_modules.begin(); pos != end; ++pos) {
-<<<<<<< HEAD
     if (!(*pos)->GetIsDynamicLinkEditor())
-      (*pos)->FindFunctions(name, include_symbols, include_inlines, append,
-                            sc_list);
+      (*pos)->FindFunctions(name, include_symbols, include_inlines, sc_list);
     else
       dylinker_modules.push_back(*pos);
   }
@@ -448,14 +438,8 @@
   if (keep_looking) {
     end = dylinker_modules.end();
     for (pos = dylinker_modules.begin(); pos != end; pos++)
-      (*pos)->FindFunctions(name, include_symbols, include_inlines, append,
-                            sc_list);
-  }
-  return sc_list.GetSize() - initial_size;
-=======
-    (*pos)->FindFunctions(name, include_symbols, include_inlines, sc_list);
-  }
->>>>>>> 0d781bcb
+      (*pos)->FindFunctions(name, include_symbols, include_inlines, sc_list);
+  }
 }
 
 void ModuleList::FindCompileUnits(const FileSpec &path,
@@ -486,7 +470,6 @@
   }
 }
 
-<<<<<<< HEAD
 // We don't want to find symbols in the dylinker file if we've found
 // a viable candidate anywhere else.  This function looks at the symbols
 // added to the sc_list since start_idx, and if there's one in there that
@@ -517,18 +500,11 @@
   return keep_looking;
 }
 
-size_t ModuleList::FindSymbolsWithNameAndType(ConstString name,
-                                              SymbolType symbol_type,
-                                              SymbolContextList &sc_list,
-                                              bool append) const {
-=======
 void ModuleList::FindSymbolsWithNameAndType(ConstString name,
                                             SymbolType symbol_type,
                                             SymbolContextList &sc_list) const {
->>>>>>> 0d781bcb
-  std::lock_guard<std::recursive_mutex> guard(m_modules_mutex);
-  collection::const_iterator pos, end = m_modules.end();
-<<<<<<< HEAD
+  std::lock_guard<std::recursive_mutex> guard(m_modules_mutex);
+  collection::const_iterator pos, end = m_modules.end();
   collection dylinker_modules;
   for (pos = m_modules.begin(); pos != end; ++pos) {
     if (!(*pos)->GetIsDynamicLinkEditor())
@@ -546,12 +522,6 @@
     for (pos = dylinker_modules.begin(); pos != end; ++pos)
       (*pos)->FindSymbolsWithNameAndType(name, symbol_type, sc_list);
   }
-
-  return sc_list.GetSize() - initial_size;
-=======
-  for (pos = m_modules.begin(); pos != end; ++pos)
-    (*pos)->FindSymbolsWithNameAndType(name, symbol_type, sc_list);
->>>>>>> 0d781bcb
 }
 
 void ModuleList::FindSymbolsMatchingRegExAndType(
@@ -559,7 +529,6 @@
     SymbolContextList &sc_list) const {
   std::lock_guard<std::recursive_mutex> guard(m_modules_mutex);
   collection::const_iterator pos, end = m_modules.end();
-<<<<<<< HEAD
   collection dylinker_modules;
   for (pos = m_modules.begin(); pos != end; ++pos) {
     if (!(*pos)->GetIsDynamicLinkEditor())
@@ -575,11 +544,6 @@
     for (pos = dylinker_modules.begin(); pos != end; ++pos)
       (*pos)->FindSymbolsMatchingRegExAndType(regex, symbol_type, sc_list);
   }
-  return sc_list.GetSize() - initial_size;
-=======
-  for (pos = m_modules.begin(); pos != end; ++pos)
-    (*pos)->FindSymbolsMatchingRegExAndType(regex, symbol_type, sc_list);
->>>>>>> 0d781bcb
 }
 
 void ModuleList::FindModules(const ModuleSpec &module_spec,
