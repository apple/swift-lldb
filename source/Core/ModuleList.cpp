//===-- ModuleList.cpp ------------------------------------------*- C++ -*-===//
//
//                     The LLVM Compiler Infrastructure
//
// This file is distributed under the University of Illinois Open Source
// License. See LICENSE.TXT for details.
//
//===----------------------------------------------------------------------===//

#include "lldb/Core/ModuleList.h"
#include "lldb/Core/FileSpecList.h"
#include "lldb/Core/Module.h"
#include "lldb/Core/ModuleSpec.h"
#include "lldb/Host/FileSystem.h"
#include "lldb/Host/Symbols.h"
#include "lldb/Interpreter/OptionValueFileSpec.h"
#include "lldb/Interpreter/OptionValueProperties.h"
#include "lldb/Interpreter/Property.h"
#include "lldb/Symbol/ObjectFile.h"
#include "lldb/Symbol/SymbolContext.h"
#include "lldb/Symbol/VariableList.h"
#include "lldb/Utility/ArchSpec.h"
#include "lldb/Utility/ConstString.h"
#include "lldb/Utility/Log.h"
#include "lldb/Utility/Logging.h"
#include "lldb/Utility/UUID.h"
#include "lldb/lldb-defines.h"

#if defined(_WIN32)
#include "lldb/Host/windows/PosixApi.h"
#endif

#include "clang/Driver/Driver.h"
#include "llvm/ADT/StringRef.h"
#include "llvm/Support/FileSystem.h"
#include "llvm/Support/Threading.h"
#include "llvm/Support/raw_ostream.h"

#include <chrono>
#include <memory>
#include <mutex>
#include <string>
#include <utility>

namespace lldb_private {
class Function;
}
namespace lldb_private {
class RegularExpression;
}
namespace lldb_private {
class Stream;
}
namespace lldb_private {
class SymbolFile;
}
namespace lldb_private {
class Target;
}
namespace lldb_private {
class TypeList;
}

using namespace lldb;
using namespace lldb_private;

static bool KeepLookingInDylinker(SymbolContextList &sc_list, size_t start_idx);

namespace {

static constexpr PropertyDefinition g_properties[] = {
    {"enable-external-lookup", OptionValue::eTypeBoolean, true, true, nullptr,
     {},
<<<<<<< HEAD
     "Control the use of external tools or libraries to locate symbol files. "
     "On macOS, Spotlight is used to locate a matching .dSYM bundle based on "
     "the UUID of the executable."},
    {"use-swift-dwarfimporter", OptionValue::eTypeBoolean, false, true, nullptr,
     {}, "Reconstruct Clang module dependencies from DWARF "
         "when debugging Swift code"},
=======
     "Control the use of external sources to locate symbol files. "
     "Directories listed in target.debug-file-search-paths and directory of "
     "the executable are always checked first for separate debug info files. "
     "Then depending on this setting: "
     "On macOS, Spotlight would be also used to locate a matching .dSYM "
     "bundle based on the UUID of the executable. "
     "On NetBSD, directory /usr/libdata/debug would be also searched. "
     "On platforms other than NetBSD directory /usr/lib/debug would be "
     "also searched."
    },
>>>>>>> 189fec38
    {"clang-modules-cache-path", OptionValue::eTypeFileSpec, true, 0, nullptr,
     {},
     "The path to the clang modules cache directory (-fmodules-cache-path)."}};

enum {
  ePropertyEnableExternalLookup,
  ePropertyUseDWARFImporter,
  ePropertyClangModulesCachePath
};

} // namespace

ModuleListProperties::ModuleListProperties() {
  m_collection_sp.reset(new OptionValueProperties(ConstString("symbols")));
  m_collection_sp->Initialize(g_properties);

  llvm::SmallString<128> path;
  clang::driver::Driver::getDefaultModuleCachePath(path);
  SetClangModulesCachePath(path);
}

bool ModuleListProperties::GetEnableExternalLookup() const {
  const uint32_t idx = ePropertyEnableExternalLookup;
  return m_collection_sp->GetPropertyAtIndexAsBoolean(
      nullptr, idx, g_properties[idx].default_uint_value != 0);
}

FileSpec ModuleListProperties::GetClangModulesCachePath() const {
  return m_collection_sp
      ->GetPropertyAtIndexAsOptionValueFileSpec(nullptr, false,
                                                ePropertyClangModulesCachePath)
      ->GetCurrentValue();
}

bool ModuleListProperties::GetUseDWARFImporter() const {
  const uint32_t idx = ePropertyUseDWARFImporter;
  return m_collection_sp->GetPropertyAtIndexAsBoolean(
      NULL, idx, g_properties[idx].default_uint_value != 0);
}

bool ModuleListProperties::SetClangModulesCachePath(llvm::StringRef path) {
  return m_collection_sp->SetPropertyAtIndexAsString(
      nullptr, ePropertyClangModulesCachePath, path);
}


ModuleList::ModuleList()
    : m_modules(), m_modules_mutex(), m_notifier(nullptr) {}

ModuleList::ModuleList(const ModuleList &rhs)
    : m_modules(), m_modules_mutex(), m_notifier(nullptr) {
  std::lock_guard<std::recursive_mutex> lhs_guard(m_modules_mutex);
  std::lock_guard<std::recursive_mutex> rhs_guard(rhs.m_modules_mutex);
  m_modules = rhs.m_modules;
}

ModuleList::ModuleList(ModuleList::Notifier *notifier)
    : m_modules(), m_modules_mutex(), m_notifier(notifier) {}

const ModuleList &ModuleList::operator=(const ModuleList &rhs) {
  if (this != &rhs) {
    // That's probably me nit-picking, but in theoretical situation:
    //
    // * that two threads A B and
    // * two ModuleList's x y do opposite assignments ie.:
    //
    //  in thread A: | in thread B:
    //    x = y;     |   y = x;
    //
    // This establishes correct(same) lock taking order and thus avoids
    // priority inversion.
    if (uintptr_t(this) > uintptr_t(&rhs)) {
      std::lock_guard<std::recursive_mutex> lhs_guard(m_modules_mutex);
      std::lock_guard<std::recursive_mutex> rhs_guard(rhs.m_modules_mutex);
      m_modules = rhs.m_modules;
    } else {
      std::lock_guard<std::recursive_mutex> lhs_guard(m_modules_mutex);
      std::lock_guard<std::recursive_mutex> rhs_guard(rhs.m_modules_mutex);
      m_modules = rhs.m_modules;
    }
  }
  return *this;
}

ModuleList::~ModuleList() = default;

void ModuleList::AppendImpl(const ModuleSP &module_sp, bool use_notifier) {
  if (module_sp) {
    std::lock_guard<std::recursive_mutex> guard(m_modules_mutex);
    m_modules.push_back(module_sp);
    if (use_notifier && m_notifier)
      m_notifier->ModuleAdded(*this, module_sp);
  }
}

void ModuleList::Append(const ModuleSP &module_sp) { AppendImpl(module_sp); }

void ModuleList::ReplaceEquivalent(const ModuleSP &module_sp) {
  if (module_sp) {
    std::lock_guard<std::recursive_mutex> guard(m_modules_mutex);

    // First remove any equivalent modules. Equivalent modules are modules
    // whose path, platform path and architecture match.
    ModuleSpec equivalent_module_spec(module_sp->GetFileSpec(),
                                      module_sp->GetArchitecture());
    equivalent_module_spec.GetPlatformFileSpec() =
        module_sp->GetPlatformFileSpec();

    size_t idx = 0;
    while (idx < m_modules.size()) {
      ModuleSP module_sp(m_modules[idx]);
      if (module_sp->MatchesModuleSpec(equivalent_module_spec))
        RemoveImpl(m_modules.begin() + idx);
      else
        ++idx;
    }
    // Now add the new module to the list
    Append(module_sp);
  }
}

bool ModuleList::AppendIfNeeded(const ModuleSP &module_sp) {
  if (module_sp) {
    std::lock_guard<std::recursive_mutex> guard(m_modules_mutex);
    collection::iterator pos, end = m_modules.end();
    for (pos = m_modules.begin(); pos != end; ++pos) {
      if (pos->get() == module_sp.get())
        return false; // Already in the list
    }
    // Only push module_sp on the list if it wasn't already in there.
    Append(module_sp);
    return true;
  }
  return false;
}

void ModuleList::Append(const ModuleList &module_list) {
  for (auto pos : module_list.m_modules)
    Append(pos);
}

bool ModuleList::AppendIfNeeded(const ModuleList &module_list) {
  bool any_in = false;
  for (auto pos : module_list.m_modules) {
    if (AppendIfNeeded(pos))
      any_in = true;
  }
  return any_in;
}

bool ModuleList::RemoveImpl(const ModuleSP &module_sp, bool use_notifier) {
  if (module_sp) {
    std::lock_guard<std::recursive_mutex> guard(m_modules_mutex);
    collection::iterator pos, end = m_modules.end();
    for (pos = m_modules.begin(); pos != end; ++pos) {
      if (pos->get() == module_sp.get()) {
        m_modules.erase(pos);
        if (use_notifier && m_notifier)
          m_notifier->ModuleRemoved(*this, module_sp);
        return true;
      }
    }
  }
  return false;
}

ModuleList::collection::iterator
ModuleList::RemoveImpl(ModuleList::collection::iterator pos,
                       bool use_notifier) {
  ModuleSP module_sp(*pos);
  collection::iterator retval = m_modules.erase(pos);
  if (use_notifier && m_notifier)
    m_notifier->ModuleRemoved(*this, module_sp);
  return retval;
}

bool ModuleList::Remove(const ModuleSP &module_sp) {
  return RemoveImpl(module_sp);
}

bool ModuleList::ReplaceModule(const lldb::ModuleSP &old_module_sp,
                               const lldb::ModuleSP &new_module_sp) {
  if (!RemoveImpl(old_module_sp, false))
    return false;
  AppendImpl(new_module_sp, false);
  if (m_notifier)
    m_notifier->ModuleUpdated(*this, old_module_sp, new_module_sp);
  return true;
}

bool ModuleList::RemoveIfOrphaned(const Module *module_ptr) {
  if (module_ptr) {
    std::lock_guard<std::recursive_mutex> guard(m_modules_mutex);
    collection::iterator pos, end = m_modules.end();
    for (pos = m_modules.begin(); pos != end; ++pos) {
      if (pos->get() == module_ptr) {
        if (pos->unique()) {
          pos = RemoveImpl(pos);
          return true;
        } else
          return false;
      }
    }
  }
  return false;
}

size_t ModuleList::RemoveOrphans(bool mandatory) {
  std::unique_lock<std::recursive_mutex> lock(m_modules_mutex, std::defer_lock);

  if (mandatory) {
    lock.lock();
  } else {
    // Not mandatory, remove orphans if we can get the mutex
    if (!lock.try_lock())
      return 0;
  }
  collection::iterator pos = m_modules.begin();
  size_t remove_count = 0;
  while (pos != m_modules.end()) {
    if (pos->unique()) {
      pos = RemoveImpl(pos);
      ++remove_count;
    } else {
      ++pos;
    }
  }
  return remove_count;
}

size_t ModuleList::Remove(ModuleList &module_list) {
  std::lock_guard<std::recursive_mutex> guard(m_modules_mutex);
  size_t num_removed = 0;
  collection::iterator pos, end = module_list.m_modules.end();
  for (pos = module_list.m_modules.begin(); pos != end; ++pos) {
    if (Remove(*pos))
      ++num_removed;
  }
  return num_removed;
}

void ModuleList::Clear() { ClearImpl(); }

void ModuleList::Destroy() { ClearImpl(); }

void ModuleList::ClearImpl(bool use_notifier) {
  std::lock_guard<std::recursive_mutex> guard(m_modules_mutex);
  if (use_notifier && m_notifier)
    m_notifier->WillClearList(*this);
  m_modules.clear();
}

Module *ModuleList::GetModulePointerAtIndex(size_t idx) const {
  std::lock_guard<std::recursive_mutex> guard(m_modules_mutex);
  return GetModulePointerAtIndexUnlocked(idx);
}

Module *ModuleList::GetModulePointerAtIndexUnlocked(size_t idx) const {
  if (idx < m_modules.size())
    return m_modules[idx].get();
  return nullptr;
}

ModuleSP ModuleList::GetModuleAtIndex(size_t idx) const {
  std::lock_guard<std::recursive_mutex> guard(m_modules_mutex);
  return GetModuleAtIndexUnlocked(idx);
}

ModuleSP ModuleList::GetModuleAtIndexUnlocked(size_t idx) const {
  ModuleSP module_sp;
  if (idx < m_modules.size())
    module_sp = m_modules[idx];
  return module_sp;
}

size_t ModuleList::FindFunctions(const ConstString &name,
                                 FunctionNameType name_type_mask,
                                 bool include_symbols, bool include_inlines,
                                 bool append,
                                 SymbolContextList &sc_list) const {
  if (!append)
    sc_list.Clear();

  const size_t old_size = sc_list.GetSize();

  if (name_type_mask & eFunctionNameTypeAuto) {
    Module::LookupInfo lookup_info(name, name_type_mask, eLanguageTypeUnknown);

    std::lock_guard<std::recursive_mutex> guard(m_modules_mutex);
    collection::const_iterator pos, end = m_modules.end();
    for (pos = m_modules.begin(); pos != end; ++pos) {
      (*pos)->FindFunctions(lookup_info.GetLookupName(), nullptr,
                            lookup_info.GetNameTypeMask(), include_symbols,
                            include_inlines, true, sc_list);
    }

    const size_t new_size = sc_list.GetSize();

    if (old_size < new_size)
      lookup_info.Prune(sc_list, old_size);
  } else {
    std::lock_guard<std::recursive_mutex> guard(m_modules_mutex);
    collection::const_iterator pos, end = m_modules.end();
    for (pos = m_modules.begin(); pos != end; ++pos) {
      (*pos)->FindFunctions(name, nullptr, name_type_mask, include_symbols,
                            include_inlines, true, sc_list);
    }
  }
  return sc_list.GetSize() - old_size;
}

size_t ModuleList::FindFunctionSymbols(const ConstString &name,
                                       lldb::FunctionNameType name_type_mask,
                                       SymbolContextList &sc_list) {
  const size_t old_size = sc_list.GetSize();

  if (name_type_mask & eFunctionNameTypeAuto) {
    Module::LookupInfo lookup_info(name, name_type_mask, eLanguageTypeUnknown);

    std::lock_guard<std::recursive_mutex> guard(m_modules_mutex);
    collection::const_iterator pos, end = m_modules.end();
    for (pos = m_modules.begin(); pos != end; ++pos) {
      (*pos)->FindFunctionSymbols(lookup_info.GetLookupName(),
                                  lookup_info.GetNameTypeMask(), sc_list);
    }

    const size_t new_size = sc_list.GetSize();

    if (old_size < new_size)
      lookup_info.Prune(sc_list, old_size);
  } else {
    std::lock_guard<std::recursive_mutex> guard(m_modules_mutex);
    collection::const_iterator pos, end = m_modules.end();
    for (pos = m_modules.begin(); pos != end; ++pos) {
      (*pos)->FindFunctionSymbols(name, name_type_mask, sc_list);
    }
  }

  return sc_list.GetSize() - old_size;
}

size_t ModuleList::FindFunctions(const RegularExpression &name,
                                 bool include_symbols, bool include_inlines,
                                 bool append, SymbolContextList &sc_list) {
  const size_t initial_size = sc_list.GetSize();

  std::lock_guard<std::recursive_mutex> guard(m_modules_mutex);
  collection::const_iterator pos, end = m_modules.end();
  collection dylinker_modules;
  for (pos = m_modules.begin(); pos != end; ++pos) {
    if (!(*pos)->GetIsDynamicLinkEditor())
      (*pos)->FindFunctions(name, include_symbols, include_inlines, append,
                            sc_list);
    else
      dylinker_modules.push_back(*pos);
  }
  bool keep_looking = KeepLookingInDylinker(sc_list, initial_size);

  if (keep_looking) {
    end = dylinker_modules.end();
    for (pos = dylinker_modules.begin(); pos != end; pos++)
      (*pos)->FindFunctions(name, include_symbols, include_inlines, append,
                            sc_list);
  }
  return sc_list.GetSize() - initial_size;
}

size_t ModuleList::FindCompileUnits(const FileSpec &path, bool append,
                                    SymbolContextList &sc_list) const {
  if (!append)
    sc_list.Clear();

  std::lock_guard<std::recursive_mutex> guard(m_modules_mutex);
  collection::const_iterator pos, end = m_modules.end();
  for (pos = m_modules.begin(); pos != end; ++pos) {
    (*pos)->FindCompileUnits(path, true, sc_list);
  }

  return sc_list.GetSize();
}

size_t ModuleList::FindGlobalVariables(const ConstString &name,
                                       size_t max_matches,
                                       VariableList &variable_list) const {
  size_t initial_size = variable_list.GetSize();
  std::lock_guard<std::recursive_mutex> guard(m_modules_mutex);
  collection::const_iterator pos, end = m_modules.end();
  for (pos = m_modules.begin(); pos != end; ++pos) {
    (*pos)->FindGlobalVariables(name, nullptr, max_matches, variable_list);
  }
  return variable_list.GetSize() - initial_size;
}

size_t ModuleList::FindGlobalVariables(const RegularExpression &regex,
                                       size_t max_matches,
                                       VariableList &variable_list) const {
  size_t initial_size = variable_list.GetSize();
  std::lock_guard<std::recursive_mutex> guard(m_modules_mutex);
  collection::const_iterator pos, end = m_modules.end();
  for (pos = m_modules.begin(); pos != end; ++pos) {
    (*pos)->FindGlobalVariables(regex, max_matches, variable_list);
  }
  return variable_list.GetSize() - initial_size;
}

// We don't want to find symbols in the dylinker file if we've found
// a viable candidate anywhere else.  This function looks at the symbols
// added to the sc_list since start_idx, and if there's one in there that
// looks real, returns false, in which case we should terminate the search.
// If it returns true, we should go on to look in the dylinker.

static bool KeepLookingInDylinker(SymbolContextList &sc_list,
                                  size_t start_idx) {
  bool keep_looking = true;
  if (sc_list.GetSize() == start_idx) {
    return true;
  }

  SymbolContext sc;
  size_t num_symbols = sc_list.GetSize();
  for (size_t idx = start_idx; idx < num_symbols; idx++) {
    sc_list.GetContextAtIndex(idx, sc);
    if (sc.symbol && sc.symbol->GetType() != lldb::eSymbolTypeUndefined) {
      keep_looking = false;
      break;
    }
    // If we have a function it's not going to be an undefined symbol...
    if (sc.function) {
      keep_looking = false;
      break;
    }
  }
  return keep_looking;
}

size_t ModuleList::FindSymbolsWithNameAndType(const ConstString &name,
                                              SymbolType symbol_type,
                                              SymbolContextList &sc_list,
                                              bool append) const {
  std::lock_guard<std::recursive_mutex> guard(m_modules_mutex);
  if (!append)
    sc_list.Clear();
  size_t initial_size = sc_list.GetSize();

  collection::const_iterator pos, end = m_modules.end();
  collection dylinker_modules;
  for (pos = m_modules.begin(); pos != end; ++pos) {
    if (!(*pos)->GetIsDynamicLinkEditor())
      (*pos)->FindSymbolsWithNameAndType(name, symbol_type, sc_list);
    else
      dylinker_modules.push_back(*pos);
  }

  // Lets see if we found anything but undefined symbols.  If so, then we'll
  // also look in the dylinker.
  bool keep_looking = KeepLookingInDylinker(sc_list, initial_size);

  if (keep_looking) {
    end = dylinker_modules.end();
    for (pos = dylinker_modules.begin(); pos != end; ++pos)
      (*pos)->FindSymbolsWithNameAndType(name, symbol_type, sc_list);
  }

  return sc_list.GetSize() - initial_size;
}

size_t ModuleList::FindSymbolsMatchingRegExAndType(
    const RegularExpression &regex, lldb::SymbolType symbol_type,
    SymbolContextList &sc_list, bool append) const {
  std::lock_guard<std::recursive_mutex> guard(m_modules_mutex);
  if (!append)
    sc_list.Clear();
  size_t initial_size = sc_list.GetSize();

  collection::const_iterator pos, end = m_modules.end();
  collection dylinker_modules;
  for (pos = m_modules.begin(); pos != end; ++pos) {
    if (!(*pos)->GetIsDynamicLinkEditor())
      (*pos)->FindSymbolsMatchingRegExAndType(regex, symbol_type, sc_list);
    else
      dylinker_modules.push_back(*pos);
  }

  bool keep_looking = KeepLookingInDylinker(sc_list, initial_size);

  if (keep_looking) {
    end = dylinker_modules.end();
    for (pos = dylinker_modules.begin(); pos != end; ++pos)
      (*pos)->FindSymbolsMatchingRegExAndType(regex, symbol_type, sc_list);
  }
  return sc_list.GetSize() - initial_size;
}

size_t ModuleList::FindModules(const ModuleSpec &module_spec,
                               ModuleList &matching_module_list) const {
  size_t existing_matches = matching_module_list.GetSize();

  std::lock_guard<std::recursive_mutex> guard(m_modules_mutex);
  collection::const_iterator pos, end = m_modules.end();
  for (pos = m_modules.begin(); pos != end; ++pos) {
    ModuleSP module_sp(*pos);
    if (module_sp->MatchesModuleSpec(module_spec))
      matching_module_list.Append(module_sp);
  }
  return matching_module_list.GetSize() - existing_matches;
}

ModuleSP ModuleList::FindModule(const Module *module_ptr) const {
  ModuleSP module_sp;

  // Scope for "locker"
  {
    std::lock_guard<std::recursive_mutex> guard(m_modules_mutex);
    collection::const_iterator pos, end = m_modules.end();

    for (pos = m_modules.begin(); pos != end; ++pos) {
      if ((*pos).get() == module_ptr) {
        module_sp = (*pos);
        break;
      }
    }
  }
  return module_sp;
}

ModuleSP ModuleList::FindModule(const UUID &uuid) const {
  ModuleSP module_sp;

  if (uuid.IsValid()) {
    std::lock_guard<std::recursive_mutex> guard(m_modules_mutex);
    collection::const_iterator pos, end = m_modules.end();

    for (pos = m_modules.begin(); pos != end; ++pos) {
      if ((*pos)->GetUUID() == uuid) {
        module_sp = (*pos);
        break;
      }
    }
  }
  return module_sp;
}

size_t
ModuleList::FindTypes(const SymbolContext &sc, const ConstString &name,
                      bool name_is_fully_qualified, size_t max_matches,
                      llvm::DenseSet<SymbolFile *> &searched_symbol_files,
                      TypeList &types) const {
  std::lock_guard<std::recursive_mutex> guard(m_modules_mutex);

  size_t total_matches = 0;
  collection::const_iterator pos, end = m_modules.end();
  if (sc.module_sp) {
    // The symbol context "sc" contains a module so we want to search that one
    // first if it is in our list...
    for (pos = m_modules.begin(); pos != end; ++pos) {
      if (sc.module_sp.get() == (*pos).get()) {
        total_matches +=
            (*pos)->FindTypes(sc, name, name_is_fully_qualified, max_matches,
                              searched_symbol_files, types);

        if (total_matches >= max_matches)
          break;
      }
    }
  }

  if (total_matches < max_matches) {
    SymbolContext world_sc;
    for (pos = m_modules.begin(); pos != end; ++pos) {
      // Search the module if the module is not equal to the one in the symbol
      // context "sc". If "sc" contains a empty module shared pointer, then the
      // comparison will always be true (valid_module_ptr != nullptr).
      if (sc.module_sp.get() != (*pos).get())
        total_matches +=
            (*pos)->FindTypes(world_sc, name, name_is_fully_qualified,
                              max_matches, searched_symbol_files, types);

      if (total_matches >= max_matches)
        break;
    }
  }

  return total_matches;
}

bool ModuleList::FindSourceFile(const FileSpec &orig_spec,
                                FileSpec &new_spec) const {
  std::lock_guard<std::recursive_mutex> guard(m_modules_mutex);
  collection::const_iterator pos, end = m_modules.end();
  for (pos = m_modules.begin(); pos != end; ++pos) {
    if ((*pos)->FindSourceFile(orig_spec, new_spec))
      return true;
  }
  return false;
}

void ModuleList::FindAddressesForLine(const lldb::TargetSP target_sp,
                                      const FileSpec &file, uint32_t line,
                                      Function *function,
                                      std::vector<Address> &output_local,
                                      std::vector<Address> &output_extern) {
  std::lock_guard<std::recursive_mutex> guard(m_modules_mutex);
  collection::const_iterator pos, end = m_modules.end();
  for (pos = m_modules.begin(); pos != end; ++pos) {
    (*pos)->FindAddressesForLine(target_sp, file, line, function, output_local,
                                 output_extern);
  }
}

ModuleSP ModuleList::FindFirstModule(const ModuleSpec &module_spec) const {
  ModuleSP module_sp;
  std::lock_guard<std::recursive_mutex> guard(m_modules_mutex);
  collection::const_iterator pos, end = m_modules.end();
  for (pos = m_modules.begin(); pos != end; ++pos) {
    ModuleSP module_sp(*pos);
    if (module_sp->MatchesModuleSpec(module_spec))
      return module_sp;
  }
  return module_sp;
}

size_t ModuleList::GetSize() const {
  size_t size = 0;
  {
    std::lock_guard<std::recursive_mutex> guard(m_modules_mutex);
    size = m_modules.size();
  }
  return size;
}

void ModuleList::Dump(Stream *s) const {
  //  s.Printf("%.*p: ", (int)sizeof(void*) * 2, this);
  //  s.Indent();
  //  s << "ModuleList\n";

  std::lock_guard<std::recursive_mutex> guard(m_modules_mutex);
  collection::const_iterator pos, end = m_modules.end();
  for (pos = m_modules.begin(); pos != end; ++pos) {
    (*pos)->Dump(s);
  }
}

void ModuleList::LogUUIDAndPaths(Log *log, const char *prefix_cstr) {
  if (log != nullptr) {
    std::lock_guard<std::recursive_mutex> guard(m_modules_mutex);
    collection::const_iterator pos, begin = m_modules.begin(),
                                    end = m_modules.end();
    for (pos = begin; pos != end; ++pos) {
      Module *module = pos->get();
      const FileSpec &module_file_spec = module->GetFileSpec();
      log->Printf("%s[%u] %s (%s) \"%s\"", prefix_cstr ? prefix_cstr : "",
                  (uint32_t)std::distance(begin, pos),
                  module->GetUUID().GetAsString().c_str(),
                  module->GetArchitecture().GetArchitectureName(),
                  module_file_spec.GetPath().c_str());
    }
  }
}

bool ModuleList::ResolveFileAddress(lldb::addr_t vm_addr,
                                    Address &so_addr) const {
  std::lock_guard<std::recursive_mutex> guard(m_modules_mutex);
  collection::const_iterator pos, end = m_modules.end();
  for (pos = m_modules.begin(); pos != end; ++pos) {
    if ((*pos)->ResolveFileAddress(vm_addr, so_addr))
      return true;
  }

  return false;
}

uint32_t
ModuleList::ResolveSymbolContextForAddress(const Address &so_addr,
                                           SymbolContextItem resolve_scope,
                                           SymbolContext &sc) const {
  // The address is already section offset so it has a module
  uint32_t resolved_flags = 0;
  ModuleSP module_sp(so_addr.GetModule());
  if (module_sp) {
    resolved_flags =
        module_sp->ResolveSymbolContextForAddress(so_addr, resolve_scope, sc);
  } else {
    std::lock_guard<std::recursive_mutex> guard(m_modules_mutex);
    collection::const_iterator pos, end = m_modules.end();
    for (pos = m_modules.begin(); pos != end; ++pos) {
      resolved_flags =
          (*pos)->ResolveSymbolContextForAddress(so_addr, resolve_scope, sc);
      if (resolved_flags != 0)
        break;
    }
  }

  return resolved_flags;
}

uint32_t ModuleList::ResolveSymbolContextForFilePath(
    const char *file_path, uint32_t line, bool check_inlines,
    SymbolContextItem resolve_scope, SymbolContextList &sc_list) const {
  FileSpec file_spec(file_path);
  return ResolveSymbolContextsForFileSpec(file_spec, line, check_inlines,
                                          resolve_scope, sc_list);
}

uint32_t ModuleList::ResolveSymbolContextsForFileSpec(
    const FileSpec &file_spec, uint32_t line, bool check_inlines,
    SymbolContextItem resolve_scope, SymbolContextList &sc_list) const {
  std::lock_guard<std::recursive_mutex> guard(m_modules_mutex);
  collection::const_iterator pos, end = m_modules.end();
  for (pos = m_modules.begin(); pos != end; ++pos) {
    (*pos)->ResolveSymbolContextsForFileSpec(file_spec, line, check_inlines,
                                             resolve_scope, sc_list);
  }

  return sc_list.GetSize();
}

size_t ModuleList::GetIndexForModule(const Module *module) const {
  if (module) {
    std::lock_guard<std::recursive_mutex> guard(m_modules_mutex);
    collection::const_iterator pos;
    collection::const_iterator begin = m_modules.begin();
    collection::const_iterator end = m_modules.end();
    for (pos = begin; pos != end; ++pos) {
      if ((*pos).get() == module)
        return std::distance(begin, pos);
    }
  }
  return LLDB_INVALID_INDEX32;
}

namespace {
struct SharedModuleListInfo {
  ModuleList module_list;
  ModuleListProperties module_list_properties;
};
}
static SharedModuleListInfo &GetSharedModuleListInfo()
{
  static SharedModuleListInfo *g_shared_module_list_info = nullptr;
  static llvm::once_flag g_once_flag;
  llvm::call_once(g_once_flag, []() {
    // NOTE: Intentionally leak the module list so a program doesn't have to
    // cleanup all modules and object files as it exits. This just wastes time
    // doing a bunch of cleanup that isn't required.
    if (g_shared_module_list_info == nullptr)
      g_shared_module_list_info = new SharedModuleListInfo();
  });
  return *g_shared_module_list_info;
}

static ModuleList &GetSharedModuleList() {
  return GetSharedModuleListInfo().module_list;
}

ModuleListProperties &ModuleList::GetGlobalModuleListProperties() {
  return GetSharedModuleListInfo().module_list_properties;
}

bool ModuleList::ModuleIsInCache(const Module *module_ptr) {
  if (module_ptr) {
    ModuleList &shared_module_list = GetSharedModuleList();
    return shared_module_list.FindModule(module_ptr).get() != nullptr;
  }
  return false;
}

size_t ModuleList::FindSharedModules(const ModuleSpec &module_spec,
                                     ModuleList &matching_module_list) {
  return GetSharedModuleList().FindModules(module_spec, matching_module_list);
}

size_t ModuleList::RemoveOrphanSharedModules(bool mandatory) {
  return GetSharedModuleList().RemoveOrphans(mandatory);
}

Status ModuleList::GetSharedModule(const ModuleSpec &module_spec,
                                   ModuleSP &module_sp,
                                   const FileSpecList *module_search_paths_ptr,
                                   ModuleSP *old_module_sp_ptr,
                                   bool *did_create_ptr, bool always_create) {
  ModuleList &shared_module_list = GetSharedModuleList();
  std::lock_guard<std::recursive_mutex> guard(
      shared_module_list.m_modules_mutex);
  char path[PATH_MAX];

  Status error;

  module_sp.reset();

  if (did_create_ptr)
    *did_create_ptr = false;
  if (old_module_sp_ptr)
    old_module_sp_ptr->reset();

  const UUID *uuid_ptr = module_spec.GetUUIDPtr();
  const FileSpec &module_file_spec = module_spec.GetFileSpec();
  const ArchSpec &arch = module_spec.GetArchitecture();

  // Make sure no one else can try and get or create a module while this
  // function is actively working on it by doing an extra lock on the global
  // mutex list.
  if (!always_create) {
    ModuleList matching_module_list;
    const size_t num_matching_modules =
        shared_module_list.FindModules(module_spec, matching_module_list);
    if (num_matching_modules > 0) {
      for (size_t module_idx = 0; module_idx < num_matching_modules;
           ++module_idx) {
        module_sp = matching_module_list.GetModuleAtIndex(module_idx);

        // Make sure the file for the module hasn't been modified
        if (module_sp->FileHasChanged()) {
          if (old_module_sp_ptr && !*old_module_sp_ptr)
            *old_module_sp_ptr = module_sp;

          Log *log(lldb_private::GetLogIfAnyCategoriesSet(LIBLLDB_LOG_MODULES));
          if (log != nullptr)
            log->Printf("module changed: %p, removing from global module list",
                        static_cast<void *>(module_sp.get()));

          shared_module_list.Remove(module_sp);
          module_sp.reset();
        } else {
          // The module matches and the module was not modified from when it
          // was last loaded.
          return error;
        }
      }
    }
  }

  if (module_sp)
    return error;

  module_sp.reset(new Module(module_spec));
  // Make sure there are a module and an object file since we can specify a
  // valid file path with an architecture that might not be in that file. By
  // getting the object file we can guarantee that the architecture matches
  if (module_sp->GetObjectFile()) {
    // If we get in here we got the correct arch, now we just need to verify
    // the UUID if one was given
    if (uuid_ptr && *uuid_ptr != module_sp->GetUUID()) {
      module_sp.reset();
    } else {
      if (module_sp->GetObjectFile() &&
          module_sp->GetObjectFile()->GetType() ==
              ObjectFile::eTypeStubLibrary) {
        module_sp.reset();
      } else {
        if (did_create_ptr) {
          *did_create_ptr = true;
        }

        shared_module_list.ReplaceEquivalent(module_sp);
        return error;
      }
    }
  } else {
    module_sp.reset();
  }

  if (module_search_paths_ptr) {
    const auto num_directories = module_search_paths_ptr->GetSize();
    for (size_t idx = 0; idx < num_directories; ++idx) {
      auto search_path_spec = module_search_paths_ptr->GetFileSpecAtIndex(idx);
      FileSystem::Instance().Resolve(search_path_spec);
      namespace fs = llvm::sys::fs;
      if (!FileSystem::Instance().IsDirectory(search_path_spec))
        continue;
      search_path_spec.AppendPathComponent(
          module_spec.GetFileSpec().GetFilename().AsCString());
      if (!FileSystem::Instance().Exists(search_path_spec))
        continue;

      auto resolved_module_spec(module_spec);
      resolved_module_spec.GetFileSpec() = search_path_spec;
      module_sp.reset(new Module(resolved_module_spec));
      if (module_sp->GetObjectFile()) {
        // If we get in here we got the correct arch, now we just need to
        // verify the UUID if one was given
        if (uuid_ptr && *uuid_ptr != module_sp->GetUUID()) {
          module_sp.reset();
        } else {
          if (module_sp->GetObjectFile()->GetType() ==
              ObjectFile::eTypeStubLibrary) {
            module_sp.reset();
          } else {
            if (did_create_ptr)
              *did_create_ptr = true;

            shared_module_list.ReplaceEquivalent(module_sp);
            return Status();
          }
        }
      } else {
        module_sp.reset();
      }
    }
  }

  // Either the file didn't exist where at the path, or no path was given, so
  // we now have to use more extreme measures to try and find the appropriate
  // module.

  // Fixup the incoming path in case the path points to a valid file, yet the
  // arch or UUID (if one was passed in) don't match.
  ModuleSpec located_binary_modulespec =
      Symbols::LocateExecutableObjectFile(module_spec);

  // Don't look for the file if it appears to be the same one we already
  // checked for above...
  if (located_binary_modulespec.GetFileSpec() != module_file_spec) {
    if (!FileSystem::Instance().Exists(
            located_binary_modulespec.GetFileSpec())) {
      located_binary_modulespec.GetFileSpec().GetPath(path, sizeof(path));
      if (path[0] == '\0')
        module_file_spec.GetPath(path, sizeof(path));
      // How can this check ever be true? This branch it is false, and we
      // haven't modified file_spec.
      if (FileSystem::Instance().Exists(
              located_binary_modulespec.GetFileSpec())) {
        std::string uuid_str;
        if (uuid_ptr && uuid_ptr->IsValid())
          uuid_str = uuid_ptr->GetAsString();

        if (arch.IsValid()) {
          if (!uuid_str.empty())
            error.SetErrorStringWithFormat(
                "'%s' does not contain the %s architecture and UUID %s", path,
                arch.GetArchitectureName(), uuid_str.c_str());
          else
            error.SetErrorStringWithFormat(
                "'%s' does not contain the %s architecture.", path,
                arch.GetArchitectureName());
        }
      } else {
        error.SetErrorStringWithFormat("'%s' does not exist", path);
      }
      if (error.Fail())
        module_sp.reset();
      return error;
    }

    // Make sure no one else can try and get or create a module while this
    // function is actively working on it by doing an extra lock on the global
    // mutex list.
    ModuleSpec platform_module_spec(module_spec);
    platform_module_spec.GetFileSpec() =
        located_binary_modulespec.GetFileSpec();
    platform_module_spec.GetPlatformFileSpec() =
        located_binary_modulespec.GetFileSpec();
    platform_module_spec.GetSymbolFileSpec() =
        located_binary_modulespec.GetSymbolFileSpec();
    ModuleList matching_module_list;
    if (shared_module_list.FindModules(platform_module_spec,
                                       matching_module_list) > 0) {
      module_sp = matching_module_list.GetModuleAtIndex(0);

      // If we didn't have a UUID in mind when looking for the object file,
      // then we should make sure the modification time hasn't changed!
      if (platform_module_spec.GetUUIDPtr() == nullptr) {
        auto file_spec_mod_time = FileSystem::Instance().GetModificationTime(
            located_binary_modulespec.GetFileSpec());
        if (file_spec_mod_time != llvm::sys::TimePoint<>()) {
          if (file_spec_mod_time != module_sp->GetModificationTime()) {
            if (old_module_sp_ptr)
              *old_module_sp_ptr = module_sp;
            shared_module_list.Remove(module_sp);
            module_sp.reset();
          }
        }
      }
    }

    if (!module_sp) {
      module_sp.reset(new Module(platform_module_spec));
      // Make sure there are a module and an object file since we can specify a
      // valid file path with an architecture that might not be in that file.
      // By getting the object file we can guarantee that the architecture
      // matches
      if (module_sp && module_sp->GetObjectFile()) {
        if (module_sp->GetObjectFile()->GetType() ==
            ObjectFile::eTypeStubLibrary) {
          module_sp.reset();
        } else {
          if (did_create_ptr)
            *did_create_ptr = true;

          shared_module_list.ReplaceEquivalent(module_sp);
        }
      } else {
        located_binary_modulespec.GetFileSpec().GetPath(path, sizeof(path));

        if (located_binary_modulespec.GetFileSpec()) {
          if (arch.IsValid())
            error.SetErrorStringWithFormat(
                "unable to open %s architecture in '%s'",
                arch.GetArchitectureName(), path);
          else
            error.SetErrorStringWithFormat("unable to open '%s'", path);
        } else {
          std::string uuid_str;
          if (uuid_ptr && uuid_ptr->IsValid())
            uuid_str = uuid_ptr->GetAsString();

          if (!uuid_str.empty())
            error.SetErrorStringWithFormat(
                "cannot locate a module for UUID '%s'", uuid_str.c_str());
          else
            error.SetErrorStringWithFormat("cannot locate a module");
        }
      }
    }
  }

  return error;
}

bool ModuleList::RemoveSharedModule(lldb::ModuleSP &module_sp) {
  return GetSharedModuleList().Remove(module_sp);
}

bool ModuleList::RemoveSharedModuleIfOrphaned(const Module *module_ptr) {
  return GetSharedModuleList().RemoveIfOrphaned(module_ptr);
}

bool ModuleList::LoadScriptingResourcesInTarget(Target *target,
                                                std::list<Status> &errors,
                                                Stream *feedback_stream,
                                                bool continue_on_error) {
  if (!target)
    return false;
  std::lock_guard<std::recursive_mutex> guard(m_modules_mutex);
  for (auto module : m_modules) {
    Status error;
    if (module) {
      if (!module->LoadScriptingResourceInTarget(target, error,
                                                 feedback_stream)) {
        if (error.Fail() && error.AsCString()) {
          error.SetErrorStringWithFormat("unable to load scripting data for "
                                         "module %s - error reported was %s",
                                         module->GetFileSpec()
                                             .GetFileNameStrippingExtension()
                                             .GetCString(),
                                         error.AsCString());
          errors.push_back(error);

          if (!continue_on_error)
            return false;
        }
      }
    }
  }
  return errors.empty();
}

void ModuleList::ForEach(
    std::function<bool(const ModuleSP &module_sp)> const &callback) const {
  std::lock_guard<std::recursive_mutex> guard(m_modules_mutex);
  for (const auto &module : m_modules) {
    // If the callback returns false, then stop iterating and break out
    if (!callback(module))
      break;
  }
}

void ModuleList::ClearModuleDependentCaches() {
  std::lock_guard<std::recursive_mutex> guard(m_modules_mutex);
  for (const auto &module : m_modules)
    module->ClearModuleDependentCaches();
}<|MERGE_RESOLUTION|>--- conflicted
+++ resolved
@@ -71,14 +71,6 @@
 static constexpr PropertyDefinition g_properties[] = {
     {"enable-external-lookup", OptionValue::eTypeBoolean, true, true, nullptr,
      {},
-<<<<<<< HEAD
-     "Control the use of external tools or libraries to locate symbol files. "
-     "On macOS, Spotlight is used to locate a matching .dSYM bundle based on "
-     "the UUID of the executable."},
-    {"use-swift-dwarfimporter", OptionValue::eTypeBoolean, false, true, nullptr,
-     {}, "Reconstruct Clang module dependencies from DWARF "
-         "when debugging Swift code"},
-=======
      "Control the use of external sources to locate symbol files. "
      "Directories listed in target.debug-file-search-paths and directory of "
      "the executable are always checked first for separate debug info files. "
@@ -89,7 +81,9 @@
      "On platforms other than NetBSD directory /usr/lib/debug would be "
      "also searched."
     },
->>>>>>> 189fec38
+    {"use-swift-dwarfimporter", OptionValue::eTypeBoolean, false, true, nullptr,
+     {}, "Reconstruct Clang module dependencies from DWARF "
+         "when debugging Swift code"},
     {"clang-modules-cache-path", OptionValue::eTypeFileSpec, true, 0, nullptr,
      {},
      "The path to the clang modules cache directory (-fmodules-cache-path)."}};
