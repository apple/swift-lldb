--- conflicted
+++ resolved
@@ -347,21 +347,8 @@
     
     if (name_type_mask & eFunctionNameTypeAuto)
     {
-<<<<<<< HEAD
-        ConstString lookup_name;
-        uint32_t lookup_name_type_mask = 0;
-        bool match_name_after_lookup = false;
-        Module::PrepareForFunctionNameLookup (name, name_type_mask,
-                                              eLanguageTypeUnknown, // TODO: add support
-                                              lookup_name,
-                                              lookup_name_type_mask,
-                                              match_name_after_lookup);
-
-        std::lock_guard<std::recursive_mutex> guard(m_modules_mutex);
-=======
         Module::LookupInfo lookup_info(name, name_type_mask, eLanguageTypeUnknown);
-        Mutex::Locker locker(m_modules_mutex);
->>>>>>> 969e9c06
+        std::lock_guard<std::recursive_mutex> guard(m_modules_mutex);
         collection::const_iterator pos, end = m_modules.end();
         for (pos = m_modules.begin(); pos != end; ++pos)
         {
@@ -400,21 +387,8 @@
 
     if (name_type_mask & eFunctionNameTypeAuto)
     {
-<<<<<<< HEAD
-        ConstString lookup_name;
-        uint32_t lookup_name_type_mask = 0;
-        bool match_name_after_lookup = false;
-        Module::PrepareForFunctionNameLookup (name, name_type_mask,
-                                              eLanguageTypeUnknown, // TODO: add support
-                                              lookup_name,
-                                              lookup_name_type_mask,
-                                              match_name_after_lookup);
-
-        std::lock_guard<std::recursive_mutex> guard(m_modules_mutex);
-=======
         Module::LookupInfo lookup_info(name, name_type_mask, eLanguageTypeUnknown);
-        Mutex::Locker locker(m_modules_mutex);
->>>>>>> 969e9c06
+        std::lock_guard<std::recursive_mutex> guard(m_modules_mutex);
         collection::const_iterator pos, end = m_modules.end();
         for (pos = m_modules.begin(); pos != end; ++pos)
         {
