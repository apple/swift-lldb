--- conflicted
+++ resolved
@@ -28,14 +28,11 @@
 using namespace lldb;
 using namespace lldb_private;
 
-<<<<<<< HEAD
 static bool KeepLookingInDylinker (SymbolContextList &sc_list, size_t start_idx);
 
 //----------------------------------------------------------------------
 // ModuleList constructor
 //----------------------------------------------------------------------
-=======
->>>>>>> e119e26c
 ModuleList::ModuleList() :
     m_modules(),
     m_modules_mutex (Mutex::eMutexTypeRecursive),
@@ -557,7 +554,6 @@
     return variable_list.GetSize() - initial_size;
 }
 
-<<<<<<< HEAD
 // We don't want to find symbols in the dylinker file if we've found
 // a viable candidate anywhere else.  This function looks at the symbols
 // added to the sc_list since start_idx, and if there's one in there that
@@ -593,8 +589,6 @@
     return keep_looking;
 }
 
-=======
->>>>>>> e119e26c
 size_t
 ModuleList::FindSymbolsWithNameAndType (const ConstString &name, 
                                         SymbolType symbol_type, 
