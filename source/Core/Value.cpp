//===-- Value.cpp -----------------------------------------------*- C++ -*-===//
//
//                     The LLVM Compiler Infrastructure
//
// This file is distributed under the University of Illinois Open Source
// License. See LICENSE.TXT for details.
//
//===----------------------------------------------------------------------===//

#include "lldb/Core/Value.h"

#include "lldb/Core/Address.h"
#include "lldb/Core/Module.h"
#include "lldb/Symbol/CompilerType.h"
#include "lldb/Symbol/ObjectFile.h"
#include "lldb/Symbol/SymbolContext.h"
#include "lldb/Symbol/Type.h"
#include "lldb/Symbol/Variable.h"
#include "lldb/Target/ExecutionContext.h"
#include "lldb/Target/Process.h"
#include "lldb/Target/SectionLoadList.h"
#include "lldb/Target/Target.h"
#include "lldb/Utility/ConstString.h"
#include "lldb/Utility/DataBufferHeap.h"
#include "lldb/Utility/DataExtractor.h"
#include "lldb/Utility/Endian.h"
#include "lldb/Utility/FileSpec.h"
#include "lldb/Utility/State.h"
#include "lldb/Utility/Stream.h"
#include "lldb/lldb-defines.h"
#include "lldb/lldb-forward.h"
#include "lldb/lldb-types.h"

#include <memory>
#include <string>

#include <inttypes.h>

using namespace lldb;
using namespace lldb_private;

Value::Value()
    : m_value(), m_vector(), m_compiler_type(), m_context(NULL),
      m_value_type(eValueTypeScalar), m_context_type(eContextTypeInvalid),
      m_data_buffer() {}

Value::Value(const Scalar &scalar)
    : m_value(scalar), m_vector(), m_compiler_type(), m_context(NULL),
      m_value_type(eValueTypeScalar), m_context_type(eContextTypeInvalid),
      m_data_buffer() {}

Value::Value(const void *bytes, int len)
    : m_value(), m_vector(), m_compiler_type(), m_context(NULL),
      m_value_type(eValueTypeHostAddress), m_context_type(eContextTypeInvalid),
      m_data_buffer() {
  SetBytes(bytes, len);
}

Value::Value(const Value &v)
    : m_value(v.m_value), m_vector(v.m_vector),
      m_compiler_type(v.m_compiler_type), m_context(v.m_context),
      m_value_type(v.m_value_type), m_context_type(v.m_context_type),
      m_data_buffer() {
  const uintptr_t rhs_value =
      (uintptr_t)v.m_value.ULongLong(LLDB_INVALID_ADDRESS);
  if ((rhs_value != 0) &&
      (rhs_value == (uintptr_t)v.m_data_buffer.GetBytes())) {
    m_data_buffer.CopyData(v.m_data_buffer.GetBytes(),
                           v.m_data_buffer.GetByteSize());

    m_value = (uintptr_t)m_data_buffer.GetBytes();
  }
}

Value &Value::operator=(const Value &rhs) {
  if (this != &rhs) {
    m_value = rhs.m_value;
    m_vector = rhs.m_vector;
    m_compiler_type = rhs.m_compiler_type;
    m_context = rhs.m_context;
    m_value_type = rhs.m_value_type;
    m_context_type = rhs.m_context_type;
    const uintptr_t rhs_value =
        (uintptr_t)rhs.m_value.ULongLong(LLDB_INVALID_ADDRESS);
    if ((rhs_value != 0) &&
        (rhs_value == (uintptr_t)rhs.m_data_buffer.GetBytes())) {
      m_data_buffer.CopyData(rhs.m_data_buffer.GetBytes(),
                             rhs.m_data_buffer.GetByteSize());

      m_value = (uintptr_t)m_data_buffer.GetBytes();
    }
  }
  return *this;
}

void Value::SetBytes(const void *bytes, int len) {
  m_value_type = eValueTypeHostAddress;
  m_data_buffer.CopyData(bytes, len);
  m_value = (uintptr_t)m_data_buffer.GetBytes();
}

void Value::AppendBytes(const void *bytes, int len) {
  m_value_type = eValueTypeHostAddress;
  m_data_buffer.AppendData(bytes, len);
  m_value = (uintptr_t)m_data_buffer.GetBytes();
}

void Value::Dump(Stream *strm) {
  m_value.GetValue(strm, true);
  strm->Printf(", value_type = %s, context = %p, context_type = %s",
               Value::GetValueTypeAsCString(m_value_type), m_context,
               Value::GetContextTypeAsCString(m_context_type));
}

Value::ValueType Value::GetValueType() const { return m_value_type; }

AddressType Value::GetValueAddressType() const {
  switch (m_value_type) {
  default:
  case eValueTypeScalar:
    break;
  case eValueTypeLoadAddress:
    return eAddressTypeLoad;
  case eValueTypeFileAddress:
    return eAddressTypeFile;
  case eValueTypeHostAddress:
    return eAddressTypeHost;
  }
  return eAddressTypeInvalid;
}

RegisterInfo *Value::GetRegisterInfo() const {
  if (m_context_type == eContextTypeRegisterInfo)
    return static_cast<RegisterInfo *>(m_context);
  return NULL;
}

Type *Value::GetType() {
  if (m_context_type == eContextTypeLLDBType)
    return static_cast<Type *>(m_context);
  return NULL;
}

size_t Value::AppendDataToHostBuffer(const Value &rhs) {
  if (this == &rhs)
    return 0;

  size_t curr_size = m_data_buffer.GetByteSize();
  Status error;
  switch (rhs.GetValueType()) {
  case eValueTypeScalar: {
    const size_t scalar_size = rhs.m_value.GetByteSize();
    if (scalar_size > 0) {
      const size_t new_size = curr_size + scalar_size;
      if (ResizeData(new_size) == new_size) {
        rhs.m_value.GetAsMemoryData(m_data_buffer.GetBytes() + curr_size,
                                    scalar_size, endian::InlHostByteOrder(),
                                    error);
        return scalar_size;
      }
    }
  } break;
  case eValueTypeVector: {
    const size_t vector_size = rhs.m_vector.length;
    if (vector_size > 0) {
      const size_t new_size = curr_size + vector_size;
      if (ResizeData(new_size) == new_size) {
        ::memcpy(m_data_buffer.GetBytes() + curr_size, rhs.m_vector.bytes,
                 vector_size);
        return vector_size;
      }
    }
  } break;
  case eValueTypeFileAddress:
  case eValueTypeLoadAddress:
  case eValueTypeHostAddress: {
    const uint8_t *src = rhs.GetBuffer().GetBytes();
    const size_t src_len = rhs.GetBuffer().GetByteSize();
    if (src && src_len > 0) {
      const size_t new_size = curr_size + src_len;
      if (ResizeData(new_size) == new_size) {
        ::memcpy(m_data_buffer.GetBytes() + curr_size, src, src_len);
        return src_len;
      }
    }
  } break;
  }
  return 0;
}

size_t Value::ResizeData(size_t len) {
  m_value_type = eValueTypeHostAddress;
  m_data_buffer.SetByteSize(len);
  m_value = (uintptr_t)m_data_buffer.GetBytes();
  return m_data_buffer.GetByteSize();
}

bool Value::ValueOf(ExecutionContext *exe_ctx) {
  switch (m_context_type) {
  case eContextTypeInvalid:
  case eContextTypeRegisterInfo: // RegisterInfo *
  case eContextTypeLLDBType:     // Type *
    break;

  case eContextTypeVariable: // Variable *
    ResolveValue(exe_ctx);
    return true;
  }
  return false;
}

uint64_t Value::GetValueByteSize(Status *error_ptr, ExecutionContext *exe_ctx) {
  uint64_t byte_size = 0;

  switch (m_context_type) {
  case eContextTypeRegisterInfo: // RegisterInfo *
    if (GetRegisterInfo())
      byte_size = GetRegisterInfo()->byte_size;
    break;

  case eContextTypeInvalid:
  case eContextTypeLLDBType: // Type *
  case eContextTypeVariable: // Variable *
  {
    const CompilerType &ast_type = GetCompilerType();
    ExecutionContextScope *exe_scope =
        exe_ctx ? exe_ctx->GetBestExecutionContextScope() : nullptr;
    if (ast_type.IsValid())
<<<<<<< HEAD
      byte_size = ast_type.GetByteSize(exe_scope);
    if (byte_size == 0 &&
        SwiftASTContext::IsPossibleZeroSizeType(ast_type, exe_scope))
      return 0;
=======
      if (auto size = ast_type.GetByteSize(
              exe_ctx ? exe_ctx->GetBestExecutionContextScope() : nullptr))
        byte_size = *size;
>>>>>>> 3ea227a6
  } break;
  }

  if (error_ptr) {
    if (byte_size == 0) {
      if (error_ptr->Success())
        error_ptr->SetErrorString("Unable to determine byte size.");
    } else {
      error_ptr->Clear();
    }
  }
  return byte_size;
}

const CompilerType &Value::GetCompilerType() {
  if (!m_compiler_type.IsValid()) {
    switch (m_context_type) {
    case eContextTypeInvalid:
      break;

    case eContextTypeRegisterInfo:
      break; // TODO: Eventually convert into a compiler type?

    case eContextTypeLLDBType: {
      Type *lldb_type = GetType();
      if (lldb_type)
        m_compiler_type = lldb_type->GetForwardCompilerType();
    } break;

    case eContextTypeVariable: {
      Variable *variable = GetVariable();
      if (variable) {
        Type *variable_type = variable->GetType();
        if (variable_type)
          m_compiler_type = variable_type->GetForwardCompilerType();
      }
    } break;
    }
  }

  return m_compiler_type;
}

void Value::SetCompilerType(const CompilerType &compiler_type) {
  m_compiler_type = compiler_type;
}

lldb::Format Value::GetValueDefaultFormat() {
  switch (m_context_type) {
  case eContextTypeRegisterInfo:
    if (GetRegisterInfo())
      return GetRegisterInfo()->format;
    break;

  case eContextTypeInvalid:
  case eContextTypeLLDBType:
  case eContextTypeVariable: {
    const CompilerType &ast_type = GetCompilerType();
    if (ast_type.IsValid())
      return ast_type.GetFormat();
  } break;
  }

  // Return a good default in case we can't figure anything out
  return eFormatHex;
}

bool Value::GetData(DataExtractor &data) {
  switch (m_value_type) {
  default:
    break;

  case eValueTypeScalar:
    if (m_value.GetData(data))
      return true;
    break;

  case eValueTypeLoadAddress:
  case eValueTypeFileAddress:
  case eValueTypeHostAddress:
    if (m_data_buffer.GetByteSize()) {
      data.SetData(m_data_buffer.GetBytes(), m_data_buffer.GetByteSize(),
                   data.GetByteOrder());
      return true;
    }
    break;
  }

  return false;
}

Status Value::GetValueAsData(ExecutionContext *exe_ctx, DataExtractor &data,
                             uint32_t data_offset, Module *module) {
  data.Clear();

  Status error;
  lldb::addr_t address = LLDB_INVALID_ADDRESS;
  AddressType address_type = eAddressTypeFile;
  Address file_so_addr;
  const CompilerType &ast_type = GetCompilerType();
  switch (m_value_type) {
  case eValueTypeVector:
    if (ast_type.IsValid())
      data.SetAddressByteSize(ast_type.GetPointerByteSize());
    else
      data.SetAddressByteSize(sizeof(void *));
    data.SetData(m_vector.bytes, m_vector.length, m_vector.byte_order);
    break;

  case eValueTypeScalar: {
    data.SetByteOrder(endian::InlHostByteOrder());
    if (ast_type.IsValid())
      data.SetAddressByteSize(ast_type.GetPointerByteSize());
    else
      data.SetAddressByteSize(sizeof(void *));

    uint32_t limit_byte_size = UINT32_MAX;

    if (ast_type.IsValid()) {
      if (auto size = ast_type.GetByteSize(
              exe_ctx ? exe_ctx->GetBestExecutionContextScope() : nullptr))
        limit_byte_size = *size;
    }

    if (limit_byte_size <= m_value.GetByteSize()) {
      if (m_value.GetData(data, limit_byte_size))
        return error; // Success;
    }

    error.SetErrorStringWithFormat("extracting data from value failed");
    break;
  }
  case eValueTypeLoadAddress:
    if (exe_ctx == NULL) {
      error.SetErrorString("can't read load address (no execution context)");
    } else {
      Process *process = exe_ctx->GetProcessPtr();
      if (process == NULL || !process->IsAlive()) {
        Target *target = exe_ctx->GetTargetPtr();
        if (target) {
          // Allow expressions to run and evaluate things when the target has
          // memory sections loaded. This allows you to use "target modules
          // load" to load your executable and any shared libraries, then
          // execute commands where you can look at types in data sections.
          const SectionLoadList &target_sections = target->GetSectionLoadList();
          if (!target_sections.IsEmpty()) {
            address = m_value.ULongLong(LLDB_INVALID_ADDRESS);
            if (target_sections.ResolveLoadAddress(address, file_so_addr)) {
              address_type = eAddressTypeLoad;
              data.SetByteOrder(target->GetArchitecture().GetByteOrder());
              data.SetAddressByteSize(
                  target->GetArchitecture().GetAddressByteSize());
            } else
              address = LLDB_INVALID_ADDRESS;
          }
        } else {
          error.SetErrorString("can't read load address (invalid process)");
        }
      } else {
        address = m_value.ULongLong(LLDB_INVALID_ADDRESS);
        address_type = eAddressTypeLoad;
        data.SetByteOrder(
            process->GetTarget().GetArchitecture().GetByteOrder());
        data.SetAddressByteSize(
            process->GetTarget().GetArchitecture().GetAddressByteSize());
      }
    }
    break;

  case eValueTypeFileAddress:
    if (exe_ctx == NULL) {
      error.SetErrorString("can't read file address (no execution context)");
    } else if (exe_ctx->GetTargetPtr() == NULL) {
      error.SetErrorString("can't read file address (invalid target)");
    } else {
      address = m_value.ULongLong(LLDB_INVALID_ADDRESS);
      if (address == LLDB_INVALID_ADDRESS) {
        error.SetErrorString("invalid file address");
      } else {
        if (module == NULL) {
          // The only thing we can currently lock down to a module so that we
          // can resolve a file address, is a variable.
          Variable *variable = GetVariable();
          if (variable) {
            SymbolContext var_sc;
            variable->CalculateSymbolContext(&var_sc);
            module = var_sc.module_sp.get();
          }
        }

        if (module) {
          bool resolved = false;
          ObjectFile *objfile = module->GetObjectFile();
          if (objfile) {
            Address so_addr(address, objfile->GetSectionList());
            addr_t load_address =
                so_addr.GetLoadAddress(exe_ctx->GetTargetPtr());
            bool process_launched_and_stopped =
                exe_ctx->GetProcessPtr()
                    ? StateIsStoppedState(exe_ctx->GetProcessPtr()->GetState(),
                                          true /* must_exist */)
                    : false;
            // Don't use the load address if the process has exited.
            if (load_address != LLDB_INVALID_ADDRESS &&
                process_launched_and_stopped) {
              resolved = true;
              address = load_address;
              address_type = eAddressTypeLoad;
              data.SetByteOrder(
                  exe_ctx->GetTargetRef().GetArchitecture().GetByteOrder());
              data.SetAddressByteSize(exe_ctx->GetTargetRef()
                                          .GetArchitecture()
                                          .GetAddressByteSize());
            } else {
              if (so_addr.IsSectionOffset()) {
                resolved = true;
                file_so_addr = so_addr;
                data.SetByteOrder(objfile->GetByteOrder());
                data.SetAddressByteSize(objfile->GetAddressByteSize());
              }
            }
          }
          if (!resolved) {
            Variable *variable = GetVariable();

            if (module) {
              if (variable)
                error.SetErrorStringWithFormat(
                    "unable to resolve the module for file address 0x%" PRIx64
                    " for variable '%s' in %s",
                    address, variable->GetName().AsCString(""),
                    module->GetFileSpec().GetPath().c_str());
              else
                error.SetErrorStringWithFormat(
                    "unable to resolve the module for file address 0x%" PRIx64
                    " in %s",
                    address, module->GetFileSpec().GetPath().c_str());
            } else {
              if (variable)
                error.SetErrorStringWithFormat(
                    "unable to resolve the module for file address 0x%" PRIx64
                    " for variable '%s'",
                    address, variable->GetName().AsCString(""));
              else
                error.SetErrorStringWithFormat(
                    "unable to resolve the module for file address 0x%" PRIx64,
                    address);
            }
          }
        } else {
          // Can't convert a file address to anything valid without more
          // context (which Module it came from)
          error.SetErrorString(
              "can't read memory from file address without more context");
        }
      }
    }
    break;

  case eValueTypeHostAddress:
    address = m_value.ULongLong(LLDB_INVALID_ADDRESS);
    address_type = eAddressTypeHost;
    if (exe_ctx) {
      Target *target = exe_ctx->GetTargetPtr();
      if (target) {
        data.SetByteOrder(target->GetArchitecture().GetByteOrder());
        data.SetAddressByteSize(target->GetArchitecture().GetAddressByteSize());
        break;
      }
    }
    // fallback to host settings
    data.SetByteOrder(endian::InlHostByteOrder());
    data.SetAddressByteSize(sizeof(void *));
    break;
  }

  // Bail if we encountered any errors
  if (error.Fail())
    return error;

  if (address == LLDB_INVALID_ADDRESS) {
    error.SetErrorStringWithFormat("invalid %s address",
                                   address_type == eAddressTypeHost ? "host"
                                                                    : "load");
    return error;
  }

  // If we got here, we need to read the value from memory.
  size_t byte_size = GetValueByteSize(&error, exe_ctx);

  // Bail if we encountered any errors getting the byte size.
  if (error.Fail())
    return error;

  // No memory to read for zero-sized types.
  if (byte_size == 0 &&
      SwiftASTContext::IsPossibleZeroSizeType(
          GetCompilerType(),
          exe_ctx ? exe_ctx->GetBestExecutionContextScope() : nullptr))
    return error;

  // Make sure we have enough room within "data", and if we don't make
  // something large enough that does
  if (!data.ValidOffsetForDataOfSize(data_offset, byte_size)) {
    auto data_sp =
        std::make_shared<DataBufferHeap>(data_offset + byte_size, '\0');
    data.SetData(data_sp);
  }

  uint8_t *dst = const_cast<uint8_t *>(data.PeekData(data_offset, byte_size));
  if (dst != NULL) {
    if (address_type == eAddressTypeHost) {
      // The address is an address in this process, so just copy it.
      if (address == 0) {
        error.SetErrorStringWithFormat(
            "trying to read from host address of 0.");
        return error;
      }
      memcpy(dst, reinterpret_cast<uint8_t *>(address), byte_size);
    } else if ((address_type == eAddressTypeLoad) ||
               (address_type == eAddressTypeFile)) {
      if (file_so_addr.IsValid()) {
        // We have a file address that we were able to translate into a section
        // offset address so we might be able to read this from the object
        // files if we don't have a live process. Lets always try and read from
        // the process if we have one though since we want to read the actual
        // value by setting "prefer_file_cache" to false.
        const bool prefer_file_cache = false;
        if (exe_ctx->GetTargetRef().ReadMemory(file_so_addr, prefer_file_cache,
                                               dst, byte_size,
                                               error) != byte_size) {
          error.SetErrorStringWithFormat(
              "read memory from 0x%" PRIx64 " failed", (uint64_t)address);
        }
      } else {
        // The execution context might have a NULL process, but it might have a
        // valid process in the exe_ctx->target, so use the
        // ExecutionContext::GetProcess accessor to ensure we get the process
        // if there is one.
        Process *process = exe_ctx->GetProcessPtr();

        if (process) {
          const size_t bytes_read =
              process->ReadMemory(address, dst, byte_size, error);
          if (bytes_read != byte_size)
            error.SetErrorStringWithFormat(
                "read memory from 0x%" PRIx64 " failed (%u of %u bytes read)",
                (uint64_t)address, (uint32_t)bytes_read, (uint32_t)byte_size);
        } else {
          error.SetErrorStringWithFormat("read memory from 0x%" PRIx64
                                         " failed (invalid process)",
                                         (uint64_t)address);
        }
      }
    } else {
      error.SetErrorStringWithFormat("unsupported AddressType value (%i)",
                                     address_type);
    }
  } else {
    error.SetErrorStringWithFormat("out of memory");
  }

  return error;
}

Scalar &Value::ResolveValue(ExecutionContext *exe_ctx) {
  const CompilerType &compiler_type = GetCompilerType();
  if (compiler_type.IsValid()) {
    switch (m_value_type) {
    case eValueTypeScalar: // raw scalar value
      break;

    default:
    case eValueTypeFileAddress:
    case eValueTypeLoadAddress: // load address value
    case eValueTypeHostAddress: // host address value (for memory in the process
                                // that is using liblldb)
    {
      DataExtractor data;
      lldb::addr_t addr = m_value.ULongLong(LLDB_INVALID_ADDRESS);
      Status error(GetValueAsData(exe_ctx, data, 0, NULL));
      if (error.Success()) {
        Scalar scalar;
        if (compiler_type.GetValueAsScalar(data, 0, data.GetByteSize(),
                                           scalar)) {
          m_value = scalar;
          m_value_type = eValueTypeScalar;
        } else {
          if ((uintptr_t)addr != (uintptr_t)m_data_buffer.GetBytes()) {
            m_value.Clear();
            m_value_type = eValueTypeScalar;
          }
        }
      } else {
        if ((uintptr_t)addr != (uintptr_t)m_data_buffer.GetBytes()) {
          m_value.Clear();
          m_value_type = eValueTypeScalar;
        }
      }
    } break;
    }
  }
  return m_value;
}

Variable *Value::GetVariable() {
  if (m_context_type == eContextTypeVariable)
    return static_cast<Variable *>(m_context);
  return NULL;
}

void Value::Clear() {
  m_value.Clear();
  m_vector.Clear();
  m_compiler_type.Clear();
  m_value_type = eValueTypeScalar;
  m_context = NULL;
  m_context_type = eContextTypeInvalid;
  m_data_buffer.Clear();
}

const char *Value::GetValueTypeAsCString(ValueType value_type) {
  switch (value_type) {
  case eValueTypeScalar:
    return "scalar";
  case eValueTypeVector:
    return "vector";
  case eValueTypeFileAddress:
    return "file address";
  case eValueTypeLoadAddress:
    return "load address";
  case eValueTypeHostAddress:
    return "host address";
  };
  return "???";
}

const char *Value::GetContextTypeAsCString(ContextType context_type) {
  switch (context_type) {
  case eContextTypeInvalid:
    return "invalid";
  case eContextTypeRegisterInfo:
    return "RegisterInfo *";
  case eContextTypeLLDBType:
    return "Type *";
  case eContextTypeVariable:
    return "Variable *";
  };
  return "???";
}

void Value::ConvertToLoadAddress(Module *module, Target *target) {
  if (!module || !target || (GetValueType() != eValueTypeFileAddress))
    return;

  lldb::addr_t file_addr = GetScalar().ULongLong(LLDB_INVALID_ADDRESS);
  if (file_addr == LLDB_INVALID_ADDRESS)
    return;

  Address so_addr;
  if (!module->ResolveFileAddress(file_addr, so_addr))
    return;
  lldb::addr_t load_addr = so_addr.GetLoadAddress(target);
  if (load_addr == LLDB_INVALID_ADDRESS)
    return;

  SetValueType(Value::eValueTypeLoadAddress);
  GetScalar() = load_addr;
}

ValueList::ValueList(const ValueList &rhs) { m_values = rhs.m_values; }

const ValueList &ValueList::operator=(const ValueList &rhs) {
  m_values = rhs.m_values;
  return *this;
}

void ValueList::PushValue(const Value &value) { m_values.push_back(value); }

size_t ValueList::GetSize() { return m_values.size(); }

Value *ValueList::GetValueAtIndex(size_t idx) {
  if (idx < GetSize()) {
    return &(m_values[idx]);
  } else
    return NULL;
}

void ValueList::Clear() { m_values.clear(); }<|MERGE_RESOLUTION|>--- conflicted
+++ resolved
@@ -225,17 +225,12 @@
     const CompilerType &ast_type = GetCompilerType();
     ExecutionContextScope *exe_scope =
         exe_ctx ? exe_ctx->GetBestExecutionContextScope() : nullptr;
-    if (ast_type.IsValid())
-<<<<<<< HEAD
-      byte_size = ast_type.GetByteSize(exe_scope);
+    if (auto size = ast_type.GetByteSize(
+              exe_ctx ? exe_ctx->GetBestExecutionContextScope() : nullptr))
+        byte_size = *size;
     if (byte_size == 0 &&
         SwiftASTContext::IsPossibleZeroSizeType(ast_type, exe_scope))
       return 0;
-=======
-      if (auto size = ast_type.GetByteSize(
-              exe_ctx ? exe_ctx->GetBestExecutionContextScope() : nullptr))
-        byte_size = *size;
->>>>>>> 3ea227a6
   } break;
   }
 
