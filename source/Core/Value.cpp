//===-- Value.cpp -----------------------------------------------*- C++ -*-===//
//
//                     The LLVM Compiler Infrastructure
//
// This file is distributed under the University of Illinois Open Source
// License. See LICENSE.TXT for details.
//
//===----------------------------------------------------------------------===//

#include "lldb/Core/Value.h"

#include "lldb/Core/Address.h"
#include "lldb/Core/Module.h"
#include "lldb/Symbol/CompilerType.h"
#include "lldb/Symbol/ObjectFile.h"
#include "lldb/Symbol/SymbolContext.h"
#include "lldb/Symbol/Type.h"
#include "lldb/Symbol/Variable.h"
#include "lldb/Target/ExecutionContext.h"
#include "lldb/Target/Process.h"
#include "lldb/Target/SectionLoadList.h"
#include "lldb/Target/Target.h"
#include "lldb/Utility/ConstString.h"
#include "lldb/Utility/DataBufferHeap.h"
#include "lldb/Utility/DataExtractor.h"
#include "lldb/Utility/Endian.h"
#include "lldb/Utility/FileSpec.h"
#include "lldb/Utility/State.h"
#include "lldb/Utility/Stream.h"
#include "lldb/lldb-defines.h"
#include "lldb/lldb-forward.h"
#include "lldb/lldb-types.h"

#include <memory>
#include <string>

#include <inttypes.h>

using namespace lldb;
using namespace lldb_private;

Value::Value()
    : m_value(), m_vector(), m_compiler_type(), m_context(NULL),
      m_value_type(eValueTypeScalar), m_context_type(eContextTypeInvalid),
      m_data_buffer() {}

Value::Value(const Scalar &scalar)
    : m_value(scalar), m_vector(), m_compiler_type(), m_context(NULL),
      m_value_type(eValueTypeScalar), m_context_type(eContextTypeInvalid),
      m_data_buffer() {}

Value::Value(const void *bytes, int len)
    : m_value(), m_vector(), m_compiler_type(), m_context(NULL),
      m_value_type(eValueTypeHostAddress), m_context_type(eContextTypeInvalid),
      m_data_buffer() {
  SetBytes(bytes, len);
}

Value::Value(const Value &v)
    : m_value(v.m_value), m_vector(v.m_vector),
      m_compiler_type(v.m_compiler_type), m_context(v.m_context),
      m_value_type(v.m_value_type), m_context_type(v.m_context_type),
      m_data_buffer() {
  const uintptr_t rhs_value =
      (uintptr_t)v.m_value.ULongLong(LLDB_INVALID_ADDRESS);
  if ((rhs_value != 0) &&
      (rhs_value == (uintptr_t)v.m_data_buffer.GetBytes())) {
    m_data_buffer.CopyData(v.m_data_buffer.GetBytes(),
                           v.m_data_buffer.GetByteSize());

    m_value = (uintptr_t)m_data_buffer.GetBytes();
  }
}

Value &Value::operator=(const Value &rhs) {
  if (this != &rhs) {
    m_value = rhs.m_value;
    m_vector = rhs.m_vector;
    m_compiler_type = rhs.m_compiler_type;
    m_context = rhs.m_context;
    m_value_type = rhs.m_value_type;
    m_context_type = rhs.m_context_type;
    const uintptr_t rhs_value =
        (uintptr_t)rhs.m_value.ULongLong(LLDB_INVALID_ADDRESS);
    if ((rhs_value != 0) &&
        (rhs_value == (uintptr_t)rhs.m_data_buffer.GetBytes())) {
      m_data_buffer.CopyData(rhs.m_data_buffer.GetBytes(),
                             rhs.m_data_buffer.GetByteSize());

      m_value = (uintptr_t)m_data_buffer.GetBytes();
    }
  }
  return *this;
}

void Value::SetBytes(const void *bytes, int len) {
  m_value_type = eValueTypeHostAddress;
  m_data_buffer.CopyData(bytes, len);
  m_value = (uintptr_t)m_data_buffer.GetBytes();
}

void Value::AppendBytes(const void *bytes, int len) {
  m_value_type = eValueTypeHostAddress;
  m_data_buffer.AppendData(bytes, len);
  m_value = (uintptr_t)m_data_buffer.GetBytes();
}

void Value::Dump(Stream *strm) {
  m_value.GetValue(strm, true);
  strm->Printf(", value_type = %s, context = %p, context_type = %s",
               Value::GetValueTypeAsCString(m_value_type), m_context,
               Value::GetContextTypeAsCString(m_context_type));
}

Value::ValueType Value::GetValueType() const { return m_value_type; }

AddressType Value::GetValueAddressType() const {
  switch (m_value_type) {
  default:
  case eValueTypeScalar:
    break;
  case eValueTypeLoadAddress:
    return eAddressTypeLoad;
  case eValueTypeFileAddress:
    return eAddressTypeFile;
  case eValueTypeHostAddress:
    return eAddressTypeHost;
  }
  return eAddressTypeInvalid;
}

RegisterInfo *Value::GetRegisterInfo() const {
  if (m_context_type == eContextTypeRegisterInfo)
    return static_cast<RegisterInfo *>(m_context);
  return NULL;
}

Type *Value::GetType() {
  if (m_context_type == eContextTypeLLDBType)
    return static_cast<Type *>(m_context);
  return NULL;
}

size_t Value::AppendDataToHostBuffer(const Value &rhs) {
  if (this == &rhs)
    return 0;

  size_t curr_size = m_data_buffer.GetByteSize();
  Status error;
  switch (rhs.GetValueType()) {
  case eValueTypeScalar: {
    const size_t scalar_size = rhs.m_value.GetByteSize();
    if (scalar_size > 0) {
      const size_t new_size = curr_size + scalar_size;
      if (ResizeData(new_size) == new_size) {
        rhs.m_value.GetAsMemoryData(m_data_buffer.GetBytes() + curr_size,
                                    scalar_size, endian::InlHostByteOrder(),
                                    error);
        return scalar_size;
      }
    }
  } break;
  case eValueTypeVector: {
    const size_t vector_size = rhs.m_vector.length;
    if (vector_size > 0) {
      const size_t new_size = curr_size + vector_size;
      if (ResizeData(new_size) == new_size) {
        ::memcpy(m_data_buffer.GetBytes() + curr_size, rhs.m_vector.bytes,
                 vector_size);
        return vector_size;
      }
    }
  } break;
  case eValueTypeFileAddress:
  case eValueTypeLoadAddress:
  case eValueTypeHostAddress: {
    const uint8_t *src = rhs.GetBuffer().GetBytes();
    const size_t src_len = rhs.GetBuffer().GetByteSize();
    if (src && src_len > 0) {
      const size_t new_size = curr_size + src_len;
      if (ResizeData(new_size) == new_size) {
        ::memcpy(m_data_buffer.GetBytes() + curr_size, src, src_len);
        return src_len;
      }
    }
  } break;
  }
  return 0;
}

size_t Value::ResizeData(size_t len) {
  m_value_type = eValueTypeHostAddress;
  m_data_buffer.SetByteSize(len);
  m_value = (uintptr_t)m_data_buffer.GetBytes();
  return m_data_buffer.GetByteSize();
}

bool Value::ValueOf(ExecutionContext *exe_ctx) {
  switch (m_context_type) {
  case eContextTypeInvalid:
  case eContextTypeRegisterInfo: // RegisterInfo *
  case eContextTypeLLDBType:     // Type *
    break;

  case eContextTypeVariable: // Variable *
    ResolveValue(exe_ctx);
    return true;
  }
  return false;
}

uint64_t Value::GetValueByteSize(Status *error_ptr, ExecutionContext *exe_ctx) {
  switch (m_context_type) {
  case eContextTypeRegisterInfo: // RegisterInfo *
    if (GetRegisterInfo()) {
      if (error_ptr)
        error_ptr->Clear();
      return GetRegisterInfo()->byte_size;
    }
    break;

  case eContextTypeInvalid:
  case eContextTypeLLDBType: // Type *
  case eContextTypeVariable: // Variable *
  {
<<<<<<< HEAD
    const CompilerType &ast_type = GetCompilerType();
    ExecutionContextScope *exe_scope =
        exe_ctx ? exe_ctx->GetBestExecutionContextScope() : nullptr;
    if (auto size = ast_type.GetByteSize(
              exe_ctx ? exe_ctx->GetBestExecutionContextScope() : nullptr))
        byte_size = *size;
    if (byte_size == 0 &&
        SwiftASTContext::IsPossibleZeroSizeType(ast_type, exe_scope))
      return 0;
  } break;
  }

  if (error_ptr) {
    if (byte_size == 0) {
      if (error_ptr->Success())
        error_ptr->SetErrorString("Unable to determine byte size.");
    } else {
      error_ptr->Clear();
=======
    auto *scope = exe_ctx ? exe_ctx->GetBestExecutionContextScope() : nullptr;
    if (llvm::Optional<uint64_t> size = GetCompilerType().GetByteSize(scope)) {
      if (error_ptr)
        error_ptr->Clear();
      return *size;
>>>>>>> fd8b7c7b
    }
    break;
  }
  }
  if (error_ptr && error_ptr->Success())
    error_ptr->SetErrorString("Unable to determine byte size.");
  return 0;
}

const CompilerType &Value::GetCompilerType() {
  if (!m_compiler_type.IsValid()) {
    switch (m_context_type) {
    case eContextTypeInvalid:
      break;

    case eContextTypeRegisterInfo:
      break; // TODO: Eventually convert into a compiler type?

    case eContextTypeLLDBType: {
      Type *lldb_type = GetType();
      if (lldb_type)
        m_compiler_type = lldb_type->GetForwardCompilerType();
    } break;

    case eContextTypeVariable: {
      Variable *variable = GetVariable();
      if (variable) {
        Type *variable_type = variable->GetType();
        if (variable_type)
          m_compiler_type = variable_type->GetForwardCompilerType();
      }
    } break;
    }
  }

  return m_compiler_type;
}

void Value::SetCompilerType(const CompilerType &compiler_type) {
  m_compiler_type = compiler_type;
}

lldb::Format Value::GetValueDefaultFormat() {
  switch (m_context_type) {
  case eContextTypeRegisterInfo:
    if (GetRegisterInfo())
      return GetRegisterInfo()->format;
    break;

  case eContextTypeInvalid:
  case eContextTypeLLDBType:
  case eContextTypeVariable: {
    const CompilerType &ast_type = GetCompilerType();
    if (ast_type.IsValid())
      return ast_type.GetFormat();
  } break;
  }

  // Return a good default in case we can't figure anything out
  return eFormatHex;
}

bool Value::GetData(DataExtractor &data) {
  switch (m_value_type) {
  default:
    break;

  case eValueTypeScalar:
    if (m_value.GetData(data))
      return true;
    break;

  case eValueTypeLoadAddress:
  case eValueTypeFileAddress:
  case eValueTypeHostAddress:
    if (m_data_buffer.GetByteSize()) {
      data.SetData(m_data_buffer.GetBytes(), m_data_buffer.GetByteSize(),
                   data.GetByteOrder());
      return true;
    }
    break;
  }

  return false;
}

Status Value::GetValueAsData(ExecutionContext *exe_ctx, DataExtractor &data,
                             uint32_t data_offset, Module *module) {
  data.Clear();

  Status error;
  lldb::addr_t address = LLDB_INVALID_ADDRESS;
  AddressType address_type = eAddressTypeFile;
  Address file_so_addr;
  const CompilerType &ast_type = GetCompilerType();
  switch (m_value_type) {
  case eValueTypeVector:
    if (ast_type.IsValid())
      data.SetAddressByteSize(ast_type.GetPointerByteSize());
    else
      data.SetAddressByteSize(sizeof(void *));
    data.SetData(m_vector.bytes, m_vector.length, m_vector.byte_order);
    break;

  case eValueTypeScalar: {
    data.SetByteOrder(endian::InlHostByteOrder());
    if (ast_type.IsValid())
      data.SetAddressByteSize(ast_type.GetPointerByteSize());
    else
      data.SetAddressByteSize(sizeof(void *));

    uint32_t limit_byte_size = UINT32_MAX;

    if (ast_type.IsValid()) {
      if (llvm::Optional<uint64_t> size = ast_type.GetByteSize(
              exe_ctx ? exe_ctx->GetBestExecutionContextScope() : nullptr))
        limit_byte_size = *size;
    }

    if (limit_byte_size <= m_value.GetByteSize()) {
      if (m_value.GetData(data, limit_byte_size))
        return error; // Success;
    }

    error.SetErrorStringWithFormat("extracting data from value failed");
    break;
  }
  case eValueTypeLoadAddress:
    if (exe_ctx == NULL) {
      error.SetErrorString("can't read load address (no execution context)");
    } else {
      Process *process = exe_ctx->GetProcessPtr();
      if (process == NULL || !process->IsAlive()) {
        Target *target = exe_ctx->GetTargetPtr();
        if (target) {
          // Allow expressions to run and evaluate things when the target has
          // memory sections loaded. This allows you to use "target modules
          // load" to load your executable and any shared libraries, then
          // execute commands where you can look at types in data sections.
          const SectionLoadList &target_sections = target->GetSectionLoadList();
          if (!target_sections.IsEmpty()) {
            address = m_value.ULongLong(LLDB_INVALID_ADDRESS);
            if (target_sections.ResolveLoadAddress(address, file_so_addr)) {
              address_type = eAddressTypeLoad;
              data.SetByteOrder(target->GetArchitecture().GetByteOrder());
              data.SetAddressByteSize(
                  target->GetArchitecture().GetAddressByteSize());
            } else
              address = LLDB_INVALID_ADDRESS;
          }
        } else {
          error.SetErrorString("can't read load address (invalid process)");
        }
      } else {
        address = m_value.ULongLong(LLDB_INVALID_ADDRESS);
        address_type = eAddressTypeLoad;
        data.SetByteOrder(
            process->GetTarget().GetArchitecture().GetByteOrder());
        data.SetAddressByteSize(
            process->GetTarget().GetArchitecture().GetAddressByteSize());
      }
    }
    break;

  case eValueTypeFileAddress:
    if (exe_ctx == NULL) {
      error.SetErrorString("can't read file address (no execution context)");
    } else if (exe_ctx->GetTargetPtr() == NULL) {
      error.SetErrorString("can't read file address (invalid target)");
    } else {
      address = m_value.ULongLong(LLDB_INVALID_ADDRESS);
      if (address == LLDB_INVALID_ADDRESS) {
        error.SetErrorString("invalid file address");
      } else {
        if (module == NULL) {
          // The only thing we can currently lock down to a module so that we
          // can resolve a file address, is a variable.
          Variable *variable = GetVariable();
          if (variable) {
            SymbolContext var_sc;
            variable->CalculateSymbolContext(&var_sc);
            module = var_sc.module_sp.get();
          }
        }

        if (module) {
          bool resolved = false;
          ObjectFile *objfile = module->GetObjectFile();
          if (objfile) {
            Address so_addr(address, objfile->GetSectionList());
            addr_t load_address =
                so_addr.GetLoadAddress(exe_ctx->GetTargetPtr());
            bool process_launched_and_stopped =
                exe_ctx->GetProcessPtr()
                    ? StateIsStoppedState(exe_ctx->GetProcessPtr()->GetState(),
                                          true /* must_exist */)
                    : false;
            // Don't use the load address if the process has exited.
            if (load_address != LLDB_INVALID_ADDRESS &&
                process_launched_and_stopped) {
              resolved = true;
              address = load_address;
              address_type = eAddressTypeLoad;
              data.SetByteOrder(
                  exe_ctx->GetTargetRef().GetArchitecture().GetByteOrder());
              data.SetAddressByteSize(exe_ctx->GetTargetRef()
                                          .GetArchitecture()
                                          .GetAddressByteSize());
            } else {
              if (so_addr.IsSectionOffset()) {
                resolved = true;
                file_so_addr = so_addr;
                data.SetByteOrder(objfile->GetByteOrder());
                data.SetAddressByteSize(objfile->GetAddressByteSize());
              }
            }
          }
          if (!resolved) {
            Variable *variable = GetVariable();

            if (module) {
              if (variable)
                error.SetErrorStringWithFormat(
                    "unable to resolve the module for file address 0x%" PRIx64
                    " for variable '%s' in %s",
                    address, variable->GetName().AsCString(""),
                    module->GetFileSpec().GetPath().c_str());
              else
                error.SetErrorStringWithFormat(
                    "unable to resolve the module for file address 0x%" PRIx64
                    " in %s",
                    address, module->GetFileSpec().GetPath().c_str());
            } else {
              if (variable)
                error.SetErrorStringWithFormat(
                    "unable to resolve the module for file address 0x%" PRIx64
                    " for variable '%s'",
                    address, variable->GetName().AsCString(""));
              else
                error.SetErrorStringWithFormat(
                    "unable to resolve the module for file address 0x%" PRIx64,
                    address);
            }
          }
        } else {
          // Can't convert a file address to anything valid without more
          // context (which Module it came from)
          error.SetErrorString(
              "can't read memory from file address without more context");
        }
      }
    }
    break;

  case eValueTypeHostAddress:
    address = m_value.ULongLong(LLDB_INVALID_ADDRESS);
    address_type = eAddressTypeHost;
    if (exe_ctx) {
      Target *target = exe_ctx->GetTargetPtr();
      if (target) {
        data.SetByteOrder(target->GetArchitecture().GetByteOrder());
        data.SetAddressByteSize(target->GetArchitecture().GetAddressByteSize());
        break;
      }
    }
    // fallback to host settings
    data.SetByteOrder(endian::InlHostByteOrder());
    data.SetAddressByteSize(sizeof(void *));
    break;
  }

  // Bail if we encountered any errors
  if (error.Fail())
    return error;

  if (address == LLDB_INVALID_ADDRESS) {
    error.SetErrorStringWithFormat("invalid %s address",
                                   address_type == eAddressTypeHost ? "host"
                                                                    : "load");
    return error;
  }

  // If we got here, we need to read the value from memory.
  size_t byte_size = GetValueByteSize(&error, exe_ctx);

  // Bail if we encountered any errors getting the byte size.
  if (error.Fail())
    return error;

  // No memory to read for zero-sized types.
  if (byte_size == 0 &&
      SwiftASTContext::IsPossibleZeroSizeType(
          GetCompilerType(),
          exe_ctx ? exe_ctx->GetBestExecutionContextScope() : nullptr))
    return error;

  // Make sure we have enough room within "data", and if we don't make
  // something large enough that does
  if (!data.ValidOffsetForDataOfSize(data_offset, byte_size)) {
    auto data_sp =
        std::make_shared<DataBufferHeap>(data_offset + byte_size, '\0');
    data.SetData(data_sp);
  }

  uint8_t *dst = const_cast<uint8_t *>(data.PeekData(data_offset, byte_size));
  if (dst != NULL) {
    if (address_type == eAddressTypeHost) {
      // The address is an address in this process, so just copy it.
      if (address == 0) {
        error.SetErrorStringWithFormat(
            "trying to read from host address of 0.");
        return error;
      }
      memcpy(dst, reinterpret_cast<uint8_t *>(address), byte_size);
    } else if ((address_type == eAddressTypeLoad) ||
               (address_type == eAddressTypeFile)) {
      if (file_so_addr.IsValid()) {
        // We have a file address that we were able to translate into a section
        // offset address so we might be able to read this from the object
        // files if we don't have a live process. Lets always try and read from
        // the process if we have one though since we want to read the actual
        // value by setting "prefer_file_cache" to false.
        const bool prefer_file_cache = false;
        if (exe_ctx->GetTargetRef().ReadMemory(file_so_addr, prefer_file_cache,
                                               dst, byte_size,
                                               error) != byte_size) {
          error.SetErrorStringWithFormat(
              "read memory from 0x%" PRIx64 " failed", (uint64_t)address);
        }
      } else {
        // The execution context might have a NULL process, but it might have a
        // valid process in the exe_ctx->target, so use the
        // ExecutionContext::GetProcess accessor to ensure we get the process
        // if there is one.
        Process *process = exe_ctx->GetProcessPtr();

        if (process) {
          const size_t bytes_read =
              process->ReadMemory(address, dst, byte_size, error);
          if (bytes_read != byte_size)
            error.SetErrorStringWithFormat(
                "read memory from 0x%" PRIx64 " failed (%u of %u bytes read)",
                (uint64_t)address, (uint32_t)bytes_read, (uint32_t)byte_size);
        } else {
          error.SetErrorStringWithFormat("read memory from 0x%" PRIx64
                                         " failed (invalid process)",
                                         (uint64_t)address);
        }
      }
    } else {
      error.SetErrorStringWithFormat("unsupported AddressType value (%i)",
                                     address_type);
    }
  } else {
    error.SetErrorStringWithFormat("out of memory");
  }

  return error;
}

Scalar &Value::ResolveValue(ExecutionContext *exe_ctx) {
  const CompilerType &compiler_type = GetCompilerType();
  if (compiler_type.IsValid()) {
    switch (m_value_type) {
    case eValueTypeScalar: // raw scalar value
      break;

    default:
    case eValueTypeFileAddress:
    case eValueTypeLoadAddress: // load address value
    case eValueTypeHostAddress: // host address value (for memory in the process
                                // that is using liblldb)
    {
      DataExtractor data;
      lldb::addr_t addr = m_value.ULongLong(LLDB_INVALID_ADDRESS);
      Status error(GetValueAsData(exe_ctx, data, 0, NULL));
      if (error.Success()) {
        Scalar scalar;
        if (compiler_type.GetValueAsScalar(data, 0, data.GetByteSize(),
                                           scalar)) {
          m_value = scalar;
          m_value_type = eValueTypeScalar;
        } else {
          if ((uintptr_t)addr != (uintptr_t)m_data_buffer.GetBytes()) {
            m_value.Clear();
            m_value_type = eValueTypeScalar;
          }
        }
      } else {
        if ((uintptr_t)addr != (uintptr_t)m_data_buffer.GetBytes()) {
          m_value.Clear();
          m_value_type = eValueTypeScalar;
        }
      }
    } break;
    }
  }
  return m_value;
}

Variable *Value::GetVariable() {
  if (m_context_type == eContextTypeVariable)
    return static_cast<Variable *>(m_context);
  return NULL;
}

void Value::Clear() {
  m_value.Clear();
  m_vector.Clear();
  m_compiler_type.Clear();
  m_value_type = eValueTypeScalar;
  m_context = NULL;
  m_context_type = eContextTypeInvalid;
  m_data_buffer.Clear();
}

const char *Value::GetValueTypeAsCString(ValueType value_type) {
  switch (value_type) {
  case eValueTypeScalar:
    return "scalar";
  case eValueTypeVector:
    return "vector";
  case eValueTypeFileAddress:
    return "file address";
  case eValueTypeLoadAddress:
    return "load address";
  case eValueTypeHostAddress:
    return "host address";
  };
  return "???";
}

const char *Value::GetContextTypeAsCString(ContextType context_type) {
  switch (context_type) {
  case eContextTypeInvalid:
    return "invalid";
  case eContextTypeRegisterInfo:
    return "RegisterInfo *";
  case eContextTypeLLDBType:
    return "Type *";
  case eContextTypeVariable:
    return "Variable *";
  };
  return "???";
}

void Value::ConvertToLoadAddress(Module *module, Target *target) {
  if (!module || !target || (GetValueType() != eValueTypeFileAddress))
    return;

  lldb::addr_t file_addr = GetScalar().ULongLong(LLDB_INVALID_ADDRESS);
  if (file_addr == LLDB_INVALID_ADDRESS)
    return;

  Address so_addr;
  if (!module->ResolveFileAddress(file_addr, so_addr))
    return;
  lldb::addr_t load_addr = so_addr.GetLoadAddress(target);
  if (load_addr == LLDB_INVALID_ADDRESS)
    return;

  SetValueType(Value::eValueTypeLoadAddress);
  GetScalar() = load_addr;
}

ValueList::ValueList(const ValueList &rhs) { m_values = rhs.m_values; }

const ValueList &ValueList::operator=(const ValueList &rhs) {
  m_values = rhs.m_values;
  return *this;
}

void ValueList::PushValue(const Value &value) { m_values.push_back(value); }

size_t ValueList::GetSize() { return m_values.size(); }

Value *ValueList::GetValueAtIndex(size_t idx) {
  if (idx < GetSize()) {
    return &(m_values[idx]);
  } else
    return NULL;
}

void ValueList::Clear() { m_values.clear(); }<|MERGE_RESOLUTION|>--- conflicted
+++ resolved
@@ -223,32 +223,11 @@
   case eContextTypeLLDBType: // Type *
   case eContextTypeVariable: // Variable *
   {
-<<<<<<< HEAD
-    const CompilerType &ast_type = GetCompilerType();
-    ExecutionContextScope *exe_scope =
-        exe_ctx ? exe_ctx->GetBestExecutionContextScope() : nullptr;
-    if (auto size = ast_type.GetByteSize(
-              exe_ctx ? exe_ctx->GetBestExecutionContextScope() : nullptr))
-        byte_size = *size;
-    if (byte_size == 0 &&
-        SwiftASTContext::IsPossibleZeroSizeType(ast_type, exe_scope))
-      return 0;
-  } break;
-  }
-
-  if (error_ptr) {
-    if (byte_size == 0) {
-      if (error_ptr->Success())
-        error_ptr->SetErrorString("Unable to determine byte size.");
-    } else {
-      error_ptr->Clear();
-=======
     auto *scope = exe_ctx ? exe_ctx->GetBestExecutionContextScope() : nullptr;
     if (llvm::Optional<uint64_t> size = GetCompilerType().GetByteSize(scope)) {
       if (error_ptr)
         error_ptr->Clear();
       return *size;
->>>>>>> fd8b7c7b
     }
     break;
   }
