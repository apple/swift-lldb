//===-- Scalar.cpp ----------------------------------------------*- C++ -*-===//
//
//                     The LLVM Compiler Infrastructure
//
// This file is distributed under the University of Illinois Open Source
// License. See LICENSE.TXT for details.
//
//===----------------------------------------------------------------------===//

#include "lldb/Core/Scalar.h"

// C Includes
// C++ Includes
#include <cinttypes>
#include <cmath>
#include <cstdio>

// Other libraries and framework includes
#include "llvm/ADT/SmallString.h"

// Project includes
#include "lldb/Interpreter/Args.h"
#include "lldb/Core/Error.h"
#include "lldb/Core/Stream.h"
#include "lldb/Core/DataExtractor.h"
#include "lldb/Host/Endian.h"
#include "lldb/Host/StringConvert.h"

#include "Plugins/Process/Utility/InstructionUtils.h"

using namespace lldb;
using namespace lldb_private;

//----------------------------------------------------------------------
// Promote to max type currently follows the ANSI C rule for type
// promotion in expressions.
//----------------------------------------------------------------------
static Scalar::Type
PromoteToMaxType
(
    const Scalar& lhs,                  // The const left hand side object
    const Scalar& rhs,                  // The const right hand side object
    Scalar& temp_value,             // A modifiable temp value than can be used to hold either the promoted lhs or rhs object
    const Scalar* &promoted_lhs_ptr,    // Pointer to the resulting possibly promoted value of lhs (at most one of lhs/rhs will get promoted)
    const Scalar* &promoted_rhs_ptr // Pointer to the resulting possibly promoted value of rhs (at most one of lhs/rhs will get promoted)
)
{
    Scalar result;
    // Initialize the promoted values for both the right and left hand side values
    // to be the objects themselves. If no promotion is needed (both right and left
    // have the same type), then the temp_value will not get used.
    promoted_lhs_ptr = &lhs;
    promoted_rhs_ptr = &rhs;
    // Extract the types of both the right and left hand side values
    Scalar::Type lhs_type = lhs.GetType();
    Scalar::Type rhs_type = rhs.GetType();

    if (lhs_type > rhs_type)
    {
        // Right hand side need to be promoted
        temp_value = rhs;                   // Copy right hand side into the temp value
        if (temp_value.Promote(lhs_type))   // Promote it
            promoted_rhs_ptr = &temp_value; // Update the pointer for the promoted right hand side
    }
    else if (lhs_type < rhs_type)
    {
        // Left hand side need to be promoted
        temp_value = lhs;                   // Copy left hand side value into the temp value
        if (temp_value.Promote(rhs_type))   // Promote it
            promoted_lhs_ptr = &temp_value; // Update the pointer for the promoted left hand side
    }

    // Make sure our type promotion worked as expected
    if (promoted_lhs_ptr->GetType() == promoted_rhs_ptr->GetType())
        return promoted_lhs_ptr->GetType(); // Return the resulting max type

    // Return the void type (zero) if we fail to promote either of the values.
    return Scalar::e_void;
}

Scalar::Scalar() :
    m_type(e_void),
    m_float((float)0)
{
}

Scalar::Scalar(const Scalar& rhs) :
    m_type(rhs.m_type),
    m_integer(rhs.m_integer),
    m_float(rhs.m_float)
{
}

//Scalar::Scalar(const RegisterValue& reg) :
//  m_type(e_void),
//  m_data()
//{
//  switch (reg.info.encoding)
//  {
//  case eEncodingUint:     // unsigned integer
//      switch (reg.info.byte_size)
//      {
//      case 1: m_type = e_uint; m_data.uint = reg.value.uint8; break;
//      case 2: m_type = e_uint; m_data.uint = reg.value.uint16; break;
//      case 4: m_type = e_uint; m_data.uint = reg.value.uint32; break;
//      case 8: m_type = e_ulonglong; m_data.ulonglong = reg.value.uint64; break;
//      break;
//      }
//      break;
//
//  case eEncodingSint:     // signed integer
//      switch (reg.info.byte_size)
//      {
//      case 1: m_type = e_sint; m_data.sint = reg.value.sint8; break;
//      case 2: m_type = e_sint; m_data.sint = reg.value.sint16; break;
//      case 4: m_type = e_sint; m_data.sint = reg.value.sint32; break;
//      case 8: m_type = e_slonglong; m_data.slonglong = reg.value.sint64; break;
//      break;
//      }
//      break;
//
//  case eEncodingIEEE754:  // float
//      switch (reg.info.byte_size)
//      {
//      case 4: m_type = e_float; m_data.flt = reg.value.float32; break;
//      case 8: m_type = e_double; m_data.dbl = reg.value.float64; break;
//      break;
//      }
//      break;
//    case eEncodingVector: // vector registers
//      break;
//  }
//}

bool
Scalar::GetData (DataExtractor &data, size_t limit_byte_size) const
{
    size_t byte_size = GetByteSize();
    if (byte_size > 0)
    {
        const uint8_t *bytes = reinterpret_cast<const uint8_t *>(GetBytes());

        if (limit_byte_size < byte_size)
        {
            if (endian::InlHostByteOrder() == eByteOrderLittle)
            {
                // On little endian systems if we want fewer bytes from the
                // current type we just specify fewer bytes since the LSByte
                // is first...
                byte_size = limit_byte_size;
            }
            else if (endian::InlHostByteOrder() == eByteOrderBig)
            {
                // On big endian systems if we want fewer bytes from the
                // current type have to advance our initial byte pointer and
                // trim down the number of bytes since the MSByte is first
                bytes += byte_size - limit_byte_size;
                byte_size = limit_byte_size;
            }
        }

        data.SetData(bytes, byte_size, endian::InlHostByteOrder());
        return true;
    }
    data.Clear();
    return false;
}

const void *
Scalar::GetBytes() const
{
    const uint64_t *apint_words;
    const uint8_t *bytes;
    static float_t flt_val;
    static double_t dbl_val;
    static uint64_t swapped_words[4];
    switch (m_type)
    {
    case e_void:
        break;
    case e_sint:
    case e_uint:
    case e_slong:
    case e_ulong:
    case e_slonglong:
    case e_ulonglong:
        bytes = reinterpret_cast<const uint8_t *>(m_integer.getRawData());
        // getRawData always returns a pointer to an uint64_t.  If we have a smaller type,
        // we need to update the pointer on big-endian systems.
        if (endian::InlHostByteOrder() == eByteOrderBig)
        {
            size_t byte_size = m_integer.getBitWidth() / 8;
            if (byte_size < 8)
                bytes += 8 - byte_size;
        }
        return bytes;
    case e_sint128:
    case e_uint128:
        apint_words = m_integer.getRawData();
        // getRawData always returns a pointer to an array of two uint64_t values,
        // where the least-significant word always comes first.  On big-endian
        // systems we need to swap the two words.
        if (endian::InlHostByteOrder() == eByteOrderBig)
        {
            swapped_words[0] = apint_words[1];
            swapped_words[1] = apint_words[0];
            apint_words = swapped_words;
        }
        return reinterpret_cast<const void *>(apint_words);
    case e_sint256:
    case e_uint256:
        apint_words = m_integer.getRawData();
        // getRawData always returns a pointer to an array of four uint64_t values,
        // where the least-significant word always comes first.  On big-endian
        // systems we need to swap the four words.
        if (endian::InlHostByteOrder() == eByteOrderBig)
        {
            swapped_words[0] = apint_words[3];
            swapped_words[1] = apint_words[2];
            swapped_words[2] = apint_words[1];
            swapped_words[3] = apint_words[0];
            apint_words = swapped_words;
        }
        return reinterpret_cast<const void *>(apint_words);
    case e_float:
        flt_val = m_float.convertToFloat();
        return reinterpret_cast<const void *>(&flt_val);
    case e_double:
        dbl_val = m_float.convertToDouble();
        return reinterpret_cast<const void *>(&dbl_val);
    case e_long_double:
        llvm::APInt ldbl_val = m_float.bitcastToAPInt();
        apint_words = ldbl_val.getRawData();
        // getRawData always returns a pointer to an array of two uint64_t values,
        // where the least-significant word always comes first.  On big-endian
        // systems we need to swap the two words.
        if (endian::InlHostByteOrder() == eByteOrderBig)
        {
            swapped_words[0] = apint_words[1];
            swapped_words[1] = apint_words[0];
            apint_words = swapped_words;
        }
        return reinterpret_cast<const void *>(apint_words);
    }
    return nullptr;
}

size_t
Scalar::GetByteSize() const
{
    switch (m_type)
    {
    case e_void:
        break;
    case e_sint:
    case e_uint:
    case e_slong:
    case e_ulong:
    case e_slonglong:
    case e_ulonglong:
    case e_sint128:
    case e_uint128:
    case e_sint256:
    case e_uint256:
        return (m_integer.getBitWidth() / 8);
    case e_float:       return sizeof(float_t);
    case e_double:      return sizeof(double_t);
    case e_long_double: return sizeof(long_double_t);
    }
    return 0;
}

bool
Scalar::IsZero() const
{
    llvm::APInt zero_int = llvm::APInt::getNullValue(m_integer.getBitWidth() / 8);
    switch (m_type)
    {
    case e_void:
        break;
    case e_sint:
    case e_uint:
    case e_slong:
    case e_ulong:
    case e_slonglong:
    case e_ulonglong:
    case e_sint128:
    case e_uint128:
    case e_sint256:
    case e_uint256:
        return llvm::APInt::isSameValue(zero_int, m_integer);
    case e_float:
    case e_double:
    case e_long_double:
        return m_float.isZero();
    }
    return false;
}

void
Scalar::GetValue (Stream *s, bool show_type) const
{
    if (show_type)
        s->Printf("(%s) ", GetTypeAsCString());

    switch (m_type)
    {
    case e_void:
        break;
    case e_sint:
    case e_ulong:
    case e_slonglong:
    case e_sint128:
    case e_sint256:
        s->Printf("%s",m_integer.toString(10,true).c_str());
        break;
    case e_uint:
    case e_slong:
    case e_ulonglong:
    case e_uint128:
    case e_uint256:
        s->Printf("%s",m_integer.toString(16,false).c_str());
        break;
    case e_float:
    case e_double:
    case e_long_double:
        llvm::SmallString<24> string;
        m_float.toString(string);
        s->Printf("%s", string.c_str());
        break;
    }
}

const char *
Scalar::GetTypeAsCString() const
{
    switch (m_type)
    {
    case e_void:        return "void";
    case e_sint:        return "int";
    case e_uint:        return "unsigned int";
    case e_slong:       return "long";
    case e_ulong:       return "unsigned long";
    case e_slonglong:   return "long long";
    case e_ulonglong:   return "unsigned long long";
    case e_sint128:     return "int128_t";
    case e_uint128:     return "unsigned int128_t";
    case e_sint256:     return "int256_t";
    case e_uint256:     return "unsigned int256_t";
    case e_float:       return "float";
    case e_double:      return "double";
    case e_long_double: return "long double";
    }
    return "<invalid Scalar type>";
}

Scalar&
Scalar::operator=(const Scalar& rhs)
{
    if (this != &rhs)
    {
        m_type = rhs.m_type;
        m_integer = llvm::APInt(rhs.m_integer);
        m_float = rhs.m_float;
    }
    return *this;
}

Scalar&
Scalar::operator= (const int v)
{
    m_type = e_sint;
    m_integer = llvm::APInt(sizeof(int) * 8, v, true);
    return *this;
}

Scalar&
Scalar::operator= (unsigned int v)
{
    m_type = e_uint;
    m_integer = llvm::APInt(sizeof(int) * 8, v);
    return *this;
}

Scalar&
Scalar::operator= (long v)
{
    m_type = e_slong;
    m_integer = llvm::APInt(sizeof(long) * 8, v, true);
    return *this;
}

Scalar&
Scalar::operator= (unsigned long v)
{
    m_type = e_ulong;
    m_integer = llvm::APInt(sizeof(long) * 8, v);
    return *this;
}

Scalar&
Scalar::operator= (long long v)
{
    m_type = e_slonglong;
    m_integer = llvm::APInt(sizeof(long) * 8, v, true);
    return *this;
}

Scalar&
Scalar::operator= (unsigned long long v)
{
    m_type = e_ulonglong;
    m_integer = llvm::APInt(sizeof(long long) * 8, v);
    return *this;
}

Scalar&
Scalar::operator= (float v)
{
    m_type = e_float;
    m_float = llvm::APFloat(v);
    return *this;
}

Scalar&
Scalar::operator= (double v)
{
    m_type = e_double;
    m_float = llvm::APFloat(v);
    return *this;
}

Scalar&
Scalar::operator= (long double v)
{
    m_type = e_long_double;
    if(m_ieee_quad)
        m_float = llvm::APFloat(llvm::APFloat::IEEEquad, llvm::APInt(BITWIDTH_INT128, NUM_OF_WORDS_INT128, ((type128 *)&v)->x));
    else
        m_float = llvm::APFloat(llvm::APFloat::x87DoubleExtended, llvm::APInt(BITWIDTH_INT128, NUM_OF_WORDS_INT128, ((type128 *)&v)->x));
    return *this;
}

Scalar&
Scalar::operator= (llvm::APInt rhs)
{
    m_integer = llvm::APInt(rhs);
    switch(m_integer.getBitWidth())
    {
        case 8:
        case 16:
        case 32:
            if(m_integer.isSignedIntN(sizeof(sint_t) * 8))
                m_type = e_sint;
            else
                m_type = e_uint;
            break;
        case 64:
            if(m_integer.isSignedIntN(sizeof(slonglong_t) * 8))
                m_type = e_slonglong;
            else
                m_type = e_ulonglong;
            break;
        case 128:
            if(m_integer.isSignedIntN(BITWIDTH_INT128))
                m_type = e_sint128;
            else
                m_type = e_uint128;
            break;
        case 256:
            if(m_integer.isSignedIntN(BITWIDTH_INT256))
                m_type = e_sint256;
            else
                m_type = e_uint256;
            break;
    }
    return *this;
}

Scalar::~Scalar() = default;

bool
Scalar::Promote(Scalar::Type type)
{
    bool success = false;
    switch (m_type)
    {
    case e_void:
        break;

    case e_sint:
        switch (type)
        {
            case e_void: break;
            case e_sint: success = true; break;
            case e_uint:
                m_integer = m_integer.sextOrTrunc(sizeof(uint_t) * 8);
                success = true;
                break;

            case e_slong:
                m_integer = m_integer.sextOrTrunc(sizeof(slong_t) * 8);
                success = true;
                break;

            case e_ulong:
                m_integer = m_integer.sextOrTrunc(sizeof(ulong_t) * 8);
                success = true;
                break;

            case e_slonglong:
                m_integer = m_integer.sextOrTrunc(sizeof(slonglong_t) * 8);
                success = true;
                break;

            case e_ulonglong:
                m_integer = m_integer.sextOrTrunc(sizeof(ulonglong_t) * 8);
                success = true;
                break;

            case e_sint128:
            case e_uint128:
                m_integer = m_integer.sextOrTrunc(BITWIDTH_INT128);
                success = true;
                break;

            case e_sint256:
            case e_uint256:
                m_integer = m_integer.sextOrTrunc(BITWIDTH_INT256);
                success = true;
                break;

            case e_float:
                m_float = llvm::APFloat(m_integer.bitsToFloat());
                success = true;
                break;

            case e_double:
                m_float = llvm::APFloat(m_integer.bitsToDouble());
                success = true;
                break;

            case e_long_double:
                if(m_ieee_quad)
                    m_float = llvm::APFloat(llvm::APFloat::IEEEquad, m_integer);
                else
                    m_float = llvm::APFloat(llvm::APFloat::x87DoubleExtended, m_integer);
                success = true;
                break;
        }
        break;

    case e_uint:
        switch (type)
        {
             case e_void:
             case e_sint:     break;
             case e_uint:     success = true; break;
             case e_slong:
                 m_integer = m_integer.zextOrTrunc(sizeof(slong_t) * 8);
                 success = true;
                 break;

             case e_ulong:
                 m_integer = m_integer.zextOrTrunc(sizeof(ulong_t) * 8);
                 success = true;
                 break;

             case e_slonglong:
                 m_integer = m_integer.zextOrTrunc(sizeof(slonglong_t) * 8);
                 success = true;
                 break;

             case e_ulonglong:
                 m_integer = m_integer.zextOrTrunc(sizeof(ulonglong_t) * 8);
                 success = true;
                 break;

             case e_sint128:
             case e_uint128:
                 m_integer = m_integer.zextOrTrunc(BITWIDTH_INT128);
                 success = true;
                 break;

            case e_sint256:
            case e_uint256:
                m_integer = m_integer.zextOrTrunc(BITWIDTH_INT256);
                success = true;
                break;

            case e_float:
                 m_float = llvm::APFloat(m_integer.bitsToFloat());
                 success = true;
                 break;

             case e_double:
                 m_float = llvm::APFloat(m_integer.bitsToDouble());
                 success = true;
                 break;

             case e_long_double:
                 if(m_ieee_quad)
                     m_float = llvm::APFloat(llvm::APFloat::IEEEquad, m_integer);
                 else
                     m_float = llvm::APFloat(llvm::APFloat::x87DoubleExtended, m_integer);
                 success = true;
                 break;
        }
        break;

    case e_slong:
        switch (type)
        {
             case e_void:
             case e_sint:
             case e_uint:    break;
             case e_slong:   success = true; break;
             case e_ulong:
                 m_integer = m_integer.sextOrTrunc(sizeof(ulong_t) * 8);
                 success = true;
                 break;

             case e_slonglong:
                 m_integer = m_integer.sextOrTrunc(sizeof(slonglong_t) * 8);
                 success = true;
                 break;

             case e_ulonglong:
                 m_integer = m_integer.sextOrTrunc(sizeof(ulonglong_t) * 8);
                 success = true;
                 break;

             case e_sint128:
             case e_uint128:
                 m_integer = m_integer.sextOrTrunc(BITWIDTH_INT128);
                 success = true;
                 break;

             case e_sint256:
             case e_uint256:
                 m_integer = m_integer.sextOrTrunc(BITWIDTH_INT256);
                 success = true;
                 break;

             case e_float:
                 m_float = llvm::APFloat(m_integer.bitsToFloat());
                 success = true;
                 break;

             case e_double:
                 m_float = llvm::APFloat(m_integer.bitsToDouble());
                 success = true;
                 break;

             case e_long_double:
                 if(m_ieee_quad)
                     m_float = llvm::APFloat(llvm::APFloat::IEEEquad, m_integer);
                 else
                     m_float = llvm::APFloat(llvm::APFloat::x87DoubleExtended, m_integer);
                 success = true;
                 break;
        }
        break;

    case e_ulong:
        switch (type)
        {
             case e_void:
             case e_sint:
             case e_uint:
             case e_slong:    break;
             case e_ulong:    success = true; break;
             case e_slonglong:
                 m_integer = m_integer.zextOrTrunc(sizeof(slonglong_t) * 8);
                 success = true;
                 break;

             case e_ulonglong:
                 m_integer = m_integer.zextOrTrunc(sizeof(ulonglong_t) * 8);
                 success = true;
                 break;

             case e_sint128:
             case e_uint128:
                 m_integer = m_integer.zextOrTrunc(BITWIDTH_INT128);
                 success = true;
                 break;

             case e_sint256:
             case e_uint256:
                 m_integer = m_integer.zextOrTrunc(BITWIDTH_INT256);
                 success = true;
                 break;

             case e_float:
                 m_float = llvm::APFloat(m_integer.bitsToFloat());
                 success = true;
                 break;

             case e_double:
                 m_float = llvm::APFloat(m_integer.bitsToDouble());
                 success = true;
                 break;

             case e_long_double:
                 if(m_ieee_quad)
                     m_float = llvm::APFloat(llvm::APFloat::IEEEquad, m_integer);
                 else
                     m_float = llvm::APFloat(llvm::APFloat::x87DoubleExtended, m_integer);
                 success = true;
                 break;
        }
        break;

    case e_slonglong:
        switch (type)
        {
             case e_void:
             case e_sint:
             case e_uint:
             case e_slong:
             case e_ulong:        break;
             case e_slonglong:    success = true; break;
             case e_ulonglong:
                 m_integer = m_integer.sextOrTrunc(sizeof(ulonglong_t) * 8);
                 success = true;
                 break;

             case e_sint128:
             case e_uint128:
                 m_integer = m_integer.sextOrTrunc(BITWIDTH_INT128);
                 success = true;
                 break;


             case e_sint256:
             case e_uint256:
                 m_integer = m_integer.sextOrTrunc(BITWIDTH_INT256);
                 success = true;
                 break;

             case e_float:
                 m_float = llvm::APFloat(m_integer.bitsToFloat());
                 success = true;
                 break;

             case e_double:
                 m_float = llvm::APFloat(m_integer.bitsToDouble());
                 success = true;
                 break;

             case e_long_double:
                 if(m_ieee_quad)
                     m_float = llvm::APFloat(llvm::APFloat::IEEEquad, m_integer);
                 else
                     m_float = llvm::APFloat(llvm::APFloat::x87DoubleExtended, m_integer);
                 success = true;
                 break;
        }
        break;

    case e_ulonglong:
        switch (type)
        {
             case e_void:
             case e_sint:
             case e_uint:
             case e_slong:
             case e_ulong:
             case e_slonglong:    break;
             case e_ulonglong:    success = true; break;
             case e_sint128:
             case e_uint128:
                 m_integer = m_integer.zextOrTrunc(BITWIDTH_INT128);
                 success = true;
                 break;

             case e_sint256:
             case e_uint256:
                 m_integer = m_integer.zextOrTrunc(BITWIDTH_INT256);
                 success = true;
                 break;

             case e_float:
                 m_float = llvm::APFloat(m_integer.bitsToFloat());
                 success = true;
                 break;

             case e_double:
                 m_float = llvm::APFloat(m_integer.bitsToDouble());
                 success = true;
                 break;

             case e_long_double:
                 if(m_ieee_quad)
                     m_float = llvm::APFloat(llvm::APFloat::IEEEquad, m_integer);
                 else
                     m_float = llvm::APFloat(llvm::APFloat::x87DoubleExtended, m_integer);
                 success = true;
                 break;
        }
        break;

    case e_sint128:
        switch (type)
        {
             case e_void:
             case e_sint:
             case e_uint:
             case e_slong:
             case e_ulong:
             case e_slonglong:
             case e_ulonglong:   break;
             case e_sint128:     success = true; break;
             case e_uint128:
                 m_integer = m_integer.sextOrTrunc(BITWIDTH_INT128);
                 success = true;
                 break;

             case e_sint256:
             case e_uint256:
                 m_integer = m_integer.sextOrTrunc(BITWIDTH_INT256);
                 success = true;
                 break;

             case e_float:
                 m_float = llvm::APFloat(m_integer.bitsToFloat());
                 success = true;
                 break;

             case e_double:
                 m_float = llvm::APFloat(m_integer.bitsToDouble());
                 success = true;
                 break;

             case e_long_double:
                 if(m_ieee_quad)
                     m_float = llvm::APFloat(llvm::APFloat::IEEEquad, m_integer);
                 else
                     m_float = llvm::APFloat(llvm::APFloat::x87DoubleExtended, m_integer);
                 success = true;
                 break;
        }
        break;

    case e_uint128:
        switch (type)
        {
             case e_void:
             case e_sint:
             case e_uint:
             case e_slong:
             case e_ulong:
             case e_slonglong:
             case e_ulonglong:
             case e_sint128:    break;
             case e_uint128:    success = true; break;
             case e_sint256:
             case e_uint256:
                 m_integer = m_integer.zextOrTrunc(BITWIDTH_INT256);
                 success = true;
                 break;

             case e_float:
                 m_float = llvm::APFloat(m_integer.bitsToFloat());
                 success = true;
                 break;

             case e_double:
                 m_float = llvm::APFloat(m_integer.bitsToDouble());
                 success = true;
                 break;

             case e_long_double:
                 if(m_ieee_quad)
                     m_float = llvm::APFloat(llvm::APFloat::IEEEquad, m_integer);
                 else
                     m_float = llvm::APFloat(llvm::APFloat::x87DoubleExtended, m_integer);
                 success = true;
                 break;
        }
        break;

    case e_sint256:
        switch (type)
        {
            case e_void:
            case e_sint:
            case e_uint:
            case e_slong:
            case e_ulong:
            case e_slonglong:
            case e_ulonglong:
            case e_sint128:
            case e_uint128: break;
            case e_sint256: success = true; break;
            case e_uint256:
                m_integer = m_integer.sextOrTrunc(BITWIDTH_INT256);
                success = true;
                break;

            case e_float:
                m_float = llvm::APFloat(m_integer.bitsToFloat());
                success = true;
                break;

            case e_double:
                m_float = llvm::APFloat(m_integer.bitsToDouble());
                success = true;
                break;

            case e_long_double:
                if(m_ieee_quad)
                    m_float = llvm::APFloat(llvm::APFloat::IEEEquad, m_integer);
                else
                    m_float = llvm::APFloat(llvm::APFloat::x87DoubleExtended, m_integer);
                success = true;
                break;
        }
        break;
            
    case e_uint256:
        switch (type)
        {
            case e_void:
            case e_sint:
            case e_uint:
            case e_slong:
            case e_ulong:
            case e_slonglong:
            case e_ulonglong:
            case e_sint128:
            case e_uint128:
            case e_sint256: break;
            case e_uint256: success = true; break;
            case e_float:
                m_float = llvm::APFloat(m_integer.bitsToFloat());
                success = true;
                break;

            case e_double:
                m_float = llvm::APFloat(m_integer.bitsToDouble());
                success = true;
                break;

            case e_long_double:
                if(m_ieee_quad)
                    m_float = llvm::APFloat(llvm::APFloat::IEEEquad, m_integer);
                else
                    m_float = llvm::APFloat(llvm::APFloat::x87DoubleExtended, m_integer);
                success = true;
                break;
        }
        break;
            
    case e_float:
        switch (type)
        {
             case e_void:
             case e_sint:
             case e_uint:
             case e_slong:
             case e_ulong:
             case e_slonglong:
             case e_ulonglong:
             case e_sint128:
             case e_uint128:
             case e_sint256:
             case e_uint256:    break;
             case e_float:      success = true; break;
             case e_double:
                 m_float = llvm::APFloat((float_t)m_float.convertToFloat());
                 success = true;
                 break;

             case e_long_double:
                 if(m_ieee_quad)
                     m_float = llvm::APFloat(llvm::APFloat::IEEEquad, m_float.bitcastToAPInt());
                 else
                     m_float = llvm::APFloat(llvm::APFloat::x87DoubleExtended, m_float.bitcastToAPInt());
                 success = true;
                 break;
        }
        break;

    case e_double:
        switch (type)
        {
             case e_void:
             case e_sint:
             case e_uint:
             case e_slong:
             case e_ulong:
             case e_slonglong:
             case e_ulonglong:
             case e_sint128:
             case e_uint128:
             case e_sint256:
             case e_uint256:
             case e_float:      break;
             case e_double:     success = true; break;
             case e_long_double:
                 if(m_ieee_quad)
                     m_float = llvm::APFloat(llvm::APFloat::IEEEquad, m_float.bitcastToAPInt());
                 else
                     m_float = llvm::APFloat(llvm::APFloat::x87DoubleExtended, m_float.bitcastToAPInt());
                 success = true;
                 break;
        }
        break;

    case e_long_double:
        switch (type)
        {
        case e_void:
        case e_sint:
        case e_uint:
        case e_slong:
        case e_ulong:
        case e_slonglong:
        case e_ulonglong:
        case e_sint128:
        case e_uint128:
        case e_sint256:
        case e_uint256:
        case e_float:
        case e_double:      break;
        case e_long_double: success = true; break;
        }
        break;
    }

    if (success)
        m_type = type;
    return success;
}

const char *
Scalar::GetValueTypeAsCString (Scalar::Type type)
{
    switch (type)
    {
    case e_void:        return "void";
    case e_sint:        return "int";
    case e_uint:        return "unsigned int";
    case e_slong:       return "long";
    case e_ulong:       return "unsigned long";
    case e_slonglong:   return "long long";
    case e_ulonglong:   return "unsigned long long";
    case e_float:       return "float";
    case e_double:      return "double";
    case e_long_double: return "long double";
    case e_sint128:     return "int128_t";
    case e_uint128:     return "uint128_t";
    case e_sint256:     return "int256_t";
    case e_uint256:     return "uint256_t";
    }
    return "???";
}

Scalar::Type
Scalar::GetValueTypeForSignedIntegerWithByteSize (size_t byte_size)
{
    if (byte_size <= sizeof(sint_t))
        return e_sint;
    if (byte_size <= sizeof(slong_t))
        return e_slong;
    if (byte_size <= sizeof(slonglong_t))
        return e_slonglong;
    return e_void;
}

Scalar::Type
Scalar::GetValueTypeForUnsignedIntegerWithByteSize (size_t byte_size)
{
    if (byte_size <= sizeof(uint_t))
        return e_uint;
    if (byte_size <= sizeof(ulong_t))
        return e_ulong;
    if (byte_size <= sizeof(ulonglong_t))
        return e_ulonglong;
    return e_void;
}

Scalar::Type
Scalar::GetValueTypeForFloatWithByteSize (size_t byte_size)
{
    if (byte_size == sizeof(float_t))
        return e_float;
    if (byte_size == sizeof(double_t))
        return e_double;
    if (byte_size == sizeof(long_double_t))
        return e_long_double;
    return e_void;
}

bool
Scalar::Cast(Scalar::Type type)
{
    bool success = false;
    switch (m_type)
    {
    case e_void:
        break;

    case e_sint:
    case e_uint:
    case e_slong:
    case e_ulong:
    case e_slonglong:
    case e_ulonglong:
    case e_sint128:
    case e_uint128:
    case e_sint256:
    case e_uint256:
        switch (type)
        {
             case e_void:        break;
             case e_sint:
                 m_integer = m_integer.sextOrTrunc(sizeof(sint_t) * 8);
                 success = true;
                 break;

             case e_uint:
                 m_integer = m_integer.zextOrTrunc(sizeof(sint_t) * 8);
                 success = true;
                 break;

             case e_slong:
                 m_integer = m_integer.sextOrTrunc(sizeof(slong_t) * 8);
                 success = true;
                 break;

             case e_ulong:
                 m_integer = m_integer.zextOrTrunc(sizeof(slong_t) * 8);
                 success = true;
                 break;

             case e_slonglong:
                 m_integer = m_integer.sextOrTrunc(sizeof(slonglong_t) * 8);
                 success = true;
                 break;

             case e_ulonglong:
                 m_integer = m_integer.zextOrTrunc(sizeof(slonglong_t) * 8);
                 success = true;
                 break;

             case e_sint128:
                 m_integer = m_integer.sextOrTrunc(BITWIDTH_INT128);
                 success = true;
                 break;

             case e_uint128:
                 m_integer = m_integer.zextOrTrunc(BITWIDTH_INT128);
                 success = true;
                 break;

             case e_sint256:
                 m_integer = m_integer.sextOrTrunc(BITWIDTH_INT256);
                 success = true;
                 break;

             case e_uint256:
                 m_integer = m_integer.zextOrTrunc(BITWIDTH_INT256);
                 success = true;
                 break;

             case e_float:
                 m_float = llvm::APFloat(m_integer.bitsToFloat());
                 success = true;
                 break;

             case e_double:
                 m_float = llvm::APFloat(m_integer.bitsToDouble());
                 success = true;
                 break;

             case e_long_double:
                 if(m_ieee_quad)
                     m_float = llvm::APFloat(llvm::APFloat::IEEEquad, m_integer);
                 else
                     m_float = llvm::APFloat(llvm::APFloat::x87DoubleExtended, m_integer);
                 success = true;
                 break;
        }
        break;

    case e_float:
        switch (type)
        {
        case e_void: break;
        case e_sint:
        case e_uint:
        case e_slong:
        case e_ulong:
        case e_slonglong:
        case e_ulonglong:
        case e_sint128:
        case e_uint128:
        case e_sint256:
        case e_uint256:     m_integer = m_float.bitcastToAPInt();         success = true; break;
        case e_float:       m_float = llvm::APFloat(m_float.convertToFloat());         success = true; break;
        case e_double:      m_float = llvm::APFloat(m_float.convertToFloat());         success = true; break;
        case e_long_double:
            if(m_ieee_quad)
                m_float = llvm::APFloat(llvm::APFloat::IEEEquad, m_float.bitcastToAPInt());
            else
                m_float = llvm::APFloat(llvm::APFloat::x87DoubleExtended, m_float.bitcastToAPInt());
            success = true;
            break;
        }
        break;

    case e_double:
        switch (type)
        {
        case e_void: break;
        case e_sint:
        case e_uint:
        case e_slong:
        case e_ulong:
        case e_slonglong:
        case e_ulonglong:
        case e_sint128:
        case e_uint128:
        case e_sint256:
        case e_uint256:     m_integer = m_float.bitcastToAPInt();                      success = true; break;
        case e_float:       m_float = llvm::APFloat(m_float.convertToDouble());        success = true; break;
        case e_double:      m_float = llvm::APFloat(m_float.convertToDouble());        success = true; break;
        case e_long_double:
            if(m_ieee_quad)
                m_float = llvm::APFloat(llvm::APFloat::IEEEquad, m_float.bitcastToAPInt());
            else
                m_float = llvm::APFloat(llvm::APFloat::x87DoubleExtended, m_float.bitcastToAPInt());
            success = true;
            break;
        }
        break;

    case e_long_double:
        switch (type)
        {
        case e_void: break;
        case e_sint:
            m_integer = m_float.bitcastToAPInt();
            m_integer = m_integer.sextOrTrunc(sizeof(sint_t) * 8);
            success = true;
            break;

        case e_uint:
            m_integer = m_float.bitcastToAPInt();
            m_integer = m_integer.zextOrTrunc(sizeof(sint_t) * 8);
            success = true;
            break;

        case e_slong:
            m_integer = m_float.bitcastToAPInt();
            m_integer = m_integer.sextOrTrunc(sizeof(slong_t) * 8);
            success = true;
            break;

        case e_ulong:
            m_integer = m_float.bitcastToAPInt();
            m_integer = m_integer.zextOrTrunc(sizeof(slong_t) * 8);
            success = true;
            break;

        case e_slonglong:
            m_integer = m_float.bitcastToAPInt();
            m_integer = m_integer.sextOrTrunc(sizeof(slonglong_t) * 8);
            success = true;
            break;

        case e_ulonglong:
            m_integer = m_float.bitcastToAPInt();
            m_integer = m_integer.zextOrTrunc(sizeof(slonglong_t) * 8);
            success = true;
            break;

        case e_sint128:
            m_integer = m_float.bitcastToAPInt();
            m_integer = m_integer.sextOrTrunc(BITWIDTH_INT128);
            success = true;
            break;

        case e_uint128:
            m_integer = m_float.bitcastToAPInt();
            m_integer = m_integer.zextOrTrunc(BITWIDTH_INT128);
            success = true;
            break;

        case e_sint256:
            m_integer = m_float.bitcastToAPInt();
            m_integer = m_integer.sextOrTrunc(BITWIDTH_INT256);
            success = true;
            break;

        case e_uint256:
            m_integer = m_float.bitcastToAPInt();
            m_integer = m_integer.zextOrTrunc(BITWIDTH_INT256);
            success = true;
            break;

        case e_float:       m_float = llvm::APFloat(m_float.convertToFloat());     success = true; break;
        case e_double:      m_float = llvm::APFloat(m_float.convertToFloat());    success = true; break;
        case e_long_double: success = true; break;
        }
        break;
    }

    if (success)
        m_type = type;
    return success;
}

bool
Scalar::MakeSigned ()
{
    bool success = false;
    
    switch (m_type)
    {
    case e_void:                                break;
    case e_sint:                                success = true; break;
    case e_uint:        m_type = e_sint;        success = true; break;
    case e_slong:                               success = true; break;
    case e_ulong:       m_type = e_slong;       success = true; break;
    case e_slonglong:                           success = true; break;
    case e_ulonglong:   m_type = e_slonglong;   success = true; break;
    case e_sint128:                             success = true; break;
    case e_uint128:     m_type = e_sint128;     success = true; break;
    case e_sint256:                             success = true; break;
    case e_uint256:     m_type = e_sint256;     success = true; break;
    case e_float:                               success = true; break;
    case e_double:                              success = true; break;
    case e_long_double:                         success = true; break;
    }
    
    return success;
}

bool
Scalar::MakeUnsigned ()
{
    bool success = false;

    switch (m_type)
    {
    case e_void:                                break;
    case e_sint:                                success = true; break;
    case e_uint:        m_type = e_uint;        success = true; break;
    case e_slong:                               success = true; break;
    case e_ulong:       m_type = e_ulong;       success = true; break;
    case e_slonglong:                           success = true; break;
    case e_ulonglong:   m_type = e_ulonglong;   success = true; break;
    case e_sint128:                             success = true; break;
    case e_uint128:     m_type = e_uint128;     success = true; break;
    case e_sint256:                             success = true; break;
    case e_uint256:     m_type = e_uint256;     success = true; break;
    case e_float:                               success = true; break;
    case e_double:                              success = true; break;
    case e_long_double:                         success = true; break;
    }

    return success;
}

signed char
Scalar::SChar(char fail_value) const
{
    switch (m_type)
    {
    case e_void:        break;
    case e_sint:
    case e_uint:
    case e_slong:
    case e_ulong:
    case e_slonglong:
    case e_ulonglong:
    case e_sint128:
    case e_uint128:
    case e_sint256:
    case e_uint256:
        return (schar_t)(m_integer.sextOrTrunc(sizeof(schar_t) * 8)).getSExtValue();
    case e_float:
        return (schar_t)m_float.convertToFloat();
    case e_double:
        return (schar_t)m_float.convertToDouble();
    case e_long_double:
        llvm::APInt ldbl_val = m_float.bitcastToAPInt();
        return (schar_t)(ldbl_val.sextOrTrunc(sizeof(schar_t) * 8)).getSExtValue();
    }
    return fail_value;
}

unsigned char
Scalar::UChar(unsigned char fail_value) const
{
    switch (m_type)
    {
    case e_void:        break;
    case e_sint:
    case e_uint:
    case e_slong:
    case e_ulong:
    case e_slonglong:
    case e_ulonglong:
    case e_sint128:
    case e_uint128:
    case e_sint256:
    case e_uint256:
        return (uchar_t)(m_integer.zextOrTrunc(sizeof(uchar_t) * 8)).getZExtValue();
    case e_float:
        return (uchar_t)m_float.convertToFloat();
    case e_double:
        return (uchar_t)m_float.convertToDouble();
    case e_long_double:
        llvm::APInt ldbl_val = m_float.bitcastToAPInt();
        return (uchar_t)(ldbl_val.zextOrTrunc(sizeof(uchar_t) * 8)).getZExtValue();
    }
    return fail_value;
}

short
Scalar::SShort(short fail_value) const
{
    switch (m_type)
    {
    case e_void:        break;
    case e_sint:
    case e_uint:
    case e_slong:
    case e_ulong:
    case e_slonglong:
    case e_ulonglong:
    case e_sint128:
    case e_uint128:
    case e_sint256:
    case e_uint256:
        return (sshort_t)(m_integer.sextOrTrunc(sizeof(sshort_t) * 8)).getSExtValue();
    case e_float:
        return (sshort_t)m_float.convertToFloat();
    case e_double:
        return (sshort_t)m_float.convertToDouble();
    case e_long_double:
        llvm::APInt ldbl_val = m_float.bitcastToAPInt();
        return (sshort_t)(ldbl_val.sextOrTrunc(sizeof(sshort_t) * 8)).getSExtValue();
    }
    return fail_value;
}

unsigned short
Scalar::UShort(unsigned short fail_value) const
{
    switch (m_type)
    {
    case e_void:        break;
    case e_sint:
    case e_uint:
    case e_slong:
    case e_ulong:
    case e_slonglong:
    case e_ulonglong:
    case e_sint128:
    case e_uint128:
    case e_sint256:
    case e_uint256:
        return (ushort_t)(m_integer.zextOrTrunc(sizeof(ushort_t) * 8)).getZExtValue();
    case e_float:
        return (ushort_t)m_float.convertToFloat();
    case e_double:
        return (ushort_t)m_float.convertToDouble();
    case e_long_double:
        llvm::APInt ldbl_val = m_float.bitcastToAPInt();
        return (ushort_t)(ldbl_val.zextOrTrunc(sizeof(ushort_t) * 8)).getZExtValue();
    }
    return fail_value;
}

int
Scalar::SInt(int fail_value) const
{
    switch (m_type)
    {
    case e_void:        break;
    case e_sint:
    case e_uint:
    case e_slong:
    case e_ulong:
    case e_slonglong:
    case e_ulonglong:
    case e_sint128:
    case e_uint128:
    case e_sint256:
    case e_uint256:
        return (sint_t)(m_integer.sextOrTrunc(sizeof(sint_t) * 8)).getSExtValue();
    case e_float:
        return (sint_t)m_float.convertToFloat();
    case e_double:
        return (sint_t)m_float.convertToDouble();
    case e_long_double:
        llvm::APInt ldbl_val = m_float.bitcastToAPInt();
        return (sint_t)(ldbl_val.sextOrTrunc(sizeof(sint_t) * 8)).getSExtValue();
    }
    return fail_value;
}

unsigned int
Scalar::UInt(unsigned int fail_value) const
{
    switch (m_type)
    {
    case e_void:        break;
    case e_sint:
    case e_uint:
    case e_slong:
    case e_ulong:
    case e_slonglong:
    case e_ulonglong:
    case e_sint128:
    case e_uint128:
    case e_sint256:
    case e_uint256:
        return (uint_t)(m_integer.zextOrTrunc(sizeof(uint_t) * 8)).getZExtValue();
    case e_float:
        return (uint_t)m_float.convertToFloat();
    case e_double:
        return (uint_t)m_float.convertToDouble();
    case e_long_double:
        llvm::APInt ldbl_val = m_float.bitcastToAPInt();
        return (uint_t)(ldbl_val.zextOrTrunc(sizeof(uint_t) * 8)).getZExtValue();
    }
    return fail_value;
}

long
Scalar::SLong(long fail_value) const
{
    switch (m_type)
    {
    case e_void:        break;
    case e_sint:
    case e_uint:
    case e_slong:
    case e_ulong:
    case e_slonglong:
    case e_ulonglong:
    case e_sint128:
    case e_uint128:
    case e_sint256:
    case e_uint256:
        return (slong_t)(m_integer.sextOrTrunc(sizeof(slong_t) * 8)).getSExtValue();
    case e_float:
        return (slong_t)m_float.convertToFloat();
    case e_double:
        return (slong_t)m_float.convertToDouble();
    case e_long_double:
        llvm::APInt ldbl_val = m_float.bitcastToAPInt();
        return (slong_t)(ldbl_val.sextOrTrunc(sizeof(slong_t) * 8)).getSExtValue();
    }
    return fail_value;
}

unsigned long
Scalar::ULong(unsigned long fail_value) const
{
    switch (m_type)
    {
    case e_void:        break;
    case e_sint:
    case e_uint:
    case e_slong:
    case e_ulong:
    case e_slonglong:
    case e_ulonglong:
    case e_sint128:
    case e_uint128:
    case e_sint256:
    case e_uint256:
        return (ulong_t)(m_integer.zextOrTrunc(sizeof(ulong_t) * 8)).getZExtValue();
    case e_float:
        return (ulong_t)m_float.convertToFloat();
    case e_double:
        return (ulong_t)m_float.convertToDouble();
    case e_long_double:
        llvm::APInt ldbl_val = m_float.bitcastToAPInt();
        return (ulong_t)(ldbl_val.zextOrTrunc(sizeof(ulong_t) * 8)).getZExtValue();
    }
    return fail_value;
}

long long
Scalar::SLongLong(long long fail_value) const
{
    switch (m_type)
    {
    case e_void:        break;
    case e_sint:
    case e_uint:
    case e_slong:
    case e_ulong:
    case e_slonglong:
    case e_ulonglong:
    case e_sint128:
    case e_uint128:
    case e_sint256:
    case e_uint256:
        return (slonglong_t)(m_integer.sextOrTrunc(sizeof(slonglong_t) * 8)).getSExtValue();
    case e_float:
        return (slonglong_t)m_float.convertToFloat();
    case e_double:
        return (slonglong_t)m_float.convertToDouble();
    case e_long_double:
        llvm::APInt ldbl_val = m_float.bitcastToAPInt();
        return (slonglong_t)(ldbl_val.sextOrTrunc(sizeof(slonglong_t) * 8)).getSExtValue();
    }
    return fail_value;
}

unsigned long long
Scalar::ULongLong(unsigned long long fail_value) const
{
    switch (m_type)
    {
    case e_void:        break;
    case e_sint:
    case e_uint:
    case e_slong:
    case e_ulong:
    case e_slonglong:
    case e_ulonglong:
    case e_sint128:
    case e_uint128:
    case e_sint256:
    case e_uint256:
        return (ulonglong_t)(m_integer.zextOrTrunc(sizeof(ulonglong_t) * 8)).getZExtValue();
    case e_float:
        return (ulonglong_t)m_float.convertToFloat();
    case e_double:
        return (ulonglong_t)m_float.convertToDouble();
    case e_long_double:
        llvm::APInt ldbl_val = m_float.bitcastToAPInt();
        return (ulonglong_t)(ldbl_val.zextOrTrunc(sizeof(ulonglong_t) * 8)).getZExtValue();
    }
    return fail_value;
}

llvm::APInt
Scalar::SInt128(llvm::APInt& fail_value) const
{
    switch (m_type)
    {
        case e_void:        break;
        case e_sint:
        case e_uint:
        case e_slong:
        case e_ulong:
        case e_slonglong:
        case e_ulonglong:
        case e_sint128:
        case e_uint128:
        case e_sint256:
        case e_uint256:
            return m_integer;
        case e_float:
        case e_double:
        case e_long_double:
            return m_float.bitcastToAPInt();
    }
    return fail_value;
}

llvm::APInt
Scalar::UInt128(const llvm::APInt& fail_value) const
{
    switch (m_type)
    {
    case e_void:        break;
    case e_sint:
    case e_uint:
    case e_slong:
    case e_ulong:
    case e_slonglong:
    case e_ulonglong:
    case e_sint128:
    case e_uint128:
    case e_sint256:
    case e_uint256:
        return m_integer;
    case e_float:
    case e_double:
    case e_long_double:
        return m_float.bitcastToAPInt();
    }
    return fail_value;
}

llvm::APInt
Scalar::SInt256(llvm::APInt& fail_value) const
{
    switch (m_type)
    {
    case e_void:        break;
    case e_sint:
    case e_uint:
    case e_slong:
    case e_ulong:
    case e_slonglong:
    case e_ulonglong:
    case e_sint128:
    case e_uint128:
    case e_sint256:
    case e_uint256:
        return m_integer;
    case e_float:
    case e_double:
    case e_long_double:
        return m_float.bitcastToAPInt();
    }
    return fail_value;
}

llvm::APInt
Scalar::UInt256(const llvm::APInt& fail_value) const
{
    switch (m_type)
    {
        case e_void:        break;
        case e_sint:
        case e_uint:
        case e_slong:
        case e_ulong:
        case e_slonglong:
        case e_ulonglong:
        case e_sint128:
        case e_uint128:
        case e_sint256:
        case e_uint256:
            return m_integer;
        case e_float:
        case e_double:
        case e_long_double:
            return m_float.bitcastToAPInt();
    }
    return fail_value;
}

float
Scalar::Float(float fail_value) const
{
    switch (m_type)
    {
    case e_void:        break;
    case e_sint:
    case e_uint:
    case e_slong:
    case e_ulong:
    case e_slonglong:
    case e_ulonglong:
    case e_sint128:
    case e_uint128:
    case e_sint256:
    case e_uint256:
        return m_integer.bitsToFloat();
    case e_float:
        return m_float.convertToFloat();
    case e_double:
        return (float_t)m_float.convertToDouble();
    case e_long_double:
        llvm::APInt ldbl_val = m_float.bitcastToAPInt();
        return ldbl_val.bitsToFloat();
    }
    return fail_value;
}

double
Scalar::Double(double fail_value) const
{
    switch (m_type)
    {
    case e_void:        break;
    case e_sint:
    case e_uint:
    case e_slong:
    case e_ulong:
    case e_slonglong:
    case e_ulonglong:
    case e_sint128:
    case e_uint128:
    case e_sint256:
    case e_uint256:
        return m_integer.bitsToDouble();
    case e_float:
        return (double_t)m_float.convertToFloat();
    case e_double:
        return m_float.convertToDouble();
    case e_long_double:
        llvm::APInt ldbl_val = m_float.bitcastToAPInt();
        return ldbl_val.bitsToFloat();
    }
    return fail_value;
}

long double
Scalar::LongDouble(long double fail_value) const
{
    switch (m_type)
    {
    case e_void:        break;
    case e_sint:
    case e_uint:
    case e_slong:
    case e_ulong:
    case e_slonglong:
    case e_ulonglong:
    case e_sint128:
    case e_uint128:
    case e_sint256:
    case e_uint256:
        return (long_double_t)m_integer.bitsToDouble();
    case e_float:
        return (long_double_t)m_float.convertToFloat();
    case e_double:
        return (long_double_t)m_float.convertToDouble();
    case e_long_double:
        llvm::APInt ldbl_val = m_float.bitcastToAPInt();
        return (long_double_t)ldbl_val.bitsToDouble();
    }
    return fail_value;
}

Scalar&
Scalar::operator+= (const Scalar& rhs)
{
    Scalar temp_value;
    const Scalar* a;
    const Scalar* b;
    if ((m_type = PromoteToMaxType(*this, rhs, temp_value, a, b)) != Scalar::e_void)
    {
        switch (m_type)
            {
             case e_void:        break;
             case e_sint:
             case e_uint:
             case e_slong:
             case e_ulong:
             case e_slonglong:
             case e_ulonglong:
             case e_sint128:
             case e_uint128:
             case e_sint256:
             case e_uint256:
                 m_integer = a->m_integer + b->m_integer;
                 break;

             case e_float:
             case e_double:
             case e_long_double:
                 m_float = a->m_float + b->m_float;
                 break;
        }
    }
    return *this;
}

Scalar&
Scalar::operator<<= (const Scalar& rhs)
{
    switch (m_type)
    {
    case e_void:
    case e_float:
    case e_double:
    case e_long_double:
        m_type = e_void;
        break;

    case e_sint:
    case e_uint:
    case e_slong:
    case e_ulong:
    case e_slonglong:
    case e_ulonglong:
    case e_sint128:
    case e_uint128:
    case e_sint256:
    case e_uint256:
        switch (rhs.m_type)
        {
             case e_void:
             case e_float:
             case e_double:
             case e_long_double:
                 m_type = e_void;
                 break;
             case e_sint:
             case e_uint:
             case e_slong:
             case e_ulong:
             case e_slonglong:
             case e_ulonglong:
             case e_sint128:
             case e_uint128:
             case e_sint256:
             case e_uint256:
                 m_integer = m_integer << rhs.m_integer;
                 break;
        }
        break;
    }
    return *this;
}

bool
Scalar::ShiftRightLogical(const Scalar& rhs)
{
    switch (m_type)
    {
    case e_void:
    case e_float:
    case e_double:
    case e_long_double:
        m_type = e_void;
        break;

    case e_sint:
    case e_uint:
    case e_slong:
    case e_ulong:
    case e_slonglong:
    case e_ulonglong:
    case e_sint128:
    case e_uint128:
    case e_sint256:
    case e_uint256:
        switch (rhs.m_type)
        {
        case e_void:
        case e_float:
        case e_double:
        case e_long_double:
            m_type = e_void;
            break;
        case e_sint:
        case e_uint:
        case e_slong:
        case e_ulong:
        case e_slonglong:
        case e_ulonglong:
        case e_sint128:
        case e_uint128:
        case e_sint256:
        case e_uint256:
            m_integer = m_integer.lshr(rhs.m_integer);
            break;
        }
        break;
    }
    return m_type != e_void;
}

Scalar&
Scalar::operator>>= (const Scalar& rhs)
{
    switch (m_type)
    {
    case e_void:
    case e_float:
    case e_double:
    case e_long_double:
        m_type = e_void;
        break;

    case e_sint:
    case e_uint:
    case e_slong:
    case e_ulong:
    case e_slonglong:
    case e_ulonglong:
    case e_sint128:
    case e_uint128:
    case e_sint256:
    case e_uint256:
        switch (rhs.m_type)
        {
        case e_void:
        case e_float:
        case e_double:
        case e_long_double:
            m_type = e_void;
            break;
        case e_sint:
        case e_uint:
        case e_slong:
        case e_ulong:
        case e_slonglong:
        case e_ulonglong:
        case e_sint128:
        case e_uint128:
        case e_sint256:
        case e_uint256:
            m_integer = m_integer.ashr(rhs.m_integer);
            break;
        }
        break;
    }
    return *this;
}

Scalar&
Scalar::operator&= (const Scalar& rhs)
{
    switch (m_type)
    {
    case e_void:
    case e_float:
    case e_double:
    case e_long_double:
        m_type = e_void;
        break;

    case e_sint:
    case e_uint:
    case e_slong:
    case e_ulong:
    case e_slonglong:
    case e_ulonglong:
    case e_sint128:
    case e_uint128:
    case e_sint256:
    case e_uint256:
        switch (rhs.m_type)
        {
        case e_void:
        case e_float:
        case e_double:
        case e_long_double:
            m_type = e_void;
            break;
        case e_sint:
        case e_uint:
        case e_slong:
        case e_ulong:
        case e_slonglong:
        case e_ulonglong:
        case e_sint128:
        case e_uint128:
        case e_sint256:
        case e_uint256:
            m_integer &= rhs.m_integer;
            break;
        }
        break;
    }
    return *this;
}

bool
Scalar::AbsoluteValue()
{
    switch (m_type)
    {
    case e_void:
        break;

    case e_sint:
    case e_slong:
    case e_slonglong:
    case e_sint128:
    case e_sint256:
        if (m_integer.isNegative())
            m_integer = -m_integer;
        return true;

    case e_uint:
    case e_ulong:
    case e_ulonglong:   return true;
    case e_uint128:
    case e_uint256:
    case e_float:
    case e_double:
    case e_long_double:
        m_float.clearSign();
        return true;
    }
    return false;
}

bool
Scalar::UnaryNegate()
{
    switch (m_type)
    {
    case e_void:        break;
    case e_sint:
    case e_uint:
    case e_slong:
    case e_ulong:
    case e_slonglong:
    case e_ulonglong:
    case e_sint128:
    case e_uint128:
    case e_sint256:
    case e_uint256:
        m_integer = -m_integer; return true;
    case e_float:
    case e_double:
    case e_long_double:
        m_float.changeSign(); return true;
    }
    return false;
}

bool
Scalar::OnesComplement()
{
    switch (m_type)
    {
    case e_sint:
    case e_uint:
    case e_slong:
    case e_ulong:
    case e_slonglong:
    case e_ulonglong:
    case e_sint128:
    case e_uint128:
    case e_sint256:
    case e_uint256:
        m_integer = ~m_integer; return true;

    case e_void:
    case e_float:
    case e_double:
    case e_long_double:
        break;
    }
    return false;
}

const Scalar
lldb_private::operator+ (const Scalar& lhs, const Scalar& rhs)
{
    Scalar result;
    Scalar temp_value;
    const Scalar* a;
    const Scalar* b;
    if ((result.m_type = PromoteToMaxType(lhs, rhs, temp_value, a, b)) != Scalar::e_void)
    {
        switch (result.m_type)
        {
        case Scalar::e_void:            break;
        case Scalar::e_sint:
        case Scalar::e_uint:
        case Scalar::e_slong:
        case Scalar::e_ulong:
        case Scalar::e_slonglong:
        case Scalar::e_ulonglong:
        case Scalar::e_sint128:
        case Scalar::e_uint128:
        case Scalar::e_sint256:
        case Scalar::e_uint256:
            result.m_integer = a->m_integer + b->m_integer;  break;
        case Scalar::e_float:
        case Scalar::e_double:
        case Scalar::e_long_double:
            result.m_float = a->m_float + b->m_float; break;
        }
    }
    return result;
}

const Scalar
lldb_private::operator- (const Scalar& lhs, const Scalar& rhs)
{
    Scalar result;
    Scalar temp_value;
    const Scalar* a;
    const Scalar* b;
    if ((result.m_type = PromoteToMaxType(lhs, rhs, temp_value, a, b)) != Scalar::e_void)
    {
        switch (result.m_type)
        {
        case Scalar::e_void:            break;
        case Scalar::e_sint:
        case Scalar::e_uint:
        case Scalar::e_slong:
        case Scalar::e_ulong:
        case Scalar::e_slonglong:
        case Scalar::e_ulonglong:
        case Scalar::e_sint128:
        case Scalar::e_uint128:
        case Scalar::e_sint256:
        case Scalar::e_uint256:
            result.m_integer = a->m_integer - b->m_integer;  break;
        case Scalar::e_float:
        case Scalar::e_double:
        case Scalar::e_long_double:
            result.m_float = a->m_float - b->m_float; break;
        }
    }
    return result;
}

const Scalar
lldb_private::operator/ (const Scalar& lhs, const Scalar& rhs)
{
    Scalar result;
    Scalar temp_value;
    const Scalar* a;
    const Scalar* b;
    if ((result.m_type = PromoteToMaxType(lhs, rhs, temp_value, a, b)) != Scalar::e_void)
    {
        switch (result.m_type)
        {
        case Scalar::e_void:            break;
        case Scalar::e_sint:
        case Scalar::e_slong:
        case Scalar::e_slonglong:
        case Scalar::e_sint128:
        case Scalar::e_sint256:
            if (b->m_integer != 0)
            {
                result.m_integer = a->m_integer.sdiv(b->m_integer);
                return result;
            }
            break;
        case Scalar::e_uint:
        case Scalar::e_ulong:
        case Scalar::e_ulonglong:
        case Scalar::e_uint128:
        case Scalar::e_uint256:
            if (b->m_integer != 0)
            {
                result.m_integer = a->m_integer.udiv(b->m_integer);
                return result;
            }
            break;
        case Scalar::e_float:
        case Scalar::e_double:
        case Scalar::e_long_double:
            if (b->m_float.isZero())
            {
                result.m_float = a->m_float / b->m_float;
                return result;
            }
            break;
        }
    }
    // For division only, the only way it should make it here is if a promotion failed,
    // or if we are trying to do a divide by zero.
    result.m_type = Scalar::e_void;
    return result;
}

const Scalar
lldb_private::operator* (const Scalar& lhs, const Scalar& rhs)
{
    Scalar result;
    Scalar temp_value;
    const Scalar* a;
    const Scalar* b;
    if ((result.m_type = PromoteToMaxType(lhs, rhs, temp_value, a, b)) != Scalar::e_void)
    {
        switch (result.m_type)
        {
        case Scalar::e_void:            break;
        case Scalar::e_sint:
        case Scalar::e_uint:
        case Scalar::e_slong:
        case Scalar::e_ulong:
        case Scalar::e_slonglong:
        case Scalar::e_ulonglong:
        case Scalar::e_sint128:
        case Scalar::e_uint128:
        case Scalar::e_sint256:
        case Scalar::e_uint256:
            result.m_integer = a->m_integer * b->m_integer;  break;
        case Scalar::e_float:
        case Scalar::e_double:
        case Scalar::e_long_double:
            result.m_float = a->m_float * b->m_float; break;
        }
    }
    return result;
}

const Scalar
lldb_private::operator& (const Scalar& lhs, const Scalar& rhs)
{
    Scalar result;
    Scalar temp_value;
    const Scalar* a;
    const Scalar* b;
    if ((result.m_type = PromoteToMaxType(lhs, rhs, temp_value, a, b)) != Scalar::e_void)
    {
        switch (result.m_type)
        {
        case Scalar::e_sint:
        case Scalar::e_uint:
        case Scalar::e_slong:
        case Scalar::e_ulong:
        case Scalar::e_slonglong:
        case Scalar::e_ulonglong:
        case Scalar::e_sint128:
        case Scalar::e_uint128:
        case Scalar::e_sint256:
        case Scalar::e_uint256:
            result.m_integer = a->m_integer & b->m_integer;  break;
        case Scalar::e_void:
        case Scalar::e_float:
        case Scalar::e_double:
        case Scalar::e_long_double:
            // No bitwise AND on floats, doubles of long doubles
            result.m_type = Scalar::e_void;
            break;
        }
    }
    return result;
}

const Scalar
lldb_private::operator| (const Scalar& lhs, const Scalar& rhs)
{
    Scalar result;
    Scalar temp_value;
    const Scalar* a;
    const Scalar* b;
    if ((result.m_type = PromoteToMaxType(lhs, rhs, temp_value, a, b)) != Scalar::e_void)
    {
        switch (result.m_type)
        {
        case Scalar::e_sint:
        case Scalar::e_uint:
        case Scalar::e_slong:
        case Scalar::e_ulong:
        case Scalar::e_slonglong:
        case Scalar::e_ulonglong:
        case Scalar::e_sint128:
        case Scalar::e_uint128:
        case Scalar::e_sint256:
        case Scalar::e_uint256:
            result.m_integer = a->m_integer | b->m_integer;  break;

        case Scalar::e_void:
        case Scalar::e_float:
        case Scalar::e_double:
        case Scalar::e_long_double:
            // No bitwise AND on floats, doubles of long doubles
            result.m_type = Scalar::e_void;
            break;
        }
    }
    return result;
}

const Scalar
lldb_private::operator% (const Scalar& lhs, const Scalar& rhs)
{
    Scalar result;
    Scalar temp_value;
    const Scalar* a;
    const Scalar* b;
    if ((result.m_type = PromoteToMaxType(lhs, rhs, temp_value, a, b)) != Scalar::e_void)
    {
        switch (result.m_type)
        {
        default:                    break;
             case Scalar::e_void:            break;
             case Scalar::e_sint:
             case Scalar::e_slong:
             case Scalar::e_slonglong:
             case Scalar::e_sint128:
             case Scalar::e_sint256:
                 if (b->m_integer != 0)
                 {
                     result.m_integer = a->m_integer.srem(b->m_integer);
                     return result;
                 }
             case Scalar::e_uint:
             case Scalar::e_ulong:
             case Scalar::e_ulonglong:
             case Scalar::e_uint128:
             case Scalar::e_uint256:
                 if (b->m_integer != 0)
                 {
                     result.m_integer = a->m_integer.urem(b->m_integer);
                     return result;
                 }
                 break;
        }
    }
    result.m_type = Scalar::e_void;
    return result;
}

const Scalar
lldb_private::operator^ (const Scalar& lhs, const Scalar& rhs)
{
    Scalar result;
    Scalar temp_value;
    const Scalar* a;
    const Scalar* b;
    if ((result.m_type = PromoteToMaxType(lhs, rhs, temp_value, a, b)) != Scalar::e_void)
    {
        switch (result.m_type)
        {
        case Scalar::e_sint:
        case Scalar::e_uint:
        case Scalar::e_slong:
        case Scalar::e_ulong:
        case Scalar::e_slonglong:
        case Scalar::e_ulonglong:
        case Scalar::e_sint128:
        case Scalar::e_uint128:
        case Scalar::e_sint256:
        case Scalar::e_uint256:
            result.m_integer = a->m_integer ^ b->m_integer;  break;

        case Scalar::e_void:
        case Scalar::e_float:
        case Scalar::e_double:
        case Scalar::e_long_double:
            // No bitwise AND on floats, doubles of long doubles
            result.m_type = Scalar::e_void;
            break;
        }
    }
    return result;
}

const Scalar
lldb_private::operator<< (const Scalar& lhs, const Scalar &rhs)
{
    Scalar result = lhs;
    result <<= rhs;
    return result;
}

const Scalar
lldb_private::operator>> (const Scalar& lhs, const Scalar &rhs)
{
    Scalar result = lhs;
    result >>= rhs;
    return result;
}

Error
Scalar::SetValueFromCString (const char *value_str, Encoding encoding, size_t byte_size)
{
    Error error;
    if (value_str == nullptr || value_str[0] == '\0')
    {
        error.SetErrorString ("Invalid c-string value string.");
        return error;
    }
    bool success = false;
    switch (encoding)
    {
    case eEncodingInvalid:
        error.SetErrorString ("Invalid encoding.");
        break;

    case eEncodingUint:
        if (byte_size <= sizeof (unsigned long long))
        {
            uint64_t uval64 = StringConvert::ToUInt64(value_str, UINT64_MAX, 0, &success);
            if (!success)
                error.SetErrorStringWithFormat ("'%s' is not a valid unsigned integer string value", value_str);
            else if (!UIntValueIsValidForSize (uval64, byte_size))
                error.SetErrorStringWithFormat("value 0x%" PRIx64 " is too large to fit in a %" PRIu64 " byte unsigned integer value", uval64, (uint64_t)byte_size);
            else
            {
                m_type = Scalar::GetValueTypeForUnsignedIntegerWithByteSize (byte_size);
                switch (m_type)
                {
                case e_uint:        m_integer = llvm::APInt(sizeof(uint_t) * 8, uval64, false);           break;
                case e_ulong:       m_integer = llvm::APInt(sizeof(ulong_t) * 8, uval64, false);         break;
                case e_ulonglong:   m_integer = llvm::APInt(sizeof(ulonglong_t) * 8, uval64, false); break;
                default:
                    error.SetErrorStringWithFormat("unsupported unsigned integer byte size: %" PRIu64 "", (uint64_t)byte_size);
                    break;
                }
            }
        }
        else
        {
            error.SetErrorStringWithFormat("unsupported unsigned integer byte size: %" PRIu64 "", (uint64_t)byte_size);
            return error;
        }
        break;

    case eEncodingSint:
        if (byte_size <= sizeof (long long))
        {
            uint64_t sval64 = StringConvert::ToSInt64(value_str, INT64_MAX, 0, &success);
            if (!success)
                error.SetErrorStringWithFormat ("'%s' is not a valid signed integer string value", value_str);
            else if (!SIntValueIsValidForSize (sval64, byte_size))
                error.SetErrorStringWithFormat("value 0x%" PRIx64 " is too large to fit in a %" PRIu64 " byte signed integer value", sval64, (uint64_t)byte_size);
            else
            {
                m_type = Scalar::GetValueTypeForSignedIntegerWithByteSize (byte_size);
                switch (m_type)
                {
                case e_sint:        m_integer = llvm::APInt(sizeof(sint_t) * 8, sval64, true);           break;
                case e_slong:       m_integer = llvm::APInt(sizeof(slong_t) * 8, sval64, true);         break;
                case e_slonglong:   m_integer = llvm::APInt(sizeof(slonglong_t) * 8, sval64, true); break;
                default:
                    error.SetErrorStringWithFormat("unsupported signed integer byte size: %" PRIu64 "", (uint64_t)byte_size);
                    break;
                }
            }
        }
        else
        {
            error.SetErrorStringWithFormat("unsupported signed integer byte size: %" PRIu64 "", (uint64_t)byte_size);
            return error;
        }
        break;

    case eEncodingIEEE754:
        static float f_val;
        static double d_val;
        static long double l_val;
        if (byte_size == sizeof (float))
        {
            if (::sscanf (value_str, "%f", &f_val) == 1)
            {
                m_float = llvm::APFloat(f_val);
                m_type = e_float;
            }
            else
                error.SetErrorStringWithFormat ("'%s' is not a valid float string value", value_str);
        }
        else if (byte_size == sizeof (double))
        {
            if (::sscanf (value_str, "%lf", &d_val) == 1)
            {
                m_float = llvm::APFloat(d_val);
                m_type = e_double;
            }
            else
                error.SetErrorStringWithFormat ("'%s' is not a valid float string value", value_str);
        }
        else if (byte_size == sizeof (long double))
        {
            if (::sscanf (value_str, "%Lf", &l_val) == 1)
            {
                m_float = llvm::APFloat(llvm::APFloat::x87DoubleExtended, llvm::APInt(BITWIDTH_INT128, NUM_OF_WORDS_INT128, ((type128 *)&l_val)->x));
                m_type = e_long_double;
            }
            else
                error.SetErrorStringWithFormat ("'%s' is not a valid float string value", value_str);
        }
        else
        {
            error.SetErrorStringWithFormat("unsupported float byte size: %" PRIu64 "", (uint64_t)byte_size);
            return error;
        }
        break;

    case eEncodingVector:
        error.SetErrorString ("vector encoding unsupported.");
        break;
    }
    if (error.Fail())
        m_type = e_void;

    return error;
}

Error
Scalar::SetValueFromData (DataExtractor &data, lldb::Encoding encoding, size_t byte_size)
{
    Error error;
    
    type128 int128;
    type256 int256;
    switch (encoding)
    {
    case lldb::eEncodingInvalid:
        error.SetErrorString ("invalid encoding");
        break;
    case lldb::eEncodingVector:
        error.SetErrorString ("vector encoding unsupported");
        break;
    case lldb::eEncodingUint:
        {
            lldb::offset_t offset = 0;
            
            switch (byte_size)
            {
            case 1:  operator=((uint8_t)data.GetU8(&offset)); break;
            case 2:  operator=((uint16_t)data.GetU16(&offset)); break;
            case 4:  operator=((uint32_t)data.GetU32(&offset)); break;
            case 8:  operator=((uint64_t)data.GetU64(&offset)); break;
            case 16:
                if (data.GetByteOrder() == eByteOrderBig)
                {
                    int128.x[1] = (uint64_t)data.GetU64 (&offset);
                    int128.x[0] = (uint64_t)data.GetU64 (&offset);
                }
                else
                {
                    int128.x[0] = (uint64_t)data.GetU64 (&offset);
                    int128.x[1] = (uint64_t)data.GetU64 (&offset);
                }
                operator=(llvm::APInt(BITWIDTH_INT128, NUM_OF_WORDS_INT128, int128.x));
                break;
            case 32:
                if (data.GetByteOrder() == eByteOrderBig)
                {
                    int256.x[3] = (uint64_t)data.GetU64 (&offset);
                    int256.x[2] = (uint64_t)data.GetU64 (&offset);
                    int256.x[1] = (uint64_t)data.GetU64 (&offset);
                    int256.x[0] = (uint64_t)data.GetU64 (&offset);
                }
                else
                {
                    int256.x[0] = (uint64_t)data.GetU64 (&offset);
                    int256.x[1] = (uint64_t)data.GetU64 (&offset);
                    int256.x[2] = (uint64_t)data.GetU64 (&offset);
                    int256.x[3] = (uint64_t)data.GetU64 (&offset);
                }
                operator=(llvm::APInt(BITWIDTH_INT256, NUM_OF_WORDS_INT256, int256.x));
                break;
            default:
                error.SetErrorStringWithFormat("unsupported unsigned integer byte size: %" PRIu64 "", (uint64_t)byte_size);
                break;
            }
        }
        break;
    case lldb::eEncodingSint:
        {
            lldb::offset_t offset = 0;
            
            switch (byte_size)
            {
            case 1: operator=((int8_t)data.GetU8(&offset)); break;
            case 2: operator=((int16_t)data.GetU16(&offset)); break;
            case 4: operator=((int32_t)data.GetU32(&offset)); break;
            case 8: operator=((int64_t)data.GetU64(&offset)); break;
            case 16:
                if (data.GetByteOrder() == eByteOrderBig)
                {
                    int128.x[1] = (uint64_t)data.GetU64 (&offset);
                    int128.x[0] = (uint64_t)data.GetU64 (&offset);
                }
                else
                {
                    int128.x[0] = (uint64_t)data.GetU64 (&offset);
                    int128.x[1] = (uint64_t)data.GetU64 (&offset);
                }
                operator=(llvm::APInt(BITWIDTH_INT128, NUM_OF_WORDS_INT128, int128.x));
                break;
            case 32:
                if (data.GetByteOrder() == eByteOrderBig)
                {
                    int256.x[3] = (uint64_t)data.GetU64 (&offset);
                    int256.x[2] = (uint64_t)data.GetU64 (&offset);
                    int256.x[1] = (uint64_t)data.GetU64 (&offset);
                    int256.x[0] = (uint64_t)data.GetU64 (&offset);
                }
                else
                {
                    int256.x[0] = (uint64_t)data.GetU64 (&offset);
                    int256.x[1] = (uint64_t)data.GetU64 (&offset);
                    int256.x[2] = (uint64_t)data.GetU64 (&offset);
                    int256.x[3] = (uint64_t)data.GetU64 (&offset);
                }
                operator=(llvm::APInt(BITWIDTH_INT256, NUM_OF_WORDS_INT256, int256.x));
                break;
            default:
                error.SetErrorStringWithFormat("unsupported signed integer byte size: %" PRIu64 "", (uint64_t)byte_size);
                break;
            }
        }
        break;
    case lldb::eEncodingIEEE754:
        {
            lldb::offset_t offset = 0;
            
            if (byte_size == sizeof (float))
                operator=((float)data.GetFloat(&offset));
            else if (byte_size == sizeof (double))
                operator=((double)data.GetDouble(&offset));
            else if (byte_size == sizeof (long double))
                operator=((long double)data.GetLongDouble(&offset));
            else
                error.SetErrorStringWithFormat("unsupported float byte size: %" PRIu64 "", (uint64_t)byte_size);
        }
        break;
    }
    
    return error;
}

bool
Scalar::SignExtend (uint32_t sign_bit_pos)
{
    const uint32_t max_bit_pos = GetByteSize() * 8;

    if (sign_bit_pos < max_bit_pos)
    {
        switch (m_type)
        {
        case Scalar::e_void:
        case Scalar::e_float:
        case Scalar::e_double:
        case Scalar::e_long_double: 
            return false;
            
        case Scalar::e_sint:            
        case Scalar::e_uint:
        case Scalar::e_slong:
        case Scalar::e_ulong:
        case Scalar::e_slonglong:
        case Scalar::e_ulonglong:
        case Scalar::e_sint128:
        case Scalar::e_uint128:
        case Scalar::e_sint256:
        case Scalar::e_uint256:
            if (max_bit_pos == sign_bit_pos)
                return true;
            else if (sign_bit_pos < (max_bit_pos-1))
            {
                llvm::APInt sign_bit = llvm::APInt::getSignBit(sign_bit_pos + 1);
                llvm::APInt bitwize_and = m_integer & sign_bit;
                if (bitwize_and.getBoolValue())
                {
                    const llvm::APInt mask = ~(sign_bit) + llvm::APInt(m_integer.getBitWidth(), 1);
                    m_integer |= mask;
                }
                return true;
            }
            break;
        }
    }
    return false;
}

size_t
Scalar::GetAsMemoryData (void *dst,
                         size_t dst_len, 
                         lldb::ByteOrder dst_byte_order,
                         Error &error) const
{
    // Get a data extractor that points to the native scalar data
    DataExtractor data;
    if (!GetData(data))
    {
        error.SetErrorString ("invalid scalar value");
        return 0;
    }

    const size_t src_len = data.GetByteSize();

    // Prepare a memory buffer that contains some or all of the register value
    const size_t bytes_copied = data.CopyByteOrderedData (0,                  // src offset
                                                            src_len,            // src length
                                                            dst,                // dst buffer
                                                            dst_len,            // dst length
                                                            dst_byte_order);    // dst byte order
    if (bytes_copied == 0) 
        error.SetErrorString ("failed to copy data");

    return bytes_copied;
}

bool
Scalar::ExtractBitfield (uint32_t bit_size, 
                         uint32_t bit_offset)
{
    if (bit_size == 0)
        return true;

    switch (m_type)
    {
        case Scalar::e_void:
        case Scalar::e_float:
        case Scalar::e_double:
        case Scalar::e_long_double:
            break;
            
        case Scalar::e_sint:
        case Scalar::e_slong:
        case Scalar::e_slonglong:
        case Scalar::e_sint128:
        case Scalar::e_sint256:
<<<<<<< HEAD
            m_integer = m_integer.ashr(bit_offset).trunc(bit_size).sext(8 * GetByteSize());
=======
            m_integer = m_integer.ashr(bit_offset).sextOrTrunc(bit_size).sextOrSelf(8 * GetByteSize());
>>>>>>> 11c6dae1
            return true;

        case Scalar::e_uint:
        case Scalar::e_ulong:
        case Scalar::e_ulonglong:
        case Scalar::e_uint128:
        case Scalar::e_uint256:
<<<<<<< HEAD
            m_integer = m_integer.lshr(bit_offset).trunc(bit_size).zext(8 * GetByteSize());
=======
            m_integer = m_integer.lshr(bit_offset).zextOrTrunc(bit_size).zextOrSelf(8 * GetByteSize());
>>>>>>> 11c6dae1
            return true;
    }
    return false;
}

bool
lldb_private::operator== (const Scalar& lhs, const Scalar& rhs)
{
    // If either entry is void then we can just compare the types
    if (lhs.m_type == Scalar::e_void || rhs.m_type == Scalar::e_void)
        return lhs.m_type == rhs.m_type;

    Scalar temp_value;
    const Scalar* a;
    const Scalar* b;
    llvm::APFloat::cmpResult result;
    switch (PromoteToMaxType(lhs, rhs, temp_value, a, b))
    {
    case Scalar::e_void:            break;
    case Scalar::e_sint:
    case Scalar::e_uint:
    case Scalar::e_slong:
    case Scalar::e_ulong:
    case Scalar::e_slonglong:
    case Scalar::e_ulonglong:
    case Scalar::e_sint128:
    case Scalar::e_uint128:
    case Scalar::e_sint256:
    case Scalar::e_uint256:
        return a->m_integer == b->m_integer;
    case Scalar::e_float:
    case Scalar::e_double:
    case Scalar::e_long_double:
        result = a->m_float.compare(b->m_float);
        if(result == llvm::APFloat::cmpEqual)
            return true;
    }
    return false;
}

bool
lldb_private::operator!= (const Scalar& lhs, const Scalar& rhs)
{
    // If either entry is void then we can just compare the types
    if (lhs.m_type == Scalar::e_void || rhs.m_type == Scalar::e_void)
        return lhs.m_type != rhs.m_type;

    Scalar temp_value;  // A temp value that might get a copy of either promoted value
    const Scalar* a;
    const Scalar* b;
    llvm::APFloat::cmpResult result;
    switch (PromoteToMaxType(lhs, rhs, temp_value, a, b))
    {
    case Scalar::e_void:            break;
    case Scalar::e_sint:
    case Scalar::e_uint:
    case Scalar::e_slong:
    case Scalar::e_ulong:
    case Scalar::e_slonglong:
    case Scalar::e_ulonglong:
    case Scalar::e_sint128:
    case Scalar::e_uint128:
    case Scalar::e_sint256:
    case Scalar::e_uint256:
        return a->m_integer != b->m_integer;
    case Scalar::e_float:
    case Scalar::e_double:
    case Scalar::e_long_double:
        result = a->m_float.compare(b->m_float);
        if(result != llvm::APFloat::cmpEqual)
            return true;
    }
    return true;
}

bool
lldb_private::operator< (const Scalar& lhs, const Scalar& rhs)
{
    if (lhs.m_type == Scalar::e_void || rhs.m_type == Scalar::e_void)
        return false;

    Scalar temp_value;
    const Scalar* a;
    const Scalar* b;
    llvm::APFloat::cmpResult result;
    switch (PromoteToMaxType(lhs, rhs, temp_value, a, b))
    {
    case Scalar::e_void:            break;
    case Scalar::e_sint:
    case Scalar::e_slong:
    case Scalar::e_slonglong:
    case Scalar::e_sint128:
    case Scalar::e_sint256:
        return a->m_integer.slt(b->m_integer);
    case Scalar::e_uint:
    case Scalar::e_ulong:
    case Scalar::e_ulonglong:
    case Scalar::e_uint128:
    case Scalar::e_uint256:
        return a->m_integer.ult(b->m_integer);
    case Scalar::e_float:
    case Scalar::e_double:
    case Scalar::e_long_double:
        result = a->m_float.compare(b->m_float);
        if(result == llvm::APFloat::cmpLessThan)
            return true;
    }
    return false;
}

bool
lldb_private::operator<= (const Scalar& lhs, const Scalar& rhs)
{
    if (lhs.m_type == Scalar::e_void || rhs.m_type == Scalar::e_void)
        return false;

    Scalar temp_value;
    const Scalar* a;
    const Scalar* b;
    llvm::APFloat::cmpResult result;
    switch (PromoteToMaxType(lhs, rhs, temp_value, a, b))
    {
    case Scalar::e_void:            break;
    case Scalar::e_sint:
    case Scalar::e_slong:
    case Scalar::e_slonglong:
    case Scalar::e_sint128:
    case Scalar::e_sint256:
        return a->m_integer.sle(b->m_integer);
    case Scalar::e_uint:
    case Scalar::e_ulong:
    case Scalar::e_ulonglong:
    case Scalar::e_uint128:
    case Scalar::e_uint256:
        return a->m_integer.ule(b->m_integer);
    case Scalar::e_float:
    case Scalar::e_double:
    case Scalar::e_long_double:
        result = a->m_float.compare(b->m_float);
        if(result == llvm::APFloat::cmpLessThan || result == llvm::APFloat::cmpEqual)
            return true;
    }
    return false;
}

bool
lldb_private::operator> (const Scalar& lhs, const Scalar& rhs)
{
    if (lhs.m_type == Scalar::e_void || rhs.m_type == Scalar::e_void)
        return false;

    Scalar temp_value;
    const Scalar* a;
    const Scalar* b;
    llvm::APFloat::cmpResult result;
    switch (PromoteToMaxType(lhs, rhs, temp_value, a, b))
    {
        case Scalar::e_void:            break;
        case Scalar::e_sint:
        case Scalar::e_slong:
        case Scalar::e_slonglong:
        case Scalar::e_sint128:
        case Scalar::e_sint256:
            return a->m_integer.sgt(b->m_integer);
        case Scalar::e_uint:
        case Scalar::e_ulong:
        case Scalar::e_ulonglong:
        case Scalar::e_uint128:
        case Scalar::e_uint256:
            return a->m_integer.ugt(b->m_integer);
        case Scalar::e_float:
        case Scalar::e_double:
        case Scalar::e_long_double:
        result = a->m_float.compare(b->m_float);
        if(result == llvm::APFloat::cmpGreaterThan)
            return true;
    }
    return false;
}

bool
lldb_private::operator>= (const Scalar& lhs, const Scalar& rhs)
{
    if (lhs.m_type == Scalar::e_void || rhs.m_type == Scalar::e_void)
        return false;

    Scalar temp_value;
    const Scalar* a;
    const Scalar* b;
    llvm::APFloat::cmpResult result;
    switch (PromoteToMaxType(lhs, rhs, temp_value, a, b))
    {
        case Scalar::e_void:            break;
        case Scalar::e_sint:
        case Scalar::e_slong:
        case Scalar::e_slonglong:
        case Scalar::e_sint128:
        case Scalar::e_sint256:
            return a->m_integer.sge(b->m_integer);
        case Scalar::e_uint:
        case Scalar::e_ulong:
        case Scalar::e_ulonglong:
        case Scalar::e_uint128:
        case Scalar::e_uint256:
            return a->m_integer.uge(b->m_integer);
        case Scalar::e_float:
        case Scalar::e_double:
        case Scalar::e_long_double:
        result = a->m_float.compare(b->m_float);
        if(result == llvm::APFloat::cmpGreaterThan || result == llvm::APFloat::cmpEqual)
            return true;
    }
    return false;
}

bool
Scalar::ClearBit (uint32_t bit)
{
    switch (m_type)
    {
    case e_void:
        break;
    case e_sint:
    case e_uint:
    case e_slong:
    case e_ulong:
    case e_slonglong:
    case e_ulonglong:
    case e_sint128:
    case e_uint128:
    case e_sint256:
    case e_uint256: m_integer.clearBit(bit); return true;
    case e_float:
    case e_double:
    case e_long_double: break;
    }
    return false;
}

bool
Scalar::SetBit (uint32_t bit)
{
    switch (m_type)
    {
    case e_void:
        break;
    case e_sint:
    case e_uint:
    case e_slong:
    case e_ulong:
    case e_slonglong:
    case e_ulonglong:
    case e_sint128:
    case e_uint128:
    case e_sint256:
    case e_uint256: m_integer.setBit(bit); return true;
    case e_float:
    case e_double:
    case e_long_double: break;
    }
    return false;
}
<|MERGE_RESOLUTION|>--- conflicted
+++ resolved
@@ -2788,11 +2788,7 @@
         case Scalar::e_slonglong:
         case Scalar::e_sint128:
         case Scalar::e_sint256:
-<<<<<<< HEAD
-            m_integer = m_integer.ashr(bit_offset).trunc(bit_size).sext(8 * GetByteSize());
-=======
             m_integer = m_integer.ashr(bit_offset).sextOrTrunc(bit_size).sextOrSelf(8 * GetByteSize());
->>>>>>> 11c6dae1
             return true;
 
         case Scalar::e_uint:
@@ -2800,11 +2796,7 @@
         case Scalar::e_ulonglong:
         case Scalar::e_uint128:
         case Scalar::e_uint256:
-<<<<<<< HEAD
-            m_integer = m_integer.lshr(bit_offset).trunc(bit_size).zext(8 * GetByteSize());
-=======
             m_integer = m_integer.lshr(bit_offset).zextOrTrunc(bit_size).zextOrSelf(8 * GetByteSize());
->>>>>>> 11c6dae1
             return true;
     }
     return false;
