--- conflicted
+++ resolved
@@ -152,12 +152,8 @@
       }
     }
     // constant bytes can't be edited - sorry
-<<<<<<< HEAD
-    m_resolved_value.SetContext(Value::eContextTypeInvalid, NULL);
+    m_resolved_value.SetContext(Value::eContextTypeInvalid, nullptr);
     SetAddressTypeOfChildren(eAddressTypeInvalid);
-=======
-    m_resolved_value.SetContext(Value::eContextTypeInvalid, nullptr);
->>>>>>> 82021248
   } else {
     lldb::addr_t loclist_base_load_addr = LLDB_INVALID_ADDRESS;
     ExecutionContext exe_ctx(GetExecutionContextRef());
