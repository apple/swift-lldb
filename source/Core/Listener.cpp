--- conflicted
+++ resolved
@@ -40,17 +40,8 @@
     };
 } // anonymous namespace
 
-<<<<<<< HEAD
-Listener::Listener(const char *name) :
-    m_name (name),
-    m_broadcasters(),
-    m_broadcasters_mutex (Mutex::eMutexTypeRecursive),
-    m_events (),
-    m_events_mutex (Mutex::eMutexTypeNormal)
-=======
 Listener::Listener(const char *name)
     : m_name(name), m_broadcasters(), m_broadcasters_mutex(), m_events(), m_events_mutex(Mutex::eMutexTypeNormal)
->>>>>>> 7e5854f7
 {
     Log *log(lldb_private::GetLogIfAllCategoriesSet (LIBLLDB_LOG_OBJECT));
     if (log != nullptr)
