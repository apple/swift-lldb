--- conflicted
+++ resolved
@@ -469,22 +469,14 @@
         {
             // we need to support scenarios in which it is actually fine for a value to have no type
             // but - on the other hand - if we get an error *AND* have no type, we try to get out
-<<<<<<< HEAD
-            // gracefully, since most often that combination means "could not resolve a Swift type"
-=======
             // gracefully, since most often that combination means "could not resolve a type"
->>>>>>> d9db0bf5
             // and the default failure mode is quite ugly
             if (!m_compiler_type.IsValid())
             {
                 m_stream->Printf(" <could not resolve type>");
                 return false;
             }
-<<<<<<< HEAD
-
-=======
             
->>>>>>> d9db0bf5
             error_printed = true;
             m_stream->Printf (" <%s>\n", m_error.c_str());
         }
@@ -596,11 +588,7 @@
         return false;
     
     TypeSummaryImpl* entry = GetSummaryFormatter();
-<<<<<<< HEAD
-
-=======
-    
->>>>>>> d9db0bf5
+   
     if (m_options.m_use_objc)
         return false;
     
@@ -745,11 +733,7 @@
         if (value_printed || summary_printed)
             return false;
     }
-<<<<<<< HEAD
-
-=======
-    
->>>>>>> d9db0bf5
+   
     if (synth_m_valobj->MightHaveChildren())
         return true;
     
