//===-- TypeFormat.cpp ----------------------------------------*- C++ -*-===//
//
//                     The LLVM Compiler Infrastructure
//
// This file is distributed under the University of Illinois Open Source
// License. See LICENSE.TXT for details.
//
//===----------------------------------------------------------------------===//

#include "lldb/DataFormatters/TypeFormat.h"

// C Includes

// C++ Includes

// Other libraries and framework includes

// Project includes
#include "lldb/lldb-enumerations.h"
#include "lldb/lldb-public.h"

#include "lldb/Core/DumpDataExtractor.h"
#include "lldb/DataFormatters/FormatManager.h"
#include "lldb/Symbol/CompilerType.h"
#include "lldb/Symbol/SymbolContext.h"
#include "lldb/Symbol/SymbolFile.h"
#include "lldb/Symbol/TypeList.h"
#include "lldb/Target/Target.h"
#include "lldb/Utility/DataExtractor.h"
#include "lldb/Utility/StreamString.h"

using namespace lldb;
using namespace lldb_private;

TypeFormatImpl::TypeFormatImpl(const Flags &flags)
    : m_flags(flags), m_my_revision(0) {}

TypeFormatImpl::~TypeFormatImpl() {}

TypeFormatImpl_Format::TypeFormatImpl_Format(lldb::Format f,
                                             const TypeFormatImpl::Flags &flags)
    : TypeFormatImpl(flags), m_format(f) {}

TypeFormatImpl_Format::~TypeFormatImpl_Format() {}

bool TypeFormatImpl_Format::FormatObject(ValueObject *valobj,
                                         std::string &dest) const {
  if (!valobj)
    return false;
  if (valobj->CanProvideValue()) {
    Value &value(valobj->GetValue());
    const Value::ContextType context_type = value.GetContextType();
    ExecutionContext exe_ctx(valobj->GetExecutionContextRef());
    DataExtractor data;

    if (context_type == Value::eContextTypeRegisterInfo) {
      const RegisterInfo *reg_info = value.GetRegisterInfo();
      if (reg_info) {
        Status error;
        valobj->GetData(data, error);
        if (error.Fail())
          return false;

        StreamString reg_sstr;
        DumpDataExtractor(data, &reg_sstr, 0, GetFormat(), reg_info->byte_size,
                          1, UINT32_MAX, LLDB_INVALID_ADDRESS, 0, 0,
                          exe_ctx.GetBestExecutionContextScope());
        dest = reg_sstr.GetString();
      }
    } else {
      CompilerType compiler_type = value.GetCompilerType();
      if (compiler_type) {
        // put custom bytes to display in the DataExtractor to override the
        // default value logic
        if (GetFormat() == eFormatCString) {
          lldb_private::Flags type_flags(compiler_type.GetTypeInfo(
              NULL)); // disambiguate w.r.t. TypeFormatImpl::Flags
          if (type_flags.Test(eTypeIsPointer) &&
              !type_flags.Test(eTypeIsObjC)) {
            // if we are dumping a pointer as a c-string, get the pointee data
            // as a string
            TargetSP target_sp(valobj->GetTargetSP());
            if (target_sp) {
              size_t max_len = target_sp->GetMaximumSizeOfStringSummary();
              Status error;
              DataBufferSP buffer_sp(new DataBufferHeap(max_len + 1, 0));
              Address address(valobj->GetPointerValue());
              if (target_sp->ReadCStringFromMemory(
                      address, (char *)buffer_sp->GetBytes(), max_len, error) &&
                  error.Success())
                data.SetData(buffer_sp);
            }
          }
        } else {
          Status error;
          valobj->GetData(data, error);
          if (error.Fail() &&
              !SwiftASTContext::IsPossibleZeroSizeType(compiler_type))
            return false;
        }

        StreamString sstr;
        ExecutionContextScope *exe_scope(
            exe_ctx.GetBestExecutionContextScope());
        compiler_type.DumpTypeValue(
            &sstr,       // The stream to use for display
            GetFormat(), // Format to display this type with
            data,        // Data to extract from
            0,           // Byte offset into "m_data"
            compiler_type.GetByteSize(
                exe_scope),                 // Byte size of item in "m_data"
            valobj->GetBitfieldBitSize(),   // Bitfield bit size
            valobj->GetBitfieldBitOffset(), // Bitfield bit offset
<<<<<<< HEAD
            exe_scope,
            valobj->IsBaseClass());
        // Given that we do not want to set the ValueObject's m_error
        // for a formatting error (or else we wouldn't be able to reformat
        // until a next update), an empty string is treated as a "false"
        // return from here, but that's about as severe as we get
        // CompilerType::DumpTypeValue() should always return
        // something, even if that something is an error message
=======
            exe_scope);
        // Given that we do not want to set the ValueObject's m_error for a
        // formatting error (or else we wouldn't be able to reformat until a
        // next update), an empty string is treated as a "false" return from
        // here, but that's about as severe as we get
        // CompilerType::DumpTypeValue() should always return something, even
        // if that something is an error message
>>>>>>> 0c8a6dca
        dest = sstr.GetString();
      }
    }
    return !dest.empty();
  } else
    return false;
}

std::string TypeFormatImpl_Format::GetDescription() {
  StreamString sstr;
  sstr.Printf("%s%s%s%s", FormatManager::GetFormatAsCString(GetFormat()),
              Cascades() ? "" : " (not cascading)",
              SkipsPointers() ? " (skip pointers)" : "",
              SkipsReferences() ? " (skip references)" : "");
  return sstr.GetString();
}

TypeFormatImpl_EnumType::TypeFormatImpl_EnumType(
    ConstString type_name, const TypeFormatImpl::Flags &flags)
    : TypeFormatImpl(flags), m_enum_type(type_name), m_types() {}

TypeFormatImpl_EnumType::~TypeFormatImpl_EnumType() {}

bool TypeFormatImpl_EnumType::FormatObject(ValueObject *valobj,
                                           std::string &dest) const {
  dest.clear();
  if (!valobj)
    return false;
  if (!valobj->CanProvideValue())
    return false;
  ProcessSP process_sp;
  TargetSP target_sp;
  void *valobj_key = (process_sp = valobj->GetProcessSP()).get();
  if (!valobj_key)
    valobj_key = (target_sp = valobj->GetTargetSP()).get();
  else
    target_sp = process_sp->GetTarget().shared_from_this();
  if (!valobj_key)
    return false;
  auto iter = m_types.find(valobj_key), end = m_types.end();
  CompilerType valobj_enum_type;
  if (iter == end) {
    // probably a redundant check
    if (!target_sp)
      return false;
    const ModuleList &images(target_sp->GetImages());
    SymbolContext sc;
    TypeList types;
    llvm::DenseSet<lldb_private::SymbolFile *> searched_symbol_files;
    images.FindTypes(sc, m_enum_type, false, UINT32_MAX, searched_symbol_files,
                     types);
    if (types.GetSize() == 0)
      return false;
    for (lldb::TypeSP type_sp : types.Types()) {
      if (!type_sp)
        continue;
      if ((type_sp->GetForwardCompilerType().GetTypeInfo() &
           eTypeIsEnumeration) == eTypeIsEnumeration) {
        valobj_enum_type = type_sp->GetFullCompilerType();
        m_types.emplace(valobj_key, valobj_enum_type);
        break;
      }
    }
  } else
    valobj_enum_type = iter->second;
  if (valobj_enum_type.IsValid() == false)
    return false;
  DataExtractor data;
  Status error;
  valobj->GetData(data, error);
  if (error.Fail())
    return false;
  ExecutionContext exe_ctx(valobj->GetExecutionContextRef());
  StreamString sstr;
  valobj_enum_type.DumpTypeValue(
      &sstr, lldb::eFormatEnum, data, 0, data.GetByteSize(), 0, 0,
      exe_ctx.GetBestExecutionContextScope(), valobj->IsBaseClass());
  if (!sstr.GetString().empty())
    dest = sstr.GetString();
  return !dest.empty();
}

std::string TypeFormatImpl_EnumType::GetDescription() {
  StreamString sstr;
  sstr.Printf("as type %s%s%s%s", m_enum_type.AsCString("<invalid type>"),
              Cascades() ? "" : " (not cascading)",
              SkipsPointers() ? " (skip pointers)" : "",
              SkipsReferences() ? " (skip references)" : "");
  return sstr.GetString();
}<|MERGE_RESOLUTION|>--- conflicted
+++ resolved
@@ -111,24 +111,14 @@
                 exe_scope),                 // Byte size of item in "m_data"
             valobj->GetBitfieldBitSize(),   // Bitfield bit size
             valobj->GetBitfieldBitOffset(), // Bitfield bit offset
-<<<<<<< HEAD
             exe_scope,
             valobj->IsBaseClass());
-        // Given that we do not want to set the ValueObject's m_error
-        // for a formatting error (or else we wouldn't be able to reformat
-        // until a next update), an empty string is treated as a "false"
-        // return from here, but that's about as severe as we get
-        // CompilerType::DumpTypeValue() should always return
-        // something, even if that something is an error message
-=======
-            exe_scope);
         // Given that we do not want to set the ValueObject's m_error for a
         // formatting error (or else we wouldn't be able to reformat until a
         // next update), an empty string is treated as a "false" return from
         // here, but that's about as severe as we get
         // CompilerType::DumpTypeValue() should always return something, even
         // if that something is an error message
->>>>>>> 0c8a6dca
         dest = sstr.GetString();
       }
     }
