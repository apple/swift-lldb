//===-- ABI.cpp -------------------------------------------------*- C++ -*-===//
//
//                     The LLVM Compiler Infrastructure
//
// This file is distributed under the University of Illinois Open Source
// License. See LICENSE.TXT for details.
//
//===----------------------------------------------------------------------===//

// C Includes
// C++ Includes
// Other libraries and framework includes
// Project includes
#include "lldb/Target/ABI.h"
#include "Plugins/ExpressionParser/Clang/ClangPersistentVariables.h"
#include "lldb/Core/PluginManager.h"
#include "lldb/Core/Value.h"
#include "lldb/Core/ValueObjectConstResult.h"
#include "lldb/Symbol/CompilerType.h"
#include "lldb/Symbol/TypeSystem.h"
#include "lldb/Target/Target.h"
#include "lldb/Target/Thread.h"

using namespace lldb;
using namespace lldb_private;

ABISP
ABI::FindPlugin(lldb::ProcessSP process_sp, const ArchSpec &arch) {
  ABISP abi_sp;
  ABICreateInstance create_callback;

  for (uint32_t idx = 0;
       (create_callback = PluginManager::GetABICreateCallbackAtIndex(idx)) !=
       nullptr;
       ++idx) {
    abi_sp = create_callback(process_sp, arch);

    if (abi_sp)
      return abi_sp;
  }
  abi_sp.reset();
  return abi_sp;
}

ABI::~ABI() = default;

bool ABI::GetRegisterInfoByName(const ConstString &name, RegisterInfo &info) {
  uint32_t count = 0;
  const RegisterInfo *register_info_array = GetRegisterInfoArray(count);
  if (register_info_array) {
    const char *unique_name_cstr = name.GetCString();
    uint32_t i;
    for (i = 0; i < count; ++i) {
      if (register_info_array[i].name == unique_name_cstr) {
        info = register_info_array[i];
        return true;
      }
    }
    for (i = 0; i < count; ++i) {
      if (register_info_array[i].alt_name == unique_name_cstr) {
        info = register_info_array[i];
        return true;
      }
    }
  }
  return false;
}

bool ABI::GetRegisterInfoByKind(RegisterKind reg_kind, uint32_t reg_num,
                                RegisterInfo &info) {
  if (reg_kind < eRegisterKindEHFrame || reg_kind >= kNumRegisterKinds)
    return false;

  uint32_t count = 0;
  const RegisterInfo *register_info_array = GetRegisterInfoArray(count);
  if (register_info_array) {
    for (uint32_t i = 0; i < count; ++i) {
      if (register_info_array[i].kinds[reg_kind] == reg_num) {
        info = register_info_array[i];
        return true;
      }
    }
  }
  return false;
}

ValueObjectSP ABI::GetReturnValueObject(Thread &thread, CompilerType &ast_type,
                                        bool persistent) const {
  if (!ast_type.IsValid())
    return ValueObjectSP();

  ValueObjectSP return_valobj_sp;

  return_valobj_sp = GetReturnValueObjectImpl(thread, ast_type);
  if (!return_valobj_sp)
    return return_valobj_sp;

  // Now turn this into a persistent variable.
  // FIXME: This code is duplicated from Target::EvaluateExpression, and it is
  // used in similar form in a couple
  // of other places.  Figure out the correct Create function to do all this
  // work.

  if (persistent) {
<<<<<<< HEAD
    lldb::LanguageType lang = ast_type.GetMinimumLanguage();
    PersistentExpressionState *persistent_expression_state;
    auto target = thread.CalculateTarget();
    if (lang == lldb::eLanguageTypeSwift)
      persistent_expression_state = 
        target->GetSwiftPersistentExpressionState(thread);
    else
      persistent_expression_state =
         target->GetPersistentExpressionStateForLanguage(lang);
    
=======
    Target &target = *thread.CalculateTarget();
    PersistentExpressionState *persistent_expression_state =
        target.GetPersistentExpressionStateForLanguage(
            ast_type.GetMinimumLanguage());

>>>>>>> e6276dab
    if (!persistent_expression_state)
      return ValueObjectSP();

    auto prefix = persistent_expression_state->GetPersistentVariablePrefix();
    ConstString persistent_variable_name =
        persistent_expression_state->GetNextPersistentVariableName(target,
                                                                   prefix);

    lldb::ValueObjectSP const_valobj_sp;

    // Check in case our value is already a constant value
    if (return_valobj_sp->GetIsConstant()) {
      const_valobj_sp = return_valobj_sp;
      const_valobj_sp->SetName(persistent_variable_name);
    } else
      const_valobj_sp =
          return_valobj_sp->CreateConstantValue(persistent_variable_name);

    lldb::ValueObjectSP live_valobj_sp = return_valobj_sp;

    return_valobj_sp = const_valobj_sp;

    ExpressionVariableSP clang_expr_variable_sp(
        persistent_expression_state->CreatePersistentVariable(
            return_valobj_sp));

    assert(clang_expr_variable_sp);

    // Set flags and live data as appropriate

    const Value &result_value = live_valobj_sp->GetValue();

    switch (result_value.GetValueType()) {
    case Value::eValueTypeHostAddress:
    case Value::eValueTypeFileAddress:
      // we don't do anything with these for now
      break;
    case Value::eValueTypeScalar:
    case Value::eValueTypeVector:
      clang_expr_variable_sp->m_flags |=
          ClangExpressionVariable::EVIsFreezeDried;
      clang_expr_variable_sp->m_flags |=
          ClangExpressionVariable::EVIsLLDBAllocated;
      clang_expr_variable_sp->m_flags |=
          ClangExpressionVariable::EVNeedsAllocation;
      break;
    case Value::eValueTypeLoadAddress:
      clang_expr_variable_sp->m_live_sp = live_valobj_sp;
      clang_expr_variable_sp->m_flags |=
          ClangExpressionVariable::EVIsProgramReference;
      break;
    }

    return_valobj_sp = clang_expr_variable_sp->GetValueObject();
  }
  return return_valobj_sp;
}

ValueObjectSP ABI::GetReturnValueObject(Thread &thread, llvm::Type &ast_type,
                                        bool persistent) const {
  ValueObjectSP return_valobj_sp;
  return_valobj_sp = GetReturnValueObjectImpl(thread, ast_type);
  return return_valobj_sp;
}

// specialized to work with llvm IR types
//
// for now we will specify a default implementation so that we don't need to
// modify other ABIs
lldb::ValueObjectSP ABI::GetReturnValueObjectImpl(Thread &thread,
                                                  llvm::Type &ir_type) const {
  ValueObjectSP return_valobj_sp;

  /* this is a dummy and will only be called if an ABI does not override this */

  return return_valobj_sp;
}

bool ABI::PrepareTrivialCall(Thread &thread, lldb::addr_t sp,
                             lldb::addr_t functionAddress,
                             lldb::addr_t returnAddress, llvm::Type &returntype,
                             llvm::ArrayRef<ABI::CallArgument> args) const {
  // dummy prepare trivial call
  llvm_unreachable("Should never get here!");
}

bool ABI::GetFallbackRegisterLocation(
    const RegisterInfo *reg_info,
    UnwindPlan::Row::RegisterLocation &unwind_regloc) {
  // Did the UnwindPlan fail to give us the caller's stack pointer? The stack
  // pointer is defined to be the same as THIS frame's CFA, so return the CFA
  // value as the caller's stack pointer.  This is true on x86-32/x86-64 at
  // least.
  if (reg_info->kinds[eRegisterKindGeneric] == LLDB_REGNUM_GENERIC_SP) {
    unwind_regloc.SetIsCFAPlusOffset(0);
    return true;
  }

  // If a volatile register is being requested, we don't want to forward the
  // next frame's register contents up the stack -- the register is not
  // retrievable at this frame.
  if (RegisterIsVolatile(reg_info)) {
    unwind_regloc.SetUndefined();
    return true;
  }

  return false;
}<|MERGE_RESOLUTION|>--- conflicted
+++ resolved
@@ -102,24 +102,16 @@
   // work.
 
   if (persistent) {
-<<<<<<< HEAD
     lldb::LanguageType lang = ast_type.GetMinimumLanguage();
     PersistentExpressionState *persistent_expression_state;
-    auto target = thread.CalculateTarget();
+    Target &target = *thread.CalculateTarget();
     if (lang == lldb::eLanguageTypeSwift)
       persistent_expression_state = 
-        target->GetSwiftPersistentExpressionState(thread);
+        target.GetSwiftPersistentExpressionState(thread);
     else
       persistent_expression_state =
-         target->GetPersistentExpressionStateForLanguage(lang);
+        target.GetPersistentExpressionStateForLanguage(lang);
     
-=======
-    Target &target = *thread.CalculateTarget();
-    PersistentExpressionState *persistent_expression_state =
-        target.GetPersistentExpressionStateForLanguage(
-            ast_type.GetMinimumLanguage());
-
->>>>>>> e6276dab
     if (!persistent_expression_state)
       return ValueObjectSP();
 
