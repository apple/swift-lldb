--- conflicted
+++ resolved
@@ -21,18 +21,10 @@
 using namespace lldb;
 using namespace lldb_private;
 
-<<<<<<< HEAD
-//----------------------------------------------------------------------
-// ThreadPlanStepThrough: If the current instruction is a trampoline,
-// step through it. If it is the beginning of the prologue of a
-// function, step through that as well.
-// ----------------------------------------------------------------------
-=======
 // ThreadPlanStepThrough: If the current instruction is a trampoline, step
 // through it If it is the beginning of the prologue of a function, step
 // through that as well.
 // FIXME: At present only handles DYLD trampolines.
->>>>>>> 1f36bde5
 
 ThreadPlanStepThrough::ThreadPlanStepThrough(Thread &thread,
                                              StackID &m_stack_id,
