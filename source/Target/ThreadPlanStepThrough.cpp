--- conflicted
+++ resolved
@@ -26,17 +26,10 @@
 using namespace lldb_private;
 
 //----------------------------------------------------------------------
-// ThreadPlanStepThrough: If the current instruction is a trampoline, step
-<<<<<<< HEAD
-// through it
-// If it is the beginning of the prologue of a function, step through that as
-// well.
-=======
-// through it If it is the beginning of the prologue of a function, step
-// through that as well.
-// FIXME: At present only handles DYLD trampolines.
->>>>>>> 0c8a6dca
-//----------------------------------------------------------------------
+// ThreadPlanStepThrough: If the current instruction is a trampoline,
+// step through it. If it is the beginning of the prologue of a
+// function, step through that as well.
+// ----------------------------------------------------------------------
 
 ThreadPlanStepThrough::ThreadPlanStepThrough(Thread &thread,
                                              StackID &m_stack_id,
