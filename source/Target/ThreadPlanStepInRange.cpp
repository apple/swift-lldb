--- conflicted
+++ resolved
@@ -11,12 +11,9 @@
 // C++ Includes
 // Other libraries and framework includes
 // Project includes
-<<<<<<< HEAD
 
 #include "lldb/Breakpoint/BreakpointLocation.h"
-=======
 #include "lldb/Target/ThreadPlanStepInRange.h"
->>>>>>> d9db0bf5
 #include "lldb/Core/Log.h"
 #include "lldb/Core/Module.h"
 #include "lldb/Core/Stream.h"
@@ -81,14 +78,10 @@
     SetupAvoidNoDebug(step_in_avoids_code_without_debug_info, step_out_avoids_code_without_debug_info);
 }
 
-<<<<<<< HEAD
 ThreadPlanStepInRange::~ThreadPlanStepInRange ()
 {
     ClearStepInDeepBreakpoints();
 }
-=======
-ThreadPlanStepInRange::~ThreadPlanStepInRange() = default;
->>>>>>> d9db0bf5
 
 void
 ThreadPlanStepInRange::SetupAvoidNoDebug(LazyBool step_in_avoids_code_without_debug_info,
@@ -524,35 +517,28 @@
         SymbolContext sc = frame->GetSymbolContext(eSymbolContextFunction|eSymbolContextBlock|eSymbolContextSymbol);
         if (sc.symbol != NULL)
         {
-<<<<<<< HEAD
-            // First try an exact match, since that's cheap with ConstStrings.  Then do a strstr compare.
-            if (m_step_into_target == sc.GetFunctionName())
-            {
-                should_step_out = false;
-=======
             SymbolContext sc = frame->GetSymbolContext(eSymbolContextFunction|eSymbolContextBlock|eSymbolContextSymbol);
             if (sc.symbol != nullptr)
             {
                 // First try an exact match, since that's cheap with ConstStrings.  Then do a strstr compare.
-                if (step_in_range_plan->m_step_into_target == sc.GetFunctionName())
-                {
-                    should_stop_here = true;
+                if (m_step_into_target == sc.GetFunctionName())
+                {
+                    should_step_out = false;
                 }
                 else
                 {
-                    const char *target_name = step_in_range_plan->m_step_into_target.AsCString();
+                    const char *target_name = m_step_into_target.AsCString();
                     const char *function_name = sc.GetFunctionName().AsCString();
                     
                     if (function_name == nullptr)
-                        should_stop_here = false;
+                        should_step_out = true;
                     else if (strstr(function_name, target_name) == nullptr)
-                        should_stop_here = false;
-                }
-                if (log && !should_stop_here)
+                        should_step_out = true;
+                }
+                if (log && should_step_out)
                     log->Printf("Stepping out of frame %s which did not match step into target %s.",
                                 sc.GetFunctionName().AsCString(),
-                                step_in_range_plan->m_step_into_target.AsCString());
->>>>>>> d9db0bf5
+                                m_step_into_target.AsCString());
             }
             else
             {
