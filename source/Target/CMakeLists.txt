include_directories(../Plugins/Process/Utility)

add_lldb_library(lldbTarget
  ABI.cpp
  CPPLanguageRuntime.cpp
  ExecutionContext.cpp
  FileAction.cpp
  JITLoader.cpp
  JITLoaderList.cpp
  InstrumentationRuntime.cpp
  InstrumentationRuntimeStopInfo.cpp
  Language.cpp
  LanguageRuntime.cpp
  Memory.cpp
  MemoryHistory.cpp
  ModuleCache.cpp
  ObjCLanguageRuntime.cpp
  OperatingSystem.cpp
  PathMappingList.cpp
  Platform.cpp
  Process.cpp
  ProcessInfo.cpp
  ProcessLaunchInfo.cpp
  Queue.cpp
  QueueItem.cpp
  QueueList.cpp
  RegisterContext.cpp
  RegisterNumber.cpp
  SectionLoadHistory.cpp
  SectionLoadList.cpp
  StackFrame.cpp
  StackFrameList.cpp
  StackID.cpp
  StopInfo.cpp
  StructuredDataPlugin.cpp
  SwiftLanguageRuntime.cpp
  SystemRuntime.cpp
  Target.cpp
  TargetList.cpp
  Thread.cpp
  ThreadCollection.cpp
  ThreadList.cpp
  ThreadPlan.cpp
  ThreadPlanBase.cpp
  ThreadPlanCallFunction.cpp
  ThreadPlanCallFunctionUsingABI.cpp
  ThreadPlanCallOnFunctionExit.cpp
  ThreadPlanCallUserExpression.cpp
  ThreadPlanPython.cpp
  ThreadPlanRunToAddress.cpp
  ThreadPlanShouldStopHere.cpp
  ThreadPlanStepInRange.cpp
  ThreadPlanStepInstruction.cpp
  ThreadPlanStepOut.cpp
  ThreadPlanStepOverBreakpoint.cpp
  ThreadPlanStepOverRange.cpp
  ThreadPlanStepRange.cpp
  ThreadPlanStepThrough.cpp
  ThreadPlanStepUntil.cpp
  ThreadPlanTracer.cpp
  ThreadSpec.cpp
  UnixSignals.cpp
  UnwindAssembly.cpp

  LINK_LIBS
<<<<<<< HEAD
=======
    swiftAST
    swiftBasic
    swiftFrontend
    swiftRemoteAST
>>>>>>> c7641452
    lldbBreakpoint
    lldbCore
    lldbExpression
    lldbHost
    lldbInterpreter
    lldbSymbol
    lldbUtility
    lldbPluginExpressionParserClang
    lldbPluginExpressionParserSwift
    lldbPluginCPlusPlusLanguage
    lldbPluginObjCLanguage
    lldbPluginSwiftLanguage
    lldbPluginProcessUtility

  LINK_COMPONENTS
    Support
  )<|MERGE_RESOLUTION|>--- conflicted
+++ resolved
@@ -63,13 +63,10 @@
   UnwindAssembly.cpp
 
   LINK_LIBS
-<<<<<<< HEAD
-=======
     swiftAST
     swiftBasic
     swiftFrontend
     swiftRemoteAST
->>>>>>> c7641452
     lldbBreakpoint
     lldbCore
     lldbExpression
