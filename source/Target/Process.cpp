--- conflicted
+++ resolved
@@ -717,69 +717,6 @@
     // defaulting to using the Host's UnixSignals.
 }
 
-<<<<<<< HEAD
-Process::Process(lldb::TargetSP target_sp, ListenerSP listener_sp, const UnixSignalsSP &unix_signals_sp) :
-    ProcessProperties (this),
-    UserID (LLDB_INVALID_PROCESS_ID),
-    Broadcaster ((target_sp->GetDebugger().GetBroadcasterManager()), Process::GetStaticBroadcasterClass().AsCString()),
-    m_target_sp (target_sp),
-    m_public_state (eStateUnloaded),
-    m_private_state (eStateUnloaded),
-    m_private_state_broadcaster(nullptr, "lldb.process.internal_state_broadcaster"),
-    m_private_state_control_broadcaster(nullptr, "lldb.process.internal_state_control_broadcaster"),
-    m_private_state_listener_sp (Listener::MakeListener("lldb.process.internal_state_listener")),
-    m_mod_id (),
-    m_process_unique_id(0),
-    m_thread_index_id (0),
-    m_thread_id_to_index_id_map (),
-    m_exit_status (-1),
-    m_exit_string (),
-    m_exit_status_mutex(),
-    m_thread_mutex (Mutex::eMutexTypeRecursive),
-    m_thread_list_real (this),
-    m_thread_list (this),
-    m_extended_thread_list (this),
-    m_extended_thread_stop_id (0),
-    m_queue_list (this),
-    m_queue_list_stop_id (0),
-    m_notifications (),
-    m_image_tokens (),
-    m_listener_sp (listener_sp),
-    m_breakpoint_site_list (),
-    m_dynamic_checkers_ap (),
-    m_unix_signals_sp (unix_signals_sp),
-    m_abi_sp (),
-    m_process_input_reader (),
-    m_stdio_communication ("process.stdio"),
-    m_stdio_communication_mutex (Mutex::eMutexTypeRecursive),
-    m_stdin_forward (false),
-    m_stdout_data (),
-    m_stderr_data (),
-    m_profile_data_comm_mutex (Mutex::eMutexTypeRecursive),
-    m_profile_data (),
-    m_iohandler_sync (0),
-    m_memory_cache (*this),
-    m_allocated_memory_cache (*this),
-    m_should_detach (false),
-    m_next_event_action_ap(),
-    m_public_run_lock (),
-    m_private_run_lock (),
-    m_stop_info_override_callback(nullptr),
-    m_finalizing (false),
-    m_finalize_called (false),
-    m_clear_thread_plans_on_stop (false),
-    m_force_next_event_delivery (false),
-    m_destroy_in_process (false),
-    m_destroy_complete (false),
-    m_last_broadcast_state (eStateInvalid),
-    m_can_interpret_function_calls(false),
-    m_warnings_issued (),
-    m_can_jit(eCanJITDontKnow)
-{
-    CheckInWithManager ();
-
-    Log *log(lldb_private::GetLogIfAllCategoriesSet (LIBLLDB_LOG_OBJECT));
-=======
 Process::Process(lldb::TargetSP target_sp, ListenerSP listener_sp, const UnixSignalsSP &unix_signals_sp)
     : ProcessProperties(this),
       UserID(LLDB_INVALID_PROCESS_ID),
@@ -831,8 +768,9 @@
       m_finalize_called(false),
       m_clear_thread_plans_on_stop(false),
       m_force_next_event_delivery(false),
+      m_destroy_in_process(false),
+      m_destroy_complete(false),
       m_last_broadcast_state(eStateInvalid),
-      m_destroy_in_process(false),
       m_can_interpret_function_calls(false),
       m_warnings_issued(),
       m_can_jit(eCanJITDontKnow)
@@ -840,7 +778,6 @@
     CheckInWithManager();
 
     Log *log(lldb_private::GetLogIfAllCategoriesSet(LIBLLDB_LOG_OBJECT));
->>>>>>> 7e5854f7
     if (log)
         log->Printf("%p Process::Process()", static_cast<void *>(this));
 
@@ -1247,15 +1184,9 @@
                 // Lock the thread list so it doesn't change on us, this is the scope for the locker:
                 {
                     ThreadList &thread_list = process_sp->GetThreadList();
-<<<<<<< HEAD
-                    Mutex::Locker locker (thread_list.GetMutex());
-                    
+                    std::lock_guard<std::recursive_mutex> guard(thread_list.GetMutex());
+
                     curr_thread = thread_list.GetSelectedThread();
-=======
-                    std::lock_guard<std::recursive_mutex> guard(thread_list.GetMutex());
-
-                    ThreadSP curr_thread (thread_list.GetSelectedThread());
->>>>>>> 7e5854f7
                     ThreadSP thread;
                     StopReason curr_thread_stop_reason = eStopReasonInvalid;
                     if (curr_thread)
