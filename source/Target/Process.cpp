//===-- Process.cpp ---------------------------------------------*- C++ -*-===//
//
//                     The LLVM Compiler Infrastructure
//
// This file is distributed under the University of Illinois Open Source
// License. See LICENSE.TXT for details.
//
//===----------------------------------------------------------------------===//

// C Includes
// C++ Includes
#include <atomic>
#include <mutex>

// Other libraries and framework includes
#include "llvm/Support/ScopedPrinter.h"
#include "llvm/Support/Threading.h"

// Project includes
#include "Plugins/Process/Utility/InferiorCallPOSIX.h"
#include "lldb/Breakpoint/BreakpointLocation.h"
#include "lldb/Breakpoint/StoppointCallbackContext.h"
#include "lldb/Core/Debugger.h"
#include "lldb/Core/Event.h"
#include "lldb/Core/Module.h"
#include "lldb/Core/ModuleSpec.h"
#include "lldb/Core/PluginManager.h"
#include "lldb/Core/State.h"
#include "lldb/Core/StreamFile.h"
#include "lldb/Expression/DiagnosticManager.h"
#include "lldb/Expression/IRDynamicChecks.h"
#include "lldb/Expression/UserExpression.h"
#include "lldb/Expression/UtilityFunction.h"
#include "lldb/Host/ConnectionFileDescriptor.h"
#include "lldb/Host/FileSystem.h"
#include "lldb/Host/Host.h"
#include "lldb/Host/HostInfo.h"
#include "lldb/Host/OptionParser.h"
#include "lldb/Host/Pipe.h"
#include "lldb/Host/Terminal.h"
#include "lldb/Host/ThreadLauncher.h"
#include "lldb/Interpreter/CommandInterpreter.h"
#include "lldb/Interpreter/OptionArgParser.h"
#include "lldb/Interpreter/OptionValueProperties.h"
#include "lldb/Symbol/Function.h"
#include "lldb/Symbol/Symbol.h"
#include "lldb/Target/ABI.h"
#include "lldb/Target/CPPLanguageRuntime.h"
#include "lldb/Target/DynamicLoader.h"
#include "lldb/Target/InstrumentationRuntime.h"
#include "lldb/Target/JITLoader.h"
#include "lldb/Target/JITLoaderList.h"
#include "lldb/Target/LanguageRuntime.h"
#include "lldb/Target/MemoryHistory.h"
#include "lldb/Target/MemoryRegionInfo.h"
#include "lldb/Target/ObjCLanguageRuntime.h"
#include "lldb/Target/OperatingSystem.h"
#include "lldb/Target/Platform.h"
#include "lldb/Target/Process.h"
#include "lldb/Target/RegisterContext.h"
#include "lldb/Target/StopInfo.h"
#include "lldb/Target/StructuredDataPlugin.h"
#include "lldb/Target/SwiftLanguageRuntime.h"
#include "lldb/Target/SystemRuntime.h"
#include "lldb/Target/Target.h"
#include "lldb/Target/TargetList.h"
#include "lldb/Target/Thread.h"
#include "lldb/Target/ThreadPlan.h"
#include "lldb/Target/ThreadPlanBase.h"
#include "lldb/Target/UnixSignals.h"
#include "lldb/Utility/Log.h"
#include "lldb/Utility/NameMatches.h"
#include "lldb/Utility/SelectHelper.h"

using namespace lldb;
using namespace lldb_private;
using namespace std::chrono;

// Comment out line below to disable memory caching, overriding the process
// setting target.process.disable-memory-cache
#define ENABLE_MEMORY_CACHING

#ifdef ENABLE_MEMORY_CACHING
#define DISABLE_MEM_CACHE_DEFAULT false
#else
#define DISABLE_MEM_CACHE_DEFAULT true
#endif

class ProcessOptionValueProperties : public OptionValueProperties {
public:
  ProcessOptionValueProperties(const ConstString &name)
      : OptionValueProperties(name) {}

  // This constructor is used when creating ProcessOptionValueProperties when
  // it is part of a new lldb_private::Process instance. It will copy all
  // current global property values as needed
  ProcessOptionValueProperties(ProcessProperties *global_properties)
      : OptionValueProperties(*global_properties->GetValueProperties()) {}

  const Property *GetPropertyAtIndex(const ExecutionContext *exe_ctx,
                                     bool will_modify,
                                     uint32_t idx) const override {
    // When getting the value for a key from the process options, we will
    // always try and grab the setting from the current process if there is
    // one. Else we just use the one from this instance.
    if (exe_ctx) {
      Process *process = exe_ctx->GetProcessPtr();
      if (process) {
        ProcessOptionValueProperties *instance_properties =
            static_cast<ProcessOptionValueProperties *>(
                process->GetValueProperties().get());
        if (this != instance_properties)
          return instance_properties->ProtectedGetPropertyAtIndex(idx);
      }
    }
    return ProtectedGetPropertyAtIndex(idx);
  }
};

static PropertyDefinition g_properties[] = {
    {"disable-memory-cache", OptionValue::eTypeBoolean, false,
     DISABLE_MEM_CACHE_DEFAULT, nullptr, nullptr,
     "Disable reading and caching of memory in fixed-size units."},
    {"extra-startup-command", OptionValue::eTypeArray, false,
     OptionValue::eTypeString, nullptr, nullptr,
     "A list containing extra commands understood by the particular process "
     "plugin used.  "
     "For instance, to turn on debugserver logging set this to "
     "\"QSetLogging:bitmask=LOG_DEFAULT;\""},
    {"ignore-breakpoints-in-expressions", OptionValue::eTypeBoolean, true, true,
     nullptr, nullptr,
     "If true, breakpoints will be ignored during expression evaluation."},
    {"unwind-on-error-in-expressions", OptionValue::eTypeBoolean, true, true,
     nullptr, nullptr, "If true, errors in expression evaluation will unwind "
                       "the stack back to the state before the call."},
    {"python-os-plugin-path", OptionValue::eTypeFileSpec, false, true, nullptr,
     nullptr, "A path to a python OS plug-in module file that contains a "
              "OperatingSystemPlugIn class."},
    {"stop-on-sharedlibrary-events", OptionValue::eTypeBoolean, true, false,
     nullptr, nullptr,
     "If true, stop when a shared library is loaded or unloaded."},
    {"detach-keeps-stopped", OptionValue::eTypeBoolean, true, false, nullptr,
     nullptr, "If true, detach will attempt to keep the process stopped."},
    {"memory-cache-line-size", OptionValue::eTypeUInt64, false, 512, nullptr,
     nullptr, "The memory cache line size"},
    {"optimization-warnings", OptionValue::eTypeBoolean, false, true, nullptr,
     nullptr, "If true, warn when stopped in code that is optimized where "
              "stepping and variable availability may not behave as expected."},
    {"stop-on-exec", OptionValue::eTypeBoolean, true, true,
     nullptr, nullptr,
     "If true, stop when a shared library is loaded or unloaded."},
    {nullptr, OptionValue::eTypeInvalid, false, 0, nullptr, nullptr, nullptr}};

enum {
  ePropertyDisableMemCache,
  ePropertyExtraStartCommand,
  ePropertyIgnoreBreakpointsInExpressions,
  ePropertyUnwindOnErrorInExpressions,
  ePropertyPythonOSPluginPath,
  ePropertyStopOnSharedLibraryEvents,
  ePropertyDetachKeepsStopped,
  ePropertyMemCacheLineSize,
  ePropertyWarningOptimization,
  ePropertyStopOnExec
};

ProcessProperties::ProcessProperties(lldb_private::Process *process)
    : Properties(),
      m_process(process) // Can be nullptr for global ProcessProperties
{
  if (process == nullptr) {
    // Global process properties, set them up one time
    m_collection_sp.reset(
        new ProcessOptionValueProperties(ConstString("process")));
    m_collection_sp->Initialize(g_properties);
    m_collection_sp->AppendProperty(
        ConstString("thread"), ConstString("Settings specific to threads."),
        true, Thread::GetGlobalProperties()->GetValueProperties());
  } else {
    m_collection_sp.reset(
        new ProcessOptionValueProperties(Process::GetGlobalProperties().get()));
    m_collection_sp->SetValueChangedCallback(
        ePropertyPythonOSPluginPath,
        ProcessProperties::OptionValueChangedCallback, this);
  }
}

ProcessProperties::~ProcessProperties() = default;

void ProcessProperties::OptionValueChangedCallback(void *baton,
                                                   OptionValue *option_value) {
  ProcessProperties *properties = (ProcessProperties *)baton;
  if (properties->m_process)
    properties->m_process->LoadOperatingSystemPlugin(true);
}

bool ProcessProperties::GetDisableMemoryCache() const {
  const uint32_t idx = ePropertyDisableMemCache;
  return m_collection_sp->GetPropertyAtIndexAsBoolean(
      nullptr, idx, g_properties[idx].default_uint_value != 0);
}

uint64_t ProcessProperties::GetMemoryCacheLineSize() const {
  const uint32_t idx = ePropertyMemCacheLineSize;
  return m_collection_sp->GetPropertyAtIndexAsUInt64(
      nullptr, idx, g_properties[idx].default_uint_value);
}

Args ProcessProperties::GetExtraStartupCommands() const {
  Args args;
  const uint32_t idx = ePropertyExtraStartCommand;
  m_collection_sp->GetPropertyAtIndexAsArgs(nullptr, idx, args);
  return args;
}

void ProcessProperties::SetExtraStartupCommands(const Args &args) {
  const uint32_t idx = ePropertyExtraStartCommand;
  m_collection_sp->SetPropertyAtIndexFromArgs(nullptr, idx, args);
}

FileSpec ProcessProperties::GetPythonOSPluginPath() const {
  const uint32_t idx = ePropertyPythonOSPluginPath;
  return m_collection_sp->GetPropertyAtIndexAsFileSpec(nullptr, idx);
}

void ProcessProperties::SetPythonOSPluginPath(const FileSpec &file) {
  const uint32_t idx = ePropertyPythonOSPluginPath;
  m_collection_sp->SetPropertyAtIndexAsFileSpec(nullptr, idx, file);
}

bool ProcessProperties::GetIgnoreBreakpointsInExpressions() const {
  const uint32_t idx = ePropertyIgnoreBreakpointsInExpressions;
  return m_collection_sp->GetPropertyAtIndexAsBoolean(
      nullptr, idx, g_properties[idx].default_uint_value != 0);
}

void ProcessProperties::SetIgnoreBreakpointsInExpressions(bool ignore) {
  const uint32_t idx = ePropertyIgnoreBreakpointsInExpressions;
  m_collection_sp->SetPropertyAtIndexAsBoolean(nullptr, idx, ignore);
}

bool ProcessProperties::GetUnwindOnErrorInExpressions() const {
  const uint32_t idx = ePropertyUnwindOnErrorInExpressions;
  return m_collection_sp->GetPropertyAtIndexAsBoolean(
      nullptr, idx, g_properties[idx].default_uint_value != 0);
}

void ProcessProperties::SetUnwindOnErrorInExpressions(bool ignore) {
  const uint32_t idx = ePropertyUnwindOnErrorInExpressions;
  m_collection_sp->SetPropertyAtIndexAsBoolean(nullptr, idx, ignore);
}

bool ProcessProperties::GetStopOnSharedLibraryEvents() const {
  const uint32_t idx = ePropertyStopOnSharedLibraryEvents;
  return m_collection_sp->GetPropertyAtIndexAsBoolean(
      nullptr, idx, g_properties[idx].default_uint_value != 0);
}

void ProcessProperties::SetStopOnSharedLibraryEvents(bool stop) {
  const uint32_t idx = ePropertyStopOnSharedLibraryEvents;
  m_collection_sp->SetPropertyAtIndexAsBoolean(nullptr, idx, stop);
}

bool ProcessProperties::GetDetachKeepsStopped() const {
  const uint32_t idx = ePropertyDetachKeepsStopped;
  return m_collection_sp->GetPropertyAtIndexAsBoolean(
      nullptr, idx, g_properties[idx].default_uint_value != 0);
}

void ProcessProperties::SetDetachKeepsStopped(bool stop) {
  const uint32_t idx = ePropertyDetachKeepsStopped;
  m_collection_sp->SetPropertyAtIndexAsBoolean(nullptr, idx, stop);
}

bool ProcessProperties::GetWarningsOptimization() const {
  const uint32_t idx = ePropertyWarningOptimization;
  return m_collection_sp->GetPropertyAtIndexAsBoolean(
      nullptr, idx, g_properties[idx].default_uint_value != 0);
}

bool ProcessProperties::GetStopOnExec() const {
  const uint32_t idx = ePropertyStopOnExec;
  return m_collection_sp->GetPropertyAtIndexAsBoolean(
      nullptr, idx, g_properties[idx].default_uint_value != 0);
}

void ProcessInstanceInfo::Dump(Stream &s, Platform *platform) const {
  const char *cstr;
  if (m_pid != LLDB_INVALID_PROCESS_ID)
    s.Printf("    pid = %" PRIu64 "\n", m_pid);

  if (m_parent_pid != LLDB_INVALID_PROCESS_ID)
    s.Printf(" parent = %" PRIu64 "\n", m_parent_pid);

  if (m_executable) {
    s.Printf("   name = %s\n", m_executable.GetFilename().GetCString());
    s.PutCString("   file = ");
    m_executable.Dump(&s);
    s.EOL();
  }
  const uint32_t argc = m_arguments.GetArgumentCount();
  if (argc > 0) {
    for (uint32_t i = 0; i < argc; i++) {
      const char *arg = m_arguments.GetArgumentAtIndex(i);
      if (i < 10)
        s.Printf(" arg[%u] = %s\n", i, arg);
      else
        s.Printf("arg[%u] = %s\n", i, arg);
    }
  }

  s.Format("{0}", m_environment);

  if (m_arch.IsValid()) {
    s.Printf("   arch = ");
    m_arch.DumpTriple(s);
    s.EOL();
  }

  if (m_uid != UINT32_MAX) {
    cstr = platform->GetUserName(m_uid);
    s.Printf("    uid = %-5u (%s)\n", m_uid, cstr ? cstr : "");
  }
  if (m_gid != UINT32_MAX) {
    cstr = platform->GetGroupName(m_gid);
    s.Printf("    gid = %-5u (%s)\n", m_gid, cstr ? cstr : "");
  }
  if (m_euid != UINT32_MAX) {
    cstr = platform->GetUserName(m_euid);
    s.Printf("   euid = %-5u (%s)\n", m_euid, cstr ? cstr : "");
  }
  if (m_egid != UINT32_MAX) {
    cstr = platform->GetGroupName(m_egid);
    s.Printf("   egid = %-5u (%s)\n", m_egid, cstr ? cstr : "");
  }
}

void ProcessInstanceInfo::DumpTableHeader(Stream &s, Platform *platform,
                                          bool show_args, bool verbose) {
  const char *label;
  if (show_args || verbose)
    label = "ARGUMENTS";
  else
    label = "NAME";

  if (verbose) {
    s.Printf("PID    PARENT USER       GROUP      EFF USER   EFF GROUP  TRIPLE "
             "                  %s\n",
             label);
    s.PutCString("====== ====== ========== ========== ========== ========== "
                 "======================== ============================\n");
  } else {
    s.Printf("PID    PARENT USER       TRIPLE                   %s\n", label);
    s.PutCString("====== ====== ========== ======================== "
                 "============================\n");
  }
}

void ProcessInstanceInfo::DumpAsTableRow(Stream &s, Platform *platform,
                                         bool show_args, bool verbose) const {
  if (m_pid != LLDB_INVALID_PROCESS_ID) {
    const char *cstr;
    s.Printf("%-6" PRIu64 " %-6" PRIu64 " ", m_pid, m_parent_pid);

    StreamString arch_strm;
    if (m_arch.IsValid())
      m_arch.DumpTriple(arch_strm);

    if (verbose) {
      cstr = platform->GetUserName(m_uid);
      if (cstr &&
          cstr[0]) // Watch for empty string that indicates lookup failed
        s.Printf("%-10s ", cstr);
      else
        s.Printf("%-10u ", m_uid);

      cstr = platform->GetGroupName(m_gid);
      if (cstr &&
          cstr[0]) // Watch for empty string that indicates lookup failed
        s.Printf("%-10s ", cstr);
      else
        s.Printf("%-10u ", m_gid);

      cstr = platform->GetUserName(m_euid);
      if (cstr &&
          cstr[0]) // Watch for empty string that indicates lookup failed
        s.Printf("%-10s ", cstr);
      else
        s.Printf("%-10u ", m_euid);

      cstr = platform->GetGroupName(m_egid);
      if (cstr &&
          cstr[0]) // Watch for empty string that indicates lookup failed
        s.Printf("%-10s ", cstr);
      else
        s.Printf("%-10u ", m_egid);

      s.Printf("%-24s ", arch_strm.GetData());
    } else {
      s.Printf("%-10s %-24s ", platform->GetUserName(m_euid),
               arch_strm.GetData());
    }

    if (verbose || show_args) {
      const uint32_t argc = m_arguments.GetArgumentCount();
      if (argc > 0) {
        for (uint32_t i = 0; i < argc; i++) {
          if (i > 0)
            s.PutChar(' ');
          s.PutCString(m_arguments.GetArgumentAtIndex(i));
        }
      }
    } else {
      s.PutCString(GetName());
    }

    s.EOL();
  }
}

Status ProcessLaunchCommandOptions::SetOptionValue(
    uint32_t option_idx, llvm::StringRef option_arg,
    ExecutionContext *execution_context) {
  Status error;
  const int short_option = m_getopt_table[option_idx].val;

  switch (short_option) {
  case 's': // Stop at program entry point
    launch_info.GetFlags().Set(eLaunchFlagStopAtEntry);
    break;

  case 'i': // STDIN for read only
  {
    FileAction action;
    if (action.Open(STDIN_FILENO, FileSpec{option_arg, false}, true, false))
      launch_info.AppendFileAction(action);
    break;
  }

  case 'o': // Open STDOUT for write only
  {
    FileAction action;
    if (action.Open(STDOUT_FILENO, FileSpec{option_arg, false}, false, true))
      launch_info.AppendFileAction(action);
    break;
  }

  case 'e': // STDERR for write only
  {
    FileAction action;
    if (action.Open(STDERR_FILENO, FileSpec{option_arg, false}, false, true))
      launch_info.AppendFileAction(action);
    break;
  }

  case 'p': // Process plug-in name
    launch_info.SetProcessPluginName(option_arg);
    break;

  case 'n': // Disable STDIO
  {
    FileAction action;
    const FileSpec dev_null{FileSystem::DEV_NULL, false};
    if (action.Open(STDIN_FILENO, dev_null, true, false))
      launch_info.AppendFileAction(action);
    if (action.Open(STDOUT_FILENO, dev_null, false, true))
      launch_info.AppendFileAction(action);
    if (action.Open(STDERR_FILENO, dev_null, false, true))
      launch_info.AppendFileAction(action);
    break;
  }

  case 'w':
    launch_info.SetWorkingDirectory(FileSpec{option_arg, false});
    break;

  case 't': // Open process in new terminal window
    launch_info.GetFlags().Set(eLaunchFlagLaunchInTTY);
    break;

  case 'a': {
    TargetSP target_sp =
        execution_context ? execution_context->GetTargetSP() : TargetSP();
    PlatformSP platform_sp =
        target_sp ? target_sp->GetPlatform() : PlatformSP();
    launch_info.GetArchitecture() =
        Platform::GetAugmentedArchSpec(platform_sp.get(), option_arg);
  } break;

  case 'A': // Disable ASLR.
  {
    bool success;
    const bool disable_aslr_arg =
        OptionArgParser::ToBoolean(option_arg, true, &success);
    if (success)
      disable_aslr = disable_aslr_arg ? eLazyBoolYes : eLazyBoolNo;
    else
      error.SetErrorStringWithFormat(
          "Invalid boolean value for disable-aslr option: '%s'",
          option_arg.empty() ? "<null>" : option_arg.str().c_str());
    break;
  }

  case 'X': // shell expand args.
  {
    bool success;
    const bool expand_args =
        OptionArgParser::ToBoolean(option_arg, true, &success);
    if (success)
      launch_info.SetShellExpandArguments(expand_args);
    else
      error.SetErrorStringWithFormat(
          "Invalid boolean value for shell-expand-args option: '%s'",
          option_arg.empty() ? "<null>" : option_arg.str().c_str());
    break;
  }

  case 'c':
    if (!option_arg.empty())
      launch_info.SetShell(FileSpec(option_arg, false));
    else
      launch_info.SetShell(HostInfo::GetDefaultShell());
    break;

  case 'v':
    launch_info.GetEnvironment().insert(option_arg);
    break;

  default:
    error.SetErrorStringWithFormat("unrecognized short option character '%c'",
                                   short_option);
    break;
  }
  return error;
}

static OptionDefinition g_process_launch_options[] = {
    {LLDB_OPT_SET_ALL, false, "stop-at-entry", 's', OptionParser::eNoArgument,
     nullptr, nullptr, 0, eArgTypeNone,
     "Stop at the entry point of the program when launching a process."},
    {LLDB_OPT_SET_ALL, false, "disable-aslr", 'A',
     OptionParser::eRequiredArgument, nullptr, nullptr, 0, eArgTypeBoolean,
     "Set whether to disable address space layout randomization when launching "
     "a process."},
    {LLDB_OPT_SET_ALL, false, "plugin", 'p', OptionParser::eRequiredArgument,
     nullptr, nullptr, 0, eArgTypePlugin,
     "Name of the process plugin you want to use."},
    {LLDB_OPT_SET_ALL, false, "working-dir", 'w',
     OptionParser::eRequiredArgument, nullptr, nullptr, 0,
     eArgTypeDirectoryName,
     "Set the current working directory to <path> when running the inferior."},
    {LLDB_OPT_SET_ALL, false, "arch", 'a', OptionParser::eRequiredArgument,
     nullptr, nullptr, 0, eArgTypeArchitecture,
     "Set the architecture for the process to launch when ambiguous."},
    {LLDB_OPT_SET_ALL, false, "environment", 'v',
     OptionParser::eRequiredArgument, nullptr, nullptr, 0, eArgTypeNone,
     "Specify an environment variable name/value string (--environment "
     "NAME=VALUE). Can be specified multiple times for subsequent environment "
     "entries."},
    {LLDB_OPT_SET_1 | LLDB_OPT_SET_2 | LLDB_OPT_SET_3, false, "shell", 'c',
     OptionParser::eOptionalArgument, nullptr, nullptr, 0, eArgTypeFilename,
     "Run the process in a shell (not supported on all platforms)."},

    {LLDB_OPT_SET_1, false, "stdin", 'i', OptionParser::eRequiredArgument,
     nullptr, nullptr, 0, eArgTypeFilename,
     "Redirect stdin for the process to <filename>."},
    {LLDB_OPT_SET_1, false, "stdout", 'o', OptionParser::eRequiredArgument,
     nullptr, nullptr, 0, eArgTypeFilename,
     "Redirect stdout for the process to <filename>."},
    {LLDB_OPT_SET_1, false, "stderr", 'e', OptionParser::eRequiredArgument,
     nullptr, nullptr, 0, eArgTypeFilename,
     "Redirect stderr for the process to <filename>."},

    {LLDB_OPT_SET_2, false, "tty", 't', OptionParser::eNoArgument, nullptr,
     nullptr, 0, eArgTypeNone,
     "Start the process in a terminal (not supported on all platforms)."},

    {LLDB_OPT_SET_3, false, "no-stdio", 'n', OptionParser::eNoArgument, nullptr,
     nullptr, 0, eArgTypeNone,
     "Do not set up for terminal I/O to go to running process."},
    {LLDB_OPT_SET_4, false, "shell-expand-args", 'X',
     OptionParser::eRequiredArgument, nullptr, nullptr, 0, eArgTypeBoolean,
     "Set whether to shell expand arguments to the process when launching."},
};

llvm::ArrayRef<OptionDefinition> ProcessLaunchCommandOptions::GetDefinitions() {
  return llvm::makeArrayRef(g_process_launch_options);
}

bool ProcessInstanceInfoMatch::NameMatches(const char *process_name) const {
  if (m_name_match_type == NameMatch::Ignore || process_name == nullptr)
    return true;
  const char *match_name = m_match_info.GetName();
  if (!match_name)
    return true;

  return lldb_private::NameMatches(process_name, m_name_match_type, match_name);
}

bool ProcessInstanceInfoMatch::Matches(
    const ProcessInstanceInfo &proc_info) const {
  if (!NameMatches(proc_info.GetName()))
    return false;

  if (m_match_info.ProcessIDIsValid() &&
      m_match_info.GetProcessID() != proc_info.GetProcessID())
    return false;

  if (m_match_info.ParentProcessIDIsValid() &&
      m_match_info.GetParentProcessID() != proc_info.GetParentProcessID())
    return false;

  if (m_match_info.UserIDIsValid() &&
      m_match_info.GetUserID() != proc_info.GetUserID())
    return false;

  if (m_match_info.GroupIDIsValid() &&
      m_match_info.GetGroupID() != proc_info.GetGroupID())
    return false;

  if (m_match_info.EffectiveUserIDIsValid() &&
      m_match_info.GetEffectiveUserID() != proc_info.GetEffectiveUserID())
    return false;

  if (m_match_info.EffectiveGroupIDIsValid() &&
      m_match_info.GetEffectiveGroupID() != proc_info.GetEffectiveGroupID())
    return false;

  if (m_match_info.GetArchitecture().IsValid() &&
      !m_match_info.GetArchitecture().IsCompatibleMatch(
          proc_info.GetArchitecture()))
    return false;
  return true;
}

bool ProcessInstanceInfoMatch::MatchAllProcesses() const {
  if (m_name_match_type != NameMatch::Ignore)
    return false;

  if (m_match_info.ProcessIDIsValid())
    return false;

  if (m_match_info.ParentProcessIDIsValid())
    return false;

  if (m_match_info.UserIDIsValid())
    return false;

  if (m_match_info.GroupIDIsValid())
    return false;

  if (m_match_info.EffectiveUserIDIsValid())
    return false;

  if (m_match_info.EffectiveGroupIDIsValid())
    return false;

  if (m_match_info.GetArchitecture().IsValid())
    return false;

  if (m_match_all_users)
    return false;

  return true;
}

void ProcessInstanceInfoMatch::Clear() {
  m_match_info.Clear();
  m_name_match_type = NameMatch::Ignore;
  m_match_all_users = false;
}

ProcessSP Process::FindPlugin(lldb::TargetSP target_sp,
                              llvm::StringRef plugin_name,
                              ListenerSP listener_sp,
                              const FileSpec *crash_file_path) {
  static uint32_t g_process_unique_id = 0;

  ProcessSP process_sp;
  ProcessCreateInstance create_callback = nullptr;
  if (!plugin_name.empty()) {
    ConstString const_plugin_name(plugin_name);
    create_callback =
        PluginManager::GetProcessCreateCallbackForPluginName(const_plugin_name);
    if (create_callback) {
      process_sp = create_callback(target_sp, listener_sp, crash_file_path);
      if (process_sp) {
        if (process_sp->CanDebug(target_sp, true)) {
          process_sp->m_process_unique_id = ++g_process_unique_id;
        } else
          process_sp.reset();
      }
    }
  } else {
    for (uint32_t idx = 0;
         (create_callback =
              PluginManager::GetProcessCreateCallbackAtIndex(idx)) != nullptr;
         ++idx) {
      process_sp = create_callback(target_sp, listener_sp, crash_file_path);
      if (process_sp) {
        if (process_sp->CanDebug(target_sp, false)) {
          process_sp->m_process_unique_id = ++g_process_unique_id;
          break;
        } else
          process_sp.reset();
      }
    }
  }
  return process_sp;
}

ConstString &Process::GetStaticBroadcasterClass() {
  static ConstString class_name("lldb.process");
  return class_name;
}

Process::Process(lldb::TargetSP target_sp, ListenerSP listener_sp)
    : Process(target_sp, listener_sp,
              UnixSignals::Create(HostInfo::GetArchitecture())) {
  // This constructor just delegates to the full Process constructor,
  // defaulting to using the Host's UnixSignals.
}

Process::Process(lldb::TargetSP target_sp, ListenerSP listener_sp,
                 const UnixSignalsSP &unix_signals_sp)
    : ProcessProperties(this), UserID(LLDB_INVALID_PROCESS_ID),
      Broadcaster((target_sp->GetDebugger().GetBroadcasterManager()),
                  Process::GetStaticBroadcasterClass().AsCString()),
      m_target_sp(target_sp), m_public_state(eStateUnloaded),
      m_private_state(eStateUnloaded),
      m_private_state_broadcaster(nullptr,
                                  "lldb.process.internal_state_broadcaster"),
      m_private_state_control_broadcaster(
          nullptr, "lldb.process.internal_state_control_broadcaster"),
      m_private_state_listener_sp(
          Listener::MakeListener("lldb.process.internal_state_listener")),
      m_mod_id(), m_process_unique_id(0), m_thread_index_id(0),
      m_thread_id_to_index_id_map(), m_exit_status(-1), m_exit_string(),
      m_exit_status_mutex(), m_thread_mutex(), m_thread_list_real(this),
      m_thread_list(this), m_extended_thread_list(this),
      m_extended_thread_stop_id(0), m_queue_list(this), m_queue_list_stop_id(0),
      m_notifications(), m_image_tokens(), m_listener_sp(listener_sp),
      m_breakpoint_site_list(), m_dynamic_checkers_ap(),
      m_unix_signals_sp(unix_signals_sp), m_abi_sp(), m_process_input_reader(),
      m_stdio_communication("process.stdio"), m_stdio_communication_mutex(),
      m_stdin_forward(false), m_stdout_data(), m_stderr_data(),
      m_profile_data_comm_mutex(), m_profile_data(), m_iohandler_sync(0),
      m_memory_cache(*this), m_allocated_memory_cache(*this),
      m_should_detach(false), m_next_event_action_ap(), m_public_run_lock(),
      m_private_run_lock(), m_finalizing(false), m_finalize_called(false),
      m_clear_thread_plans_on_stop(false), m_force_next_event_delivery(false),
      m_destroy_in_process(false), m_destroy_complete(false),
      m_last_broadcast_state(eStateInvalid),
      m_can_interpret_function_calls(false), m_warnings_issued(),
      m_run_thread_plan_lock(), m_can_jit(eCanJITDontKnow) {
  CheckInWithManager();

  Log *log(lldb_private::GetLogIfAllCategoriesSet(LIBLLDB_LOG_OBJECT));

  if (log)
    log->Printf("%p Process::Process()", static_cast<void *>(this));

  if (!m_unix_signals_sp)
    m_unix_signals_sp = std::make_shared<UnixSignals>();

  SetEventName(eBroadcastBitStateChanged, "state-changed");
  SetEventName(eBroadcastBitInterrupt, "interrupt");
  SetEventName(eBroadcastBitSTDOUT, "stdout-available");
  SetEventName(eBroadcastBitSTDERR, "stderr-available");
  SetEventName(eBroadcastBitProfileData, "profile-data-available");
  SetEventName(eBroadcastBitStructuredData, "structured-data-available");

  m_private_state_control_broadcaster.SetEventName(
      eBroadcastInternalStateControlStop, "control-stop");
  m_private_state_control_broadcaster.SetEventName(
      eBroadcastInternalStateControlPause, "control-pause");
  m_private_state_control_broadcaster.SetEventName(
      eBroadcastInternalStateControlResume, "control-resume");

  m_listener_sp->StartListeningForEvents(
      this, eBroadcastBitStateChanged | eBroadcastBitInterrupt |
                eBroadcastBitSTDOUT | eBroadcastBitSTDERR |
                eBroadcastBitProfileData | eBroadcastBitStructuredData);

  m_private_state_listener_sp->StartListeningForEvents(
      &m_private_state_broadcaster,
      eBroadcastBitStateChanged | eBroadcastBitInterrupt);

  m_private_state_listener_sp->StartListeningForEvents(
      &m_private_state_control_broadcaster,
      eBroadcastInternalStateControlStop | eBroadcastInternalStateControlPause |
          eBroadcastInternalStateControlResume);
  // We need something valid here, even if just the default UnixSignalsSP.
  assert(m_unix_signals_sp && "null m_unix_signals_sp after initialization");

  // Allow the platform to override the default cache line size
  OptionValueSP value_sp =
      m_collection_sp
          ->GetPropertyAtIndex(nullptr, true, ePropertyMemCacheLineSize)
          ->GetValue();
  uint32_t platform_cache_line_size =
      target_sp->GetPlatform()->GetDefaultMemoryCacheLineSize();
  if (!value_sp->OptionWasSet() && platform_cache_line_size != 0)
    value_sp->SetUInt64Value(platform_cache_line_size);
}

Process::~Process() {
  Log *log(lldb_private::GetLogIfAllCategoriesSet(LIBLLDB_LOG_OBJECT));
  if (log)
    log->Printf("%p Process::~Process()", static_cast<void *>(this));
  StopPrivateStateThread();

  // ThreadList::Clear() will try to acquire this process's mutex, so
  // explicitly clear the thread list here to ensure that the mutex is not
  // destroyed before the thread list.
  m_thread_list.Clear();
}

const ProcessPropertiesSP &Process::GetGlobalProperties() {
  // NOTE: intentional leak so we don't crash if global destructor chain gets
  // called as other threads still use the result of this function
  static ProcessPropertiesSP *g_settings_sp_ptr =
      new ProcessPropertiesSP(new ProcessProperties(nullptr));
  return *g_settings_sp_ptr;
}

void Process::Finalize() {
  m_finalizing = true;

  // Destroy this process if needed
  switch (GetPrivateState()) {
  case eStateConnected:
  case eStateAttaching:
  case eStateLaunching:
  case eStateStopped:
  case eStateRunning:
  case eStateStepping:
  case eStateCrashed:
  case eStateSuspended:
    Destroy(false);
    break;

  case eStateInvalid:
  case eStateUnloaded:
  case eStateDetached:
  case eStateExited:
    break;
  }

  // Clear our broadcaster before we proceed with destroying
  Broadcaster::Clear();

  // Do any cleanup needed prior to being destructed... Subclasses that
  // override this method should call this superclass method as well.

  // We need to destroy the loader before the derived Process class gets
  // destroyed since it is very likely that undoing the loader will require
  // access to the real process.
  m_dynamic_checkers_ap.reset();
  m_abi_sp.reset();
  m_os_ap.reset();
  m_system_runtime_ap.reset();
  m_dyld_ap.reset();
  m_jit_loaders_ap.reset();
  m_thread_list_real.Destroy();
  m_thread_list.Destroy();
  m_extended_thread_list.Destroy();
  m_queue_list.Clear();
  m_queue_list_stop_id = 0;
  std::vector<Notifications> empty_notifications;
  m_notifications.swap(empty_notifications);
  m_image_tokens.clear();
  m_memory_cache.Clear();
  m_allocated_memory_cache.Clear();
  m_language_runtimes.clear();
  m_instrumentation_runtimes.clear();
  m_next_event_action_ap.reset();
  // Clear the last natural stop ID since it has a strong reference to this
  // process
  m_mod_id.SetStopEventForLastNaturalStopID(EventSP());
  //#ifdef LLDB_CONFIGURATION_DEBUG
  //    StreamFile s(stdout, false);
  //    EventSP event_sp;
  //    while (m_private_state_listener_sp->GetNextEvent(event_sp))
  //    {
  //        event_sp->Dump (&s);
  //        s.EOL();
  //    }
  //#endif
  // We have to be very careful here as the m_private_state_listener might
  // contain events that have ProcessSP values in them which can keep this
  // process around forever. These events need to be cleared out.
  m_private_state_listener_sp->Clear();
  m_public_run_lock.TrySetRunning(); // This will do nothing if already locked
  m_public_run_lock.SetStopped();
  m_private_run_lock.TrySetRunning(); // This will do nothing if already locked
  m_private_run_lock.SetStopped();
  m_structured_data_plugin_map.clear();
  m_finalize_called = true;
}

void Process::RegisterNotificationCallbacks(const Notifications &callbacks) {
  m_notifications.push_back(callbacks);
  if (callbacks.initialize != nullptr)
    callbacks.initialize(callbacks.baton, this);
}

bool Process::UnregisterNotificationCallbacks(const Notifications &callbacks) {
  std::vector<Notifications>::iterator pos, end = m_notifications.end();
  for (pos = m_notifications.begin(); pos != end; ++pos) {
    if (pos->baton == callbacks.baton &&
        pos->initialize == callbacks.initialize &&
        pos->process_state_changed == callbacks.process_state_changed) {
      m_notifications.erase(pos);
      return true;
    }
  }
  return false;
}

void Process::SynchronouslyNotifyStateChanged(StateType state) {
  std::vector<Notifications>::iterator notification_pos,
      notification_end = m_notifications.end();
  for (notification_pos = m_notifications.begin();
       notification_pos != notification_end; ++notification_pos) {
    if (notification_pos->process_state_changed)
      notification_pos->process_state_changed(notification_pos->baton, this,
                                              state);
  }
}

// FIXME: We need to do some work on events before the general Listener sees
// them.
// For instance if we are continuing from a breakpoint, we need to ensure that
// we do the little "insert real insn, step & stop" trick.  But we can't do
// that when the event is delivered by the broadcaster - since that is done on
// the thread that is waiting for new events, so if we needed more than one
// event for our handling, we would stall.  So instead we do it when we fetch
// the event off of the queue.
//

StateType Process::GetNextEvent(EventSP &event_sp) {
  StateType state = eStateInvalid;

  if (m_listener_sp->GetEventForBroadcaster(this, event_sp,
                                            std::chrono::seconds(0)) &&
      event_sp)
    state = Process::ProcessEventData::GetStateFromEvent(event_sp.get());

  return state;
}

void Process::SyncIOHandler(uint32_t iohandler_id, uint64_t timeout_msec) {
  // don't sync (potentially context switch) in case where there is no process
  // IO
  if (!m_process_input_reader)
    return;

  uint32_t new_iohandler_id = 0;
  m_iohandler_sync.WaitForValueNotEqualTo(
      iohandler_id, new_iohandler_id, std::chrono::milliseconds(timeout_msec));

  Log *log(lldb_private::GetLogIfAllCategoriesSet(LIBLLDB_LOG_PROCESS));
  if (log)
    log->Printf("Process::%s waited for m_iohandler_sync to change from %u, "
                "new value is %u",
                __FUNCTION__, iohandler_id, new_iohandler_id);
}

StateType Process::WaitForProcessToStop(const Timeout<std::micro> &timeout,
                                        EventSP *event_sp_ptr, bool wait_always,
                                        ListenerSP hijack_listener_sp,
                                        Stream *stream, bool use_run_lock) {
  // We can't just wait for a "stopped" event, because the stopped event may
  // have restarted the target. We have to actually check each event, and in
  // the case of a stopped event check the restarted flag on the event.
  if (event_sp_ptr)
    event_sp_ptr->reset();
  StateType state = GetState();
  // If we are exited or detached, we won't ever get back to any other valid
  // state...
  if (state == eStateDetached || state == eStateExited)
    return state;

  Log *log(lldb_private::GetLogIfAllCategoriesSet(LIBLLDB_LOG_PROCESS));
  LLDB_LOG(log, "timeout = {0}", timeout);

  if (!wait_always && StateIsStoppedState(state, true) &&
      StateIsStoppedState(GetPrivateState(), true)) {
    if (log)
      log->Printf("Process::%s returning without waiting for events; process "
                  "private and public states are already 'stopped'.",
                  __FUNCTION__);
    // We need to toggle the run lock as this won't get done in
    // SetPublicState() if the process is hijacked.
    if (hijack_listener_sp && use_run_lock)
      m_public_run_lock.SetStopped();
    return state;
  }

  while (state != eStateInvalid) {
    EventSP event_sp;
    state = GetStateChangedEvents(event_sp, timeout, hijack_listener_sp);
    if (event_sp_ptr && event_sp)
      *event_sp_ptr = event_sp;

    bool pop_process_io_handler = (hijack_listener_sp.get() != nullptr);
    bool pop_command_interpreter = false;
    Process::HandleProcessStateChangedEvent(
        event_sp, stream, pop_process_io_handler, pop_command_interpreter);

    switch (state) {
    case eStateCrashed:
    case eStateDetached:
    case eStateExited:
    case eStateUnloaded:
      // We need to toggle the run lock as this won't get done in
      // SetPublicState() if the process is hijacked.
      if (hijack_listener_sp && use_run_lock)
        m_public_run_lock.SetStopped();
      return state;
    case eStateStopped:
      if (Process::ProcessEventData::GetRestartedFromEvent(event_sp.get()))
        continue;
      else {
        // We need to toggle the run lock as this won't get done in
        // SetPublicState() if the process is hijacked.
        if (hijack_listener_sp && use_run_lock)
          m_public_run_lock.SetStopped();
        return state;
      }
    default:
      continue;
    }
  }
  return state;
}

static bool
BreakpointSiteMatchesREPLBreakpoint(const BreakpointSiteSP &bp_site_sp) {
  if (bp_site_sp) {
    size_t owner_idx = 0;
    BreakpointLocationSP bp_loc_sp = bp_site_sp->GetOwnerAtIndex(owner_idx);
    while (bp_loc_sp) {
      Breakpoint &bp = bp_loc_sp->GetBreakpoint();
      if (bp.IsInternal()) {
        const char *kind = bp.GetBreakpointKind();
        if (kind && strcmp(kind, "REPL") == 0)
          return true;
      }
      bp_loc_sp = bp_site_sp->GetOwnerAtIndex(++owner_idx);
    }
  }
  return false;
}

bool Process::HandleProcessStateChangedEvent(const EventSP &event_sp,
                                             Stream *stream,
                                             bool &pop_process_io_handler,
                                             bool &pop_command_interpreter) {
  const bool handle_pop = pop_process_io_handler;

  pop_process_io_handler = false;
  ProcessSP process_sp =
      Process::ProcessEventData::GetProcessFromEvent(event_sp.get());
  pop_command_interpreter = false;

  if (!process_sp)
    return false;

  StateType state =
      Process::ProcessEventData::GetStateFromEvent(event_sp.get());
  if (state == eStateInvalid)
    return false;

  const bool repl_is_active =
      process_sp->GetTarget().GetDebugger().REPLIsActive();
  const bool repl_is_enabled =
      process_sp->GetTarget().GetDebugger().REPLIsEnabled();

  switch (state) {
  case eStateInvalid:
  case eStateUnloaded:
  case eStateAttaching:
  case eStateLaunching:
  case eStateStepping:
  case eStateDetached: {
    if (!repl_is_active && stream)
      stream->Printf("Process %" PRIu64 " %s\n", process_sp->GetID(),
                     StateAsCString(state));

    if (state == eStateDetached)
      pop_process_io_handler = true;
  } break;

  case eStateConnected:
  case eStateRunning:
    // Don't be chatty when we run...
    break;

  case eStateExited:
    if (!repl_is_active && stream)
      process_sp->GetStatus(*stream);
    pop_process_io_handler = true;
    break;

  case eStateStopped:
  case eStateCrashed:
  case eStateSuspended: {
    // Make sure the program hasn't been auto-restarted:
    if (event_sp &&
        Process::ProcessEventData::GetRestartedFromEvent(event_sp.get())) {
      if (!repl_is_active && stream) {
        size_t num_reasons =
            Process::ProcessEventData::GetNumRestartedReasons(event_sp.get());
        if (num_reasons > 0) {
          // FIXME: Do we want to report this, or would that just be annoyingly
          // chatty?
          if (num_reasons == 1) {
            const char *reason =
                Process::ProcessEventData::GetRestartedReasonAtIndex(
                    event_sp.get(), 0);
            stream->Printf("Process %" PRIu64 " stopped and restarted: %s\n",
                           process_sp->GetID(),
                           reason ? reason : "<UNKNOWN REASON>");
          } else {
            stream->Printf("Process %" PRIu64
                           " stopped and restarted, reasons:\n",
                           process_sp->GetID());

            for (size_t i = 0; i < num_reasons; i++) {
              const char *reason =
                  Process::ProcessEventData::GetRestartedReasonAtIndex(
                      event_sp.get(), i);
              stream->Printf("\t%s\n", reason ? reason : "<UNKNOWN REASON>");
            }
          }
        }
      }
    } else {
      bool check_for_repl_breakpoint = false;
      bool is_repl_breakpoint = false;
      ThreadSP curr_thread;
      StopInfoSP curr_thread_stop_info_sp;
      // Lock the thread list so it doesn't change on us, this is the scope for
      // the locker:
      {
        ThreadList &thread_list = process_sp->GetThreadList();
        std::lock_guard<std::recursive_mutex> guard(thread_list.GetMutex());

        curr_thread = thread_list.GetSelectedThread();
        ThreadSP thread;
        StopReason curr_thread_stop_reason = eStopReasonInvalid;
        if (curr_thread) {
          curr_thread_stop_reason = curr_thread->GetStopReason();
          curr_thread_stop_info_sp = curr_thread->GetStopInfo();
        }
        if (!curr_thread || !curr_thread->IsValid() ||
            curr_thread_stop_reason == eStopReasonInvalid ||
            curr_thread_stop_reason == eStopReasonNone) {
          // Prefer a thread that has just completed its plan over another
          // thread as current thread.
          ThreadSP plan_thread;
          ThreadSP other_thread;

          const size_t num_threads = thread_list.GetSize();
          size_t i;
          for (i = 0; i < num_threads; ++i) {
            thread = thread_list.GetThreadAtIndex(i);
            StopReason thread_stop_reason = thread->GetStopReason();
            switch (thread_stop_reason) {
            case eStopReasonInvalid:
            case eStopReasonNone:
              break;

            case eStopReasonSignal: {
              // Don't select a signal thread if we weren't going to stop at
              // that signal.  We have to have had another reason for stopping
              // here, and the user doesn't want to see this thread.
              uint64_t signo = thread->GetStopInfo()->GetValue();
              if (process_sp->GetUnixSignals()->GetShouldStop(signo)) {
                if (!other_thread)
                  other_thread = thread;
              }
              break;
            }
            case eStopReasonTrace:
            case eStopReasonBreakpoint:
            case eStopReasonWatchpoint:
              check_for_repl_breakpoint = repl_is_enabled;
              LLVM_FALLTHROUGH;
            case eStopReasonException:
            case eStopReasonExec:
            case eStopReasonThreadExiting:
            case eStopReasonInstrumentation:
              if (!other_thread)
                other_thread = thread;
              break;
            case eStopReasonPlanComplete:
              check_for_repl_breakpoint = repl_is_enabled;
              if (!plan_thread)
                plan_thread = thread;
              break;
            }
          }
          if (plan_thread) {
            thread_list.SetSelectedThreadByID(plan_thread->GetID());
            curr_thread = plan_thread;
          } else if (other_thread) {
            thread_list.SetSelectedThreadByID(other_thread->GetID());
            curr_thread = other_thread;
          } else {
            if (curr_thread && curr_thread->IsValid())
              thread = curr_thread;
            else {
              thread = thread_list.GetThreadAtIndex(0);
              curr_thread = thread;
            }

            if (thread)
              thread_list.SetSelectedThreadByID(thread->GetID());
          }
        } else {
          switch (curr_thread_stop_reason) {
          case eStopReasonBreakpoint:
          case eStopReasonWatchpoint:
            check_for_repl_breakpoint = repl_is_enabled;
            break;
          case eStopReasonPlanComplete:
            // We might have hit a breakpoint during our REPL evaluation and be
            // stopped
            // at the REPL breakpoint
            check_for_repl_breakpoint = repl_is_enabled;
            break;
          default:
            break;
          }
        }
      }

      BreakpointSiteSP bp_site_sp;
      if (check_for_repl_breakpoint) {
        // Make sure this isn't the internal "REPL" breakpoint
        if (curr_thread) {
          StopInfoSP stop_info_sp = curr_thread->GetStopInfo();
          if (stop_info_sp) {
            bp_site_sp = process_sp->GetBreakpointSiteList().FindByID(
                stop_info_sp->GetValue());
            if (bp_site_sp) {
              is_repl_breakpoint =
                  BreakpointSiteMatchesREPLBreakpoint(bp_site_sp);
            }
          }

          // Only check the breakpoint site for the current PC if the stop
          // reason didn't have
          // a valid breakpoint site
          if (!bp_site_sp) {
            // We might have stopped with a eStopReasonPlanComplete, see the PC
            // is at

            lldb::StackFrameSP frame_sp = curr_thread->GetStackFrameAtIndex(0);
            if (frame_sp) {
              bp_site_sp = process_sp->GetBreakpointSiteList().FindByAddress(
                  frame_sp->GetStackID().GetPC());
              if (bp_site_sp)
                is_repl_breakpoint =
                    BreakpointSiteMatchesREPLBreakpoint(bp_site_sp);
            }
          }
        }
      }

      // Drop the ThreadList mutex by here, since GetThreadStatus below might
      // have to run code, e.g. for Data formatters, and if we hold the
      // ThreadList mutex, then the process is going to have a hard time
      // restarting the process.
      if (stream) {
        Debugger &debugger = process_sp->GetTarget().GetDebugger();
        if (debugger.GetTargetList().GetSelectedTarget().get() ==
            &process_sp->GetTarget()) {
          const bool only_threads_with_stop_reason = true;
          const uint32_t start_frame = 0;
          const uint32_t num_frames = 1;
          const uint32_t num_frames_with_source = 1;
          const bool stop_format = true;
          process_sp->GetStatus(*stream);
          process_sp->GetThreadStatus(*stream, only_threads_with_stop_reason,
                                      start_frame, num_frames,
                                      num_frames_with_source,
                                      stop_format);
          if (false && curr_thread_stop_info_sp) {
            lldb::addr_t crashing_address;
            ValueObjectSP valobj_sp = StopInfo::GetCrashingDereference(
                curr_thread_stop_info_sp, &crashing_address);
            if (valobj_sp) {
              const bool qualify_cxx_base_classes = false;

              const ValueObject::GetExpressionPathFormat format =
                  ValueObject::GetExpressionPathFormat::
                      eGetExpressionPathFormatHonorPointers;
              stream->PutCString("Likely cause: ");
              valobj_sp->GetExpressionPath(*stream, qualify_cxx_base_classes,
                                           format);
              stream->Printf(" accessed 0x%" PRIx64 "\n", crashing_address);
            }
          } else {
            uint32_t target_idx = debugger.GetTargetList().GetIndexOfTarget(
                process_sp->GetTarget().shared_from_this());
            if (target_idx != UINT32_MAX)
              stream->Printf("Target %d: (", target_idx);
            else
              stream->Printf("Target <unknown index>: (");
            process_sp->GetTarget().Dump(stream, eDescriptionLevelBrief);
            stream->Printf(") stopped.\n");
          }
        }
      }

      // Pop the process IO handler
      pop_process_io_handler = true;

      // If the REPL is enabled, but not active, and we hit the REPL breakpoint,
      // we need to pop
      // off the command interpreter after the process IO Handler
      if (repl_is_enabled && !repl_is_active && is_repl_breakpoint)
        pop_command_interpreter = true;
    }
  } break;
  }

  if (handle_pop && pop_process_io_handler)
    process_sp->PopProcessIOHandler(pop_command_interpreter);

  return true;
}

bool Process::HijackProcessEvents(ListenerSP listener_sp) {
  if (listener_sp) {
    return HijackBroadcaster(listener_sp, eBroadcastBitStateChanged |
                                              eBroadcastBitInterrupt);
  } else
    return false;
}

void Process::RestoreProcessEvents() { RestoreBroadcaster(); }

StateType Process::GetStateChangedEvents(EventSP &event_sp,
                                         const Timeout<std::micro> &timeout,
                                         ListenerSP hijack_listener_sp) {
  Log *log(lldb_private::GetLogIfAllCategoriesSet(LIBLLDB_LOG_PROCESS));
  LLDB_LOG(log, "timeout = {0}, event_sp)...", timeout);

  ListenerSP listener_sp = hijack_listener_sp;
  if (!listener_sp)
    listener_sp = m_listener_sp;

  StateType state = eStateInvalid;
  if (listener_sp->GetEventForBroadcasterWithType(
          this, eBroadcastBitStateChanged | eBroadcastBitInterrupt, event_sp,
          timeout)) {
    if (event_sp && event_sp->GetType() == eBroadcastBitStateChanged)
      state = Process::ProcessEventData::GetStateFromEvent(event_sp.get());
    else
      LLDB_LOG(log, "got no event or was interrupted.");
  }

  LLDB_LOG(log, "timeout = {0}, event_sp) => {1}", timeout, state);
  return state;
}

Event *Process::PeekAtStateChangedEvents() {
  Log *log(lldb_private::GetLogIfAllCategoriesSet(LIBLLDB_LOG_PROCESS));

  if (log)
    log->Printf("Process::%s...", __FUNCTION__);

  Event *event_ptr;
  event_ptr = m_listener_sp->PeekAtNextEventForBroadcasterWithType(
      this, eBroadcastBitStateChanged);
  if (log) {
    if (event_ptr) {
      log->Printf(
          "Process::%s (event_ptr) => %s", __FUNCTION__,
          StateAsCString(ProcessEventData::GetStateFromEvent(event_ptr)));
    } else {
      log->Printf("Process::%s no events found", __FUNCTION__);
    }
  }
  return event_ptr;
}

StateType
Process::GetStateChangedEventsPrivate(EventSP &event_sp,
                                      const Timeout<std::micro> &timeout) {
  Log *log(lldb_private::GetLogIfAllCategoriesSet(LIBLLDB_LOG_PROCESS));
  LLDB_LOG(log, "timeout = {0}, event_sp)...", timeout);

  StateType state = eStateInvalid;
  if (m_private_state_listener_sp->GetEventForBroadcasterWithType(
          &m_private_state_broadcaster,
          eBroadcastBitStateChanged | eBroadcastBitInterrupt, event_sp,
          timeout))
    if (event_sp && event_sp->GetType() == eBroadcastBitStateChanged)
      state = Process::ProcessEventData::GetStateFromEvent(event_sp.get());

  LLDB_LOG(log, "timeout = {0}, event_sp) => {1}", timeout,
           state == eStateInvalid ? "TIMEOUT" : StateAsCString(state));
  return state;
}

bool Process::GetEventsPrivate(EventSP &event_sp,
                               const Timeout<std::micro> &timeout,
                               bool control_only) {
  Log *log(lldb_private::GetLogIfAllCategoriesSet(LIBLLDB_LOG_PROCESS));
  LLDB_LOG(log, "timeout = {0}, event_sp)...", timeout);

  if (control_only)
    return m_private_state_listener_sp->GetEventForBroadcaster(
        &m_private_state_control_broadcaster, event_sp, timeout);
  else
    return m_private_state_listener_sp->GetEvent(event_sp, timeout);
}

bool Process::IsRunning() const {
  return StateIsRunningState(m_public_state.GetValue());
}

int Process::GetExitStatus() {
  std::lock_guard<std::mutex> guard(m_exit_status_mutex);

  if (m_public_state.GetValue() == eStateExited)
    return m_exit_status;
  return -1;
}

const char *Process::GetExitDescription() {
  std::lock_guard<std::mutex> guard(m_exit_status_mutex);

  if (m_public_state.GetValue() == eStateExited && !m_exit_string.empty())
    return m_exit_string.c_str();
  return nullptr;
}

bool Process::SetExitStatus(int status, const char *cstr) {
  // Use a mutex to protect setting the exit status.
  std::lock_guard<std::mutex> guard(m_exit_status_mutex);

  Log *log(lldb_private::GetLogIfAnyCategoriesSet(LIBLLDB_LOG_STATE |
                                                  LIBLLDB_LOG_PROCESS));
  if (log)
    log->Printf(
        "Process::SetExitStatus (status=%i (0x%8.8x), description=%s%s%s)",
        status, status, cstr ? "\"" : "", cstr ? cstr : "NULL",
        cstr ? "\"" : "");

  // We were already in the exited state
  if (m_private_state.GetValue() == eStateExited) {
    if (log)
      log->Printf("Process::SetExitStatus () ignoring exit status because "
                  "state was already set to eStateExited");
    return false;
  }

  m_exit_status = status;
  if (cstr)
    m_exit_string = cstr;
  else
    m_exit_string.clear();

  // Clear the last natural stop ID since it has a strong reference to this
  // process
  m_mod_id.SetStopEventForLastNaturalStopID(EventSP());

  SetPrivateState(eStateExited);

  // Allow subclasses to do some cleanup
  DidExit();

  return true;
}

bool Process::IsAlive() {
  switch (m_private_state.GetValue()) {
  case eStateInvalid:
  case eStateUnloaded:
  case eStateDetached:
  case eStateExited:
    return false;

  case eStateConnected:
  case eStateAttaching:
  case eStateLaunching:
  case eStateStopped:
  case eStateRunning:
  case eStateStepping:
  case eStateCrashed:
  case eStateSuspended:
    return true;
  default:
    return false;
  }
}

// This static callback can be used to watch for local child processes on the
// current host. The child process exits, the process will be found in the
// global target list (we want to be completely sure that the
// lldb_private::Process doesn't go away before we can deliver the signal.
bool Process::SetProcessExitStatus(
    lldb::pid_t pid, bool exited,
    int signo,      // Zero for no signal
    int exit_status // Exit value of process if signal is zero
    ) {
  Log *log(lldb_private::GetLogIfAnyCategoriesSet(LIBLLDB_LOG_PROCESS));
  if (log)
    log->Printf("Process::SetProcessExitStatus (pid=%" PRIu64
                ", exited=%i, signal=%i, exit_status=%i)\n",
                pid, exited, signo, exit_status);

  if (exited) {
    TargetSP target_sp(Debugger::FindTargetWithProcessID(pid));
    if (target_sp) {
      ProcessSP process_sp(target_sp->GetProcessSP());
      if (process_sp) {
        const char *signal_cstr = nullptr;
        if (signo)
          signal_cstr = process_sp->GetUnixSignals()->GetSignalAsCString(signo);

        process_sp->SetExitStatus(exit_status, signal_cstr);
      }
    }
    return true;
  }
  return false;
}

void Process::UpdateThreadListIfNeeded() {
  const uint32_t stop_id = GetStopID();
  if (m_thread_list.GetSize(false) == 0 ||
      stop_id != m_thread_list.GetStopID()) {
    const StateType state = GetPrivateState();
    if (StateIsStoppedState(state, true)) {
      std::lock_guard<std::recursive_mutex> guard(m_thread_list.GetMutex());
      // m_thread_list does have its own mutex, but we need to hold onto the
      // mutex between the call to UpdateThreadList(...) and the
      // os->UpdateThreadList(...) so it doesn't change on us
      ThreadList &old_thread_list = m_thread_list;
      ThreadList real_thread_list(this);
      ThreadList new_thread_list(this);
      // Always update the thread list with the protocol specific thread list,
      // but only update if "true" is returned
      if (UpdateThreadList(m_thread_list_real, real_thread_list)) {
        // Don't call into the OperatingSystem to update the thread list if we
        // are shutting down, since that may call back into the SBAPI's,
        // requiring the API lock which is already held by whoever is shutting
        // us down, causing a deadlock.
        OperatingSystem *os = GetOperatingSystem();
        if (os && !m_destroy_in_process && !m_destroy_complete) {
          // Clear any old backing threads where memory threads might have been
          // backed by actual threads from the lldb_private::Process subclass
          size_t num_old_threads = old_thread_list.GetSize(false);
          for (size_t i = 0; i < num_old_threads; ++i)
            old_thread_list.GetThreadAtIndex(i, false)->ClearBackingThread();

          // Turn off dynamic types to ensure we don't run any expressions.
          // Objective C can run an expression to determine if a SBValue is a
          // dynamic type or not and we need to avoid this. OperatingSystem
          // plug-ins can't run expressions that require running code...

          Target &target = GetTarget();
          const lldb::DynamicValueType saved_prefer_dynamic =
              target.GetPreferDynamicValue();
          if (saved_prefer_dynamic != lldb::eNoDynamicValues)
            target.SetPreferDynamicValue(lldb::eNoDynamicValues);

          // Now let the OperatingSystem plug-in update the thread list

          os->UpdateThreadList(
              old_thread_list, // Old list full of threads created by OS plug-in
              real_thread_list, // The actual thread list full of threads
                                // created by each lldb_private::Process
                                // subclass
              new_thread_list); // The new thread list that we will show to the
                                // user that gets filled in

          if (saved_prefer_dynamic != lldb::eNoDynamicValues)
            target.SetPreferDynamicValue(saved_prefer_dynamic);
        } else {
          // No OS plug-in, the new thread list is the same as the real thread
          // list
          new_thread_list = real_thread_list;
        }

        m_thread_list_real.Update(real_thread_list);
        m_thread_list.Update(new_thread_list);
        m_thread_list.SetStopID(stop_id);

        if (GetLastNaturalStopID() != m_extended_thread_stop_id) {
          // Clear any extended threads that we may have accumulated previously
          m_extended_thread_list.Clear();
          m_extended_thread_stop_id = GetLastNaturalStopID();

          m_queue_list.Clear();
          m_queue_list_stop_id = GetLastNaturalStopID();
        }
      }
    }
  }
}

void Process::UpdateQueueListIfNeeded() {
  if (m_system_runtime_ap) {
    if (m_queue_list.GetSize() == 0 ||
        m_queue_list_stop_id != GetLastNaturalStopID()) {
      const StateType state = GetPrivateState();
      if (StateIsStoppedState(state, true)) {
        m_system_runtime_ap->PopulateQueueList(m_queue_list);
        m_queue_list_stop_id = GetLastNaturalStopID();
      }
    }
  }
}

ThreadSP Process::CreateOSPluginThread(lldb::tid_t tid, lldb::addr_t context) {
  OperatingSystem *os = GetOperatingSystem();
  if (os)
    return os->CreateThread(tid, context);
  return ThreadSP();
}

uint32_t Process::GetNextThreadIndexID(uint64_t thread_id) {
  return AssignIndexIDToThread(thread_id);
}

bool Process::HasAssignedIndexIDToThread(uint64_t thread_id) {
  return (m_thread_id_to_index_id_map.find(thread_id) !=
          m_thread_id_to_index_id_map.end());
}

uint32_t Process::AssignIndexIDToThread(uint64_t thread_id) {
  uint32_t result = 0;
  std::map<uint64_t, uint32_t>::iterator iterator =
      m_thread_id_to_index_id_map.find(thread_id);
  if (iterator == m_thread_id_to_index_id_map.end()) {
    result = ++m_thread_index_id;
    m_thread_id_to_index_id_map[thread_id] = result;
  } else {
    result = iterator->second;
  }

  return result;
}

StateType Process::GetState() {
  return m_public_state.GetValue();
}

bool Process::StateChangedIsExternallyHijacked() {
  if (IsHijackedForEvent(eBroadcastBitStateChanged)) {
    const char *hijacking_name = GetHijackingListenerName();
    if (hijacking_name &&
        strcmp(hijacking_name, "lldb.Process.ResumeSynchronous.hijack"))
      return true;
  }
  return false;
}

void Process::SetPublicState(StateType new_state, bool restarted) {
  Log *log(lldb_private::GetLogIfAnyCategoriesSet(LIBLLDB_LOG_STATE |
                                                  LIBLLDB_LOG_PROCESS));
  if (log)
    log->Printf("Process::SetPublicState (state = %s, restarted = %i)",
                StateAsCString(new_state), restarted);
  const StateType old_state = m_public_state.GetValue();
  m_public_state.SetValue(new_state);

  // On the transition from Run to Stopped, we unlock the writer end of the run
  // lock.  The lock gets locked in Resume, which is the public API to tell the
  // program to run.
  if (!StateChangedIsExternallyHijacked()) {
    if (new_state == eStateDetached) {
      if (log)
        log->Printf(
            "Process::SetPublicState (%s) -- unlocking run lock for detach",
            StateAsCString(new_state));
      m_public_run_lock.SetStopped();
    } else {
      const bool old_state_is_stopped = StateIsStoppedState(old_state, false);
      const bool new_state_is_stopped = StateIsStoppedState(new_state, false);
      if ((old_state_is_stopped != new_state_is_stopped)) {
        if (new_state_is_stopped && !restarted) {
          if (log)
            log->Printf("Process::SetPublicState (%s) -- unlocking run lock",
                        StateAsCString(new_state));
          m_public_run_lock.SetStopped();
        }
      }
    }
  }
}

Status Process::Resume() {
  Log *log(lldb_private::GetLogIfAnyCategoriesSet(LIBLLDB_LOG_STATE |
                                                  LIBLLDB_LOG_PROCESS));
  if (log)
    log->Printf("Process::Resume -- locking run lock");
  if (!m_public_run_lock.TrySetRunning()) {
    Status error("Resume request failed - process still running.");
    if (log)
      log->Printf("Process::Resume: -- TrySetRunning failed, not resuming.");
    return error;
  }
  Status error = PrivateResume();
  if (!error.Success()) {
    // Undo running state change
    m_public_run_lock.SetStopped();
  }
  return error;
}

Status Process::ResumeSynchronous(Stream *stream) {
  Log *log(lldb_private::GetLogIfAnyCategoriesSet(LIBLLDB_LOG_STATE |
                                                  LIBLLDB_LOG_PROCESS));
  if (log)
    log->Printf("Process::ResumeSynchronous -- locking run lock");
  if (!m_public_run_lock.TrySetRunning()) {
    Status error("Resume request failed - process still running.");
    if (log)
      log->Printf("Process::Resume: -- TrySetRunning failed, not resuming.");
    return error;
  }

  ListenerSP listener_sp(
      Listener::MakeListener("lldb.Process.ResumeSynchronous.hijack"));
  HijackProcessEvents(listener_sp);

  Status error = PrivateResume();
  if (error.Success()) {
    StateType state =
        WaitForProcessToStop(llvm::None, NULL, true, listener_sp, stream);
    const bool must_be_alive =
        false; // eStateExited is ok, so this must be false
    if (!StateIsStoppedState(state, must_be_alive))
      error.SetErrorStringWithFormat(
          "process not in stopped state after synchronous resume: %s",
          StateAsCString(state));
  } else {
    // Undo running state change
    m_public_run_lock.SetStopped();
  }

  // Undo the hijacking of process events...
  RestoreProcessEvents();

  return error;
}

StateType Process::GetPrivateState() { return m_private_state.GetValue(); }

void Process::SetPrivateState(StateType new_state) {
  if (m_finalize_called)
    return;

  Log *log(lldb_private::GetLogIfAnyCategoriesSet(LIBLLDB_LOG_STATE |
                                                  LIBLLDB_LOG_PROCESS));
  bool state_changed = false;

  if (log)
    log->Printf("Process::SetPrivateState (%s)", StateAsCString(new_state));

  std::lock_guard<std::recursive_mutex> thread_guard(m_thread_list.GetMutex());
  std::lock_guard<std::recursive_mutex> guard(m_private_state.GetMutex());

  const StateType old_state = m_private_state.GetValueNoLock();
  state_changed = old_state != new_state;

  const bool old_state_is_stopped = StateIsStoppedState(old_state, false);
  const bool new_state_is_stopped = StateIsStoppedState(new_state, false);
  if (old_state_is_stopped != new_state_is_stopped) {
    if (new_state_is_stopped)
      m_private_run_lock.SetStopped();
    else
      m_private_run_lock.SetRunning();
  }

  if (state_changed) {
    m_private_state.SetValueNoLock(new_state);
    EventSP event_sp(
        new Event(eBroadcastBitStateChanged,
                  new ProcessEventData(shared_from_this(), new_state)));
    if (StateIsStoppedState(new_state, false)) {
      // Note, this currently assumes that all threads in the list stop when
      // the process stops.  In the future we will want to support a debugging
      // model where some threads continue to run while others are stopped.
      // When that happens we will either need a way for the thread list to
      // identify which threads are stopping or create a special thread list
      // containing only threads which actually stopped.
      //
      // The process plugin is responsible for managing the actual behavior of
      // the threads and should have stopped any threads that are going to stop
      // before we get here.
      m_thread_list.DidStop();

      m_mod_id.BumpStopID();
      if (!m_mod_id.IsLastResumeForUserExpression())
        m_mod_id.SetStopEventForLastNaturalStopID(event_sp);
      m_memory_cache.Clear();
      if (log)
        log->Printf("Process::SetPrivateState (%s) stop_id = %u",
                    StateAsCString(new_state), m_mod_id.GetStopID());
    }

    // Use our target to get a shared pointer to ourselves...
    if (m_finalize_called && !PrivateStateThreadIsValid())
      BroadcastEvent(event_sp);
    else
      m_private_state_broadcaster.BroadcastEvent(event_sp);
  } else {
    if (log)
      log->Printf(
          "Process::SetPrivateState (%s) state didn't change. Ignoring...",
          StateAsCString(new_state));
  }
}

void Process::SetRunningUserExpression(bool on) {
  m_mod_id.SetRunningUserExpression(on);
}

addr_t Process::GetImageInfoAddress() { return LLDB_INVALID_ADDRESS; }

const lldb::ABISP &Process::GetABI() {
  if (!m_abi_sp)
    m_abi_sp = ABI::FindPlugin(shared_from_this(), GetTarget().GetArchitecture());
  return m_abi_sp;
}

LanguageRuntime *Process::GetLanguageRuntime(lldb::LanguageType language,
                                             bool retry_if_null) {
  if (m_finalizing)
    return nullptr;

  LanguageRuntimeCollection::iterator pos;
  pos = m_language_runtimes.find(language);
  if (pos == m_language_runtimes.end() || (retry_if_null && !(*pos).second)) {
    lldb::LanguageRuntimeSP runtime_sp(
        LanguageRuntime::FindPlugin(this, language));

    m_language_runtimes[language] = runtime_sp;
    return runtime_sp.get();
  } else
    return (*pos).second.get();
}

CPPLanguageRuntime *Process::GetCPPLanguageRuntime(bool retry_if_null) {
  if (!IsValid())
    return NULL;

  LanguageRuntime *runtime =
      GetLanguageRuntime(eLanguageTypeC_plus_plus, retry_if_null);
  if (runtime != nullptr &&
      runtime->GetLanguageType() == eLanguageTypeC_plus_plus)
    return static_cast<CPPLanguageRuntime *>(runtime);
  return nullptr;
}

ObjCLanguageRuntime *Process::GetObjCLanguageRuntime(bool retry_if_null) {
  if (!IsValid())
    return NULL;

  LanguageRuntime *runtime =
      GetLanguageRuntime(eLanguageTypeObjC, retry_if_null);
  if (runtime != nullptr && runtime->GetLanguageType() == eLanguageTypeObjC)
    return static_cast<ObjCLanguageRuntime *>(runtime);
  return nullptr;
}

SwiftLanguageRuntime *Process::GetSwiftLanguageRuntime(bool retry_if_null) {
  if (!IsValid())
    return NULL;

  LanguageRuntime *runtime =
      GetLanguageRuntime(eLanguageTypeSwift, retry_if_null);
  if (runtime != NULL && runtime->GetLanguageType() == eLanguageTypeSwift)
    return static_cast<SwiftLanguageRuntime *>(runtime);
  return NULL;
}

bool Process::IsPossibleDynamicValue(ValueObject &in_value) {
  if (m_finalizing)
    return false;

  if (in_value.IsDynamic())
    return false;

  if (!in_value.GetCompilerType().IsValid())
    return false;

  LanguageType known_type = in_value.GetObjectRuntimeLanguage();

  if (known_type != eLanguageTypeUnknown && known_type != eLanguageTypeC) {
    LanguageRuntime *runtime = GetLanguageRuntime(known_type);
    return runtime ? runtime->CouldHaveDynamicValue(in_value) : false;
  }

  LanguageRuntime *cpp_runtime = GetLanguageRuntime(eLanguageTypeC_plus_plus);
  if (cpp_runtime && cpp_runtime->CouldHaveDynamicValue(in_value))
    return true;

  LanguageRuntime *objc_runtime = GetLanguageRuntime(eLanguageTypeObjC);
  if (objc_runtime && objc_runtime->CouldHaveDynamicValue(in_value))
    return true;

  LanguageRuntime *swift_runtime = GetLanguageRuntime(eLanguageTypeSwift);
  if (swift_runtime && swift_runtime->CouldHaveDynamicValue(in_value))
    return true;

  return false;
}

void Process::SetDynamicCheckers(DynamicCheckerFunctions *dynamic_checkers) {
  m_dynamic_checkers_ap.reset(dynamic_checkers);
}

BreakpointSiteList &Process::GetBreakpointSiteList() {
  return m_breakpoint_site_list;
}

const BreakpointSiteList &Process::GetBreakpointSiteList() const {
  return m_breakpoint_site_list;
}

void Process::DisableAllBreakpointSites() {
  m_breakpoint_site_list.ForEach([this](BreakpointSite *bp_site) -> void {
    //        bp_site->SetEnabled(true);
    DisableBreakpointSite(bp_site);
  });
}

Status Process::ClearBreakpointSiteByID(lldb::user_id_t break_id) {
  Status error(DisableBreakpointSiteByID(break_id));

  if (error.Success())
    m_breakpoint_site_list.Remove(break_id);

  return error;
}

Status Process::DisableBreakpointSiteByID(lldb::user_id_t break_id) {
  Status error;
  BreakpointSiteSP bp_site_sp = m_breakpoint_site_list.FindByID(break_id);
  if (bp_site_sp) {
    if (bp_site_sp->IsEnabled())
      error = DisableBreakpointSite(bp_site_sp.get());
  } else {
    error.SetErrorStringWithFormat("invalid breakpoint site ID: %" PRIu64,
                                   break_id);
  }

  return error;
}

Status Process::EnableBreakpointSiteByID(lldb::user_id_t break_id) {
  Status error;
  BreakpointSiteSP bp_site_sp = m_breakpoint_site_list.FindByID(break_id);
  if (bp_site_sp) {
    if (!bp_site_sp->IsEnabled())
      error = EnableBreakpointSite(bp_site_sp.get());
  } else {
    error.SetErrorStringWithFormat("invalid breakpoint site ID: %" PRIu64,
                                   break_id);
  }
  return error;
}

lldb::break_id_t
Process::CreateBreakpointSite(const BreakpointLocationSP &owner,
                              bool use_hardware) {
  addr_t load_addr = LLDB_INVALID_ADDRESS;

  bool show_error = true;
  switch (GetState()) {
  case eStateInvalid:
  case eStateUnloaded:
  case eStateConnected:
  case eStateAttaching:
  case eStateLaunching:
  case eStateDetached:
  case eStateExited:
    show_error = false;
    break;

  case eStateStopped:
  case eStateRunning:
  case eStateStepping:
  case eStateCrashed:
  case eStateSuspended:
    show_error = IsAlive();
    break;
  }

  // Reset the IsIndirect flag here, in case the location changes from pointing
  // to a indirect symbol to a regular symbol.
  owner->SetIsIndirect(false);

  if (owner->ShouldResolveIndirectFunctions()) {
    Symbol *symbol = owner->GetAddress().CalculateSymbolContextSymbol();
    if (symbol && symbol->IsIndirect()) {
      Status error;
      Address symbol_address = symbol->GetAddress();
      load_addr = ResolveIndirectFunction(&symbol_address, error);
      if (!error.Success() && show_error) {
        GetTarget().GetDebugger().GetErrorFile()->Printf(
            "warning: failed to resolve indirect function at 0x%" PRIx64
            " for breakpoint %i.%i: %s\n",
            symbol->GetLoadAddress(&GetTarget()),
            owner->GetBreakpoint().GetID(), owner->GetID(),
            error.AsCString() ? error.AsCString() : "unknown error");
        return LLDB_INVALID_BREAK_ID;
      }
      Address resolved_address(load_addr);
      load_addr = resolved_address.GetOpcodeLoadAddress(&GetTarget());
      owner->SetIsIndirect(true);
    } else
      load_addr = owner->GetAddress().GetOpcodeLoadAddress(&GetTarget());
  } else
    load_addr = owner->GetAddress().GetOpcodeLoadAddress(&GetTarget());

  if (load_addr != LLDB_INVALID_ADDRESS) {
    BreakpointSiteSP bp_site_sp;

    // Look up this breakpoint site.  If it exists, then add this new owner,
    // otherwise create a new breakpoint site and add it.

    bp_site_sp = m_breakpoint_site_list.FindByAddress(load_addr);

    if (bp_site_sp) {
      bp_site_sp->AddOwner(owner);
      owner->SetBreakpointSite(bp_site_sp);
      return bp_site_sp->GetID();
    } else {
      bp_site_sp.reset(new BreakpointSite(&m_breakpoint_site_list, owner,
                                          load_addr, use_hardware));
      if (bp_site_sp) {
        Status error = EnableBreakpointSite(bp_site_sp.get());
        if (error.Success()) {
          owner->SetBreakpointSite(bp_site_sp);
          return m_breakpoint_site_list.Add(bp_site_sp);
        } else {
          if (show_error) {
            // Report error for setting breakpoint...
            GetTarget().GetDebugger().GetErrorFile()->Printf(
                "warning: failed to set breakpoint site at 0x%" PRIx64
                " for breakpoint %i.%i: %s\n",
                load_addr, owner->GetBreakpoint().GetID(), owner->GetID(),
                error.AsCString() ? error.AsCString() : "unknown error");
          }
        }
      }
    }
  }
  // We failed to enable the breakpoint
  return LLDB_INVALID_BREAK_ID;
}

void Process::RemoveOwnerFromBreakpointSite(lldb::user_id_t owner_id,
                                            lldb::user_id_t owner_loc_id,
                                            BreakpointSiteSP &bp_site_sp) {
  uint32_t num_owners = bp_site_sp->RemoveOwner(owner_id, owner_loc_id);
  if (num_owners == 0) {
    // Don't try to disable the site if we don't have a live process anymore.
    if (IsAlive())
      DisableBreakpointSite(bp_site_sp.get());
    m_breakpoint_site_list.RemoveByAddress(bp_site_sp->GetLoadAddress());
  }
}

size_t Process::RemoveBreakpointOpcodesFromBuffer(addr_t bp_addr, size_t size,
                                                  uint8_t *buf) const {
  size_t bytes_removed = 0;
  BreakpointSiteList bp_sites_in_range;

  if (m_breakpoint_site_list.FindInRange(bp_addr, bp_addr + size,
                                         bp_sites_in_range)) {
    bp_sites_in_range.ForEach([bp_addr, size,
                               buf](BreakpointSite *bp_site) -> void {
      if (bp_site->GetType() == BreakpointSite::eSoftware) {
        addr_t intersect_addr;
        size_t intersect_size;
        size_t opcode_offset;
        if (bp_site->IntersectsRange(bp_addr, size, &intersect_addr,
                                     &intersect_size, &opcode_offset)) {
          assert(bp_addr <= intersect_addr && intersect_addr < bp_addr + size);
          assert(bp_addr < intersect_addr + intersect_size &&
                 intersect_addr + intersect_size <= bp_addr + size);
          assert(opcode_offset + intersect_size <= bp_site->GetByteSize());
          size_t buf_offset = intersect_addr - bp_addr;
          ::memcpy(buf + buf_offset,
                   bp_site->GetSavedOpcodeBytes() + opcode_offset,
                   intersect_size);
        }
      }
    });
  }
  return bytes_removed;
}

size_t Process::GetSoftwareBreakpointTrapOpcode(BreakpointSite *bp_site) {
  PlatformSP platform_sp(GetTarget().GetPlatform());
  if (platform_sp)
    return platform_sp->GetSoftwareBreakpointTrapOpcode(GetTarget(), bp_site);
  return 0;
}

Status Process::EnableSoftwareBreakpoint(BreakpointSite *bp_site) {
  Status error;
  assert(bp_site != nullptr);
  Log *log(lldb_private::GetLogIfAnyCategoriesSet(LIBLLDB_LOG_BREAKPOINTS));
  const addr_t bp_addr = bp_site->GetLoadAddress();
  if (log)
    log->Printf(
        "Process::EnableSoftwareBreakpoint (site_id = %d) addr = 0x%" PRIx64,
        bp_site->GetID(), (uint64_t)bp_addr);
  if (bp_site->IsEnabled()) {
    if (log)
      log->Printf(
          "Process::EnableSoftwareBreakpoint (site_id = %d) addr = 0x%" PRIx64
          " -- already enabled",
          bp_site->GetID(), (uint64_t)bp_addr);
    return error;
  }

  if (bp_addr == LLDB_INVALID_ADDRESS) {
    error.SetErrorString("BreakpointSite contains an invalid load address.");
    return error;
  }
  // Ask the lldb::Process subclass to fill in the correct software breakpoint
  // trap for the breakpoint site
  const size_t bp_opcode_size = GetSoftwareBreakpointTrapOpcode(bp_site);

  if (bp_opcode_size == 0) {
    error.SetErrorStringWithFormat("Process::GetSoftwareBreakpointTrapOpcode() "
                                   "returned zero, unable to get breakpoint "
                                   "trap for address 0x%" PRIx64,
                                   bp_addr);
  } else {
    const uint8_t *const bp_opcode_bytes = bp_site->GetTrapOpcodeBytes();

    if (bp_opcode_bytes == nullptr) {
      error.SetErrorString(
          "BreakpointSite doesn't contain a valid breakpoint trap opcode.");
      return error;
    }

    // Save the original opcode by reading it
    if (DoReadMemory(bp_addr, bp_site->GetSavedOpcodeBytes(), bp_opcode_size,
                     error) == bp_opcode_size) {
      // Write a software breakpoint in place of the original opcode
      if (DoWriteMemory(bp_addr, bp_opcode_bytes, bp_opcode_size, error) ==
          bp_opcode_size) {
        uint8_t verify_bp_opcode_bytes[64];
        if (DoReadMemory(bp_addr, verify_bp_opcode_bytes, bp_opcode_size,
                         error) == bp_opcode_size) {
          if (::memcmp(bp_opcode_bytes, verify_bp_opcode_bytes,
                       bp_opcode_size) == 0) {
            bp_site->SetEnabled(true);
            bp_site->SetType(BreakpointSite::eSoftware);
            if (log)
              log->Printf("Process::EnableSoftwareBreakpoint (site_id = %d) "
                          "addr = 0x%" PRIx64 " -- SUCCESS",
                          bp_site->GetID(), (uint64_t)bp_addr);
          } else
            error.SetErrorString(
                "failed to verify the breakpoint trap in memory.");
        } else
          error.SetErrorString(
              "Unable to read memory to verify breakpoint trap.");
      } else
        error.SetErrorString("Unable to write breakpoint trap to memory.");
    } else
      error.SetErrorString("Unable to read memory at breakpoint address.");
  }
  if (log && error.Fail())
    log->Printf(
        "Process::EnableSoftwareBreakpoint (site_id = %d) addr = 0x%" PRIx64
        " -- FAILED: %s",
        bp_site->GetID(), (uint64_t)bp_addr, error.AsCString());
  return error;
}

Status Process::DisableSoftwareBreakpoint(BreakpointSite *bp_site) {
  Status error;
  assert(bp_site != nullptr);
  Log *log(lldb_private::GetLogIfAnyCategoriesSet(LIBLLDB_LOG_BREAKPOINTS));
  addr_t bp_addr = bp_site->GetLoadAddress();
  lldb::user_id_t breakID = bp_site->GetID();
  if (log)
    log->Printf("Process::DisableSoftwareBreakpoint (breakID = %" PRIu64
                ") addr = 0x%" PRIx64,
                breakID, (uint64_t)bp_addr);

  if (bp_site->IsHardware()) {
    error.SetErrorString("Breakpoint site is a hardware breakpoint.");
  } else if (bp_site->IsEnabled()) {
    const size_t break_op_size = bp_site->GetByteSize();
    const uint8_t *const break_op = bp_site->GetTrapOpcodeBytes();
    if (break_op_size > 0) {
      // Clear a software breakpoint instruction
      uint8_t curr_break_op[8];
      assert(break_op_size <= sizeof(curr_break_op));
      bool break_op_found = false;

      // Read the breakpoint opcode
      if (DoReadMemory(bp_addr, curr_break_op, break_op_size, error) ==
          break_op_size) {
        bool verify = false;
        // Make sure the breakpoint opcode exists at this address
        if (::memcmp(curr_break_op, break_op, break_op_size) == 0) {
          break_op_found = true;
          // We found a valid breakpoint opcode at this address, now restore
          // the saved opcode.
          if (DoWriteMemory(bp_addr, bp_site->GetSavedOpcodeBytes(),
                            break_op_size, error) == break_op_size) {
            verify = true;
          } else
            error.SetErrorString(
                "Memory write failed when restoring original opcode.");
        } else {
          error.SetErrorString(
              "Original breakpoint trap is no longer in memory.");
          // Set verify to true and so we can check if the original opcode has
          // already been restored
          verify = true;
        }

        if (verify) {
          uint8_t verify_opcode[8];
          assert(break_op_size < sizeof(verify_opcode));
          // Verify that our original opcode made it back to the inferior
          if (DoReadMemory(bp_addr, verify_opcode, break_op_size, error) ==
              break_op_size) {
            // compare the memory we just read with the original opcode
            if (::memcmp(bp_site->GetSavedOpcodeBytes(), verify_opcode,
                         break_op_size) == 0) {
              // SUCCESS
              bp_site->SetEnabled(false);
              if (log)
                log->Printf("Process::DisableSoftwareBreakpoint (site_id = %d) "
                            "addr = 0x%" PRIx64 " -- SUCCESS",
                            bp_site->GetID(), (uint64_t)bp_addr);
              return error;
            } else {
              if (break_op_found)
                error.SetErrorString("Failed to restore original opcode.");
            }
          } else
            error.SetErrorString("Failed to read memory to verify that "
                                 "breakpoint trap was restored.");
        }
      } else
        error.SetErrorString(
            "Unable to read memory that should contain the breakpoint trap.");
    }
  } else {
    if (log)
      log->Printf(
          "Process::DisableSoftwareBreakpoint (site_id = %d) addr = 0x%" PRIx64
          " -- already disabled",
          bp_site->GetID(), (uint64_t)bp_addr);
    return error;
  }

  if (log)
    log->Printf(
        "Process::DisableSoftwareBreakpoint (site_id = %d) addr = 0x%" PRIx64
        " -- FAILED: %s",
        bp_site->GetID(), (uint64_t)bp_addr, error.AsCString());
  return error;
}

// Uncomment to verify memory caching works after making changes to caching
// code
//#define VERIFY_MEMORY_READS

size_t Process::ReadMemory(addr_t addr, void *buf, size_t size, Status &error) {
  error.Clear();
  if (!GetDisableMemoryCache()) {
#if defined(VERIFY_MEMORY_READS)
    // Memory caching is enabled, with debug verification

    if (buf && size) {
      // Uncomment the line below to make sure memory caching is working.
      // I ran this through the test suite and got no assertions, so I am
      // pretty confident this is working well. If any changes are made to
      // memory caching, uncomment the line below and test your changes!

      // Verify all memory reads by using the cache first, then redundantly
      // reading the same memory from the inferior and comparing to make sure
      // everything is exactly the same.
      std::string verify_buf(size, '\0');
      assert(verify_buf.size() == size);
      const size_t cache_bytes_read =
          m_memory_cache.Read(this, addr, buf, size, error);
      Status verify_error;
      const size_t verify_bytes_read =
          ReadMemoryFromInferior(addr, const_cast<char *>(verify_buf.data()),
                                 verify_buf.size(), verify_error);
      assert(cache_bytes_read == verify_bytes_read);
      assert(memcmp(buf, verify_buf.data(), verify_buf.size()) == 0);
      assert(verify_error.Success() == error.Success());
      return cache_bytes_read;
    }
    return 0;
#else  // !defined(VERIFY_MEMORY_READS)
    // Memory caching is enabled, without debug verification

    return m_memory_cache.Read(addr, buf, size, error);
#endif // defined (VERIFY_MEMORY_READS)
  } else {
    // Memory caching is disabled

    return ReadMemoryFromInferior(addr, buf, size, error);
  }
}

size_t Process::ReadCStringFromMemory(addr_t addr, std::string &out_str,
                                      Status &error) {
  char buf[256];
  out_str.clear();
  addr_t curr_addr = addr;
  while (true) {
    size_t length = ReadCStringFromMemory(curr_addr, buf, sizeof(buf), error);
    if (length == 0)
      break;
    out_str.append(buf, length);
    // If we got "length - 1" bytes, we didn't get the whole C string, we need
    // to read some more characters
    if (length == sizeof(buf) - 1)
      curr_addr += length;
    else
      break;
  }
  return out_str.size();
}

size_t Process::ReadStringFromMemory(addr_t addr, char *dst, size_t max_bytes,
                                     Status &error, size_t type_width) {
  size_t total_bytes_read = 0;
  if (dst && max_bytes && type_width && max_bytes >= type_width) {
    // Ensure a null terminator independent of the number of bytes that is
    // read.
    memset(dst, 0, max_bytes);
    size_t bytes_left = max_bytes - type_width;

    const char terminator[4] = {'\0', '\0', '\0', '\0'};
    assert(sizeof(terminator) >= type_width && "Attempting to validate a "
                                               "string with more than 4 bytes "
                                               "per character!");

    addr_t curr_addr = addr;
    const size_t cache_line_size = m_memory_cache.GetMemoryCacheLineSize();
    char *curr_dst = dst;

    error.Clear();
    while (bytes_left > 0 && error.Success()) {
      addr_t cache_line_bytes_left =
          cache_line_size - (curr_addr % cache_line_size);
      addr_t bytes_to_read =
          std::min<addr_t>(bytes_left, cache_line_bytes_left);
      size_t bytes_read = ReadMemory(curr_addr, curr_dst, bytes_to_read, error);

      if (bytes_read == 0)
        break;

      // Search for a null terminator of correct size and alignment in
      // bytes_read
      size_t aligned_start = total_bytes_read - total_bytes_read % type_width;
      for (size_t i = aligned_start;
           i + type_width <= total_bytes_read + bytes_read; i += type_width)
        if (::memcmp(&dst[i], terminator, type_width) == 0) {
          error.Clear();
          return i;
        }

      total_bytes_read += bytes_read;
      curr_dst += bytes_read;
      curr_addr += bytes_read;
      bytes_left -= bytes_read;
    }
  } else {
    if (max_bytes)
      error.SetErrorString("invalid arguments");
  }
  return total_bytes_read;
}

// Deprecated in favor of ReadStringFromMemory which has wchar support and
// correct code to find null terminators.
size_t Process::ReadCStringFromMemory(addr_t addr, char *dst,
                                      size_t dst_max_len,
                                      Status &result_error) {
  size_t total_cstr_len = 0;
  if (dst && dst_max_len) {
    result_error.Clear();
    // NULL out everything just to be safe
    memset(dst, 0, dst_max_len);
    Status error;
    addr_t curr_addr = addr;
    const size_t cache_line_size = m_memory_cache.GetMemoryCacheLineSize();
    size_t bytes_left = dst_max_len - 1;
    char *curr_dst = dst;

    while (bytes_left > 0) {
      addr_t cache_line_bytes_left =
          cache_line_size - (curr_addr % cache_line_size);
      addr_t bytes_to_read =
          std::min<addr_t>(bytes_left, cache_line_bytes_left);
      size_t bytes_read = ReadMemory(curr_addr, curr_dst, bytes_to_read, error);

      if (bytes_read == 0) {
        result_error = error;
        dst[total_cstr_len] = '\0';
        break;
      }
      const size_t len = strlen(curr_dst);

      total_cstr_len += len;

      if (len < bytes_to_read)
        break;

      curr_dst += bytes_read;
      curr_addr += bytes_read;
      bytes_left -= bytes_read;
    }
  } else {
    if (dst == nullptr)
      result_error.SetErrorString("invalid arguments");
    else
      result_error.Clear();
  }
  return total_cstr_len;
}

size_t Process::ReadMemoryFromInferior(addr_t addr, void *buf, size_t size,
                                       Status &error) {
  if (buf == nullptr || size == 0)
    return 0;

  size_t bytes_read = 0;
  uint8_t *bytes = (uint8_t *)buf;

  while (bytes_read < size) {
    const size_t curr_size = size - bytes_read;
    const size_t curr_bytes_read =
        DoReadMemory(addr + bytes_read, bytes + bytes_read, curr_size, error);
    bytes_read += curr_bytes_read;
    if (curr_bytes_read == curr_size || curr_bytes_read == 0)
      break;
  }

  // Replace any software breakpoint opcodes that fall into this range back
  // into "buf" before we return
  if (bytes_read > 0)
    RemoveBreakpointOpcodesFromBuffer(addr, bytes_read, (uint8_t *)buf);
  return bytes_read;
}

uint64_t Process::ReadUnsignedIntegerFromMemory(lldb::addr_t vm_addr,
                                                size_t integer_byte_size,
                                                uint64_t fail_value,
                                                Status &error) {
  Scalar scalar;
  if (ReadScalarIntegerFromMemory(vm_addr, integer_byte_size, false, scalar,
                                  error))
    return scalar.ULongLong(fail_value);
  return fail_value;
}

int64_t Process::ReadSignedIntegerFromMemory(lldb::addr_t vm_addr,
                                             size_t integer_byte_size,
                                             int64_t fail_value,
                                             Status &error) {
  Scalar scalar;
  if (ReadScalarIntegerFromMemory(vm_addr, integer_byte_size, true, scalar,
                                  error))
    return scalar.SLongLong(fail_value);
  return fail_value;
}

addr_t Process::ReadPointerFromMemory(lldb::addr_t vm_addr, Status &error) {
  Scalar scalar;
  if (ReadScalarIntegerFromMemory(vm_addr, GetAddressByteSize(), false, scalar,
                                  error))
    return scalar.ULongLong(LLDB_INVALID_ADDRESS);
  return LLDB_INVALID_ADDRESS;
}

bool Process::WritePointerToMemory(lldb::addr_t vm_addr, lldb::addr_t ptr_value,
                                   Status &error) {
  Scalar scalar;
  const uint32_t addr_byte_size = GetAddressByteSize();
  if (addr_byte_size <= 4)
    scalar = (uint32_t)ptr_value;
  else
    scalar = ptr_value;
  return WriteScalarToMemory(vm_addr, scalar, addr_byte_size, error) ==
         addr_byte_size;
}

size_t Process::WriteMemoryPrivate(addr_t addr, const void *buf, size_t size,
                                   Status &error) {
  size_t bytes_written = 0;
  const uint8_t *bytes = (const uint8_t *)buf;

  while (bytes_written < size) {
    const size_t curr_size = size - bytes_written;
    const size_t curr_bytes_written = DoWriteMemory(
        addr + bytes_written, bytes + bytes_written, curr_size, error);
    bytes_written += curr_bytes_written;
    if (curr_bytes_written == curr_size || curr_bytes_written == 0)
      break;
  }
  return bytes_written;
}

size_t Process::WriteMemory(addr_t addr, const void *buf, size_t size,
                            Status &error) {
#if defined(ENABLE_MEMORY_CACHING)
  m_memory_cache.Flush(addr, size);
#endif

  if (buf == nullptr || size == 0)
    return 0;

  m_mod_id.BumpMemoryID();

  // We need to write any data that would go where any current software traps
  // (enabled software breakpoints) any software traps (breakpoints) that we
  // may have placed in our tasks memory.

  BreakpointSiteList bp_sites_in_range;

  if (m_breakpoint_site_list.FindInRange(addr, addr + size,
                                         bp_sites_in_range)) {
    // No breakpoint sites overlap
    if (bp_sites_in_range.IsEmpty())
      return WriteMemoryPrivate(addr, buf, size, error);
    else {
      const uint8_t *ubuf = (const uint8_t *)buf;
      uint64_t bytes_written = 0;

      bp_sites_in_range.ForEach([this, addr, size, &bytes_written, &ubuf,
                                 &error](BreakpointSite *bp) -> void {

        if (error.Success()) {
          addr_t intersect_addr;
          size_t intersect_size;
          size_t opcode_offset;
          const bool intersects = bp->IntersectsRange(
              addr, size, &intersect_addr, &intersect_size, &opcode_offset);
          UNUSED_IF_ASSERT_DISABLED(intersects);
          assert(intersects);
          assert(addr <= intersect_addr && intersect_addr < addr + size);
          assert(addr < intersect_addr + intersect_size &&
                 intersect_addr + intersect_size <= addr + size);
          assert(opcode_offset + intersect_size <= bp->GetByteSize());

          // Check for bytes before this breakpoint
          const addr_t curr_addr = addr + bytes_written;
          if (intersect_addr > curr_addr) {
            // There are some bytes before this breakpoint that we need to just
            // write to memory
            size_t curr_size = intersect_addr - curr_addr;
            size_t curr_bytes_written = WriteMemoryPrivate(
                curr_addr, ubuf + bytes_written, curr_size, error);
            bytes_written += curr_bytes_written;
            if (curr_bytes_written != curr_size) {
              // We weren't able to write all of the requested bytes, we are
              // done looping and will return the number of bytes that we have
              // written so far.
              if (error.Success())
                error.SetErrorToGenericError();
            }
          }
          // Now write any bytes that would cover up any software breakpoints
          // directly into the breakpoint opcode buffer
          ::memcpy(bp->GetSavedOpcodeBytes() + opcode_offset,
                   ubuf + bytes_written, intersect_size);
          bytes_written += intersect_size;
        }
      });

      if (bytes_written < size)
        WriteMemoryPrivate(addr + bytes_written, ubuf + bytes_written,
                           size - bytes_written, error);
    }
  } else {
    return WriteMemoryPrivate(addr, buf, size, error);
  }

  // Write any remaining bytes after the last breakpoint if we have any left
  return 0; // bytes_written;
}

size_t Process::WriteScalarToMemory(addr_t addr, const Scalar &scalar,
                                    size_t byte_size, Status &error) {
  if (byte_size == UINT32_MAX)
    byte_size = scalar.GetByteSize();
  if (byte_size > 0) {
    uint8_t buf[32];
    const size_t mem_size =
        scalar.GetAsMemoryData(buf, byte_size, GetByteOrder(), error);
    if (mem_size > 0)
      return WriteMemory(addr, buf, mem_size, error);
    else
      error.SetErrorString("failed to get scalar as memory data");
  } else {
    error.SetErrorString("invalid scalar value");
  }
  return 0;
}

size_t Process::ReadScalarIntegerFromMemory(addr_t addr, uint32_t byte_size,
                                            bool is_signed, Scalar &scalar,
                                            Status &error) {
  uint64_t uval = 0;
  if (byte_size == 0) {
    error.SetErrorString("byte size is zero");
  } else if (byte_size & (byte_size - 1)) {
    error.SetErrorStringWithFormat("byte size %u is not a power of 2",
                                   byte_size);
  } else if (byte_size <= sizeof(uval)) {
    const size_t bytes_read = ReadMemory(addr, &uval, byte_size, error);
    if (bytes_read == byte_size) {
      DataExtractor data(&uval, sizeof(uval), GetByteOrder(),
                         GetAddressByteSize());
      lldb::offset_t offset = 0;
      if (byte_size <= 4)
        scalar = data.GetMaxU32(&offset, byte_size);
      else
        scalar = data.GetMaxU64(&offset, byte_size);
      if (is_signed)
        scalar.SignExtend(byte_size * 8);
      return bytes_read;
    }
  } else {
    error.SetErrorStringWithFormat(
        "byte size of %u is too large for integer scalar type", byte_size);
  }
  return 0;
}

Status Process::WriteObjectFile(std::vector<ObjectFile::LoadableData> entries) {
  Status error;
  for (const auto &Entry : entries) {
    WriteMemory(Entry.Dest, Entry.Contents.data(), Entry.Contents.size(),
                error);
    if (!error.Success())
      break;
  }
  return error;
}

#define USE_ALLOCATE_MEMORY_CACHE 1
addr_t Process::AllocateMemory(size_t size, uint32_t permissions,
                               Status &error) {
  if (GetPrivateState() != eStateStopped)
    return LLDB_INVALID_ADDRESS;

#if defined(USE_ALLOCATE_MEMORY_CACHE)
  return m_allocated_memory_cache.AllocateMemory(size, permissions, error);
#else
  addr_t allocated_addr = DoAllocateMemory(size, permissions, error);
  Log *log(lldb_private::GetLogIfAllCategoriesSet(LIBLLDB_LOG_PROCESS));
  if (log)
    log->Printf("Process::AllocateMemory(size=%" PRIu64
                ", permissions=%s) => 0x%16.16" PRIx64
                " (m_stop_id = %u m_memory_id = %u)",
                (uint64_t)size, GetPermissionsAsCString(permissions),
                (uint64_t)allocated_addr, m_mod_id.GetStopID(),
                m_mod_id.GetMemoryID());
  return allocated_addr;
#endif
}

addr_t Process::CallocateMemory(size_t size, uint32_t permissions,
                                Status &error) {
  addr_t return_addr = AllocateMemory(size, permissions, error);
  if (error.Success()) {
    std::string buffer(size, 0);
    WriteMemory(return_addr, buffer.c_str(), size, error);
  }
  return return_addr;
}

bool Process::CanJIT() {
  if (m_can_jit == eCanJITDontKnow) {
    Log *log(lldb_private::GetLogIfAllCategoriesSet(LIBLLDB_LOG_PROCESS));
    Status err;

    uint64_t allocated_memory = AllocateMemory(
        8, ePermissionsReadable | ePermissionsWritable | ePermissionsExecutable,
        err);

    if (err.Success()) {
      m_can_jit = eCanJITYes;
      if (log)
        log->Printf("Process::%s pid %" PRIu64
                    " allocation test passed, CanJIT () is true",
                    __FUNCTION__, GetID());
    } else {
      m_can_jit = eCanJITNo;
      if (log)
        log->Printf("Process::%s pid %" PRIu64
                    " allocation test failed, CanJIT () is false: %s",
                    __FUNCTION__, GetID(), err.AsCString());
    }

    DeallocateMemory(allocated_memory);
  }

  return m_can_jit == eCanJITYes;
}

void Process::SetCanJIT(bool can_jit) {
  m_can_jit = (can_jit ? eCanJITYes : eCanJITNo);
}

void Process::SetCanRunCode(bool can_run_code) {
  SetCanJIT(can_run_code);
  m_can_interpret_function_calls = can_run_code;
}

Status Process::DeallocateMemory(addr_t ptr) {
  Status error;
#if defined(USE_ALLOCATE_MEMORY_CACHE)
  if (!m_allocated_memory_cache.DeallocateMemory(ptr)) {
    error.SetErrorStringWithFormat(
        "deallocation of memory at 0x%" PRIx64 " failed.", (uint64_t)ptr);
  }
#else
  error = DoDeallocateMemory(ptr);

  Log *log(lldb_private::GetLogIfAllCategoriesSet(LIBLLDB_LOG_PROCESS));
  if (log)
    log->Printf("Process::DeallocateMemory(addr=0x%16.16" PRIx64
                ") => err = %s (m_stop_id = %u, m_memory_id = %u)",
                ptr, error.AsCString("SUCCESS"), m_mod_id.GetStopID(),
                m_mod_id.GetMemoryID());
#endif
  return error;
}

ModuleSP Process::ReadModuleFromMemory(const FileSpec &file_spec,
                                       lldb::addr_t header_addr,
                                       size_t size_to_read) {
  Log *log = lldb_private::GetLogIfAllCategoriesSet(LIBLLDB_LOG_HOST);
  if (log) {
    log->Printf("Process::ReadModuleFromMemory reading %s binary from memory",
                file_spec.GetPath().c_str());
  }
  ModuleSP module_sp(new Module(file_spec, ArchSpec()));
  if (module_sp) {
    Status error;
    ObjectFile *objfile = module_sp->GetMemoryObjectFile(
        shared_from_this(), header_addr, error, size_to_read);
    if (objfile)
      return module_sp;
  }
  return ModuleSP();
}

bool Process::GetLoadAddressPermissions(lldb::addr_t load_addr,
                                        uint32_t &permissions) {
  MemoryRegionInfo range_info;
  permissions = 0;
  Status error(GetMemoryRegionInfo(load_addr, range_info));
  if (!error.Success())
    return false;
  if (range_info.GetReadable() == MemoryRegionInfo::eDontKnow ||
      range_info.GetWritable() == MemoryRegionInfo::eDontKnow ||
      range_info.GetExecutable() == MemoryRegionInfo::eDontKnow) {
    return false;
  }

  if (range_info.GetReadable() == MemoryRegionInfo::eYes)
    permissions |= lldb::ePermissionsReadable;

  if (range_info.GetWritable() == MemoryRegionInfo::eYes)
    permissions |= lldb::ePermissionsWritable;

  if (range_info.GetExecutable() == MemoryRegionInfo::eYes)
    permissions |= lldb::ePermissionsExecutable;

  return true;
}

Status Process::EnableWatchpoint(Watchpoint *watchpoint, bool notify) {
  Status error;
  error.SetErrorString("watchpoints are not supported");
  return error;
}

Status Process::DisableWatchpoint(Watchpoint *watchpoint, bool notify) {
  Status error;
  error.SetErrorString("watchpoints are not supported");
  return error;
}

StateType
Process::WaitForProcessStopPrivate(EventSP &event_sp,
                                   const Timeout<std::micro> &timeout) {
  StateType state;
  // Now wait for the process to launch and return control to us, and then call
  // DidLaunch:
  while (true) {
    event_sp.reset();
    state = GetStateChangedEventsPrivate(event_sp, timeout);

    if (StateIsStoppedState(state, false))
      break;

    // If state is invalid, then we timed out
    if (state == eStateInvalid)
      break;

    if (event_sp)
      HandlePrivateEvent(event_sp);
  }
  return state;
}

void Process::LoadOperatingSystemPlugin(bool flush) {
  if (flush)
    m_thread_list.Clear();
  m_os_ap.reset(OperatingSystem::FindPlugin(this, nullptr));
  if (flush)
    Flush();
}

Status Process::Launch(ProcessLaunchInfo &launch_info) {
  Status error;
  m_abi_sp.reset();
  m_dyld_ap.reset();
  m_jit_loaders_ap.reset();
  m_system_runtime_ap.reset();
  m_os_ap.reset();
  m_process_input_reader.reset();

  Module *exe_module = GetTarget().GetExecutableModulePointer();
  if (exe_module) {
    char local_exec_file_path[PATH_MAX];
    char platform_exec_file_path[PATH_MAX];
    exe_module->GetFileSpec().GetPath(local_exec_file_path,
                                      sizeof(local_exec_file_path));
    exe_module->GetPlatformFileSpec().GetPath(platform_exec_file_path,
                                              sizeof(platform_exec_file_path));
    if (exe_module->GetFileSpec().Exists()) {
      // Install anything that might need to be installed prior to launching.
      // For host systems, this will do nothing, but if we are connected to a
      // remote platform it will install any needed binaries
      error = GetTarget().Install(&launch_info);
      if (error.Fail())
        return error;

      if (PrivateStateThreadIsValid())
        PausePrivateStateThread();

      error = WillLaunch(exe_module);
      if (error.Success()) {
        const bool restarted = false;
        SetPublicState(eStateLaunching, restarted);
        m_should_detach = false;

        if (m_public_run_lock.TrySetRunning()) {
          // Now launch using these arguments.
          error = DoLaunch(exe_module, launch_info);
        } else {
          // This shouldn't happen
          error.SetErrorString("failed to acquire process run lock");
        }

        if (error.Fail()) {
          if (GetID() != LLDB_INVALID_PROCESS_ID) {
            SetID(LLDB_INVALID_PROCESS_ID);
            const char *error_string = error.AsCString();
            if (error_string == nullptr)
              error_string = "launch failed";
            SetExitStatus(-1, error_string);
          }
        } else {
          EventSP event_sp;
          StateType state = WaitForProcessStopPrivate(event_sp, seconds(10));

          if (state == eStateInvalid || !event_sp) {
            // We were able to launch the process, but we failed to catch the
            // initial stop.
            error.SetErrorString("failed to catch stop after launch");
            SetExitStatus(0, "failed to catch stop after launch");
            Destroy(false);
          } else if (state == eStateStopped || state == eStateCrashed) {
            DidLaunch();

            DynamicLoader *dyld = GetDynamicLoader();
            if (dyld)
              dyld->DidLaunch();

            GetJITLoaders().DidLaunch();

            SystemRuntime *system_runtime = GetSystemRuntime();
            if (system_runtime)
              system_runtime->DidLaunch();

            if (!m_os_ap)
                LoadOperatingSystemPlugin(false);

            // We successfully launched the process and stopped, now it the
            // right time to set up signal filters before resuming.
            UpdateAutomaticSignalFiltering();

            // Note, the stop event was consumed above, but not handled. This
            // was done to give DidLaunch a chance to run. The target is either
            // stopped or crashed. Directly set the state.  This is done to
            // prevent a stop message with a bunch of spurious output on thread
            // status, as well as not pop a ProcessIOHandler.
            SetPublicState(state, false);

            if (PrivateStateThreadIsValid())
              ResumePrivateStateThread();
            else
              StartPrivateStateThread();

            // Target was stopped at entry as was intended. Need to notify the
            // listeners about it.
            if (state == eStateStopped &&
                launch_info.GetFlags().Test(eLaunchFlagStopAtEntry))
              HandlePrivateEvent(event_sp);
          } else if (state == eStateExited) {
            // We exited while trying to launch somehow.  Don't call DidLaunch
            // as that's not likely to work, and return an invalid pid.
            HandlePrivateEvent(event_sp);
          }
        }
      }
    } else {
      error.SetErrorStringWithFormat("file doesn't exist: '%s'",
                                     local_exec_file_path);
    }
  }
  return error;
}

Status Process::LoadCore() {
  Status error = DoLoadCore();
  if (error.Success()) {
    ListenerSP listener_sp(
        Listener::MakeListener("lldb.process.load_core_listener"));
    HijackProcessEvents(listener_sp);

    if (PrivateStateThreadIsValid())
      ResumePrivateStateThread();
    else
      StartPrivateStateThread();

    DynamicLoader *dyld = GetDynamicLoader();
    if (dyld)
      dyld->DidAttach();

    GetJITLoaders().DidAttach();

    SystemRuntime *system_runtime = GetSystemRuntime();
    if (system_runtime)
      system_runtime->DidAttach();

    if (!m_os_ap)
      LoadOperatingSystemPlugin(false);

    // We successfully loaded a core file, now pretend we stopped so we can
    // show all of the threads in the core file and explore the crashed state.
    SetPrivateState(eStateStopped);

    // Wait for a stopped event since we just posted one above...
    lldb::EventSP event_sp;
    StateType state =
        WaitForProcessToStop(seconds(10), &event_sp, true, listener_sp);

    if (!StateIsStoppedState(state, false)) {
      Log *log(lldb_private::GetLogIfAllCategoriesSet(LIBLLDB_LOG_PROCESS));
      if (log)
        log->Printf("Process::Halt() failed to stop, state is: %s",
                    StateAsCString(state));
      error.SetErrorString(
          "Did not get stopped event after loading the core file.");
    }
    RestoreProcessEvents();
  }
  return error;
}

DynamicLoader *Process::GetDynamicLoader() {
  if (!m_dyld_ap)
    m_dyld_ap.reset(DynamicLoader::FindPlugin(this, nullptr));
  return m_dyld_ap.get();
}

const lldb::DataBufferSP Process::GetAuxvData() { return DataBufferSP(); }

JITLoaderList &Process::GetJITLoaders() {
  if (!m_jit_loaders_ap) {
    m_jit_loaders_ap.reset(new JITLoaderList());
    JITLoader::LoadPlugins(this, *m_jit_loaders_ap);
  }
  return *m_jit_loaders_ap;
}

SystemRuntime *Process::GetSystemRuntime() {
  if (!m_system_runtime_ap)
    m_system_runtime_ap.reset(SystemRuntime::FindPlugin(this));
  return m_system_runtime_ap.get();
}

Process::AttachCompletionHandler::AttachCompletionHandler(Process *process,
                                                          uint32_t exec_count)
    : NextEventAction(process), m_exec_count(exec_count) {
  Log *log(lldb_private::GetLogIfAllCategoriesSet(LIBLLDB_LOG_PROCESS));
  if (log)
    log->Printf(
        "Process::AttachCompletionHandler::%s process=%p, exec_count=%" PRIu32,
        __FUNCTION__, static_cast<void *>(process), exec_count);
}

Process::NextEventAction::EventActionResult
Process::AttachCompletionHandler::PerformAction(lldb::EventSP &event_sp) {
  Log *log(lldb_private::GetLogIfAllCategoriesSet(LIBLLDB_LOG_PROCESS));

  StateType state = ProcessEventData::GetStateFromEvent(event_sp.get());
  if (log)
    log->Printf(
        "Process::AttachCompletionHandler::%s called with state %s (%d)",
        __FUNCTION__, StateAsCString(state), static_cast<int>(state));

  switch (state) {
  case eStateAttaching:
    return eEventActionSuccess;

  case eStateRunning:
  case eStateConnected:
    return eEventActionRetry;

  case eStateStopped:
  case eStateCrashed:
    // During attach, prior to sending the eStateStopped event,
    // lldb_private::Process subclasses must set the new process ID.
    assert(m_process->GetID() != LLDB_INVALID_PROCESS_ID);
    // We don't want these events to be reported, so go set the
    // ShouldReportStop here:
    m_process->GetThreadList().SetShouldReportStop(eVoteNo);

    if (m_exec_count > 0) {
      --m_exec_count;

      if (log)
        log->Printf("Process::AttachCompletionHandler::%s state %s: reduced "
                    "remaining exec count to %" PRIu32 ", requesting resume",
                    __FUNCTION__, StateAsCString(state), m_exec_count);

      RequestResume();
      return eEventActionRetry;
    } else {
      if (log)
        log->Printf("Process::AttachCompletionHandler::%s state %s: no more "
                    "execs expected to start, continuing with attach",
                    __FUNCTION__, StateAsCString(state));

      m_process->CompleteAttach();
      return eEventActionSuccess;
    }
    break;

  default:
  case eStateExited:
  case eStateInvalid:
    break;
  }

  m_exit_string.assign("No valid Process");
  return eEventActionExit;
}

Process::NextEventAction::EventActionResult
Process::AttachCompletionHandler::HandleBeingInterrupted() {
  return eEventActionSuccess;
}

const char *Process::AttachCompletionHandler::GetExitString() {
  return m_exit_string.c_str();
}

ListenerSP ProcessAttachInfo::GetListenerForProcess(Debugger &debugger) {
  if (m_listener_sp)
    return m_listener_sp;
  else
    return debugger.GetListener();
}

Status Process::Attach(ProcessAttachInfo &attach_info) {
  m_abi_sp.reset();
  m_process_input_reader.reset();
  m_dyld_ap.reset();
  m_jit_loaders_ap.reset();
  m_system_runtime_ap.reset();
  m_os_ap.reset();

  lldb::pid_t attach_pid = attach_info.GetProcessID();
  Status error;
  if (attach_pid == LLDB_INVALID_PROCESS_ID) {
    char process_name[PATH_MAX];

    if (attach_info.GetExecutableFile().GetPath(process_name,
                                                sizeof(process_name))) {
      const bool wait_for_launch = attach_info.GetWaitForLaunch();

      if (wait_for_launch) {
        error = WillAttachToProcessWithName(process_name, wait_for_launch);
        if (error.Success()) {
          if (m_public_run_lock.TrySetRunning()) {
            m_should_detach = true;
            const bool restarted = false;
            SetPublicState(eStateAttaching, restarted);
            // Now attach using these arguments.
            error = DoAttachToProcessWithName(process_name, attach_info);
          } else {
            // This shouldn't happen
            error.SetErrorString("failed to acquire process run lock");
          }

          if (error.Fail()) {
            if (GetID() != LLDB_INVALID_PROCESS_ID) {
              SetID(LLDB_INVALID_PROCESS_ID);
              if (error.AsCString() == nullptr)
                error.SetErrorString("attach failed");

              SetExitStatus(-1, error.AsCString());
            }
          } else {
            SetNextEventAction(new Process::AttachCompletionHandler(
                this, attach_info.GetResumeCount()));
            StartPrivateStateThread();
          }
          return error;
        }
      } else {
        ProcessInstanceInfoList process_infos;
        PlatformSP platform_sp(GetTarget().GetPlatform());

        if (platform_sp) {
          ProcessInstanceInfoMatch match_info;
          match_info.GetProcessInfo() = attach_info;
          match_info.SetNameMatchType(NameMatch::Equals);
          platform_sp->FindProcesses(match_info, process_infos);
          const uint32_t num_matches = process_infos.GetSize();
          if (num_matches == 1) {
            attach_pid = process_infos.GetProcessIDAtIndex(0);
            // Fall through and attach using the above process ID
          } else {
            match_info.GetProcessInfo().GetExecutableFile().GetPath(
                process_name, sizeof(process_name));
            if (num_matches > 1) {
              StreamString s;
              ProcessInstanceInfo::DumpTableHeader(s, platform_sp.get(), true,
                                                   false);
              for (size_t i = 0; i < num_matches; i++) {
                process_infos.GetProcessInfoAtIndex(i).DumpAsTableRow(
                    s, platform_sp.get(), true, false);
              }
              error.SetErrorStringWithFormat(
                  "more than one process named %s:\n%s", process_name,
                  s.GetData());
            } else
              error.SetErrorStringWithFormat(
                  "could not find a process named %s", process_name);
          }
        } else {
          error.SetErrorString(
              "invalid platform, can't find processes by name");
          return error;
        }
      }
    } else {
      error.SetErrorString("invalid process name");
    }
  }

  if (attach_pid != LLDB_INVALID_PROCESS_ID) {
    error = WillAttachToProcessWithID(attach_pid);
    if (error.Success()) {

      if (m_public_run_lock.TrySetRunning()) {
        // Now attach using these arguments.
        m_should_detach = true;
        const bool restarted = false;
        SetPublicState(eStateAttaching, restarted);
        error = DoAttachToProcessWithID(attach_pid, attach_info);
      } else {
        // This shouldn't happen
        error.SetErrorString("failed to acquire process run lock");
      }

      if (error.Success()) {
        SetNextEventAction(new Process::AttachCompletionHandler(
            this, attach_info.GetResumeCount()));
        StartPrivateStateThread();
      } else {
        if (GetID() != LLDB_INVALID_PROCESS_ID)
          SetID(LLDB_INVALID_PROCESS_ID);

        const char *error_string = error.AsCString();
        if (error_string == nullptr)
          error_string = "attach failed";

        SetExitStatus(-1, error_string);
      }
    }
  }
  return error;
}

void Process::CompleteAttach() {
  Log *log(lldb_private::GetLogIfAnyCategoriesSet(LIBLLDB_LOG_PROCESS |
                                                  LIBLLDB_LOG_TARGET));
  if (log)
    log->Printf("Process::%s()", __FUNCTION__);

  // Let the process subclass figure out at much as it can about the process
  // before we go looking for a dynamic loader plug-in.
  ArchSpec process_arch;
  DidAttach(process_arch);

  if (process_arch.IsValid()) {
    GetTarget().SetArchitecture(process_arch);
    if (log) {
      const char *triple_str = process_arch.GetTriple().getTriple().c_str();
      log->Printf("Process::%s replacing process architecture with DidAttach() "
                  "architecture: %s",
                  __FUNCTION__, triple_str ? triple_str : "<null>");
    }
  }

  // We just attached.  If we have a platform, ask it for the process
  // architecture, and if it isn't the same as the one we've already set,
  // switch architectures.
  PlatformSP platform_sp(GetTarget().GetPlatform());
  assert(platform_sp);
  if (platform_sp) {
    const ArchSpec &target_arch = GetTarget().GetArchitecture();
    if (target_arch.IsValid() &&
        !platform_sp->IsCompatibleArchitecture(target_arch, false, nullptr)) {
      ArchSpec platform_arch;
      platform_sp =
          platform_sp->GetPlatformForArchitecture(target_arch, &platform_arch);
      if (platform_sp) {
        GetTarget().SetPlatform(platform_sp);
        GetTarget().SetArchitecture(platform_arch);
        if (log)
          log->Printf("Process::%s switching platform to %s and architecture "
                      "to %s based on info from attach",
                      __FUNCTION__, platform_sp->GetName().AsCString(""),
                      platform_arch.GetTriple().getTriple().c_str());
      }
    } else if (!process_arch.IsValid()) {
      ProcessInstanceInfo process_info;
      GetProcessInfo(process_info);
      const ArchSpec &process_arch = process_info.GetArchitecture();
      if (process_arch.IsValid() &&
          !GetTarget().GetArchitecture().IsExactMatch(process_arch)) {
        GetTarget().SetArchitecture(process_arch);
        if (log)
          log->Printf("Process::%s switching architecture to %s based on info "
                      "the platform retrieved for pid %" PRIu64,
                      __FUNCTION__,
                      process_arch.GetTriple().getTriple().c_str(), GetID());
      }
    }
  }

  // We have completed the attach, now it is time to find the dynamic loader
  // plug-in
  DynamicLoader *dyld = GetDynamicLoader();
  if (dyld) {
    dyld->DidAttach();
    if (log) {
      ModuleSP exe_module_sp = GetTarget().GetExecutableModule();
      log->Printf("Process::%s after DynamicLoader::DidAttach(), target "
                  "executable is %s (using %s plugin)",
                  __FUNCTION__,
                  exe_module_sp ? exe_module_sp->GetFileSpec().GetPath().c_str()
                                : "<none>",
                  dyld->GetPluginName().AsCString("<unnamed>"));
    }
  }

  GetJITLoaders().DidAttach();

  SystemRuntime *system_runtime = GetSystemRuntime();
  if (system_runtime) {
    system_runtime->DidAttach();
    if (log) {
      ModuleSP exe_module_sp = GetTarget().GetExecutableModule();
      log->Printf("Process::%s after SystemRuntime::DidAttach(), target "
                  "executable is %s (using %s plugin)",
                  __FUNCTION__,
                  exe_module_sp ? exe_module_sp->GetFileSpec().GetPath().c_str()
                                : "<none>",
                  system_runtime->GetPluginName().AsCString("<unnamed>"));
    }
  }

  if (!m_os_ap)
    LoadOperatingSystemPlugin(false);
  // Figure out which one is the executable, and set that in our target:
  const ModuleList &target_modules = GetTarget().GetImages();
  std::lock_guard<std::recursive_mutex> guard(target_modules.GetMutex());
  size_t num_modules = target_modules.GetSize();
  ModuleSP new_executable_module_sp;

  for (size_t i = 0; i < num_modules; i++) {
    ModuleSP module_sp(target_modules.GetModuleAtIndexUnlocked(i));
    if (module_sp && module_sp->IsExecutable()) {
      if (GetTarget().GetExecutableModulePointer() != module_sp.get())
        new_executable_module_sp = module_sp;
      break;
    }
  }
  if (new_executable_module_sp) {
    GetTarget().SetExecutableModule(new_executable_module_sp, false);
    if (log) {
      ModuleSP exe_module_sp = GetTarget().GetExecutableModule();
      log->Printf(
          "Process::%s after looping through modules, target executable is %s",
          __FUNCTION__,
          exe_module_sp ? exe_module_sp->GetFileSpec().GetPath().c_str()
                        : "<none>");
    }
  }
}

Status Process::ConnectRemote(Stream *strm, llvm::StringRef remote_url) {
  m_abi_sp.reset();
  m_process_input_reader.reset();

  // Find the process and its architecture.  Make sure it matches the
  // architecture of the current Target, and if not adjust it.

  Status error(DoConnectRemote(strm, remote_url));
  if (error.Success()) {
    if (GetID() != LLDB_INVALID_PROCESS_ID) {
      EventSP event_sp;
      StateType state = WaitForProcessStopPrivate(event_sp, llvm::None);

      if (state == eStateStopped || state == eStateCrashed) {
        // If we attached and actually have a process on the other end, then
        // this ended up being the equivalent of an attach.
        CompleteAttach();

        // This delays passing the stopped event to listeners till
        // CompleteAttach gets a chance to complete...
        HandlePrivateEvent(event_sp);
      }
    }

    if (PrivateStateThreadIsValid())
      ResumePrivateStateThread();
    else
      StartPrivateStateThread();
  }
  return error;
}

Status Process::PrivateResume() {
  Log *log(lldb_private::GetLogIfAnyCategoriesSet(LIBLLDB_LOG_PROCESS |
                                                  LIBLLDB_LOG_STEP));
  if (log)
    log->Printf("Process::PrivateResume() m_stop_id = %u, public state: %s "
                "private state: %s",
                m_mod_id.GetStopID(), StateAsCString(m_public_state.GetValue()),
                StateAsCString(m_private_state.GetValue()));

  // If signals handing status changed we might want to update our signal
  // filters before resuming.
  UpdateAutomaticSignalFiltering();

  Status error(WillResume());
  // Tell the process it is about to resume before the thread list
  if (error.Success()) {
    // Now let the thread list know we are about to resume so it can let all of
    // our threads know that they are about to be resumed. Threads will each be
    // called with Thread::WillResume(StateType) where StateType contains the
    // state that they are supposed to have when the process is resumed
    // (suspended/running/stepping). Threads should also check their resume
    // signal in lldb::Thread::GetResumeSignal() to see if they are supposed to
    // start back up with a signal.
    if (m_thread_list.WillResume()) {
      // Last thing, do the PreResumeActions.
      if (!RunPreResumeActions()) {
        error.SetErrorStringWithFormat(
            "Process::PrivateResume PreResumeActions failed, not resuming.");
      } else {
        m_mod_id.BumpResumeID();
        error = DoResume();
        if (error.Success()) {
          DidResume();
          m_thread_list.DidResume();
          if (log)
            log->Printf("Process thinks the process has resumed.");
        }
      }
    } else {
      // Somebody wanted to run without running (e.g. we were faking a step
      // from one frame of a set of inlined frames that share the same PC to
      // another.)  So generate a continue & a stopped event, and let the world
      // handle them.
      if (log)
        log->Printf(
            "Process::PrivateResume() asked to simulate a start & stop.");

      SetPrivateState(eStateRunning);
      SetPrivateState(eStateStopped);
    }
  } else if (log)
    log->Printf("Process::PrivateResume() got an error \"%s\".",
                error.AsCString("<unknown error>"));
  return error;
}

Status Process::Halt(bool clear_thread_plans, bool use_run_lock) {
  if (!StateIsRunningState(m_public_state.GetValue()))
    return Status("Process is not running.");

  // Don't clear the m_clear_thread_plans_on_stop, only set it to true if in
  // case it was already set and some thread plan logic calls halt on its own.
  m_clear_thread_plans_on_stop |= clear_thread_plans;

  ListenerSP halt_listener_sp(
      Listener::MakeListener("lldb.process.halt_listener"));
  HijackProcessEvents(halt_listener_sp);

  EventSP event_sp;

  SendAsyncInterrupt();

  if (m_public_state.GetValue() == eStateAttaching) {
    // Don't hijack and eat the eStateExited as the code that was doing the
    // attach will be waiting for this event...
    RestoreProcessEvents();
    SetExitStatus(SIGKILL, "Cancelled async attach.");
    Destroy(false);
    return Status();
  }

  // Wait for 10 second for the process to stop.
  StateType state = WaitForProcessToStop(
      seconds(10), &event_sp, true, halt_listener_sp, nullptr, use_run_lock);
  RestoreProcessEvents();

  if (state == eStateInvalid || !event_sp) {
    // We timed out and didn't get a stop event...
    return Status("Halt timed out. State = %s", StateAsCString(GetState()));
  }

  BroadcastEvent(event_sp);

  return Status();
}

Status Process::StopForDestroyOrDetach(lldb::EventSP &exit_event_sp) {
  Status error;

  // Check both the public & private states here.  If we're hung evaluating an
  // expression, for instance, then the public state will be stopped, but we
  // still need to interrupt.
  if (m_public_state.GetValue() == eStateRunning ||
      m_private_state.GetValue() == eStateRunning) {
    Log *log(lldb_private::GetLogIfAllCategoriesSet(LIBLLDB_LOG_PROCESS));
    if (log)
      log->Printf("Process::%s() About to stop.", __FUNCTION__);

    ListenerSP listener_sp(
        Listener::MakeListener("lldb.Process.StopForDestroyOrDetach.hijack"));
    HijackProcessEvents(listener_sp);

    SendAsyncInterrupt();

    // Consume the interrupt event.
    StateType state =
        WaitForProcessToStop(seconds(10), &exit_event_sp, true, listener_sp);

    RestoreProcessEvents();

    // If the process exited while we were waiting for it to stop, put the
    // exited event into the shared pointer passed in and return.  Our caller
    // doesn't need to do anything else, since they don't have a process
    // anymore...

    if (state == eStateExited || m_private_state.GetValue() == eStateExited) {
      if (log)
        log->Printf("Process::%s() Process exited while waiting to stop.",
                    __FUNCTION__);
      return error;
    } else
      exit_event_sp.reset(); // It is ok to consume any non-exit stop events

    if (state != eStateStopped) {
      if (log)
        log->Printf("Process::%s() failed to stop, state is: %s", __FUNCTION__,
                    StateAsCString(state));
      // If we really couldn't stop the process then we should just error out
      // here, but if the lower levels just bobbled sending the event and we
      // really are stopped, then continue on.
      StateType private_state = m_private_state.GetValue();
      if (private_state != eStateStopped) {
        return Status(
            "Attempt to stop the target in order to detach timed out. "
            "State = %s",
            StateAsCString(GetState()));
      }
    }
  }
  return error;
}

Status Process::Detach(bool keep_stopped) {
  EventSP exit_event_sp;
  Status error;
  m_destroy_in_process = true;

  error = WillDetach();

  if (error.Success()) {
    if (DetachRequiresHalt()) {
      error = StopForDestroyOrDetach(exit_event_sp);
      if (!error.Success()) {
        m_destroy_in_process = false;
        return error;
      } else if (exit_event_sp) {
        // We shouldn't need to do anything else here.  There's no process left
        // to detach from...
        StopPrivateStateThread();
        m_destroy_in_process = false;
        return error;
      }
    }

    m_thread_list.DiscardThreadPlans();
    DisableAllBreakpointSites();

    error = DoDetach(keep_stopped);
    if (error.Success()) {
      DidDetach();
      StopPrivateStateThread();
    } else {
      return error;
    }
  }
  m_destroy_in_process = false;
<<<<<<< HEAD
  m_destroy_complete = true;
  // If we exited when we were waiting for a process to stop, then
  // forward the event here so we don't lose the event
=======

  // If we exited when we were waiting for a process to stop, then forward the
  // event here so we don't lose the event
>>>>>>> 0c8a6dca
  if (exit_event_sp) {
    // Directly broadcast our exited event because we shut down our private
    // state thread above
    BroadcastEvent(exit_event_sp);
  }

  // If we have been interrupted (to kill us) in the middle of running, we may
  // not end up propagating the last events through the event system, in which
  // case we might strand the write lock.  Unlock it here so when we do to tear
  // down the process we don't get an error destroying the lock.

  m_public_run_lock.SetStopped();
  return error;
}

Status Process::Destroy(bool force_kill) {

  // Tell ourselves we are in the process of destroying the process, so that we
  // don't do any unnecessary work that might hinder the destruction.  Remember
  // to set this back to false when we are done.  That way if the attempt
  // failed and the process stays around for some reason it won't be in a
  // confused state.

  if (force_kill)
    m_should_detach = false;

  if (GetShouldDetach()) {
    // FIXME: This will have to be a process setting:
    bool keep_stopped = false;
    Detach(keep_stopped);
  }

  m_destroy_in_process = true;

  Status error(WillDestroy());
  if (error.Success()) {
    EventSP exit_event_sp;
    if (DestroyRequiresHalt()) {
      error = StopForDestroyOrDetach(exit_event_sp);
    }

    if (m_public_state.GetValue() != eStateRunning) {
      // Ditch all thread plans, and remove all our breakpoints: in case we
      // have to restart the target to kill it, we don't want it hitting a
      // breakpoint... Only do this if we've stopped, however, since if we
      // didn't manage to halt it above, then we're not going to have much luck
      // doing this now.
      m_thread_list.DiscardThreadPlans();
      DisableAllBreakpointSites();
    }

    error = DoDestroy();
    if (error.Success()) {
      DidDestroy();
      StopPrivateStateThread();
    }
    m_stdio_communication.Disconnect();
    m_stdio_communication.StopReadThread();
    m_stdin_forward = false;

    if (m_process_input_reader) {
      m_process_input_reader->SetIsDone(true);
      m_process_input_reader->Cancel();
      m_process_input_reader.reset();
    }

    // If we exited when we were waiting for a process to stop, then forward
    // the event here so we don't lose the event
    if (exit_event_sp) {
      // Directly broadcast our exited event because we shut down our private
      // state thread above
      BroadcastEvent(exit_event_sp);
    }

    // If we have been interrupted (to kill us) in the middle of running, we
    // may not end up propagating the last events through the event system, in
    // which case we might strand the write lock.  Unlock it here so when we do
    // to tear down the process we don't get an error destroying the lock.
    m_public_run_lock.SetStopped();
  }

  m_destroy_in_process = false;
  m_destroy_complete = true;

  return error;
}

Status Process::Signal(int signal) {
  Status error(WillSignal());
  if (error.Success()) {
    error = DoSignal(signal);
    if (error.Success())
      DidSignal();
  }
  return error;
}

void Process::SetUnixSignals(UnixSignalsSP &&signals_sp) {
  assert(signals_sp && "null signals_sp");
  m_unix_signals_sp = signals_sp;
}

const lldb::UnixSignalsSP &Process::GetUnixSignals() {
  assert(m_unix_signals_sp && "null m_unix_signals_sp");
  return m_unix_signals_sp;
}

lldb::ByteOrder Process::GetByteOrder() const {
  return GetTarget().GetArchitecture().GetByteOrder();
}

uint32_t Process::GetAddressByteSize() const {
  return GetTarget().GetArchitecture().GetAddressByteSize();
}

bool Process::ShouldBroadcastEvent(Event *event_ptr) {
  const StateType state =
      Process::ProcessEventData::GetStateFromEvent(event_ptr);
  bool return_value = true;
  Log *log(lldb_private::GetLogIfAnyCategoriesSet(LIBLLDB_LOG_EVENTS |
                                                  LIBLLDB_LOG_PROCESS));

  switch (state) {
  case eStateDetached:
  case eStateExited:
  case eStateUnloaded:
    m_stdio_communication.SynchronizeWithReadThread();
    m_stdio_communication.Disconnect();
    m_stdio_communication.StopReadThread();
    m_stdin_forward = false;

    LLVM_FALLTHROUGH;
  case eStateConnected:
  case eStateAttaching:
  case eStateLaunching:
    // These events indicate changes in the state of the debugging session,
    // always report them.
    return_value = true;
    break;
  case eStateInvalid:
    // We stopped for no apparent reason, don't report it.
    return_value = false;
    break;
  case eStateRunning:
  case eStateStepping:
    // If we've started the target running, we handle the cases where we are
    // already running and where there is a transition from stopped to running
    // differently. running -> running: Automatically suppress extra running
    // events stopped -> running: Report except when there is one or more no
    // votes
    //     and no yes votes.
    SynchronouslyNotifyStateChanged(state);
    if (m_force_next_event_delivery)
      return_value = true;
    else {
      switch (m_last_broadcast_state) {
      case eStateRunning:
      case eStateStepping:
        // We always suppress multiple runnings with no PUBLIC stop in between.
        return_value = false;
        break;
      default:
        // TODO: make this work correctly. For now always report
        // run if we aren't running so we don't miss any running events. If I
        // run the lldb/test/thread/a.out file and break at main.cpp:58, run
        // and hit the breakpoints on multiple threads, then somehow during the
        // stepping over of all breakpoints no run gets reported.

        // This is a transition from stop to run.
        switch (m_thread_list.ShouldReportRun(event_ptr)) {
        case eVoteYes:
        case eVoteNoOpinion:
          return_value = true;
          break;
        case eVoteNo:
          return_value = false;
          break;
        }
        break;
      }
    }
    break;
  case eStateStopped:
  case eStateCrashed:
  case eStateSuspended:
    // We've stopped.  First see if we're going to restart the target. If we
    // are going to stop, then we always broadcast the event. If we aren't
    // going to stop, let the thread plans decide if we're going to report this
    // event. If no thread has an opinion, we don't report it.

    m_stdio_communication.SynchronizeWithReadThread();
    RefreshStateAfterStop();
    if (ProcessEventData::GetInterruptedFromEvent(event_ptr)) {
      if (log)
        log->Printf("Process::ShouldBroadcastEvent (%p) stopped due to an "
                    "interrupt, state: %s",
                    static_cast<void *>(event_ptr), StateAsCString(state));
      // Even though we know we are going to stop, we should let the threads
      // have a look at the stop, so they can properly set their state.
      m_thread_list.ShouldStop(event_ptr);
      return_value = true;
    } else {
      bool was_restarted = ProcessEventData::GetRestartedFromEvent(event_ptr);
      bool should_resume = false;

      // It makes no sense to ask "ShouldStop" if we've already been
      // restarted... Asking the thread list is also not likely to go well,
      // since we are running again. So in that case just report the event.

      if (!was_restarted)
        should_resume = !m_thread_list.ShouldStop(event_ptr);

      if (was_restarted || should_resume || m_resume_requested) {
        Vote stop_vote = m_thread_list.ShouldReportStop(event_ptr);
        if (log)
          log->Printf("Process::ShouldBroadcastEvent: should_resume: %i state: "
                      "%s was_restarted: %i stop_vote: %d.",
                      should_resume, StateAsCString(state), was_restarted,
                      stop_vote);

        switch (stop_vote) {
        case eVoteYes:
          return_value = true;
          break;
        case eVoteNoOpinion:
        case eVoteNo:
          return_value = false;
          break;
        }

        if (!was_restarted) {
          if (log)
            log->Printf("Process::ShouldBroadcastEvent (%p) Restarting process "
                        "from state: %s",
                        static_cast<void *>(event_ptr), StateAsCString(state));
          ProcessEventData::SetRestartedInEvent(event_ptr, true);
          PrivateResume();
        }
      } else {
        return_value = true;
        SynchronouslyNotifyStateChanged(state);
      }
    }
    break;
  }

  // Forcing the next event delivery is a one shot deal.  So reset it here.
  m_force_next_event_delivery = false;

  // We do some coalescing of events (for instance two consecutive running
  // events get coalesced.) But we only coalesce against events we actually
  // broadcast.  So we use m_last_broadcast_state to track that.  NB - you
  // can't use "m_public_state.GetValue()" for that purpose, as was originally
  // done, because the PublicState reflects the last event pulled off the
  // queue, and there may be several events stacked up on the queue unserviced.
  // So the PublicState may not reflect the last broadcasted event yet.
  // m_last_broadcast_state gets updated here.

  if (return_value)
    m_last_broadcast_state = state;

  if (log)
    log->Printf("Process::ShouldBroadcastEvent (%p) => new state: %s, last "
                "broadcast state: %s - %s",
                static_cast<void *>(event_ptr), StateAsCString(state),
                StateAsCString(m_last_broadcast_state),
                return_value ? "YES" : "NO");
  return return_value;
}

bool Process::StartPrivateStateThread(bool is_secondary_thread) {
  Log *log(lldb_private::GetLogIfAllCategoriesSet(LIBLLDB_LOG_EVENTS));

  bool already_running = PrivateStateThreadIsValid();
  if (log)
    log->Printf("Process::%s()%s ", __FUNCTION__,
                already_running ? " already running"
                                : " starting private state thread");

  if (!is_secondary_thread && already_running)
    return true;

  // Create a thread that watches our internal state and controls which events
  // make it to clients (into the DCProcess event queue).
  char thread_name[1024];
  uint32_t max_len = llvm::get_max_thread_name_length();
  if (max_len > 0 && max_len <= 30) {
    // On platforms with abbreviated thread name lengths, choose thread names
    // that fit within the limit.
    if (already_running)
      snprintf(thread_name, sizeof(thread_name), "intern-state-OV");
    else
      snprintf(thread_name, sizeof(thread_name), "intern-state");
  } else {
    if (already_running)
      snprintf(thread_name, sizeof(thread_name),
               "<lldb.process.internal-state-override(pid=%" PRIu64 ")>",
               GetID());
    else
      snprintf(thread_name, sizeof(thread_name),
               "<lldb.process.internal-state(pid=%" PRIu64 ")>", GetID());
  }

  // Create the private state thread, and start it running.
  PrivateStateThreadArgs *args_ptr =
      new PrivateStateThreadArgs(this, is_secondary_thread);
  m_private_state_thread =
      ThreadLauncher::LaunchThread(thread_name, Process::PrivateStateThread,
                                   (void *)args_ptr, nullptr, 8 * 1024 * 1024);
  if (m_private_state_thread.IsJoinable()) {
    ResumePrivateStateThread();
    return true;
  } else
    return false;
}

void Process::PausePrivateStateThread() {
  ControlPrivateStateThread(eBroadcastInternalStateControlPause);
}

void Process::ResumePrivateStateThread() {
  ControlPrivateStateThread(eBroadcastInternalStateControlResume);
}

void Process::StopPrivateStateThread() {
  if (m_private_state_thread.IsJoinable())
    ControlPrivateStateThread(eBroadcastInternalStateControlStop);
  else {
    Log *log(lldb_private::GetLogIfAllCategoriesSet(LIBLLDB_LOG_PROCESS));
    if (log)
      log->Printf(
          "Went to stop the private state thread, but it was already invalid.");
  }
}

void Process::ControlPrivateStateThread(uint32_t signal) {
  Log *log(lldb_private::GetLogIfAllCategoriesSet(LIBLLDB_LOG_PROCESS));

  assert(signal == eBroadcastInternalStateControlStop ||
         signal == eBroadcastInternalStateControlPause ||
         signal == eBroadcastInternalStateControlResume);

  if (log)
    log->Printf("Process::%s (signal = %d)", __FUNCTION__, signal);

  // Signal the private state thread
  if (m_private_state_thread.IsJoinable()) {
    // Broadcast the event.
    // It is important to do this outside of the if below, because it's
    // possible that the thread state is invalid but that the thread is waiting
    // on a control event instead of simply being on its way out (this should
    // not happen, but it apparently can).
    if (log)
      log->Printf("Sending control event of type: %d.", signal);
    std::shared_ptr<EventDataReceipt> event_receipt_sp(new EventDataReceipt());
    m_private_state_control_broadcaster.BroadcastEvent(signal,
                                                       event_receipt_sp);

    // Wait for the event receipt or for the private state thread to exit
    bool receipt_received = false;
    if (PrivateStateThreadIsValid()) {
      while (!receipt_received) {
        bool timed_out = false;
        // Check for a receipt for 2 seconds and then check if the private
        // state thread is still around.
        receipt_received = event_receipt_sp->WaitForEventReceived(
            std::chrono::seconds(2), &timed_out);
        if (!receipt_received) {
          // Check if the private state thread is still around. If it isn't
          // then we are done waiting
          if (!PrivateStateThreadIsValid())
            break; // Private state thread exited or is exiting, we are done
        }
      }
    }

    if (signal == eBroadcastInternalStateControlStop) {
      thread_result_t result = NULL;
      m_private_state_thread.Join(&result);
      m_private_state_thread.Reset();
    }
  } else {
    if (log)
      log->Printf(
          "Private state thread already dead, no need to signal it to stop.");
  }
}

void Process::SendAsyncInterrupt() {
  if (PrivateStateThreadIsValid())
    m_private_state_broadcaster.BroadcastEvent(Process::eBroadcastBitInterrupt,
                                               nullptr);
  else
    BroadcastEvent(Process::eBroadcastBitInterrupt, nullptr);
}

void Process::HandlePrivateEvent(EventSP &event_sp) {
  Log *log(lldb_private::GetLogIfAllCategoriesSet(LIBLLDB_LOG_PROCESS));
  m_resume_requested = false;

  const StateType new_state =
      Process::ProcessEventData::GetStateFromEvent(event_sp.get());

  // First check to see if anybody wants a shot at this event:
  if (m_next_event_action_ap) {
    NextEventAction::EventActionResult action_result =
        m_next_event_action_ap->PerformAction(event_sp);
    if (log)
      log->Printf("Ran next event action, result was %d.", action_result);

    switch (action_result) {
    case NextEventAction::eEventActionSuccess:
      SetNextEventAction(nullptr);
      break;

    case NextEventAction::eEventActionRetry:
      break;

    case NextEventAction::eEventActionExit:
      // Handle Exiting Here.  If we already got an exited event, we should
      // just propagate it.  Otherwise, swallow this event, and set our state
      // to exit so the next event will kill us.
      if (new_state != eStateExited) {
        // FIXME: should cons up an exited event, and discard this one.
        SetExitStatus(0, m_next_event_action_ap->GetExitString());
        SetNextEventAction(nullptr);
        return;
      }
      SetNextEventAction(nullptr);
      break;
    }
  }

  // See if we should broadcast this state to external clients?
  const bool should_broadcast = ShouldBroadcastEvent(event_sp.get());

  if (should_broadcast) {
    const bool is_hijacked = IsHijackedForEvent(eBroadcastBitStateChanged);
    if (log) {
      log->Printf("Process::%s (pid = %" PRIu64
                  ") broadcasting new state %s (old state %s) to %s",
                  __FUNCTION__, GetID(), StateAsCString(new_state),
                  StateAsCString(GetState()),
                  is_hijacked ? "hijacked" : "public");
    }
    Process::ProcessEventData::SetUpdateStateOnRemoval(event_sp.get());
    if (StateIsRunningState(new_state)) {
      // Only push the input handler if we aren't fowarding events, as this
      // means the curses GUI is in use... Or don't push it if we are launching
      // since it will come up stopped.
      if (!GetTarget().GetDebugger().IsForwardingEvents() &&
          new_state != eStateLaunching && new_state != eStateAttaching) {
        PushProcessIOHandler();
        m_iohandler_sync.SetValue(m_iohandler_sync.GetValue() + 1,
                                  eBroadcastAlways);
        if (log)
          log->Printf("Process::%s updated m_iohandler_sync to %d",
                      __FUNCTION__, m_iohandler_sync.GetValue());
      }
    } else if (StateIsStoppedState(new_state, false)) {
      if (!Process::ProcessEventData::GetRestartedFromEvent(event_sp.get())) {
        // If the lldb_private::Debugger is handling the events, we don't want
        // to pop the process IOHandler here, we want to do it when we receive
        // the stopped event so we can carefully control when the process
        // IOHandler is popped because when we stop we want to display some
        // text stating how and why we stopped, then maybe some
        // process/thread/frame info, and then we want the "(lldb) " prompt to
        // show up. If we pop the process IOHandler here, then we will cause
        // the command interpreter to become the top IOHandler after the
        // process pops off and it will update its prompt right away... See the
        // Debugger.cpp file where it calls the function as
        // "process_sp->PopProcessIOHandler()" to see where I am talking about.
        // Otherwise we end up getting overlapping "(lldb) " prompts and
        // garbled output.
        //
        // If we aren't handling the events in the debugger (which is indicated
        // by "m_target.GetDebugger().IsHandlingEvents()" returning false) or
        // we are hijacked, then we always pop the process IO handler manually.
        // Hijacking happens when the internal process state thread is running
        // thread plans, or when commands want to run in synchronous mode and
        // they call "process->WaitForProcessToStop()". An example of something
        // that will hijack the events is a simple expression:
        //
        //  (lldb) expr (int)puts("hello")
        //
        // This will cause the internal process state thread to resume and halt
        // the process (and _it_ will hijack the eBroadcastBitStateChanged
        // events) and we do need the IO handler to be pushed and popped
        // correctly.

        if (is_hijacked || !GetTarget().GetDebugger().IsHandlingEvents())
          PopProcessIOHandler(false);
      }
    }

    BroadcastEvent(event_sp);
  } else {
    if (log) {
      log->Printf(
          "Process::%s (pid = %" PRIu64
          ") suppressing state %s (old state %s): should_broadcast == false",
          __FUNCTION__, GetID(), StateAsCString(new_state),
          StateAsCString(GetState()));
    }
  }
}

Status Process::HaltPrivate() {
  EventSP event_sp;
  Status error(WillHalt());
  if (error.Fail())
    return error;

  // Ask the process subclass to actually halt our process
  bool caused_stop;
  error = DoHalt(caused_stop);

  DidHalt();
  return error;
}

thread_result_t Process::PrivateStateThread(void *arg) {
  std::unique_ptr<PrivateStateThreadArgs> args_up(
      static_cast<PrivateStateThreadArgs *>(arg));
  thread_result_t result =
      args_up->process->RunPrivateStateThread(args_up->is_secondary_thread);
  return result;
}

thread_result_t Process::RunPrivateStateThread(bool is_secondary_thread) {
  bool control_only = true;

  Log *log(lldb_private::GetLogIfAllCategoriesSet(LIBLLDB_LOG_PROCESS));
  if (log)
    log->Printf("Process::%s (arg = %p, pid = %" PRIu64 ") thread starting...",
                __FUNCTION__, static_cast<void *>(this), GetID());

  bool exit_now = false;
  bool interrupt_requested = false;
  while (!exit_now) {
    EventSP event_sp;
    GetEventsPrivate(event_sp, llvm::None, control_only);
    if (event_sp->BroadcasterIs(&m_private_state_control_broadcaster)) {
      if (log)
        log->Printf("Process::%s (arg = %p, pid = %" PRIu64
                    ") got a control event: %d",
                    __FUNCTION__, static_cast<void *>(this), GetID(),
                    event_sp->GetType());

      switch (event_sp->GetType()) {
      case eBroadcastInternalStateControlStop:
        exit_now = true;
        break; // doing any internal state management below

      case eBroadcastInternalStateControlPause:
        control_only = true;
        break;

      case eBroadcastInternalStateControlResume:
        control_only = false;
        break;
      }

      continue;
    } else if (event_sp->GetType() == eBroadcastBitInterrupt) {
      if (m_public_state.GetValue() == eStateAttaching) {
        if (log)
          log->Printf("Process::%s (arg = %p, pid = %" PRIu64
                      ") woke up with an interrupt while attaching - "
                      "forwarding interrupt.",
                      __FUNCTION__, static_cast<void *>(this), GetID());
        BroadcastEvent(eBroadcastBitInterrupt, nullptr);
      } else if (StateIsRunningState(m_last_broadcast_state)) {
        if (log)
          log->Printf("Process::%s (arg = %p, pid = %" PRIu64
                      ") woke up with an interrupt - Halting.",
                      __FUNCTION__, static_cast<void *>(this), GetID());
        Status error = HaltPrivate();
        if (error.Fail() && log)
          log->Printf("Process::%s (arg = %p, pid = %" PRIu64
                      ") failed to halt the process: %s",
                      __FUNCTION__, static_cast<void *>(this), GetID(),
                      error.AsCString());
        // Halt should generate a stopped event. Make a note of the fact that
        // we were doing the interrupt, so we can set the interrupted flag
        // after we receive the event. We deliberately set this to true even if
        // HaltPrivate failed, so that we can interrupt on the next natural
        // stop.
        interrupt_requested = true;
      } else {
        // This can happen when someone (e.g. Process::Halt) sees that we are
        // running and sends an interrupt request, but the process actually
        // stops before we receive it. In that case, we can just ignore the
        // request. We use m_last_broadcast_state, because the Stopped event
        // may not have been popped of the event queue yet, which is when the
        // public state gets updated.
        if (log)
          log->Printf(
              "Process::%s ignoring interrupt as we have already stopped.",
              __FUNCTION__);
      }
      continue;
    }

    const StateType internal_state =
        Process::ProcessEventData::GetStateFromEvent(event_sp.get());

    if (internal_state != eStateInvalid) {
      if (m_clear_thread_plans_on_stop &&
          StateIsStoppedState(internal_state, true)) {
        m_clear_thread_plans_on_stop = false;
        m_thread_list.DiscardThreadPlans();
      }

      if (interrupt_requested) {
        if (StateIsStoppedState(internal_state, true)) {
          // We requested the interrupt, so mark this as such in the stop event
          // so clients can tell an interrupted process from a natural stop
          ProcessEventData::SetInterruptedInEvent(event_sp.get(), true);
          interrupt_requested = false;
        } else if (log) {
          log->Printf("Process::%s interrupt_requested, but a non-stopped "
                      "state '%s' received.",
                      __FUNCTION__, StateAsCString(internal_state));
        }
      }

      HandlePrivateEvent(event_sp);
    }

    if (internal_state == eStateInvalid || internal_state == eStateExited ||
        internal_state == eStateDetached) {
      if (log)
        log->Printf("Process::%s (arg = %p, pid = %" PRIu64
                    ") about to exit with internal state %s...",
                    __FUNCTION__, static_cast<void *>(this), GetID(),
                    StateAsCString(internal_state));

      break;
    }
  }

  // Verify log is still enabled before attempting to write to it...
  if (log)
    log->Printf("Process::%s (arg = %p, pid = %" PRIu64 ") thread exiting...",
                __FUNCTION__, static_cast<void *>(this), GetID());

  // If we are a secondary thread, then the primary thread we are working for
  // will have already acquired the public_run_lock, and isn't done with what
  // it was doing yet, so don't try to change it on the way out.
  if (!is_secondary_thread)
    m_public_run_lock.SetStopped();
  return NULL;
}

//------------------------------------------------------------------
// Process Event Data
//------------------------------------------------------------------

Process::ProcessEventData::ProcessEventData()
    : EventData(), m_process_wp(), m_state(eStateInvalid), m_restarted(false),
      m_update_state(0), m_interrupted(false) {}

Process::ProcessEventData::ProcessEventData(const ProcessSP &process_sp,
                                            StateType state)
    : EventData(), m_process_wp(), m_state(state), m_restarted(false),
      m_update_state(0), m_interrupted(false) {
  if (process_sp)
    m_process_wp = process_sp;
}

Process::ProcessEventData::~ProcessEventData() = default;

const ConstString &Process::ProcessEventData::GetFlavorString() {
  static ConstString g_flavor("Process::ProcessEventData");
  return g_flavor;
}

const ConstString &Process::ProcessEventData::GetFlavor() const {
  return ProcessEventData::GetFlavorString();
}

void Process::ProcessEventData::DoOnRemoval(Event *event_ptr) {
  ProcessSP process_sp(m_process_wp.lock());

  if (!process_sp)
    return;

  // This function gets called twice for each event, once when the event gets
  // pulled off of the private process event queue, and then any number of
  // times, first when it gets pulled off of the public event queue, then other
  // times when we're pretending that this is where we stopped at the end of
  // expression evaluation.  m_update_state is used to distinguish these three
  // cases; it is 0 when we're just pulling it off for private handling, and >
  // 1 for expression evaluation, and we don't want to do the breakpoint
  // command handling then.
  if (m_update_state != 1)
    return;

  process_sp->SetPublicState(
      m_state, Process::ProcessEventData::GetRestartedFromEvent(event_ptr));

  if (m_state == eStateStopped && !m_restarted) {
    // Let process subclasses know we are about to do a public stop and do
    // anything they might need to in order to speed up register and memory
    // accesses.
    process_sp->WillPublicStop();
  }

  // If this is a halt event, even if the halt stopped with some reason other
  // than a plain interrupt (e.g. we had already stopped for a breakpoint when
  // the halt request came through) don't do the StopInfo actions, as they may
  // end up restarting the process.
  if (m_interrupted)
    return;

  // If we're stopped and haven't restarted, then do the StopInfo actions here:
  if (m_state == eStateStopped && !m_restarted) {
    ThreadList &curr_thread_list = process_sp->GetThreadList();
    uint32_t num_threads = curr_thread_list.GetSize();
    uint32_t idx;

    // The actions might change one of the thread's stop_info's opinions about
    // whether we should stop the process, so we need to query that as we go.

    // One other complication here, is that we try to catch any case where the
    // target has run (except for expressions) and immediately exit, but if we
    // get that wrong (which is possible) then the thread list might have
    // changed, and that would cause our iteration here to crash.  We could
    // make a copy of the thread list, but we'd really like to also know if it
    // has changed at all, so we make up a vector of the thread ID's and check
    // what we get back against this list & bag out if anything differs.
    std::vector<uint32_t> thread_index_array(num_threads);
    for (idx = 0; idx < num_threads; ++idx)
      thread_index_array[idx] =
          curr_thread_list.GetThreadAtIndex(idx)->GetIndexID();

    // Use this to track whether we should continue from here.  We will only
    // continue the target running if no thread says we should stop.  Of course
    // if some thread's PerformAction actually sets the target running, then it
    // doesn't matter what the other threads say...

    bool still_should_stop = false;

    // Sometimes - for instance if we have a bug in the stub we are talking to,
    // we stop but no thread has a valid stop reason.  In that case we should
    // just stop, because we have no way of telling what the right thing to do
    // is, and it's better to let the user decide than continue behind their
    // backs.

    bool does_anybody_have_an_opinion = false;

    for (idx = 0; idx < num_threads; ++idx) {
      curr_thread_list = process_sp->GetThreadList();
      if (curr_thread_list.GetSize() != num_threads) {
        Log *log(lldb_private::GetLogIfAnyCategoriesSet(LIBLLDB_LOG_STEP |
                                                        LIBLLDB_LOG_PROCESS));
        if (log)
          log->Printf(
              "Number of threads changed from %u to %u while processing event.",
              num_threads, curr_thread_list.GetSize());
        break;
      }

      lldb::ThreadSP thread_sp = curr_thread_list.GetThreadAtIndex(idx);

      if (thread_sp->GetIndexID() != thread_index_array[idx]) {
        Log *log(lldb_private::GetLogIfAnyCategoriesSet(LIBLLDB_LOG_STEP |
                                                        LIBLLDB_LOG_PROCESS));
        if (log)
          log->Printf("The thread at position %u changed from %u to %u while "
                      "processing event.",
                      idx, thread_index_array[idx], thread_sp->GetIndexID());
        break;
      }

      StopInfoSP stop_info_sp = thread_sp->GetStopInfo();
      if (stop_info_sp && stop_info_sp->IsValid()) {
        does_anybody_have_an_opinion = true;
        bool this_thread_wants_to_stop;
        if (stop_info_sp->GetOverrideShouldStop()) {
          this_thread_wants_to_stop =
              stop_info_sp->GetOverriddenShouldStopValue();
        } else {
          stop_info_sp->PerformAction(event_ptr);
          // The stop action might restart the target.  If it does, then we
          // want to mark that in the event so that whoever is receiving it
          // will know to wait for the running event and reflect that state
          // appropriately. We also need to stop processing actions, since they
          // aren't expecting the target to be running.

          // FIXME: we might have run.
          if (stop_info_sp->HasTargetRunSinceMe()) {
            SetRestarted(true);
            break;
          }

          this_thread_wants_to_stop = stop_info_sp->ShouldStop(event_ptr);
        }

        if (!still_should_stop)
          still_should_stop = this_thread_wants_to_stop;
      }
    }

    if (!GetRestarted()) {
      if (!still_should_stop && does_anybody_have_an_opinion) {
        // We've been asked to continue, so do that here.
        SetRestarted(true);
        // Use the public resume method here, since this is just extending a
        // public resume.
        process_sp->PrivateResume();
      } else {
        // If we didn't restart, run the Stop Hooks here: They might also
        // restart the target, so watch for that.
        process_sp->GetTarget().RunStopHooks();
        if (process_sp->GetPrivateState() == eStateRunning)
          SetRestarted(true);
      }
    }
  }
}

void Process::ProcessEventData::Dump(Stream *s) const {
  ProcessSP process_sp(m_process_wp.lock());

  if (process_sp)
    s->Printf(" process = %p (pid = %" PRIu64 "), ",
              static_cast<void *>(process_sp.get()), process_sp->GetID());
  else
    s->PutCString(" process = NULL, ");

  s->Printf("state = %s", StateAsCString(GetState()));
}

const Process::ProcessEventData *
Process::ProcessEventData::GetEventDataFromEvent(const Event *event_ptr) {
  if (event_ptr) {
    const EventData *event_data = event_ptr->GetData();
    if (event_data &&
        event_data->GetFlavor() == ProcessEventData::GetFlavorString())
      return static_cast<const ProcessEventData *>(event_ptr->GetData());
  }
  return nullptr;
}

ProcessSP
Process::ProcessEventData::GetProcessFromEvent(const Event *event_ptr) {
  ProcessSP process_sp;
  const ProcessEventData *data = GetEventDataFromEvent(event_ptr);
  if (data)
    process_sp = data->GetProcessSP();
  return process_sp;
}

StateType Process::ProcessEventData::GetStateFromEvent(const Event *event_ptr) {
  const ProcessEventData *data = GetEventDataFromEvent(event_ptr);
  if (data == nullptr)
    return eStateInvalid;
  else
    return data->GetState();
}

bool Process::ProcessEventData::GetRestartedFromEvent(const Event *event_ptr) {
  const ProcessEventData *data = GetEventDataFromEvent(event_ptr);
  if (data == nullptr)
    return false;
  else
    return data->GetRestarted();
}

void Process::ProcessEventData::SetRestartedInEvent(Event *event_ptr,
                                                    bool new_value) {
  ProcessEventData *data =
      const_cast<ProcessEventData *>(GetEventDataFromEvent(event_ptr));
  if (data != nullptr)
    data->SetRestarted(new_value);
}

size_t
Process::ProcessEventData::GetNumRestartedReasons(const Event *event_ptr) {
  ProcessEventData *data =
      const_cast<ProcessEventData *>(GetEventDataFromEvent(event_ptr));
  if (data != nullptr)
    return data->GetNumRestartedReasons();
  else
    return 0;
}

const char *
Process::ProcessEventData::GetRestartedReasonAtIndex(const Event *event_ptr,
                                                     size_t idx) {
  ProcessEventData *data =
      const_cast<ProcessEventData *>(GetEventDataFromEvent(event_ptr));
  if (data != nullptr)
    return data->GetRestartedReasonAtIndex(idx);
  else
    return nullptr;
}

void Process::ProcessEventData::AddRestartedReason(Event *event_ptr,
                                                   const char *reason) {
  ProcessEventData *data =
      const_cast<ProcessEventData *>(GetEventDataFromEvent(event_ptr));
  if (data != nullptr)
    data->AddRestartedReason(reason);
}

bool Process::ProcessEventData::GetInterruptedFromEvent(
    const Event *event_ptr) {
  const ProcessEventData *data = GetEventDataFromEvent(event_ptr);
  if (data == nullptr)
    return false;
  else
    return data->GetInterrupted();
}

void Process::ProcessEventData::SetInterruptedInEvent(Event *event_ptr,
                                                      bool new_value) {
  ProcessEventData *data =
      const_cast<ProcessEventData *>(GetEventDataFromEvent(event_ptr));
  if (data != nullptr)
    data->SetInterrupted(new_value);
}

bool Process::ProcessEventData::SetUpdateStateOnRemoval(Event *event_ptr) {
  ProcessEventData *data =
      const_cast<ProcessEventData *>(GetEventDataFromEvent(event_ptr));
  if (data) {
    data->SetUpdateStateOnRemoval();
    return true;
  }
  return false;
}

lldb::TargetSP Process::CalculateTarget() { return m_target_sp.lock(); }

void Process::CalculateExecutionContext(ExecutionContext &exe_ctx) {
  exe_ctx.SetTargetPtr(&GetTarget());
  exe_ctx.SetProcessPtr(this);
  exe_ctx.SetThreadPtr(nullptr);
  exe_ctx.SetFramePtr(nullptr);
}

// uint32_t
// Process::ListProcessesMatchingName (const char *name, StringList &matches,
// std::vector<lldb::pid_t> &pids)
//{
//    return 0;
//}
//
// ArchSpec
// Process::GetArchSpecForExistingProcess (lldb::pid_t pid)
//{
//    return Host::GetArchSpecForExistingProcess (pid);
//}
//
// ArchSpec
// Process::GetArchSpecForExistingProcess (const char *process_name)
//{
//    return Host::GetArchSpecForExistingProcess (process_name);
//}

void Process::AppendSTDOUT(const char *s, size_t len) {
  std::lock_guard<std::recursive_mutex> guard(m_stdio_communication_mutex);
  m_stdout_data.append(s, len);
  BroadcastEventIfUnique(eBroadcastBitSTDOUT,
                         new ProcessEventData(shared_from_this(), GetState()));
}

void Process::AppendSTDERR(const char *s, size_t len) {
  std::lock_guard<std::recursive_mutex> guard(m_stdio_communication_mutex);
  m_stderr_data.append(s, len);
  BroadcastEventIfUnique(eBroadcastBitSTDERR,
                         new ProcessEventData(shared_from_this(), GetState()));
}

void Process::BroadcastAsyncProfileData(const std::string &one_profile_data) {
  std::lock_guard<std::recursive_mutex> guard(m_profile_data_comm_mutex);
  m_profile_data.push_back(one_profile_data);
  BroadcastEventIfUnique(eBroadcastBitProfileData,
                         new ProcessEventData(shared_from_this(), GetState()));
}

void Process::BroadcastStructuredData(const StructuredData::ObjectSP &object_sp,
                                      const StructuredDataPluginSP &plugin_sp) {
  BroadcastEvent(
      eBroadcastBitStructuredData,
      new EventDataStructuredData(shared_from_this(), object_sp, plugin_sp));
}

StructuredDataPluginSP
Process::GetStructuredDataPlugin(const ConstString &type_name) const {
  auto find_it = m_structured_data_plugin_map.find(type_name);
  if (find_it != m_structured_data_plugin_map.end())
    return find_it->second;
  else
    return StructuredDataPluginSP();
}

size_t Process::GetAsyncProfileData(char *buf, size_t buf_size, Status &error) {
  std::lock_guard<std::recursive_mutex> guard(m_profile_data_comm_mutex);
  if (m_profile_data.empty())
    return 0;

  std::string &one_profile_data = m_profile_data.front();
  size_t bytes_available = one_profile_data.size();
  if (bytes_available > 0) {
    Log *log(lldb_private::GetLogIfAllCategoriesSet(LIBLLDB_LOG_PROCESS));
    if (log)
      log->Printf("Process::GetProfileData (buf = %p, size = %" PRIu64 ")",
                  static_cast<void *>(buf), static_cast<uint64_t>(buf_size));
    if (bytes_available > buf_size) {
      memcpy(buf, one_profile_data.c_str(), buf_size);
      one_profile_data.erase(0, buf_size);
      bytes_available = buf_size;
    } else {
      memcpy(buf, one_profile_data.c_str(), bytes_available);
      m_profile_data.erase(m_profile_data.begin());
    }
  }
  return bytes_available;
}

//------------------------------------------------------------------
// Process STDIO
//------------------------------------------------------------------

size_t Process::GetSTDOUT(char *buf, size_t buf_size, Status &error) {
  std::lock_guard<std::recursive_mutex> guard(m_stdio_communication_mutex);
  size_t bytes_available = m_stdout_data.size();
  if (bytes_available > 0) {
    Log *log(lldb_private::GetLogIfAllCategoriesSet(LIBLLDB_LOG_PROCESS));
    if (log)
      log->Printf("Process::GetSTDOUT (buf = %p, size = %" PRIu64 ")",
                  static_cast<void *>(buf), static_cast<uint64_t>(buf_size));
    if (bytes_available > buf_size) {
      memcpy(buf, m_stdout_data.c_str(), buf_size);
      m_stdout_data.erase(0, buf_size);
      bytes_available = buf_size;
    } else {
      memcpy(buf, m_stdout_data.c_str(), bytes_available);
      m_stdout_data.clear();
    }
  }
  return bytes_available;
}

size_t Process::GetSTDERR(char *buf, size_t buf_size, Status &error) {
  std::lock_guard<std::recursive_mutex> gaurd(m_stdio_communication_mutex);
  size_t bytes_available = m_stderr_data.size();
  if (bytes_available > 0) {
    Log *log(lldb_private::GetLogIfAllCategoriesSet(LIBLLDB_LOG_PROCESS));
    if (log)
      log->Printf("Process::GetSTDERR (buf = %p, size = %" PRIu64 ")",
                  static_cast<void *>(buf), static_cast<uint64_t>(buf_size));
    if (bytes_available > buf_size) {
      memcpy(buf, m_stderr_data.c_str(), buf_size);
      m_stderr_data.erase(0, buf_size);
      bytes_available = buf_size;
    } else {
      memcpy(buf, m_stderr_data.c_str(), bytes_available);
      m_stderr_data.clear();
    }
  }
  return bytes_available;
}

void Process::STDIOReadThreadBytesReceived(void *baton, const void *src,
                                           size_t src_len) {
  Process *process = (Process *)baton;
  process->AppendSTDOUT(static_cast<const char *>(src), src_len);
}

class IOHandlerProcessSTDIO : public IOHandler {
public:
  IOHandlerProcessSTDIO(Process *process, int write_fd)
      : IOHandler(process->GetTarget().GetDebugger(),
                  IOHandler::Type::ProcessIO),
        m_process(process), m_write_file(write_fd, false) {
    m_pipe.CreateNew(false);
    m_read_file.SetDescriptor(GetInputFD(), false);
  }

  ~IOHandlerProcessSTDIO() override = default;

  // Each IOHandler gets to run until it is done. It should read data from the
  // "in" and place output into "out" and "err and return when done.
  void Run() override {
    if (!m_read_file.IsValid() || !m_write_file.IsValid() ||
        !m_pipe.CanRead() || !m_pipe.CanWrite()) {
      SetIsDone(true);
      return;
    }

    SetIsDone(false);
    const int read_fd = m_read_file.GetDescriptor();
    TerminalState terminal_state;
    terminal_state.Save(read_fd, false);
    Terminal terminal(read_fd);
    terminal.SetCanonical(false);
    terminal.SetEcho(false);
// FD_ZERO, FD_SET are not supported on windows
#ifndef _WIN32
    const int pipe_read_fd = m_pipe.GetReadFileDescriptor();
    m_is_running = true;
    while (!GetIsDone()) {
      SelectHelper select_helper;
      select_helper.FDSetRead(read_fd);
      select_helper.FDSetRead(pipe_read_fd);
      Status error = select_helper.Select();

      if (error.Fail()) {
        SetIsDone(true);
      } else {
        char ch = 0;
        size_t n;
        if (select_helper.FDIsSetRead(read_fd)) {
          n = 1;
          if (m_read_file.Read(&ch, n).Success() && n == 1) {
            if (m_write_file.Write(&ch, n).Fail() || n != 1)
              SetIsDone(true);
          } else
            SetIsDone(true);
        }
        if (select_helper.FDIsSetRead(pipe_read_fd)) {
          size_t bytes_read;
          // Consume the interrupt byte
          Status error = m_pipe.Read(&ch, 1, bytes_read);
          if (error.Success()) {
            switch (ch) {
            case 'q':
              SetIsDone(true);
              break;
            case 'i':
              if (StateIsRunningState(m_process->GetState()))
                m_process->SendAsyncInterrupt();
              break;
            }
          }
        }
      }
    }
    m_is_running = false;
#endif
    terminal_state.Restore();
  }

  void Cancel() override {
    SetIsDone(true);
    // Only write to our pipe to cancel if we are in
    // IOHandlerProcessSTDIO::Run(). We can end up with a python command that
    // is being run from the command interpreter:
    //
    // (lldb) step_process_thousands_of_times
    //
    // In this case the command interpreter will be in the middle of handling
    // the command and if the process pushes and pops the IOHandler thousands
    // of times, we can end up writing to m_pipe without ever consuming the
    // bytes from the pipe in IOHandlerProcessSTDIO::Run() and end up
    // deadlocking when the pipe gets fed up and blocks until data is consumed.
    if (m_is_running) {
      char ch = 'q'; // Send 'q' for quit
      size_t bytes_written = 0;
      m_pipe.Write(&ch, 1, bytes_written);
    }
  }

  bool Interrupt() override {
    // Do only things that are safe to do in an interrupt context (like in a
    // SIGINT handler), like write 1 byte to a file descriptor. This will
    // interrupt the IOHandlerProcessSTDIO::Run() and we can look at the byte
    // that was written to the pipe and then call
    // m_process->SendAsyncInterrupt() from a much safer location in code.
    if (m_active) {
      char ch = 'i'; // Send 'i' for interrupt
      size_t bytes_written = 0;
      Status result = m_pipe.Write(&ch, 1, bytes_written);
      return result.Success();
    } else {
      // This IOHandler might be pushed on the stack, but not being run
      // currently so do the right thing if we aren't actively watching for
      // STDIN by sending the interrupt to the process. Otherwise the write to
      // the pipe above would do nothing. This can happen when the command
      // interpreter is running and gets a "expression ...". It will be on the
      // IOHandler thread and sending the input is complete to the delegate
      // which will cause the expression to run, which will push the process IO
      // handler, but not run it.

      if (StateIsRunningState(m_process->GetState())) {
        m_process->SendAsyncInterrupt();
        return true;
      }
    }
    return false;
  }

  void GotEOF() override {}

protected:
  Process *m_process;
  File m_read_file;  // Read from this file (usually actual STDIN for LLDB
  File m_write_file; // Write to this file (usually the master pty for getting
                     // io to debuggee)
  Pipe m_pipe;
  std::atomic<bool> m_is_running{false};
};

void Process::SetSTDIOFileDescriptor(int fd) {
  // First set up the Read Thread for reading/handling process I/O

  std::unique_ptr<ConnectionFileDescriptor> conn_ap(
      new ConnectionFileDescriptor(fd, true));

  if (conn_ap) {
    m_stdio_communication.SetConnection(conn_ap.release());
    if (m_stdio_communication.IsConnected()) {
      m_stdio_communication.SetReadThreadBytesReceivedCallback(
          STDIOReadThreadBytesReceived, this);
      m_stdio_communication.StartReadThread();

      // Now read thread is set up, set up input reader.

      if (!m_process_input_reader)
        m_process_input_reader.reset(new IOHandlerProcessSTDIO(this, fd));
    }
  }
}

bool Process::ProcessIOHandlerIsActive() {
  IOHandlerSP io_handler_sp(m_process_input_reader);
  if (io_handler_sp)
    return GetTarget().GetDebugger().IsTopIOHandler(io_handler_sp);
  return false;
}
bool Process::PushProcessIOHandler() {
  IOHandlerSP io_handler_sp(m_process_input_reader);
  if (io_handler_sp) {
    Log *log(lldb_private::GetLogIfAllCategoriesSet(LIBLLDB_LOG_PROCESS));
    if (log)
      log->Printf("Process::%s pushing IO handler", __FUNCTION__);

    io_handler_sp->SetIsDone(false);
    GetTarget().GetDebugger().PushIOHandler(io_handler_sp);
    return true;
  }
  return false;
}

bool Process::PopProcessIOHandler(bool pop_command_interpreter) {
  IOHandlerSP io_handler_sp(m_process_input_reader);
  if (io_handler_sp) {
    if (pop_command_interpreter)
      return GetTarget().GetDebugger().PopIOHandlers(
          io_handler_sp,
          GetTarget().GetDebugger().GetCommandInterpreter().GetIOHandler());
    else
      return GetTarget().GetDebugger().PopIOHandler(io_handler_sp);
  }
  return false;
}

// The process needs to know about installed plug-ins
void Process::SettingsInitialize() { Thread::SettingsInitialize(); }

void Process::SettingsTerminate() { Thread::SettingsTerminate(); }

namespace {
// RestorePlanState is used to record the "is private", "is master" and "okay
// to discard" fields of the plan we are running, and reset it on Clean or on
// destruction. It will only reset the state once, so you can call Clean and
// then monkey with the state and it won't get reset on you again.

class RestorePlanState {
public:
  RestorePlanState(lldb::ThreadPlanSP thread_plan_sp)
      : m_thread_plan_sp(thread_plan_sp), m_already_reset(false) {
    if (m_thread_plan_sp) {
      m_private = m_thread_plan_sp->GetPrivate();
      m_is_master = m_thread_plan_sp->IsMasterPlan();
      m_okay_to_discard = m_thread_plan_sp->OkayToDiscard();
    }
  }

  ~RestorePlanState() { Clean(); }

  void Clean() {
    if (!m_already_reset && m_thread_plan_sp) {
      m_already_reset = true;
      m_thread_plan_sp->SetPrivate(m_private);
      m_thread_plan_sp->SetIsMasterPlan(m_is_master);
      m_thread_plan_sp->SetOkayToDiscard(m_okay_to_discard);
    }
  }

private:
  lldb::ThreadPlanSP m_thread_plan_sp;
  bool m_already_reset;
  bool m_private;
  bool m_is_master;
  bool m_okay_to_discard;
};
} // anonymous namespace

static microseconds
GetOneThreadExpressionTimeout(const EvaluateExpressionOptions &options) {
  const milliseconds default_one_thread_timeout(250);

  // If the overall wait is forever, then we don't need to worry about it.
  if (!options.GetTimeout()) {
    return options.GetOneThreadTimeout() ? *options.GetOneThreadTimeout()
                                         : default_one_thread_timeout;
  }

  // If the one thread timeout is set, use it.
  if (options.GetOneThreadTimeout())
    return *options.GetOneThreadTimeout();

  // Otherwise use half the total timeout, bounded by the
  // default_one_thread_timeout.
  return std::min<microseconds>(default_one_thread_timeout,
                                *options.GetTimeout() / 2);
}

static Timeout<std::micro>
GetExpressionTimeout(const EvaluateExpressionOptions &options,
                     bool before_first_timeout) {
  // If we are going to run all threads the whole time, or if we are only going
  // to run one thread, we can just return the overall timeout.
  if (!options.GetStopOthers() || !options.GetTryAllThreads())
    return options.GetTimeout();

  if (before_first_timeout)
    return GetOneThreadExpressionTimeout(options);

  if (!options.GetTimeout())
    return llvm::None;
  else
    return *options.GetTimeout() - GetOneThreadExpressionTimeout(options);
}

static llvm::Optional<ExpressionResults>
HandleStoppedEvent(Thread &thread, const ThreadPlanSP &thread_plan_sp,
                   RestorePlanState &restorer, const EventSP &event_sp,
                   EventSP &event_to_broadcast_sp,
                   const EvaluateExpressionOptions &options, bool handle_interrupts) {
  Log *log = GetLogIfAnyCategoriesSet(LIBLLDB_LOG_STEP | LIBLLDB_LOG_PROCESS);

  ThreadPlanSP plan = thread.GetCompletedPlan();
  if (plan == thread_plan_sp && plan->PlanSucceeded()) {
    LLDB_LOG(log, "execution completed successfully");

    // Restore the plan state so it will get reported as intended when we are
    // done.
    restorer.Clean();
    return eExpressionCompleted;
  }

  StopInfoSP stop_info_sp = thread.GetStopInfo();
  if (stop_info_sp && stop_info_sp->GetStopReason() == eStopReasonBreakpoint &&
      stop_info_sp->ShouldNotify(event_sp.get())) {
    LLDB_LOG(log, "stopped for breakpoint: {0}.", stop_info_sp->GetDescription());
    if (!options.DoesIgnoreBreakpoints()) {
      // Restore the plan state and then force Private to false.  We are going
      // to stop because of this plan so we need it to become a public plan or
      // it won't report correctly when we continue to its termination later
      // on.
      restorer.Clean();
      thread_plan_sp->SetPrivate(false);
      event_to_broadcast_sp = event_sp;
    }
    return eExpressionHitBreakpoint;
  }

  if (!handle_interrupts &&
      Process::ProcessEventData::GetInterruptedFromEvent(event_sp.get()))
    return llvm::None;

  LLDB_LOG(log, "thread plan did not successfully complete");
  if (!options.DoesUnwindOnError())
    event_to_broadcast_sp = event_sp;
  return eExpressionInterrupted;
}

ExpressionResults
Process::RunThreadPlan(ExecutionContext &exe_ctx,
                       lldb::ThreadPlanSP &thread_plan_sp,
                       const EvaluateExpressionOptions &options,
                       DiagnosticManager &diagnostic_manager) {
  ExpressionResults return_value = eExpressionSetupError;

  Log *log(lldb_private::GetLogIfAnyCategoriesSet(LIBLLDB_LOG_STEP |
                                                  LIBLLDB_LOG_PROCESS));

  if (!m_run_thread_plan_lock.try_lock()) {
    if (log)
      log->Printf("RunThreadPlan could not acquire the RunThreadPlan lock.");
    diagnostic_manager.PutString(
        eDiagnosticSeverityError,
        "RunThreadPlan could not acquire the RunThreadPlan lock.");
    return eExpressionSetupError;
  }

  std::lock_guard<std::mutex> run_thread_plan_locker(m_run_thread_plan_lock,
                                                     std::adopt_lock_t());

  if (!thread_plan_sp) {
    diagnostic_manager.PutString(
        eDiagnosticSeverityError,
        "RunThreadPlan called with empty thread plan.");
    return eExpressionSetupError;
  }

  if (!thread_plan_sp->ValidatePlan(nullptr)) {
    diagnostic_manager.PutString(
        eDiagnosticSeverityError,
        "RunThreadPlan called with an invalid thread plan.");
    return eExpressionSetupError;
  }

  if (exe_ctx.GetProcessPtr() != this) {
    diagnostic_manager.PutString(eDiagnosticSeverityError,
                                 "RunThreadPlan called on wrong process.");
    return eExpressionSetupError;
  }

  Thread *thread = exe_ctx.GetThreadPtr();
  if (thread == nullptr) {
    diagnostic_manager.PutString(eDiagnosticSeverityError,
                                 "RunThreadPlan called with invalid thread.");
    return eExpressionSetupError;
  }

  // We need to change some of the thread plan attributes for the thread plan
  // runner.  This will restore them when we are done:

  RestorePlanState thread_plan_restorer(thread_plan_sp);

  // We rely on the thread plan we are running returning "PlanCompleted" if
  // when it successfully completes. For that to be true the plan can't be
  // private - since private plans suppress themselves in the GetCompletedPlan
  // call.

  thread_plan_sp->SetPrivate(false);

  // The plans run with RunThreadPlan also need to be terminal master plans or
  // when they are done we will end up asking the plan above us whether we
  // should stop, which may give the wrong answer.

  thread_plan_sp->SetIsMasterPlan(true);
  thread_plan_sp->SetOkayToDiscard(false);

  if (m_private_state.GetValue() != eStateStopped) {
    diagnostic_manager.PutString(
        eDiagnosticSeverityError,
        "RunThreadPlan called while the private state was not stopped.");
    return eExpressionSetupError;
  }

  // Save the thread & frame from the exe_ctx for restoration after we run
  const uint32_t thread_idx_id = thread->GetIndexID();
  StackFrameSP selected_frame_sp = thread->GetSelectedFrame();
  if (!selected_frame_sp) {
    thread->SetSelectedFrame(nullptr);
    selected_frame_sp = thread->GetSelectedFrame();
    if (!selected_frame_sp) {
      diagnostic_manager.Printf(
          eDiagnosticSeverityError,
          "RunThreadPlan called without a selected frame on thread %d",
          thread_idx_id);
      return eExpressionSetupError;
    }
  }

  // Make sure the timeout values make sense. The one thread timeout needs to
  // be smaller than the overall timeout.
  if (options.GetOneThreadTimeout() && options.GetTimeout() &&
      *options.GetTimeout() < *options.GetOneThreadTimeout()) {
    diagnostic_manager.PutString(eDiagnosticSeverityError,
                                 "RunThreadPlan called with one thread "
                                 "timeout greater than total timeout");
    return eExpressionSetupError;
  }

  StackID ctx_frame_id = selected_frame_sp->GetStackID();

  // N.B. Running the target may unset the currently selected thread and frame.
  // We don't want to do that either, so we should arrange to reset them as
  // well.

  lldb::ThreadSP selected_thread_sp = GetThreadList().GetSelectedThread();

  uint32_t selected_tid;
  StackID selected_stack_id;
  if (selected_thread_sp) {
    selected_tid = selected_thread_sp->GetIndexID();
    selected_stack_id = selected_thread_sp->GetSelectedFrame()->GetStackID();
  } else {
    selected_tid = LLDB_INVALID_THREAD_ID;
  }

  HostThread backup_private_state_thread;
  lldb::StateType old_state = eStateInvalid;
  lldb::ThreadPlanSP stopper_base_plan_sp;

  if (m_private_state_thread.EqualsThread(Host::GetCurrentThread())) {
    // Yikes, we are running on the private state thread!  So we can't wait for
    // public events on this thread, since we are the thread that is generating
    // public events. The simplest thing to do is to spin up a temporary thread
    // to handle private state thread events while we are fielding public
    // events here.
    if (log)
      log->Printf("Running thread plan on private state thread, spinning up "
                  "another state thread to handle the events.");

    backup_private_state_thread = m_private_state_thread;

    // One other bit of business: we want to run just this thread plan and
    // anything it pushes, and then stop, returning control here. But in the
    // normal course of things, the plan above us on the stack would be given a
    // shot at the stop event before deciding to stop, and we don't want that.
    // So we insert a "stopper" base plan on the stack before the plan we want
    // to run.  Since base plans always stop and return control to the user,
    // that will do just what we want.
    stopper_base_plan_sp.reset(new ThreadPlanBase(*thread));
    thread->QueueThreadPlan(stopper_base_plan_sp, false);
    // Have to make sure our public state is stopped, since otherwise the
    // reporting logic below doesn't work correctly.
    old_state = m_public_state.GetValue();
    m_public_state.SetValueNoLock(eStateStopped);

    // Now spin up the private state thread:
    StartPrivateStateThread(true);
  }

  thread->QueueThreadPlan(
      thread_plan_sp, false); // This used to pass "true" does that make sense?

  if (options.GetDebug()) {
    // In this case, we aren't actually going to run, we just want to stop
    // right away. Flush this thread so we will refetch the stacks and show the
    // correct backtrace.
    // FIXME: To make this prettier we should invent some stop reason for this,
    // but that
    // is only cosmetic, and this functionality is only of use to lldb
    // developers who can live with not pretty...
    thread->Flush();
    BroadcastEvent(eBroadcastBitStateChanged,
                   new ProcessEventData(shared_from_this(), eStateStopped));
    return eExpressionStoppedForDebug;
  }

  ListenerSP listener_sp(
      Listener::MakeListener("lldb.process.listener.run-thread-plan"));

  lldb::EventSP event_to_broadcast_sp;

  {
    // This process event hijacker Hijacks the Public events and its destructor
    // makes sure that the process events get restored on exit to the function.
    //
    // If the event needs to propagate beyond the hijacker (e.g., the process
    // exits during execution), then the event is put into
    // event_to_broadcast_sp for rebroadcasting.

    ProcessEventHijacker run_thread_plan_hijacker(*this, listener_sp);

    if (log) {
      StreamString s;
      thread_plan_sp->GetDescription(&s, lldb::eDescriptionLevelVerbose);
      log->Printf("Process::RunThreadPlan(): Resuming thread %u - 0x%4.4" PRIx64
                  " to run thread plan \"%s\".",
                  thread->GetIndexID(), thread->GetID(), s.GetData());
    }

    bool got_event;
    lldb::EventSP event_sp;
    lldb::StateType stop_state = lldb::eStateInvalid;

    bool before_first_timeout = true; // This is set to false the first time
                                      // that we have to halt the target.
    bool do_resume = true;
    bool handle_running_event = true;

    // This is just for accounting:
    uint32_t num_resumes = 0;

    // If we are going to run all threads the whole time, or if we are only
    // going to run one thread, then we don't need the first timeout.  So we
    // pretend we are after the first timeout already.
    if (!options.GetStopOthers() || !options.GetTryAllThreads())
      before_first_timeout = false;

    if (log)
      log->Printf("Stop others: %u, try all: %u, before_first: %u.\n",
                  options.GetStopOthers(), options.GetTryAllThreads(),
                  before_first_timeout);

    // This isn't going to work if there are unfetched events on the queue. Are
    // there cases where we might want to run the remaining events here, and
    // then try to call the function?  That's probably being too tricky for our
    // own good.

    Event *other_events = listener_sp->PeekAtNextEvent();
    if (other_events != nullptr) {
      diagnostic_manager.PutString(
          eDiagnosticSeverityError,
          "RunThreadPlan called with pending events on the queue.");
      return eExpressionSetupError;
    }

    // We also need to make sure that the next event is delivered.  We might be
    // calling a function as part of a thread plan, in which case the last
    // delivered event could be the running event, and we don't want event
    // coalescing to cause us to lose OUR running event...
    ForceNextEventDelivery();

// This while loop must exit out the bottom, there's cleanup that we need to do
// when we are done. So don't call return anywhere within it.

#ifdef LLDB_RUN_THREAD_HALT_WITH_EVENT
    // It's pretty much impossible to write test cases for things like: One
    // thread timeout expires, I go to halt, but the process already stopped on
    // the function call stop breakpoint.  Turning on this define will make us
    // not fetch the first event till after the halt.  So if you run a quick
    // function, it will have completed, and the completion event will be
    // waiting, when you interrupt for halt. The expression evaluation should
    // still succeed.
    bool miss_first_event = true;
#endif
    while (true) {
      // We usually want to resume the process if we get to the top of the
      // loop. The only exception is if we get two running events with no
      // intervening stop, which can happen, we will just wait for then next
      // stop event.
      if (log)
        log->Printf("Top of while loop: do_resume: %i handle_running_event: %i "
                    "before_first_timeout: %i.",
                    do_resume, handle_running_event, before_first_timeout);

      if (do_resume || handle_running_event) {
        // Do the initial resume and wait for the running event before going
        // further.

        if (do_resume) {
          num_resumes++;
          Status resume_error = PrivateResume();
          if (!resume_error.Success()) {
            diagnostic_manager.Printf(
                eDiagnosticSeverityError,
                "couldn't resume inferior the %d time: \"%s\".", num_resumes,
                resume_error.AsCString());
            return_value = eExpressionSetupError;
            break;
          }
        }

        got_event =
            listener_sp->GetEvent(event_sp, std::chrono::milliseconds(500));
        if (!got_event) {
          if (log)
            log->Printf("Process::RunThreadPlan(): didn't get any event after "
                        "resume %" PRIu32 ", exiting.",
                        num_resumes);

          diagnostic_manager.Printf(eDiagnosticSeverityError,
                                    "didn't get any event after resume %" PRIu32
                                    ", exiting.",
                                    num_resumes);
          return_value = eExpressionSetupError;
          break;
        }

        stop_state =
            Process::ProcessEventData::GetStateFromEvent(event_sp.get());

        if (stop_state != eStateRunning) {
          bool restarted = false;

          if (stop_state == eStateStopped) {
            restarted = Process::ProcessEventData::GetRestartedFromEvent(
                event_sp.get());
            if (log)
              log->Printf(
                  "Process::RunThreadPlan(): didn't get running event after "
                  "resume %d, got %s instead (restarted: %i, do_resume: %i, "
                  "handle_running_event: %i).",
                  num_resumes, StateAsCString(stop_state), restarted, do_resume,
                  handle_running_event);
          }

          if (restarted) {
            // This is probably an overabundance of caution, I don't think I
            // should ever get a stopped & restarted event here.  But if I do,
            // the best thing is to Halt and then get out of here.
            const bool clear_thread_plans = false;
            const bool use_run_lock = false;
            Halt(clear_thread_plans, use_run_lock);
          }

          diagnostic_manager.Printf(
              eDiagnosticSeverityError,
              "didn't get running event after initial resume, got %s instead.",
              StateAsCString(stop_state));
          return_value = eExpressionSetupError;
          break;
        }

        if (log)
          log->PutCString("Process::RunThreadPlan(): resuming succeeded.");
        // We need to call the function synchronously, so spin waiting for it
        // to return. If we get interrupted while executing, we're going to
        // lose our context, and won't be able to gather the result at this
        // point. We set the timeout AFTER the resume, since the resume takes
        // some time and we don't want to charge that to the timeout.
      } else {
        if (log)
          log->PutCString("Process::RunThreadPlan(): waiting for next event.");
      }

      do_resume = true;
      handle_running_event = true;

      // Now wait for the process to stop again:
      event_sp.reset();

      Timeout<std::micro> timeout =
          GetExpressionTimeout(options, before_first_timeout);
      if (log) {
        if (timeout) {
          auto now = system_clock::now();
          log->Printf("Process::RunThreadPlan(): about to wait - now is %s - "
                      "endpoint is %s",
                      llvm::to_string(now).c_str(),
                      llvm::to_string(now + *timeout).c_str());
        } else {
          log->Printf("Process::RunThreadPlan(): about to wait forever.");
        }
      }

#ifdef LLDB_RUN_THREAD_HALT_WITH_EVENT
      // See comment above...
      if (miss_first_event) {
        usleep(1000);
        miss_first_event = false;
        got_event = false;
      } else
#endif
        got_event = listener_sp->GetEvent(event_sp, timeout);

      if (got_event) {
        if (event_sp) {
          bool keep_going = false;
          if (event_sp->GetType() == eBroadcastBitInterrupt) {
            const bool clear_thread_plans = false;
            const bool use_run_lock = false;
            Halt(clear_thread_plans, use_run_lock);
            return_value = eExpressionInterrupted;
            diagnostic_manager.PutString(eDiagnosticSeverityRemark,
                                         "execution halted by user interrupt.");
            if (log)
              log->Printf("Process::RunThreadPlan(): Got  interrupted by "
                          "eBroadcastBitInterrupted, exiting.");
            break;
          } else {
            stop_state =
                Process::ProcessEventData::GetStateFromEvent(event_sp.get());
            if (log)
              log->Printf(
                  "Process::RunThreadPlan(): in while loop, got event: %s.",
                  StateAsCString(stop_state));

            switch (stop_state) {
            case lldb::eStateStopped: {
              // We stopped, figure out what we are going to do now.
              ThreadSP thread_sp =
                  GetThreadList().FindThreadByIndexID(thread_idx_id);
              if (!thread_sp) {
                // Ooh, our thread has vanished.  Unlikely that this was
                // successful execution...
                if (log)
                  log->Printf("Process::RunThreadPlan(): execution completed "
                              "but our thread (index-id=%u) has vanished.",
                              thread_idx_id);
                return_value = eExpressionInterrupted;
              } else if (Process::ProcessEventData::GetRestartedFromEvent(
                             event_sp.get())) {
                // If we were restarted, we just need to go back up to fetch
                // another event.
                if (log) {
                  log->Printf("Process::RunThreadPlan(): Got a stop and "
                              "restart, so we'll continue waiting.");
                }
                keep_going = true;
                do_resume = false;
                handle_running_event = true;
              } else {
                const bool handle_interrupts = true;
                return_value = *HandleStoppedEvent(
                    *thread, thread_plan_sp, thread_plan_restorer, event_sp,
                    event_to_broadcast_sp, options, handle_interrupts);
              }
            } break;

            case lldb::eStateRunning:
              // This shouldn't really happen, but sometimes we do get two
              // running events without an intervening stop, and in that case
              // we should just go back to waiting for the stop.
              do_resume = false;
              keep_going = true;
              handle_running_event = false;
              break;

            default:
              if (log)
                log->Printf("Process::RunThreadPlan(): execution stopped with "
                            "unexpected state: %s.",
                            StateAsCString(stop_state));

              if (stop_state == eStateExited)
                event_to_broadcast_sp = event_sp;

              diagnostic_manager.PutString(
                  eDiagnosticSeverityError,
                  "execution stopped with unexpected state.");
              return_value = eExpressionInterrupted;
              break;
            }
          }

          if (keep_going)
            continue;
          else
            break;
        } else {
          if (log)
            log->PutCString("Process::RunThreadPlan(): got_event was true, but "
                            "the event pointer was null.  How odd...");
          return_value = eExpressionInterrupted;
          break;
        }
      } else {
        // If we didn't get an event that means we've timed out... We will
        // interrupt the process here.  Depending on what we were asked to do
        // we will either exit, or try with all threads running for the same
        // timeout.

        if (log) {
          if (options.GetTryAllThreads()) {
            if (before_first_timeout) {
              LLDB_LOG(log,
                       "Running function with one thread timeout timed out.");
            } else
              LLDB_LOG(log, "Restarting function with all threads enabled and "
                            "timeout: {0} timed out, abandoning execution.",
                       timeout);
          } else
            LLDB_LOG(log, "Running function with timeout: {0} timed out, "
                          "abandoning execution.",
                     timeout);
        }

        // It is possible that between the time we issued the Halt, and we get
        // around to calling Halt the target could have stopped.  That's fine,
        // Halt will figure that out and send the appropriate Stopped event.
        // BUT it is also possible that we stopped & restarted (e.g. hit a
        // signal with "stop" set to false.)  In
        // that case, we'll get the stopped & restarted event, and we should go
        // back to waiting for the Halt's stopped event.  That's what this
        // while loop does.

        bool back_to_top = true;
        uint32_t try_halt_again = 0;
        bool do_halt = true;
        const uint32_t num_retries = 5;
        while (try_halt_again < num_retries) {
          Status halt_error;
          if (do_halt) {
            if (log)
              log->Printf("Process::RunThreadPlan(): Running Halt.");
            const bool clear_thread_plans = false;
            const bool use_run_lock = false;
            Halt(clear_thread_plans, use_run_lock);
          }
          if (halt_error.Success()) {
            if (log)
              log->PutCString("Process::RunThreadPlan(): Halt succeeded.");

            got_event =
                listener_sp->GetEvent(event_sp, std::chrono::milliseconds(500));

            if (got_event) {
              stop_state =
                  Process::ProcessEventData::GetStateFromEvent(event_sp.get());
              if (log) {
                log->Printf("Process::RunThreadPlan(): Stopped with event: %s",
                            StateAsCString(stop_state));
                if (stop_state == lldb::eStateStopped &&
                    Process::ProcessEventData::GetInterruptedFromEvent(
                        event_sp.get()))
                  log->PutCString("    Event was the Halt interruption event.");
              }

              if (stop_state == lldb::eStateStopped) {
                if (Process::ProcessEventData::GetRestartedFromEvent(
                        event_sp.get())) {
                  if (log)
                    log->PutCString("Process::RunThreadPlan(): Went to halt "
                                    "but got a restarted event, there must be "
                                    "an un-restarted stopped event so try "
                                    "again...  "
                                    "Exiting wait loop.");
                  try_halt_again++;
                  do_halt = false;
                  continue;
                }

                // Between the time we initiated the Halt and the time we
                // delivered it, the process could have already finished its
                // job.  Check that here:
                const bool handle_interrupts = false;
                if (auto result = HandleStoppedEvent(
                        *thread, thread_plan_sp, thread_plan_restorer, event_sp,
                        event_to_broadcast_sp, options, handle_interrupts)) {
                  return_value = *result;
                  back_to_top = false;
                  break;
                }

                if (!options.GetTryAllThreads()) {
                  if (log)
                    log->PutCString("Process::RunThreadPlan(): try_all_threads "
                                    "was false, we stopped so now we're "
                                    "quitting.");
                  return_value = eExpressionInterrupted;
                  back_to_top = false;
                  break;
                }

                if (before_first_timeout) {
                  // Set all the other threads to run, and return to the top of
                  // the loop, which will continue;
                  before_first_timeout = false;
                  thread_plan_sp->SetStopOthers(false);
                  if (log)
                    log->PutCString(
                        "Process::RunThreadPlan(): about to resume.");

                  back_to_top = true;
                  break;
                } else {
                  // Running all threads failed, so return Interrupted.
                  if (log)
                    log->PutCString("Process::RunThreadPlan(): running all "
                                    "threads timed out.");
                  return_value = eExpressionInterrupted;
                  back_to_top = false;
                  break;
                }
              }
            } else {
              if (log)
                log->PutCString("Process::RunThreadPlan(): halt said it "
                                "succeeded, but I got no event.  "
                                "I'm getting out of here passing Interrupted.");
              return_value = eExpressionInterrupted;
              back_to_top = false;
              break;
            }
          } else {
            try_halt_again++;
            continue;
          }
        }

        if (!back_to_top || try_halt_again > num_retries)
          break;
        else
          continue;
      }
    } // END WAIT LOOP

    // If we had to start up a temporary private state thread to run this
    // thread plan, shut it down now.
    if (backup_private_state_thread.IsJoinable()) {
      StopPrivateStateThread();
      Status error;
      m_private_state_thread = backup_private_state_thread;
      if (stopper_base_plan_sp) {
        thread->DiscardThreadPlansUpToPlan(stopper_base_plan_sp);
      }
      if (old_state != eStateInvalid)
        m_public_state.SetValueNoLock(old_state);
    }

    if (return_value != eExpressionCompleted && log) {
      // Print a backtrace into the log so we can figure out where we are:
      StreamString s;
      s.PutCString("Thread state after unsuccessful completion: \n");
      thread->GetStackFrameStatus(s, 0, UINT32_MAX, true, UINT32_MAX);
      log->PutString(s.GetString());
    }
    // Restore the thread state if we are going to discard the plan execution.
    // There are three cases where this could happen: 1) The execution
    // successfully completed 2) We hit a breakpoint, and ignore_breakpoints
    // was true 3) We got some other error, and discard_on_error was true
    bool should_unwind = (return_value == eExpressionInterrupted &&
                          options.DoesUnwindOnError()) ||
                         (return_value == eExpressionHitBreakpoint &&
                          options.DoesIgnoreBreakpoints());

    if (return_value == eExpressionCompleted || should_unwind) {
      thread_plan_sp->RestoreThreadState();
    }

    // Now do some processing on the results of the run:
    if (return_value == eExpressionInterrupted ||
        return_value == eExpressionHitBreakpoint) {
      if (log) {
        StreamString s;
        if (event_sp)
          event_sp->Dump(&s);
        else {
          log->PutCString("Process::RunThreadPlan(): Stop event that "
                          "interrupted us is NULL.");
        }

        StreamString ts;

        const char *event_explanation = nullptr;

        do {
          if (!event_sp) {
            event_explanation = "<no event>";
            break;
          } else if (event_sp->GetType() == eBroadcastBitInterrupt) {
            event_explanation = "<user interrupt>";
            break;
          } else {
            const Process::ProcessEventData *event_data =
                Process::ProcessEventData::GetEventDataFromEvent(
                    event_sp.get());

            if (!event_data) {
              event_explanation = "<no event data>";
              break;
            }

            Process *process = event_data->GetProcessSP().get();

            if (!process) {
              event_explanation = "<no process>";
              break;
            }

            ThreadList &thread_list = process->GetThreadList();

            uint32_t num_threads = thread_list.GetSize();
            uint32_t thread_index;

            ts.Printf("<%u threads> ", num_threads);

            for (thread_index = 0; thread_index < num_threads; ++thread_index) {
              Thread *thread = thread_list.GetThreadAtIndex(thread_index).get();

              if (!thread) {
                ts.Printf("<?> ");
                continue;
              }

              ts.Printf("<0x%4.4" PRIx64 " ", thread->GetID());
              RegisterContext *register_context =
                  thread->GetRegisterContext().get();

              if (register_context)
                ts.Printf("[ip 0x%" PRIx64 "] ", register_context->GetPC());
              else
                ts.Printf("[ip unknown] ");

              // Show the private stop info here, the public stop info will be
              // from the last natural stop.
              lldb::StopInfoSP stop_info_sp = thread->GetPrivateStopInfo();
              if (stop_info_sp) {
                const char *stop_desc = stop_info_sp->GetDescription();
                if (stop_desc)
                  ts.PutCString(stop_desc);
              }
              ts.Printf(">");
            }

            event_explanation = ts.GetData();
          }
        } while (0);

        if (event_explanation)
          log->Printf("Process::RunThreadPlan(): execution interrupted: %s %s",
                      s.GetData(), event_explanation);
        else
          log->Printf("Process::RunThreadPlan(): execution interrupted: %s",
                      s.GetData());
      }

      if (should_unwind) {
        if (log)
          log->Printf("Process::RunThreadPlan: ExecutionInterrupted - "
                      "discarding thread plans up to %p.",
                      static_cast<void *>(thread_plan_sp.get()));
        thread->DiscardThreadPlansUpToPlan(thread_plan_sp);
      } else {
        if (log)
          log->Printf("Process::RunThreadPlan: ExecutionInterrupted - for "
                      "plan: %p not discarding.",
                      static_cast<void *>(thread_plan_sp.get()));
      }
    } else if (return_value == eExpressionSetupError) {
      if (log)
        log->PutCString("Process::RunThreadPlan(): execution set up error.");

      if (options.DoesUnwindOnError()) {
        thread->DiscardThreadPlansUpToPlan(thread_plan_sp);
      }
    } else {
      if (thread->IsThreadPlanDone(thread_plan_sp.get())) {
        if (log)
          log->PutCString("Process::RunThreadPlan(): thread plan is done");
        return_value = eExpressionCompleted;
      } else if (thread->WasThreadPlanDiscarded(thread_plan_sp.get())) {
        if (log)
          log->PutCString(
              "Process::RunThreadPlan(): thread plan was discarded");
        return_value = eExpressionDiscarded;
      } else {
        if (log)
          log->PutCString(
              "Process::RunThreadPlan(): thread plan stopped in mid course");
        if (options.DoesUnwindOnError() && thread_plan_sp) {
          if (log)
            log->PutCString("Process::RunThreadPlan(): discarding thread plan "
                            "'cause unwind_on_error is set.");
          thread->DiscardThreadPlansUpToPlan(thread_plan_sp);
        }
      }
    }

    // Thread we ran the function in may have gone away because we ran the
    // target Check that it's still there, and if it is put it back in the
    // context. Also restore the frame in the context if it is still present.
    thread = GetThreadList().FindThreadByIndexID(thread_idx_id, true).get();
    if (thread) {
      exe_ctx.SetFrameSP(thread->GetFrameWithStackID(ctx_frame_id));
    }

    // Also restore the current process'es selected frame & thread, since this
    // function calling may be done behind the user's back.

    if (selected_tid != LLDB_INVALID_THREAD_ID) {
      if (GetThreadList().SetSelectedThreadByIndexID(selected_tid) &&
          selected_stack_id.IsValid()) {
        // We were able to restore the selected thread, now restore the frame:
        std::lock_guard<std::recursive_mutex> guard(GetThreadList().GetMutex());
        StackFrameSP old_frame_sp =
            GetThreadList().GetSelectedThread()->GetFrameWithStackID(
                selected_stack_id);
        if (old_frame_sp)
          GetThreadList().GetSelectedThread()->SetSelectedFrame(
              old_frame_sp.get());
      }
    }
  }

  // If the process exited during the run of the thread plan, notify everyone.

  if (event_to_broadcast_sp) {
    if (log)
      log->PutCString("Process::RunThreadPlan(): rebroadcasting event.");
    BroadcastEvent(event_to_broadcast_sp);
  }

  return return_value;
}

const char *Process::ExecutionResultAsCString(ExpressionResults result) {
  const char *result_name;

  switch (result) {
  case eExpressionCompleted:
    result_name = "eExpressionCompleted";
    break;
  case eExpressionDiscarded:
    result_name = "eExpressionDiscarded";
    break;
  case eExpressionInterrupted:
    result_name = "eExpressionInterrupted";
    break;
  case eExpressionHitBreakpoint:
    result_name = "eExpressionHitBreakpoint";
    break;
  case eExpressionSetupError:
    result_name = "eExpressionSetupError";
    break;
  case eExpressionParseError:
    result_name = "eExpressionParseError";
    break;
  case eExpressionResultUnavailable:
    result_name = "eExpressionResultUnavailable";
    break;
  case eExpressionTimedOut:
    result_name = "eExpressionTimedOut";
    break;
  case eExpressionStoppedForDebug:
    result_name = "eExpressionStoppedForDebug";
    break;
  }
  return result_name;
}

void Process::GetStatus(Stream &strm) {
  const StateType state = GetState();
  if (StateIsStoppedState(state, false)) {
    if (state == eStateExited) {
      int exit_status = GetExitStatus();
      const char *exit_description = GetExitDescription();
      strm.Printf("Process %" PRIu64 " exited with status = %i (0x%8.8x) %s\n",
                  GetID(), exit_status, exit_status,
                  exit_description ? exit_description : "");
    } else {
      if (state == eStateConnected)
        strm.Printf("Connected to remote target.\n");
      else
        strm.Printf("Process %" PRIu64 " %s\n", GetID(), StateAsCString(state));
    }
  } else {
    strm.Printf("Process %" PRIu64 " is running.\n", GetID());
  }
}

size_t Process::GetThreadStatus(Stream &strm,
                                bool only_threads_with_stop_reason,
                                uint32_t start_frame, uint32_t num_frames,
                                uint32_t num_frames_with_source,
                                bool stop_format) {
  size_t num_thread_infos_dumped = 0;

  // You can't hold the thread list lock while calling Thread::GetStatus.  That
  // very well might run code (e.g. if we need it to get return values or
  // arguments.)  For that to work the process has to be able to acquire it.
  // So instead copy the thread ID's, and look them up one by one:

  uint32_t num_threads;
  std::vector<lldb::tid_t> thread_id_array;
  // Scope for thread list locker;
  {
    std::lock_guard<std::recursive_mutex> guard(GetThreadList().GetMutex());
    ThreadList &curr_thread_list = GetThreadList();
    num_threads = curr_thread_list.GetSize();
    uint32_t idx;
    thread_id_array.resize(num_threads);
    for (idx = 0; idx < num_threads; ++idx)
      thread_id_array[idx] = curr_thread_list.GetThreadAtIndex(idx)->GetID();
  }

  for (uint32_t i = 0; i < num_threads; i++) {
    ThreadSP thread_sp(GetThreadList().FindThreadByID(thread_id_array[i]));
    if (thread_sp) {
      if (only_threads_with_stop_reason) {
        StopInfoSP stop_info_sp = thread_sp->GetStopInfo();
        if (!stop_info_sp || !stop_info_sp->IsValid())
          continue;
      }
      thread_sp->GetStatus(strm, start_frame, num_frames,
                           num_frames_with_source,
                           stop_format);
      ++num_thread_infos_dumped;
    } else {
      Log *log(lldb_private::GetLogIfAnyCategoriesSet(LIBLLDB_LOG_PROCESS));
      if (log)
        log->Printf("Process::GetThreadStatus - thread 0x" PRIu64
                    " vanished while running Thread::GetStatus.");
    }
  }
  return num_thread_infos_dumped;
}

void Process::AddInvalidMemoryRegion(const LoadRange &region) {
  m_memory_cache.AddInvalidRange(region.GetRangeBase(), region.GetByteSize());
}

bool Process::RemoveInvalidMemoryRange(const LoadRange &region) {
  return m_memory_cache.RemoveInvalidRange(region.GetRangeBase(),
                                           region.GetByteSize());
}

void Process::AddPreResumeAction(PreResumeActionCallback callback,
                                 void *baton) {
  m_pre_resume_actions.push_back(PreResumeCallbackAndBaton(callback, baton));
}

bool Process::RunPreResumeActions() {
  bool result = true;
  while (!m_pre_resume_actions.empty()) {
    struct PreResumeCallbackAndBaton action = m_pre_resume_actions.back();
    m_pre_resume_actions.pop_back();
    bool this_result = action.callback(action.baton);
    if (result)
      result = this_result;
  }
  return result;
}

void Process::ClearPreResumeActions() { m_pre_resume_actions.clear(); }

void Process::ClearPreResumeAction(PreResumeActionCallback callback, void *baton)
{
    PreResumeCallbackAndBaton element(callback, baton);
    auto found_iter = std::find(m_pre_resume_actions.begin(), m_pre_resume_actions.end(), element);
    if (found_iter != m_pre_resume_actions.end())
    {
        m_pre_resume_actions.erase(found_iter);
    }
}

ProcessRunLock &Process::GetRunLock() {
  if (m_private_state_thread.EqualsThread(Host::GetCurrentThread()))
    return m_private_run_lock;
  else
    return m_public_run_lock;
}

void Process::Flush() {
  m_thread_list.Flush();
  m_extended_thread_list.Flush();
  m_extended_thread_stop_id = 0;
  m_queue_list.Clear();
  m_queue_list_stop_id = 0;
}

void Process::DidExec() {
  Log *log(lldb_private::GetLogIfAllCategoriesSet(LIBLLDB_LOG_PROCESS));
  if (log)
    log->Printf("Process::%s()", __FUNCTION__);

  Target &target = GetTarget();
  target.CleanupProcess();
  target.ClearModules(false);
  m_dynamic_checkers_ap.reset();
  m_abi_sp.reset();
  m_system_runtime_ap.reset();
  m_os_ap.reset();
  m_dyld_ap.reset();
  m_jit_loaders_ap.reset();
  m_image_tokens.clear();
  m_allocated_memory_cache.Clear();
  m_language_runtimes.clear();
  m_instrumentation_runtimes.clear();
  m_thread_list.DiscardThreadPlans();
  m_memory_cache.Clear(true);
  DoDidExec();
  CompleteAttach();
  // Flush the process (threads and all stack frames) after running
  // CompleteAttach() in case the dynamic loader loaded things in new
  // locations.
  Flush();

  // After we figure out what was loaded/unloaded in CompleteAttach, we need to
  // let the target know so it can do any cleanup it needs to.
  target.DidExec();
}

addr_t Process::ResolveIndirectFunction(const Address *address, Status &error) {
  if (address == nullptr) {
    error.SetErrorString("Invalid address argument");
    return LLDB_INVALID_ADDRESS;
  }

  addr_t function_addr = LLDB_INVALID_ADDRESS;

  addr_t addr = address->GetLoadAddress(&GetTarget());
  std::map<addr_t, addr_t>::const_iterator iter =
      m_resolved_indirect_addresses.find(addr);
  if (iter != m_resolved_indirect_addresses.end()) {
    function_addr = (*iter).second;
  } else {
    if (!InferiorCall(this, address, function_addr)) {
      Symbol *symbol = address->CalculateSymbolContextSymbol();
      error.SetErrorStringWithFormat(
          "Unable to call resolver for indirect function %s",
          symbol ? symbol->GetName().AsCString() : "<UNKNOWN>");
      function_addr = LLDB_INVALID_ADDRESS;
    } else {
      m_resolved_indirect_addresses.insert(
          std::pair<addr_t, addr_t>(addr, function_addr));
    }
  }
  return function_addr;
}

void Process::ModulesDidLoad(ModuleList &module_list) {
  SystemRuntime *sys_runtime = GetSystemRuntime();
  if (sys_runtime) {
    sys_runtime->ModulesDidLoad(module_list);
  }

  GetJITLoaders().ModulesDidLoad(module_list);

  // Give runtimes a chance to be created.
  InstrumentationRuntime::ModulesDidLoad(module_list, this,
                                         m_instrumentation_runtimes);

  // Tell runtimes about new modules.
  for (auto pos = m_instrumentation_runtimes.begin();
       pos != m_instrumentation_runtimes.end(); ++pos) {
    InstrumentationRuntimeSP runtime = pos->second;
    runtime->ModulesDidLoad(module_list);
  }

  // Let any language runtimes we have already created know about the modules
  // that loaded.

  // Iterate over a copy of this language runtime list in case the language
  // runtime ModulesDidLoad somehow causes the language riuntime to be
  // unloaded.
  LanguageRuntimeCollection language_runtimes(m_language_runtimes);
  for (const auto &pair : language_runtimes) {
    // We must check language_runtime_sp to make sure it is not nullptr as we
    // might cache the fact that we didn't have a language runtime for a
    // language.
    LanguageRuntimeSP language_runtime_sp = pair.second;
    if (language_runtime_sp)
      language_runtime_sp->ModulesDidLoad(module_list);
  }

  // If we don't have an operating system plug-in, try to load one since
  // loading shared libraries might cause a new one to try and load
  if (!m_os_ap)
    LoadOperatingSystemPlugin(false);

  // Give structured-data plugins a chance to see the modified modules.
  for (auto pair : m_structured_data_plugin_map) {
    if (pair.second)
      pair.second->ModulesDidLoad(*this, module_list);
  }
}

void Process::PrintWarning(uint64_t warning_type, const void *repeat_key,
                           const char *fmt, ...) {
  bool print_warning = true;

  StreamSP stream_sp = GetTarget().GetDebugger().GetAsyncOutputStream();
  if (!stream_sp)
    return;
  if (warning_type == eWarningsOptimization && !GetWarningsOptimization()) {
    return;
  }

  if (repeat_key != nullptr) {
    WarningsCollection::iterator it = m_warnings_issued.find(warning_type);
    if (it == m_warnings_issued.end()) {
      m_warnings_issued[warning_type] = WarningsPointerSet();
      m_warnings_issued[warning_type].insert(repeat_key);
    } else {
      if (it->second.find(repeat_key) != it->second.end()) {
        print_warning = false;
      } else {
        it->second.insert(repeat_key);
      }
    }
  }

  if (print_warning) {
    va_list args;
    va_start(args, fmt);
    stream_sp->PrintfVarArg(fmt, args);
    va_end(args);
  }
}

void Process::PrintWarningOptimization(const SymbolContext &sc) {
  if (GetWarningsOptimization() && sc.module_sp &&
      !sc.module_sp->GetFileSpec().GetFilename().IsEmpty() && sc.function &&
      sc.function->GetIsOptimized()) {
    PrintWarning(Process::Warnings::eWarningsOptimization, sc.module_sp.get(),
                 "%s was compiled with optimization - stepping may behave "
                 "oddly; variables may not be available.\n",
                 sc.module_sp->GetFileSpec().GetFilename().GetCString());
  }
}

void Process::PrintWarningCantLoadSwift(const Module &module) {
  PrintWarning(Process::Warnings::eWarningsCantLoadSwift, (void *)&module,
               "%s had Swift information that isn't usable on the current "
               "system; its internals will be unavailable.\n",
               module.GetFileSpec().GetCString());
}

bool Process::GetProcessInfo(ProcessInstanceInfo &info) {
  info.Clear();

  PlatformSP platform_sp = GetTarget().GetPlatform();
  if (!platform_sp)
    return false;

  return platform_sp->GetProcessInfo(GetID(), info);
}

ThreadCollectionSP Process::GetHistoryThreads(lldb::addr_t addr) {
  ThreadCollectionSP threads;

  const MemoryHistorySP &memory_history =
      MemoryHistory::FindPlugin(shared_from_this());

  if (!memory_history) {
    return threads;
  }

  threads.reset(new ThreadCollection(memory_history->GetHistoryThreads(addr)));

  return threads;
}

InstrumentationRuntimeSP
Process::GetInstrumentationRuntime(lldb::InstrumentationRuntimeType type) {
  InstrumentationRuntimeCollection::iterator pos;
  pos = m_instrumentation_runtimes.find(type);
  if (pos == m_instrumentation_runtimes.end()) {
    return InstrumentationRuntimeSP();
  } else
    return (*pos).second;
}

bool Process::GetModuleSpec(const FileSpec &module_file_spec,
                            const ArchSpec &arch, ModuleSpec &module_spec) {
  module_spec.Clear();
  return false;
}

size_t Process::AddImageToken(lldb::addr_t image_ptr) {
  m_image_tokens.push_back(image_ptr);
  return m_image_tokens.size() - 1;
}

lldb::addr_t Process::GetImagePtrFromToken(size_t token) const {
  if (token < m_image_tokens.size())
    return m_image_tokens[token];
  return LLDB_INVALID_IMAGE_TOKEN;
}

void Process::ResetImageToken(size_t token) {
  if (token < m_image_tokens.size())
    m_image_tokens[token] = LLDB_INVALID_IMAGE_TOKEN;
}

Address
Process::AdvanceAddressToNextBranchInstruction(Address default_stop_addr,
                                               AddressRange range_bounds) {
  Target &target = GetTarget();
  DisassemblerSP disassembler_sp;
  InstructionList *insn_list = nullptr;

  Address retval = default_stop_addr;

  if (!target.GetUseFastStepping())
    return retval;
  if (!default_stop_addr.IsValid())
    return retval;

  ExecutionContext exe_ctx(this);
  const char *plugin_name = nullptr;
  const char *flavor = nullptr;
  const bool prefer_file_cache = true;
  disassembler_sp = Disassembler::DisassembleRange(
      target.GetArchitecture(), plugin_name, flavor, exe_ctx, range_bounds,
      prefer_file_cache);
  if (disassembler_sp)
    insn_list = &disassembler_sp->GetInstructionList();

  if (insn_list == nullptr) {
    return retval;
  }

  size_t insn_offset =
      insn_list->GetIndexOfInstructionAtAddress(default_stop_addr);
  if (insn_offset == UINT32_MAX) {
    return retval;
  }

  uint32_t branch_index =
      insn_list->GetIndexOfNextBranchInstruction(insn_offset, target);
  if (branch_index == UINT32_MAX) {
    return retval;
  }

  if (branch_index > insn_offset) {
    Address next_branch_insn_address =
        insn_list->GetInstructionAtIndex(branch_index)->GetAddress();
    if (next_branch_insn_address.IsValid() &&
        range_bounds.ContainsFileAddress(next_branch_insn_address)) {
      retval = next_branch_insn_address;
    }
  }

  return retval;
}

Status
Process::GetMemoryRegions(std::vector<lldb::MemoryRegionInfoSP> &region_list) {

  Status error;

  lldb::addr_t range_end = 0;

  region_list.clear();
  do {
    lldb::MemoryRegionInfoSP region_info(new lldb_private::MemoryRegionInfo());
    error = GetMemoryRegionInfo(range_end, *region_info);
    // GetMemoryRegionInfo should only return an error if it is unimplemented.
    if (error.Fail()) {
      region_list.clear();
      break;
    }

    range_end = region_info->GetRange().GetRangeEnd();
    if (region_info->GetMapped() == MemoryRegionInfo::eYes) {
      region_list.push_back(region_info);
    }
  } while (range_end != LLDB_INVALID_ADDRESS);

  return error;
}

Status
Process::ConfigureStructuredData(const ConstString &type_name,
                                 const StructuredData::ObjectSP &config_sp) {
  // If you get this, the Process-derived class needs to implement a method to
  // enable an already-reported asynchronous structured data feature. See
  // ProcessGDBRemote for an example implementation over gdb-remote.
  return Status("unimplemented");
}

void Process::MapSupportedStructuredDataPlugins(
    const StructuredData::Array &supported_type_names) {
  Log *log(lldb_private::GetLogIfAnyCategoriesSet(LIBLLDB_LOG_PROCESS));

  // Bail out early if there are no type names to map.
  if (supported_type_names.GetSize() == 0) {
    if (log)
      log->Printf("Process::%s(): no structured data types supported",
                  __FUNCTION__);
    return;
  }

  // Convert StructuredData type names to ConstString instances.
  std::set<ConstString> const_type_names;

  if (log)
    log->Printf("Process::%s(): the process supports the following async "
                "structured data types:",
                __FUNCTION__);

  supported_type_names.ForEach(
      [&const_type_names, &log](StructuredData::Object *object) {
        if (!object) {
          // Invalid - shouldn't be null objects in the array.
          return false;
        }

        auto type_name = object->GetAsString();
        if (!type_name) {
          // Invalid format - all type names should be strings.
          return false;
        }

        const_type_names.insert(ConstString(type_name->GetValue()));
        LLDB_LOG(log, "- {0}", type_name->GetValue());
        return true;
      });

  // For each StructuredDataPlugin, if the plugin handles any of the types in
  // the supported_type_names, map that type name to that plugin. Stop when
  // we've consumed all the type names.
  // FIXME: should we return an error if there are type names nobody 
  // supports?
  for (uint32_t plugin_index = 0; !const_type_names.empty(); plugin_index++) {
    auto create_instance =
           PluginManager::GetStructuredDataPluginCreateCallbackAtIndex(
               plugin_index);
    if (!create_instance)
      break;
      
    // Create the plugin.
    StructuredDataPluginSP plugin_sp = (*create_instance)(*this);
    if (!plugin_sp) {
      // This plugin doesn't think it can work with the process. Move on to the
      // next.
      continue;
    }

    // For any of the remaining type names, map any that this plugin supports.
    std::vector<ConstString> names_to_remove;
    for (auto &type_name : const_type_names) {
      if (plugin_sp->SupportsStructuredDataType(type_name)) {
        m_structured_data_plugin_map.insert(
            std::make_pair(type_name, plugin_sp));
        names_to_remove.push_back(type_name);
        if (log)
          log->Printf("Process::%s(): using plugin %s for type name "
                      "%s",
                      __FUNCTION__, plugin_sp->GetPluginName().GetCString(),
                      type_name.GetCString());
      }
    }

    // Remove the type names that were consumed by this plugin.
    for (auto &type_name : names_to_remove)
      const_type_names.erase(type_name);
  }
}

bool Process::RouteAsyncStructuredData(
    const StructuredData::ObjectSP object_sp) {
  // Nothing to do if there's no data.
  if (!object_sp)
    return false;

  // The contract is this must be a dictionary, so we can look up the routing
  // key via the top-level 'type' string value within the dictionary.
  StructuredData::Dictionary *dictionary = object_sp->GetAsDictionary();
  if (!dictionary)
    return false;

  // Grab the async structured type name (i.e. the feature/plugin name).
  ConstString type_name;
  if (!dictionary->GetValueForKeyAsString("type", type_name))
    return false;

  // Check if there's a plugin registered for this type name.
  auto find_it = m_structured_data_plugin_map.find(type_name);
  if (find_it == m_structured_data_plugin_map.end()) {
    // We don't have a mapping for this structured data type.
    return false;
  }

  // Route the structured data to the plugin.
  find_it->second->HandleArrivalOfStructuredData(*this, type_name, object_sp);
  return true;
}

Status Process::UpdateAutomaticSignalFiltering() {
  // Default implementation does nothign.
  // No automatic signal filtering to speak of.
  return Status();
}

UtilityFunction *Process::GetLoadImageUtilityFunction(Platform *platform) {
  if (platform != GetTarget().GetPlatform().get())
    return nullptr;
  return m_dlopen_utility_func_up.get();
}

void Process::SetLoadImageUtilityFunction(std::unique_ptr<UtilityFunction> 
                                          utility_func_up) {
  m_dlopen_utility_func_up.swap(utility_func_up);
}
<|MERGE_RESOLUTION|>--- conflicted
+++ resolved
@@ -3563,15 +3563,10 @@
     }
   }
   m_destroy_in_process = false;
-<<<<<<< HEAD
   m_destroy_complete = true;
-  // If we exited when we were waiting for a process to stop, then
-  // forward the event here so we don't lose the event
-=======
 
   // If we exited when we were waiting for a process to stop, then forward the
   // event here so we don't lose the event
->>>>>>> 0c8a6dca
   if (exit_event_sp) {
     // Directly broadcast our exited event because we shut down our private
     // state thread above
