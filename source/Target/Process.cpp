--- conflicted
+++ resolved
@@ -1674,11 +1674,8 @@
   if (m_finalizing)
     return nullptr;
 
-<<<<<<< HEAD
-=======
   LanguageRuntime *runtime = nullptr;
 
->>>>>>> 53d41e56
   std::lock_guard<std::recursive_mutex> guard(m_language_runtimes_mutex);
   LanguageRuntimeCollection::iterator pos;
   pos = m_language_runtimes.find(language);
