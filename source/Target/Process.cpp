--- conflicted
+++ resolved
@@ -545,13 +545,7 @@
   CheckInWithManager();
 
   Log *log(lldb_private::GetLogIfAllCategoriesSet(LIBLLDB_LOG_OBJECT));
-<<<<<<< HEAD
-
-  if (log)
-    log->Printf("%p Process::Process()", static_cast<void *>(this));
-=======
   LLDB_LOGF(log, "%p Process::Process()", static_cast<void *>(this));
->>>>>>> b496d64a
 
   if (!m_unix_signals_sp)
     m_unix_signals_sp = std::make_shared<UnixSignals>();
