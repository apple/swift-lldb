//===-- Thread.cpp ----------------------------------------------*- C++ -*-===//
//
//                     The LLVM Compiler Infrastructure
//
// This file is distributed under the University of Illinois Open Source
// License. See LICENSE.TXT for details.
//
//===----------------------------------------------------------------------===//

// C Includes
// C++ Includes
// Other libraries and framework includes
// Project includes
#include "lldb/Breakpoint/BreakpointLocation.h"
#include "lldb/Core/Debugger.h"
#include "lldb/Core/Log.h"
#include "lldb/Core/FormatEntity.h"
#include "lldb/Core/Module.h"
#include "lldb/Core/State.h"
#include "lldb/Core/Stream.h"
#include "lldb/Core/StreamString.h"
#include "lldb/Core/RegularExpression.h"
#include "lldb/Core/ValueObject.h"
#include "lldb/Host/Host.h"
#include "lldb/Interpreter/OptionValueFileSpecList.h"
#include "lldb/Interpreter/OptionValueProperties.h"
#include "lldb/Interpreter/Property.h"
#include "lldb/Symbol/Function.h"
#include "lldb/Target/ABI.h"
#include "lldb/Target/DynamicLoader.h"
#include "lldb/Target/ExecutionContext.h"
#include "lldb/Target/Process.h"
#include "lldb/Target/RegisterContext.h"
#include "lldb/Target/StopInfo.h"
#include "lldb/Target/SystemRuntime.h"
#include "lldb/Target/Target.h"
#include "lldb/Target/Thread.h"
#include "lldb/Target/ThreadPlan.h"
#include "lldb/Target/ThreadPlanCallFunction.h"
#include "lldb/Target/ThreadPlanBase.h"
#include "lldb/Target/ThreadPlanPython.h"
#include "lldb/Target/ThreadPlanStepInstruction.h"
#include "lldb/Target/ThreadPlanStepOut.h"
#include "lldb/Target/ThreadPlanStepOverBreakpoint.h"
#include "lldb/Target/ThreadPlanStepThrough.h"
#include "lldb/Target/ThreadPlanStepInRange.h"
#include "lldb/Target/ThreadPlanStepOverRange.h"
#include "lldb/Target/ThreadPlanRunToAddress.h"
#include "lldb/Target/ThreadPlanStepUntil.h"
#include "lldb/Target/ThreadSpec.h"
#include "lldb/Target/Unwind.h"
#include "Plugins/Process/Utility/UnwindLLDB.h"
#include "Plugins/Process/Utility/UnwindMacOSXFrameBackchain.h"

using namespace lldb;
using namespace lldb_private;

const ThreadPropertiesSP &
Thread::GetGlobalProperties()
{
    static ThreadPropertiesSP g_settings_sp;
    if (!g_settings_sp)
        g_settings_sp.reset (new ThreadProperties (true));
    return g_settings_sp;
}

static PropertyDefinition
g_properties[] =
{
    { "step-in-avoid-nodebug", OptionValue::eTypeBoolean, true, true, NULL, NULL, "If true, step-in will not stop in functions with no debug information." },
    { "step-out-avoid-nodebug", OptionValue::eTypeBoolean, true, false, NULL, NULL, "If true, when step-in/step-out/step-over leave the current frame, they will continue to step out till they come to a function with "
                                                                                    "debug information.  Passing a frame argument to step-out will override this option." },
    { "step-avoid-regexp",  OptionValue::eTypeRegex  , true , 0, "^std::", NULL, "A regular expression defining functions step-in won't stop in." },
    { "step-avoid-libraries",  OptionValue::eTypeFileSpecList  , true , 0, NULL, NULL, "A list of libraries that source stepping won't stop in." },
    { "trace-thread",       OptionValue::eTypeBoolean, false, false, NULL, NULL, "If true, this thread will single-step and log execution." },
    {  NULL               , OptionValue::eTypeInvalid, false, 0    , NULL, NULL, NULL  }
};

enum {
    ePropertyStepInAvoidsNoDebug,
    ePropertyStepOutAvoidsNoDebug,
    ePropertyStepAvoidRegex,
    ePropertyStepAvoidLibraries,
    ePropertyEnableThreadTrace
};

class ThreadOptionValueProperties : public OptionValueProperties
{
public:
    ThreadOptionValueProperties (const ConstString &name) :
        OptionValueProperties (name)
    {
    }
    
    // This constructor is used when creating ThreadOptionValueProperties when it
    // is part of a new lldb_private::Thread instance. It will copy all current
    // global property values as needed
    ThreadOptionValueProperties (ThreadProperties *global_properties) :
        OptionValueProperties(*global_properties->GetValueProperties())
    {
    }
    
    const Property *
    GetPropertyAtIndex(const ExecutionContext *exe_ctx, bool will_modify, uint32_t idx) const override
    {
        // When getting the value for a key from the thread options, we will always
        // try and grab the setting from the current thread if there is one. Else we just
        // use the one from this instance.
        if (exe_ctx)
        {
            Thread *thread = exe_ctx->GetThreadPtr();
            if (thread)
            {
                ThreadOptionValueProperties *instance_properties = static_cast<ThreadOptionValueProperties *>(thread->GetValueProperties().get());
                if (this != instance_properties)
                    return instance_properties->ProtectedGetPropertyAtIndex (idx);
            }
        }
        return ProtectedGetPropertyAtIndex (idx);
    }
};

ThreadProperties::ThreadProperties (bool is_global) :
    Properties ()
{
    if (is_global)
    {
        m_collection_sp.reset (new ThreadOptionValueProperties(ConstString("thread")));
        m_collection_sp->Initialize(g_properties);
    }
    else
        m_collection_sp.reset (new ThreadOptionValueProperties(Thread::GetGlobalProperties().get()));
}

ThreadProperties::~ThreadProperties() = default;

const RegularExpression *
ThreadProperties::GetSymbolsToAvoidRegexp()
{
    const uint32_t idx = ePropertyStepAvoidRegex;
    return m_collection_sp->GetPropertyAtIndexAsOptionValueRegex (NULL, idx);
}

FileSpecList &
ThreadProperties::GetLibrariesToAvoid() const
{
    const uint32_t idx = ePropertyStepAvoidLibraries;
    OptionValueFileSpecList *option_value = m_collection_sp->GetPropertyAtIndexAsOptionValueFileSpecList (NULL, false, idx);
    assert(option_value);
    return option_value->GetCurrentValue();
}

bool
ThreadProperties::GetTraceEnabledState() const
{
    const uint32_t idx = ePropertyEnableThreadTrace;
    return m_collection_sp->GetPropertyAtIndexAsBoolean (NULL, idx, g_properties[idx].default_uint_value != 0);
}

bool
ThreadProperties::GetStepInAvoidsNoDebug() const
{
    const uint32_t idx = ePropertyStepInAvoidsNoDebug;
    return m_collection_sp->GetPropertyAtIndexAsBoolean (NULL, idx, g_properties[idx].default_uint_value != 0);
}

bool
ThreadProperties::GetStepOutAvoidsNoDebug() const
{
    const uint32_t idx = ePropertyStepOutAvoidsNoDebug;
    return m_collection_sp->GetPropertyAtIndexAsBoolean (NULL, idx, g_properties[idx].default_uint_value != 0);
}

//------------------------------------------------------------------
// Thread Event Data
//------------------------------------------------------------------

const ConstString &
Thread::ThreadEventData::GetFlavorString ()
{
    static ConstString g_flavor ("Thread::ThreadEventData");
    return g_flavor;
}

Thread::ThreadEventData::ThreadEventData (const lldb::ThreadSP thread_sp) :
    m_thread_sp (thread_sp),
    m_stack_id ()
{
}

Thread::ThreadEventData::ThreadEventData (const lldb::ThreadSP thread_sp, const StackID &stack_id) :
    m_thread_sp (thread_sp),
    m_stack_id (stack_id)
{
}

Thread::ThreadEventData::ThreadEventData () :
    m_thread_sp (),
    m_stack_id ()
{
}

Thread::ThreadEventData::~ThreadEventData() = default;

void
Thread::ThreadEventData::Dump (Stream *s) const
{
}

const Thread::ThreadEventData *
Thread::ThreadEventData::GetEventDataFromEvent (const Event *event_ptr)
{
    if (event_ptr)
    {
        const EventData *event_data = event_ptr->GetData();
        if (event_data && event_data->GetFlavor() == ThreadEventData::GetFlavorString())
            return static_cast <const ThreadEventData *> (event_ptr->GetData());
    }
    return NULL;
}

ThreadSP
Thread::ThreadEventData::GetThreadFromEvent (const Event *event_ptr)
{
    ThreadSP thread_sp;
    const ThreadEventData *event_data = GetEventDataFromEvent (event_ptr);
    if (event_data)
        thread_sp = event_data->GetThread();
    return thread_sp;
}

StackID
Thread::ThreadEventData::GetStackIDFromEvent (const Event *event_ptr)
{
    StackID stack_id;
    const ThreadEventData *event_data = GetEventDataFromEvent (event_ptr);
    if (event_data)
        stack_id = event_data->GetStackID();
    return stack_id;
}

StackFrameSP
Thread::ThreadEventData::GetStackFrameFromEvent (const Event *event_ptr)
{
    const ThreadEventData *event_data = GetEventDataFromEvent (event_ptr);
    StackFrameSP frame_sp;
    if (event_data)
    {
        ThreadSP thread_sp = event_data->GetThread();
        if (thread_sp)
        {
            frame_sp = thread_sp->GetStackFrameList()->GetFrameWithStackID (event_data->GetStackID());
        }
    }
    return frame_sp;
}

//------------------------------------------------------------------
// Thread class
//------------------------------------------------------------------

ConstString &
Thread::GetStaticBroadcasterClass ()
{
    static ConstString class_name ("lldb.thread");
    return class_name;
}

Thread::Thread (Process &process, lldb::tid_t tid, bool use_invalid_index_id) :
    ThreadProperties (false),
    UserID (tid),
    Broadcaster(&process.GetTarget().GetDebugger(), Thread::GetStaticBroadcasterClass().AsCString()),
    m_process_wp (process.shared_from_this()),
    m_stop_info_sp (),
    m_stop_info_stop_id (0),
    m_stop_info_override_stop_id (0),
    m_index_id (use_invalid_index_id ? LLDB_INVALID_INDEX32 : process.GetNextThreadIndexID(tid)),
    m_reg_context_sp (),
    m_state (eStateUnloaded),
    m_state_mutex (Mutex::eMutexTypeRecursive),
    m_plan_stack (),
    m_completed_plan_stack(),
    m_frame_mutex (Mutex::eMutexTypeRecursive),
    m_curr_frames_sp (),
    m_prev_frames_sp (),
    m_resume_signal (LLDB_INVALID_SIGNAL_NUMBER),
    m_resume_state (eStateRunning),
    m_temporary_resume_state (eStateRunning),
    m_unwinder_ap (),
    m_destroy_called (false),
    m_override_should_notify (eLazyBoolCalculate),
    m_extended_info_fetched (false),
    m_extended_info ()
{
    Log *log(lldb_private::GetLogIfAllCategoriesSet (LIBLLDB_LOG_OBJECT));
    if (log)
        log->Printf ("%p Thread::Thread(tid = 0x%4.4" PRIx64 ")",
                     static_cast<void*>(this), GetID());

    CheckInWithManager();
    QueueFundamentalPlan(true);
}

Thread::~Thread()
{
    Log *log(lldb_private::GetLogIfAllCategoriesSet (LIBLLDB_LOG_OBJECT));
    if (log)
        log->Printf ("%p Thread::~Thread(tid = 0x%4.4" PRIx64 ")",
                     static_cast<void*>(this), GetID());
    /// If you hit this assert, it means your derived class forgot to call DoDestroy in its destructor.
    assert (m_destroy_called);
}

void 
Thread::DestroyThread ()
{
    // Tell any plans on the plan stacks that the thread is being destroyed since
    // any plans that have a thread go away in the middle of might need
    // to do cleanup, or in some cases NOT do cleanup...
    for (auto plan : m_plan_stack)
        plan->ThreadDestroyed();

    for (auto plan : m_discarded_plan_stack)
        plan->ThreadDestroyed();

    for (auto plan : m_completed_plan_stack)
        plan->ThreadDestroyed();

    m_destroy_called = true;
    m_plan_stack.clear();
    m_discarded_plan_stack.clear();
    m_completed_plan_stack.clear();
    
    // Push a ThreadPlanNull on the plan stack.  That way we can continue assuming that the
    // plan stack is never empty, but if somebody errantly asks questions of a destroyed thread
    // without checking first whether it is destroyed, they won't crash.
    ThreadPlanSP null_plan_sp(new ThreadPlanNull (*this));
    m_plan_stack.push_back (null_plan_sp);
    
    m_stop_info_sp.reset();
    m_reg_context_sp.reset();
    m_unwinder_ap.reset();
    Mutex::Locker locker(m_frame_mutex);
    m_curr_frames_sp.reset();
    m_prev_frames_sp.reset();
}

void
Thread::BroadcastSelectedFrameChange(StackID &new_frame_id)
{
    if (EventTypeHasListeners(eBroadcastBitSelectedFrameChanged))
        BroadcastEvent(eBroadcastBitSelectedFrameChanged, new ThreadEventData (this->shared_from_this(), new_frame_id));
}

lldb::StackFrameSP
Thread::GetSelectedFrame()
{
    StackFrameListSP stack_frame_list_sp(GetStackFrameList());
    StackFrameSP frame_sp = stack_frame_list_sp->GetFrameAtIndex (stack_frame_list_sp->GetSelectedFrameIndex());
    FunctionOptimizationWarning (frame_sp.get());
    return frame_sp;
}

uint32_t
Thread::SetSelectedFrame (lldb_private::StackFrame *frame, bool broadcast)
{
    uint32_t ret_value = GetStackFrameList()->SetSelectedFrame(frame);
    if (broadcast)
        BroadcastSelectedFrameChange(frame->GetStackID());
    FunctionOptimizationWarning (frame);
    return ret_value;
}

bool
Thread::SetSelectedFrameByIndex (uint32_t frame_idx, bool broadcast)
{
    StackFrameSP frame_sp(GetStackFrameList()->GetFrameAtIndex (frame_idx));
    if (frame_sp)
    {
        GetStackFrameList()->SetSelectedFrame(frame_sp.get());
        if (broadcast)
            BroadcastSelectedFrameChange(frame_sp->GetStackID());
        FunctionOptimizationWarning (frame_sp.get());
        return true;
    }
    else
        return false;
}

bool
Thread::SetSelectedFrameByIndexNoisily (uint32_t frame_idx, Stream &output_stream)
{
    const bool broadcast = true;
    bool success = SetSelectedFrameByIndex (frame_idx, broadcast);
    if (success)
    {
        StackFrameSP frame_sp = GetSelectedFrame();
        if (frame_sp)
        {
            bool already_shown = false;
            SymbolContext frame_sc(frame_sp->GetSymbolContext(eSymbolContextLineEntry));
            if (GetProcess()->GetTarget().GetDebugger().GetUseExternalEditor() && frame_sc.line_entry.file && frame_sc.line_entry.line != 0)
            {
                already_shown = Host::OpenFileInExternalEditor (frame_sc.line_entry.file, frame_sc.line_entry.line);
            }

            bool show_frame_info = true;
            bool show_source = !already_shown;
            FunctionOptimizationWarning (frame_sp.get());
            return frame_sp->GetStatus (output_stream, show_frame_info, show_source);
        }
        return false;
    }
    else
        return false;
}

void
Thread::FunctionOptimizationWarning (StackFrame *frame)
{
    if (frame && frame->HasDebugInformation() && GetProcess()->GetWarningsOptimization() == true)
    {
        SymbolContext sc = frame->GetSymbolContext (eSymbolContextFunction | eSymbolContextModule);
        GetProcess()->PrintWarningOptimization (sc);
    }
}

lldb::StopInfoSP
Thread::GetStopInfo ()
{
    if (m_destroy_called)
        return m_stop_info_sp;

    ThreadPlanSP plan_sp (GetCompletedPlan());
    ProcessSP process_sp (GetProcess());
    const uint32_t stop_id = process_sp ? process_sp->GetStopID() : UINT32_MAX;
    if (plan_sp && plan_sp->PlanSucceeded())
    {
        bool is_swift_error_value;
        ValueObjectSP return_value_object = GetReturnValueObject(&is_swift_error_value);
        return StopInfo::CreateStopReasonWithPlan (plan_sp, return_value_object, GetExpressionVariable(), is_swift_error_value);
    }
    else
    {
        if ((m_stop_info_stop_id == stop_id) ||   // Stop info is valid, just return what we have (even if empty)
            (m_stop_info_sp && m_stop_info_sp->IsValid()))  // Stop info is valid, just return what we have
        {
            return m_stop_info_sp;
        }
        else
        {
            GetPrivateStopInfo ();
            return m_stop_info_sp;
        }
    }
}

lldb::StopInfoSP
Thread::GetPrivateStopInfo ()
{
    if (m_destroy_called)
        return m_stop_info_sp;

    ProcessSP process_sp (GetProcess());
    if (process_sp)
    {
        const uint32_t process_stop_id = process_sp->GetStopID();
        if (m_stop_info_stop_id != process_stop_id)
        {
            if (m_stop_info_sp)
            {
                if (m_stop_info_sp->IsValid()
                    || IsStillAtLastBreakpointHit()
                    || GetCurrentPlan()->IsVirtualStep())
                    SetStopInfo (m_stop_info_sp);
                else
                    m_stop_info_sp.reset();
            }

            if (!m_stop_info_sp)
            {
                if (CalculateStopInfo() == false)
                    SetStopInfo (StopInfoSP());
            }
        }

        // The stop info can be manually set by calling Thread::SetStopInfo()
        // prior to this function ever getting called, so we can't rely on
        // "m_stop_info_stop_id != process_stop_id" as the condition for
        // the if statement below, we must also check the stop info to see
        // if we need to override it. See the header documentation in
        // Process::GetStopInfoOverrideCallback() for more information on
        // the stop info override callback.
        if (m_stop_info_override_stop_id != process_stop_id)
        {
            m_stop_info_override_stop_id = process_stop_id;
            if (m_stop_info_sp)
            {
                ArchSpec::StopInfoOverrideCallbackType callback = GetProcess()->GetStopInfoOverrideCallback();
                if (callback)
                    callback(*this);
            }
        }
    }
    return m_stop_info_sp;
}

lldb::StopReason
Thread::GetStopReason()
{
    lldb::StopInfoSP stop_info_sp (GetStopInfo ());
    if (stop_info_sp)
        return stop_info_sp->GetStopReason();
    return eStopReasonNone;
}

bool
Thread::StopInfoIsUpToDate() const
{
    ProcessSP process_sp (GetProcess());
    if (process_sp)
        return m_stop_info_stop_id == process_sp->GetStopID();
    else
        return true; // Process is no longer around so stop info is always up to date...
}

void
Thread::SetStopInfo (const lldb::StopInfoSP &stop_info_sp)
{
    m_stop_info_sp = stop_info_sp;
    if (m_stop_info_sp)
    {
        m_stop_info_sp->MakeStopInfoValid();
        // If we are overriding the ShouldReportStop, do that here:
        if (m_override_should_notify != eLazyBoolCalculate)
            m_stop_info_sp->OverrideShouldNotify (m_override_should_notify == eLazyBoolYes);
    }
    
    ProcessSP process_sp (GetProcess());
    if (process_sp)
        m_stop_info_stop_id = process_sp->GetStopID();
    else
        m_stop_info_stop_id = UINT32_MAX;
    Log *log(lldb_private::GetLogIfAllCategoriesSet (LIBLLDB_LOG_THREAD));
    if (log)
        log->Printf("%p: tid = 0x%" PRIx64 ": stop info = %s (stop_id = %u)",
                    static_cast<void*>(this), GetID(),
                    stop_info_sp ? stop_info_sp->GetDescription() : "<NULL>",
                    m_stop_info_stop_id);
}

void
Thread::SetShouldReportStop (Vote vote)
{
    if (vote == eVoteNoOpinion)
        return;
    else
    {
        m_override_should_notify = (vote == eVoteYes ? eLazyBoolYes : eLazyBoolNo);
        if (m_stop_info_sp)
            m_stop_info_sp->OverrideShouldNotify (m_override_should_notify == eLazyBoolYes);
    }
}

void
Thread::SetStopInfoToNothing()
{
    // Note, we can't just NULL out the private reason, or the native thread implementation will try to
    // go calculate it again.  For now, just set it to a Unix Signal with an invalid signal number.
    SetStopInfo (StopInfo::CreateStopReasonWithSignal (*this,  LLDB_INVALID_SIGNAL_NUMBER));
}

bool
Thread::ThreadStoppedForAReason (void)
{
    return (bool) GetPrivateStopInfo ();
}

bool
Thread::CheckpointThreadState (ThreadStateCheckpoint &saved_state)
{
    saved_state.register_backup_sp.reset();
    lldb::StackFrameSP frame_sp(GetStackFrameAtIndex (0));
    if (frame_sp)
    {
        lldb::RegisterCheckpointSP reg_checkpoint_sp(new RegisterCheckpoint(RegisterCheckpoint::Reason::eExpression));
        if (reg_checkpoint_sp)
        {
            lldb::RegisterContextSP reg_ctx_sp (frame_sp->GetRegisterContext());
            if (reg_ctx_sp && reg_ctx_sp->ReadAllRegisterValues (*reg_checkpoint_sp))
                saved_state.register_backup_sp = reg_checkpoint_sp;
        }
    }
    if (!saved_state.register_backup_sp)
        return false;

    saved_state.stop_info_sp = GetStopInfo();
    ProcessSP process_sp (GetProcess());
    if (process_sp)
        saved_state.orig_stop_id = process_sp->GetStopID();
    saved_state.current_inlined_depth = GetCurrentInlinedDepth();
    
    return true;
}

bool
Thread::RestoreRegisterStateFromCheckpoint (ThreadStateCheckpoint &saved_state)
{
    if (saved_state.register_backup_sp)
    {
        lldb::StackFrameSP frame_sp(GetStackFrameAtIndex (0));
        if (frame_sp)
        {
            lldb::RegisterContextSP reg_ctx_sp (frame_sp->GetRegisterContext());
            if (reg_ctx_sp)
            {
                bool ret = reg_ctx_sp->WriteAllRegisterValues (*saved_state.register_backup_sp);
                
                // Clear out all stack frames as our world just changed.
                ClearStackFrames();
                reg_ctx_sp->InvalidateIfNeeded(true);
                if (m_unwinder_ap.get())
                    m_unwinder_ap->Clear();
                return ret;
            }
        }
    }
    return false;
}

bool
Thread::RestoreThreadStateFromCheckpoint (ThreadStateCheckpoint &saved_state)
{
    if (saved_state.stop_info_sp)
        saved_state.stop_info_sp->MakeStopInfoValid();
    SetStopInfo(saved_state.stop_info_sp);
    GetStackFrameList()->SetCurrentInlinedDepth (saved_state.current_inlined_depth);
    return true;
}

StateType
Thread::GetState() const
{
    // If any other threads access this we will need a mutex for it
    Mutex::Locker locker(m_state_mutex);
    return m_state;
}

void
Thread::SetState(StateType state)
{
    Mutex::Locker locker(m_state_mutex);
    m_state = state;
}

void
Thread::WillStop()
{
    ThreadPlan *current_plan = GetCurrentPlan();

    // FIXME: I may decide to disallow threads with no plans.  In which
    // case this should go to an assert.

    if (!current_plan)
        return;

    current_plan->WillStop();
}

void
Thread::SetupForResume ()
{
    if (GetResumeState() != eStateSuspended)
    {
        // If we're at a breakpoint push the step-over breakpoint plan.  Do this before
        // telling the current plan it will resume, since we might change what the current
        // plan is.

        lldb::RegisterContextSP reg_ctx_sp (GetRegisterContext());
        if (reg_ctx_sp)
        {
            const addr_t thread_pc = reg_ctx_sp->GetPC();
            BreakpointSiteSP bp_site_sp = GetProcess()->GetBreakpointSiteList().FindByAddress(thread_pc);
            if (bp_site_sp)
            {
                // Note, don't assume there's a ThreadPlanStepOverBreakpoint, the target may not require anything
                // special to step over a breakpoint.
                    
                ThreadPlan *cur_plan = GetCurrentPlan();

                bool push_step_over_bp_plan = false;
                if (cur_plan->GetKind() == ThreadPlan::eKindStepOverBreakpoint)
                {
                    ThreadPlanStepOverBreakpoint *bp_plan = (ThreadPlanStepOverBreakpoint *)cur_plan;
                    if (bp_plan->GetBreakpointLoadAddress() != thread_pc)
                        push_step_over_bp_plan = true;
                }
                else
                    push_step_over_bp_plan = true;

                if (push_step_over_bp_plan)
                {
                    ThreadPlanSP step_bp_plan_sp (new ThreadPlanStepOverBreakpoint (*this));
                    if (step_bp_plan_sp)
                    {
                        ;
                        step_bp_plan_sp->SetPrivate (true);

                        if (GetCurrentPlan()->RunState() != eStateStepping)
                        {
                            ThreadPlanStepOverBreakpoint *step_bp_plan
                                    = static_cast<ThreadPlanStepOverBreakpoint *>(step_bp_plan_sp.get());
                            step_bp_plan->SetAutoContinue(true);
                        }
                        QueueThreadPlan (step_bp_plan_sp, false);
                    }
                }
            }
        }
    }
}

bool
Thread::ShouldResume (StateType resume_state)
{
    // At this point clear the completed plan stack.
    m_completed_plan_stack.clear();
    m_discarded_plan_stack.clear();
    m_override_should_notify = eLazyBoolCalculate;

<<<<<<< HEAD
=======
    StateType prev_resume_state = GetTemporaryResumeState();

>>>>>>> 07e574e6
    SetTemporaryResumeState(resume_state);
    
    lldb::ThreadSP backing_thread_sp (GetBackingThread ());
    if (backing_thread_sp)
        backing_thread_sp->SetTemporaryResumeState(resume_state);

<<<<<<< HEAD
=======
    // Make sure m_stop_info_sp is valid.  Don't do this for threads we suspended in the previous run.
    if (prev_resume_state != eStateSuspended)
        GetPrivateStopInfo();
    
>>>>>>> 07e574e6
    // This is a little dubious, but we are trying to limit how often we actually fetch stop info from
    // the target, 'cause that slows down single stepping.  So assume that if we got to the point where
    // we're about to resume, and we haven't yet had to fetch the stop reason, then it doesn't need to know
    // about the fact that we are resuming...
    const uint32_t process_stop_id = GetProcess()->GetStopID();
    if (m_stop_info_stop_id == process_stop_id &&
        (m_stop_info_sp && m_stop_info_sp->IsValid()))
    {
        StopInfo *stop_info = GetPrivateStopInfo().get();
        if (stop_info)
            stop_info->WillResume (resume_state);
    }
    
    // Tell all the plans that we are about to resume in case they need to clear any state.
    // We distinguish between the plan on the top of the stack and the lower
    // plans in case a plan needs to do any special business before it runs.
    
    bool need_to_resume = false;
    ThreadPlan *plan_ptr = GetCurrentPlan();
    if (plan_ptr)
    {
        need_to_resume = plan_ptr->WillResume(resume_state, true);

        while ((plan_ptr = GetPreviousPlan(plan_ptr)) != NULL)
        {
            plan_ptr->WillResume (resume_state, false);
        }
        
        // If the WillResume for the plan says we are faking a resume, then it will have set an appropriate stop info.
        // In that case, don't reset it here.
        
        if (need_to_resume && resume_state != eStateSuspended)
        {
            m_stop_info_sp.reset();
        }
    }

    if (need_to_resume)
    {
        ClearStackFrames();
        // Let Thread subclasses do any special work they need to prior to resuming
        WillResume (resume_state);
    }

    return need_to_resume;
}

void
Thread::DidResume ()
{
    SetResumeSignal (LLDB_INVALID_SIGNAL_NUMBER);
}

void
Thread::DidStop ()
{
    SetState (eStateStopped);
}

bool
Thread::ShouldStop (Event* event_ptr)
{
    ThreadPlan *current_plan = GetCurrentPlan();

    bool should_stop = true;

    Log *log(lldb_private::GetLogIfAllCategoriesSet (LIBLLDB_LOG_STEP));

    if (GetResumeState () == eStateSuspended)
    {
        if (log)
            log->Printf ("Thread::%s for tid = 0x%4.4" PRIx64 " 0x%4.4" PRIx64 ", should_stop = 0 (ignore since thread was suspended)",
                         __FUNCTION__, GetID (), GetProtocolID());
        return false;
    }

    if (GetTemporaryResumeState () == eStateSuspended)
    {
        if (log)
            log->Printf ("Thread::%s for tid = 0x%4.4" PRIx64 " 0x%4.4" PRIx64 ", should_stop = 0 (ignore since thread was suspended)",
                         __FUNCTION__, GetID (), GetProtocolID());
        return false;
    }

    // Based on the current thread plan and process stop info, check if this
    // thread caused the process to stop. NOTE: this must take place before
    // the plan is moved from the current plan stack to the completed plan
    // stack.
    if (ThreadStoppedForAReason() == false)
    {
        if (log)
            log->Printf ("Thread::%s for tid = 0x%4.4" PRIx64 " 0x%4.4" PRIx64 ", pc = 0x%16.16" PRIx64 ", should_stop = 0 (ignore since no stop reason)",
                         __FUNCTION__, GetID (), GetProtocolID(),
                         GetRegisterContext() ? GetRegisterContext()->GetPC() : LLDB_INVALID_ADDRESS);
        return false;
    }

    if (log)
    {
        log->Printf ("Thread::%s(%p) for tid = 0x%4.4" PRIx64 " 0x%4.4" PRIx64 ", pc = 0x%16.16" PRIx64,
                     __FUNCTION__, static_cast<void*>(this), GetID (),
                     GetProtocolID (),
                     GetRegisterContext()
                        ? GetRegisterContext()->GetPC()
                        : LLDB_INVALID_ADDRESS);
        log->Printf ("^^^^^^^^ Thread::ShouldStop Begin ^^^^^^^^");
        StreamString s;
        s.IndentMore();
        DumpThreadPlans(&s);
        log->Printf ("Plan stack initial state:\n%s", s.GetData());
    }

    // The top most plan always gets to do the trace log...
    current_plan->DoTraceLog ();

    // First query the stop info's ShouldStopSynchronous.  This handles "synchronous" stop reasons, for example the breakpoint
    // command on internal breakpoints.  If a synchronous stop reason says we should not stop, then we don't have to
    // do any more work on this stop.
    StopInfoSP private_stop_info (GetPrivateStopInfo());
    if (private_stop_info && private_stop_info->ShouldStopSynchronous(event_ptr) == false)
    {
        if (log)
            log->Printf ("StopInfo::ShouldStop async callback says we should not stop, returning ShouldStop of false.");
        return false;
    }

    // If we've already been restarted, don't query the plans since the state they would examine is not current.
    if (Process::ProcessEventData::GetRestartedFromEvent(event_ptr))
        return false;

    // Before the plans see the state of the world, calculate the current inlined depth.
    GetStackFrameList()->CalculateCurrentInlinedDepth();

    // If the base plan doesn't understand why we stopped, then we have to find a plan that does.
    // If that plan is still working, then we don't need to do any more work.  If the plan that explains 
    // the stop is done, then we should pop all the plans below it, and pop it, and then let the plans above it decide
    // whether they still need to do more work.
    
    bool done_processing_current_plan = false;
    
    if (!current_plan->PlanExplainsStop(event_ptr))
    {
        if (current_plan->TracerExplainsStop())
        {
            done_processing_current_plan = true;
            should_stop = false;
        }
        else
        {
            // If the current plan doesn't explain the stop, then find one that
            // does and let it handle the situation.
            ThreadPlan *plan_ptr = current_plan;
            while ((plan_ptr = GetPreviousPlan(plan_ptr)) != NULL)
            {
                if (plan_ptr->PlanExplainsStop(event_ptr))
                {
                    should_stop = plan_ptr->ShouldStop (event_ptr);

                    // plan_ptr explains the stop, next check whether plan_ptr is done, if so, then we should take it 
                    // and all the plans below it off the stack.

                    if (plan_ptr->MischiefManaged())
                    {
                        // We're going to pop the plans up to and including the plan that explains the stop.
                        ThreadPlan *prev_plan_ptr = GetPreviousPlan (plan_ptr);

                        do 
                        {
                            if (should_stop)
                                current_plan->WillStop();
                            PopPlan();
                        }
                        while ((current_plan = GetCurrentPlan()) != prev_plan_ptr);
                        // Now, if the responsible plan was not "Okay to discard" then we're done,
                        // otherwise we forward this to the next plan in the stack below.
                        if (plan_ptr->IsMasterPlan() && !plan_ptr->OkayToDiscard())
                            done_processing_current_plan = true;
                        else
                            done_processing_current_plan = false;
                    }
                    else
                        done_processing_current_plan = true;

                    break;
                }
            }
        }
    }

    if (!done_processing_current_plan)
    {
        bool over_ride_stop = current_plan->ShouldAutoContinue(event_ptr);

        if (log)
            log->Printf("Plan %s explains stop, auto-continue %i.",
                        current_plan->GetName(), over_ride_stop);

        // We're starting from the base plan, so just let it decide;
        if (PlanIsBasePlan(current_plan))
        {
            should_stop = current_plan->ShouldStop (event_ptr);
            if (log)
                log->Printf("Base plan says should stop: %i.", should_stop);
        }
        else
        {
            // Otherwise, don't let the base plan override what the other plans say to do, since
            // presumably if there were other plans they would know what to do...
            while (1)
            {
                if (PlanIsBasePlan(current_plan))
                    break;

                should_stop = current_plan->ShouldStop(event_ptr);
                if (log)
                    log->Printf("Plan %s should stop: %d.",
                                current_plan->GetName(), should_stop);
                if (current_plan->MischiefManaged())
                {
                    if (should_stop)
                        current_plan->WillStop();

                    // If a Master Plan wants to stop, and wants to stick on the stack, we let it.
                    // Otherwise, see if the plan's parent wants to stop.

                    if (should_stop && current_plan->IsMasterPlan() && !current_plan->OkayToDiscard())
                    {
                        PopPlan();
                        break;
                    }
                    else
                    {
                        PopPlan();

                        current_plan = GetCurrentPlan();
                        if (current_plan == NULL)
                        {
                            break;
                        }
                    }
                }
                else
                {
                    break;
                }
            }
        }

        if (over_ride_stop)
            should_stop = false;
    }

    // One other potential problem is that we set up a master plan, then stop in before it is complete - for instance
    // by hitting a breakpoint during a step-over - then do some step/finish/etc operations that wind up
    // past the end point condition of the initial plan.  We don't want to strand the original plan on the stack,
    // This code clears stale plans off the stack.

    if (should_stop)
    {
        ThreadPlan *plan_ptr = GetCurrentPlan();
        while (!PlanIsBasePlan(plan_ptr))
        {
            bool stale = plan_ptr->IsPlanStale ();
            ThreadPlan *examined_plan = plan_ptr;
            plan_ptr = GetPreviousPlan (examined_plan);

            if (stale)
            {
                if (log)
                    log->Printf("Plan %s being discarded in cleanup, it says it is already done.",
                                examined_plan->GetName());
                DiscardThreadPlansUpToPlan(examined_plan);
            }
        }
    }

    if (log)
    {
        StreamString s;
        s.IndentMore();
        DumpThreadPlans(&s);
        log->Printf ("Plan stack final state:\n%s", s.GetData());
        log->Printf ("vvvvvvvv Thread::ShouldStop End (returning %i) vvvvvvvv", should_stop);
    }
    return should_stop;
}

Vote
Thread::ShouldReportStop (Event* event_ptr)
{
    StateType thread_state = GetResumeState ();
    StateType temp_thread_state = GetTemporaryResumeState();
    
    Log *log(lldb_private::GetLogIfAllCategoriesSet (LIBLLDB_LOG_STEP));

    if (thread_state == eStateSuspended || thread_state == eStateInvalid)
    {
        if (log)
            log->Printf ("Thread::ShouldReportStop() tid = 0x%4.4" PRIx64 ": returning vote %i (state was suspended or invalid)", GetID(), eVoteNoOpinion);
        return eVoteNoOpinion;
    }

    if (temp_thread_state == eStateSuspended || temp_thread_state == eStateInvalid)
    {
        if (log)
            log->Printf ("Thread::ShouldReportStop() tid = 0x%4.4" PRIx64 ": returning vote %i (temporary state was suspended or invalid)", GetID(), eVoteNoOpinion);
        return eVoteNoOpinion;
    }

    if (!ThreadStoppedForAReason())
    {
        if (log)
            log->Printf ("Thread::ShouldReportStop() tid = 0x%4.4" PRIx64 ": returning vote %i (thread didn't stop for a reason.)", GetID(), eVoteNoOpinion);
        return eVoteNoOpinion;
    }

    if (m_completed_plan_stack.size() > 0)
    {
        // Don't use GetCompletedPlan here, since that suppresses private plans.
        if (log)
            log->Printf ("Thread::ShouldReportStop() tid = 0x%4.4" PRIx64 ": returning vote  for complete stack's back plan", GetID());
        return m_completed_plan_stack.back()->ShouldReportStop (event_ptr);
    }
    else
    {
        Vote thread_vote = eVoteNoOpinion;
        ThreadPlan *plan_ptr = GetCurrentPlan();
        while (1)
        {
            if (plan_ptr->PlanExplainsStop(event_ptr))
            {
                thread_vote = plan_ptr->ShouldReportStop(event_ptr);
                break;
            }
            if (PlanIsBasePlan(plan_ptr))
                break;
            else
                plan_ptr = GetPreviousPlan(plan_ptr);
        }
        if (log)
            log->Printf ("Thread::ShouldReportStop() tid = 0x%4.4" PRIx64 ": returning vote %i for current plan", GetID(), thread_vote);

        return thread_vote;
    }
}

Vote
Thread::ShouldReportRun (Event* event_ptr)
{
    StateType thread_state = GetResumeState ();

    if (thread_state == eStateSuspended
            || thread_state == eStateInvalid)
    {
        return eVoteNoOpinion;
    }

    Log *log(lldb_private::GetLogIfAllCategoriesSet (LIBLLDB_LOG_STEP));
    if (m_completed_plan_stack.size() > 0)
    {
        // Don't use GetCompletedPlan here, since that suppresses private plans.
        if (log)
            log->Printf ("Current Plan for thread %d(%p) (0x%4.4" PRIx64 ", %s): %s being asked whether we should report run.",
                         GetIndexID(), static_cast<void*>(this), GetID(),
                         StateAsCString(GetTemporaryResumeState()),
                         m_completed_plan_stack.back()->GetName());

        return m_completed_plan_stack.back()->ShouldReportRun (event_ptr);
    }
    else
    {
        if (log)
            log->Printf ("Current Plan for thread %d(%p) (0x%4.4" PRIx64 ", %s): %s being asked whether we should report run.",
                         GetIndexID(), static_cast<void*>(this), GetID(),
                         StateAsCString(GetTemporaryResumeState()),
                         GetCurrentPlan()->GetName());

        return GetCurrentPlan()->ShouldReportRun (event_ptr);
     }
}

bool
Thread::MatchesSpec (const ThreadSpec *spec)
{
    if (spec == NULL)
        return true;
        
    return spec->ThreadPassesBasicTests(*this);
}

void
Thread::PushPlan (ThreadPlanSP &thread_plan_sp)
{
    if (thread_plan_sp)
    {
        // If the thread plan doesn't already have a tracer, give it its parent's tracer:
        if (!thread_plan_sp->GetThreadPlanTracer())
            thread_plan_sp->SetThreadPlanTracer(m_plan_stack.back()->GetThreadPlanTracer());
        m_plan_stack.push_back (thread_plan_sp);

        thread_plan_sp->DidPush();

        Log *log(lldb_private::GetLogIfAllCategoriesSet (LIBLLDB_LOG_STEP));
        if (log)
        {
            StreamString s;
            thread_plan_sp->GetDescription (&s, lldb::eDescriptionLevelFull);
            log->Printf("Thread::PushPlan(0x%p): \"%s\", tid = 0x%4.4" PRIx64 ".",
                        static_cast<void*>(this), s.GetData(),
                        thread_plan_sp->GetThread().GetID());
        }
    }
}

void
Thread::PopPlan ()
{
    Log *log(lldb_private::GetLogIfAllCategoriesSet (LIBLLDB_LOG_STEP));

    if (m_plan_stack.size() <= 1)
        return;
    else
    {
        ThreadPlanSP &plan = m_plan_stack.back();
        if (log)
        {
            log->Printf("Popping plan: \"%s\", tid = 0x%4.4" PRIx64 ".", plan->GetName(), plan->GetThread().GetID());
        }
        m_completed_plan_stack.push_back (plan);
        plan->WillPop();
        m_plan_stack.pop_back();
    }
}

void
Thread::DiscardPlan ()
{
    Log *log(lldb_private::GetLogIfAllCategoriesSet (LIBLLDB_LOG_STEP));
    if (m_plan_stack.size() > 1)
    {
        ThreadPlanSP &plan = m_plan_stack.back();
        if (log)
            log->Printf("Discarding plan: \"%s\", tid = 0x%4.4" PRIx64 ".", plan->GetName(), plan->GetThread().GetID());

        m_discarded_plan_stack.push_back (plan);
        plan->WillPop();
        m_plan_stack.pop_back();
    }
}

ThreadPlan *
Thread::GetCurrentPlan ()
{
    // There will always be at least the base plan.  If somebody is mucking with a
    // thread with an empty plan stack, we should assert right away.
    if (m_plan_stack.empty())
        return NULL;
    return m_plan_stack.back().get();
}

ThreadPlanSP
Thread::GetCompletedPlan ()
{
    ThreadPlanSP empty_plan_sp;
    if (!m_completed_plan_stack.empty())
    {
        for (int i = m_completed_plan_stack.size() - 1; i >= 0; i--)
        {
            ThreadPlanSP completed_plan_sp;
            completed_plan_sp = m_completed_plan_stack[i];
            if (!completed_plan_sp->GetPrivate ())
            return completed_plan_sp;
        }
    }
    return empty_plan_sp;
}

ValueObjectSP
Thread::GetReturnValueObject (bool *is_swift_error_value)
{
    if (is_swift_error_value)
        *is_swift_error_value = false;

    if (!m_completed_plan_stack.empty())
    {
        for (int i = m_completed_plan_stack.size() - 1; i >= 0; i--)
        {
            ValueObjectSP return_valobj_sp;
            return_valobj_sp = m_completed_plan_stack[i]->GetReturnValueObject();
            if (return_valobj_sp)
            {
                if (is_swift_error_value)
                    *is_swift_error_value = m_completed_plan_stack[i]->IsReturnValueSwiftErrorValue();
                return return_valobj_sp;
            }
        }
    }
    return ValueObjectSP();
}

ExpressionVariableSP
Thread::GetExpressionVariable ()
{
    if (!m_completed_plan_stack.empty())
    {
        for (int i = m_completed_plan_stack.size() - 1; i >= 0; i--)
        {
            ExpressionVariableSP expression_variable_sp;
            expression_variable_sp = m_completed_plan_stack[i]->GetExpressionVariable();
            if (expression_variable_sp)
                return expression_variable_sp;
        }
    }
    return ExpressionVariableSP();
}

bool
Thread::IsThreadPlanDone (ThreadPlan *plan)
{
    if (!m_completed_plan_stack.empty())
    {
        for (int i = m_completed_plan_stack.size() - 1; i >= 0; i--)
        {
            if (m_completed_plan_stack[i].get() == plan)
                return true;
        }
    }
    return false;
}

bool
Thread::WasThreadPlanDiscarded (ThreadPlan *plan)
{
    if (!m_discarded_plan_stack.empty())
    {
        for (int i = m_discarded_plan_stack.size() - 1; i >= 0; i--)
        {
            if (m_discarded_plan_stack[i].get() == plan)
                return true;
        }
    }
    return false;
}

ThreadPlan *
Thread::GetPreviousPlan (ThreadPlan *current_plan)
{
    if (current_plan == NULL)
        return NULL;

    int stack_size = m_completed_plan_stack.size();
    for (int i = stack_size - 1; i > 0; i--)
    {
        if (current_plan == m_completed_plan_stack[i].get())
            return m_completed_plan_stack[i-1].get();
    }

    if (stack_size > 0 && m_completed_plan_stack[0].get() == current_plan)
    {
        if (m_plan_stack.size() > 0)
            return m_plan_stack.back().get();
        else
            return NULL;
    }

    stack_size = m_plan_stack.size();
    for (int i = stack_size - 1; i > 0; i--)
    {
        if (current_plan == m_plan_stack[i].get())
            return m_plan_stack[i-1].get();
    }
    return NULL;
}

void
Thread::QueueThreadPlan (ThreadPlanSP &thread_plan_sp, bool abort_other_plans)
{
    if (abort_other_plans)
       DiscardThreadPlans(true);

    PushPlan (thread_plan_sp);
}

void
Thread::EnableTracer (bool value, bool single_stepping)
{
    int stack_size = m_plan_stack.size();
    for (int i = 0; i < stack_size; i++)
    {
        if (m_plan_stack[i]->GetThreadPlanTracer())
        {
            m_plan_stack[i]->GetThreadPlanTracer()->EnableTracing(value);
            m_plan_stack[i]->GetThreadPlanTracer()->EnableSingleStep(single_stepping);
        }
    }
}

void
Thread::SetTracer (lldb::ThreadPlanTracerSP &tracer_sp)
{
    int stack_size = m_plan_stack.size();
    for (int i = 0; i < stack_size; i++)
        m_plan_stack[i]->SetThreadPlanTracer(tracer_sp);
}

bool
Thread::DiscardUserThreadPlansUpToIndex (uint32_t thread_index)
{
    // Count the user thread plans from the back end to get the number of the one we want
    // to discard:

    uint32_t idx = 0;
    ThreadPlan *up_to_plan_ptr = nullptr;

    for (ThreadPlanSP plan_sp : m_plan_stack)
    {
        if (plan_sp->GetPrivate())
            continue;
        if (idx == thread_index)
        {
            up_to_plan_ptr = plan_sp.get();
            break;
        }
        else
            idx++;
    }

    if (up_to_plan_ptr == nullptr)
        return false;

    DiscardThreadPlansUpToPlan(up_to_plan_ptr);
    return true;
}

void
Thread::DiscardThreadPlansUpToPlan (lldb::ThreadPlanSP &up_to_plan_sp)
{
    DiscardThreadPlansUpToPlan (up_to_plan_sp.get());
}

void
Thread::DiscardThreadPlansUpToPlan (ThreadPlan *up_to_plan_ptr)
{
    Log *log(lldb_private::GetLogIfAllCategoriesSet (LIBLLDB_LOG_STEP));
    if (log)
        log->Printf("Discarding thread plans for thread tid = 0x%4.4" PRIx64 ", up to %p",
                    GetID(), static_cast<void*>(up_to_plan_ptr));

    int stack_size = m_plan_stack.size();

    // If the input plan is NULL, discard all plans.  Otherwise make sure this plan is in the
    // stack, and if so discard up to and including it.

    if (up_to_plan_ptr == NULL)
    {
        for (int i = stack_size - 1; i > 0; i--)
            DiscardPlan();
    }
    else
    {
        bool found_it = false;
        for (int i = stack_size - 1; i > 0; i--)
        {
            if (m_plan_stack[i].get() == up_to_plan_ptr)
                found_it = true;
        }
        if (found_it)
        {
            bool last_one = false;
            for (int i = stack_size - 1; i > 0 && !last_one ; i--)
            {
                if (GetCurrentPlan() == up_to_plan_ptr)
                    last_one = true;
                DiscardPlan();
            }
        }
    }
}

void
Thread::DiscardThreadPlans(bool force)
{
    Log *log(lldb_private::GetLogIfAllCategoriesSet (LIBLLDB_LOG_STEP));
    if (log)
    {
        log->Printf("Discarding thread plans for thread (tid = 0x%4.4" PRIx64 ", force %d)", GetID(), force);
    }

    if (force)
    {
        int stack_size = m_plan_stack.size();
        for (int i = stack_size - 1; i > 0; i--)
        {
            DiscardPlan();
        }
        return;
    }

    while (1)
    {
        int master_plan_idx;
        bool discard = true;

        // Find the first master plan, see if it wants discarding, and if yes discard up to it.
        for (master_plan_idx = m_plan_stack.size() - 1; master_plan_idx >= 0; master_plan_idx--)
        {
            if (m_plan_stack[master_plan_idx]->IsMasterPlan())
            {
                discard = m_plan_stack[master_plan_idx]->OkayToDiscard();
                break;
            }
        }

        if (discard)
        {
            // First pop all the dependent plans:
            for (int i = m_plan_stack.size() - 1; i > master_plan_idx; i--)
            {
                // FIXME: Do we need a finalize here, or is the rule that "PrepareForStop"
                // for the plan leaves it in a state that it is safe to pop the plan
                // with no more notice?
                DiscardPlan();
            }

            // Now discard the master plan itself.
            // The bottom-most plan never gets discarded.  "OkayToDiscard" for it means
            // discard it's dependent plans, but not it...
            if (master_plan_idx > 0)
            {
                DiscardPlan();
            }
        }
        else
        {
            // If the master plan doesn't want to get discarded, then we're done.
            break;
        }
    }
}

bool
Thread::PlanIsBasePlan (ThreadPlan *plan_ptr)
{
    if (plan_ptr->IsBasePlan())
        return true;
    else if (m_plan_stack.size() == 0)
        return false;
    else
       return m_plan_stack[0].get() == plan_ptr;
}

Error
Thread::UnwindInnermostExpression()
{
    Error error;
    int stack_size = m_plan_stack.size();
    
    // If the input plan is NULL, discard all plans.  Otherwise make sure this plan is in the
    // stack, and if so discard up to and including it.
    
    for (int i = stack_size - 1; i > 0; i--)
    {
        if (m_plan_stack[i]->GetKind() == ThreadPlan::eKindCallFunction)
        {
            DiscardThreadPlansUpToPlan(m_plan_stack[i].get());
            return error;
        }
    }
    error.SetErrorString("No expressions currently active on this thread");
    return error;
}

ThreadPlanSP
Thread::QueueFundamentalPlan (bool abort_other_plans)
{
    ThreadPlanSP thread_plan_sp (new ThreadPlanBase(*this));
    QueueThreadPlan (thread_plan_sp, abort_other_plans);
    return thread_plan_sp;
}

ThreadPlanSP
Thread::QueueThreadPlanForStepSingleInstruction(bool step_over,
                                                bool abort_other_plans,
                                                bool stop_other_threads)
{
    ThreadPlanSP thread_plan_sp (new ThreadPlanStepInstruction (*this, step_over, stop_other_threads, eVoteNoOpinion, eVoteNoOpinion));
    QueueThreadPlan (thread_plan_sp, abort_other_plans);
    return thread_plan_sp;
}

ThreadPlanSP
Thread::QueueThreadPlanForStepOverRange(bool abort_other_plans,
                                        const AddressRange &range,
                                        const SymbolContext &addr_context,
                                        lldb::RunMode stop_other_threads,
                                        LazyBool step_out_avoids_code_withoug_debug_info)
{
    ThreadPlanSP thread_plan_sp;
    thread_plan_sp.reset (new ThreadPlanStepOverRange (*this, range, addr_context, stop_other_threads, step_out_avoids_code_withoug_debug_info));
    
    QueueThreadPlan (thread_plan_sp, abort_other_plans);
    return thread_plan_sp;
}

ThreadPlanSP
Thread::QueueThreadPlanForStepInRange(bool abort_other_plans,
                                      const AddressRange &range,
                                      const SymbolContext &addr_context,
                                      const char *step_in_target,
                                      lldb::RunMode stop_other_threads,
                                      LazyBool step_in_avoids_code_without_debug_info,
                                      LazyBool step_out_avoids_code_without_debug_info)
{
    ThreadPlanSP thread_plan_sp (new ThreadPlanStepInRange (*this,
                                                             range,
                                                             addr_context,
                                                             stop_other_threads,
                                                             step_in_avoids_code_without_debug_info,
                                                             step_out_avoids_code_without_debug_info));
    ThreadPlanStepInRange *plan = static_cast<ThreadPlanStepInRange *>(thread_plan_sp.get());
    
    if (step_in_target)
        plan->SetStepInTarget(step_in_target);

    QueueThreadPlan (thread_plan_sp, abort_other_plans);
    return thread_plan_sp;
}

ThreadPlanSP
Thread::QueueThreadPlanForStepOut(bool abort_other_plans,
                                  SymbolContext *addr_context,
                                  bool first_insn,
                                  bool stop_other_threads,
                                  Vote stop_vote,
                                  Vote run_vote,
                                  uint32_t frame_idx,
                                  LazyBool step_out_avoids_code_withoug_debug_info)
{
    ThreadPlanSP thread_plan_sp (new ThreadPlanStepOut (*this, 
                                                        addr_context, 
                                                        first_insn, 
                                                        stop_other_threads, 
                                                        stop_vote, 
                                                        run_vote, 
                                                        frame_idx,
                                                        step_out_avoids_code_withoug_debug_info));
    
    if (thread_plan_sp->ValidatePlan(NULL))
    {
        QueueThreadPlan (thread_plan_sp, abort_other_plans);
        return thread_plan_sp;
    }
    else
    {
        return ThreadPlanSP();
    }
}

ThreadPlanSP
Thread::QueueThreadPlanForStepOutNoShouldStop(bool abort_other_plans,
                                              SymbolContext *addr_context,
                                              bool first_insn,
                                              bool stop_other_threads,
                                              Vote stop_vote,
                                              Vote run_vote,
                                              uint32_t frame_idx)
{
    ThreadPlanSP thread_plan_sp(new ThreadPlanStepOut (*this,
                                                        addr_context, 
                                                        first_insn, 
                                                        stop_other_threads, 
                                                        stop_vote, 
                                                        run_vote, 
                                                        frame_idx,
                                                        eLazyBoolNo));

    ThreadPlanStepOut *new_plan = static_cast<ThreadPlanStepOut *>(thread_plan_sp.get());
    new_plan->ClearShouldStopHereCallbacks();

    if (thread_plan_sp->ValidatePlan(NULL))
    {
        QueueThreadPlan (thread_plan_sp, abort_other_plans);
        return thread_plan_sp;
    }
    else
    {
        return ThreadPlanSP();
    }
}

ThreadPlanSP
Thread::QueueThreadPlanForStepThrough (StackID &return_stack_id, bool abort_other_plans, bool stop_other_threads)
{
    ThreadPlanSP thread_plan_sp(new ThreadPlanStepThrough (*this, return_stack_id, stop_other_threads));
    if (!thread_plan_sp || !thread_plan_sp->ValidatePlan (NULL))
        return ThreadPlanSP();

    QueueThreadPlan (thread_plan_sp, abort_other_plans);
    return thread_plan_sp;
}

ThreadPlanSP
Thread::QueueThreadPlanForRunToAddress (bool abort_other_plans,
                                        Address &target_addr,
                                        bool stop_other_threads)
{
    ThreadPlanSP thread_plan_sp (new ThreadPlanRunToAddress (*this, target_addr, stop_other_threads));
    QueueThreadPlan (thread_plan_sp, abort_other_plans);
    return thread_plan_sp;
}

ThreadPlanSP
Thread::QueueThreadPlanForStepUntil (bool abort_other_plans,
                                     lldb::addr_t *address_list,
                                     size_t num_addresses,
                                     bool stop_other_threads,
                                     uint32_t frame_idx)
{
    ThreadPlanSP thread_plan_sp (new ThreadPlanStepUntil (*this, address_list, num_addresses, stop_other_threads, frame_idx));
    QueueThreadPlan (thread_plan_sp, abort_other_plans);
    return thread_plan_sp;

}

lldb::ThreadPlanSP
Thread::QueueThreadPlanForStepScripted (bool abort_other_plans,
                                        const char *class_name,
                                        bool stop_other_threads)
{
    ThreadPlanSP thread_plan_sp (new ThreadPlanPython (*this, class_name));
    QueueThreadPlan (thread_plan_sp, abort_other_plans);
    // This seems a little funny, but I don't want to have to split up the constructor and the
    // DidPush in the scripted plan, that seems annoying.
    // That means the constructor has to be in DidPush.
    // So I have to validate the plan AFTER pushing it, and then take it off again...
    if (!thread_plan_sp->ValidatePlan(nullptr))
    {
        DiscardThreadPlansUpToPlan(thread_plan_sp);
        return ThreadPlanSP();
    }
    else
        return thread_plan_sp;
}

uint32_t
Thread::GetIndexID () const
{
    return m_index_id;
}

static void
PrintPlanElement (Stream *s, const ThreadPlanSP &plan, lldb::DescriptionLevel desc_level, int32_t elem_idx)
{
        s->IndentMore();
        s->Indent();
        s->Printf ("Element %d: ", elem_idx);
        plan->GetDescription (s, desc_level);
        s->EOL();
        s->IndentLess();
}

static void
PrintPlanStack (Stream *s, const std::vector<lldb::ThreadPlanSP> &plan_stack, lldb::DescriptionLevel desc_level, bool include_internal)
{
    int32_t print_idx = 0;
    for (ThreadPlanSP plan_sp : plan_stack)
    {
        if (include_internal || !plan_sp->GetPrivate())
        {
            PrintPlanElement (s, plan_sp, desc_level, print_idx++);
        }
    }
}

void
Thread::DumpThreadPlans (Stream *s,
                         lldb::DescriptionLevel desc_level,
                         bool include_internal,
                         bool ignore_boring_threads) const
{
    uint32_t stack_size;

    if (ignore_boring_threads)
    {
        uint32_t stack_size = m_plan_stack.size();
        uint32_t completed_stack_size = m_completed_plan_stack.size();
        uint32_t discarded_stack_size = m_discarded_plan_stack.size();
        if (stack_size == 1 && completed_stack_size == 0 && discarded_stack_size == 0)
        {
            s->Printf ("thread #%u: tid = 0x%4.4" PRIx64 "\n", GetIndexID(), GetID());
            s->IndentMore();
            s->Indent();
            s->Printf("No active thread plans\n");
            s->IndentLess();
            return;
        }
    }

    s->Indent();
    s->Printf ("thread #%u: tid = 0x%4.4" PRIx64 ":\n", GetIndexID(), GetID());
    s->IndentMore();
    s->Indent();
    s->Printf ("Active plan stack:\n");
    PrintPlanStack (s, m_plan_stack, desc_level, include_internal);

    stack_size = m_completed_plan_stack.size();
    if (stack_size > 0)
    {
        s->Indent();
        s->Printf ("Completed Plan Stack:\n");
        PrintPlanStack (s, m_completed_plan_stack, desc_level, include_internal);
    }

    stack_size = m_discarded_plan_stack.size();
    if (stack_size > 0)
    {
        s->Indent();
        s->Printf ("Discarded Plan Stack:\n");
        PrintPlanStack (s, m_discarded_plan_stack, desc_level, include_internal);
    }

    s->IndentLess();
}

TargetSP
Thread::CalculateTarget ()
{
    TargetSP target_sp;
    ProcessSP process_sp(GetProcess());
    if (process_sp)
        target_sp = process_sp->CalculateTarget();
    return target_sp;
    
}

ProcessSP
Thread::CalculateProcess ()
{
    return GetProcess();
}

ThreadSP
Thread::CalculateThread ()
{
    return shared_from_this();
}

StackFrameSP
Thread::CalculateStackFrame ()
{
    return StackFrameSP();
}

void
Thread::CalculateExecutionContext (ExecutionContext &exe_ctx)
{
    exe_ctx.SetContext (shared_from_this());
}

StackFrameListSP
Thread::GetStackFrameList ()
{
    StackFrameListSP frame_list_sp;
    Mutex::Locker locker(m_frame_mutex);
    if (m_curr_frames_sp)
    {
        frame_list_sp = m_curr_frames_sp;
    }
    else
    {
        frame_list_sp.reset(new StackFrameList (*this, m_prev_frames_sp, true));
        m_curr_frames_sp = frame_list_sp;
    }
    return frame_list_sp;
}

void
Thread::ClearStackFrames ()
{
    Mutex::Locker locker(m_frame_mutex);

    Unwind *unwinder = GetUnwinder ();
    if (unwinder)
        unwinder->Clear();

    // Only store away the old "reference" StackFrameList if we got all its frames:
    // FIXME: At some point we can try to splice in the frames we have fetched into
    // the new frame as we make it, but let's not try that now.
    if (m_curr_frames_sp && m_curr_frames_sp->GetAllFramesFetched())
        m_prev_frames_sp.swap (m_curr_frames_sp);
    m_curr_frames_sp.reset();

    m_extended_info.reset();
    m_extended_info_fetched = false;
}

lldb::StackFrameSP
Thread::GetFrameWithConcreteFrameIndex (uint32_t unwind_idx)
{
    return GetStackFrameList()->GetFrameWithConcreteFrameIndex (unwind_idx);
}

Error
Thread::ReturnFromFrameWithIndex (uint32_t frame_idx, lldb::ValueObjectSP return_value_sp, bool broadcast)
{
    StackFrameSP frame_sp = GetStackFrameAtIndex (frame_idx);
    Error return_error;
    
    if (!frame_sp)
    {
        return_error.SetErrorStringWithFormat("Could not find frame with index %d in thread 0x%" PRIx64 ".", frame_idx, GetID());
    }
    
    return ReturnFromFrame(frame_sp, return_value_sp, broadcast);
}

Error
Thread::ReturnFromFrame (lldb::StackFrameSP frame_sp, lldb::ValueObjectSP return_value_sp, bool broadcast)
{
    Error return_error;
    
    if (!frame_sp)
    {
        return_error.SetErrorString("Can't return to a null frame.");
        return return_error;
    }
    
    Thread *thread = frame_sp->GetThread().get();
    uint32_t older_frame_idx = frame_sp->GetFrameIndex() + 1;
    StackFrameSP older_frame_sp = thread->GetStackFrameAtIndex(older_frame_idx);
    if (!older_frame_sp)
    {
        return_error.SetErrorString("No older frame to return to.");
        return return_error;
    }
    
    if (return_value_sp)
    {    
        lldb::ABISP abi = thread->GetProcess()->GetABI();
        if (!abi)
        {
            return_error.SetErrorString("Could not find ABI to set return value.");
            return return_error;
        }
        SymbolContext sc = frame_sp->GetSymbolContext(eSymbolContextFunction);
        
        // FIXME: ValueObject::Cast doesn't currently work correctly, at least not for scalars.
        // Turn that back on when that works.
        if (/* DISABLES CODE */ (0) && sc.function != NULL)
        {
            Type *function_type = sc.function->GetType();
            if (function_type)
            {
                CompilerType return_type = sc.function->GetCompilerType().GetFunctionReturnType();
                if (return_type)
                {
                    StreamString s;
                    return_type.DumpTypeDescription(&s);
                    ValueObjectSP cast_value_sp = return_value_sp->Cast(return_type);
                    if (cast_value_sp)
                    {
                        cast_value_sp->SetFormat(eFormatHex);
                        return_value_sp = cast_value_sp;
                    }
                }
            }
        }

        return_error = abi->SetReturnValueObject(older_frame_sp, return_value_sp);
        if (!return_error.Success())
            return return_error;
    }
    
    // Now write the return registers for the chosen frame:
    // Note, we can't use ReadAllRegisterValues->WriteAllRegisterValues, since the read & write
    // cook their data
    
    StackFrameSP youngest_frame_sp = thread->GetStackFrameAtIndex(0);
    if (youngest_frame_sp)
    {
        lldb::RegisterContextSP reg_ctx_sp (youngest_frame_sp->GetRegisterContext());
        if (reg_ctx_sp)
        {
            bool copy_success = reg_ctx_sp->CopyFromRegisterContext(older_frame_sp->GetRegisterContext());
            if (copy_success)
            {
                thread->DiscardThreadPlans(true);
                thread->ClearStackFrames();
                if (broadcast && EventTypeHasListeners(eBroadcastBitStackChanged))
                    BroadcastEvent(eBroadcastBitStackChanged, new ThreadEventData (this->shared_from_this()));
            }
            else
            {
                return_error.SetErrorString("Could not reset register values.");
            }
        }
        else
        {
            return_error.SetErrorString("Frame has no register context.");
        }
    }
    else
    {
        return_error.SetErrorString("Returned past top frame.");
    }
    return return_error;
}

static void DumpAddressList (Stream &s, const std::vector<Address> &list, ExecutionContextScope *exe_scope)
{
    for (size_t n=0;n<list.size();n++)
    {
        s << "\t";
        list[n].Dump (&s, exe_scope, Address::DumpStyleResolvedDescription, Address::DumpStyleSectionNameOffset);
        s << "\n";
    }
}

Error
Thread::JumpToLine (const FileSpec &file, uint32_t line, bool can_leave_function, std::string *warnings)
{
    ExecutionContext exe_ctx (GetStackFrameAtIndex(0));
    Target *target = exe_ctx.GetTargetPtr();
    TargetSP target_sp = exe_ctx.GetTargetSP();
    RegisterContext *reg_ctx = exe_ctx.GetRegisterContext();
    StackFrame *frame = exe_ctx.GetFramePtr();
    const SymbolContext &sc = frame->GetSymbolContext(eSymbolContextFunction);

    // Find candidate locations.
    std::vector<Address> candidates, within_function, outside_function;
    target->GetImages().FindAddressesForLine (target_sp, file, line, sc.function, within_function, outside_function);

    // If possible, we try and stay within the current function.
    // Within a function, we accept multiple locations (optimized code may do this,
    // there's no solution here so we do the best we can).
    // However if we're trying to leave the function, we don't know how to pick the
    // right location, so if there's more than one then we bail.
    if (!within_function.empty())
        candidates = within_function;
    else if (outside_function.size() == 1 && can_leave_function)
        candidates = outside_function;

    // Check if we got anything.
    if (candidates.empty())
    {
        if (outside_function.empty())
        {
            return Error("Cannot locate an address for %s:%i.",
                         file.GetFilename().AsCString(), line);
        }
        else if (outside_function.size() == 1)
        {
            return Error("%s:%i is outside the current function.",
                         file.GetFilename().AsCString(), line);
        }
        else
        {
            StreamString sstr;
            DumpAddressList(sstr, outside_function, target);
            return Error("%s:%i has multiple candidate locations:\n%s",
                         file.GetFilename().AsCString(), line, sstr.GetString().c_str());
        }
    }

    // Accept the first location, warn about any others.
    Address dest = candidates[0];
    if (warnings && candidates.size() > 1)
    {
        StreamString sstr;
        sstr.Printf("%s:%i appears multiple times in this function, selecting the first location:\n",
                     file.GetFilename().AsCString(), line);
        DumpAddressList(sstr, candidates, target);
        *warnings = sstr.GetString();
    }

    if (!reg_ctx->SetPC (dest))
        return Error("Cannot change PC to target address.");

    return Error();
}

void
Thread::DumpUsingSettingsFormat (Stream &strm, uint32_t frame_idx)
{
    ExecutionContext exe_ctx (shared_from_this());
    Process *process = exe_ctx.GetProcessPtr();
    if (process == NULL)
        return;

    StackFrameSP frame_sp;
    SymbolContext frame_sc;
    if (frame_idx != LLDB_INVALID_FRAME_ID)
    {
        frame_sp = GetStackFrameAtIndex (frame_idx);
        if (frame_sp)
        {
            exe_ctx.SetFrameSP(frame_sp);
            frame_sc = frame_sp->GetSymbolContext(eSymbolContextEverything);
        }
    }

    const FormatEntity::Entry *thread_format = exe_ctx.GetTargetRef().GetDebugger().GetThreadFormat();
    assert (thread_format);
    
    FormatEntity::Format(*thread_format,
                         strm,
                         frame_sp ? &frame_sc : NULL,
                         &exe_ctx,
                         NULL,
                         NULL,
                         false,
                         false);
}

void
Thread::SettingsInitialize ()
{
}

void
Thread::SettingsTerminate ()
{
}

lldb::addr_t
Thread::GetThreadPointer ()
{
    return LLDB_INVALID_ADDRESS;
}

addr_t
Thread::GetThreadLocalData (const ModuleSP module)
{
    // The default implementation is to ask the dynamic loader for it.
    // This can be overridden for specific platforms.
    DynamicLoader *loader = GetProcess()->GetDynamicLoader();
    if (loader)
        return loader->GetThreadLocalData (module, shared_from_this());
    else
        return LLDB_INVALID_ADDRESS;
}

bool
Thread::SafeToCallFunctions ()
{
    Process *process = GetProcess().get();
    if (process)
    {
        SystemRuntime *runtime = process->GetSystemRuntime ();
        if (runtime)
        {
            return runtime->SafeToCallFunctionsOnThisThread (shared_from_this());
        }
    }
    return true;
}

lldb::StackFrameSP
Thread::GetStackFrameSPForStackFramePtr (StackFrame *stack_frame_ptr)
{
    return GetStackFrameList()->GetStackFrameSPForStackFramePtr (stack_frame_ptr);
}

const char *
Thread::StopReasonAsCString (lldb::StopReason reason)
{
    switch (reason)
    {
    case eStopReasonInvalid:       return "invalid";
    case eStopReasonNone:          return "none";
    case eStopReasonTrace:         return "trace";
    case eStopReasonBreakpoint:    return "breakpoint";
    case eStopReasonWatchpoint:    return "watchpoint";
    case eStopReasonSignal:        return "signal";
    case eStopReasonException:     return "exception";
    case eStopReasonExec:          return "exec";
    case eStopReasonPlanComplete:  return "plan complete";
    case eStopReasonThreadExiting: return "thread exiting";
    case eStopReasonInstrumentation: return "instrumentation break";
    }

    static char unknown_state_string[64];
    snprintf(unknown_state_string, sizeof (unknown_state_string), "StopReason = %i", reason);
    return unknown_state_string;
}

const char *
Thread::RunModeAsCString (lldb::RunMode mode)
{
    switch (mode)
    {
    case eOnlyThisThread:     return "only this thread";
    case eAllThreads:         return "all threads";
    case eOnlyDuringStepping: return "only during stepping";
    }

    static char unknown_state_string[64];
    snprintf(unknown_state_string, sizeof (unknown_state_string), "RunMode = %i", mode);
    return unknown_state_string;
}

size_t
Thread::GetStatus (Stream &strm, uint32_t start_frame, uint32_t num_frames, uint32_t num_frames_with_source)
{
    ExecutionContext exe_ctx (shared_from_this());
    Target *target = exe_ctx.GetTargetPtr();
    Process *process = exe_ctx.GetProcessPtr();
    size_t num_frames_shown = 0;
    strm.Indent();
    bool is_selected = false;
    if (process)
    {
        if (process->GetThreadList().GetSelectedThread().get() == this)
            is_selected = true;
    }
    strm.Printf("%c ", is_selected ? '*' : ' ');
    if (target && target->GetDebugger().GetUseExternalEditor())
    {
        StackFrameSP frame_sp = GetStackFrameAtIndex(start_frame);
        if (frame_sp)
        {
            SymbolContext frame_sc(frame_sp->GetSymbolContext (eSymbolContextLineEntry));
            if (frame_sc.line_entry.line != 0 && frame_sc.line_entry.file)
            {
                Host::OpenFileInExternalEditor (frame_sc.line_entry.file, frame_sc.line_entry.line);
            }
        }
    }
    
    DumpUsingSettingsFormat (strm, start_frame);
    
    if (num_frames > 0)
    {
        strm.IndentMore();
        
        const bool show_frame_info = true;
        
        const char *selected_frame_marker = NULL;
        if (num_frames == 1 || (GetID() != GetProcess()->GetThreadList().GetSelectedThread()->GetID()))
            strm.IndentMore ();
        else
            selected_frame_marker = "* ";

        num_frames_shown = GetStackFrameList ()->GetStatus (strm,
                                                            start_frame, 
                                                            num_frames, 
                                                            show_frame_info, 
                                                            num_frames_with_source,
                                                            selected_frame_marker);
        if (num_frames == 1)
            strm.IndentLess();
        strm.IndentLess();
    }
    return num_frames_shown;
}

bool
Thread::GetDescription (Stream &strm, lldb::DescriptionLevel level, bool print_json_thread, bool print_json_stopinfo)
{
    DumpUsingSettingsFormat (strm, 0);
    strm.Printf("\n");

    StructuredData::ObjectSP thread_info = GetExtendedInfo();

    if (print_json_thread || print_json_stopinfo)
    {
        if (thread_info && print_json_thread)
        {
            thread_info->Dump (strm);
            strm.Printf("\n");
        }

        if (print_json_stopinfo && m_stop_info_sp)
        {
            StructuredData::ObjectSP stop_info = m_stop_info_sp->GetExtendedInfo();
            if (stop_info)
            {
                stop_info->Dump (strm);
                strm.Printf("\n");
            }
        }

        return true;
    }

    if (thread_info)
    {
        StructuredData::ObjectSP activity = thread_info->GetObjectForDotSeparatedPath("activity");
        StructuredData::ObjectSP breadcrumb = thread_info->GetObjectForDotSeparatedPath("breadcrumb");
        StructuredData::ObjectSP messages = thread_info->GetObjectForDotSeparatedPath("trace_messages");

        bool printed_activity = false;
        if (activity && activity->GetType() == StructuredData::Type::eTypeDictionary)
        {
            StructuredData::Dictionary *activity_dict = activity->GetAsDictionary();
            StructuredData::ObjectSP id = activity_dict->GetValueForKey("id");
            StructuredData::ObjectSP name = activity_dict->GetValueForKey("name");
            if (name && name->GetType() == StructuredData::Type::eTypeString
                && id && id->GetType() == StructuredData::Type::eTypeInteger)
            {
                strm.Printf("  Activity '%s', 0x%" PRIx64 "\n", name->GetAsString()->GetValue().c_str(), id->GetAsInteger()->GetValue());
            }
            printed_activity = true;
        }
        bool printed_breadcrumb = false;
        if (breadcrumb && breadcrumb->GetType() == StructuredData::Type::eTypeDictionary)
        {
            if (printed_activity)
                strm.Printf ("\n");
            StructuredData::Dictionary *breadcrumb_dict = breadcrumb->GetAsDictionary();
            StructuredData::ObjectSP breadcrumb_text = breadcrumb_dict->GetValueForKey ("name");
            if (breadcrumb_text && breadcrumb_text->GetType() == StructuredData::Type::eTypeString)
            {
                strm.Printf ("  Current Breadcrumb: %s\n", breadcrumb_text->GetAsString()->GetValue().c_str());
            }
            printed_breadcrumb = true;
        }
        if (messages && messages->GetType() == StructuredData::Type::eTypeArray)
        {
            if (printed_breadcrumb)
                strm.Printf("\n");
            StructuredData::Array *messages_array = messages->GetAsArray();
            const size_t msg_count = messages_array->GetSize();
            if (msg_count > 0)
            {
                strm.Printf ("  %zu trace messages:\n", msg_count);
                for (size_t i = 0; i < msg_count; i++)
                {
                    StructuredData::ObjectSP message = messages_array->GetItemAtIndex(i);
                    if (message && message->GetType() == StructuredData::Type::eTypeDictionary)
                    {
                        StructuredData::Dictionary *message_dict = message->GetAsDictionary();
                        StructuredData::ObjectSP message_text = message_dict->GetValueForKey ("message");
                        if (message_text && message_text->GetType() == StructuredData::Type::eTypeString)
                        {
                            strm.Printf ("    %s\n", message_text->GetAsString()->GetValue().c_str());
                        }
                    }
                }
            }
        }
    }

    return true;
}

size_t
Thread::GetStackFrameStatus (Stream& strm,
                             uint32_t first_frame,
                             uint32_t num_frames,
                             bool show_frame_info,
                             uint32_t num_frames_with_source)
{
    return GetStackFrameList()->GetStatus (strm,
                                           first_frame,
                                           num_frames,
                                           show_frame_info,
                                           num_frames_with_source);
}

Unwind *
Thread::GetUnwinder ()
{
    if (m_unwinder_ap.get() == NULL)
    {
        const ArchSpec target_arch (CalculateTarget()->GetArchitecture ());
        const llvm::Triple::ArchType machine = target_arch.GetMachine();
        switch (machine)
        {
            case llvm::Triple::x86_64:
            case llvm::Triple::x86:
            case llvm::Triple::arm:
            case llvm::Triple::aarch64:
            case llvm::Triple::thumb:
            case llvm::Triple::mips:
            case llvm::Triple::mipsel:
            case llvm::Triple::mips64:
            case llvm::Triple::mips64el:
            case llvm::Triple::ppc:
            case llvm::Triple::ppc64:
            case llvm::Triple::hexagon:
                m_unwinder_ap.reset (new UnwindLLDB (*this));
                break;
                
            default:
                if (target_arch.GetTriple().getVendor() == llvm::Triple::Apple)
                    m_unwinder_ap.reset (new UnwindMacOSXFrameBackchain (*this));
                break;
        }
    }
    return m_unwinder_ap.get();
}

void
Thread::Flush ()
{
    ClearStackFrames ();
    m_reg_context_sp.reset();
}

bool
Thread::IsStillAtLastBreakpointHit ()
{
    // If we are currently stopped at a breakpoint, always return that stopinfo and don't reset it.
    // This allows threads to maintain their breakpoint stopinfo, such as when thread-stepping in
    // multithreaded programs.
    if (m_stop_info_sp) {
        StopReason stop_reason = m_stop_info_sp->GetStopReason();
        if (stop_reason == lldb::eStopReasonBreakpoint) {
            uint64_t value = m_stop_info_sp->GetValue();
            lldb::RegisterContextSP reg_ctx_sp (GetRegisterContext());
            if (reg_ctx_sp)
            {
                lldb::addr_t pc = reg_ctx_sp->GetPC();
                BreakpointSiteSP bp_site_sp = GetProcess()->GetBreakpointSiteList().FindByAddress(pc);
                if (bp_site_sp &&
                    static_cast<break_id_t>(value) == bp_site_sp->GetID())
                    return true;
            }
        }
    }
    return false;
}

Error
Thread::StepIn (bool source_step,
                LazyBool step_in_avoids_code_without_debug_info,
                LazyBool step_out_avoids_code_without_debug_info)

{
    Error error;
    Process *process = GetProcess().get();
    if (StateIsStoppedState (process->GetState(), true))
    {
        StackFrameSP frame_sp = GetStackFrameAtIndex (0);
        ThreadPlanSP new_plan_sp;
        const lldb::RunMode run_mode = eOnlyThisThread;
        const bool abort_other_plans = false;
    
        if (source_step && frame_sp && frame_sp->HasDebugInformation ())
        {
            SymbolContext sc(frame_sp->GetSymbolContext(eSymbolContextEverything));
            new_plan_sp = QueueThreadPlanForStepInRange (abort_other_plans,
                                                         sc.line_entry.range,
                                                         sc,
                                                         NULL,
                                                         run_mode,
                                                         step_in_avoids_code_without_debug_info,
                                                         step_out_avoids_code_without_debug_info);
        }
        else
        {
            new_plan_sp = QueueThreadPlanForStepSingleInstruction (false,
                                                                   abort_other_plans,
                                                                   run_mode);
        }
        
        new_plan_sp->SetIsMasterPlan(true);
        new_plan_sp->SetOkayToDiscard(false);
        
        // Why do we need to set the current thread by ID here???
        process->GetThreadList().SetSelectedThreadByID (GetID());
        error = process->Resume();
    }
    else
    {
        error.SetErrorString("process not stopped");
    }
    return error;
}

Error
Thread::StepOver (bool source_step,
                LazyBool step_out_avoids_code_without_debug_info)
{
    Error error;
    Process *process = GetProcess().get();
    if (StateIsStoppedState (process->GetState(), true))
    {
        StackFrameSP frame_sp = GetStackFrameAtIndex (0);
        ThreadPlanSP new_plan_sp;
        
        const lldb::RunMode run_mode = eOnlyThisThread;
        const bool abort_other_plans = false;
        
        if (source_step && frame_sp && frame_sp->HasDebugInformation ())
        {
            SymbolContext sc(frame_sp->GetSymbolContext(eSymbolContextEverything));
            new_plan_sp = QueueThreadPlanForStepOverRange (abort_other_plans,
                                                           sc.line_entry.range,
                                                           sc,
                                                           run_mode,
                                                           step_out_avoids_code_without_debug_info);
        }
        else
        {
            new_plan_sp = QueueThreadPlanForStepSingleInstruction (true,
                                                                   abort_other_plans,
                                                                   run_mode);
        }
        
        new_plan_sp->SetIsMasterPlan(true);
        new_plan_sp->SetOkayToDiscard(false);
        
        // Why do we need to set the current thread by ID here???
        process->GetThreadList().SetSelectedThreadByID (GetID());
        error = process->Resume();
    }
    else
    {
        error.SetErrorString("process not stopped");
    }
    return error;
}

Error
Thread::StepOut ()
{
    Error error;
    Process *process = GetProcess().get();
    if (StateIsStoppedState (process->GetState(), true))
    {
        const bool first_instruction = false;
        const bool stop_other_threads = false;
        const bool abort_other_plans = false;

        ThreadPlanSP new_plan_sp(QueueThreadPlanForStepOut (abort_other_plans,
                                                            NULL,
                                                            first_instruction,
                                                            stop_other_threads,
                                                            eVoteYes,
                                                            eVoteNoOpinion,
                                                            0));
        
        new_plan_sp->SetIsMasterPlan(true);
        new_plan_sp->SetOkayToDiscard(false);
        
        // Why do we need to set the current thread by ID here???
        process->GetThreadList().SetSelectedThreadByID (GetID());
        error = process->Resume();
    }
    else
    {
        error.SetErrorString("process not stopped");
    }
    return error;
}<|MERGE_RESOLUTION|>--- conflicted
+++ resolved
@@ -728,24 +728,18 @@
     m_discarded_plan_stack.clear();
     m_override_should_notify = eLazyBoolCalculate;
 
-<<<<<<< HEAD
-=======
     StateType prev_resume_state = GetTemporaryResumeState();
 
->>>>>>> 07e574e6
     SetTemporaryResumeState(resume_state);
     
     lldb::ThreadSP backing_thread_sp (GetBackingThread ());
     if (backing_thread_sp)
         backing_thread_sp->SetTemporaryResumeState(resume_state);
 
-<<<<<<< HEAD
-=======
     // Make sure m_stop_info_sp is valid.  Don't do this for threads we suspended in the previous run.
     if (prev_resume_state != eStateSuspended)
         GetPrivateStopInfo();
     
->>>>>>> 07e574e6
     // This is a little dubious, but we are trying to limit how often we actually fetch stop info from
     // the target, 'cause that slows down single stepping.  So assume that if we got to the point where
     // we're about to resume, and we haven't yet had to fetch the stop reason, then it doesn't need to know
