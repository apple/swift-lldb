//===-- Thread.cpp ----------------------------------------------*- C++ -*-===//
//
// Part of the LLVM Project, under the Apache License v2.0 with LLVM Exceptions.
// See https://llvm.org/LICENSE.txt for license information.
// SPDX-License-Identifier: Apache-2.0 WITH LLVM-exception
//
//===----------------------------------------------------------------------===//

#include "lldb/Target/Thread.h"
#include "Plugins/Process/Utility/UnwindLLDB.h"
#include "Plugins/Process/Utility/UnwindMacOSXFrameBackchain.h"
#include "lldb/Breakpoint/BreakpointLocation.h"
#include "lldb/Core/Debugger.h"
#include "lldb/Core/FormatEntity.h"
#include "lldb/Core/Module.h"
#include "lldb/Core/ValueObject.h"
#include "lldb/Host/Host.h"
#include "lldb/Interpreter/OptionValueFileSpecList.h"
#include "lldb/Interpreter/OptionValueProperties.h"
#include "lldb/Interpreter/Property.h"
#include "lldb/Symbol/Function.h"
#include "lldb/Target/ABI.h"
#include "lldb/Target/DynamicLoader.h"
#include "lldb/Target/ExecutionContext.h"
#include "lldb/Target/LanguageRuntime.h"
#include "lldb/Target/Process.h"
#include "lldb/Target/RegisterContext.h"
#include "lldb/Target/StackFrameRecognizer.h"
#include "lldb/Target/StopInfo.h"
#include "lldb/Target/SystemRuntime.h"
#include "lldb/Target/Target.h"
#include "lldb/Target/ThreadPlan.h"
#include "lldb/Target/ThreadPlanBase.h"
#include "lldb/Target/ThreadPlanCallFunction.h"
#include "lldb/Target/ThreadPlanPython.h"
#include "lldb/Target/ThreadPlanRunToAddress.h"
#include "lldb/Target/ThreadPlanStepInRange.h"
#include "lldb/Target/ThreadPlanStepInstruction.h"
#include "lldb/Target/ThreadPlanStepOut.h"
#include "lldb/Target/ThreadPlanStepOverBreakpoint.h"
#include "lldb/Target/ThreadPlanStepOverRange.h"
#include "lldb/Target/ThreadPlanStepThrough.h"
#include "lldb/Target/ThreadPlanStepUntil.h"
#include "lldb/Target/ThreadSpec.h"
#include "lldb/Target/Unwind.h"
#include "lldb/Utility/Log.h"
#include "lldb/Utility/RegularExpression.h"
#include "lldb/Utility/State.h"
#include "lldb/Utility/Stream.h"
#include "lldb/Utility/StreamString.h"
#include "lldb/lldb-enumerations.h"

#include <memory>

using namespace lldb;
using namespace lldb_private;

const ThreadPropertiesSP &Thread::GetGlobalProperties() {
  // NOTE: intentional leak so we don't crash if global destructor chain gets
  // called as other threads still use the result of this function
  static ThreadPropertiesSP *g_settings_sp_ptr =
      new ThreadPropertiesSP(new ThreadProperties(true));
  return *g_settings_sp_ptr;
}

static constexpr PropertyDefinition g_properties[] = {
    {"step-in-avoid-nodebug", OptionValue::eTypeBoolean, true, true, nullptr,
     {},
     "If true, step-in will not stop in functions with no debug information."},
    {"step-out-avoid-nodebug", OptionValue::eTypeBoolean, true, false, nullptr,
     {}, "If true, when step-in/step-out/step-over leave the current frame, "
         "they will continue to step out till they come to a function with "
         "debug information. Passing a frame argument to step-out will "
         "override this option."},
    {"step-avoid-regexp", OptionValue::eTypeRegex, true, 0, "^std::", {},
     "A regular expression defining functions step-in won't stop in."},
    {"step-avoid-libraries", OptionValue::eTypeFileSpecList, true, 0, nullptr,
     {}, "A list of libraries that source stepping won't stop in."},
    {"trace-thread", OptionValue::eTypeBoolean, false, false, nullptr, {},
     "If true, this thread will single-step and log execution."},
    {"max-backtrace-depth", OptionValue::eTypeUInt64, false, 300000, nullptr,
     {}, "Maximum number of frames to backtrace."}};

enum {
  ePropertyStepInAvoidsNoDebug,
  ePropertyStepOutAvoidsNoDebug,
  ePropertyStepAvoidRegex,
  ePropertyStepAvoidLibraries,
  ePropertyEnableThreadTrace,
  ePropertyMaxBacktraceDepth
};

class ThreadOptionValueProperties : public OptionValueProperties {
public:
  ThreadOptionValueProperties(ConstString name)
      : OptionValueProperties(name) {}

  // This constructor is used when creating ThreadOptionValueProperties when it
  // is part of a new lldb_private::Thread instance. It will copy all current
  // global property values as needed
  ThreadOptionValueProperties(ThreadProperties *global_properties)
      : OptionValueProperties(*global_properties->GetValueProperties()) {}

  const Property *GetPropertyAtIndex(const ExecutionContext *exe_ctx,
                                     bool will_modify,
                                     uint32_t idx) const override {
    // When getting the value for a key from the thread options, we will always
    // try and grab the setting from the current thread if there is one. Else
    // we just use the one from this instance.
    if (exe_ctx) {
      Thread *thread = exe_ctx->GetThreadPtr();
      if (thread) {
        ThreadOptionValueProperties *instance_properties =
            static_cast<ThreadOptionValueProperties *>(
                thread->GetValueProperties().get());
        if (this != instance_properties)
          return instance_properties->ProtectedGetPropertyAtIndex(idx);
      }
    }
    return ProtectedGetPropertyAtIndex(idx);
  }
};

ThreadProperties::ThreadProperties(bool is_global) : Properties() {
  if (is_global) {
    m_collection_sp =
        std::make_shared<ThreadOptionValueProperties>(ConstString("thread"));
    m_collection_sp->Initialize(g_properties);
  } else
    m_collection_sp = std::make_shared<ThreadOptionValueProperties>(
        Thread::GetGlobalProperties().get());
}

ThreadProperties::~ThreadProperties() = default;

const RegularExpression *ThreadProperties::GetSymbolsToAvoidRegexp() {
  const uint32_t idx = ePropertyStepAvoidRegex;
  return m_collection_sp->GetPropertyAtIndexAsOptionValueRegex(nullptr, idx);
}

FileSpecList ThreadProperties::GetLibrariesToAvoid() const {
  const uint32_t idx = ePropertyStepAvoidLibraries;
  const OptionValueFileSpecList *option_value =
      m_collection_sp->GetPropertyAtIndexAsOptionValueFileSpecList(nullptr,
                                                                   false, idx);
  assert(option_value);
  return option_value->GetCurrentValue();
}

bool ThreadProperties::GetTraceEnabledState() const {
  const uint32_t idx = ePropertyEnableThreadTrace;
  return m_collection_sp->GetPropertyAtIndexAsBoolean(
      nullptr, idx, g_properties[idx].default_uint_value != 0);
}

bool ThreadProperties::GetStepInAvoidsNoDebug() const {
  const uint32_t idx = ePropertyStepInAvoidsNoDebug;
  return m_collection_sp->GetPropertyAtIndexAsBoolean(
      nullptr, idx, g_properties[idx].default_uint_value != 0);
}

bool ThreadProperties::GetStepOutAvoidsNoDebug() const {
  const uint32_t idx = ePropertyStepOutAvoidsNoDebug;
  return m_collection_sp->GetPropertyAtIndexAsBoolean(
      nullptr, idx, g_properties[idx].default_uint_value != 0);
}

uint64_t ThreadProperties::GetMaxBacktraceDepth() const {
  const uint32_t idx = ePropertyMaxBacktraceDepth;
  return m_collection_sp->GetPropertyAtIndexAsUInt64(
      nullptr, idx, g_properties[idx].default_uint_value != 0);
}

// Thread Event Data

ConstString Thread::ThreadEventData::GetFlavorString() {
  static ConstString g_flavor("Thread::ThreadEventData");
  return g_flavor;
}

Thread::ThreadEventData::ThreadEventData(const lldb::ThreadSP thread_sp)
    : m_thread_sp(thread_sp), m_stack_id() {}

Thread::ThreadEventData::ThreadEventData(const lldb::ThreadSP thread_sp,
                                         const StackID &stack_id)
    : m_thread_sp(thread_sp), m_stack_id(stack_id) {}

Thread::ThreadEventData::ThreadEventData() : m_thread_sp(), m_stack_id() {}

Thread::ThreadEventData::~ThreadEventData() = default;

void Thread::ThreadEventData::Dump(Stream *s) const {}

const Thread::ThreadEventData *
Thread::ThreadEventData::GetEventDataFromEvent(const Event *event_ptr) {
  if (event_ptr) {
    const EventData *event_data = event_ptr->GetData();
    if (event_data &&
        event_data->GetFlavor() == ThreadEventData::GetFlavorString())
      return static_cast<const ThreadEventData *>(event_ptr->GetData());
  }
  return nullptr;
}

ThreadSP Thread::ThreadEventData::GetThreadFromEvent(const Event *event_ptr) {
  ThreadSP thread_sp;
  const ThreadEventData *event_data = GetEventDataFromEvent(event_ptr);
  if (event_data)
    thread_sp = event_data->GetThread();
  return thread_sp;
}

StackID Thread::ThreadEventData::GetStackIDFromEvent(const Event *event_ptr) {
  StackID stack_id;
  const ThreadEventData *event_data = GetEventDataFromEvent(event_ptr);
  if (event_data)
    stack_id = event_data->GetStackID();
  return stack_id;
}

StackFrameSP
Thread::ThreadEventData::GetStackFrameFromEvent(const Event *event_ptr) {
  const ThreadEventData *event_data = GetEventDataFromEvent(event_ptr);
  StackFrameSP frame_sp;
  if (event_data) {
    ThreadSP thread_sp = event_data->GetThread();
    if (thread_sp) {
      frame_sp = thread_sp->GetStackFrameList()->GetFrameWithStackID(
          event_data->GetStackID());
    }
  }
  return frame_sp;
}

// Thread class

ConstString &Thread::GetStaticBroadcasterClass() {
  static ConstString class_name("lldb.thread");
  return class_name;
}

Thread::Thread(Process &process, lldb::tid_t tid, bool use_invalid_index_id)
    : ThreadProperties(false), UserID(tid),
      Broadcaster(process.GetTarget().GetDebugger().GetBroadcasterManager(),
                  Thread::GetStaticBroadcasterClass().AsCString()),
      m_process_wp(process.shared_from_this()), m_stop_info_sp(),
      m_stop_info_stop_id(0), m_stop_info_override_stop_id(0),
      m_index_id(use_invalid_index_id ? LLDB_INVALID_INDEX32
                                      : process.GetNextThreadIndexID(tid)),
      m_reg_context_sp(), m_state(eStateUnloaded), m_state_mutex(),
      m_plan_stack(), m_completed_plan_stack(), m_frame_mutex(),
      m_curr_frames_sp(), m_prev_frames_sp(),
      m_resume_signal(LLDB_INVALID_SIGNAL_NUMBER),
      m_resume_state(eStateRunning), m_temporary_resume_state(eStateRunning),
      m_unwinder_up(), m_destroy_called(false),
      m_override_should_notify(eLazyBoolCalculate),
      m_extended_info_fetched(false), m_extended_info() {
  Log *log(lldb_private::GetLogIfAllCategoriesSet(LIBLLDB_LOG_OBJECT));
  if (log)
    log->Printf("%p Thread::Thread(tid = 0x%4.4" PRIx64 ")",
                static_cast<void *>(this), GetID());

  CheckInWithManager();

  QueueFundamentalPlan(true);
}

Thread::~Thread() {
  Log *log(lldb_private::GetLogIfAllCategoriesSet(LIBLLDB_LOG_OBJECT));
  if (log)
    log->Printf("%p Thread::~Thread(tid = 0x%4.4" PRIx64 ")",
                static_cast<void *>(this), GetID());
  /// If you hit this assert, it means your derived class forgot to call
  /// DoDestroy in its destructor.
  assert(m_destroy_called);
}

void Thread::DestroyThread() {
  // Tell any plans on the plan stacks that the thread is being destroyed since
  // any plans that have a thread go away in the middle of might need to do
  // cleanup, or in some cases NOT do cleanup...
  for (auto plan : m_plan_stack)
    plan->ThreadDestroyed();

  for (auto plan : m_discarded_plan_stack)
    plan->ThreadDestroyed();

  for (auto plan : m_completed_plan_stack)
    plan->ThreadDestroyed();

  m_destroy_called = true;
  m_plan_stack.clear();
  m_discarded_plan_stack.clear();
  m_completed_plan_stack.clear();

  // Push a ThreadPlanNull on the plan stack.  That way we can continue
  // assuming that the plan stack is never empty, but if somebody errantly asks
  // questions of a destroyed thread without checking first whether it is
  // destroyed, they won't crash.
  ThreadPlanSP null_plan_sp(new ThreadPlanNull(*this));
  m_plan_stack.push_back(null_plan_sp);

  m_stop_info_sp.reset();
  m_reg_context_sp.reset();
  m_unwinder_up.reset();
  std::lock_guard<std::recursive_mutex> guard(m_frame_mutex);
  m_curr_frames_sp.reset();
  m_prev_frames_sp.reset();
}

void Thread::BroadcastSelectedFrameChange(StackID &new_frame_id) {
  if (EventTypeHasListeners(eBroadcastBitSelectedFrameChanged))
    BroadcastEvent(eBroadcastBitSelectedFrameChanged,
                   new ThreadEventData(this->shared_from_this(), new_frame_id));
}

lldb::StackFrameSP Thread::GetSelectedFrame() {
  StackFrameListSP stack_frame_list_sp(GetStackFrameList());
  StackFrameSP frame_sp = stack_frame_list_sp->GetFrameAtIndex(
      stack_frame_list_sp->GetSelectedFrameIndex());
  FunctionOptimizationWarning(frame_sp.get());
  return frame_sp;
}

uint32_t Thread::SetSelectedFrame(lldb_private::StackFrame *frame,
                                  bool broadcast) {
  uint32_t ret_value = GetStackFrameList()->SetSelectedFrame(frame);
  if (broadcast)
    BroadcastSelectedFrameChange(frame->GetStackID());
  FunctionOptimizationWarning(frame);
  return ret_value;
}

bool Thread::SetSelectedFrameByIndex(uint32_t frame_idx, bool broadcast) {
  StackFrameSP frame_sp(GetStackFrameList()->GetFrameAtIndex(frame_idx));
  if (frame_sp) {
    GetStackFrameList()->SetSelectedFrame(frame_sp.get());
    if (broadcast)
      BroadcastSelectedFrameChange(frame_sp->GetStackID());
    FunctionOptimizationWarning(frame_sp.get());
    return true;
  } else
    return false;
}

bool Thread::SetSelectedFrameByIndexNoisily(uint32_t frame_idx,
                                            Stream &output_stream) {
  const bool broadcast = true;
  bool success = SetSelectedFrameByIndex(frame_idx, broadcast);
  if (success) {
    StackFrameSP frame_sp = GetSelectedFrame();
    if (frame_sp) {
      bool already_shown = false;
      SymbolContext frame_sc(
          frame_sp->GetSymbolContext(eSymbolContextLineEntry));
      if (GetProcess()->GetTarget().GetDebugger().GetUseExternalEditor() &&
          frame_sc.line_entry.file && frame_sc.line_entry.line != 0) {
        already_shown = Host::OpenFileInExternalEditor(
            frame_sc.line_entry.file, frame_sc.line_entry.line);
      }

      bool show_frame_info = true;
      bool show_source = !already_shown;
      FunctionOptimizationWarning(frame_sp.get());
      return frame_sp->GetStatus(output_stream, show_frame_info, show_source);
    }
    return false;
  } else
    return false;
}

void Thread::FunctionOptimizationWarning(StackFrame *frame) {
  if (frame && frame->HasDebugInformation() &&
      GetProcess()->GetWarningsOptimization()) {
    SymbolContext sc =
        frame->GetSymbolContext(eSymbolContextFunction | eSymbolContextModule);
    GetProcess()->PrintWarningOptimization(sc);
  }
}

lldb::StopInfoSP Thread::GetStopInfo() {
  if (m_destroy_called)
    return m_stop_info_sp;

  ThreadPlanSP completed_plan_sp(GetCompletedPlan());
  ProcessSP process_sp(GetProcess());
  const uint32_t stop_id = process_sp ? process_sp->GetStopID() : UINT32_MAX;

  // Here we select the stop info according to priorirty: - m_stop_info_sp (if
  // not trace) - preset value - completed plan stop info - new value with plan
  // from completed plan stack - m_stop_info_sp (trace stop reason is OK now) -
  // ask GetPrivateStopInfo to set stop info

  bool have_valid_stop_info = m_stop_info_sp &&
      m_stop_info_sp ->IsValid() &&
      m_stop_info_stop_id == stop_id;
  bool have_valid_completed_plan = completed_plan_sp && completed_plan_sp->PlanSucceeded();
  bool plan_failed = completed_plan_sp && !completed_plan_sp->PlanSucceeded();
  bool plan_overrides_trace =
    have_valid_stop_info && have_valid_completed_plan
    && (m_stop_info_sp->GetStopReason() == eStopReasonTrace);

  if (have_valid_stop_info && !plan_overrides_trace && !plan_failed) {
    return m_stop_info_sp;
  } else if (completed_plan_sp) {
    bool is_swift_error_value;
    lldb::ValueObjectSP return_value_sp =
        GetReturnValueObject(&is_swift_error_value);
    return StopInfo::CreateStopReasonWithPlan(
        completed_plan_sp, return_value_sp, GetExpressionVariable(),
        is_swift_error_value);
  } else {
    GetPrivateStopInfo();
    return m_stop_info_sp;
  }
}

lldb::StopInfoSP Thread::GetPrivateStopInfo() {
  if (m_destroy_called)
    return m_stop_info_sp;

  ProcessSP process_sp(GetProcess());
  if (process_sp) {
    const uint32_t process_stop_id = process_sp->GetStopID();
    if (m_stop_info_stop_id != process_stop_id) {
      if (m_stop_info_sp) {
        if (m_stop_info_sp->IsValid() || IsStillAtLastBreakpointHit() ||
            GetCurrentPlan()->IsVirtualStep())
          SetStopInfo(m_stop_info_sp);
        else
          m_stop_info_sp.reset();
      }

      if (!m_stop_info_sp) {
        if (!CalculateStopInfo())
          SetStopInfo(StopInfoSP());
      }
    }

    // The stop info can be manually set by calling Thread::SetStopInfo() prior
    // to this function ever getting called, so we can't rely on
    // "m_stop_info_stop_id != process_stop_id" as the condition for the if
    // statement below, we must also check the stop info to see if we need to
    // override it. See the header documentation in
    // Process::GetStopInfoOverrideCallback() for more information on the stop
    // info override callback.
    if (m_stop_info_override_stop_id != process_stop_id) {
      m_stop_info_override_stop_id = process_stop_id;
      if (m_stop_info_sp) {
        if (const Architecture *arch =
                process_sp->GetTarget().GetArchitecturePlugin())
          arch->OverrideStopInfo(*this);
      }
    }
  }
  return m_stop_info_sp;
}

lldb::StopReason Thread::GetStopReason() {
  lldb::StopInfoSP stop_info_sp(GetStopInfo());
  if (stop_info_sp)
    return stop_info_sp->GetStopReason();
  return eStopReasonNone;
}

bool Thread::StopInfoIsUpToDate() const {
  ProcessSP process_sp(GetProcess());
  if (process_sp)
    return m_stop_info_stop_id == process_sp->GetStopID();
  else
    return true; // Process is no longer around so stop info is always up to
                 // date...
}

void Thread::ResetStopInfo() {
  if (m_stop_info_sp) {
    m_stop_info_sp.reset();
  }
}

void Thread::SetStopInfo(const lldb::StopInfoSP &stop_info_sp) {
  m_stop_info_sp = stop_info_sp;
  if (m_stop_info_sp) {
    m_stop_info_sp->MakeStopInfoValid();
    // If we are overriding the ShouldReportStop, do that here:
    if (m_override_should_notify != eLazyBoolCalculate)
      m_stop_info_sp->OverrideShouldNotify(m_override_should_notify ==
                                           eLazyBoolYes);
  }

  ProcessSP process_sp(GetProcess());
  if (process_sp)
    m_stop_info_stop_id = process_sp->GetStopID();
  else
    m_stop_info_stop_id = UINT32_MAX;
  Log *log(lldb_private::GetLogIfAllCategoriesSet(LIBLLDB_LOG_THREAD));
  if (log)
    log->Printf("%p: tid = 0x%" PRIx64 ": stop info = %s (stop_id = %u)",
                static_cast<void *>(this), GetID(),
                stop_info_sp ? stop_info_sp->GetDescription() : "<NULL>",
                m_stop_info_stop_id);
}

void Thread::SetShouldReportStop(Vote vote) {
  if (vote == eVoteNoOpinion)
    return;
  else {
    m_override_should_notify = (vote == eVoteYes ? eLazyBoolYes : eLazyBoolNo);
    if (m_stop_info_sp)
      m_stop_info_sp->OverrideShouldNotify(m_override_should_notify ==
                                           eLazyBoolYes);
  }
}

void Thread::SetStopInfoToNothing() {
  // Note, we can't just NULL out the private reason, or the native thread
  // implementation will try to go calculate it again.  For now, just set it to
  // a Unix Signal with an invalid signal number.
  SetStopInfo(
      StopInfo::CreateStopReasonWithSignal(*this, LLDB_INVALID_SIGNAL_NUMBER));
}

bool Thread::ThreadStoppedForAReason(void) {
  return (bool)GetPrivateStopInfo();
}

bool Thread::CheckpointThreadState(ThreadStateCheckpoint &saved_state) {
  saved_state.register_backup_sp.reset();
  lldb::StackFrameSP frame_sp(GetStackFrameAtIndex(0));
  if (frame_sp) {
    lldb::RegisterCheckpointSP reg_checkpoint_sp(
        new RegisterCheckpoint(RegisterCheckpoint::Reason::eExpression));
    if (reg_checkpoint_sp) {
      lldb::RegisterContextSP reg_ctx_sp(frame_sp->GetRegisterContext());
      if (reg_ctx_sp && reg_ctx_sp->ReadAllRegisterValues(*reg_checkpoint_sp))
        saved_state.register_backup_sp = reg_checkpoint_sp;
    }
  }
  if (!saved_state.register_backup_sp)
    return false;

  saved_state.stop_info_sp = GetStopInfo();
  ProcessSP process_sp(GetProcess());
  if (process_sp)
    saved_state.orig_stop_id = process_sp->GetStopID();
  saved_state.current_inlined_depth = GetCurrentInlinedDepth();
  saved_state.m_completed_plan_stack = m_completed_plan_stack;

  return true;
}

bool Thread::RestoreRegisterStateFromCheckpoint(
    ThreadStateCheckpoint &saved_state) {
  if (saved_state.register_backup_sp) {
    lldb::StackFrameSP frame_sp(GetStackFrameAtIndex(0));
    if (frame_sp) {
      lldb::RegisterContextSP reg_ctx_sp(frame_sp->GetRegisterContext());
      if (reg_ctx_sp) {
        bool ret =
            reg_ctx_sp->WriteAllRegisterValues(*saved_state.register_backup_sp);

        // Clear out all stack frames as our world just changed.
        ClearStackFrames();
        reg_ctx_sp->InvalidateIfNeeded(true);
        if (m_unwinder_up)
          m_unwinder_up->Clear();
        return ret;
      }
    }
  }
  return false;
}

bool Thread::RestoreThreadStateFromCheckpoint(
    ThreadStateCheckpoint &saved_state) {
  if (saved_state.stop_info_sp)
    saved_state.stop_info_sp->MakeStopInfoValid();
  SetStopInfo(saved_state.stop_info_sp);
  GetStackFrameList()->SetCurrentInlinedDepth(
      saved_state.current_inlined_depth);
  m_completed_plan_stack = saved_state.m_completed_plan_stack;
  return true;
}

StateType Thread::GetState() const {
  // If any other threads access this we will need a mutex for it
  std::lock_guard<std::recursive_mutex> guard(m_state_mutex);
  return m_state;
}

void Thread::SetState(StateType state) {
  std::lock_guard<std::recursive_mutex> guard(m_state_mutex);
  m_state = state;
}

void Thread::WillStop() {
  ThreadPlan *current_plan = GetCurrentPlan();

  // FIXME: I may decide to disallow threads with no plans.  In which
  // case this should go to an assert.

  if (!current_plan)
    return;

  current_plan->WillStop();
}

void Thread::SetupForResume() {
  if (GetResumeState() != eStateSuspended) {
    // If we're at a breakpoint push the step-over breakpoint plan.  Do this
    // before telling the current plan it will resume, since we might change
    // what the current plan is.

    lldb::RegisterContextSP reg_ctx_sp(GetRegisterContext());
    if (reg_ctx_sp) {
      const addr_t thread_pc = reg_ctx_sp->GetPC();
      BreakpointSiteSP bp_site_sp =
          GetProcess()->GetBreakpointSiteList().FindByAddress(thread_pc);
      if (bp_site_sp) {
        // Note, don't assume there's a ThreadPlanStepOverBreakpoint, the
        // target may not require anything special to step over a breakpoint.

        ThreadPlan *cur_plan = GetCurrentPlan();

        bool push_step_over_bp_plan = false;
        if (cur_plan->GetKind() == ThreadPlan::eKindStepOverBreakpoint) {
          ThreadPlanStepOverBreakpoint *bp_plan =
              (ThreadPlanStepOverBreakpoint *)cur_plan;
          if (bp_plan->GetBreakpointLoadAddress() != thread_pc)
            push_step_over_bp_plan = true;
        } else
          push_step_over_bp_plan = true;

        if (push_step_over_bp_plan) {
          ThreadPlanSP step_bp_plan_sp(new ThreadPlanStepOverBreakpoint(*this));
          if (step_bp_plan_sp) {
            step_bp_plan_sp->SetPrivate(true);

            if (GetCurrentPlan()->RunState() != eStateStepping) {
              ThreadPlanStepOverBreakpoint *step_bp_plan =
                  static_cast<ThreadPlanStepOverBreakpoint *>(
                      step_bp_plan_sp.get());
              step_bp_plan->SetAutoContinue(true);
            }
            QueueThreadPlan(step_bp_plan_sp, false);
          }
        }
      }
    }
  }
}

bool Thread::ShouldResume(StateType resume_state) {
  // At this point clear the completed plan stack.
  m_completed_plan_stack.clear();
  m_discarded_plan_stack.clear();
  m_override_should_notify = eLazyBoolCalculate;

  StateType prev_resume_state = GetTemporaryResumeState();

  SetTemporaryResumeState(resume_state);

  lldb::ThreadSP backing_thread_sp(GetBackingThread());
  if (backing_thread_sp)
    backing_thread_sp->SetTemporaryResumeState(resume_state);

  // Make sure m_stop_info_sp is valid.  Don't do this for threads we suspended
  // in the previous run.
  if (prev_resume_state != eStateSuspended)
    GetPrivateStopInfo();

  // This is a little dubious, but we are trying to limit how often we actually
  // fetch stop info from the target, 'cause that slows down single stepping.
  // So assume that if we got to the point where we're about to resume, and we
  // haven't yet had to fetch the stop reason, then it doesn't need to know
  // about the fact that we are resuming...
  const uint32_t process_stop_id = GetProcess()->GetStopID();
  if (m_stop_info_stop_id == process_stop_id &&
      (m_stop_info_sp && m_stop_info_sp->IsValid())) {
    StopInfo *stop_info = GetPrivateStopInfo().get();
    if (stop_info)
      stop_info->WillResume(resume_state);
  }

  // Tell all the plans that we are about to resume in case they need to clear
  // any state. We distinguish between the plan on the top of the stack and the
  // lower plans in case a plan needs to do any special business before it
  // runs.

  bool need_to_resume = false;
  ThreadPlan *plan_ptr = GetCurrentPlan();
  if (plan_ptr) {
    need_to_resume = plan_ptr->WillResume(resume_state, true);

    while ((plan_ptr = GetPreviousPlan(plan_ptr)) != nullptr) {
      plan_ptr->WillResume(resume_state, false);
    }

    // If the WillResume for the plan says we are faking a resume, then it will
    // have set an appropriate stop info. In that case, don't reset it here.

    if (need_to_resume && resume_state != eStateSuspended) {
      m_stop_info_sp.reset();
    }
  }

  if (need_to_resume) {
    ClearStackFrames();
    // Let Thread subclasses do any special work they need to prior to resuming
    WillResume(resume_state);
  }

  return need_to_resume;
}

void Thread::DidResume() { SetResumeSignal(LLDB_INVALID_SIGNAL_NUMBER); }

void Thread::DidStop() { SetState(eStateStopped); }

bool Thread::ShouldStop(Event *event_ptr) {
  ThreadPlan *current_plan = GetCurrentPlan();

  bool should_stop = true;

  Log *log(lldb_private::GetLogIfAllCategoriesSet(LIBLLDB_LOG_STEP));

  if (GetResumeState() == eStateSuspended) {
    if (log)
      log->Printf("Thread::%s for tid = 0x%4.4" PRIx64 " 0x%4.4" PRIx64
                  ", should_stop = 0 (ignore since thread was suspended)",
                  __FUNCTION__, GetID(), GetProtocolID());
    return false;
  }

  if (GetTemporaryResumeState() == eStateSuspended) {
    if (log)
      log->Printf("Thread::%s for tid = 0x%4.4" PRIx64 " 0x%4.4" PRIx64
                  ", should_stop = 0 (ignore since thread was suspended)",
                  __FUNCTION__, GetID(), GetProtocolID());
    return false;
  }

  // Based on the current thread plan and process stop info, check if this
  // thread caused the process to stop. NOTE: this must take place before the
  // plan is moved from the current plan stack to the completed plan stack.
  if (!ThreadStoppedForAReason()) {
    if (log)
      log->Printf("Thread::%s for tid = 0x%4.4" PRIx64 " 0x%4.4" PRIx64
                  ", pc = 0x%16.16" PRIx64
                  ", should_stop = 0 (ignore since no stop reason)",
                  __FUNCTION__, GetID(), GetProtocolID(),
                  GetRegisterContext() ? GetRegisterContext()->GetPC()
                                       : LLDB_INVALID_ADDRESS);
    return false;
  }

  if (log) {
    log->Printf("Thread::%s(%p) for tid = 0x%4.4" PRIx64 " 0x%4.4" PRIx64
                ", pc = 0x%16.16" PRIx64,
                __FUNCTION__, static_cast<void *>(this), GetID(),
                GetProtocolID(),
                GetRegisterContext() ? GetRegisterContext()->GetPC()
                                     : LLDB_INVALID_ADDRESS);
    log->Printf("^^^^^^^^ Thread::ShouldStop Begin ^^^^^^^^");
    StreamString s;
    s.IndentMore();
    DumpThreadPlans(&s);
    log->Printf("Plan stack initial state:\n%s", s.GetData());
  }

  // The top most plan always gets to do the trace log...
  current_plan->DoTraceLog();

  // First query the stop info's ShouldStopSynchronous.  This handles
  // "synchronous" stop reasons, for example the breakpoint command on internal
  // breakpoints.  If a synchronous stop reason says we should not stop, then
  // we don't have to do any more work on this stop.
  StopInfoSP private_stop_info(GetPrivateStopInfo());
  if (private_stop_info &&
      !private_stop_info->ShouldStopSynchronous(event_ptr)) {
    if (log)
      log->Printf("StopInfo::ShouldStop async callback says we should not "
                  "stop, returning ShouldStop of false.");
    return false;
  }

  // If we've already been restarted, don't query the plans since the state
  // they would examine is not current.
  if (Process::ProcessEventData::GetRestartedFromEvent(event_ptr))
    return false;

  // Before the plans see the state of the world, calculate the current inlined
  // depth.
  GetStackFrameList()->CalculateCurrentInlinedDepth();

  // If the base plan doesn't understand why we stopped, then we have to find a
  // plan that does. If that plan is still working, then we don't need to do
  // any more work.  If the plan that explains the stop is done, then we should
  // pop all the plans below it, and pop it, and then let the plans above it
  // decide whether they still need to do more work.

  bool done_processing_current_plan = false;

  if (!current_plan->PlanExplainsStop(event_ptr)) {
    if (current_plan->TracerExplainsStop()) {
      done_processing_current_plan = true;
      should_stop = false;
    } else {
      // If the current plan doesn't explain the stop, then find one that does
      // and let it handle the situation.
      ThreadPlan *plan_ptr = current_plan;
      while ((plan_ptr = GetPreviousPlan(plan_ptr)) != nullptr) {
        if (plan_ptr->PlanExplainsStop(event_ptr)) {
          should_stop = plan_ptr->ShouldStop(event_ptr);

          // plan_ptr explains the stop, next check whether plan_ptr is done,
          // if so, then we should take it and all the plans below it off the
          // stack.

          if (plan_ptr->MischiefManaged()) {
            // We're going to pop the plans up to and including the plan that
            // explains the stop.
            ThreadPlan *prev_plan_ptr = GetPreviousPlan(plan_ptr);

            do {
              if (should_stop)
                current_plan->WillStop();
              PopPlan();
            } while ((current_plan = GetCurrentPlan()) != prev_plan_ptr);
            // Now, if the responsible plan was not "Okay to discard" then
            // we're done, otherwise we forward this to the next plan in the
            // stack below.
            done_processing_current_plan =
                (plan_ptr->IsMasterPlan() && !plan_ptr->OkayToDiscard());
          } else
            done_processing_current_plan = true;

          break;
        }
      }
    }
  }

  if (!done_processing_current_plan) {
    bool over_ride_stop = current_plan->ShouldAutoContinue(event_ptr);

    if (log)
      log->Printf("Plan %s explains stop, auto-continue %i.",
                  current_plan->GetName(), over_ride_stop);

    // We're starting from the base plan, so just let it decide;
    if (PlanIsBasePlan(current_plan)) {
      should_stop = current_plan->ShouldStop(event_ptr);
      if (log)
        log->Printf("Base plan says should stop: %i.", should_stop);
    } else {
      // Otherwise, don't let the base plan override what the other plans say
      // to do, since presumably if there were other plans they would know what
      // to do...
      while (1) {
        if (PlanIsBasePlan(current_plan))
          break;

        should_stop = current_plan->ShouldStop(event_ptr);
        if (log)
          log->Printf("Plan %s should stop: %d.", current_plan->GetName(),
                      should_stop);
        if (current_plan->MischiefManaged()) {
          if (should_stop)
            current_plan->WillStop();

          // If a Master Plan wants to stop, and wants to stick on the stack,
          // we let it. Otherwise, see if the plan's parent wants to stop.

          if (should_stop && current_plan->IsMasterPlan() &&
              !current_plan->OkayToDiscard()) {
            PopPlan();
            break;
          } else {
            PopPlan();

            current_plan = GetCurrentPlan();
            if (current_plan == nullptr) {
              break;
            }
          }
        } else {
          break;
        }
      }
    }

    if (over_ride_stop)
      should_stop = false;
  }

  // One other potential problem is that we set up a master plan, then stop in
  // before it is complete - for instance by hitting a breakpoint during a
  // step-over - then do some step/finish/etc operations that wind up past the
  // end point condition of the initial plan.  We don't want to strand the
  // original plan on the stack, This code clears stale plans off the stack.

  if (should_stop) {
    ThreadPlan *plan_ptr = GetCurrentPlan();

    // Discard the stale plans and all plans below them in the stack, plus move
    // the completed plans to the completed plan stack
    while (!PlanIsBasePlan(plan_ptr)) {
      bool stale = plan_ptr->IsPlanStale();
      ThreadPlan *examined_plan = plan_ptr;
      plan_ptr = GetPreviousPlan(examined_plan);

      if (stale) {
        if (log)
          log->Printf(
              "Plan %s being discarded in cleanup, it says it is already done.",
              examined_plan->GetName());
        while (GetCurrentPlan() != examined_plan) {
          DiscardPlan();
        }
        if (examined_plan->IsPlanComplete()) {
          // plan is complete but does not explain the stop (example: step to a
          // line with breakpoint), let us move the plan to
          // completed_plan_stack anyway
          PopPlan();
        } else
          DiscardPlan();
      }
    }
  }

  if (log) {
    StreamString s;
    s.IndentMore();
    DumpThreadPlans(&s);
    log->Printf("Plan stack final state:\n%s", s.GetData());
    log->Printf("vvvvvvvv Thread::ShouldStop End (returning %i) vvvvvvvv",
                should_stop);
  }
  return should_stop;
}

Vote Thread::ShouldReportStop(Event *event_ptr) {
  StateType thread_state = GetResumeState();
  StateType temp_thread_state = GetTemporaryResumeState();

  Log *log(lldb_private::GetLogIfAllCategoriesSet(LIBLLDB_LOG_STEP));

  if (thread_state == eStateSuspended || thread_state == eStateInvalid) {
    if (log)
      log->Printf("Thread::ShouldReportStop() tid = 0x%4.4" PRIx64
                  ": returning vote %i (state was suspended or invalid)",
                  GetID(), eVoteNoOpinion);
    return eVoteNoOpinion;
  }

  if (temp_thread_state == eStateSuspended ||
      temp_thread_state == eStateInvalid) {
    if (log)
      log->Printf(
          "Thread::ShouldReportStop() tid = 0x%4.4" PRIx64
          ": returning vote %i (temporary state was suspended or invalid)",
          GetID(), eVoteNoOpinion);
    return eVoteNoOpinion;
  }

  if (!ThreadStoppedForAReason()) {
    if (log)
      log->Printf("Thread::ShouldReportStop() tid = 0x%4.4" PRIx64
                  ": returning vote %i (thread didn't stop for a reason.)",
                  GetID(), eVoteNoOpinion);
    return eVoteNoOpinion;
  }

  if (m_completed_plan_stack.size() > 0) {
    // Don't use GetCompletedPlan here, since that suppresses private plans.
    if (log)
      log->Printf("Thread::ShouldReportStop() tid = 0x%4.4" PRIx64
                  ": returning vote  for complete stack's back plan",
                  GetID());
    return m_completed_plan_stack.back()->ShouldReportStop(event_ptr);
  } else {
    Vote thread_vote = eVoteNoOpinion;
    ThreadPlan *plan_ptr = GetCurrentPlan();
    while (1) {
      if (plan_ptr->PlanExplainsStop(event_ptr)) {
        thread_vote = plan_ptr->ShouldReportStop(event_ptr);
        break;
      }
      if (PlanIsBasePlan(plan_ptr))
        break;
      else
        plan_ptr = GetPreviousPlan(plan_ptr);
    }
    if (log)
      log->Printf("Thread::ShouldReportStop() tid = 0x%4.4" PRIx64
                  ": returning vote %i for current plan",
                  GetID(), thread_vote);

    return thread_vote;
  }
}

Vote Thread::ShouldReportRun(Event *event_ptr) {
  StateType thread_state = GetResumeState();

  if (thread_state == eStateSuspended || thread_state == eStateInvalid) {
    return eVoteNoOpinion;
  }

  Log *log(lldb_private::GetLogIfAllCategoriesSet(LIBLLDB_LOG_STEP));
  if (m_completed_plan_stack.size() > 0) {
    // Don't use GetCompletedPlan here, since that suppresses private plans.
    if (log)
      log->Printf("Current Plan for thread %d(%p) (0x%4.4" PRIx64
                  ", %s): %s being asked whether we should report run.",
                  GetIndexID(), static_cast<void *>(this), GetID(),
                  StateAsCString(GetTemporaryResumeState()),
                  m_completed_plan_stack.back()->GetName());

    return m_completed_plan_stack.back()->ShouldReportRun(event_ptr);
  } else {
    if (log)
      log->Printf("Current Plan for thread %d(%p) (0x%4.4" PRIx64
                  ", %s): %s being asked whether we should report run.",
                  GetIndexID(), static_cast<void *>(this), GetID(),
                  StateAsCString(GetTemporaryResumeState()),
                  GetCurrentPlan()->GetName());

    return GetCurrentPlan()->ShouldReportRun(event_ptr);
  }
}

bool Thread::MatchesSpec(const ThreadSpec *spec) {
  return (spec == nullptr) ? true : spec->ThreadPassesBasicTests(*this);
}

void Thread::PushPlan(ThreadPlanSP &thread_plan_sp) {
  if (thread_plan_sp) {
    // If the thread plan doesn't already have a tracer, give it its parent's
    // tracer:
    if (!thread_plan_sp->GetThreadPlanTracer()) {
      assert(!m_plan_stack.empty());
      thread_plan_sp->SetThreadPlanTracer(
          m_plan_stack.back()->GetThreadPlanTracer());
    }
    m_plan_stack.push_back(thread_plan_sp);

    thread_plan_sp->DidPush();

    Log *log(lldb_private::GetLogIfAllCategoriesSet(LIBLLDB_LOG_STEP));
    if (log) {
      StreamString s;
      thread_plan_sp->GetDescription(&s, lldb::eDescriptionLevelFull);
      log->Printf("Thread::PushPlan(0x%p): \"%s\", tid = 0x%4.4" PRIx64 ".",
                  static_cast<void *>(this), s.GetData(),
                  thread_plan_sp->GetThread().GetID());
    }
  }
}

void Thread::PopPlan() {
  Log *log(lldb_private::GetLogIfAllCategoriesSet(LIBLLDB_LOG_STEP));

  if (m_plan_stack.size() <= 1)
    return;
  else {
    ThreadPlanSP &plan = m_plan_stack.back();
    if (log) {
      log->Printf("Popping plan: \"%s\", tid = 0x%4.4" PRIx64 ".",
                  plan->GetName(), plan->GetThread().GetID());
    }
    m_completed_plan_stack.push_back(plan);
    plan->WillPop();
    m_plan_stack.pop_back();
  }
}

void Thread::DiscardPlan() {
  Log *log(lldb_private::GetLogIfAllCategoriesSet(LIBLLDB_LOG_STEP));
  if (m_plan_stack.size() > 1) {
    ThreadPlanSP &plan = m_plan_stack.back();
    if (log)
      log->Printf("Discarding plan: \"%s\", tid = 0x%4.4" PRIx64 ".",
                  plan->GetName(), plan->GetThread().GetID());

    m_discarded_plan_stack.push_back(plan);
    plan->WillPop();
    m_plan_stack.pop_back();
  }
}

ThreadPlan *Thread::GetCurrentPlan() {
  // There will always be at least the base plan.  If somebody is mucking with
  // a thread with an empty plan stack, we should assert right away.
  return m_plan_stack.empty() ? nullptr : m_plan_stack.back().get();
}

ThreadPlanSP Thread::GetCompletedPlan() {
  ThreadPlanSP empty_plan_sp;
  if (!m_completed_plan_stack.empty()) {
    for (int i = m_completed_plan_stack.size() - 1; i >= 0; i--) {
      ThreadPlanSP completed_plan_sp;
      completed_plan_sp = m_completed_plan_stack[i];
      if (!completed_plan_sp->GetPrivate())
        return completed_plan_sp;
    }
  }
  return empty_plan_sp;
}

ValueObjectSP Thread::GetReturnValueObject(bool *is_swift_error_value) {
  if (is_swift_error_value)
    *is_swift_error_value = false;

  if (!m_completed_plan_stack.empty()) {
    for (int i = m_completed_plan_stack.size() - 1; i >= 0; i--) {
      ValueObjectSP return_valobj_sp;
      return_valobj_sp = m_completed_plan_stack[i]->GetReturnValueObject();
      if (return_valobj_sp) {
        if (is_swift_error_value)
          *is_swift_error_value =
              m_completed_plan_stack[i]->IsReturnValueSwiftErrorValue();
        return return_valobj_sp;
      }
    }
  }
  return ValueObjectSP();
}

ExpressionVariableSP Thread::GetExpressionVariable() {
  if (!m_completed_plan_stack.empty()) {
    for (int i = m_completed_plan_stack.size() - 1; i >= 0; i--) {
      ExpressionVariableSP expression_variable_sp;
      expression_variable_sp =
          m_completed_plan_stack[i]->GetExpressionVariable();
      if (expression_variable_sp)
        return expression_variable_sp;
    }
  }
  return ExpressionVariableSP();
}

bool Thread::IsThreadPlanDone(ThreadPlan *plan) {
  if (!m_completed_plan_stack.empty()) {
    for (int i = m_completed_plan_stack.size() - 1; i >= 0; i--) {
      if (m_completed_plan_stack[i].get() == plan)
        return true;
    }
  }
  return false;
}

bool Thread::WasThreadPlanDiscarded(ThreadPlan *plan) {
  if (!m_discarded_plan_stack.empty()) {
    for (int i = m_discarded_plan_stack.size() - 1; i >= 0; i--) {
      if (m_discarded_plan_stack[i].get() == plan)
        return true;
    }
  }
  return false;
}

bool Thread::CompletedPlanOverridesBreakpoint() {
  return (!m_completed_plan_stack.empty()) ;
}

ThreadPlan *Thread::GetPreviousPlan(ThreadPlan *current_plan) {
  if (current_plan == nullptr)
    return nullptr;

  int stack_size = m_completed_plan_stack.size();
  for (int i = stack_size - 1; i > 0; i--) {
    if (current_plan == m_completed_plan_stack[i].get())
      return m_completed_plan_stack[i - 1].get();
  }

  if (stack_size > 0 && m_completed_plan_stack[0].get() == current_plan) {
    return GetCurrentPlan();
  }

  stack_size = m_plan_stack.size();
  for (int i = stack_size - 1; i > 0; i--) {
    if (current_plan == m_plan_stack[i].get())
      return m_plan_stack[i - 1].get();
  }
  return nullptr;
}

Status Thread::QueueThreadPlan(ThreadPlanSP &thread_plan_sp,
                               bool abort_other_plans) {
  Status status;
  StreamString s;
  if (!thread_plan_sp->ValidatePlan(&s)) {
    DiscardThreadPlansUpToPlan(thread_plan_sp);
    thread_plan_sp.reset();
    status.SetErrorString(s.GetString());
    return status;
  }

  if (abort_other_plans)
    DiscardThreadPlans(true);

  PushPlan(thread_plan_sp);

  // This seems a little funny, but I don't want to have to split up the
  // constructor and the DidPush in the scripted plan, that seems annoying.
  // That means the constructor has to be in DidPush. So I have to validate the
  // plan AFTER pushing it, and then take it off again...
  if (!thread_plan_sp->ValidatePlan(&s)) {
    DiscardThreadPlansUpToPlan(thread_plan_sp);
    thread_plan_sp.reset();
    status.SetErrorString(s.GetString());
    return status;
  }

  return status;
}

void Thread::EnableTracer(bool value, bool single_stepping) {
  int stack_size = m_plan_stack.size();
  for (int i = 0; i < stack_size; i++) {
    if (m_plan_stack[i]->GetThreadPlanTracer()) {
      m_plan_stack[i]->GetThreadPlanTracer()->EnableTracing(value);
      m_plan_stack[i]->GetThreadPlanTracer()->EnableSingleStep(single_stepping);
    }
  }
}

void Thread::SetTracer(lldb::ThreadPlanTracerSP &tracer_sp) {
  int stack_size = m_plan_stack.size();
  for (int i = 0; i < stack_size; i++)
    m_plan_stack[i]->SetThreadPlanTracer(tracer_sp);
}

bool Thread::DiscardUserThreadPlansUpToIndex(uint32_t thread_index) {
  // Count the user thread plans from the back end to get the number of the one
  // we want to discard:

  uint32_t idx = 0;
  ThreadPlan *up_to_plan_ptr = nullptr;

  for (ThreadPlanSP plan_sp : m_plan_stack) {
    if (plan_sp->GetPrivate())
      continue;
    if (idx == thread_index) {
      up_to_plan_ptr = plan_sp.get();
      break;
    } else
      idx++;
  }

  if (up_to_plan_ptr == nullptr)
    return false;

  DiscardThreadPlansUpToPlan(up_to_plan_ptr);
  return true;
}

void Thread::DiscardThreadPlansUpToPlan(lldb::ThreadPlanSP &up_to_plan_sp) {
  DiscardThreadPlansUpToPlan(up_to_plan_sp.get());
}

void Thread::DiscardThreadPlansUpToPlan(ThreadPlan *up_to_plan_ptr) {
  Log *log(lldb_private::GetLogIfAllCategoriesSet(LIBLLDB_LOG_STEP));
  if (log)
    log->Printf("Discarding thread plans for thread tid = 0x%4.4" PRIx64
                ", up to %p",
                GetID(), static_cast<void *>(up_to_plan_ptr));

  int stack_size = m_plan_stack.size();

  // If the input plan is nullptr, discard all plans.  Otherwise make sure this
  // plan is in the stack, and if so discard up to and including it.

  if (up_to_plan_ptr == nullptr) {
    for (int i = stack_size - 1; i > 0; i--)
      DiscardPlan();
  } else {
    bool found_it = false;
    for (int i = stack_size - 1; i > 0; i--) {
      if (m_plan_stack[i].get() == up_to_plan_ptr)
        found_it = true;
    }
    if (found_it) {
      bool last_one = false;
      for (int i = stack_size - 1; i > 0 && !last_one; i--) {
        if (GetCurrentPlan() == up_to_plan_ptr)
          last_one = true;
        DiscardPlan();
      }
    }
  }
}

void Thread::DiscardThreadPlans(bool force) {
  Log *log(lldb_private::GetLogIfAllCategoriesSet(LIBLLDB_LOG_STEP));
  if (log) {
    log->Printf("Discarding thread plans for thread (tid = 0x%4.4" PRIx64
                ", force %d)",
                GetID(), force);
  }

  if (force) {
    int stack_size = m_plan_stack.size();
    for (int i = stack_size - 1; i > 0; i--) {
      DiscardPlan();
    }
    return;
  }

  while (1) {
    int master_plan_idx;
    bool discard = true;

    // Find the first master plan, see if it wants discarding, and if yes
    // discard up to it.
    for (master_plan_idx = m_plan_stack.size() - 1; master_plan_idx >= 0;
         master_plan_idx--) {
      if (m_plan_stack[master_plan_idx]->IsMasterPlan()) {
        discard = m_plan_stack[master_plan_idx]->OkayToDiscard();
        break;
      }
    }

    if (discard) {
      // First pop all the dependent plans:
      for (int i = m_plan_stack.size() - 1; i > master_plan_idx; i--) {
        // FIXME: Do we need a finalize here, or is the rule that
        // "PrepareForStop"
        // for the plan leaves it in a state that it is safe to pop the plan
        // with no more notice?
        DiscardPlan();
      }

      // Now discard the master plan itself.
      // The bottom-most plan never gets discarded.  "OkayToDiscard" for it
      // means discard it's dependent plans, but not it...
      if (master_plan_idx > 0) {
        DiscardPlan();
      }
    } else {
      // If the master plan doesn't want to get discarded, then we're done.
      break;
    }
  }
}

bool Thread::PlanIsBasePlan(ThreadPlan *plan_ptr) {
  if (plan_ptr->IsBasePlan())
    return true;
  else if (m_plan_stack.size() == 0)
    return false;
  else
    return m_plan_stack[0].get() == plan_ptr;
}

Status Thread::UnwindInnermostExpression() {
  Status error;
  int stack_size = m_plan_stack.size();

  // If the input plan is nullptr, discard all plans.  Otherwise make sure this
  // plan is in the stack, and if so discard up to and including it.

  for (int i = stack_size - 1; i > 0; i--) {
    if (m_plan_stack[i]->GetKind() == ThreadPlan::eKindCallFunction) {
      DiscardThreadPlansUpToPlan(m_plan_stack[i].get());
      return error;
    }
  }
  error.SetErrorString("No expressions currently active on this thread");
  return error;
}

ThreadPlanSP Thread::QueueFundamentalPlan(bool abort_other_plans) {
  ThreadPlanSP thread_plan_sp(new ThreadPlanBase(*this));
  QueueThreadPlan(thread_plan_sp, abort_other_plans);
  return thread_plan_sp;
}

ThreadPlanSP Thread::QueueThreadPlanForStepSingleInstruction(
    bool step_over, bool abort_other_plans, bool stop_other_threads,
    Status &status) {
  ThreadPlanSP thread_plan_sp(new ThreadPlanStepInstruction(
      *this, step_over, stop_other_threads, eVoteNoOpinion, eVoteNoOpinion));
  status = QueueThreadPlan(thread_plan_sp, abort_other_plans);
  return thread_plan_sp;
}

ThreadPlanSP Thread::QueueThreadPlanForStepOverRange(
    bool abort_other_plans, const AddressRange &range,
    const SymbolContext &addr_context, lldb::RunMode stop_other_threads,
    Status &status, LazyBool step_out_avoids_code_withoug_debug_info) {
  ThreadPlanSP thread_plan_sp;
  thread_plan_sp = std::make_shared<ThreadPlanStepOverRange>(
      *this, range, addr_context, stop_other_threads,
      step_out_avoids_code_withoug_debug_info);

  status = QueueThreadPlan(thread_plan_sp, abort_other_plans);
  return thread_plan_sp;
}

// Call the QueueThreadPlanForStepOverRange method which takes an address
// range.
ThreadPlanSP Thread::QueueThreadPlanForStepOverRange(
    bool abort_other_plans, const LineEntry &line_entry,
    const SymbolContext &addr_context, lldb::RunMode stop_other_threads,
    Status &status, LazyBool step_out_avoids_code_withoug_debug_info) {
  const bool include_inlined_functions = true;
  auto address_range =
      line_entry.GetSameLineContiguousAddressRange(include_inlined_functions);
  return QueueThreadPlanForStepOverRange(
      abort_other_plans, address_range, addr_context, stop_other_threads,
      status, step_out_avoids_code_withoug_debug_info);
}

ThreadPlanSP Thread::QueueThreadPlanForStepInRange(
    bool abort_other_plans, const AddressRange &range,
    const SymbolContext &addr_context, const char *step_in_target,
    lldb::RunMode stop_other_threads, Status &status,
    LazyBool step_in_avoids_code_without_debug_info,
    LazyBool step_out_avoids_code_without_debug_info) {
  ThreadPlanSP thread_plan_sp(
      new ThreadPlanStepInRange(*this, range, addr_context, stop_other_threads,
                                step_in_avoids_code_without_debug_info,
                                step_out_avoids_code_without_debug_info));
  ThreadPlanStepInRange *plan =
      static_cast<ThreadPlanStepInRange *>(thread_plan_sp.get());

  if (step_in_target)
    plan->SetStepInTarget(step_in_target);

  status = QueueThreadPlan(thread_plan_sp, abort_other_plans);
  return thread_plan_sp;
}

ThreadPlanSP Thread::QueueThreadPlanForStepInRangeNoShouldStop(
    bool abort_other_plans, const AddressRange &range,
    const SymbolContext &addr_context, const char *step_in_target,
    lldb::RunMode stop_other_threads, Status &status,
    LazyBool step_in_avoids_code_without_debug_info,
    LazyBool step_out_avoids_code_without_debug_info) {
  ThreadPlanSP thread_plan_sp(
      new ThreadPlanStepInRange(*this, range, addr_context, stop_other_threads,
                                step_in_avoids_code_without_debug_info,
                                step_out_avoids_code_without_debug_info));
  ThreadPlanStepInRange *plan =
      static_cast<ThreadPlanStepInRange *>(thread_plan_sp.get());

  if (step_in_target)
    plan->SetStepInTarget(step_in_target);

  plan->ClearShouldStopHereCallbacks();

  status = QueueThreadPlan(thread_plan_sp, abort_other_plans);
  return thread_plan_sp;
}

// Call the QueueThreadPlanForStepInRange method which takes an address range.
ThreadPlanSP Thread::QueueThreadPlanForStepInRange(
    bool abort_other_plans, const LineEntry &line_entry,
    const SymbolContext &addr_context, const char *step_in_target,
    lldb::RunMode stop_other_threads, Status &status,
    LazyBool step_in_avoids_code_without_debug_info,
    LazyBool step_out_avoids_code_without_debug_info) {
  const bool include_inlined_functions = false;
  return QueueThreadPlanForStepInRange(
      abort_other_plans,
      line_entry.GetSameLineContiguousAddressRange(include_inlined_functions),
      addr_context, step_in_target, stop_other_threads, status,
      step_in_avoids_code_without_debug_info,
      step_out_avoids_code_without_debug_info);
}

ThreadPlanSP Thread::QueueThreadPlanForStepOut(
    bool abort_other_plans, SymbolContext *addr_context, bool first_insn,
    bool stop_other_threads, Vote stop_vote, Vote run_vote, uint32_t frame_idx,
    Status &status, LazyBool step_out_avoids_code_without_debug_info) {
  ThreadPlanSP thread_plan_sp(new ThreadPlanStepOut(
      *this, addr_context, first_insn, stop_other_threads, stop_vote, run_vote,
      frame_idx, step_out_avoids_code_without_debug_info));

  status = QueueThreadPlan(thread_plan_sp, abort_other_plans);
  return thread_plan_sp;
}

ThreadPlanSP Thread::QueueThreadPlanForStepOutNoShouldStop(
    bool abort_other_plans, SymbolContext *addr_context, bool first_insn,
    bool stop_other_threads, Vote stop_vote, Vote run_vote, uint32_t frame_idx,
    Status &status, bool continue_to_next_branch) {
  const bool calculate_return_value =
      false; // No need to calculate the return value here.
  ThreadPlanSP thread_plan_sp(new ThreadPlanStepOut(
      *this, addr_context, first_insn, stop_other_threads, stop_vote, run_vote,
      frame_idx, eLazyBoolNo, continue_to_next_branch, calculate_return_value));

  ThreadPlanStepOut *new_plan =
      static_cast<ThreadPlanStepOut *>(thread_plan_sp.get());
  new_plan->ClearShouldStopHereCallbacks();

  status = QueueThreadPlan(thread_plan_sp, abort_other_plans);
  return thread_plan_sp;
}

ThreadPlanSP Thread::QueueThreadPlanForStepThrough(StackID &return_stack_id,
                                                   bool abort_other_plans,
                                                   bool stop_other_threads,
                                                   Status &status) {
  ThreadPlanSP thread_plan_sp(
      new ThreadPlanStepThrough(*this, return_stack_id, stop_other_threads));
  if (!thread_plan_sp || !thread_plan_sp->ValidatePlan(nullptr))
    return ThreadPlanSP();

  status = QueueThreadPlan(thread_plan_sp, abort_other_plans);
  return thread_plan_sp;
}

ThreadPlanSP Thread::QueueThreadPlanForRunToAddress(bool abort_other_plans,
                                                    Address &target_addr,
                                                    bool stop_other_threads,
                                                    Status &status) {
  ThreadPlanSP thread_plan_sp(
      new ThreadPlanRunToAddress(*this, target_addr, stop_other_threads));

  status = QueueThreadPlan(thread_plan_sp, abort_other_plans);
  return thread_plan_sp;
}

ThreadPlanSP Thread::QueueThreadPlanForStepUntil(
    bool abort_other_plans, lldb::addr_t *address_list, size_t num_addresses,
    bool stop_other_threads, uint32_t frame_idx, Status &status) {
  ThreadPlanSP thread_plan_sp(new ThreadPlanStepUntil(
      *this, address_list, num_addresses, stop_other_threads, frame_idx));

  status = QueueThreadPlan(thread_plan_sp, abort_other_plans);
  return thread_plan_sp;
}

lldb::ThreadPlanSP Thread::QueueThreadPlanForStepScripted(
    bool abort_other_plans, const char *class_name, bool stop_other_threads,
    Status &status) {
  ThreadPlanSP thread_plan_sp(new ThreadPlanPython(*this, class_name));

  status = QueueThreadPlan(thread_plan_sp, abort_other_plans);
  return thread_plan_sp;
}

uint32_t Thread::GetIndexID() const { return m_index_id; }

static void PrintPlanElement(Stream *s, const ThreadPlanSP &plan,
                             lldb::DescriptionLevel desc_level,
                             int32_t elem_idx) {
  s->IndentMore();
  s->Indent();
  s->Printf("Element %d: ", elem_idx);
  plan->GetDescription(s, desc_level);
  s->EOL();
  s->IndentLess();
}

static void PrintPlanStack(Stream *s,
                           const std::vector<lldb::ThreadPlanSP> &plan_stack,
                           lldb::DescriptionLevel desc_level,
                           bool include_internal) {
  int32_t print_idx = 0;
  for (ThreadPlanSP plan_sp : plan_stack) {
    if (include_internal || !plan_sp->GetPrivate()) {
      PrintPlanElement(s, plan_sp, desc_level, print_idx++);
    }
  }
}

void Thread::DumpThreadPlans(Stream *s, lldb::DescriptionLevel desc_level,
                             bool include_internal,
                             bool ignore_boring_threads) const {
  uint32_t stack_size;

  if (ignore_boring_threads) {
    uint32_t stack_size = m_plan_stack.size();
    uint32_t completed_stack_size = m_completed_plan_stack.size();
    uint32_t discarded_stack_size = m_discarded_plan_stack.size();
    if (stack_size == 1 && completed_stack_size == 0 &&
        discarded_stack_size == 0) {
      s->Printf("thread #%u: tid = 0x%4.4" PRIx64 "\n", GetIndexID(), GetID());
      s->IndentMore();
      s->Indent();
      s->Printf("No active thread plans\n");
      s->IndentLess();
      return;
    }
  }

  s->Indent();
  s->Printf("thread #%u: tid = 0x%4.4" PRIx64 ":\n", GetIndexID(), GetID());
  s->IndentMore();
  s->Indent();
  s->Printf("Active plan stack:\n");
  PrintPlanStack(s, m_plan_stack, desc_level, include_internal);

  stack_size = m_completed_plan_stack.size();
  if (stack_size > 0) {
    s->Indent();
    s->Printf("Completed Plan Stack:\n");
    PrintPlanStack(s, m_completed_plan_stack, desc_level, include_internal);
  }

  stack_size = m_discarded_plan_stack.size();
  if (stack_size > 0) {
    s->Indent();
    s->Printf("Discarded Plan Stack:\n");
    PrintPlanStack(s, m_discarded_plan_stack, desc_level, include_internal);
  }

  s->IndentLess();
}

TargetSP Thread::CalculateTarget() {
  TargetSP target_sp;
  ProcessSP process_sp(GetProcess());
  if (process_sp)
    target_sp = process_sp->CalculateTarget();
  return target_sp;
}

ProcessSP Thread::CalculateProcess() { return GetProcess(); }

ThreadSP Thread::CalculateThread() { return shared_from_this(); }

StackFrameSP Thread::CalculateStackFrame() { return StackFrameSP(); }

void Thread::CalculateExecutionContext(ExecutionContext &exe_ctx) {
  exe_ctx.SetContext(shared_from_this());
}

StackFrameListSP Thread::GetStackFrameList() {
  std::lock_guard<std::recursive_mutex> guard(m_frame_mutex);

  if (!m_curr_frames_sp)
    m_curr_frames_sp =
        std::make_shared<StackFrameList>(*this, m_prev_frames_sp, true);

  return m_curr_frames_sp;
}

void Thread::ClearStackFrames() {
  std::lock_guard<std::recursive_mutex> guard(m_frame_mutex);

  Unwind *unwinder = GetUnwinder();
  if (unwinder)
    unwinder->Clear();

  // Only store away the old "reference" StackFrameList if we got all its
  // frames:
  // FIXME: At some point we can try to splice in the frames we have fetched
  // into
  // the new frame as we make it, but let's not try that now.
  if (m_curr_frames_sp && m_curr_frames_sp->GetAllFramesFetched())
    m_prev_frames_sp.swap(m_curr_frames_sp);
  m_curr_frames_sp.reset();

  m_extended_info.reset();
  m_extended_info_fetched = false;
}

lldb::StackFrameSP Thread::GetFrameWithConcreteFrameIndex(uint32_t unwind_idx) {
  return GetStackFrameList()->GetFrameWithConcreteFrameIndex(unwind_idx);
}

Status Thread::ReturnFromFrameWithIndex(uint32_t frame_idx,
                                        lldb::ValueObjectSP return_value_sp,
                                        bool broadcast) {
  StackFrameSP frame_sp = GetStackFrameAtIndex(frame_idx);
  Status return_error;

  if (!frame_sp) {
    return_error.SetErrorStringWithFormat(
        "Could not find frame with index %d in thread 0x%" PRIx64 ".",
        frame_idx, GetID());
  }

  return ReturnFromFrame(frame_sp, return_value_sp, broadcast);
}

Status Thread::ReturnFromFrame(lldb::StackFrameSP frame_sp,
                               lldb::ValueObjectSP return_value_sp,
                               bool broadcast) {
  Status return_error;

  if (!frame_sp) {
    return_error.SetErrorString("Can't return to a null frame.");
    return return_error;
  }

  Thread *thread = frame_sp->GetThread().get();
  uint32_t older_frame_idx = frame_sp->GetFrameIndex() + 1;
  StackFrameSP older_frame_sp = thread->GetStackFrameAtIndex(older_frame_idx);
  if (!older_frame_sp) {
    return_error.SetErrorString("No older frame to return to.");
    return return_error;
  }

  if (return_value_sp) {
    lldb::ABISP abi = thread->GetProcess()->GetABI();
    if (!abi) {
      return_error.SetErrorString("Could not find ABI to set return value.");
      return return_error;
    }
    SymbolContext sc = frame_sp->GetSymbolContext(eSymbolContextFunction);

    // FIXME: ValueObject::Cast doesn't currently work correctly, at least not
    // for scalars.
    // Turn that back on when that works.
    if (/* DISABLES CODE */ (0) && sc.function != nullptr) {
      Type *function_type = sc.function->GetType();
      if (function_type) {
        CompilerType return_type =
            sc.function->GetCompilerType().GetFunctionReturnType();
        if (return_type) {
          StreamString s;
          return_type.DumpTypeDescription(&s);
          ValueObjectSP cast_value_sp = return_value_sp->Cast(return_type);
          if (cast_value_sp) {
            cast_value_sp->SetFormat(eFormatHex);
            return_value_sp = cast_value_sp;
          }
        }
      }
    }

    return_error = abi->SetReturnValueObject(older_frame_sp, return_value_sp);
    if (!return_error.Success())
      return return_error;
  }

  // Now write the return registers for the chosen frame: Note, we can't use
  // ReadAllRegisterValues->WriteAllRegisterValues, since the read & write cook
  // their data

  StackFrameSP youngest_frame_sp = thread->GetStackFrameAtIndex(0);
  if (youngest_frame_sp) {
    lldb::RegisterContextSP reg_ctx_sp(youngest_frame_sp->GetRegisterContext());
    if (reg_ctx_sp) {
      bool copy_success = reg_ctx_sp->CopyFromRegisterContext(
          older_frame_sp->GetRegisterContext());
      if (copy_success) {
        thread->DiscardThreadPlans(true);
        thread->ClearStackFrames();
        if (broadcast && EventTypeHasListeners(eBroadcastBitStackChanged))
          BroadcastEvent(eBroadcastBitStackChanged,
                         new ThreadEventData(this->shared_from_this()));
      } else {
        return_error.SetErrorString("Could not reset register values.");
      }
    } else {
      return_error.SetErrorString("Frame has no register context.");
    }
  } else {
    return_error.SetErrorString("Returned past top frame.");
  }
  return return_error;
}

static void DumpAddressList(Stream &s, const std::vector<Address> &list,
                            ExecutionContextScope *exe_scope) {
  for (size_t n = 0; n < list.size(); n++) {
    s << "\t";
    list[n].Dump(&s, exe_scope, Address::DumpStyleResolvedDescription,
                 Address::DumpStyleSectionNameOffset);
    s << "\n";
  }
}

Status Thread::JumpToLine(const FileSpec &file, uint32_t line,
                          bool can_leave_function, std::string *warnings) {
  ExecutionContext exe_ctx(GetStackFrameAtIndex(0));
  Target *target = exe_ctx.GetTargetPtr();
  TargetSP target_sp = exe_ctx.GetTargetSP();
  RegisterContext *reg_ctx = exe_ctx.GetRegisterContext();
  StackFrame *frame = exe_ctx.GetFramePtr();
  const SymbolContext &sc = frame->GetSymbolContext(eSymbolContextFunction);

  // Find candidate locations.
  std::vector<Address> candidates, within_function, outside_function;
  target->GetImages().FindAddressesForLine(target_sp, file, line, sc.function,
                                           within_function, outside_function);

  // If possible, we try and stay within the current function. Within a
  // function, we accept multiple locations (optimized code may do this,
  // there's no solution here so we do the best we can). However if we're
  // trying to leave the function, we don't know how to pick the right
  // location, so if there's more than one then we bail.
  if (!within_function.empty())
    candidates = within_function;
  else if (outside_function.size() == 1 && can_leave_function)
    candidates = outside_function;

  // Check if we got anything.
  if (candidates.empty()) {
    if (outside_function.empty()) {
      return Status("Cannot locate an address for %s:%i.",
                    file.GetFilename().AsCString(), line);
    } else if (outside_function.size() == 1) {
      return Status("%s:%i is outside the current function.",
                    file.GetFilename().AsCString(), line);
    } else {
      StreamString sstr;
      DumpAddressList(sstr, outside_function, target);
      return Status("%s:%i has multiple candidate locations:\n%s",
                    file.GetFilename().AsCString(), line, sstr.GetData());
    }
  }

  // Accept the first location, warn about any others.
  Address dest = candidates[0];
  if (warnings && candidates.size() > 1) {
    StreamString sstr;
    sstr.Printf("%s:%i appears multiple times in this function, selecting the "
                "first location:\n",
                file.GetFilename().AsCString(), line);
    DumpAddressList(sstr, candidates, target);
    *warnings = sstr.GetString();
  }

  if (!reg_ctx->SetPC(dest))
    return Status("Cannot change PC to target address.");

  return Status();
}

void Thread::DumpUsingSettingsFormat(Stream &strm, uint32_t frame_idx,
                                     bool stop_format) {
  ExecutionContext exe_ctx(shared_from_this());
  Process *process = exe_ctx.GetProcessPtr();
  if (process == nullptr)
    return;

  StackFrameSP frame_sp;
  SymbolContext frame_sc;
  if (frame_idx != LLDB_INVALID_FRAME_ID) {
    frame_sp = GetStackFrameAtIndex(frame_idx);
    if (frame_sp) {
      exe_ctx.SetFrameSP(frame_sp);
      frame_sc = frame_sp->GetSymbolContext(eSymbolContextEverything);
    }
  }

  const FormatEntity::Entry *thread_format;
  if (stop_format)
    thread_format = exe_ctx.GetTargetRef().GetDebugger().GetThreadStopFormat();
  else
    thread_format = exe_ctx.GetTargetRef().GetDebugger().GetThreadFormat();

  assert(thread_format);

  FormatEntity::Format(*thread_format, strm, frame_sp ? &frame_sc : nullptr,
                       &exe_ctx, nullptr, nullptr, false, false);
}

void Thread::SettingsInitialize() {}

void Thread::SettingsTerminate() {}

lldb::addr_t Thread::GetThreadPointer() { return LLDB_INVALID_ADDRESS; }

addr_t Thread::GetThreadLocalData(const ModuleSP module,
                                  lldb::addr_t tls_file_addr) {
  // The default implementation is to ask the dynamic loader for it. This can
  // be overridden for specific platforms.
  DynamicLoader *loader = GetProcess()->GetDynamicLoader();
  if (loader)
    return loader->GetThreadLocalData(module, shared_from_this(),
                                      tls_file_addr);
  else
    return LLDB_INVALID_ADDRESS;
}

bool Thread::SafeToCallFunctions() {
  Process *process = GetProcess().get();
  if (process) {
    SystemRuntime *runtime = process->GetSystemRuntime();
    if (runtime) {
      return runtime->SafeToCallFunctionsOnThisThread(shared_from_this());
    }
  }
  return true;
}

lldb::StackFrameSP
Thread::GetStackFrameSPForStackFramePtr(StackFrame *stack_frame_ptr) {
  return GetStackFrameList()->GetStackFrameSPForStackFramePtr(stack_frame_ptr);
}

const char *Thread::StopReasonAsCString(lldb::StopReason reason) {
  switch (reason) {
  case eStopReasonInvalid:
    return "invalid";
  case eStopReasonNone:
    return "none";
  case eStopReasonTrace:
    return "trace";
  case eStopReasonBreakpoint:
    return "breakpoint";
  case eStopReasonWatchpoint:
    return "watchpoint";
  case eStopReasonSignal:
    return "signal";
  case eStopReasonException:
    return "exception";
  case eStopReasonExec:
    return "exec";
  case eStopReasonPlanComplete:
    return "plan complete";
  case eStopReasonThreadExiting:
    return "thread exiting";
  case eStopReasonInstrumentation:
    return "instrumentation break";
  }

  static char unknown_state_string[64];
  snprintf(unknown_state_string, sizeof(unknown_state_string),
           "StopReason = %i", reason);
  return unknown_state_string;
}

const char *Thread::RunModeAsCString(lldb::RunMode mode) {
  switch (mode) {
  case eOnlyThisThread:
    return "only this thread";
  case eAllThreads:
    return "all threads";
  case eOnlyDuringStepping:
    return "only during stepping";
  }

  static char unknown_state_string[64];
  snprintf(unknown_state_string, sizeof(unknown_state_string), "RunMode = %i",
           mode);
  return unknown_state_string;
}

size_t Thread::GetStatus(Stream &strm, uint32_t start_frame,
                         uint32_t num_frames, uint32_t num_frames_with_source,
                         bool stop_format, bool only_stacks) {

  if (!only_stacks) {
    ExecutionContext exe_ctx(shared_from_this());
    Target *target = exe_ctx.GetTargetPtr();
    Process *process = exe_ctx.GetProcessPtr();
    strm.Indent();
    bool is_selected = false;
    if (process) {
      if (process->GetThreadList().GetSelectedThread().get() == this)
        is_selected = true;
    }
    strm.Printf("%c ", is_selected ? '*' : ' ');
    if (target && target->GetDebugger().GetUseExternalEditor()) {
      StackFrameSP frame_sp = GetStackFrameAtIndex(start_frame);
      if (frame_sp) {
        SymbolContext frame_sc(
            frame_sp->GetSymbolContext(eSymbolContextLineEntry));
        if (frame_sc.line_entry.line != 0 && frame_sc.line_entry.file) {
          Host::OpenFileInExternalEditor(frame_sc.line_entry.file,
                                         frame_sc.line_entry.line);
        }
      }
    }

    DumpUsingSettingsFormat(strm, start_frame, stop_format);
  }

  size_t num_frames_shown = 0;
  if (num_frames > 0) {
    strm.IndentMore();

    const bool show_frame_info = true;
    const bool show_frame_unique = only_stacks;
    const char *selected_frame_marker = nullptr;
    if (num_frames == 1 || only_stacks ||
        (GetID() != GetProcess()->GetThreadList().GetSelectedThread()->GetID()))
      strm.IndentMore();
    else
      selected_frame_marker = "* ";

    num_frames_shown = GetStackFrameList()->GetStatus(
        strm, start_frame, num_frames, show_frame_info, num_frames_with_source,
        show_frame_unique, selected_frame_marker);
    if (num_frames == 1)
      strm.IndentLess();
    strm.IndentLess();
  }
  return num_frames_shown;
}

bool Thread::GetDescription(Stream &strm, lldb::DescriptionLevel level,
                            bool print_json_thread, bool print_json_stopinfo) {
  const bool stop_format = false;
  DumpUsingSettingsFormat(strm, 0, stop_format);
  strm.Printf("\n");

  StructuredData::ObjectSP thread_info = GetExtendedInfo();

  if (print_json_thread || print_json_stopinfo) {
    if (thread_info && print_json_thread) {
      thread_info->Dump(strm);
      strm.Printf("\n");
    }

    if (print_json_stopinfo && m_stop_info_sp) {
      StructuredData::ObjectSP stop_info = m_stop_info_sp->GetExtendedInfo();
      if (stop_info) {
        stop_info->Dump(strm);
        strm.Printf("\n");
      }
    }

    return true;
  }

  if (thread_info) {
    StructuredData::ObjectSP activity =
        thread_info->GetObjectForDotSeparatedPath("activity");
    StructuredData::ObjectSP breadcrumb =
        thread_info->GetObjectForDotSeparatedPath("breadcrumb");
    StructuredData::ObjectSP messages =
        thread_info->GetObjectForDotSeparatedPath("trace_messages");

    bool printed_activity = false;
    if (activity && activity->GetType() == eStructuredDataTypeDictionary) {
      StructuredData::Dictionary *activity_dict = activity->GetAsDictionary();
      StructuredData::ObjectSP id = activity_dict->GetValueForKey("id");
      StructuredData::ObjectSP name = activity_dict->GetValueForKey("name");
      if (name && name->GetType() == eStructuredDataTypeString && id &&
          id->GetType() == eStructuredDataTypeInteger) {
        strm.Format("  Activity '{0}', {1:x}\n",
                    name->GetAsString()->GetValue(),
                    id->GetAsInteger()->GetValue());
      }
      printed_activity = true;
    }
    bool printed_breadcrumb = false;
    if (breadcrumb && breadcrumb->GetType() == eStructuredDataTypeDictionary) {
      if (printed_activity)
        strm.Printf("\n");
      StructuredData::Dictionary *breadcrumb_dict =
          breadcrumb->GetAsDictionary();
      StructuredData::ObjectSP breadcrumb_text =
          breadcrumb_dict->GetValueForKey("name");
      if (breadcrumb_text &&
          breadcrumb_text->GetType() == eStructuredDataTypeString) {
        strm.Format("  Current Breadcrumb: {0}\n",
                    breadcrumb_text->GetAsString()->GetValue());
      }
      printed_breadcrumb = true;
    }
    if (messages && messages->GetType() == eStructuredDataTypeArray) {
      if (printed_breadcrumb)
        strm.Printf("\n");
      StructuredData::Array *messages_array = messages->GetAsArray();
      const size_t msg_count = messages_array->GetSize();
      if (msg_count > 0) {
        strm.Printf("  %zu trace messages:\n", msg_count);
        for (size_t i = 0; i < msg_count; i++) {
          StructuredData::ObjectSP message = messages_array->GetItemAtIndex(i);
          if (message && message->GetType() == eStructuredDataTypeDictionary) {
            StructuredData::Dictionary *message_dict =
                message->GetAsDictionary();
            StructuredData::ObjectSP message_text =
                message_dict->GetValueForKey("message");
            if (message_text &&
                message_text->GetType() == eStructuredDataTypeString) {
              strm.Format("    {0}\n", message_text->GetAsString()->GetValue());
            }
          }
        }
      }
    }
  }

  return true;
}

size_t Thread::GetStackFrameStatus(Stream &strm, uint32_t first_frame,
                                   uint32_t num_frames, bool show_frame_info,
                                   uint32_t num_frames_with_source) {
  return GetStackFrameList()->GetStatus(
      strm, first_frame, num_frames, show_frame_info, num_frames_with_source);
}

Unwind *Thread::GetUnwinder() {
  if (!m_unwinder_up) {
    const ArchSpec target_arch(CalculateTarget()->GetArchitecture());
    const llvm::Triple::ArchType machine = target_arch.GetMachine();
    switch (machine) {
    case llvm::Triple::x86_64:
    case llvm::Triple::x86:
    case llvm::Triple::arm:
    case llvm::Triple::aarch64:
    case llvm::Triple::thumb:
    case llvm::Triple::mips:
    case llvm::Triple::mipsel:
    case llvm::Triple::mips64:
    case llvm::Triple::mips64el:
    case llvm::Triple::ppc:
    case llvm::Triple::ppc64:
    case llvm::Triple::ppc64le:
    case llvm::Triple::systemz:
    case llvm::Triple::hexagon:
      m_unwinder_up.reset(new UnwindLLDB(*this));
      break;

    default:
      if (target_arch.GetTriple().getVendor() == llvm::Triple::Apple)
        m_unwinder_up.reset(new UnwindMacOSXFrameBackchain(*this));
      break;
    }
  }
  return m_unwinder_up.get();
}

void Thread::Flush() {
  ClearStackFrames();
  m_reg_context_sp.reset();
}

bool Thread::IsStillAtLastBreakpointHit() {
  // If we are currently stopped at a breakpoint, always return that stopinfo
  // and don't reset it. This allows threads to maintain their breakpoint
  // stopinfo, such as when thread-stepping in multithreaded programs.
  if (m_stop_info_sp) {
    StopReason stop_reason = m_stop_info_sp->GetStopReason();
    if (stop_reason == lldb::eStopReasonBreakpoint) {
      uint64_t value = m_stop_info_sp->GetValue();
      lldb::RegisterContextSP reg_ctx_sp(GetRegisterContext());
      if (reg_ctx_sp) {
        lldb::addr_t pc = reg_ctx_sp->GetPC();
        BreakpointSiteSP bp_site_sp =
            GetProcess()->GetBreakpointSiteList().FindByAddress(pc);
        if (bp_site_sp && static_cast<break_id_t>(value) == bp_site_sp->GetID())
          return true;
      }
    }
  }
  return false;
}

Status Thread::StepIn(bool source_step,
                      LazyBool step_in_avoids_code_without_debug_info,
                      LazyBool step_out_avoids_code_without_debug_info)

{
  Status error;
  Process *process = GetProcess().get();
  if (StateIsStoppedState(process->GetState(), true)) {
    StackFrameSP frame_sp = GetStackFrameAtIndex(0);
    ThreadPlanSP new_plan_sp;
    const lldb::RunMode run_mode = eOnlyThisThread;
    const bool abort_other_plans = false;

    if (source_step && frame_sp && frame_sp->HasDebugInformation()) {
      SymbolContext sc(frame_sp->GetSymbolContext(eSymbolContextEverything));
      new_plan_sp = QueueThreadPlanForStepInRange(
          abort_other_plans, sc.line_entry, sc, nullptr, run_mode, error,
          step_in_avoids_code_without_debug_info,
          step_out_avoids_code_without_debug_info);
    } else {
      new_plan_sp = QueueThreadPlanForStepSingleInstruction(
          false, abort_other_plans, run_mode, error);
    }

    new_plan_sp->SetIsMasterPlan(true);
    new_plan_sp->SetOkayToDiscard(false);

    // Why do we need to set the current thread by ID here???
    process->GetThreadList().SetSelectedThreadByID(GetID());
    error = process->Resume();
  } else {
    error.SetErrorString("process not stopped");
  }
  return error;
}

Status Thread::StepOver(bool source_step,
                        LazyBool step_out_avoids_code_without_debug_info) {
  Status error;
  Process *process = GetProcess().get();
  if (StateIsStoppedState(process->GetState(), true)) {
    StackFrameSP frame_sp = GetStackFrameAtIndex(0);
    ThreadPlanSP new_plan_sp;

    const lldb::RunMode run_mode = eOnlyThisThread;
    const bool abort_other_plans = false;

    if (source_step && frame_sp && frame_sp->HasDebugInformation()) {
      SymbolContext sc(frame_sp->GetSymbolContext(eSymbolContextEverything));
      new_plan_sp = QueueThreadPlanForStepOverRange(
          abort_other_plans, sc.line_entry, sc, run_mode, error,
          step_out_avoids_code_without_debug_info);
    } else {
      new_plan_sp = QueueThreadPlanForStepSingleInstruction(
          true, abort_other_plans, run_mode, error);
    }

    new_plan_sp->SetIsMasterPlan(true);
    new_plan_sp->SetOkayToDiscard(false);

    // Why do we need to set the current thread by ID here???
    process->GetThreadList().SetSelectedThreadByID(GetID());
    error = process->Resume();
  } else {
    error.SetErrorString("process not stopped");
  }
  return error;
}

Status Thread::StepOut() {
  Status error;
  Process *process = GetProcess().get();
  if (StateIsStoppedState(process->GetState(), true)) {
    const bool first_instruction = false;
    const bool stop_other_threads = false;
    const bool abort_other_plans = false;

    ThreadPlanSP new_plan_sp(QueueThreadPlanForStepOut(
        abort_other_plans, nullptr, first_instruction, stop_other_threads,
        eVoteYes, eVoteNoOpinion, 0, error));

    new_plan_sp->SetIsMasterPlan(true);
    new_plan_sp->SetOkayToDiscard(false);

    // Why do we need to set the current thread by ID here???
    process->GetThreadList().SetSelectedThreadByID(GetID());
    error = process->Resume();
  } else {
    error.SetErrorString("process not stopped");
  }
  return error;
}

ValueObjectSP Thread::GetCurrentException() {
  if (auto frame_sp = GetStackFrameAtIndex(0))
    if (auto recognized_frame = frame_sp->GetRecognizedFrame())
      if (auto e = recognized_frame->GetExceptionObject())
        return e;

  // NOTE: Even though this behavior is generalized, only ObjC is actually
  // supported at the moment.
<<<<<<< HEAD
  for (unsigned lang = eLanguageTypeUnknown; lang < eNumLanguageTypes; lang++) {
    if (auto runtime = GetProcess()->GetLanguageRuntime(
            static_cast<lldb::LanguageType>(lang)))
      if (auto e = runtime->GetExceptionObjectForThread(shared_from_this()))
        return e;
=======
  for (LanguageRuntime *runtime : GetProcess()->GetLanguageRuntimes()) {
    if (auto e = runtime->GetExceptionObjectForThread(shared_from_this()))
      return e;
>>>>>>> 53d41e56
  }

  return ValueObjectSP();
}

ThreadSP Thread::GetCurrentExceptionBacktrace() {
  ValueObjectSP exception = GetCurrentException();
  if (!exception)
    return ThreadSP();

  // NOTE: Even though this behavior is generalized, only ObjC is actually
  // supported at the moment.
<<<<<<< HEAD
  for (unsigned lang = eLanguageTypeUnknown; lang < eNumLanguageTypes; lang++) {
    if (auto runtime = GetProcess()->GetLanguageRuntime(
            static_cast<lldb::LanguageType>(lang)))
      if (auto bt = runtime->GetBacktraceThreadFromException(exception))
        return bt;
=======
  for (LanguageRuntime *runtime : GetProcess()->GetLanguageRuntimes()) {
    if (auto bt = runtime->GetBacktraceThreadFromException(exception))
      return bt;
>>>>>>> 53d41e56
  }

  return ThreadSP();
}<|MERGE_RESOLUTION|>--- conflicted
+++ resolved
@@ -2244,17 +2244,11 @@
 
   // NOTE: Even though this behavior is generalized, only ObjC is actually
   // supported at the moment.
-<<<<<<< HEAD
   for (unsigned lang = eLanguageTypeUnknown; lang < eNumLanguageTypes; lang++) {
     if (auto runtime = GetProcess()->GetLanguageRuntime(
             static_cast<lldb::LanguageType>(lang)))
       if (auto e = runtime->GetExceptionObjectForThread(shared_from_this()))
         return e;
-=======
-  for (LanguageRuntime *runtime : GetProcess()->GetLanguageRuntimes()) {
-    if (auto e = runtime->GetExceptionObjectForThread(shared_from_this()))
-      return e;
->>>>>>> 53d41e56
   }
 
   return ValueObjectSP();
@@ -2267,17 +2261,11 @@
 
   // NOTE: Even though this behavior is generalized, only ObjC is actually
   // supported at the moment.
-<<<<<<< HEAD
   for (unsigned lang = eLanguageTypeUnknown; lang < eNumLanguageTypes; lang++) {
     if (auto runtime = GetProcess()->GetLanguageRuntime(
             static_cast<lldb::LanguageType>(lang)))
       if (auto bt = runtime->GetBacktraceThreadFromException(exception))
         return bt;
-=======
-  for (LanguageRuntime *runtime : GetProcess()->GetLanguageRuntimes()) {
-    if (auto bt = runtime->GetBacktraceThreadFromException(exception))
-      return bt;
->>>>>>> 53d41e56
   }
 
   return ThreadSP();
