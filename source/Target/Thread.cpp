//===-- Thread.cpp ----------------------------------------------*- C++ -*-===//
//
//                     The LLVM Compiler Infrastructure
//
// This file is distributed under the University of Illinois Open Source
// License. See LICENSE.TXT for details.
//
//===----------------------------------------------------------------------===//

// C Includes
// C++ Includes
// Other libraries and framework includes
// Project includes
#include "lldb/Target/Thread.h"
#include "Plugins/Process/Utility/UnwindLLDB.h"
#include "Plugins/Process/Utility/UnwindMacOSXFrameBackchain.h"
#include "lldb/Breakpoint/BreakpointLocation.h"
#include "lldb/Core/Debugger.h"
#include "lldb/Core/FormatEntity.h"
#include "lldb/Core/Log.h"
#include "lldb/Core/Module.h"
#include "lldb/Core/State.h"
#include "lldb/Core/ValueObject.h"
#include "lldb/Host/Host.h"
#include "lldb/Interpreter/OptionValueFileSpecList.h"
#include "lldb/Interpreter/OptionValueProperties.h"
#include "lldb/Interpreter/Property.h"
#include "lldb/Symbol/Function.h"
#include "lldb/Target/ABI.h"
#include "lldb/Target/DynamicLoader.h"
#include "lldb/Target/ExecutionContext.h"
#include "lldb/Target/Process.h"
#include "lldb/Target/RegisterContext.h"
#include "lldb/Target/StopInfo.h"
#include "lldb/Target/SystemRuntime.h"
#include "lldb/Target/Target.h"
#include "lldb/Target/ThreadPlan.h"
#include "lldb/Target/ThreadPlanBase.h"
#include "lldb/Target/ThreadPlanCallFunction.h"
#include "lldb/Target/ThreadPlanPython.h"
#include "lldb/Target/ThreadPlanRunToAddress.h"
#include "lldb/Target/ThreadPlanStepInRange.h"
#include "lldb/Target/ThreadPlanStepInstruction.h"
#include "lldb/Target/ThreadPlanStepOut.h"
#include "lldb/Target/ThreadPlanStepOverBreakpoint.h"
#include "lldb/Target/ThreadPlanStepOverRange.h"
#include "lldb/Target/ThreadPlanStepThrough.h"
#include "lldb/Target/ThreadPlanStepUntil.h"
#include "lldb/Target/ThreadSpec.h"
#include "lldb/Target/Unwind.h"
#include "lldb/Utility/RegularExpression.h"
#include "lldb/Utility/Stream.h"
#include "lldb/Utility/StreamString.h"

using namespace lldb;
using namespace lldb_private;

const ThreadPropertiesSP &Thread::GetGlobalProperties() {
  // NOTE: intentional leak so we don't crash if global destructor chain gets
  // called as other threads still use the result of this function
  static ThreadPropertiesSP *g_settings_sp_ptr =
      new ThreadPropertiesSP(new ThreadProperties(true));
  return *g_settings_sp_ptr;
}

static PropertyDefinition g_properties[] = {
    {"step-in-avoid-nodebug", OptionValue::eTypeBoolean, true, true, nullptr,
     nullptr,
     "If true, step-in will not stop in functions with no debug information."},
    {"step-out-avoid-nodebug", OptionValue::eTypeBoolean, true, false, nullptr,
     nullptr, "If true, when step-in/step-out/step-over leave the current "
              "frame, they will continue to step out till they come to a "
              "function with "
              "debug information.  Passing a frame argument to step-out will "
              "override this option."},
    {"step-avoid-regexp", OptionValue::eTypeRegex, true, 0, "^std::", nullptr,
     "A regular expression defining functions step-in won't stop in."},
    {"step-avoid-libraries", OptionValue::eTypeFileSpecList, true, 0, nullptr,
     nullptr, "A list of libraries that source stepping won't stop in."},
    {"trace-thread", OptionValue::eTypeBoolean, false, false, nullptr, nullptr,
     "If true, this thread will single-step and log execution."},
    {nullptr, OptionValue::eTypeInvalid, false, 0, nullptr, nullptr, nullptr}};

enum {
  ePropertyStepInAvoidsNoDebug,
  ePropertyStepOutAvoidsNoDebug,
  ePropertyStepAvoidRegex,
  ePropertyStepAvoidLibraries,
  ePropertyEnableThreadTrace
};

class ThreadOptionValueProperties : public OptionValueProperties {
public:
  ThreadOptionValueProperties(const ConstString &name)
      : OptionValueProperties(name) {}

  // This constructor is used when creating ThreadOptionValueProperties when it
  // is part of a new lldb_private::Thread instance. It will copy all current
  // global property values as needed
  ThreadOptionValueProperties(ThreadProperties *global_properties)
      : OptionValueProperties(*global_properties->GetValueProperties()) {}

  const Property *GetPropertyAtIndex(const ExecutionContext *exe_ctx,
                                     bool will_modify,
                                     uint32_t idx) const override {
    // When getting the value for a key from the thread options, we will always
    // try and grab the setting from the current thread if there is one. Else we
    // just
    // use the one from this instance.
    if (exe_ctx) {
      Thread *thread = exe_ctx->GetThreadPtr();
      if (thread) {
        ThreadOptionValueProperties *instance_properties =
            static_cast<ThreadOptionValueProperties *>(
                thread->GetValueProperties().get());
        if (this != instance_properties)
          return instance_properties->ProtectedGetPropertyAtIndex(idx);
      }
    }
    return ProtectedGetPropertyAtIndex(idx);
  }
};

ThreadProperties::ThreadProperties(bool is_global) : Properties() {
  if (is_global) {
    m_collection_sp.reset(
        new ThreadOptionValueProperties(ConstString("thread")));
    m_collection_sp->Initialize(g_properties);
  } else
    m_collection_sp.reset(
        new ThreadOptionValueProperties(Thread::GetGlobalProperties().get()));
}

ThreadProperties::~ThreadProperties() = default;

const RegularExpression *ThreadProperties::GetSymbolsToAvoidRegexp() {
  const uint32_t idx = ePropertyStepAvoidRegex;
  return m_collection_sp->GetPropertyAtIndexAsOptionValueRegex(nullptr, idx);
}

FileSpecList &ThreadProperties::GetLibrariesToAvoid() const {
  const uint32_t idx = ePropertyStepAvoidLibraries;
  OptionValueFileSpecList *option_value =
      m_collection_sp->GetPropertyAtIndexAsOptionValueFileSpecList(nullptr,
                                                                   false, idx);
  assert(option_value);
  return option_value->GetCurrentValue();
}

bool ThreadProperties::GetTraceEnabledState() const {
  const uint32_t idx = ePropertyEnableThreadTrace;
  return m_collection_sp->GetPropertyAtIndexAsBoolean(
      nullptr, idx, g_properties[idx].default_uint_value != 0);
}

bool ThreadProperties::GetStepInAvoidsNoDebug() const {
  const uint32_t idx = ePropertyStepInAvoidsNoDebug;
  return m_collection_sp->GetPropertyAtIndexAsBoolean(
      nullptr, idx, g_properties[idx].default_uint_value != 0);
}

bool ThreadProperties::GetStepOutAvoidsNoDebug() const {
  const uint32_t idx = ePropertyStepOutAvoidsNoDebug;
  return m_collection_sp->GetPropertyAtIndexAsBoolean(
      nullptr, idx, g_properties[idx].default_uint_value != 0);
}

//------------------------------------------------------------------
// Thread Event Data
//------------------------------------------------------------------

const ConstString &Thread::ThreadEventData::GetFlavorString() {
  static ConstString g_flavor("Thread::ThreadEventData");
  return g_flavor;
}

Thread::ThreadEventData::ThreadEventData(const lldb::ThreadSP thread_sp)
    : m_thread_sp(thread_sp), m_stack_id() {}

Thread::ThreadEventData::ThreadEventData(const lldb::ThreadSP thread_sp,
                                         const StackID &stack_id)
    : m_thread_sp(thread_sp), m_stack_id(stack_id) {}

Thread::ThreadEventData::ThreadEventData() : m_thread_sp(), m_stack_id() {}

Thread::ThreadEventData::~ThreadEventData() = default;

void Thread::ThreadEventData::Dump(Stream *s) const {}

const Thread::ThreadEventData *
Thread::ThreadEventData::GetEventDataFromEvent(const Event *event_ptr) {
  if (event_ptr) {
    const EventData *event_data = event_ptr->GetData();
    if (event_data &&
        event_data->GetFlavor() == ThreadEventData::GetFlavorString())
      return static_cast<const ThreadEventData *>(event_ptr->GetData());
  }
  return nullptr;
}

ThreadSP Thread::ThreadEventData::GetThreadFromEvent(const Event *event_ptr) {
  ThreadSP thread_sp;
  const ThreadEventData *event_data = GetEventDataFromEvent(event_ptr);
  if (event_data)
    thread_sp = event_data->GetThread();
  return thread_sp;
}

StackID Thread::ThreadEventData::GetStackIDFromEvent(const Event *event_ptr) {
  StackID stack_id;
  const ThreadEventData *event_data = GetEventDataFromEvent(event_ptr);
  if (event_data)
    stack_id = event_data->GetStackID();
  return stack_id;
}

StackFrameSP
Thread::ThreadEventData::GetStackFrameFromEvent(const Event *event_ptr) {
  const ThreadEventData *event_data = GetEventDataFromEvent(event_ptr);
  StackFrameSP frame_sp;
  if (event_data) {
    ThreadSP thread_sp = event_data->GetThread();
    if (thread_sp) {
      frame_sp = thread_sp->GetStackFrameList()->GetFrameWithStackID(
          event_data->GetStackID());
    }
  }
  return frame_sp;
}

//------------------------------------------------------------------
// Thread class
//------------------------------------------------------------------

ConstString &Thread::GetStaticBroadcasterClass() {
  static ConstString class_name("lldb.thread");
  return class_name;
}

Thread::Thread(Process &process, lldb::tid_t tid, bool use_invalid_index_id)
    : ThreadProperties(false), UserID(tid),
      Broadcaster(process.GetTarget().GetDebugger().GetBroadcasterManager(),
                  Thread::GetStaticBroadcasterClass().AsCString()),
      m_process_wp(process.shared_from_this()), m_stop_info_sp(),
      m_stop_info_stop_id(0), m_stop_info_override_stop_id(0),
      m_index_id(use_invalid_index_id ? LLDB_INVALID_INDEX32
                                      : process.GetNextThreadIndexID(tid)),
      m_reg_context_sp(), m_state(eStateUnloaded), m_state_mutex(),
      m_plan_stack(), m_completed_plan_stack(), m_frame_mutex(),
      m_curr_frames_sp(), m_prev_frames_sp(),
      m_resume_signal(LLDB_INVALID_SIGNAL_NUMBER),
      m_resume_state(eStateRunning), m_temporary_resume_state(eStateRunning),
      m_unwinder_ap(), m_destroy_called(false),
      m_override_should_notify(eLazyBoolCalculate),
      m_extended_info_fetched(false), m_extended_info() {
  Log *log(lldb_private::GetLogIfAllCategoriesSet(LIBLLDB_LOG_OBJECT));
  if (log)
    log->Printf("%p Thread::Thread(tid = 0x%4.4" PRIx64 ")",
                static_cast<void *>(this), GetID());

  CheckInWithManager();
  QueueFundamentalPlan(true);
}

Thread::~Thread() {
  Log *log(lldb_private::GetLogIfAllCategoriesSet(LIBLLDB_LOG_OBJECT));
  if (log)
    log->Printf("%p Thread::~Thread(tid = 0x%4.4" PRIx64 ")",
                static_cast<void *>(this), GetID());
  /// If you hit this assert, it means your derived class forgot to call
  /// DoDestroy in its destructor.
  assert(m_destroy_called);
}

void Thread::DestroyThread() {
  // Tell any plans on the plan stacks that the thread is being destroyed since
  // any plans that have a thread go away in the middle of might need
  // to do cleanup, or in some cases NOT do cleanup...
  for (auto plan : m_plan_stack)
    plan->ThreadDestroyed();

  for (auto plan : m_discarded_plan_stack)
    plan->ThreadDestroyed();

  for (auto plan : m_completed_plan_stack)
    plan->ThreadDestroyed();

  m_destroy_called = true;
  m_plan_stack.clear();
  m_discarded_plan_stack.clear();
  m_completed_plan_stack.clear();

  // Push a ThreadPlanNull on the plan stack.  That way we can continue assuming
  // that the
  // plan stack is never empty, but if somebody errantly asks questions of a
  // destroyed thread
  // without checking first whether it is destroyed, they won't crash.
  ThreadPlanSP null_plan_sp(new ThreadPlanNull(*this));
  m_plan_stack.push_back(null_plan_sp);

  m_stop_info_sp.reset();
  m_reg_context_sp.reset();
  m_unwinder_ap.reset();
  std::lock_guard<std::recursive_mutex> guard(m_frame_mutex);
  m_curr_frames_sp.reset();
  m_prev_frames_sp.reset();
}

void Thread::BroadcastSelectedFrameChange(StackID &new_frame_id) {
  if (EventTypeHasListeners(eBroadcastBitSelectedFrameChanged))
    BroadcastEvent(eBroadcastBitSelectedFrameChanged,
                   new ThreadEventData(this->shared_from_this(), new_frame_id));
}

lldb::StackFrameSP Thread::GetSelectedFrame() {
  StackFrameListSP stack_frame_list_sp(GetStackFrameList());
  StackFrameSP frame_sp = stack_frame_list_sp->GetFrameAtIndex(
      stack_frame_list_sp->GetSelectedFrameIndex());
  FunctionOptimizationWarning(frame_sp.get());
  return frame_sp;
}

uint32_t Thread::SetSelectedFrame(lldb_private::StackFrame *frame,
                                  bool broadcast) {
  uint32_t ret_value = GetStackFrameList()->SetSelectedFrame(frame);
  if (broadcast)
    BroadcastSelectedFrameChange(frame->GetStackID());
  FunctionOptimizationWarning(frame);
  return ret_value;
}

bool Thread::SetSelectedFrameByIndex(uint32_t frame_idx, bool broadcast) {
  StackFrameSP frame_sp(GetStackFrameList()->GetFrameAtIndex(frame_idx));
  if (frame_sp) {
    GetStackFrameList()->SetSelectedFrame(frame_sp.get());
    if (broadcast)
      BroadcastSelectedFrameChange(frame_sp->GetStackID());
    FunctionOptimizationWarning(frame_sp.get());
    return true;
  } else
    return false;
}

bool Thread::SetSelectedFrameByIndexNoisily(uint32_t frame_idx,
                                            Stream &output_stream) {
  const bool broadcast = true;
  bool success = SetSelectedFrameByIndex(frame_idx, broadcast);
  if (success) {
    StackFrameSP frame_sp = GetSelectedFrame();
    if (frame_sp) {
      bool already_shown = false;
      SymbolContext frame_sc(
          frame_sp->GetSymbolContext(eSymbolContextLineEntry));
      if (GetProcess()->GetTarget().GetDebugger().GetUseExternalEditor() &&
          frame_sc.line_entry.file && frame_sc.line_entry.line != 0) {
        already_shown = Host::OpenFileInExternalEditor(
            frame_sc.line_entry.file, frame_sc.line_entry.line);
      }

      bool show_frame_info = true;
      bool show_source = !already_shown;
      FunctionOptimizationWarning(frame_sp.get());
      return frame_sp->GetStatus(output_stream, show_frame_info, show_source);
    }
    return false;
  } else
    return false;
}

void Thread::FunctionOptimizationWarning(StackFrame *frame) {
  if (frame && frame->HasDebugInformation() &&
      GetProcess()->GetWarningsOptimization()) {
    SymbolContext sc =
        frame->GetSymbolContext(eSymbolContextFunction | eSymbolContextModule);
    GetProcess()->PrintWarningOptimization(sc);
  }
}

lldb::StopInfoSP Thread::GetStopInfo() {
  if (m_destroy_called)
    return m_stop_info_sp;

  ThreadPlanSP completed_plan_sp(GetCompletedPlan());
  ProcessSP process_sp(GetProcess());
  const uint32_t stop_id = process_sp ? process_sp->GetStopID() : UINT32_MAX;
<<<<<<< HEAD
  if (plan_sp && plan_sp->PlanSucceeded()) {
    bool is_swift_error_value;
    ValueObjectSP return_value_object =
        GetReturnValueObject(&is_swift_error_value);
    return StopInfo::CreateStopReasonWithPlan(plan_sp, return_value_object,
                                              GetExpressionVariable(),
                                              is_swift_error_value);
=======

  // Here we select the stop info according to priorirty:
  // - m_stop_info_sp (if not trace) - preset value
  // - completed plan stop info - new value with plan from completed plan stack
  // - m_stop_info_sp (trace stop reason is OK now)
  // - ask GetPrivateStopInfo to set stop info

  bool have_valid_stop_info = m_stop_info_sp &&
      m_stop_info_sp ->IsValid() &&
      m_stop_info_stop_id == stop_id;
  bool have_valid_completed_plan = completed_plan_sp && completed_plan_sp->PlanSucceeded();
  bool plan_overrides_trace =
    have_valid_stop_info && have_valid_completed_plan
    && (m_stop_info_sp->GetStopReason() == eStopReasonTrace);
    
  if (have_valid_stop_info && !plan_overrides_trace) {
    return m_stop_info_sp;
  } else if (have_valid_completed_plan) {
    return StopInfo::CreateStopReasonWithPlan(
        completed_plan_sp, GetReturnValueObject(), GetExpressionVariable());
>>>>>>> 0f6f75fd
  } else {
    GetPrivateStopInfo();
    return m_stop_info_sp;
  }
}

lldb::StopInfoSP Thread::GetPrivateStopInfo() {
  if (m_destroy_called)
    return m_stop_info_sp;

  ProcessSP process_sp(GetProcess());
  if (process_sp) {
    const uint32_t process_stop_id = process_sp->GetStopID();
    if (m_stop_info_stop_id != process_stop_id) {
      if (m_stop_info_sp) {
        if (m_stop_info_sp->IsValid() || IsStillAtLastBreakpointHit() ||
            GetCurrentPlan()->IsVirtualStep())
          SetStopInfo(m_stop_info_sp);
        else
          m_stop_info_sp.reset();
      }

      if (!m_stop_info_sp) {
        if (!CalculateStopInfo())
          SetStopInfo(StopInfoSP());
      }
    }

    // The stop info can be manually set by calling Thread::SetStopInfo()
    // prior to this function ever getting called, so we can't rely on
    // "m_stop_info_stop_id != process_stop_id" as the condition for
    // the if statement below, we must also check the stop info to see
    // if we need to override it. See the header documentation in
    // Process::GetStopInfoOverrideCallback() for more information on
    // the stop info override callback.
    if (m_stop_info_override_stop_id != process_stop_id) {
      m_stop_info_override_stop_id = process_stop_id;
      if (m_stop_info_sp) {
        ArchSpec::StopInfoOverrideCallbackType callback =
            GetProcess()->GetStopInfoOverrideCallback();
        if (callback)
          callback(*this);
      }
    }
  }
  return m_stop_info_sp;
}

lldb::StopReason Thread::GetStopReason() {
  lldb::StopInfoSP stop_info_sp(GetStopInfo());
  if (stop_info_sp)
    return stop_info_sp->GetStopReason();
  return eStopReasonNone;
}

bool Thread::StopInfoIsUpToDate() const {
  ProcessSP process_sp(GetProcess());
  if (process_sp)
    return m_stop_info_stop_id == process_sp->GetStopID();
  else
    return true; // Process is no longer around so stop info is always up to
                 // date...
}

void Thread::ResetStopInfo() {
  if (m_stop_info_sp) {
    m_stop_info_sp.reset();
  }
}

void Thread::SetStopInfo(const lldb::StopInfoSP &stop_info_sp) {
  m_stop_info_sp = stop_info_sp;
  if (m_stop_info_sp) {
    m_stop_info_sp->MakeStopInfoValid();
    // If we are overriding the ShouldReportStop, do that here:
    if (m_override_should_notify != eLazyBoolCalculate)
      m_stop_info_sp->OverrideShouldNotify(m_override_should_notify ==
                                           eLazyBoolYes);
  }

  ProcessSP process_sp(GetProcess());
  if (process_sp)
    m_stop_info_stop_id = process_sp->GetStopID();
  else
    m_stop_info_stop_id = UINT32_MAX;
  Log *log(lldb_private::GetLogIfAllCategoriesSet(LIBLLDB_LOG_THREAD));
  if (log)
    log->Printf("%p: tid = 0x%" PRIx64 ": stop info = %s (stop_id = %u)",
                static_cast<void *>(this), GetID(),
                stop_info_sp ? stop_info_sp->GetDescription() : "<NULL>",
                m_stop_info_stop_id);
}

void Thread::SetShouldReportStop(Vote vote) {
  if (vote == eVoteNoOpinion)
    return;
  else {
    m_override_should_notify = (vote == eVoteYes ? eLazyBoolYes : eLazyBoolNo);
    if (m_stop_info_sp)
      m_stop_info_sp->OverrideShouldNotify(m_override_should_notify ==
                                           eLazyBoolYes);
  }
}

void Thread::SetStopInfoToNothing() {
  // Note, we can't just NULL out the private reason, or the native thread
  // implementation will try to
  // go calculate it again.  For now, just set it to a Unix Signal with an
  // invalid signal number.
  SetStopInfo(
      StopInfo::CreateStopReasonWithSignal(*this, LLDB_INVALID_SIGNAL_NUMBER));
}

bool Thread::ThreadStoppedForAReason(void) {
  return (bool)GetPrivateStopInfo();
}

bool Thread::CheckpointThreadState(ThreadStateCheckpoint &saved_state) {
  saved_state.register_backup_sp.reset();
  lldb::StackFrameSP frame_sp(GetStackFrameAtIndex(0));
  if (frame_sp) {
    lldb::RegisterCheckpointSP reg_checkpoint_sp(
        new RegisterCheckpoint(RegisterCheckpoint::Reason::eExpression));
    if (reg_checkpoint_sp) {
      lldb::RegisterContextSP reg_ctx_sp(frame_sp->GetRegisterContext());
      if (reg_ctx_sp && reg_ctx_sp->ReadAllRegisterValues(*reg_checkpoint_sp))
        saved_state.register_backup_sp = reg_checkpoint_sp;
    }
  }
  if (!saved_state.register_backup_sp)
    return false;

  saved_state.stop_info_sp = GetStopInfo();
  ProcessSP process_sp(GetProcess());
  if (process_sp)
    saved_state.orig_stop_id = process_sp->GetStopID();
  saved_state.current_inlined_depth = GetCurrentInlinedDepth();
  saved_state.m_completed_plan_stack = m_completed_plan_stack;
	
  return true;
}

bool Thread::RestoreRegisterStateFromCheckpoint(
    ThreadStateCheckpoint &saved_state) {
  if (saved_state.register_backup_sp) {
    lldb::StackFrameSP frame_sp(GetStackFrameAtIndex(0));
    if (frame_sp) {
      lldb::RegisterContextSP reg_ctx_sp(frame_sp->GetRegisterContext());
      if (reg_ctx_sp) {
        bool ret =
            reg_ctx_sp->WriteAllRegisterValues(*saved_state.register_backup_sp);

        // Clear out all stack frames as our world just changed.
        ClearStackFrames();
        reg_ctx_sp->InvalidateIfNeeded(true);
        if (m_unwinder_ap.get())
          m_unwinder_ap->Clear();
        return ret;
      }
    }
  }
  return false;
}

bool Thread::RestoreThreadStateFromCheckpoint(
    ThreadStateCheckpoint &saved_state) {
  if (saved_state.stop_info_sp)
    saved_state.stop_info_sp->MakeStopInfoValid();
  SetStopInfo(saved_state.stop_info_sp);
  GetStackFrameList()->SetCurrentInlinedDepth(
      saved_state.current_inlined_depth);
  m_completed_plan_stack = saved_state.m_completed_plan_stack;
  return true;
}

StateType Thread::GetState() const {
  // If any other threads access this we will need a mutex for it
  std::lock_guard<std::recursive_mutex> guard(m_state_mutex);
  return m_state;
}

void Thread::SetState(StateType state) {
  std::lock_guard<std::recursive_mutex> guard(m_state_mutex);
  m_state = state;
}

void Thread::WillStop() {
  ThreadPlan *current_plan = GetCurrentPlan();

  // FIXME: I may decide to disallow threads with no plans.  In which
  // case this should go to an assert.

  if (!current_plan)
    return;

  current_plan->WillStop();
}

void Thread::SetupForResume() {
  if (GetResumeState() != eStateSuspended) {
    // If we're at a breakpoint push the step-over breakpoint plan.  Do this
    // before
    // telling the current plan it will resume, since we might change what the
    // current
    // plan is.

    lldb::RegisterContextSP reg_ctx_sp(GetRegisterContext());
    if (reg_ctx_sp) {
      const addr_t thread_pc = reg_ctx_sp->GetPC();
      BreakpointSiteSP bp_site_sp =
          GetProcess()->GetBreakpointSiteList().FindByAddress(thread_pc);
      if (bp_site_sp) {
        // Note, don't assume there's a ThreadPlanStepOverBreakpoint, the target
        // may not require anything
        // special to step over a breakpoint.

        ThreadPlan *cur_plan = GetCurrentPlan();

        bool push_step_over_bp_plan = false;
        if (cur_plan->GetKind() == ThreadPlan::eKindStepOverBreakpoint) {
          ThreadPlanStepOverBreakpoint *bp_plan =
              (ThreadPlanStepOverBreakpoint *)cur_plan;
          if (bp_plan->GetBreakpointLoadAddress() != thread_pc)
            push_step_over_bp_plan = true;
        } else
          push_step_over_bp_plan = true;

        if (push_step_over_bp_plan) {
          ThreadPlanSP step_bp_plan_sp(new ThreadPlanStepOverBreakpoint(*this));
          if (step_bp_plan_sp) {
            step_bp_plan_sp->SetPrivate(true);

            if (GetCurrentPlan()->RunState() != eStateStepping) {
              ThreadPlanStepOverBreakpoint *step_bp_plan =
                  static_cast<ThreadPlanStepOverBreakpoint *>(
                      step_bp_plan_sp.get());
              step_bp_plan->SetAutoContinue(true);
            }
            QueueThreadPlan(step_bp_plan_sp, false);
          }
        }
      }
    }
  }
}

bool Thread::ShouldResume(StateType resume_state) {
  // At this point clear the completed plan stack.
  m_completed_plan_stack.clear();
  m_discarded_plan_stack.clear();
  m_override_should_notify = eLazyBoolCalculate;

  StateType prev_resume_state = GetTemporaryResumeState();

  SetTemporaryResumeState(resume_state);

  lldb::ThreadSP backing_thread_sp(GetBackingThread());
  if (backing_thread_sp)
    backing_thread_sp->SetTemporaryResumeState(resume_state);

  // Make sure m_stop_info_sp is valid.  Don't do this for threads we suspended
  // in the previous run.
  if (prev_resume_state != eStateSuspended)
    GetPrivateStopInfo();

  // This is a little dubious, but we are trying to limit how often we actually
  // fetch stop info from
  // the target, 'cause that slows down single stepping.  So assume that if we
  // got to the point where
  // we're about to resume, and we haven't yet had to fetch the stop reason,
  // then it doesn't need to know
  // about the fact that we are resuming...
  const uint32_t process_stop_id = GetProcess()->GetStopID();
  if (m_stop_info_stop_id == process_stop_id &&
      (m_stop_info_sp && m_stop_info_sp->IsValid())) {
    StopInfo *stop_info = GetPrivateStopInfo().get();
    if (stop_info)
      stop_info->WillResume(resume_state);
  }

  // Tell all the plans that we are about to resume in case they need to clear
  // any state.
  // We distinguish between the plan on the top of the stack and the lower
  // plans in case a plan needs to do any special business before it runs.

  bool need_to_resume = false;
  ThreadPlan *plan_ptr = GetCurrentPlan();
  if (plan_ptr) {
    need_to_resume = plan_ptr->WillResume(resume_state, true);

    while ((plan_ptr = GetPreviousPlan(plan_ptr)) != nullptr) {
      plan_ptr->WillResume(resume_state, false);
    }

    // If the WillResume for the plan says we are faking a resume, then it will
    // have set an appropriate stop info.
    // In that case, don't reset it here.

    if (need_to_resume && resume_state != eStateSuspended) {
      m_stop_info_sp.reset();
    }
  }

  if (need_to_resume) {
    ClearStackFrames();
    // Let Thread subclasses do any special work they need to prior to resuming
    WillResume(resume_state);
  }

  return need_to_resume;
}

void Thread::DidResume() { SetResumeSignal(LLDB_INVALID_SIGNAL_NUMBER); }

void Thread::DidStop() { SetState(eStateStopped); }

bool Thread::ShouldStop(Event *event_ptr) {
  ThreadPlan *current_plan = GetCurrentPlan();

  bool should_stop = true;

  Log *log(lldb_private::GetLogIfAllCategoriesSet(LIBLLDB_LOG_STEP));

  if (GetResumeState() == eStateSuspended) {
    if (log)
      log->Printf("Thread::%s for tid = 0x%4.4" PRIx64 " 0x%4.4" PRIx64
                  ", should_stop = 0 (ignore since thread was suspended)",
                  __FUNCTION__, GetID(), GetProtocolID());
    return false;
  }

  if (GetTemporaryResumeState() == eStateSuspended) {
    if (log)
      log->Printf("Thread::%s for tid = 0x%4.4" PRIx64 " 0x%4.4" PRIx64
                  ", should_stop = 0 (ignore since thread was suspended)",
                  __FUNCTION__, GetID(), GetProtocolID());
    return false;
  }

  // Based on the current thread plan and process stop info, check if this
  // thread caused the process to stop. NOTE: this must take place before
  // the plan is moved from the current plan stack to the completed plan
  // stack.
  if (!ThreadStoppedForAReason()) {
    if (log)
      log->Printf("Thread::%s for tid = 0x%4.4" PRIx64 " 0x%4.4" PRIx64
                  ", pc = 0x%16.16" PRIx64
                  ", should_stop = 0 (ignore since no stop reason)",
                  __FUNCTION__, GetID(), GetProtocolID(),
                  GetRegisterContext() ? GetRegisterContext()->GetPC()
                                       : LLDB_INVALID_ADDRESS);
    return false;
  }

  if (log) {
    log->Printf("Thread::%s(%p) for tid = 0x%4.4" PRIx64 " 0x%4.4" PRIx64
                ", pc = 0x%16.16" PRIx64,
                __FUNCTION__, static_cast<void *>(this), GetID(),
                GetProtocolID(),
                GetRegisterContext() ? GetRegisterContext()->GetPC()
                                     : LLDB_INVALID_ADDRESS);
    log->Printf("^^^^^^^^ Thread::ShouldStop Begin ^^^^^^^^");
    StreamString s;
    s.IndentMore();
    DumpThreadPlans(&s);
    log->Printf("Plan stack initial state:\n%s", s.GetData());
  }

  // The top most plan always gets to do the trace log...
  current_plan->DoTraceLog();

  // First query the stop info's ShouldStopSynchronous.  This handles
  // "synchronous" stop reasons, for example the breakpoint
  // command on internal breakpoints.  If a synchronous stop reason says we
  // should not stop, then we don't have to
  // do any more work on this stop.
  StopInfoSP private_stop_info(GetPrivateStopInfo());
  if (private_stop_info &&
      !private_stop_info->ShouldStopSynchronous(event_ptr)) {
    if (log)
      log->Printf("StopInfo::ShouldStop async callback says we should not "
                  "stop, returning ShouldStop of false.");
    return false;
  }

  // If we've already been restarted, don't query the plans since the state they
  // would examine is not current.
  if (Process::ProcessEventData::GetRestartedFromEvent(event_ptr))
    return false;

  // Before the plans see the state of the world, calculate the current inlined
  // depth.
  GetStackFrameList()->CalculateCurrentInlinedDepth();

  // If the base plan doesn't understand why we stopped, then we have to find a
  // plan that does.
  // If that plan is still working, then we don't need to do any more work.  If
  // the plan that explains
  // the stop is done, then we should pop all the plans below it, and pop it,
  // and then let the plans above it decide
  // whether they still need to do more work.

  bool done_processing_current_plan = false;

  if (!current_plan->PlanExplainsStop(event_ptr)) {
    if (current_plan->TracerExplainsStop()) {
      done_processing_current_plan = true;
      should_stop = false;
    } else {
      // If the current plan doesn't explain the stop, then find one that
      // does and let it handle the situation.
      ThreadPlan *plan_ptr = current_plan;
      while ((plan_ptr = GetPreviousPlan(plan_ptr)) != nullptr) {
        if (plan_ptr->PlanExplainsStop(event_ptr)) {
          should_stop = plan_ptr->ShouldStop(event_ptr);

          // plan_ptr explains the stop, next check whether plan_ptr is done, if
          // so, then we should take it
          // and all the plans below it off the stack.

          if (plan_ptr->MischiefManaged()) {
            // We're going to pop the plans up to and including the plan that
            // explains the stop.
            ThreadPlan *prev_plan_ptr = GetPreviousPlan(plan_ptr);

            do {
              if (should_stop)
                current_plan->WillStop();
              PopPlan();
            } while ((current_plan = GetCurrentPlan()) != prev_plan_ptr);
            // Now, if the responsible plan was not "Okay to discard" then we're
            // done,
            // otherwise we forward this to the next plan in the stack below.
            done_processing_current_plan =
                (plan_ptr->IsMasterPlan() && !plan_ptr->OkayToDiscard());
          } else
            done_processing_current_plan = true;

          break;
        }
      }
    }
  }

  if (!done_processing_current_plan) {
    bool over_ride_stop = current_plan->ShouldAutoContinue(event_ptr);

    if (log)
      log->Printf("Plan %s explains stop, auto-continue %i.",
                  current_plan->GetName(), over_ride_stop);

    // We're starting from the base plan, so just let it decide;
    if (PlanIsBasePlan(current_plan)) {
      should_stop = current_plan->ShouldStop(event_ptr);
      if (log)
        log->Printf("Base plan says should stop: %i.", should_stop);
    } else {
      // Otherwise, don't let the base plan override what the other plans say to
      // do, since
      // presumably if there were other plans they would know what to do...
      while (1) {
        if (PlanIsBasePlan(current_plan))
          break;

        should_stop = current_plan->ShouldStop(event_ptr);
        if (log)
          log->Printf("Plan %s should stop: %d.", current_plan->GetName(),
                      should_stop);
        if (current_plan->MischiefManaged()) {
          if (should_stop)
            current_plan->WillStop();

          // If a Master Plan wants to stop, and wants to stick on the stack, we
          // let it.
          // Otherwise, see if the plan's parent wants to stop.

          if (should_stop && current_plan->IsMasterPlan() &&
              !current_plan->OkayToDiscard()) {
            PopPlan();
            break;
          } else {
            PopPlan();

            current_plan = GetCurrentPlan();
            if (current_plan == nullptr) {
              break;
            }
          }
        } else {
          break;
        }
      }
    }

    if (over_ride_stop)
      should_stop = false;
  }

  // One other potential problem is that we set up a master plan, then stop in
  // before it is complete - for instance
  // by hitting a breakpoint during a step-over - then do some step/finish/etc
  // operations that wind up
  // past the end point condition of the initial plan.  We don't want to strand
  // the original plan on the stack,
  // This code clears stale plans off the stack.

  if (should_stop) {
    ThreadPlan *plan_ptr = GetCurrentPlan();

    // Discard the stale plans and all plans below them in the stack,
    // plus move the completed plans to the completed plan stack
    while (!PlanIsBasePlan(plan_ptr)) {
      bool stale = plan_ptr->IsPlanStale();
      ThreadPlan *examined_plan = plan_ptr;
      plan_ptr = GetPreviousPlan(examined_plan);

      if (stale) {
        if (log)
          log->Printf(
              "Plan %s being discarded in cleanup, it says it is already done.",
              examined_plan->GetName());
        while (GetCurrentPlan() != examined_plan) {
          DiscardPlan();
        }
        if (examined_plan->IsPlanComplete()) {
          // plan is complete but does not explain the stop (example: step to a line
          // with breakpoint), let us move the plan to completed_plan_stack anyway
          PopPlan();
        } else
          DiscardPlan();
      }
    }
  }

  if (log) {
    StreamString s;
    s.IndentMore();
    DumpThreadPlans(&s);
    log->Printf("Plan stack final state:\n%s", s.GetData());
    log->Printf("vvvvvvvv Thread::ShouldStop End (returning %i) vvvvvvvv",
                should_stop);
  }
  return should_stop;
}

Vote Thread::ShouldReportStop(Event *event_ptr) {
  StateType thread_state = GetResumeState();
  StateType temp_thread_state = GetTemporaryResumeState();

  Log *log(lldb_private::GetLogIfAllCategoriesSet(LIBLLDB_LOG_STEP));

  if (thread_state == eStateSuspended || thread_state == eStateInvalid) {
    if (log)
      log->Printf("Thread::ShouldReportStop() tid = 0x%4.4" PRIx64
                  ": returning vote %i (state was suspended or invalid)",
                  GetID(), eVoteNoOpinion);
    return eVoteNoOpinion;
  }

  if (temp_thread_state == eStateSuspended ||
      temp_thread_state == eStateInvalid) {
    if (log)
      log->Printf(
          "Thread::ShouldReportStop() tid = 0x%4.4" PRIx64
          ": returning vote %i (temporary state was suspended or invalid)",
          GetID(), eVoteNoOpinion);
    return eVoteNoOpinion;
  }

  if (!ThreadStoppedForAReason()) {
    if (log)
      log->Printf("Thread::ShouldReportStop() tid = 0x%4.4" PRIx64
                  ": returning vote %i (thread didn't stop for a reason.)",
                  GetID(), eVoteNoOpinion);
    return eVoteNoOpinion;
  }

  if (m_completed_plan_stack.size() > 0) {
    // Don't use GetCompletedPlan here, since that suppresses private plans.
    if (log)
      log->Printf("Thread::ShouldReportStop() tid = 0x%4.4" PRIx64
                  ": returning vote  for complete stack's back plan",
                  GetID());
    return m_completed_plan_stack.back()->ShouldReportStop(event_ptr);
  } else {
    Vote thread_vote = eVoteNoOpinion;
    ThreadPlan *plan_ptr = GetCurrentPlan();
    while (1) {
      if (plan_ptr->PlanExplainsStop(event_ptr)) {
        thread_vote = plan_ptr->ShouldReportStop(event_ptr);
        break;
      }
      if (PlanIsBasePlan(plan_ptr))
        break;
      else
        plan_ptr = GetPreviousPlan(plan_ptr);
    }
    if (log)
      log->Printf("Thread::ShouldReportStop() tid = 0x%4.4" PRIx64
                  ": returning vote %i for current plan",
                  GetID(), thread_vote);

    return thread_vote;
  }
}

Vote Thread::ShouldReportRun(Event *event_ptr) {
  StateType thread_state = GetResumeState();

  if (thread_state == eStateSuspended || thread_state == eStateInvalid) {
    return eVoteNoOpinion;
  }

  Log *log(lldb_private::GetLogIfAllCategoriesSet(LIBLLDB_LOG_STEP));
  if (m_completed_plan_stack.size() > 0) {
    // Don't use GetCompletedPlan here, since that suppresses private plans.
    if (log)
      log->Printf("Current Plan for thread %d(%p) (0x%4.4" PRIx64
                  ", %s): %s being asked whether we should report run.",
                  GetIndexID(), static_cast<void *>(this), GetID(),
                  StateAsCString(GetTemporaryResumeState()),
                  m_completed_plan_stack.back()->GetName());

    return m_completed_plan_stack.back()->ShouldReportRun(event_ptr);
  } else {
    if (log)
      log->Printf("Current Plan for thread %d(%p) (0x%4.4" PRIx64
                  ", %s): %s being asked whether we should report run.",
                  GetIndexID(), static_cast<void *>(this), GetID(),
                  StateAsCString(GetTemporaryResumeState()),
                  GetCurrentPlan()->GetName());

    return GetCurrentPlan()->ShouldReportRun(event_ptr);
  }
}

bool Thread::MatchesSpec(const ThreadSpec *spec) {
  return (spec == nullptr) ? true : spec->ThreadPassesBasicTests(*this);
}

void Thread::PushPlan(ThreadPlanSP &thread_plan_sp) {
  if (thread_plan_sp) {
    // If the thread plan doesn't already have a tracer, give it its parent's
    // tracer:
    if (!thread_plan_sp->GetThreadPlanTracer())
      thread_plan_sp->SetThreadPlanTracer(
          m_plan_stack.back()->GetThreadPlanTracer());
    m_plan_stack.push_back(thread_plan_sp);

    thread_plan_sp->DidPush();

    Log *log(lldb_private::GetLogIfAllCategoriesSet(LIBLLDB_LOG_STEP));
    if (log) {
      StreamString s;
      thread_plan_sp->GetDescription(&s, lldb::eDescriptionLevelFull);
      log->Printf("Thread::PushPlan(0x%p): \"%s\", tid = 0x%4.4" PRIx64 ".",
                  static_cast<void *>(this), s.GetData(),
                  thread_plan_sp->GetThread().GetID());
    }
  }
}

void Thread::PopPlan() {
  Log *log(lldb_private::GetLogIfAllCategoriesSet(LIBLLDB_LOG_STEP));

  if (m_plan_stack.size() <= 1)
    return;
  else {
    ThreadPlanSP &plan = m_plan_stack.back();
    if (log) {
      log->Printf("Popping plan: \"%s\", tid = 0x%4.4" PRIx64 ".",
                  plan->GetName(), plan->GetThread().GetID());
    }
    m_completed_plan_stack.push_back(plan);
    plan->WillPop();
    m_plan_stack.pop_back();
  }
}

void Thread::DiscardPlan() {
  Log *log(lldb_private::GetLogIfAllCategoriesSet(LIBLLDB_LOG_STEP));
  if (m_plan_stack.size() > 1) {
    ThreadPlanSP &plan = m_plan_stack.back();
    if (log)
      log->Printf("Discarding plan: \"%s\", tid = 0x%4.4" PRIx64 ".",
                  plan->GetName(), plan->GetThread().GetID());

    m_discarded_plan_stack.push_back(plan);
    plan->WillPop();
    m_plan_stack.pop_back();
  }
}

ThreadPlan *Thread::GetCurrentPlan() {
  // There will always be at least the base plan.  If somebody is mucking with a
  // thread with an empty plan stack, we should assert right away.
  return m_plan_stack.empty() ? nullptr : m_plan_stack.back().get();
}

ThreadPlanSP Thread::GetCompletedPlan() {
  ThreadPlanSP empty_plan_sp;
  if (!m_completed_plan_stack.empty()) {
    for (int i = m_completed_plan_stack.size() - 1; i >= 0; i--) {
      ThreadPlanSP completed_plan_sp;
      completed_plan_sp = m_completed_plan_stack[i];
      if (!completed_plan_sp->GetPrivate())
        return completed_plan_sp;
    }
  }
  return empty_plan_sp;
}

ValueObjectSP Thread::GetReturnValueObject(bool *is_swift_error_value) {
  if (is_swift_error_value)
    *is_swift_error_value = false;

  if (!m_completed_plan_stack.empty()) {
    for (int i = m_completed_plan_stack.size() - 1; i >= 0; i--) {
      ValueObjectSP return_valobj_sp;
      return_valobj_sp = m_completed_plan_stack[i]->GetReturnValueObject();
      if (return_valobj_sp) {
        if (is_swift_error_value)
          *is_swift_error_value =
              m_completed_plan_stack[i]->IsReturnValueSwiftErrorValue();
        return return_valobj_sp;
      }
    }
  }
  return ValueObjectSP();
}

ExpressionVariableSP Thread::GetExpressionVariable() {
  if (!m_completed_plan_stack.empty()) {
    for (int i = m_completed_plan_stack.size() - 1; i >= 0; i--) {
      ExpressionVariableSP expression_variable_sp;
      expression_variable_sp =
          m_completed_plan_stack[i]->GetExpressionVariable();
      if (expression_variable_sp)
        return expression_variable_sp;
    }
  }
  return ExpressionVariableSP();
}

bool Thread::IsThreadPlanDone(ThreadPlan *plan) {
  if (!m_completed_plan_stack.empty()) {
    for (int i = m_completed_plan_stack.size() - 1; i >= 0; i--) {
      if (m_completed_plan_stack[i].get() == plan)
        return true;
    }
  }
  return false;
}

bool Thread::WasThreadPlanDiscarded(ThreadPlan *plan) {
  if (!m_discarded_plan_stack.empty()) {
    for (int i = m_discarded_plan_stack.size() - 1; i >= 0; i--) {
      if (m_discarded_plan_stack[i].get() == plan)
        return true;
    }
  }
  return false;
}

bool Thread::CompletedPlanOverridesBreakpoint() {
  return (!m_completed_plan_stack.empty()) ;
}

ThreadPlan *Thread::GetPreviousPlan(ThreadPlan *current_plan) {
  if (current_plan == nullptr)
    return nullptr;

  int stack_size = m_completed_plan_stack.size();
  for (int i = stack_size - 1; i > 0; i--) {
    if (current_plan == m_completed_plan_stack[i].get())
      return m_completed_plan_stack[i - 1].get();
  }

  if (stack_size > 0 && m_completed_plan_stack[0].get() == current_plan) {
    return GetCurrentPlan();
  }

  stack_size = m_plan_stack.size();
  for (int i = stack_size - 1; i > 0; i--) {
    if (current_plan == m_plan_stack[i].get())
      return m_plan_stack[i - 1].get();
  }
  return nullptr;
}

void Thread::QueueThreadPlan(ThreadPlanSP &thread_plan_sp,
                             bool abort_other_plans) {
  if (abort_other_plans)
    DiscardThreadPlans(true);

  PushPlan(thread_plan_sp);
}

void Thread::EnableTracer(bool value, bool single_stepping) {
  int stack_size = m_plan_stack.size();
  for (int i = 0; i < stack_size; i++) {
    if (m_plan_stack[i]->GetThreadPlanTracer()) {
      m_plan_stack[i]->GetThreadPlanTracer()->EnableTracing(value);
      m_plan_stack[i]->GetThreadPlanTracer()->EnableSingleStep(single_stepping);
    }
  }
}

void Thread::SetTracer(lldb::ThreadPlanTracerSP &tracer_sp) {
  int stack_size = m_plan_stack.size();
  for (int i = 0; i < stack_size; i++)
    m_plan_stack[i]->SetThreadPlanTracer(tracer_sp);
}

bool Thread::DiscardUserThreadPlansUpToIndex(uint32_t thread_index) {
  // Count the user thread plans from the back end to get the number of the one
  // we want
  // to discard:

  uint32_t idx = 0;
  ThreadPlan *up_to_plan_ptr = nullptr;

  for (ThreadPlanSP plan_sp : m_plan_stack) {
    if (plan_sp->GetPrivate())
      continue;
    if (idx == thread_index) {
      up_to_plan_ptr = plan_sp.get();
      break;
    } else
      idx++;
  }

  if (up_to_plan_ptr == nullptr)
    return false;

  DiscardThreadPlansUpToPlan(up_to_plan_ptr);
  return true;
}

void Thread::DiscardThreadPlansUpToPlan(lldb::ThreadPlanSP &up_to_plan_sp) {
  DiscardThreadPlansUpToPlan(up_to_plan_sp.get());
}

void Thread::DiscardThreadPlansUpToPlan(ThreadPlan *up_to_plan_ptr) {
  Log *log(lldb_private::GetLogIfAllCategoriesSet(LIBLLDB_LOG_STEP));
  if (log)
    log->Printf("Discarding thread plans for thread tid = 0x%4.4" PRIx64
                ", up to %p",
                GetID(), static_cast<void *>(up_to_plan_ptr));

  int stack_size = m_plan_stack.size();

  // If the input plan is nullptr, discard all plans.  Otherwise make sure this
  // plan is in the
  // stack, and if so discard up to and including it.

  if (up_to_plan_ptr == nullptr) {
    for (int i = stack_size - 1; i > 0; i--)
      DiscardPlan();
  } else {
    bool found_it = false;
    for (int i = stack_size - 1; i > 0; i--) {
      if (m_plan_stack[i].get() == up_to_plan_ptr)
        found_it = true;
    }
    if (found_it) {
      bool last_one = false;
      for (int i = stack_size - 1; i > 0 && !last_one; i--) {
        if (GetCurrentPlan() == up_to_plan_ptr)
          last_one = true;
        DiscardPlan();
      }
    }
  }
}

void Thread::DiscardThreadPlans(bool force) {
  Log *log(lldb_private::GetLogIfAllCategoriesSet(LIBLLDB_LOG_STEP));
  if (log) {
    log->Printf("Discarding thread plans for thread (tid = 0x%4.4" PRIx64
                ", force %d)",
                GetID(), force);
  }

  if (force) {
    int stack_size = m_plan_stack.size();
    for (int i = stack_size - 1; i > 0; i--) {
      DiscardPlan();
    }
    return;
  }

  while (1) {
    int master_plan_idx;
    bool discard = true;

    // Find the first master plan, see if it wants discarding, and if yes
    // discard up to it.
    for (master_plan_idx = m_plan_stack.size() - 1; master_plan_idx >= 0;
         master_plan_idx--) {
      if (m_plan_stack[master_plan_idx]->IsMasterPlan()) {
        discard = m_plan_stack[master_plan_idx]->OkayToDiscard();
        break;
      }
    }

    if (discard) {
      // First pop all the dependent plans:
      for (int i = m_plan_stack.size() - 1; i > master_plan_idx; i--) {
        // FIXME: Do we need a finalize here, or is the rule that
        // "PrepareForStop"
        // for the plan leaves it in a state that it is safe to pop the plan
        // with no more notice?
        DiscardPlan();
      }

      // Now discard the master plan itself.
      // The bottom-most plan never gets discarded.  "OkayToDiscard" for it
      // means
      // discard it's dependent plans, but not it...
      if (master_plan_idx > 0) {
        DiscardPlan();
      }
    } else {
      // If the master plan doesn't want to get discarded, then we're done.
      break;
    }
  }
}

bool Thread::PlanIsBasePlan(ThreadPlan *plan_ptr) {
  if (plan_ptr->IsBasePlan())
    return true;
  else if (m_plan_stack.size() == 0)
    return false;
  else
    return m_plan_stack[0].get() == plan_ptr;
}

Error Thread::UnwindInnermostExpression() {
  Error error;
  int stack_size = m_plan_stack.size();

  // If the input plan is nullptr, discard all plans.  Otherwise make sure this
  // plan is in the
  // stack, and if so discard up to and including it.

  for (int i = stack_size - 1; i > 0; i--) {
    if (m_plan_stack[i]->GetKind() == ThreadPlan::eKindCallFunction) {
      DiscardThreadPlansUpToPlan(m_plan_stack[i].get());
      return error;
    }
  }
  error.SetErrorString("No expressions currently active on this thread");
  return error;
}

ThreadPlanSP Thread::QueueFundamentalPlan(bool abort_other_plans) {
  ThreadPlanSP thread_plan_sp(new ThreadPlanBase(*this));
  QueueThreadPlan(thread_plan_sp, abort_other_plans);
  return thread_plan_sp;
}

ThreadPlanSP Thread::QueueThreadPlanForStepSingleInstruction(
    bool step_over, bool abort_other_plans, bool stop_other_threads) {
  ThreadPlanSP thread_plan_sp(new ThreadPlanStepInstruction(
      *this, step_over, stop_other_threads, eVoteNoOpinion, eVoteNoOpinion));
  QueueThreadPlan(thread_plan_sp, abort_other_plans);
  return thread_plan_sp;
}

ThreadPlanSP Thread::QueueThreadPlanForStepOverRange(
    bool abort_other_plans, const AddressRange &range,
    const SymbolContext &addr_context, lldb::RunMode stop_other_threads,
    LazyBool step_out_avoids_code_withoug_debug_info) {
  ThreadPlanSP thread_plan_sp;
  thread_plan_sp.reset(new ThreadPlanStepOverRange(
      *this, range, addr_context, stop_other_threads,
      step_out_avoids_code_withoug_debug_info));

  QueueThreadPlan(thread_plan_sp, abort_other_plans);
  return thread_plan_sp;
}

// Call the QueueThreadPlanForStepOverRange method which takes an address range.
ThreadPlanSP Thread::QueueThreadPlanForStepOverRange(
    bool abort_other_plans, const LineEntry &line_entry,
    const SymbolContext &addr_context, lldb::RunMode stop_other_threads,
    LazyBool step_out_avoids_code_withoug_debug_info) {
  return QueueThreadPlanForStepOverRange(
      abort_other_plans, line_entry.GetSameLineContiguousAddressRange(),
      addr_context, stop_other_threads,
      step_out_avoids_code_withoug_debug_info);
}

ThreadPlanSP Thread::QueueThreadPlanForStepInRange(
    bool abort_other_plans, const AddressRange &range,
    const SymbolContext &addr_context, const char *step_in_target,
    lldb::RunMode stop_other_threads,
    LazyBool step_in_avoids_code_without_debug_info,
    LazyBool step_out_avoids_code_without_debug_info) {
  ThreadPlanSP thread_plan_sp(
      new ThreadPlanStepInRange(*this, range, addr_context, stop_other_threads,
                                step_in_avoids_code_without_debug_info,
                                step_out_avoids_code_without_debug_info));
  ThreadPlanStepInRange *plan =
      static_cast<ThreadPlanStepInRange *>(thread_plan_sp.get());

  if (step_in_target)
    plan->SetStepInTarget(step_in_target);

  QueueThreadPlan(thread_plan_sp, abort_other_plans);
  return thread_plan_sp;
}

// Call the QueueThreadPlanForStepInRange method which takes an address range.
ThreadPlanSP Thread::QueueThreadPlanForStepInRange(
    bool abort_other_plans, const LineEntry &line_entry,
    const SymbolContext &addr_context, const char *step_in_target,
    lldb::RunMode stop_other_threads,
    LazyBool step_in_avoids_code_without_debug_info,
    LazyBool step_out_avoids_code_without_debug_info) {
  return QueueThreadPlanForStepInRange(
      abort_other_plans, line_entry.GetSameLineContiguousAddressRange(),
      addr_context, step_in_target, stop_other_threads,
      step_in_avoids_code_without_debug_info,
      step_out_avoids_code_without_debug_info);
}

ThreadPlanSP Thread::QueueThreadPlanForStepOut(
    bool abort_other_plans, SymbolContext *addr_context, bool first_insn,
    bool stop_other_threads, Vote stop_vote, Vote run_vote, uint32_t frame_idx,
    LazyBool step_out_avoids_code_without_debug_info) {
  ThreadPlanSP thread_plan_sp(new ThreadPlanStepOut(
      *this, addr_context, first_insn, stop_other_threads, stop_vote, run_vote,
      frame_idx, step_out_avoids_code_without_debug_info));

  if (thread_plan_sp->ValidatePlan(nullptr)) {
    QueueThreadPlan(thread_plan_sp, abort_other_plans);
    return thread_plan_sp;
  } else {
    return ThreadPlanSP();
  }
}

ThreadPlanSP Thread::QueueThreadPlanForStepOutNoShouldStop(
    bool abort_other_plans, SymbolContext *addr_context, bool first_insn,
    bool stop_other_threads, Vote stop_vote, Vote run_vote, uint32_t frame_idx,
    bool continue_to_next_branch) {
  const bool calculate_return_value =
      false; // No need to calculate the return value here.
  ThreadPlanSP thread_plan_sp(new ThreadPlanStepOut(
      *this, addr_context, first_insn, stop_other_threads, stop_vote, run_vote,
      frame_idx, eLazyBoolNo, continue_to_next_branch, calculate_return_value));

  ThreadPlanStepOut *new_plan =
      static_cast<ThreadPlanStepOut *>(thread_plan_sp.get());
  new_plan->ClearShouldStopHereCallbacks();

  if (thread_plan_sp->ValidatePlan(nullptr)) {
    QueueThreadPlan(thread_plan_sp, abort_other_plans);
    return thread_plan_sp;
  } else {
    return ThreadPlanSP();
  }
}

ThreadPlanSP Thread::QueueThreadPlanForStepThrough(StackID &return_stack_id,
                                                   bool abort_other_plans,
                                                   bool stop_other_threads) {
  ThreadPlanSP thread_plan_sp(
      new ThreadPlanStepThrough(*this, return_stack_id, stop_other_threads));
  if (!thread_plan_sp || !thread_plan_sp->ValidatePlan(nullptr))
    return ThreadPlanSP();

  QueueThreadPlan(thread_plan_sp, abort_other_plans);
  return thread_plan_sp;
}

ThreadPlanSP Thread::QueueThreadPlanForRunToAddress(bool abort_other_plans,
                                                    Address &target_addr,
                                                    bool stop_other_threads) {
  ThreadPlanSP thread_plan_sp(
      new ThreadPlanRunToAddress(*this, target_addr, stop_other_threads));
  QueueThreadPlan(thread_plan_sp, abort_other_plans);
  return thread_plan_sp;
}

ThreadPlanSP Thread::QueueThreadPlanForStepUntil(bool abort_other_plans,
                                                 lldb::addr_t *address_list,
                                                 size_t num_addresses,
                                                 bool stop_other_threads,
                                                 uint32_t frame_idx) {
  ThreadPlanSP thread_plan_sp(new ThreadPlanStepUntil(
      *this, address_list, num_addresses, stop_other_threads, frame_idx));
  QueueThreadPlan(thread_plan_sp, abort_other_plans);
  return thread_plan_sp;
}

lldb::ThreadPlanSP Thread::QueueThreadPlanForStepScripted(
    bool abort_other_plans, const char *class_name, bool stop_other_threads) {
  ThreadPlanSP thread_plan_sp(new ThreadPlanPython(*this, class_name));
  QueueThreadPlan(thread_plan_sp, abort_other_plans);
  // This seems a little funny, but I don't want to have to split up the
  // constructor and the
  // DidPush in the scripted plan, that seems annoying.
  // That means the constructor has to be in DidPush.
  // So I have to validate the plan AFTER pushing it, and then take it off
  // again...
  if (!thread_plan_sp->ValidatePlan(nullptr)) {
    DiscardThreadPlansUpToPlan(thread_plan_sp);
    return ThreadPlanSP();
  } else
    return thread_plan_sp;
}

uint32_t Thread::GetIndexID() const { return m_index_id; }

static void PrintPlanElement(Stream *s, const ThreadPlanSP &plan,
                             lldb::DescriptionLevel desc_level,
                             int32_t elem_idx) {
  s->IndentMore();
  s->Indent();
  s->Printf("Element %d: ", elem_idx);
  plan->GetDescription(s, desc_level);
  s->EOL();
  s->IndentLess();
}

static void PrintPlanStack(Stream *s,
                           const std::vector<lldb::ThreadPlanSP> &plan_stack,
                           lldb::DescriptionLevel desc_level,
                           bool include_internal) {
  int32_t print_idx = 0;
  for (ThreadPlanSP plan_sp : plan_stack) {
    if (include_internal || !plan_sp->GetPrivate()) {
      PrintPlanElement(s, plan_sp, desc_level, print_idx++);
    }
  }
}

void Thread::DumpThreadPlans(Stream *s, lldb::DescriptionLevel desc_level,
                             bool include_internal,
                             bool ignore_boring_threads) const {
  uint32_t stack_size;

  if (ignore_boring_threads) {
    uint32_t stack_size = m_plan_stack.size();
    uint32_t completed_stack_size = m_completed_plan_stack.size();
    uint32_t discarded_stack_size = m_discarded_plan_stack.size();
    if (stack_size == 1 && completed_stack_size == 0 &&
        discarded_stack_size == 0) {
      s->Printf("thread #%u: tid = 0x%4.4" PRIx64 "\n", GetIndexID(), GetID());
      s->IndentMore();
      s->Indent();
      s->Printf("No active thread plans\n");
      s->IndentLess();
      return;
    }
  }

  s->Indent();
  s->Printf("thread #%u: tid = 0x%4.4" PRIx64 ":\n", GetIndexID(), GetID());
  s->IndentMore();
  s->Indent();
  s->Printf("Active plan stack:\n");
  PrintPlanStack(s, m_plan_stack, desc_level, include_internal);

  stack_size = m_completed_plan_stack.size();
  if (stack_size > 0) {
    s->Indent();
    s->Printf("Completed Plan Stack:\n");
    PrintPlanStack(s, m_completed_plan_stack, desc_level, include_internal);
  }

  stack_size = m_discarded_plan_stack.size();
  if (stack_size > 0) {
    s->Indent();
    s->Printf("Discarded Plan Stack:\n");
    PrintPlanStack(s, m_discarded_plan_stack, desc_level, include_internal);
  }

  s->IndentLess();
}

TargetSP Thread::CalculateTarget() {
  TargetSP target_sp;
  ProcessSP process_sp(GetProcess());
  if (process_sp)
    target_sp = process_sp->CalculateTarget();
  return target_sp;
}

ProcessSP Thread::CalculateProcess() { return GetProcess(); }

ThreadSP Thread::CalculateThread() { return shared_from_this(); }

StackFrameSP Thread::CalculateStackFrame() { return StackFrameSP(); }

void Thread::CalculateExecutionContext(ExecutionContext &exe_ctx) {
  exe_ctx.SetContext(shared_from_this());
}

StackFrameListSP Thread::GetStackFrameList() {
  StackFrameListSP frame_list_sp;
  std::lock_guard<std::recursive_mutex> guard(m_frame_mutex);
  if (m_curr_frames_sp) {
    frame_list_sp = m_curr_frames_sp;
  } else {
    frame_list_sp.reset(new StackFrameList(*this, m_prev_frames_sp, true));
    m_curr_frames_sp = frame_list_sp;
  }
  return frame_list_sp;
}

void Thread::ClearStackFrames() {
  std::lock_guard<std::recursive_mutex> guard(m_frame_mutex);

  Unwind *unwinder = GetUnwinder();
  if (unwinder)
    unwinder->Clear();

  // Only store away the old "reference" StackFrameList if we got all its
  // frames:
  // FIXME: At some point we can try to splice in the frames we have fetched
  // into
  // the new frame as we make it, but let's not try that now.
  if (m_curr_frames_sp && m_curr_frames_sp->GetAllFramesFetched())
    m_prev_frames_sp.swap(m_curr_frames_sp);
  m_curr_frames_sp.reset();

  m_extended_info.reset();
  m_extended_info_fetched = false;
}

lldb::StackFrameSP Thread::GetFrameWithConcreteFrameIndex(uint32_t unwind_idx) {
  return GetStackFrameList()->GetFrameWithConcreteFrameIndex(unwind_idx);
}

Error Thread::ReturnFromFrameWithIndex(uint32_t frame_idx,
                                       lldb::ValueObjectSP return_value_sp,
                                       bool broadcast) {
  StackFrameSP frame_sp = GetStackFrameAtIndex(frame_idx);
  Error return_error;

  if (!frame_sp) {
    return_error.SetErrorStringWithFormat(
        "Could not find frame with index %d in thread 0x%" PRIx64 ".",
        frame_idx, GetID());
  }

  return ReturnFromFrame(frame_sp, return_value_sp, broadcast);
}

Error Thread::ReturnFromFrame(lldb::StackFrameSP frame_sp,
                              lldb::ValueObjectSP return_value_sp,
                              bool broadcast) {
  Error return_error;

  if (!frame_sp) {
    return_error.SetErrorString("Can't return to a null frame.");
    return return_error;
  }

  Thread *thread = frame_sp->GetThread().get();
  uint32_t older_frame_idx = frame_sp->GetFrameIndex() + 1;
  StackFrameSP older_frame_sp = thread->GetStackFrameAtIndex(older_frame_idx);
  if (!older_frame_sp) {
    return_error.SetErrorString("No older frame to return to.");
    return return_error;
  }

  if (return_value_sp) {
    lldb::ABISP abi = thread->GetProcess()->GetABI();
    if (!abi) {
      return_error.SetErrorString("Could not find ABI to set return value.");
      return return_error;
    }
    SymbolContext sc = frame_sp->GetSymbolContext(eSymbolContextFunction);

    // FIXME: ValueObject::Cast doesn't currently work correctly, at least not
    // for scalars.
    // Turn that back on when that works.
    if (/* DISABLES CODE */ (0) && sc.function != nullptr) {
      Type *function_type = sc.function->GetType();
      if (function_type) {
        CompilerType return_type =
            sc.function->GetCompilerType().GetFunctionReturnType();
        if (return_type) {
          StreamString s;
          return_type.DumpTypeDescription(&s);
          ValueObjectSP cast_value_sp = return_value_sp->Cast(return_type);
          if (cast_value_sp) {
            cast_value_sp->SetFormat(eFormatHex);
            return_value_sp = cast_value_sp;
          }
        }
      }
    }

    return_error = abi->SetReturnValueObject(older_frame_sp, return_value_sp);
    if (!return_error.Success())
      return return_error;
  }

  // Now write the return registers for the chosen frame:
  // Note, we can't use ReadAllRegisterValues->WriteAllRegisterValues, since the
  // read & write
  // cook their data

  StackFrameSP youngest_frame_sp = thread->GetStackFrameAtIndex(0);
  if (youngest_frame_sp) {
    lldb::RegisterContextSP reg_ctx_sp(youngest_frame_sp->GetRegisterContext());
    if (reg_ctx_sp) {
      bool copy_success = reg_ctx_sp->CopyFromRegisterContext(
          older_frame_sp->GetRegisterContext());
      if (copy_success) {
        thread->DiscardThreadPlans(true);
        thread->ClearStackFrames();
        if (broadcast && EventTypeHasListeners(eBroadcastBitStackChanged))
          BroadcastEvent(eBroadcastBitStackChanged,
                         new ThreadEventData(this->shared_from_this()));
      } else {
        return_error.SetErrorString("Could not reset register values.");
      }
    } else {
      return_error.SetErrorString("Frame has no register context.");
    }
  } else {
    return_error.SetErrorString("Returned past top frame.");
  }
  return return_error;
}

static void DumpAddressList(Stream &s, const std::vector<Address> &list,
                            ExecutionContextScope *exe_scope) {
  for (size_t n = 0; n < list.size(); n++) {
    s << "\t";
    list[n].Dump(&s, exe_scope, Address::DumpStyleResolvedDescription,
                 Address::DumpStyleSectionNameOffset);
    s << "\n";
  }
}

Error Thread::JumpToLine(const FileSpec &file, uint32_t line,
                         bool can_leave_function, std::string *warnings) {
  ExecutionContext exe_ctx(GetStackFrameAtIndex(0));
  Target *target = exe_ctx.GetTargetPtr();
  TargetSP target_sp = exe_ctx.GetTargetSP();
  RegisterContext *reg_ctx = exe_ctx.GetRegisterContext();
  StackFrame *frame = exe_ctx.GetFramePtr();
  const SymbolContext &sc = frame->GetSymbolContext(eSymbolContextFunction);

  // Find candidate locations.
  std::vector<Address> candidates, within_function, outside_function;
  target->GetImages().FindAddressesForLine(target_sp, file, line, sc.function,
                                           within_function, outside_function);

  // If possible, we try and stay within the current function.
  // Within a function, we accept multiple locations (optimized code may do
  // this,
  // there's no solution here so we do the best we can).
  // However if we're trying to leave the function, we don't know how to pick
  // the
  // right location, so if there's more than one then we bail.
  if (!within_function.empty())
    candidates = within_function;
  else if (outside_function.size() == 1 && can_leave_function)
    candidates = outside_function;

  // Check if we got anything.
  if (candidates.empty()) {
    if (outside_function.empty()) {
      return Error("Cannot locate an address for %s:%i.",
                   file.GetFilename().AsCString(), line);
    } else if (outside_function.size() == 1) {
      return Error("%s:%i is outside the current function.",
                   file.GetFilename().AsCString(), line);
    } else {
      StreamString sstr;
      DumpAddressList(sstr, outside_function, target);
      return Error("%s:%i has multiple candidate locations:\n%s",
                   file.GetFilename().AsCString(), line, sstr.GetData());
    }
  }

  // Accept the first location, warn about any others.
  Address dest = candidates[0];
  if (warnings && candidates.size() > 1) {
    StreamString sstr;
    sstr.Printf("%s:%i appears multiple times in this function, selecting the "
                "first location:\n",
                file.GetFilename().AsCString(), line);
    DumpAddressList(sstr, candidates, target);
    *warnings = sstr.GetString();
  }

  if (!reg_ctx->SetPC(dest))
    return Error("Cannot change PC to target address.");

  return Error();
}

void Thread::DumpUsingSettingsFormat(Stream &strm, uint32_t frame_idx,
                                     bool stop_format) {
  ExecutionContext exe_ctx(shared_from_this());
  Process *process = exe_ctx.GetProcessPtr();
  if (process == nullptr)
    return;

  StackFrameSP frame_sp;
  SymbolContext frame_sc;
  if (frame_idx != LLDB_INVALID_FRAME_ID) {
    frame_sp = GetStackFrameAtIndex(frame_idx);
    if (frame_sp) {
      exe_ctx.SetFrameSP(frame_sp);
      frame_sc = frame_sp->GetSymbolContext(eSymbolContextEverything);
    }
  }

  const FormatEntity::Entry *thread_format;
  if (stop_format)
    thread_format = exe_ctx.GetTargetRef().GetDebugger().GetThreadStopFormat();
  else
    thread_format = exe_ctx.GetTargetRef().GetDebugger().GetThreadFormat();

  assert(thread_format);

  FormatEntity::Format(*thread_format, strm, frame_sp ? &frame_sc : nullptr,
                       &exe_ctx, nullptr, nullptr, false, false);
}

void Thread::SettingsInitialize() {}

void Thread::SettingsTerminate() {}

lldb::addr_t Thread::GetThreadPointer() { return LLDB_INVALID_ADDRESS; }

addr_t Thread::GetThreadLocalData(const ModuleSP module,
                                  lldb::addr_t tls_file_addr) {
  // The default implementation is to ask the dynamic loader for it.
  // This can be overridden for specific platforms.
  DynamicLoader *loader = GetProcess()->GetDynamicLoader();
  if (loader)
    return loader->GetThreadLocalData(module, shared_from_this(),
                                      tls_file_addr);
  else
    return LLDB_INVALID_ADDRESS;
}

bool Thread::SafeToCallFunctions() {
  Process *process = GetProcess().get();
  if (process) {
    SystemRuntime *runtime = process->GetSystemRuntime();
    if (runtime) {
      return runtime->SafeToCallFunctionsOnThisThread(shared_from_this());
    }
  }
  return true;
}

lldb::StackFrameSP
Thread::GetStackFrameSPForStackFramePtr(StackFrame *stack_frame_ptr) {
  return GetStackFrameList()->GetStackFrameSPForStackFramePtr(stack_frame_ptr);
}

const char *Thread::StopReasonAsCString(lldb::StopReason reason) {
  switch (reason) {
  case eStopReasonInvalid:
    return "invalid";
  case eStopReasonNone:
    return "none";
  case eStopReasonTrace:
    return "trace";
  case eStopReasonBreakpoint:
    return "breakpoint";
  case eStopReasonWatchpoint:
    return "watchpoint";
  case eStopReasonSignal:
    return "signal";
  case eStopReasonException:
    return "exception";
  case eStopReasonExec:
    return "exec";
  case eStopReasonPlanComplete:
    return "plan complete";
  case eStopReasonThreadExiting:
    return "thread exiting";
  case eStopReasonInstrumentation:
    return "instrumentation break";
  }

  static char unknown_state_string[64];
  snprintf(unknown_state_string, sizeof(unknown_state_string),
           "StopReason = %i", reason);
  return unknown_state_string;
}

const char *Thread::RunModeAsCString(lldb::RunMode mode) {
  switch (mode) {
  case eOnlyThisThread:
    return "only this thread";
  case eAllThreads:
    return "all threads";
  case eOnlyDuringStepping:
    return "only during stepping";
  }

  static char unknown_state_string[64];
  snprintf(unknown_state_string, sizeof(unknown_state_string), "RunMode = %i",
           mode);
  return unknown_state_string;
}

size_t Thread::GetStatus(Stream &strm, uint32_t start_frame,
                         uint32_t num_frames, uint32_t num_frames_with_source,
                         bool stop_format) {
  ExecutionContext exe_ctx(shared_from_this());
  Target *target = exe_ctx.GetTargetPtr();
  Process *process = exe_ctx.GetProcessPtr();
  size_t num_frames_shown = 0;
  strm.Indent();
  bool is_selected = false;
  if (process) {
    if (process->GetThreadList().GetSelectedThread().get() == this)
      is_selected = true;
  }
  strm.Printf("%c ", is_selected ? '*' : ' ');
  if (target && target->GetDebugger().GetUseExternalEditor()) {
    StackFrameSP frame_sp = GetStackFrameAtIndex(start_frame);
    if (frame_sp) {
      SymbolContext frame_sc(
          frame_sp->GetSymbolContext(eSymbolContextLineEntry));
      if (frame_sc.line_entry.line != 0 && frame_sc.line_entry.file) {
        Host::OpenFileInExternalEditor(frame_sc.line_entry.file,
                                       frame_sc.line_entry.line);
      }
    }
  }

  DumpUsingSettingsFormat(strm, start_frame, stop_format);

  if (num_frames > 0) {
    strm.IndentMore();

    const bool show_frame_info = true;

    const char *selected_frame_marker = nullptr;
    if (num_frames == 1 ||
        (GetID() != GetProcess()->GetThreadList().GetSelectedThread()->GetID()))
      strm.IndentMore();
    else
      selected_frame_marker = "* ";

    num_frames_shown = GetStackFrameList()->GetStatus(
        strm, start_frame, num_frames, show_frame_info, num_frames_with_source,
        selected_frame_marker);
    if (num_frames == 1)
      strm.IndentLess();
    strm.IndentLess();
  }
  return num_frames_shown;
}

bool Thread::GetDescription(Stream &strm, lldb::DescriptionLevel level,
                            bool print_json_thread, bool print_json_stopinfo) {
  const bool stop_format = false;
  DumpUsingSettingsFormat(strm, 0, stop_format);
  strm.Printf("\n");

  StructuredData::ObjectSP thread_info = GetExtendedInfo();

  if (print_json_thread || print_json_stopinfo) {
    if (thread_info && print_json_thread) {
      thread_info->Dump(strm);
      strm.Printf("\n");
    }

    if (print_json_stopinfo && m_stop_info_sp) {
      StructuredData::ObjectSP stop_info = m_stop_info_sp->GetExtendedInfo();
      if (stop_info) {
        stop_info->Dump(strm);
        strm.Printf("\n");
      }
    }

    return true;
  }

  if (thread_info) {
    StructuredData::ObjectSP activity =
        thread_info->GetObjectForDotSeparatedPath("activity");
    StructuredData::ObjectSP breadcrumb =
        thread_info->GetObjectForDotSeparatedPath("breadcrumb");
    StructuredData::ObjectSP messages =
        thread_info->GetObjectForDotSeparatedPath("trace_messages");

    bool printed_activity = false;
    if (activity &&
        activity->GetType() == StructuredData::Type::eTypeDictionary) {
      StructuredData::Dictionary *activity_dict = activity->GetAsDictionary();
      StructuredData::ObjectSP id = activity_dict->GetValueForKey("id");
      StructuredData::ObjectSP name = activity_dict->GetValueForKey("name");
      if (name && name->GetType() == StructuredData::Type::eTypeString && id &&
          id->GetType() == StructuredData::Type::eTypeInteger) {
        strm.Printf("  Activity '%s', 0x%" PRIx64 "\n",
                    name->GetAsString()->GetValue().c_str(),
                    id->GetAsInteger()->GetValue());
      }
      printed_activity = true;
    }
    bool printed_breadcrumb = false;
    if (breadcrumb &&
        breadcrumb->GetType() == StructuredData::Type::eTypeDictionary) {
      if (printed_activity)
        strm.Printf("\n");
      StructuredData::Dictionary *breadcrumb_dict =
          breadcrumb->GetAsDictionary();
      StructuredData::ObjectSP breadcrumb_text =
          breadcrumb_dict->GetValueForKey("name");
      if (breadcrumb_text &&
          breadcrumb_text->GetType() == StructuredData::Type::eTypeString) {
        strm.Printf("  Current Breadcrumb: %s\n",
                    breadcrumb_text->GetAsString()->GetValue().c_str());
      }
      printed_breadcrumb = true;
    }
    if (messages && messages->GetType() == StructuredData::Type::eTypeArray) {
      if (printed_breadcrumb)
        strm.Printf("\n");
      StructuredData::Array *messages_array = messages->GetAsArray();
      const size_t msg_count = messages_array->GetSize();
      if (msg_count > 0) {
        strm.Printf("  %zu trace messages:\n", msg_count);
        for (size_t i = 0; i < msg_count; i++) {
          StructuredData::ObjectSP message = messages_array->GetItemAtIndex(i);
          if (message &&
              message->GetType() == StructuredData::Type::eTypeDictionary) {
            StructuredData::Dictionary *message_dict =
                message->GetAsDictionary();
            StructuredData::ObjectSP message_text =
                message_dict->GetValueForKey("message");
            if (message_text &&
                message_text->GetType() == StructuredData::Type::eTypeString) {
              strm.Printf("    %s\n",
                          message_text->GetAsString()->GetValue().c_str());
            }
          }
        }
      }
    }
  }

  return true;
}

size_t Thread::GetStackFrameStatus(Stream &strm, uint32_t first_frame,
                                   uint32_t num_frames, bool show_frame_info,
                                   uint32_t num_frames_with_source) {
  return GetStackFrameList()->GetStatus(
      strm, first_frame, num_frames, show_frame_info, num_frames_with_source);
}

Unwind *Thread::GetUnwinder() {
  if (!m_unwinder_ap) {
    const ArchSpec target_arch(CalculateTarget()->GetArchitecture());
    const llvm::Triple::ArchType machine = target_arch.GetMachine();
    switch (machine) {
    case llvm::Triple::x86_64:
    case llvm::Triple::x86:
    case llvm::Triple::arm:
    case llvm::Triple::aarch64:
    case llvm::Triple::thumb:
    case llvm::Triple::mips:
    case llvm::Triple::mipsel:
    case llvm::Triple::mips64:
    case llvm::Triple::mips64el:
    case llvm::Triple::ppc:
    case llvm::Triple::ppc64:
    case llvm::Triple::systemz:
    case llvm::Triple::hexagon:
      m_unwinder_ap.reset(new UnwindLLDB(*this));
      break;

    default:
      if (target_arch.GetTriple().getVendor() == llvm::Triple::Apple)
        m_unwinder_ap.reset(new UnwindMacOSXFrameBackchain(*this));
      break;
    }
  }
  return m_unwinder_ap.get();
}

void Thread::Flush() {
  ClearStackFrames();
  m_reg_context_sp.reset();
}

bool Thread::IsStillAtLastBreakpointHit() {
  // If we are currently stopped at a breakpoint, always return that stopinfo
  // and don't reset it.
  // This allows threads to maintain their breakpoint stopinfo, such as when
  // thread-stepping in
  // multithreaded programs.
  if (m_stop_info_sp) {
    StopReason stop_reason = m_stop_info_sp->GetStopReason();
    if (stop_reason == lldb::eStopReasonBreakpoint) {
      uint64_t value = m_stop_info_sp->GetValue();
      lldb::RegisterContextSP reg_ctx_sp(GetRegisterContext());
      if (reg_ctx_sp) {
        lldb::addr_t pc = reg_ctx_sp->GetPC();
        BreakpointSiteSP bp_site_sp =
            GetProcess()->GetBreakpointSiteList().FindByAddress(pc);
        if (bp_site_sp && static_cast<break_id_t>(value) == bp_site_sp->GetID())
          return true;
      }
    }
  }
  return false;
}

Error Thread::StepIn(bool source_step,
                     LazyBool step_in_avoids_code_without_debug_info,
                     LazyBool step_out_avoids_code_without_debug_info)

{
  Error error;
  Process *process = GetProcess().get();
  if (StateIsStoppedState(process->GetState(), true)) {
    StackFrameSP frame_sp = GetStackFrameAtIndex(0);
    ThreadPlanSP new_plan_sp;
    const lldb::RunMode run_mode = eOnlyThisThread;
    const bool abort_other_plans = false;

    if (source_step && frame_sp && frame_sp->HasDebugInformation()) {
      SymbolContext sc(frame_sp->GetSymbolContext(eSymbolContextEverything));
      new_plan_sp = QueueThreadPlanForStepInRange(
          abort_other_plans, sc.line_entry, sc, nullptr, run_mode,
          step_in_avoids_code_without_debug_info,
          step_out_avoids_code_without_debug_info);
    } else {
      new_plan_sp = QueueThreadPlanForStepSingleInstruction(
          false, abort_other_plans, run_mode);
    }

    new_plan_sp->SetIsMasterPlan(true);
    new_plan_sp->SetOkayToDiscard(false);

    // Why do we need to set the current thread by ID here???
    process->GetThreadList().SetSelectedThreadByID(GetID());
    error = process->Resume();
  } else {
    error.SetErrorString("process not stopped");
  }
  return error;
}

Error Thread::StepOver(bool source_step,
                       LazyBool step_out_avoids_code_without_debug_info) {
  Error error;
  Process *process = GetProcess().get();
  if (StateIsStoppedState(process->GetState(), true)) {
    StackFrameSP frame_sp = GetStackFrameAtIndex(0);
    ThreadPlanSP new_plan_sp;

    const lldb::RunMode run_mode = eOnlyThisThread;
    const bool abort_other_plans = false;

    if (source_step && frame_sp && frame_sp->HasDebugInformation()) {
      SymbolContext sc(frame_sp->GetSymbolContext(eSymbolContextEverything));
      new_plan_sp = QueueThreadPlanForStepOverRange(
          abort_other_plans, sc.line_entry, sc, run_mode,
          step_out_avoids_code_without_debug_info);
    } else {
      new_plan_sp = QueueThreadPlanForStepSingleInstruction(
          true, abort_other_plans, run_mode);
    }

    new_plan_sp->SetIsMasterPlan(true);
    new_plan_sp->SetOkayToDiscard(false);

    // Why do we need to set the current thread by ID here???
    process->GetThreadList().SetSelectedThreadByID(GetID());
    error = process->Resume();
  } else {
    error.SetErrorString("process not stopped");
  }
  return error;
}

Error Thread::StepOut() {
  Error error;
  Process *process = GetProcess().get();
  if (StateIsStoppedState(process->GetState(), true)) {
    const bool first_instruction = false;
    const bool stop_other_threads = false;
    const bool abort_other_plans = false;

    ThreadPlanSP new_plan_sp(QueueThreadPlanForStepOut(
        abort_other_plans, nullptr, first_instruction, stop_other_threads,
        eVoteYes, eVoteNoOpinion, 0));

    new_plan_sp->SetIsMasterPlan(true);
    new_plan_sp->SetOkayToDiscard(false);

    // Why do we need to set the current thread by ID here???
    process->GetThreadList().SetSelectedThreadByID(GetID());
    error = process->Resume();
  } else {
    error.SetErrorString("process not stopped");
  }
  return error;
}<|MERGE_RESOLUTION|>--- conflicted
+++ resolved
@@ -383,15 +383,6 @@
   ThreadPlanSP completed_plan_sp(GetCompletedPlan());
   ProcessSP process_sp(GetProcess());
   const uint32_t stop_id = process_sp ? process_sp->GetStopID() : UINT32_MAX;
-<<<<<<< HEAD
-  if (plan_sp && plan_sp->PlanSucceeded()) {
-    bool is_swift_error_value;
-    ValueObjectSP return_value_object =
-        GetReturnValueObject(&is_swift_error_value);
-    return StopInfo::CreateStopReasonWithPlan(plan_sp, return_value_object,
-                                              GetExpressionVariable(),
-                                              is_swift_error_value);
-=======
 
   // Here we select the stop info according to priorirty:
   // - m_stop_info_sp (if not trace) - preset value
@@ -412,7 +403,6 @@
   } else if (have_valid_completed_plan) {
     return StopInfo::CreateStopReasonWithPlan(
         completed_plan_sp, GetReturnValueObject(), GetExpressionVariable());
->>>>>>> 0f6f75fd
   } else {
     GetPrivateStopInfo();
     return m_stop_info_sp;
