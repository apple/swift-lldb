--- conflicted
+++ resolved
@@ -201,25 +201,6 @@
 
 bool PathMappingList::FindFile(const FileSpec &orig_spec,
                                FileSpec &new_spec) const {
-<<<<<<< HEAD
-  if (!m_pairs.empty()) {
-    char orig_path[PATH_MAX];
-    const size_t orig_path_len =
-        orig_spec.GetPath(orig_path, sizeof(orig_path));
-    if (orig_path_len > 0) {
-      const_iterator pos, end = m_pairs.end();
-      for (pos = m_pairs.begin(); pos != end; ++pos) {
-        const size_t prefix_len = pos->first.GetLength();
-
-        if (orig_path_len >= prefix_len) {
-          if (::strncmp(pos->first.GetCString(), orig_path, prefix_len) == 0) {
-            new_spec.SetFile(pos->second.GetCString(), FileSpec::Style::native);
-            new_spec.AppendPathComponent(orig_path + prefix_len);
-            if (FileSystem::Instance().Exists(new_spec))
-              return true;
-          }
-        }
-=======
   if (m_pairs.empty())
     return false;
   
@@ -245,18 +226,17 @@
         // FileSpec paths already.
         prefix_ref = prefix_ref.drop_front();
       } else {
-        FileSpec prefix_spec(prefix_ref, false, FileSpec::Style::native);
+        FileSpec prefix_spec(prefix_ref, FileSpec::Style::native);
         prefix_is_relative = prefix_spec.IsRelative();
       }
       if (prefix_is_relative != orig_is_relative)
         continue;
 
       if (orig_ref.consume_front(prefix_ref)) {
-        new_spec.SetFile(pos->second.GetCString(), false, FileSpec::Style::native);
+        new_spec.SetFile(pos->second.GetCString(), FileSpec::Style::native);
         new_spec.AppendPathComponent(orig_ref);
-        if (new_spec.Exists())
+        if (FileSystem::Instance().Exists(new_spec))
           return true;
->>>>>>> 50d12742
       }
     }
   }
