--- conflicted
+++ resolved
@@ -14,11 +14,8 @@
 #include "lldb/Target/LanguageRuntime.h"
 #include "Plugins/Language/CPlusPlus/CPlusPlusLanguage.h"
 #include "Plugins/Language/ObjC/ObjCLanguage.h"
-<<<<<<< HEAD
 #include "lldb/Target/CPPLanguageRuntime.h"
 #include "lldb/Target/SwiftLanguageRuntime.h"
-=======
->>>>>>> 07e574e6
 #include "lldb/Target/ObjCLanguageRuntime.h"
 #include "lldb/Target/Target.h"
 #include "lldb/Core/PluginManager.h"
@@ -376,15 +373,8 @@
         return eLanguageTypeC_plus_plus;
     else if (ObjCLanguage::IsPossibleObjCMethodName (symbol_name))
         return eLanguageTypeObjC;
-<<<<<<< HEAD
     else if (SwiftLanguageRuntime::IsSwiftMangledName(symbol_name))
         return eLanguageTypeSwift;
     else
         return eLanguageTypeUnknown;
-}
-
-=======
-    else
-        return eLanguageTypeUnknown;
-}
->>>>>>> 07e574e6
+}