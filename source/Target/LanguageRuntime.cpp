//===-- LanguageRuntime.cpp -------------------------------------*- C++ -*-===//
//
//                     The LLVM Compiler Infrastructure
//
// This file is distributed under the University of Illinois Open Source
// License. See LICENSE.TXT for details.
//
//===----------------------------------------------------------------------===//

// C Includes
// C++ Includes
// Other libraries and framework includes
// Project includes
#include "lldb/Target/LanguageRuntime.h"
#include "Plugins/Language/CPlusPlus/CPlusPlusLanguage.h"
#include "Plugins/Language/ObjC/ObjCLanguage.h"
#include "lldb/Target/CPPLanguageRuntime.h"
#include "lldb/Target/SwiftLanguageRuntime.h"
#include "lldb/Target/ObjCLanguageRuntime.h"
#include "lldb/Target/Target.h"
#include "lldb/Core/PluginManager.h"
#include "lldb/Core/SearchFilter.h"
#include "lldb/Interpreter/CommandInterpreter.h"

using namespace lldb;
using namespace lldb_private;

namespace
{
    
class ExceptionSearchFilter : public SearchFilter
{
public:
    ExceptionSearchFilter (const lldb::TargetSP &target_sp,
                           lldb::LanguageType language,
                           bool update_module_list = true) :
        SearchFilter(target_sp),
        m_language(language),
        m_language_runtime(nullptr),
        m_filter_sp()
    {
        if (update_module_list)
            UpdateModuleListIfNeeded ();
    }

    ~ExceptionSearchFilter() override = default;

    bool
    ModulePasses (const lldb::ModuleSP &module_sp) override
    {
        UpdateModuleListIfNeeded ();
        if (m_filter_sp)
            return m_filter_sp->ModulePasses (module_sp);
        return false;
    }
    
    bool
    ModulePasses (const FileSpec &spec) override
    {
        UpdateModuleListIfNeeded ();
        if (m_filter_sp)
            return m_filter_sp->ModulePasses (spec);
        return false;
    }
    
    void
    Search (Searcher &searcher) override
    {
        UpdateModuleListIfNeeded ();
        if (m_filter_sp)
            m_filter_sp->Search (searcher);
    }

    void
    GetDescription (Stream *s) override
    {
        UpdateModuleListIfNeeded ();
        if (m_filter_sp)
            m_filter_sp->GetDescription (s);
    }
    
protected:
    LanguageType m_language;
    LanguageRuntime *m_language_runtime;
    SearchFilterSP m_filter_sp;

    SearchFilterSP
    DoCopyForBreakpoint(Breakpoint &breakpoint) override
    {
        return SearchFilterSP(new ExceptionSearchFilter(TargetSP(), m_language, false));
    }

    void
    UpdateModuleListIfNeeded ()
    {
        ProcessSP process_sp (m_target_sp->GetProcessSP());
        if (process_sp)
        {
            bool refreash_filter = !m_filter_sp;
            if (m_language_runtime == nullptr)
            {
                m_language_runtime = process_sp->GetLanguageRuntime(m_language);
                refreash_filter = true;
            }
            else
            {
                LanguageRuntime *language_runtime = process_sp->GetLanguageRuntime(m_language);
                if (m_language_runtime != language_runtime)
                {
                    m_language_runtime = language_runtime;
                    refreash_filter = true;
                }
            }
            
            if (refreash_filter && m_language_runtime)
            {
                m_filter_sp = m_language_runtime->CreateExceptionSearchFilter ();
            }
        }
        else
        {
            m_filter_sp.reset();
            m_language_runtime = nullptr;
        }
    }
};

// The Target is the one that knows how to create breakpoints, so this function
// is meant to be used either by the target or internally in Set/ClearExceptionBreakpoints.
class ExceptionBreakpointResolver : public BreakpointResolver
{
public:
    ExceptionBreakpointResolver (lldb::LanguageType language,
                                 bool catch_bp,
                                 bool throw_bp) :
        BreakpointResolver(nullptr, BreakpointResolver::ExceptionResolver),
        m_language(language),
        m_language_runtime(nullptr),
        m_catch_bp(catch_bp),
        m_throw_bp(throw_bp)
    {
    }

    ~ExceptionBreakpointResolver() override = default;

    Searcher::CallbackReturn
    SearchCallback (SearchFilter &filter,
                    SymbolContext &context,
                    Address *addr,
                    bool containing) override
    {
        
        if (SetActualResolver())
            return m_actual_resolver_sp->SearchCallback (filter, context, addr, containing);
        else
            return eCallbackReturnStop;
    }
    
    Searcher::Depth
    GetDepth () override
    {
        if (SetActualResolver())
            return m_actual_resolver_sp->GetDepth();
        else
            return eDepthTarget;
    }
    
    void
    GetDescription (Stream *s) override
    {
       Language *language_plugin = Language::FindPlugin(m_language);
       if (language_plugin)
           language_plugin->GetExceptionResolverDescription(m_catch_bp, m_throw_bp, *s);
       else
           Language::GetDefaultExceptionResolverDescription(m_catch_bp, m_throw_bp, *s);
           
        SetActualResolver();
        if (m_actual_resolver_sp)
        {
            s->Printf (" using: ");
            m_actual_resolver_sp->GetDescription (s);
        }
        else
            s->Printf (" the correct runtime exception handler will be determined when you run");
    }

    void
    Dump (Stream *s) const override
    {
    }
    
    /// Methods for support type inquiry through isa, cast, and dyn_cast:
    static inline bool classof(const BreakpointResolverName *) { return true; }
    static inline bool classof(const BreakpointResolver *V) {
        return V->getResolverID() == BreakpointResolver::ExceptionResolver;
    }

protected:
    BreakpointResolverSP
    CopyForBreakpoint (Breakpoint &breakpoint) override
    {
        return BreakpointResolverSP(new ExceptionBreakpointResolver(m_language, m_catch_bp, m_throw_bp));
    }

    bool
    SetActualResolver()
    {
        ProcessSP process_sp;
        if (m_breakpoint)
        {
            process_sp = m_breakpoint->GetTarget().GetProcessSP();
            if (process_sp)
            {
                bool refreash_resolver = !m_actual_resolver_sp;
                if (m_language_runtime == nullptr)
                {
                    m_language_runtime = process_sp->GetLanguageRuntime(m_language);
                    refreash_resolver = true;
                }
                else
                {
                    LanguageRuntime *language_runtime = process_sp->GetLanguageRuntime(m_language);
                    if (m_language_runtime != language_runtime)
                    {
                        m_language_runtime = language_runtime;
                        refreash_resolver = true;
                    }
                }
                
                if (refreash_resolver && m_language_runtime)
                {
                    m_actual_resolver_sp = m_language_runtime->CreateExceptionResolver (m_breakpoint, m_catch_bp, m_throw_bp);
                }
            }
            else
            {
                m_actual_resolver_sp.reset();
                m_language_runtime = nullptr;
            }
        }
        else
        {
            m_actual_resolver_sp.reset();
            m_language_runtime = nullptr;
        }
        return (bool)m_actual_resolver_sp;
    }

    lldb::BreakpointResolverSP m_actual_resolver_sp;
    lldb::LanguageType m_language;
    LanguageRuntime *m_language_runtime;
    bool m_catch_bp;
    bool m_throw_bp;
};
} // End ANON namespace

LanguageRuntime*
LanguageRuntime::FindPlugin (Process *process, lldb::LanguageType language)
{
    std::unique_ptr<LanguageRuntime> language_runtime_ap;
    LanguageRuntimeCreateInstance create_callback;

    for (uint32_t idx = 0;
         (create_callback = PluginManager::GetLanguageRuntimeCreateCallbackAtIndex(idx)) != nullptr;
         ++idx)
    {
        language_runtime_ap.reset (create_callback(process, language));

        if (language_runtime_ap)
            return language_runtime_ap.release();
    }

    return nullptr;
}

LanguageRuntime::LanguageRuntime(Process *process) :
    m_process (process)
{
}

LanguageRuntime::~LanguageRuntime() = default;

Breakpoint::BreakpointPreconditionSP
LanguageRuntime::CreateExceptionPrecondition (lldb::LanguageType language,
                                              bool catch_bp,
                                              bool throw_bp)
{
    // Currently only Swift has one of these gadgets:
    switch (language)
    {
    case eLanguageTypeSwift:
        if (throw_bp)
            return Breakpoint::BreakpointPreconditionSP(new SwiftLanguageRuntime::SwiftExceptionPrecondition ());
        break;
    case eLanguageTypeObjC:
        if (throw_bp)
            return Breakpoint::BreakpointPreconditionSP(new ObjCLanguageRuntime::ObjCExceptionPrecondition ());
        break;
    default:
        break;
    }
    return Breakpoint::BreakpointPreconditionSP();
}

BreakpointSP
LanguageRuntime::CreateExceptionBreakpoint (Target &target,
                                            lldb::LanguageType language,
                                            bool catch_bp,
                                            bool throw_bp,
                                            bool is_internal)
{
    BreakpointResolverSP resolver_sp(new ExceptionBreakpointResolver(language, catch_bp, throw_bp));
    SearchFilterSP filter_sp(new ExceptionSearchFilter(target.shared_from_this(), language));
    bool hardware = false;
    bool resolve_indirect_functions = false;
    BreakpointSP exc_breakpt_sp (target.CreateBreakpoint (filter_sp, resolver_sp, is_internal, hardware, resolve_indirect_functions));
    if (exc_breakpt_sp)
    {
        Breakpoint::BreakpointPreconditionSP precondition_sp = CreateExceptionPrecondition(language, catch_bp, throw_bp);
        if (precondition_sp)
            exc_breakpt_sp->SetPrecondition(precondition_sp);

        if (is_internal)
            exc_breakpt_sp->SetBreakpointKind("exception");
    }

    return exc_breakpt_sp;
}

void
LanguageRuntime::InitializeCommands (CommandObject* parent)
{
    if (!parent)
        return;

    if (!parent->IsMultiwordObject())
        return;

    LanguageRuntimeCreateInstance create_callback;

    for (uint32_t idx = 0;
         (create_callback = PluginManager::GetLanguageRuntimeCreateCallbackAtIndex(idx)) != nullptr;
         ++idx)
    {
        if (LanguageRuntimeGetCommandObject command_callback = 
                PluginManager::GetLanguageRuntimeGetCommandObjectAtIndex(idx))
        {
            CommandObjectSP command = command_callback(parent->GetCommandInterpreter());
            if (command)
            {
                // the CommandObject vended by a Language plugin cannot be created once and cached because
                // we may create multiple debuggers and need one instance of the command each - the implementing function
                // is meant to create a new instance of the command each time it is invoked
                parent->LoadSubCommand(command->GetCommandName(), command);
            }
        }
    }
}

lldb::SearchFilterSP
LanguageRuntime::CreateExceptionSearchFilter ()
{
<<<<<<< HEAD
    return m_process->GetTarget().GetSearchFilterForModule(NULL);
}

lldb::LanguageType
LanguageRuntime::GuessLanguageForSymbolByName (Target &target, const char *symbol_name)
{
    // We "guess" the language because we can't determine a symbol's language from it's name.
    // For example, a Pascal symbol can be mangled using the C++ Itanium scheme, and defined
    // in a compilation unit within the same module as other C++ units.
    //
    // In addition, different targets could have different ways of mangling names from a given
    // language, likewise compilation units within those targets.  It would help to be able to
    // ask the various LanguageRuntime plugin instances for this target to recognize the name,
    // but right now the plugin instances depend on the process, not the target.  That is
    // unfortunate, because to use this for filtering breakpoints by language, we need to know
    // the "language for symbol-name" prior to running.  So we'd have to make a
    // "LanguageRuntimeTarget" and "LanguageRuntimeProcess", and direct the questions that don't
    // need a running process to the former, and that do to the latter.
    //
    // That's more work than I want to do for this feature.
    if (CPlusPlusLanguage::IsCPPMangledName (symbol_name))
        return eLanguageTypeC_plus_plus;
    else if (ObjCLanguage::IsPossibleObjCMethodName (symbol_name))
        return eLanguageTypeObjC;
    else if (SwiftLanguageRuntime::IsSwiftMangledName(symbol_name))
        return eLanguageTypeSwift;
    else
        return eLanguageTypeUnknown;
=======
    return m_process->GetTarget().GetSearchFilterForModule(nullptr);
>>>>>>> e119e26c
}<|MERGE_RESOLUTION|>--- conflicted
+++ resolved
@@ -360,8 +360,7 @@
 lldb::SearchFilterSP
 LanguageRuntime::CreateExceptionSearchFilter ()
 {
-<<<<<<< HEAD
-    return m_process->GetTarget().GetSearchFilterForModule(NULL);
+    return m_process->GetTarget().GetSearchFilterForModule(nullptr);
 }
 
 lldb::LanguageType
@@ -389,7 +388,4 @@
         return eLanguageTypeSwift;
     else
         return eLanguageTypeUnknown;
-=======
-    return m_process->GetTarget().GetSearchFilterForModule(nullptr);
->>>>>>> e119e26c
 }