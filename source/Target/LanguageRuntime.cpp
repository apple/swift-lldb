--- conflicted
+++ resolved
@@ -11,11 +11,6 @@
 #include "lldb/Core/SearchFilter.h"
 #include "lldb/Interpreter/CommandInterpreter.h"
 #include "lldb/Target/Language.h"
-<<<<<<< HEAD
-#include "lldb/Target/ObjCLanguageRuntime.h"
-#include "lldb/Target/SwiftLanguageRuntime.h"
-=======
->>>>>>> c0aa435d
 #include "lldb/Target/Target.h"
 
 using namespace lldb;
@@ -228,25 +223,6 @@
 
 LanguageRuntime::~LanguageRuntime() = default;
 
-<<<<<<< HEAD
-Breakpoint::BreakpointPreconditionSP
-LanguageRuntime::CreateExceptionPrecondition(lldb::LanguageType language,
-                                             bool catch_bp, bool throw_bp) {
-  // Currently only Swift has one of these gadgets:
-  switch (language) {
-  case eLanguageTypeSwift:
-    if (throw_bp)
-      return Breakpoint::BreakpointPreconditionSP(
-          new SwiftLanguageRuntime::SwiftExceptionPrecondition());
-    break;
-  case eLanguageTypeObjC:
-    if (throw_bp)
-      return Breakpoint::BreakpointPreconditionSP(
-          new ObjCLanguageRuntime::ObjCExceptionPrecondition());
-    break;
-  default:
-    break;
-=======
 BreakpointPreconditionSP
 LanguageRuntime::GetExceptionPrecondition(LanguageType language,
                                           bool throw_bp) {
@@ -263,7 +239,6 @@
               precondition_callback(language, throw_bp))
         return precond;
     }
->>>>>>> c0aa435d
   }
   return BreakpointPreconditionSP();
 }
@@ -318,11 +293,8 @@
       }
     }
   }
-<<<<<<< HEAD
 }
 
 bool LanguageRuntime::IsSymbolAnyRuntimeThunk(Symbol &symbol) {
   return SwiftLanguageRuntime::IsSymbolARuntimeThunk(symbol);
-=======
->>>>>>> c0aa435d
 }