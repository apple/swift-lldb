//===-- Target.cpp ----------------------------------------------*- C++ -*-===//
//
//                     The LLVM Compiler Infrastructure
//
// This file is distributed under the University of Illinois Open Source
// License. See LICENSE.TXT for details.
//
//===----------------------------------------------------------------------===//

// C Includes
// C++ Includes
#include <mutex>
// Other libraries and framework includes
#include "swift/Frontend/Frontend.h"
// Project includes
#include "Plugins/ExpressionParser/Clang/ClangASTSource.h"
#include "Plugins/ExpressionParser/Clang/ClangModulesDeclVendor.h"
#include "Plugins/ExpressionParser/Clang/ClangPersistentVariables.h"
#include "Plugins/ExpressionParser/Swift/SwiftREPL.h"
#include "lldb/Breakpoint/BreakpointIDList.h"
#include "lldb/Breakpoint/BreakpointResolver.h"
#include "lldb/Breakpoint/BreakpointResolverAddress.h"
#include "lldb/Breakpoint/BreakpointResolverFileLine.h"
#include "lldb/Breakpoint/BreakpointResolverFileRegex.h"
#include "lldb/Breakpoint/BreakpointResolverName.h"
#include "lldb/Breakpoint/BreakpointResolverScripted.h"
#include "lldb/Breakpoint/Watchpoint.h"
#include "lldb/Core/Debugger.h"
#include "lldb/Core/Event.h"
#include "lldb/Core/Module.h"
#include "lldb/Core/ModuleSpec.h"
#include "lldb/Core/PluginManager.h"
#include "lldb/Core/Section.h"
#include "lldb/Core/SearchFilter.h"
#include "lldb/Core/SourceManager.h"
#include "lldb/Core/StreamFile.h"
#include "lldb/Core/StructuredDataImpl.h"
#include "lldb/Core/ValueObject.h"
#include "lldb/Expression/DiagnosticManager.h"
#include "lldb/Expression/REPL.h"
#include "lldb/Expression/UserExpression.h"
#include "lldb/Host/Host.h"
#include "lldb/Host/PosixApi.h"
#include "lldb/Interpreter/CommandInterpreter.h"
#include "lldb/Interpreter/CommandReturnObject.h"
#include "lldb/Interpreter/OptionGroupWatchpoint.h"
#include "lldb/Interpreter/OptionValues.h"
#include "lldb/Interpreter/Property.h"
#include "lldb/Symbol/ClangASTContext.h"
#include "lldb/Symbol/Function.h"
#include "lldb/Symbol/ObjectFile.h"
#include "lldb/Symbol/Symbol.h"
#include "lldb/Symbol/SymbolFile.h"
#include "lldb/Symbol/SymbolVendor.h"
#include "lldb/Target/Language.h"
#include "lldb/Target/LanguageRuntime.h"
#include "lldb/Target/ObjCLanguageRuntime.h"
#include "lldb/Target/Process.h"
#include "lldb/Target/SectionLoadList.h"
#include "lldb/Target/StackFrame.h"
#include "lldb/Target/SystemRuntime.h"
#include "lldb/Target/Target.h"
#include "lldb/Target/Thread.h"
#include "lldb/Target/ThreadSpec.h"
#include "lldb/Utility/FileSpec.h"
#include "lldb/Utility/LLDBAssert.h"
#include "lldb/Utility/Log.h"
#include "lldb/Utility/State.h"
#include "lldb/Utility/StreamString.h"
#include "lldb/Utility/Timer.h"

#include "swift/SIL/SILModule.h"

using namespace lldb;
using namespace lldb_private;

constexpr std::chrono::milliseconds EvaluateExpressionOptions::default_timeout;

Target::Arch::Arch(const ArchSpec &spec)
    : m_spec(spec),
      m_plugin_up(PluginManager::CreateArchitectureInstance(spec)) {}

const Target::Arch& Target::Arch::operator=(const ArchSpec &spec) {
  m_spec = spec;
  m_plugin_up = PluginManager::CreateArchitectureInstance(spec);
  return *this;
}

ConstString &Target::GetStaticBroadcasterClass() {
  static ConstString class_name("lldb.target");
  return class_name;
}

Target::Target(Debugger &debugger, const ArchSpec &target_arch,
               const lldb::PlatformSP &platform_sp, bool is_dummy_target)
    : TargetProperties(this),
      Broadcaster(debugger.GetBroadcasterManager(),
                  Target::GetStaticBroadcasterClass().AsCString()),
      ExecutionContextScope(), m_debugger(debugger), m_platform_sp(platform_sp),
      m_mutex(), m_arch(target_arch), m_images(this), m_section_load_history(),
      m_breakpoint_list(false), m_internal_breakpoint_list(true),
      m_watchpoint_list(), m_process_sp(), m_search_filter_sp(),
      m_image_search_paths(ImageSearchPathsChanged, this), m_ast_importer_sp(),
      m_source_manager_ap(), m_stop_hooks(), m_stop_hook_next_id(0),
      m_valid(true), m_suppress_stop_hooks(false),
      m_is_dummy_target(is_dummy_target),
      m_stats_storage(static_cast<int>(StatisticKind::StatisticMax))

{
  SetEventName(eBroadcastBitBreakpointChanged, "breakpoint-changed");
  SetEventName(eBroadcastBitModulesLoaded, "modules-loaded");
  SetEventName(eBroadcastBitModulesUnloaded, "modules-unloaded");
  SetEventName(eBroadcastBitWatchpointChanged, "watchpoint-changed");
  SetEventName(eBroadcastBitSymbolsLoaded, "symbols-loaded");

  CheckInWithManager();

  Log *log(lldb_private::GetLogIfAllCategoriesSet(LIBLLDB_LOG_OBJECT));
  if (log)
    log->Printf("%p Target::Target()", static_cast<void *>(this));
  if (target_arch.IsValid()) {
    LogIfAnyCategoriesSet(LIBLLDB_LOG_TARGET,
                          "Target::Target created with architecture %s (%s)",
                          target_arch.GetArchitectureName(),
                          target_arch.GetTriple().getTriple().c_str());
  }
}

Target::~Target() {
  Log *log(lldb_private::GetLogIfAllCategoriesSet(LIBLLDB_LOG_OBJECT));
  if (log)
    log->Printf("%p Target::~Target()", static_cast<void *>(this));
  DeleteCurrentProcess();
}

void Target::PrimeFromDummyTarget(Target *target) {
  if (!target)
    return;

  m_stop_hooks = target->m_stop_hooks;

  for (BreakpointSP breakpoint_sp : target->m_breakpoint_list.Breakpoints()) {
    if (breakpoint_sp->IsInternal())
      continue;

    BreakpointSP new_bp(new Breakpoint(*this, *breakpoint_sp.get()));
    AddBreakpoint(new_bp, false);
  }
  
  for (auto bp_name_entry : target->m_breakpoint_names)
  {
    
    BreakpointName *new_bp_name = new BreakpointName(*bp_name_entry.second);
    AddBreakpointName(new_bp_name);
  }
}

void Target::Dump(Stream *s, lldb::DescriptionLevel description_level) {
  //    s->Printf("%.*p: ", (int)sizeof(void*) * 2, this);
  if (description_level != lldb::eDescriptionLevelBrief) {
    s->Indent();
    s->PutCString("Target\n");
    s->IndentMore();
    m_images.Dump(s);
    m_breakpoint_list.Dump(s);
    m_internal_breakpoint_list.Dump(s);
    s->IndentLess();
  } else {
    Module *exe_module = GetExecutableModulePointer();
    if (exe_module)
      s->PutCString(exe_module->GetFileSpec().GetFilename().GetCString());
    else
      s->PutCString("No executable module.");
  }
}

void Target::CleanupProcess() {
  // Do any cleanup of the target we need to do between process instances.
  // NB It is better to do this before destroying the process in case the
  // clean up needs some help from the process.
  m_breakpoint_list.ClearAllBreakpointSites();
  m_internal_breakpoint_list.ClearAllBreakpointSites();
  // Disable watchpoints just on the debugger side.
  std::unique_lock<std::recursive_mutex> lock;
  this->GetWatchpointList().GetListMutex(lock);
  DisableAllWatchpoints(false);
  ClearAllWatchpointHitCounts();
  ClearAllWatchpointHistoricValues();
}

void Target::DeleteCurrentProcess() {
  if (m_process_sp) {
    m_section_load_history.Clear();
    if (m_process_sp->IsAlive())
      m_process_sp->Destroy(false);

    m_process_sp->Finalize();

    CleanupProcess();

    m_process_sp.reset();
  }
}

const lldb::ProcessSP &Target::CreateProcess(ListenerSP listener_sp,
                                             llvm::StringRef plugin_name,
                                             const FileSpec *crash_file) {
  DeleteCurrentProcess();
  m_process_sp = Process::FindPlugin(shared_from_this(), plugin_name,
                                     listener_sp, crash_file);
  return m_process_sp;
}

const lldb::ProcessSP &Target::GetProcessSP() const { return m_process_sp; }

lldb::REPLSP Target::GetREPL(Status &err, lldb::LanguageType language,
                             const char *repl_options, bool can_create) {
  err.Clear();

  if (!GetProcessSP()) {
    err.SetErrorStringWithFormat("Can't run the REPL without a live process.");
    return REPLSP();
  }

  if (language == eLanguageTypeUnknown) {
    std::set<LanguageType> repl_languages;

    Language::GetLanguagesSupportingREPLs(repl_languages);

    if (repl_languages.size() == 1) {
      language = *repl_languages.begin();
    } else if (repl_languages.size() == 0) {
      err.SetErrorStringWithFormat(
          "LLDB isn't configured with REPL support for any languages.");
      return REPLSP();
    } else {
      err.SetErrorStringWithFormat(
          "Multiple possible REPL languages.  Please specify a language.");
      return REPLSP();
    }
  }

  REPLMap::iterator pos = m_repl_map.find(language);

  if (pos != m_repl_map.end()) {
    return pos->second;
  }

  if (!can_create) {
    err.SetErrorStringWithFormat(
        "Couldn't find an existing REPL for %s, and can't create a new one",
        Language::GetNameForLanguageType(language));
    return lldb::REPLSP();
  }

  Debugger *const debugger = nullptr;
  lldb::REPLSP ret = REPL::Create(err, language, debugger, this, repl_options);

  if (ret) {
    m_repl_map[language] = ret;
    return m_repl_map[language];
  }

  if (err.Success()) {
    err.SetErrorStringWithFormat("Couldn't create a REPL for %s",
                                 Language::GetNameForLanguageType(language));
  }

  return lldb::REPLSP();
}

void Target::SetREPL(lldb::LanguageType language, lldb::REPLSP repl_sp) {
  lldbassert(!m_repl_map.count(language));

  m_repl_map[language] = repl_sp;
}

void Target::Destroy() {
  std::lock_guard<std::recursive_mutex> guard(m_mutex);
  m_valid = false;
  DeleteCurrentProcess();
  m_platform_sp.reset();
  m_arch = ArchSpec();
  ClearModules(true);
  m_section_load_history.Clear();
  const bool notify = false;
  m_breakpoint_list.RemoveAll(notify);
  m_internal_breakpoint_list.RemoveAll(notify);
  m_last_created_breakpoint.reset();
  m_last_created_watchpoint.reset();
  m_search_filter_sp.reset();
  m_image_search_paths.Clear(notify);
  m_stop_hooks.clear();
  m_stop_hook_next_id = 0;
  m_suppress_stop_hooks = false;
}

BreakpointList &Target::GetBreakpointList(bool internal) {
  if (internal)
    return m_internal_breakpoint_list;
  else
    return m_breakpoint_list;
}

const BreakpointList &Target::GetBreakpointList(bool internal) const {
  if (internal)
    return m_internal_breakpoint_list;
  else
    return m_breakpoint_list;
}

BreakpointSP Target::GetBreakpointByID(break_id_t break_id) {
  BreakpointSP bp_sp;

  if (LLDB_BREAK_ID_IS_INTERNAL(break_id))
    bp_sp = m_internal_breakpoint_list.FindBreakpointByID(break_id);
  else
    bp_sp = m_breakpoint_list.FindBreakpointByID(break_id);

  return bp_sp;
}

BreakpointSP Target::CreateSourceRegexBreakpoint(
    const FileSpecList *containingModules,
    const FileSpecList *source_file_spec_list,
    const std::unordered_set<std::string> &function_names,
    RegularExpression &source_regex, bool internal, bool hardware,
    LazyBool move_to_nearest_code) {
  SearchFilterSP filter_sp(GetSearchFilterForModuleAndCUList(
      containingModules, source_file_spec_list));
  if (move_to_nearest_code == eLazyBoolCalculate)
    move_to_nearest_code = GetMoveToNearestCode() ? eLazyBoolYes : eLazyBoolNo;
  BreakpointResolverSP resolver_sp(new BreakpointResolverFileRegex(
      nullptr, source_regex, function_names,
      !static_cast<bool>(move_to_nearest_code)));

  return CreateBreakpoint(filter_sp, resolver_sp, internal, hardware, true);
}

BreakpointSP Target::CreateBreakpoint(const FileSpecList *containingModules,
                                      const FileSpec &file, uint32_t line_no,
                                      uint32_t column, lldb::addr_t offset,
                                      LazyBool check_inlines,
                                      LazyBool skip_prologue, bool internal,
                                      bool hardware,
                                      LazyBool move_to_nearest_code) {
  FileSpec remapped_file;
  if (!GetSourcePathMap().ReverseRemapPath(file, remapped_file))
    remapped_file = file;

  if (check_inlines == eLazyBoolCalculate) {
    const InlineStrategy inline_strategy = GetInlineStrategy();
    switch (inline_strategy) {
    case eInlineBreakpointsNever:
      check_inlines = eLazyBoolNo;
      break;

    case eInlineBreakpointsHeaders:
      if (remapped_file.IsSourceImplementationFile()) {
        // Swift can inline a lot of code from other swift files so always
        // check inlines for swift source files
        static ConstString g_swift_extension("swift");
        if (remapped_file.GetFileNameExtension() == g_swift_extension)
          check_inlines = eLazyBoolYes;
        else
          check_inlines = eLazyBoolNo;
      } else
        check_inlines = eLazyBoolYes;
      break;

    case eInlineBreakpointsAlways:
      check_inlines = eLazyBoolYes;
      break;
    }
  }
  SearchFilterSP filter_sp;
  if (check_inlines == eLazyBoolNo) {
    // Not checking for inlines, we are looking only for matching compile units
    FileSpecList compile_unit_list;
    compile_unit_list.Append(remapped_file);
    filter_sp = GetSearchFilterForModuleAndCUList(containingModules,
                                                  &compile_unit_list);
  } else {
    filter_sp = GetSearchFilterForModuleList(containingModules);
  }
  if (skip_prologue == eLazyBoolCalculate)
    skip_prologue = GetSkipPrologue() ? eLazyBoolYes : eLazyBoolNo;
  if (move_to_nearest_code == eLazyBoolCalculate)
    move_to_nearest_code = GetMoveToNearestCode() ? eLazyBoolYes : eLazyBoolNo;

  BreakpointResolverSP resolver_sp(new BreakpointResolverFileLine(
      nullptr, remapped_file, line_no, column, offset, check_inlines,
      skip_prologue, !static_cast<bool>(move_to_nearest_code)));
  return CreateBreakpoint(filter_sp, resolver_sp, internal, hardware, true);
}

BreakpointSP Target::CreateBreakpoint(lldb::addr_t addr, bool internal,
                                      bool hardware) {
  Address so_addr;

  // Check for any reason we want to move this breakpoint to other address.
  addr = GetBreakableLoadAddress(addr);

  // Attempt to resolve our load address if possible, though it is ok if it
  // doesn't resolve to section/offset.

  // Try and resolve as a load address if possible
  GetSectionLoadList().ResolveLoadAddress(addr, so_addr);
  if (!so_addr.IsValid()) {
    // The address didn't resolve, so just set this as an absolute address
    so_addr.SetOffset(addr);
  }
  BreakpointSP bp_sp(CreateBreakpoint(so_addr, internal, hardware));
  return bp_sp;
}

BreakpointSP Target::CreateBreakpoint(const Address &addr, bool internal,
                                      bool hardware) {
  SearchFilterSP filter_sp(
      new SearchFilterForUnconstrainedSearches(shared_from_this()));
  BreakpointResolverSP resolver_sp(
      new BreakpointResolverAddress(nullptr, addr));
  return CreateBreakpoint(filter_sp, resolver_sp, internal, hardware, false);
}

lldb::BreakpointSP
Target::CreateAddressInModuleBreakpoint(lldb::addr_t file_addr, bool internal,
                                        const FileSpec *file_spec,
                                        bool request_hardware) {
  SearchFilterSP filter_sp(
      new SearchFilterForUnconstrainedSearches(shared_from_this()));
  BreakpointResolverSP resolver_sp(
      new BreakpointResolverAddress(nullptr, file_addr, file_spec));
  return CreateBreakpoint(filter_sp, resolver_sp, internal, request_hardware,
                          false);
}

BreakpointSP
Target::CreateBreakpoint(const FileSpecList *containingModules,
                         const FileSpecList *containingSourceFiles,
                         const char *func_name, uint32_t func_name_type_mask,
                         LanguageType language, lldb::addr_t offset,
                         LazyBool skip_prologue, bool internal, bool hardware) {
  BreakpointSP bp_sp;
  if (func_name) {
    SearchFilterSP filter_sp(GetSearchFilterForModuleAndCUList(
        containingModules, containingSourceFiles));

    if (skip_prologue == eLazyBoolCalculate)
      skip_prologue = GetSkipPrologue() ? eLazyBoolYes : eLazyBoolNo;
    if (language == lldb::eLanguageTypeUnknown)
      language = GetLanguage();

    BreakpointResolverSP resolver_sp(new BreakpointResolverName(
        nullptr, func_name, func_name_type_mask, language, Breakpoint::Exact,
        offset, skip_prologue));
    bp_sp = CreateBreakpoint(filter_sp, resolver_sp, internal, hardware, true);
  }
  return bp_sp;
}

lldb::BreakpointSP
Target::CreateBreakpoint(const FileSpecList *containingModules,
                         const FileSpecList *containingSourceFiles,
                         const std::vector<std::string> &func_names,
                         uint32_t func_name_type_mask, LanguageType language,
                         lldb::addr_t offset, LazyBool skip_prologue,
                         bool internal, bool hardware) {
  BreakpointSP bp_sp;
  size_t num_names = func_names.size();
  if (num_names > 0) {
    SearchFilterSP filter_sp(GetSearchFilterForModuleAndCUList(
        containingModules, containingSourceFiles));

    if (skip_prologue == eLazyBoolCalculate)
      skip_prologue = GetSkipPrologue() ? eLazyBoolYes : eLazyBoolNo;
    if (language == lldb::eLanguageTypeUnknown)
      language = GetLanguage();

    BreakpointResolverSP resolver_sp(
        new BreakpointResolverName(nullptr, func_names, func_name_type_mask,
                                   language, offset, skip_prologue));
    bp_sp = CreateBreakpoint(filter_sp, resolver_sp, internal, hardware, true);
  }
  return bp_sp;
}

BreakpointSP Target::CreateBreakpoint(
    const FileSpecList *containingModules,
    const FileSpecList *containingSourceFiles, const char *func_names[],
    size_t num_names, uint32_t func_name_type_mask, LanguageType language,
    lldb::addr_t offset, LazyBool skip_prologue, bool internal, bool hardware) {
  BreakpointSP bp_sp;
  if (num_names > 0) {
    SearchFilterSP filter_sp(GetSearchFilterForModuleAndCUList(
        containingModules, containingSourceFiles));

    if (skip_prologue == eLazyBoolCalculate) {
      if (offset == 0)
        skip_prologue = GetSkipPrologue() ? eLazyBoolYes : eLazyBoolNo;
      else
        skip_prologue = eLazyBoolNo;
    }
    if (language == lldb::eLanguageTypeUnknown)
      language = GetLanguage();

    BreakpointResolverSP resolver_sp(new BreakpointResolverName(
        nullptr, func_names, num_names, func_name_type_mask, language, offset,
        skip_prologue));
    resolver_sp->SetOffset(offset);
    bp_sp = CreateBreakpoint(filter_sp, resolver_sp, internal, hardware, true);
  }
  return bp_sp;
}

SearchFilterSP
Target::GetSearchFilterForModule(const FileSpec *containingModule) {
  SearchFilterSP filter_sp;
  if (containingModule != nullptr) {
    // TODO: We should look into sharing module based search filters
    // across many breakpoints like we do for the simple target based one
    filter_sp.reset(
        new SearchFilterByModule(shared_from_this(), *containingModule));
  } else {
    if (!m_search_filter_sp)
      m_search_filter_sp.reset(
          new SearchFilterForUnconstrainedSearches(shared_from_this()));
    filter_sp = m_search_filter_sp;
  }
  return filter_sp;
}

SearchFilterSP
Target::GetSearchFilterForModuleList(const FileSpecList *containingModules) {
  SearchFilterSP filter_sp;
  if (containingModules && containingModules->GetSize() != 0) {
    // TODO: We should look into sharing module based search filters
    // across many breakpoints like we do for the simple target based one
    filter_sp.reset(
        new SearchFilterByModuleList(shared_from_this(), *containingModules));
  } else {
    if (!m_search_filter_sp)
      m_search_filter_sp.reset(
          new SearchFilterForUnconstrainedSearches(shared_from_this()));
    filter_sp = m_search_filter_sp;
  }
  return filter_sp;
}

SearchFilterSP Target::GetSearchFilterForModuleAndCUList(
    const FileSpecList *containingModules,
    const FileSpecList *containingSourceFiles) {
  if (containingSourceFiles == nullptr || containingSourceFiles->GetSize() == 0)
    return GetSearchFilterForModuleList(containingModules);

  SearchFilterSP filter_sp;
  if (containingModules == nullptr) {
    // We could make a special "CU List only SearchFilter".  Better yet was if
    // these could be composable, but that will take a little reworking.

    filter_sp.reset(new SearchFilterByModuleListAndCU(
        shared_from_this(), FileSpecList(), *containingSourceFiles));
  } else {
    filter_sp.reset(new SearchFilterByModuleListAndCU(
        shared_from_this(), *containingModules, *containingSourceFiles));
  }
  return filter_sp;
}

BreakpointSP Target::CreateFuncRegexBreakpoint(
    const FileSpecList *containingModules,
    const FileSpecList *containingSourceFiles, RegularExpression &func_regex,
    lldb::LanguageType requested_language, LazyBool skip_prologue,
    bool internal, bool hardware) {
  SearchFilterSP filter_sp(GetSearchFilterForModuleAndCUList(
      containingModules, containingSourceFiles));
  bool skip = (skip_prologue == eLazyBoolCalculate)
                  ? GetSkipPrologue()
                  : static_cast<bool>(skip_prologue);
  BreakpointResolverSP resolver_sp(new BreakpointResolverName(
      nullptr, func_regex, requested_language, 0, skip));

  return CreateBreakpoint(filter_sp, resolver_sp, internal, hardware, true);
}

lldb::BreakpointSP
Target::CreateExceptionBreakpoint(enum lldb::LanguageType language,
                                  bool catch_bp, bool throw_bp, bool internal,
                                  Args *additional_args, Status *error) {
  BreakpointSP exc_bkpt_sp = LanguageRuntime::CreateExceptionBreakpoint(
      *this, language, catch_bp, throw_bp, internal);
  if (exc_bkpt_sp && additional_args) {
    Breakpoint::BreakpointPreconditionSP precondition_sp =
        exc_bkpt_sp->GetPrecondition();
    if (precondition_sp && additional_args) {
      if (error)
        *error = precondition_sp->ConfigurePrecondition(*additional_args);
      else
        precondition_sp->ConfigurePrecondition(*additional_args);
    }
  }
  return exc_bkpt_sp;
}

lldb::BreakpointSP
Target::CreateScriptedBreakpoint(const llvm::StringRef class_name,
                                 const FileSpecList *containingModules,
                                 const FileSpecList *containingSourceFiles,
                                 bool internal,
                                 bool request_hardware,
                                 StructuredData::ObjectSP extra_args_sp,
                                 Status *creation_error)
{
  SearchFilterSP filter_sp;
  
  lldb::SearchDepth depth = lldb::eSearchDepthTarget;
  bool has_files = containingSourceFiles && containingSourceFiles->GetSize() > 0;
  bool has_modules = containingModules && containingModules->GetSize() > 0;
  
  if (has_files && has_modules) {
    filter_sp = GetSearchFilterForModuleAndCUList(
      containingModules, containingSourceFiles);
  } else if (has_files) {
    filter_sp = GetSearchFilterForModuleAndCUList(
      nullptr, containingSourceFiles);
  } else if (has_modules) {
    filter_sp = GetSearchFilterForModuleList(containingModules);
  } else {
    filter_sp.reset(new SearchFilterForUnconstrainedSearches(shared_from_this()));
  }
  
  StructuredDataImpl *extra_args_impl = new StructuredDataImpl();
  if (extra_args_sp)
    extra_args_impl->SetObjectSP(extra_args_sp);
  
  BreakpointResolverSP resolver_sp(new 
                                   BreakpointResolverScripted(nullptr, class_name,
                                   depth,
                                   extra_args_impl,
                                   *GetDebugger().GetCommandInterpreter()
                                       .GetScriptInterpreter()));
  return CreateBreakpoint(filter_sp, resolver_sp, internal, false, true);

}


BreakpointSP Target::CreateBreakpoint(SearchFilterSP &filter_sp,
                                      BreakpointResolverSP &resolver_sp,
                                      bool internal, bool request_hardware,
                                      bool resolve_indirect_symbols) {
  BreakpointSP bp_sp;
  if (filter_sp && resolver_sp) {
    bp_sp.reset(new Breakpoint(*this, filter_sp, resolver_sp, request_hardware,
                               resolve_indirect_symbols));
    resolver_sp->SetBreakpoint(bp_sp.get());
    AddBreakpoint(bp_sp, internal);
  }
  return bp_sp;
}

void Target::AddBreakpoint(lldb::BreakpointSP bp_sp, bool internal) {
  if (!bp_sp)
    return;
  if (internal)
    m_internal_breakpoint_list.Add(bp_sp, false);
  else
    m_breakpoint_list.Add(bp_sp, true);

  Log *log(lldb_private::GetLogIfAllCategoriesSet(LIBLLDB_LOG_BREAKPOINTS));
  if (log) {
    StreamString s;
    bp_sp->GetDescription(&s, lldb::eDescriptionLevelVerbose);
    log->Printf("Target::%s (internal = %s) => break_id = %s\n", __FUNCTION__,
                bp_sp->IsInternal() ? "yes" : "no", s.GetData());
  }

  bp_sp->ResolveBreakpoint();

  if (!internal) {
    m_last_created_breakpoint = bp_sp;
  }
}

void Target::AddNameToBreakpoint(BreakpointID &id,
                                 const char *name,
                                 Status &error)
 {
   BreakpointSP bp_sp 
       = m_breakpoint_list.FindBreakpointByID(id.GetBreakpointID());
   if (!bp_sp)
   {
     StreamString s;
     id.GetDescription(&s, eDescriptionLevelBrief);
     error.SetErrorStringWithFormat("Could not find breakpoint %s", 
                                    s.GetData());
     return;
   }
   AddNameToBreakpoint(bp_sp, name, error);
 }

void Target::AddNameToBreakpoint(BreakpointSP &bp_sp,
                                 const char *name, 
                                 Status &error)
 {
   if (!bp_sp)
     return;
     
   BreakpointName *bp_name = FindBreakpointName(ConstString(name), true, error);
   if (!bp_name)
     return;

   bp_name->ConfigureBreakpoint(bp_sp);
   bp_sp->AddName(name);
 }

void Target::AddBreakpointName(BreakpointName *bp_name) {
  m_breakpoint_names.insert(std::make_pair(bp_name->GetName(), bp_name));
}

BreakpointName *Target::FindBreakpointName(const ConstString &name, 
                                           bool can_create, 
                                           Status &error)
{
  BreakpointID::StringIsBreakpointName(name.GetStringRef(), error);
  if (!error.Success())
    return nullptr;

  BreakpointNameList::iterator iter = m_breakpoint_names.find(name);
  if (iter == m_breakpoint_names.end()) {
    if (!can_create)
    {
      error.SetErrorStringWithFormat("Breakpoint name \"%s\" doesn't exist and "
                                     "can_create is false.", name.AsCString());
      return nullptr;
    }

    iter = m_breakpoint_names.insert(std::make_pair(name,
                                                    new BreakpointName(name)))
                                                        .first;
  }
  return (iter->second);
}

void
Target::DeleteBreakpointName(const ConstString &name)
{
  BreakpointNameList::iterator iter = m_breakpoint_names.find(name);
  
  if (iter != m_breakpoint_names.end()) {
    const char *name_cstr = name.AsCString();
    m_breakpoint_names.erase(iter);
    for (auto bp_sp : m_breakpoint_list.Breakpoints())
      bp_sp->RemoveName(name_cstr);
  }
}

void Target::RemoveNameFromBreakpoint(lldb::BreakpointSP &bp_sp,
                                const ConstString &name)
{
  bp_sp->RemoveName(name.AsCString());
}

void Target::ConfigureBreakpointName(BreakpointName &bp_name,
                               const BreakpointOptions &new_options,
                               const BreakpointName::Permissions &new_permissions)
{
  bp_name.GetOptions().CopyOverSetOptions(new_options);
  bp_name.GetPermissions().MergeInto(new_permissions);
  ApplyNameToBreakpoints(bp_name);
}

void Target::ApplyNameToBreakpoints(BreakpointName &bp_name) {
  BreakpointList bkpts_with_name(false);
  m_breakpoint_list.FindBreakpointsByName(bp_name.GetName().AsCString(), 
                                          bkpts_with_name);

  for (auto bp_sp : bkpts_with_name.Breakpoints())
    bp_name.ConfigureBreakpoint(bp_sp);
}

void Target::GetBreakpointNames(std::vector<std::string> &names)
{
  names.clear();
  for (auto bp_name : m_breakpoint_names) {
    names.push_back(bp_name.first.AsCString());
  }
  std::sort(names.begin(), names.end());
}

bool Target::ProcessIsValid() {
  return (m_process_sp && m_process_sp->IsAlive());
}

static bool CheckIfWatchpointsExhausted(Target *target, Status &error) {
  uint32_t num_supported_hardware_watchpoints;
  Status rc = target->GetProcessSP()->GetWatchpointSupportInfo(
      num_supported_hardware_watchpoints);
  if (num_supported_hardware_watchpoints == 0) {
    error.SetErrorStringWithFormat(
        "Target supports (%u) hardware watchpoint slots.\n",
        num_supported_hardware_watchpoints);
    return false;
  }
  return true;
}

// See also Watchpoint::SetWatchpointType(uint32_t type) and the
// OptionGroupWatchpoint::WatchType enum type.
WatchpointSP Target::CreateWatchpoint(lldb::addr_t addr, size_t size,
                                      const CompilerType *type, uint32_t kind,
                                      Status &error) {
  Log *log(lldb_private::GetLogIfAllCategoriesSet(LIBLLDB_LOG_WATCHPOINTS));
  if (log)
    log->Printf("Target::%s (addr = 0x%8.8" PRIx64 " size = %" PRIu64
                " type = %u)\n",
                __FUNCTION__, addr, (uint64_t)size, kind);

  WatchpointSP wp_sp;
  if (!ProcessIsValid()) {
    error.SetErrorString("process is not alive");
    return wp_sp;
  }

  if (addr == LLDB_INVALID_ADDRESS || size == 0) {
    if (size == 0)
      error.SetErrorString("cannot set a watchpoint with watch_size of 0");
    else
      error.SetErrorStringWithFormat("invalid watch address: %" PRIu64, addr);
    return wp_sp;
  }

  if (!LLDB_WATCH_TYPE_IS_VALID(kind)) {
    error.SetErrorStringWithFormat("invalid watchpoint type: %d", kind);
  }

  if (!CheckIfWatchpointsExhausted(this, error))
    return wp_sp;

  // Currently we only support one watchpoint per address, with total number of
  // watchpoints limited by the hardware which the inferior is running on.

  // Grab the list mutex while doing operations.
  const bool notify = false; // Don't notify about all the state changes we do
                             // on creating the watchpoint.
  std::unique_lock<std::recursive_mutex> lock;
  this->GetWatchpointList().GetListMutex(lock);
  WatchpointSP matched_sp = m_watchpoint_list.FindByAddress(addr);
  if (matched_sp) {
    size_t old_size = matched_sp->GetByteSize();
    uint32_t old_type =
        (matched_sp->WatchpointRead() ? LLDB_WATCH_TYPE_READ : 0) |
        (matched_sp->WatchpointWrite() ? LLDB_WATCH_TYPE_WRITE : 0);
    // Return the existing watchpoint if both size and type match.
    if (size == old_size && kind == old_type) {
      wp_sp = matched_sp;
      wp_sp->SetEnabled(false, notify);
    } else {
      // Nil the matched watchpoint; we will be creating a new one.
      m_process_sp->DisableWatchpoint(matched_sp.get(), notify);
      m_watchpoint_list.Remove(matched_sp->GetID(), true);
    }
  }

  if (!wp_sp) {
    wp_sp.reset(new Watchpoint(*this, addr, size, type));
    wp_sp->SetWatchpointType(kind, notify);
    m_watchpoint_list.Add(wp_sp, true);
  }

  error = m_process_sp->EnableWatchpoint(wp_sp.get(), notify);
  if (log)
    log->Printf("Target::%s (creation of watchpoint %s with id = %u)\n",
                __FUNCTION__, error.Success() ? "succeeded" : "failed",
                wp_sp->GetID());

  if (error.Fail()) {
    // Enabling the watchpoint on the device side failed. Remove the said
    // watchpoint from the list maintained by the target instance.
    m_watchpoint_list.Remove(wp_sp->GetID(), true);
    // See if we could provide more helpful error message.
    if (!OptionGroupWatchpoint::IsWatchSizeSupported(size))
      error.SetErrorStringWithFormat(
          "watch size of %" PRIu64 " is not supported", (uint64_t)size);

    wp_sp.reset();
  } else
    m_last_created_watchpoint = wp_sp;
  return wp_sp;
}

void Target::RemoveAllowedBreakpoints ()
{
  Log *log(lldb_private::GetLogIfAllCategoriesSet(LIBLLDB_LOG_BREAKPOINTS));
  if (log)
    log->Printf("Target::%s \n", __FUNCTION__);

  m_breakpoint_list.RemoveAllowed(true);
  
  m_last_created_breakpoint.reset();
}

void Target::RemoveAllBreakpoints(bool internal_also) {
  Log *log(lldb_private::GetLogIfAllCategoriesSet(LIBLLDB_LOG_BREAKPOINTS));
  if (log)
    log->Printf("Target::%s (internal_also = %s)\n", __FUNCTION__,
                internal_also ? "yes" : "no");

  m_breakpoint_list.RemoveAll(true);
  if (internal_also)
    m_internal_breakpoint_list.RemoveAll(false);

  m_last_created_breakpoint.reset();
}

void Target::DisableAllBreakpoints(bool internal_also) {
  Log *log(lldb_private::GetLogIfAllCategoriesSet(LIBLLDB_LOG_BREAKPOINTS));
  if (log)
    log->Printf("Target::%s (internal_also = %s)\n", __FUNCTION__,
                internal_also ? "yes" : "no");

  m_breakpoint_list.SetEnabledAll(false);
  if (internal_also)
    m_internal_breakpoint_list.SetEnabledAll(false);
}

void Target::DisableAllowedBreakpoints() {
  Log *log(lldb_private::GetLogIfAllCategoriesSet(LIBLLDB_LOG_BREAKPOINTS));
  if (log)
    log->Printf("Target::%s", __FUNCTION__);

  m_breakpoint_list.SetEnabledAllowed(false);
}

void Target::EnableAllBreakpoints(bool internal_also) {
  Log *log(lldb_private::GetLogIfAllCategoriesSet(LIBLLDB_LOG_BREAKPOINTS));
  if (log)
    log->Printf("Target::%s (internal_also = %s)\n", __FUNCTION__,
                internal_also ? "yes" : "no");

  m_breakpoint_list.SetEnabledAll(true);
  if (internal_also)
    m_internal_breakpoint_list.SetEnabledAll(true);
}

void Target::EnableAllowedBreakpoints() {
  Log *log(lldb_private::GetLogIfAllCategoriesSet(LIBLLDB_LOG_BREAKPOINTS));
  if (log)
    log->Printf("Target::%s", __FUNCTION__);

  m_breakpoint_list.SetEnabledAllowed(true);
}

bool Target::RemoveBreakpointByID(break_id_t break_id) {
  Log *log(lldb_private::GetLogIfAllCategoriesSet(LIBLLDB_LOG_BREAKPOINTS));
  if (log)
    log->Printf("Target::%s (break_id = %i, internal = %s)\n", __FUNCTION__,
                break_id, LLDB_BREAK_ID_IS_INTERNAL(break_id) ? "yes" : "no");

  if (DisableBreakpointByID(break_id)) {
    if (LLDB_BREAK_ID_IS_INTERNAL(break_id))
      m_internal_breakpoint_list.Remove(break_id, false);
    else {
      if (m_last_created_breakpoint) {
        if (m_last_created_breakpoint->GetID() == break_id)
          m_last_created_breakpoint.reset();
      }
      m_breakpoint_list.Remove(break_id, true);
    }
    return true;
  }
  return false;
}

bool Target::DisableBreakpointByID(break_id_t break_id) {
  Log *log(lldb_private::GetLogIfAllCategoriesSet(LIBLLDB_LOG_BREAKPOINTS));
  if (log)
    log->Printf("Target::%s (break_id = %i, internal = %s)\n", __FUNCTION__,
                break_id, LLDB_BREAK_ID_IS_INTERNAL(break_id) ? "yes" : "no");

  BreakpointSP bp_sp;

  if (LLDB_BREAK_ID_IS_INTERNAL(break_id))
    bp_sp = m_internal_breakpoint_list.FindBreakpointByID(break_id);
  else
    bp_sp = m_breakpoint_list.FindBreakpointByID(break_id);
  if (bp_sp) {
    bp_sp->SetEnabled(false);
    return true;
  }
  return false;
}

bool Target::EnableBreakpointByID(break_id_t break_id) {
  Log *log(lldb_private::GetLogIfAllCategoriesSet(LIBLLDB_LOG_BREAKPOINTS));
  if (log)
    log->Printf("Target::%s (break_id = %i, internal = %s)\n", __FUNCTION__,
                break_id, LLDB_BREAK_ID_IS_INTERNAL(break_id) ? "yes" : "no");

  BreakpointSP bp_sp;

  if (LLDB_BREAK_ID_IS_INTERNAL(break_id))
    bp_sp = m_internal_breakpoint_list.FindBreakpointByID(break_id);
  else
    bp_sp = m_breakpoint_list.FindBreakpointByID(break_id);

  if (bp_sp) {
    bp_sp->SetEnabled(true);
    return true;
  }
  return false;
}

Status Target::SerializeBreakpointsToFile(const FileSpec &file,
                                          const BreakpointIDList &bp_ids,
                                          bool append) {
  Status error;

  if (!file) {
    error.SetErrorString("Invalid FileSpec.");
    return error;
  }

  std::string path(file.GetPath());
  StructuredData::ObjectSP input_data_sp;

  StructuredData::ArraySP break_store_sp;
  StructuredData::Array *break_store_ptr = nullptr;

  if (append) {
    input_data_sp = StructuredData::ParseJSONFromFile(file, error);
    if (error.Success()) {
      break_store_ptr = input_data_sp->GetAsArray();
      if (!break_store_ptr) {
        error.SetErrorStringWithFormat(
            "Tried to append to invalid input file %s", path.c_str());
        return error;
      }
    }
  }

  if (!break_store_ptr) {
    break_store_sp.reset(new StructuredData::Array());
    break_store_ptr = break_store_sp.get();
  }

  StreamFile out_file(path.c_str(),
                      File::OpenOptions::eOpenOptionTruncate |
                          File::OpenOptions::eOpenOptionWrite |
                          File::OpenOptions::eOpenOptionCanCreate |
                          File::OpenOptions::eOpenOptionCloseOnExec,
                      lldb::eFilePermissionsFileDefault);
  if (!out_file.GetFile().IsValid()) {
    error.SetErrorStringWithFormat("Unable to open output file: %s.",
                                   path.c_str());
    return error;
  }

  std::unique_lock<std::recursive_mutex> lock;
  GetBreakpointList().GetListMutex(lock);

  if (bp_ids.GetSize() == 0) {
    const BreakpointList &breakpoints = GetBreakpointList();

    size_t num_breakpoints = breakpoints.GetSize();
    for (size_t i = 0; i < num_breakpoints; i++) {
      Breakpoint *bp = breakpoints.GetBreakpointAtIndex(i).get();
      StructuredData::ObjectSP bkpt_save_sp = bp->SerializeToStructuredData();
      // If a breakpoint can't serialize it, just ignore it for now:
      if (bkpt_save_sp)
        break_store_ptr->AddItem(bkpt_save_sp);
    }
  } else {

    std::unordered_set<lldb::break_id_t> processed_bkpts;
    const size_t count = bp_ids.GetSize();
    for (size_t i = 0; i < count; ++i) {
      BreakpointID cur_bp_id = bp_ids.GetBreakpointIDAtIndex(i);
      lldb::break_id_t bp_id = cur_bp_id.GetBreakpointID();

      if (bp_id != LLDB_INVALID_BREAK_ID) {
        // Only do each breakpoint once:
        std::pair<std::unordered_set<lldb::break_id_t>::iterator, bool>
            insert_result = processed_bkpts.insert(bp_id);
        if (!insert_result.second)
          continue;

        Breakpoint *bp = GetBreakpointByID(bp_id).get();
        StructuredData::ObjectSP bkpt_save_sp = bp->SerializeToStructuredData();
        // If the user explicitly asked to serialize a breakpoint, and we
        // can't, then raise an error:
        if (!bkpt_save_sp) {
          error.SetErrorStringWithFormat("Unable to serialize breakpoint %d",
                                         bp_id);
          return error;
        }
        break_store_ptr->AddItem(bkpt_save_sp);
      }
    }
  }

  break_store_ptr->Dump(out_file, false);
  out_file.PutChar('\n');
  return error;
}

Status Target::CreateBreakpointsFromFile(const FileSpec &file,
                                         BreakpointIDList &new_bps) {
  std::vector<std::string> no_names;
  return CreateBreakpointsFromFile(file, no_names, new_bps);
}

Status Target::CreateBreakpointsFromFile(const FileSpec &file,
                                         std::vector<std::string> &names,
                                         BreakpointIDList &new_bps) {
  std::unique_lock<std::recursive_mutex> lock;
  GetBreakpointList().GetListMutex(lock);

  Status error;
  StructuredData::ObjectSP input_data_sp =
      StructuredData::ParseJSONFromFile(file, error);
  if (!error.Success()) {
    return error;
  } else if (!input_data_sp || !input_data_sp->IsValid()) {
    error.SetErrorStringWithFormat("Invalid JSON from input file: %s.",
                                   file.GetPath().c_str());
    return error;
  }

  StructuredData::Array *bkpt_array = input_data_sp->GetAsArray();
  if (!bkpt_array) {
    error.SetErrorStringWithFormat(
        "Invalid breakpoint data from input file: %s.", file.GetPath().c_str());
    return error;
  }

  size_t num_bkpts = bkpt_array->GetSize();
  size_t num_names = names.size();

  for (size_t i = 0; i < num_bkpts; i++) {
    StructuredData::ObjectSP bkpt_object_sp = bkpt_array->GetItemAtIndex(i);
    // Peel off the breakpoint key, and feed the rest to the Breakpoint:
    StructuredData::Dictionary *bkpt_dict = bkpt_object_sp->GetAsDictionary();
    if (!bkpt_dict) {
      error.SetErrorStringWithFormat(
          "Invalid breakpoint data for element %zu from input file: %s.", i,
          file.GetPath().c_str());
      return error;
    }
    StructuredData::ObjectSP bkpt_data_sp =
        bkpt_dict->GetValueForKey(Breakpoint::GetSerializationKey());
    if (num_names &&
        !Breakpoint::SerializedBreakpointMatchesNames(bkpt_data_sp, names))
      continue;

    BreakpointSP bkpt_sp =
        Breakpoint::CreateFromStructuredData(*this, bkpt_data_sp, error);
    if (!error.Success()) {
      error.SetErrorStringWithFormat(
          "Error restoring breakpoint %zu from %s: %s.", i,
          file.GetPath().c_str(), error.AsCString());
      return error;
    }
    new_bps.AddBreakpointID(BreakpointID(bkpt_sp->GetID()));
  }
  return error;
}

// The flag 'end_to_end', default to true, signifies that the operation is
// performed end to end, for both the debugger and the debuggee.

// Assumption: Caller holds the list mutex lock for m_watchpoint_list for end
// to end operations.
bool Target::RemoveAllWatchpoints(bool end_to_end) {
  Log *log(lldb_private::GetLogIfAllCategoriesSet(LIBLLDB_LOG_WATCHPOINTS));
  if (log)
    log->Printf("Target::%s\n", __FUNCTION__);

  if (!end_to_end) {
    m_watchpoint_list.RemoveAll(true);
    return true;
  }

  // Otherwise, it's an end to end operation.

  if (!ProcessIsValid())
    return false;

  size_t num_watchpoints = m_watchpoint_list.GetSize();
  for (size_t i = 0; i < num_watchpoints; ++i) {
    WatchpointSP wp_sp = m_watchpoint_list.GetByIndex(i);
    if (!wp_sp)
      return false;

    Status rc = m_process_sp->DisableWatchpoint(wp_sp.get());
    if (rc.Fail())
      return false;
  }
  m_watchpoint_list.RemoveAll(true);
  m_last_created_watchpoint.reset();
  return true; // Success!
}

// Assumption: Caller holds the list mutex lock for m_watchpoint_list for end
// to end operations.
bool Target::DisableAllWatchpoints(bool end_to_end) {
  Log *log(lldb_private::GetLogIfAllCategoriesSet(LIBLLDB_LOG_WATCHPOINTS));
  if (log)
    log->Printf("Target::%s\n", __FUNCTION__);

  if (!end_to_end) {
    m_watchpoint_list.SetEnabledAll(false);
    return true;
  }

  // Otherwise, it's an end to end operation.

  if (!ProcessIsValid())
    return false;

  size_t num_watchpoints = m_watchpoint_list.GetSize();
  for (size_t i = 0; i < num_watchpoints; ++i) {
    WatchpointSP wp_sp = m_watchpoint_list.GetByIndex(i);
    if (!wp_sp)
      return false;

    Status rc = m_process_sp->DisableWatchpoint(wp_sp.get());
    if (rc.Fail())
      return false;
  }
  return true; // Success!
}

// Assumption: Caller holds the list mutex lock for m_watchpoint_list for end
// to end operations.
bool Target::EnableAllWatchpoints(bool end_to_end) {
  Log *log(lldb_private::GetLogIfAllCategoriesSet(LIBLLDB_LOG_WATCHPOINTS));
  if (log)
    log->Printf("Target::%s\n", __FUNCTION__);

  if (!end_to_end) {
    m_watchpoint_list.SetEnabledAll(true);
    return true;
  }

  // Otherwise, it's an end to end operation.

  if (!ProcessIsValid())
    return false;

  size_t num_watchpoints = m_watchpoint_list.GetSize();
  for (size_t i = 0; i < num_watchpoints; ++i) {
    WatchpointSP wp_sp = m_watchpoint_list.GetByIndex(i);
    if (!wp_sp)
      return false;

    Status rc = m_process_sp->EnableWatchpoint(wp_sp.get());
    if (rc.Fail())
      return false;
  }
  return true; // Success!
}

// Assumption: Caller holds the list mutex lock for m_watchpoint_list.
bool Target::ClearAllWatchpointHitCounts() {
  Log *log(lldb_private::GetLogIfAllCategoriesSet(LIBLLDB_LOG_WATCHPOINTS));
  if (log)
    log->Printf("Target::%s\n", __FUNCTION__);

  size_t num_watchpoints = m_watchpoint_list.GetSize();
  for (size_t i = 0; i < num_watchpoints; ++i) {
    WatchpointSP wp_sp = m_watchpoint_list.GetByIndex(i);
    if (!wp_sp)
      return false;

    wp_sp->ResetHitCount();
  }
  return true; // Success!
}

// Assumption: Caller holds the list mutex lock for m_watchpoint_list.
bool Target::ClearAllWatchpointHistoricValues() {
  Log *log(lldb_private::GetLogIfAllCategoriesSet(LIBLLDB_LOG_WATCHPOINTS));
  if (log)
    log->Printf("Target::%s\n", __FUNCTION__);

  size_t num_watchpoints = m_watchpoint_list.GetSize();
  for (size_t i = 0; i < num_watchpoints; ++i) {
    WatchpointSP wp_sp = m_watchpoint_list.GetByIndex(i);
    if (!wp_sp)
      return false;

    wp_sp->ResetHistoricValues();
  }
  return true; // Success!
}

// Assumption: Caller holds the list mutex lock for m_watchpoint_list during
// these operations.
bool Target::IgnoreAllWatchpoints(uint32_t ignore_count) {
  Log *log(lldb_private::GetLogIfAllCategoriesSet(LIBLLDB_LOG_WATCHPOINTS));
  if (log)
    log->Printf("Target::%s\n", __FUNCTION__);

  if (!ProcessIsValid())
    return false;

  size_t num_watchpoints = m_watchpoint_list.GetSize();
  for (size_t i = 0; i < num_watchpoints; ++i) {
    WatchpointSP wp_sp = m_watchpoint_list.GetByIndex(i);
    if (!wp_sp)
      return false;

    wp_sp->SetIgnoreCount(ignore_count);
  }
  return true; // Success!
}

// Assumption: Caller holds the list mutex lock for m_watchpoint_list.
bool Target::DisableWatchpointByID(lldb::watch_id_t watch_id) {
  Log *log(lldb_private::GetLogIfAllCategoriesSet(LIBLLDB_LOG_WATCHPOINTS));
  if (log)
    log->Printf("Target::%s (watch_id = %i)\n", __FUNCTION__, watch_id);

  if (!ProcessIsValid())
    return false;

  WatchpointSP wp_sp = m_watchpoint_list.FindByID(watch_id);
  if (wp_sp) {
    Status rc = m_process_sp->DisableWatchpoint(wp_sp.get());
    if (rc.Success())
      return true;

    // Else, fallthrough.
  }
  return false;
}

// Assumption: Caller holds the list mutex lock for m_watchpoint_list.
bool Target::EnableWatchpointByID(lldb::watch_id_t watch_id) {
  Log *log(lldb_private::GetLogIfAllCategoriesSet(LIBLLDB_LOG_WATCHPOINTS));
  if (log)
    log->Printf("Target::%s (watch_id = %i)\n", __FUNCTION__, watch_id);

  if (!ProcessIsValid())
    return false;

  WatchpointSP wp_sp = m_watchpoint_list.FindByID(watch_id);
  if (wp_sp) {
    Status rc = m_process_sp->EnableWatchpoint(wp_sp.get());
    if (rc.Success())
      return true;

    // Else, fallthrough.
  }
  return false;
}

// Assumption: Caller holds the list mutex lock for m_watchpoint_list.
bool Target::RemoveWatchpointByID(lldb::watch_id_t watch_id) {
  Log *log(lldb_private::GetLogIfAllCategoriesSet(LIBLLDB_LOG_WATCHPOINTS));
  if (log)
    log->Printf("Target::%s (watch_id = %i)\n", __FUNCTION__, watch_id);

  WatchpointSP watch_to_remove_sp = m_watchpoint_list.FindByID(watch_id);
  if (watch_to_remove_sp == m_last_created_watchpoint)
    m_last_created_watchpoint.reset();

  if (DisableWatchpointByID(watch_id)) {
    m_watchpoint_list.Remove(watch_id, true);
    return true;
  }
  return false;
}

// Assumption: Caller holds the list mutex lock for m_watchpoint_list.
bool Target::IgnoreWatchpointByID(lldb::watch_id_t watch_id,
                                  uint32_t ignore_count) {
  Log *log(lldb_private::GetLogIfAllCategoriesSet(LIBLLDB_LOG_WATCHPOINTS));
  if (log)
    log->Printf("Target::%s (watch_id = %i)\n", __FUNCTION__, watch_id);

  if (!ProcessIsValid())
    return false;

  WatchpointSP wp_sp = m_watchpoint_list.FindByID(watch_id);
  if (wp_sp) {
    wp_sp->SetIgnoreCount(ignore_count);
    return true;
  }
  return false;
}

ModuleSP Target::GetExecutableModule() {
  // search for the first executable in the module list
  for (size_t i = 0; i < m_images.GetSize(); ++i) {
    ModuleSP module_sp = m_images.GetModuleAtIndex(i);
    lldb_private::ObjectFile *obj = module_sp->GetObjectFile();
    if (obj == nullptr)
      continue;
    if (obj->GetType() == ObjectFile::Type::eTypeExecutable)
      return module_sp;
  }
  // as fall back return the first module loaded
  return m_images.GetModuleAtIndex(0);
}

Module *Target::GetExecutableModulePointer() {
  return GetExecutableModule().get();
}

static void LoadScriptingResourceForModule(const ModuleSP &module_sp,
                                           Target *target) {
  Status error;
  StreamString feedback_stream;
  if (module_sp &&
      !module_sp->LoadScriptingResourceInTarget(target, error,
                                                &feedback_stream)) {
    if (error.AsCString())
      target->GetDebugger().GetErrorFile()->Printf(
          "unable to load scripting data for module %s - error reported was "
          "%s\n",
          module_sp->GetFileSpec().GetFileNameStrippingExtension().GetCString(),
          error.AsCString());
  }
  if (feedback_stream.GetSize())
    target->GetDebugger().GetErrorFile()->Printf("%s\n",
                                                 feedback_stream.GetData());
}

void Target::ClearModules(bool delete_locations) {
  ModulesDidUnload(m_images, delete_locations);
  m_section_load_history.Clear();
  m_images.Clear();
  m_scratch_type_system_map.Clear();
  m_ast_importer_sp.reset();
}

void Target::DidExec() {
  // When a process exec's we need to know about it so we can do some cleanup.
  m_breakpoint_list.RemoveInvalidLocations(m_arch.GetSpec());
  m_internal_breakpoint_list.RemoveInvalidLocations(m_arch.GetSpec());
}

void Target::SetExecutableModule(ModuleSP &executable_sp,
                                 LoadDependentFiles load_dependent_files) {
  Log *log(lldb_private::GetLogIfAllCategoriesSet(LIBLLDB_LOG_TARGET));
  ClearModules(false);

  if (executable_sp) {
    static Timer::Category func_cat(LLVM_PRETTY_FUNCTION);
    Timer scoped_timer(func_cat,
                       "Target::SetExecutableModule (executable = '%s')",
                       executable_sp->GetFileSpec().GetPath().c_str());

    m_images.Append(executable_sp); // The first image is our executable file

    // If we haven't set an architecture yet, reset our architecture based on
    // what we found in the executable module.
    if (!m_arch.GetSpec().IsValid()) {
      m_arch = executable_sp->GetArchitecture();
      LLDB_LOG(log,
               "setting architecture to {0} ({1}) based on executable file",
               m_arch.GetSpec().GetArchitectureName(),
               m_arch.GetSpec().GetTriple().getTriple());
    }

    FileSpecList dependent_files;
    ObjectFile *executable_objfile = executable_sp->GetObjectFile();
    bool load_dependents = true;
    switch (load_dependent_files) {
    case eLoadDependentsDefault:
      load_dependents = executable_sp->IsExecutable();
      break;
    case eLoadDependentsYes:
      load_dependents = true;
      break;
    case eLoadDependentsNo:
      load_dependents = false;
      break;
    }

    if (executable_objfile && load_dependents) {
      executable_objfile->GetDependentModules(dependent_files);
      for (uint32_t i = 0; i < dependent_files.GetSize(); i++) {
        FileSpec dependent_file_spec(
            dependent_files.GetFileSpecPointerAtIndex(i));
        FileSpec platform_dependent_file_spec;
        if (m_platform_sp)
          m_platform_sp->GetFileWithUUID(dependent_file_spec, nullptr,
                                         platform_dependent_file_spec);
        else
          platform_dependent_file_spec = dependent_file_spec;

        ModuleSpec module_spec(platform_dependent_file_spec, m_arch.GetSpec());
        ModuleSP image_module_sp(GetSharedModule(module_spec));
        if (image_module_sp) {
          ObjectFile *objfile = image_module_sp->GetObjectFile();
          if (objfile)
            objfile->GetDependentModules(dependent_files);
        }
      }
    }
  }
}

bool Target::SetArchitecture(const ArchSpec &arch_spec, bool set_platform) {
  Log *log(lldb_private::GetLogIfAllCategoriesSet(LIBLLDB_LOG_TARGET));
  bool missing_local_arch = !m_arch.GetSpec().IsValid();
  bool replace_local_arch = true;
  bool compatible_local_arch = false;
  ArchSpec other(arch_spec);

  // Changing the architecture might mean that the currently selected platform
  // isn't compatible. Set the platform correctly if we are asked to do so,
  // otherwise assume the user will set the platform manually.
  if (set_platform) {
    if (other.IsValid()) {
      auto platform_sp = GetPlatform();
      if (!platform_sp ||
          !platform_sp->IsCompatibleArchitecture(other, false, nullptr)) {
        ArchSpec platform_arch;
        auto arch_platform_sp =
            Platform::GetPlatformForArchitecture(other, &platform_arch);
        if (arch_platform_sp) {
          SetPlatform(arch_platform_sp);
          if (platform_arch.IsValid())
            other = platform_arch;
        }
      }
    }
  }

  if (!missing_local_arch) {
    if (m_arch.GetSpec().IsCompatibleMatch(arch_spec)) {
      other.MergeFrom(m_arch.GetSpec());

      if (m_arch.GetSpec().IsCompatibleMatch(other)) {
        compatible_local_arch = true;
        bool arch_changed, vendor_changed, os_changed, os_ver_changed,
            env_changed;

        m_arch.GetSpec().PiecewiseTripleCompare(other, arch_changed, vendor_changed,
                                      os_changed, os_ver_changed, env_changed);

        if (!arch_changed && !vendor_changed && !os_changed && !env_changed)
          replace_local_arch = false;
      }
    }
  }

  if (compatible_local_arch || missing_local_arch) {
    // If we haven't got a valid arch spec, or the architectures are compatible
    // update the architecture, unless the one we already have is more
    // specified
    if (replace_local_arch)
      m_arch = other;
    LLDB_LOG(log, "set architecture to {0} ({1})",
             m_arch.GetSpec().GetArchitectureName(),
             m_arch.GetSpec().GetTriple().getTriple());
    return true;
  }

  // If we have an executable file, try to reset the executable to the desired
  // architecture
  if (log)
    log->Printf("Target::SetArchitecture changing architecture to %s (%s)",
                arch_spec.GetArchitectureName(),
                arch_spec.GetTriple().getTriple().c_str());
  m_arch = other;
  ModuleSP executable_sp = GetExecutableModule();

  ClearModules(true);
  // Need to do something about unsetting breakpoints.

  if (executable_sp) {
    if (log)
      log->Printf("Target::SetArchitecture Trying to select executable file "
                  "architecture %s (%s)",
                  arch_spec.GetArchitectureName(),
                  arch_spec.GetTriple().getTriple().c_str());
    ModuleSpec module_spec(executable_sp->GetFileSpec(), other);
    Status error = ModuleList::GetSharedModule(module_spec, executable_sp,
                                               &GetExecutableSearchPaths(),
                                               nullptr, nullptr);

    if (!error.Fail() && executable_sp) {
      SetExecutableModule(executable_sp, eLoadDependentsYes);
      return true;
    }
  }
  return false;
}

bool Target::MergeArchitecture(const ArchSpec &arch_spec) {
  if (arch_spec.IsValid()) {
    if (m_arch.GetSpec().IsCompatibleMatch(arch_spec)) {
      // The current target arch is compatible with "arch_spec", see if we can
      // improve our current architecture using bits from "arch_spec"

      // Merge bits from arch_spec into "merged_arch" and set our architecture
      ArchSpec merged_arch(m_arch.GetSpec());
      merged_arch.MergeFrom(arch_spec);
      return SetArchitecture(merged_arch);
    } else {
      // The new architecture is different, we just need to replace it
      return SetArchitecture(arch_spec);
    }
  }
  return false;
}

void Target::WillClearList(const ModuleList &module_list) {}

void Target::ModuleAdded(const ModuleList &module_list,
                         const ModuleSP &module_sp) {
  // A module is being added to this target for the first time
  if (m_valid) {
    ModuleList my_module_list;
    my_module_list.Append(module_sp);
    LoadScriptingResourceForModule(module_sp, this);
    ModulesDidLoad(my_module_list);
  }
}

void Target::ModuleRemoved(const ModuleList &module_list,
                           const ModuleSP &module_sp) {
  // A module is being removed from this target.
  if (m_valid) {
    ModuleList my_module_list;
    my_module_list.Append(module_sp);
    ModulesDidUnload(my_module_list, false);
  }
}

void Target::ModuleUpdated(const ModuleList &module_list,
                           const ModuleSP &old_module_sp,
                           const ModuleSP &new_module_sp) {
  // A module is replacing an already added module
  if (m_valid) {
    m_breakpoint_list.UpdateBreakpointsWhenModuleIsReplaced(old_module_sp,
                                                            new_module_sp);
    m_internal_breakpoint_list.UpdateBreakpointsWhenModuleIsReplaced(
        old_module_sp, new_module_sp);
  }
}

void Target::ModulesDidLoad(ModuleList &module_list) {
  if (m_valid && module_list.GetSize()) {
    m_breakpoint_list.UpdateBreakpoints(module_list, true, false);
    m_internal_breakpoint_list.UpdateBreakpoints(module_list, true, false);
    if (m_process_sp) {
      m_process_sp->ModulesDidLoad(module_list);
    }
    // if there's no SwiftASTContext, clearing it doesn't really matter
    const bool create_on_demand = false;
    Status error;
    // There is no point in notifying the per-module SwiftASTContexts,
    // but do notify the global scratch context.
    auto swift_ast_ctx =
        GetScratchSwiftASTContext(error, nullptr, create_on_demand);
    if (swift_ast_ctx)
      swift_ast_ctx->ModulesDidLoad(module_list);
    module_list.ClearModuleDependentCaches();
    BroadcastEvent(eBroadcastBitModulesLoaded,
                   new TargetEventData(this->shared_from_this(), module_list));
  }
}

void Target::SymbolsDidLoad(ModuleList &module_list) {
  if (m_valid && module_list.GetSize()) {
    if (m_process_sp) {
      LanguageRuntime *runtime =
          m_process_sp->GetLanguageRuntime(lldb::eLanguageTypeObjC);
      if (runtime) {
        ObjCLanguageRuntime *objc_runtime = (ObjCLanguageRuntime *)runtime;
        objc_runtime->SymbolsDidLoad(module_list);
      }
    }

    m_breakpoint_list.UpdateBreakpoints(module_list, true, false);
    m_internal_breakpoint_list.UpdateBreakpoints(module_list, true, false);
    BroadcastEvent(eBroadcastBitSymbolsLoaded,
                   new TargetEventData(this->shared_from_this(), module_list));
  }
}

void Target::ModulesDidUnload(ModuleList &module_list, bool delete_locations) {
  if (m_valid && module_list.GetSize()) {
    UnloadModuleSections(module_list);
    m_breakpoint_list.UpdateBreakpoints(module_list, false, delete_locations);
    m_internal_breakpoint_list.UpdateBreakpoints(module_list, false,
                                                 delete_locations);
    BroadcastEvent(eBroadcastBitModulesUnloaded,
                   new TargetEventData(this->shared_from_this(), module_list));
  }
}

bool Target::ModuleIsExcludedForUnconstrainedSearches(
    const FileSpec &module_file_spec) {
  if (GetBreakpointsConsultPlatformAvoidList()) {
    ModuleList matchingModules;
    ModuleSpec module_spec(module_file_spec);
    size_t num_modules = GetImages().FindModules(module_spec, matchingModules);

    // If there is more than one module for this file spec, only return true if
    // ALL the modules are on the
    // black list.
    if (num_modules > 0) {
      for (size_t i = 0; i < num_modules; i++) {
        if (!ModuleIsExcludedForUnconstrainedSearches(
                matchingModules.GetModuleAtIndex(i)))
          return false;
      }
      return true;
    }
  }
  return false;
}

bool Target::ModuleIsExcludedForUnconstrainedSearches(
    const lldb::ModuleSP &module_sp) {
  if (GetBreakpointsConsultPlatformAvoidList()) {
    if (m_platform_sp)
      return m_platform_sp->ModuleIsExcludedForUnconstrainedSearches(*this,
                                                                     module_sp);
  }
  return false;
}

size_t Target::ReadMemoryFromFileCache(const Address &addr, void *dst,
                                       size_t dst_len, Status &error) {
  SectionSP section_sp(addr.GetSection());
  if (section_sp) {
    // If the contents of this section are encrypted, the on-disk file is
    // unusable.  Read only from live memory.
    if (section_sp->IsEncrypted()) {
      error.SetErrorString("section is encrypted");
      return 0;
    }
    ModuleSP module_sp(section_sp->GetModule());
    if (module_sp) {
      ObjectFile *objfile = section_sp->GetModule()->GetObjectFile();
      if (objfile) {
        size_t bytes_read = objfile->ReadSectionData(
            section_sp.get(), addr.GetOffset(), dst, dst_len);
        if (bytes_read > 0)
          return bytes_read;
        else
          error.SetErrorStringWithFormat("error reading data from section %s",
                                         section_sp->GetName().GetCString());
      } else
        error.SetErrorString("address isn't from a object file");
    } else
      error.SetErrorString("address isn't in a module");
  } else
    error.SetErrorString("address doesn't contain a section that points to a "
                         "section in a object file");

  return 0;
}

size_t Target::ReadMemory(const Address &addr, bool prefer_file_cache,
                          void *dst, size_t dst_len, Status &error,
                          lldb::addr_t *load_addr_ptr) {
  error.Clear();

  // if we end up reading this from process memory, we will fill this with the
  // actual load address
  if (load_addr_ptr)
    *load_addr_ptr = LLDB_INVALID_ADDRESS;

  size_t bytes_read = 0;

  addr_t load_addr = LLDB_INVALID_ADDRESS;
  addr_t file_addr = LLDB_INVALID_ADDRESS;
  Address resolved_addr;
  if (!addr.IsSectionOffset()) {
    SectionLoadList &section_load_list = GetSectionLoadList();
    if (section_load_list.IsEmpty()) {
      // No sections are loaded, so we must assume we are not running yet and
      // anything we are given is a file address.
      file_addr = addr.GetOffset(); // "addr" doesn't have a section, so its
                                    // offset is the file address
      m_images.ResolveFileAddress(file_addr, resolved_addr);
    } else {
      // We have at least one section loaded. This can be because we have
      // manually loaded some sections with "target modules load ..." or
      // because we have have a live process that has sections loaded through
      // the dynamic loader
      load_addr = addr.GetOffset(); // "addr" doesn't have a section, so its
                                    // offset is the load address
      section_load_list.ResolveLoadAddress(load_addr, resolved_addr);
    }
  }
  if (!resolved_addr.IsValid())
    resolved_addr = addr;

  if (prefer_file_cache) {
    bytes_read = ReadMemoryFromFileCache(resolved_addr, dst, dst_len, error);
    if (bytes_read > 0)
      return bytes_read;
  }

  if (ProcessIsValid()) {
    if (load_addr == LLDB_INVALID_ADDRESS)
      load_addr = resolved_addr.GetLoadAddress(this);

    if (load_addr == LLDB_INVALID_ADDRESS) {
      ModuleSP addr_module_sp(resolved_addr.GetModule());
      if (addr_module_sp && addr_module_sp->GetFileSpec())
        error.SetErrorStringWithFormatv(
            "{0:F}[{1:x+}] can't be resolved, {0:F} is not currently loaded",
            addr_module_sp->GetFileSpec(), resolved_addr.GetFileAddress());
      else
        error.SetErrorStringWithFormat("0x%" PRIx64 " can't be resolved",
                                       resolved_addr.GetFileAddress());
    } else {
      bytes_read = m_process_sp->ReadMemory(load_addr, dst, dst_len, error);
      if (bytes_read != dst_len) {
        if (error.Success()) {
          if (bytes_read == 0)
            error.SetErrorStringWithFormat(
                "read memory from 0x%" PRIx64 " failed", load_addr);
          else
            error.SetErrorStringWithFormat(
                "only %" PRIu64 " of %" PRIu64
                " bytes were read from memory at 0x%" PRIx64,
                (uint64_t)bytes_read, (uint64_t)dst_len, load_addr);
        }
      }
      if (bytes_read) {
        if (load_addr_ptr)
          *load_addr_ptr = load_addr;
        return bytes_read;
      }
      // If the address is not section offset we have an address that doesn't
      // resolve to any address in any currently loaded shared libraries and we
      // failed to read memory so there isn't anything more we can do. If it is
      // section offset, we might be able to read cached memory from the object
      // file.
      if (!resolved_addr.IsSectionOffset())
        return 0;
    }
  }

  if (!prefer_file_cache && resolved_addr.IsSectionOffset()) {
    // If we didn't already try and read from the object file cache, then try
    // it after failing to read from the process.
    return ReadMemoryFromFileCache(resolved_addr, dst, dst_len, error);
  }
  return 0;
}

size_t Target::ReadCStringFromMemory(const Address &addr, std::string &out_str,
                                     Status &error) {
  char buf[256];
  out_str.clear();
  addr_t curr_addr = addr.GetLoadAddress(this);
  Address address(addr);
  while (1) {
    size_t length = ReadCStringFromMemory(address, buf, sizeof(buf), error);
    if (length == 0)
      break;
    out_str.append(buf, length);
    // If we got "length - 1" bytes, we didn't get the whole C string, we need
    // to read some more characters
    if (length == sizeof(buf) - 1)
      curr_addr += length;
    else
      break;
    address = Address(curr_addr);
  }
  return out_str.size();
}

size_t Target::ReadCStringFromMemory(const Address &addr, char *dst,
                                     size_t dst_max_len, Status &result_error) {
  size_t total_cstr_len = 0;
  if (dst && dst_max_len) {
    result_error.Clear();
    // NULL out everything just to be safe
    memset(dst, 0, dst_max_len);
    Status error;
    addr_t curr_addr = addr.GetLoadAddress(this);
    Address address(addr);

    // We could call m_process_sp->GetMemoryCacheLineSize() but I don't think
    // this really needs to be tied to the memory cache subsystem's cache line
    // size, so leave this as a fixed constant.
    const size_t cache_line_size = 512;

    size_t bytes_left = dst_max_len - 1;
    char *curr_dst = dst;

    while (bytes_left > 0) {
      addr_t cache_line_bytes_left =
          cache_line_size - (curr_addr % cache_line_size);
      addr_t bytes_to_read =
          std::min<addr_t>(bytes_left, cache_line_bytes_left);
      size_t bytes_read =
          ReadMemory(address, false, curr_dst, bytes_to_read, error);

      if (bytes_read == 0) {
        result_error = error;
        dst[total_cstr_len] = '\0';
        break;
      }
      const size_t len = strlen(curr_dst);

      total_cstr_len += len;

      if (len < bytes_to_read)
        break;

      curr_dst += bytes_read;
      curr_addr += bytes_read;
      bytes_left -= bytes_read;
      address = Address(curr_addr);
    }
  } else {
    if (dst == nullptr)
      result_error.SetErrorString("invalid arguments");
    else
      result_error.Clear();
  }
  return total_cstr_len;
}

size_t Target::ReadScalarIntegerFromMemory(const Address &addr,
                                           bool prefer_file_cache,
                                           uint32_t byte_size, bool is_signed,
                                           Scalar &scalar, Status &error) {
  uint64_t uval;

  if (byte_size <= sizeof(uval)) {
    size_t bytes_read =
        ReadMemory(addr, prefer_file_cache, &uval, byte_size, error);
    if (bytes_read == byte_size) {
      DataExtractor data(&uval, sizeof(uval), m_arch.GetSpec().GetByteOrder(),
                         m_arch.GetSpec().GetAddressByteSize());
      lldb::offset_t offset = 0;
      if (byte_size <= 4)
        scalar = data.GetMaxU32(&offset, byte_size);
      else
        scalar = data.GetMaxU64(&offset, byte_size);

      if (is_signed)
        scalar.SignExtend(byte_size * 8);
      return bytes_read;
    }
  } else {
    error.SetErrorStringWithFormat(
        "byte size of %u is too large for integer scalar type", byte_size);
  }
  return 0;
}

uint64_t Target::ReadUnsignedIntegerFromMemory(const Address &addr,
                                               bool prefer_file_cache,
                                               size_t integer_byte_size,
                                               uint64_t fail_value,
                                               Status &error) {
  Scalar scalar;
  if (ReadScalarIntegerFromMemory(addr, prefer_file_cache, integer_byte_size,
                                  false, scalar, error))
    return scalar.ULongLong(fail_value);
  return fail_value;
}

bool Target::ReadPointerFromMemory(const Address &addr, bool prefer_file_cache,
                                   Status &error, Address &pointer_addr) {
  Scalar scalar;
  if (ReadScalarIntegerFromMemory(addr, prefer_file_cache,
                                  m_arch.GetSpec().GetAddressByteSize(), false, scalar,
                                  error)) {
    addr_t pointer_vm_addr = scalar.ULongLong(LLDB_INVALID_ADDRESS);
    if (pointer_vm_addr != LLDB_INVALID_ADDRESS) {
      SectionLoadList &section_load_list = GetSectionLoadList();
      if (section_load_list.IsEmpty()) {
        // No sections are loaded, so we must assume we are not running yet and
        // anything we are given is a file address.
        m_images.ResolveFileAddress(pointer_vm_addr, pointer_addr);
      } else {
        // We have at least one section loaded. This can be because we have
        // manually loaded some sections with "target modules load ..." or
        // because we have have a live process that has sections loaded through
        // the dynamic loader
        section_load_list.ResolveLoadAddress(pointer_vm_addr, pointer_addr);
      }
      // We weren't able to resolve the pointer value, so just return an
      // address with no section
      if (!pointer_addr.IsValid())
        pointer_addr.SetOffset(pointer_vm_addr);
      return true;
    }
  }
  return false;
}

ModuleSP Target::GetSharedModule(const ModuleSpec &module_spec,
                                 Status *error_ptr) {
  ModuleSP module_sp;

  Status error;

  // First see if we already have this module in our module list.  If we do,
  // then we're done, we don't need to consult the shared modules list.  But
  // only do this if we are passed a UUID.

  if (module_spec.GetUUID().IsValid())
    module_sp = m_images.FindFirstModule(module_spec);

  if (!module_sp) {
    ModuleSP old_module_sp; // This will get filled in if we have a new version
                            // of the library
    bool did_create_module = false;

    // If there are image search path entries, try to use them first to acquire
    // a suitable image.
    if (m_image_search_paths.GetSize()) {
      ModuleSpec transformed_spec(module_spec);
      if (m_image_search_paths.RemapPath(
              module_spec.GetFileSpec().GetDirectory(),
              transformed_spec.GetFileSpec().GetDirectory())) {
        transformed_spec.GetFileSpec().GetFilename() =
            module_spec.GetFileSpec().GetFilename();
        error = ModuleList::GetSharedModule(transformed_spec, module_sp,
                                            &GetExecutableSearchPaths(),
                                            &old_module_sp, &did_create_module);
      }
    }

    if (!module_sp) {
      // If we have a UUID, we can check our global shared module list in case
      // we already have it. If we don't have a valid UUID, then we can't since
      // the path in "module_spec" will be a platform path, and we will need to
      // let the platform find that file. For example, we could be asking for
      // "/usr/lib/dyld" and if we do not have a UUID, we don't want to pick
      // the local copy of "/usr/lib/dyld" since our platform could be a remote
      // platform that has its own "/usr/lib/dyld" in an SDK or in a local file
      // cache.
      if (module_spec.GetUUID().IsValid()) {
        // We have a UUID, it is OK to check the global module list...
        error = ModuleList::GetSharedModule(module_spec, module_sp,
                                            &GetExecutableSearchPaths(),
                                            &old_module_sp, &did_create_module);
      }

      if (!module_sp) {
        // The platform is responsible for finding and caching an appropriate
        // module in the shared module cache.
        if (m_platform_sp) {
          error = m_platform_sp->GetSharedModule(
              module_spec, m_process_sp.get(), module_sp,
              &GetExecutableSearchPaths(), &old_module_sp, &did_create_module);
        } else {
          error.SetErrorString("no platform is currently set");
        }
      }
    }

    // We found a module that wasn't in our target list.  Let's make sure that
    // there wasn't an equivalent module in the list already, and if there was,
    // let's remove it.
    if (module_sp) {
      ObjectFile *objfile = module_sp->GetObjectFile();
      if (objfile) {
        switch (objfile->GetType()) {
        case ObjectFile::eTypeCoreFile: /// A core file that has a checkpoint of
                                        /// a program's execution state
        case ObjectFile::eTypeExecutable:    /// A normal executable
        case ObjectFile::eTypeDynamicLinker: /// The platform's dynamic linker
                                             /// executable
        case ObjectFile::eTypeObjectFile:    /// An intermediate object file
        case ObjectFile::eTypeSharedLibrary: /// A shared library that can be
                                             /// used during execution
          break;
        case ObjectFile::eTypeDebugInfo: /// An object file that contains only
                                         /// debug information
          if (error_ptr)
            error_ptr->SetErrorString("debug info files aren't valid target "
                                      "modules, please specify an executable");
          return ModuleSP();
        case ObjectFile::eTypeStubLibrary: /// A library that can be linked
                                           /// against but not used for
                                           /// execution
          if (error_ptr)
            error_ptr->SetErrorString("stub libraries aren't valid target "
                                      "modules, please specify an executable");
          return ModuleSP();
        default:
          if (error_ptr)
            error_ptr->SetErrorString(
                "unsupported file type, please specify an executable");
          return ModuleSP();
        }
        // GetSharedModule is not guaranteed to find the old shared module, for
        // instance in the common case where you pass in the UUID, it is only
        // going to find the one module matching the UUID.  In fact, it has no
        // good way to know what the "old module" relevant to this target is,
        // since there might be many copies of a module with this file spec in
        // various running debug sessions, but only one of them will belong to
        // this target. So let's remove the UUID from the module list, and look
        // in the target's module list. Only do this if there is SOMETHING else
        // in the module spec...
        if (!old_module_sp) {
          if (module_spec.GetUUID().IsValid() &&
              !module_spec.GetFileSpec().GetFilename().IsEmpty() &&
              !module_spec.GetFileSpec().GetDirectory().IsEmpty()) {
            ModuleSpec module_spec_copy(module_spec.GetFileSpec());
            module_spec_copy.GetUUID().Clear();

            ModuleList found_modules;
            size_t num_found =
                m_images.FindModules(module_spec_copy, found_modules);
            if (num_found == 1) {
              old_module_sp = found_modules.GetModuleAtIndex(0);
            }
          }
        }

        // Preload symbols outside of any lock, so hopefully we can do this for
        // each library in parallel.
        if (GetPreloadSymbols())
          module_sp->PreloadSymbols();

        if (old_module_sp &&
            m_images.GetIndexForModule(old_module_sp.get()) !=
                LLDB_INVALID_INDEX32) {
          m_images.ReplaceModule(old_module_sp, module_sp);
          Module *old_module_ptr = old_module_sp.get();
          old_module_sp.reset();
          ModuleList::RemoveSharedModuleIfOrphaned(old_module_ptr);
        } else
          m_images.Append(module_sp);
      } else
        module_sp.reset();
    }
  }
  if (error_ptr)
    *error_ptr = error;
  return module_sp;
}

TargetSP Target::CalculateTarget() { return shared_from_this(); }

ProcessSP Target::CalculateProcess() { return m_process_sp; }

ThreadSP Target::CalculateThread() { return ThreadSP(); }

StackFrameSP Target::CalculateStackFrame() { return StackFrameSP(); }

void Target::CalculateExecutionContext(ExecutionContext &exe_ctx) {
  exe_ctx.Clear();
  exe_ctx.SetTargetPtr(this);
}

PathMappingList &Target::GetImageSearchPathList() {
  return m_image_search_paths;
}

void Target::ImageSearchPathsChanged(const PathMappingList &path_list,
                                     void *baton) {
  Target *target = (Target *)baton;
  ModuleSP exe_module_sp(target->GetExecutableModule());
  if (exe_module_sp)
    target->SetExecutableModule(exe_module_sp, eLoadDependentsYes);
}

#ifdef __clang_analyzer__
// See GetScratchTypeSystemForLanguage() in Target.h
TypeSystem *Target::GetScratchTypeSystemForLanguageImpl(
    Status *error, lldb::LanguageType language, bool create_on_demand,
    const char *compiler_options)
#else
TypeSystem *Target::GetScratchTypeSystemForLanguage(
    Status *error, lldb::LanguageType language, bool create_on_demand,
    const char *compiler_options)
#endif
{
  if (!m_valid)
    return nullptr;

  if (error) {
    error->Clear();
  }

  if (language == eLanguageTypeMipsAssembler // GNU AS and LLVM use it for all
                                             // assembly code
      || language == eLanguageTypeUnknown) {
    std::set<lldb::LanguageType> languages_for_types;
    std::set<lldb::LanguageType> languages_for_expressions;

    Language::GetLanguagesSupportingTypeSystems(languages_for_types,
                                                languages_for_expressions);

    if (languages_for_expressions.count(eLanguageTypeC)) {
      language = eLanguageTypeC; // LLDB's default.  Override by setting the
                                 // target language.
    } else {
      if (languages_for_expressions.empty()) {
        return nullptr;
      } else {
        language = *languages_for_expressions.begin();
      }
    }
  }

  if (m_cant_make_scratch_type_system.count(language))
    return nullptr;

  TypeSystem *type_system = m_scratch_type_system_map.GetTypeSystemForLanguage(
      language, this, create_on_demand, compiler_options);
  if (language == eLanguageTypeSwift) {
    if (SwiftASTContext *swift_ast_ctx =
            llvm::dyn_cast_or_null<SwiftASTContext>(type_system)) {
      if (swift_ast_ctx->CheckProcessChanged() ||
          swift_ast_ctx->HasFatalErrors()) {
        // If it is safe to replace the scratch context, do so. If
        // try_lock() fails, then higher stack frame (or another
        // thread) is holding a read lock to the scratch context and
        // replacing it could cause a use-after-free later on.
        if (GetSwiftScratchContextLock().try_lock()) {
          if (m_use_scratch_typesystem_per_module)
            DisplayFallbackSwiftContextErrors(swift_ast_ctx);
          else if (StreamSP errs = GetDebugger().GetAsyncErrorStream()) {
            errs->Printf(
                "warning: Swift error in scratch context: %s.\n",
                swift_ast_ctx->GetFatalErrors().AsCString("unknown error"));
            auto *module_name = GetExecutableModule()
                                    ->GetPlatformFileSpec()
                                    .GetFilename()
                                    .AsCString();
            errs->Printf("Shared Swift state for %s has developed fatal "
                         "errors and is being discarded.\n",
                         module_name);
            errs->PutCString("REPL definitions and persistent names/types "
                             "will be lost.\n\n");
            errs->Flush();
          }

          m_scratch_type_system_map.RemoveTypeSystemsForLanguage(language);
          type_system = m_scratch_type_system_map.GetTypeSystemForLanguage(
              language, this, create_on_demand, compiler_options);

          if (SwiftASTContext *new_swift_ast_ctx =
                  llvm::dyn_cast_or_null<SwiftASTContext>(type_system)) {
            if (new_swift_ast_ctx->HasFatalErrors()) {
              if (StreamSP error_stream_sp =
                      GetDebugger().GetAsyncErrorStream()) {
                error_stream_sp->PutCString(
                    "Can't construct shared Swift state "
                    "for this process after repeated "
                    "attempts.\n");
                error_stream_sp->PutCString("Giving up.  Fatal errors:\n");
                DiagnosticManager diag_mgr;
                new_swift_ast_ctx->PrintDiagnostics(diag_mgr);
                error_stream_sp->PutCString(diag_mgr.GetString().c_str());
                error_stream_sp->Flush();
              }

              m_cant_make_scratch_type_system[language] = true;
              m_scratch_type_system_map.RemoveTypeSystemsForLanguage(language);
              type_system = nullptr;
            }
          }
          GetSwiftScratchContextLock().unlock();
        }
      }
    } else if (create_on_demand) {
      if (StreamSP error_stream_sp = GetDebugger().GetAsyncErrorStream()) {
        error_stream_sp->Printf(
            "Shared Swift state for %s could not be initialized.\n",
            GetExecutableModule()
                ->GetPlatformFileSpec()
                .GetFilename()
                .AsCString());
        error_stream_sp->PutCString(
            "The REPL and expressions are unavailable.\n");
        error_stream_sp->Flush();
      }
    }
  }
  return type_system;
}

const TypeSystemMap &Target::GetTypeSystemMap() {
  return m_scratch_type_system_map;
}

#ifdef __clang_analyzer__
// See GetScratchTypeSystemForLanguage() in Target.h
PersistentExpressionState *
Target::GetPersistentExpressionStateForLanguageImpl(lldb::LanguageType language)
#else
PersistentExpressionState *
Target::GetPersistentExpressionStateForLanguage(lldb::LanguageType language)
#endif
{
  TypeSystem *type_system =
      GetScratchTypeSystemForLanguage(nullptr, language, true);

  if (type_system) {
    return type_system->GetPersistentExpressionState();
  } else {
    return nullptr;
  }
}

SwiftPersistentExpressionState *
Target::GetSwiftPersistentExpressionState(ExecutionContextScope &exe_scope) {
  Status error;
  auto swift_ast_context = GetScratchSwiftASTContext(error, exe_scope, true);
  if (!swift_ast_context)
    return nullptr;
  return (SwiftPersistentExpressionState *)
      swift_ast_context->GetPersistentExpressionState();
}

UserExpression *Target::GetUserExpressionForLanguage(
    ExecutionContext &exe_ctx,
    llvm::StringRef expr, llvm::StringRef prefix, lldb::LanguageType language,
    Expression::ResultType desired_type,
    const EvaluateExpressionOptions &options, Status &error) {
  Status type_system_error;

  ExecutionContextScope *exe_scope = exe_ctx.GetBestExecutionContextScope();
  TypeSystem *type_system = nullptr;
  std::unique_ptr<SwiftASTContextReader> reader;
  if (language == eLanguageTypeSwift && exe_scope) {
    reader = llvm::make_unique<SwiftASTContextReader>(
        GetScratchSwiftASTContext(type_system_error, *exe_scope, true));
    type_system = reader->get();
  } else {
    type_system = GetScratchTypeSystemForLanguage(&type_system_error, language);
  }
  UserExpression *user_expr = nullptr;

  if (!type_system) {
    error.SetErrorStringWithFormat(
        "Could not find type system for language %s: %s",
        Language::GetNameForLanguageType(language),
        type_system_error.AsCString());
    return nullptr;
  }

  user_expr = type_system->GetUserExpression(expr, prefix, language,
                                             desired_type, options);
  if (!user_expr)
    error.SetErrorStringWithFormat(
        "Could not create an expression for language %s",
        Language::GetNameForLanguageType(language));

  return user_expr;
}

FunctionCaller *Target::GetFunctionCallerForLanguage(
    lldb::LanguageType language, const CompilerType &return_type,
    const Address &function_address, const ValueList &arg_value_list,
    const char *name, Status &error) {
  Status type_system_error;
  TypeSystem *type_system =
      GetScratchTypeSystemForLanguage(&type_system_error, language);
  FunctionCaller *persistent_fn = nullptr;

  if (!type_system) {
    error.SetErrorStringWithFormat(
        "Could not find type system for language %s: %s",
        Language::GetNameForLanguageType(language),
        type_system_error.AsCString());
    return persistent_fn;
  }

  persistent_fn = type_system->GetFunctionCaller(return_type, function_address,
                                                 arg_value_list, name);
  if (!persistent_fn)
    error.SetErrorStringWithFormat(
        "Could not create an expression for language %s",
        Language::GetNameForLanguageType(language));

  return persistent_fn;
}

UtilityFunction *
Target::GetUtilityFunctionForLanguage(const char *text,
                                      lldb::LanguageType language,
                                      const char *name, Status &error) {
  Status type_system_error;
  TypeSystem *type_system =
      GetScratchTypeSystemForLanguage(&type_system_error, language);
  UtilityFunction *utility_fn = nullptr;

  if (!type_system) {
    error.SetErrorStringWithFormat(
        "Could not find type system for language %s: %s",
        Language::GetNameForLanguageType(language),
        type_system_error.AsCString());
    return utility_fn;
  }

  utility_fn = type_system->GetUtilityFunction(text, name);
  if (!utility_fn)
    error.SetErrorStringWithFormat(
        "Could not create an expression for language %s",
        Language::GetNameForLanguageType(language));

  return utility_fn;
}

#ifdef __clang_analyzer__
// See GetScratchTypeSystemForLanguage() in Target.h
ClangASTContext *Target::GetScratchClangASTContextImpl(bool create_on_demand)
#else
ClangASTContext *Target::GetScratchClangASTContext(bool create_on_demand)
#endif
{
  if (m_valid) {
    if (TypeSystem *type_system = GetScratchTypeSystemForLanguage(
            nullptr, eLanguageTypeC, create_on_demand))
      return llvm::dyn_cast<ClangASTContext>(type_system);
  }
  return nullptr;
}

ClangASTImporterSP Target::GetClangASTImporter() {
  if (m_valid) {
    if (!m_ast_importer_sp) {
      m_ast_importer_sp.reset(new ClangASTImporter());
    }
    return m_ast_importer_sp;
  }
  return ClangASTImporterSP();
}

SwiftASTContextReader Target::GetScratchSwiftASTContext(
    Status &error, ExecutionContextScope &exe_scope, bool create_on_demand) {
  Module *lldb_module = nullptr;
  if (m_use_scratch_typesystem_per_module)
    if (lldb::StackFrameSP stack_frame = exe_scope.CalculateStackFrame()) {
      auto sc = stack_frame->GetSymbolContext(lldb::eSymbolContextEverything);
      lldb_module = sc.module_sp.get();
    }

  return GetScratchSwiftASTContext(error, lldb_module, create_on_demand);
}

SwiftASTContextReader Target::GetScratchSwiftASTContext(Status &error,
                                                        Module *lldb_module,
                                                        bool create_on_demand) {
  Log *log(lldb_private::GetLogIfAllCategoriesSet(LIBLLDB_LOG_TARGET));
  auto get_or_create_fallback_context = [&]() -> SwiftASTContext * {
    if (!lldb_module || !m_use_scratch_typesystem_per_module)
      return nullptr;

    ModuleLanguage idx = {lldb_module, lldb::eLanguageTypeSwift};
    auto cached = m_scratch_typesystem_for_module.find(idx);
    if (cached != m_scratch_typesystem_for_module.end()) {
      auto *cached_ast_ctx = cast<SwiftASTContext>(cached->second.get());
      if (cached_ast_ctx->HasFatalErrors() &&
          !m_cant_make_scratch_type_system.count(lldb::eLanguageTypeSwift)) {
        DisplayFallbackSwiftContextErrors(cached_ast_ctx);
        // Try again.
        m_scratch_typesystem_for_module.erase(cached);
        return nullptr;
      }
      if (log)
        log->Printf("returned cached module-wide scratch context\n");
      return cached_ast_ctx;
    }

    if (!create_on_demand || !GetSwiftScratchContextLock().try_lock())
      return nullptr;

    if (auto *global_scratch_ctx = llvm::cast_or_null<SwiftASTContext>(
            GetScratchTypeSystemForLanguage(&error, eLanguageTypeSwift, false)))
      DisplayFallbackSwiftContextErrors(global_scratch_ctx);
    
    auto typesystem_sp = SwiftASTContext::CreateInstance(
        lldb::eLanguageTypeSwift, *lldb_module, this);
    auto *swift_ast_ctx = cast<SwiftASTContext>(typesystem_sp.get());
    m_scratch_typesystem_for_module.insert({idx, typesystem_sp});
    GetSwiftScratchContextLock().unlock();
    if (log)
      log->Printf("created module-wide scratch context\n");
    return swift_ast_ctx;
  };

  auto *swift_ast_ctx = get_or_create_fallback_context();
  if (!swift_ast_ctx) {
    if (log)
      log->Printf("returned project-wide scratch context\n");
    swift_ast_ctx =
        llvm::cast_or_null<SwiftASTContext>(GetScratchTypeSystemForLanguage(
            &error, eLanguageTypeSwift, create_on_demand));
  }
  return SwiftASTContextReader(GetSwiftScratchContextLock(), swift_ast_ctx);
}

static SharedMutex *
GetSwiftScratchContextMutex(const ExecutionContext *exe_ctx) {
  if (!exe_ctx)
    return nullptr;
  ExecutionContextScope *exe_scope = exe_ctx->GetBestExecutionContextScope();
  if (auto target = exe_scope->CalculateTarget())
    return &target->GetSwiftScratchContextLock();
  return nullptr;
}

SwiftASTContextLock::SwiftASTContextLock(const ExecutionContext *exe_ctx)
    : ScopedSharedMutexReader(GetSwiftScratchContextMutex(exe_ctx)) {}

static SharedMutex *
GetSwiftScratchContextMutex(const ExecutionContextRef *exe_ctx_ref) {
  if (!exe_ctx_ref)
    return nullptr;
  ExecutionContext exe_ctx(exe_ctx_ref);
  return GetSwiftScratchContextMutex(&exe_ctx);
}

SwiftASTContextLock::SwiftASTContextLock(const ExecutionContextRef *exe_ctx_ref)
    : ScopedSharedMutexReader(GetSwiftScratchContextMutex(exe_ctx_ref)) {}

void Target::DisplayFallbackSwiftContextErrors(SwiftASTContext *swift_ast_ctx) {
  assert(m_use_scratch_typesystem_per_module);
  StreamSP errs = GetDebugger().GetAsyncErrorStream();
  if (!errs || m_did_display_scratch_fallback_warning ||
      !swift_ast_ctx->HasFatalErrors())
    return;

  m_did_display_scratch_fallback_warning = true;
  errs->Printf(
      "warning: Swift error in fallback scratch context: %s\n\nnote: This "
      "error message is displayed only once. If the error displayed above is "
      "due to conflicting search paths to Clang modules in different images of "
      "the debugged executable, this can slow down debugging of Swift code "
      "significantly, since a fresh Swift context has to be created every time "
      "a conflict is encountered.\n\n",
      swift_ast_ctx->GetFatalErrors().AsCString("unknown error"));
  errs->Flush();
}

void Target::SettingsInitialize() { Process::SettingsInitialize(); }

void Target::SettingsTerminate() { Process::SettingsTerminate(); }

FileSpecList Target::GetDefaultExecutableSearchPaths() {
  TargetPropertiesSP properties_sp(Target::GetGlobalProperties());
  if (properties_sp)
    return properties_sp->GetExecutableSearchPaths();
  return FileSpecList();
}

FileSpecList Target::GetDefaultDebugFileSearchPaths() {
  TargetPropertiesSP properties_sp(Target::GetGlobalProperties());
  if (properties_sp)
    return properties_sp->GetDebugFileSearchPaths();
  return FileSpecList();
}

FileSpecList Target::GetDefaultClangModuleSearchPaths() {
  TargetPropertiesSP properties_sp(Target::GetGlobalProperties());
  if (properties_sp)
    return properties_sp->GetClangModuleSearchPaths();
  return FileSpecList();
}

ArchSpec Target::GetDefaultArchitecture() {
  TargetPropertiesSP properties_sp(Target::GetGlobalProperties());
  if (properties_sp)
    return properties_sp->GetDefaultArchitecture();
  return ArchSpec();
}

void Target::SetDefaultArchitecture(const ArchSpec &arch) {
  TargetPropertiesSP properties_sp(Target::GetGlobalProperties());
  if (properties_sp) {
    LogIfAnyCategoriesSet(
        LIBLLDB_LOG_TARGET, "Target::SetDefaultArchitecture setting target's "
                            "default architecture to  %s (%s)",
        arch.GetArchitectureName(), arch.GetTriple().getTriple().c_str());
    return properties_sp->SetDefaultArchitecture(arch);
  }
}

Target *Target::GetTargetFromContexts(const ExecutionContext *exe_ctx_ptr,
                                      const SymbolContext *sc_ptr) {
  // The target can either exist in the "process" of ExecutionContext, or in
  // the "target_sp" member of SymbolContext. This accessor helper function
  // will get the target from one of these locations.

  Target *target = nullptr;
  if (sc_ptr != nullptr)
    target = sc_ptr->target_sp.get();
  if (target == nullptr && exe_ctx_ptr)
    target = exe_ctx_ptr->GetTargetPtr();
  return target;
}

ExpressionResults Target::EvaluateExpression(
    llvm::StringRef expr, ExecutionContextScope *exe_scope,
    lldb::ValueObjectSP &result_valobj_sp,
    const EvaluateExpressionOptions &options, std::string *fixed_expression) {
  result_valobj_sp.reset();

  ExpressionResults execution_results = eExpressionSetupError;

  if (expr.empty())
    return execution_results;

  // We shouldn't run stop hooks in expressions. Be sure to reset this if you
  // return anywhere within this function.
  bool old_suppress_value = m_suppress_stop_hooks;
  m_suppress_stop_hooks = true;

  ExecutionContext exe_ctx;

  if (exe_scope) {
    exe_scope->CalculateExecutionContext(exe_ctx);
  } else if (m_process_sp) {
    m_process_sp->CalculateExecutionContext(exe_ctx);
  } else {
    CalculateExecutionContext(exe_ctx);
  }

  // Make sure we aren't just trying to see the value of a persistent variable
  // (something like "$0")
  lldb::ExpressionVariableSP persistent_var_sp;
  // Only check for persistent variables the expression starts with a '$'
  if (expr[0] == '$')
    persistent_var_sp = GetScratchTypeSystemForLanguage(nullptr, eLanguageTypeC)
                            ->GetPersistentExpressionState()
                            ->GetVariable(expr);

  if (persistent_var_sp) {
    result_valobj_sp = persistent_var_sp->GetValueObject();
    execution_results = eExpressionCompleted;
  } else {
    llvm::StringRef prefix = GetExpressionPrefixContents();
    Status error;
    execution_results = UserExpression::Evaluate(exe_ctx, options, expr, prefix,
                                                 result_valobj_sp, error,
                                                 0, // Line Number
                                                 fixed_expression);
  }

  m_suppress_stop_hooks = old_suppress_value;

  return execution_results;
}

lldb::ExpressionVariableSP
Target::GetPersistentVariable(const ConstString &name) {
  lldb::ExpressionVariableSP variable_sp;
  m_scratch_type_system_map.ForEach(
      [name, &variable_sp](TypeSystem *type_system) -> bool {
        if (PersistentExpressionState *persistent_state =
                type_system->GetPersistentExpressionState()) {
          variable_sp = persistent_state->GetVariable(name);

          if (variable_sp)
            return false; // Stop iterating the ForEach
        }
        return true; // Keep iterating the ForEach
      });
  return variable_sp;
}

lldb::addr_t Target::GetPersistentSymbol(const ConstString &name) {
  lldb::addr_t address = LLDB_INVALID_ADDRESS;

  m_scratch_type_system_map.ForEach(
      [name, &address](TypeSystem *type_system) -> bool {
        if (PersistentExpressionState *persistent_state =
                type_system->GetPersistentExpressionState()) {
          address = persistent_state->LookupSymbol(name);
          if (address != LLDB_INVALID_ADDRESS)
            return false; // Stop iterating the ForEach
        }
        return true; // Keep iterating the ForEach
      });
  return address;
}

lldb::addr_t Target::GetCallableLoadAddress(lldb::addr_t load_addr,
                                            AddressClass addr_class) const {
  auto arch_plugin = GetArchitecturePlugin();
  return arch_plugin ?
      arch_plugin->GetCallableLoadAddress(load_addr, addr_class) : load_addr;
}

lldb::addr_t Target::GetOpcodeLoadAddress(lldb::addr_t load_addr,
                                          AddressClass addr_class) const {
  auto arch_plugin = GetArchitecturePlugin();
  return arch_plugin ?
      arch_plugin->GetOpcodeLoadAddress(load_addr, addr_class) : load_addr;
}

lldb::addr_t Target::GetBreakableLoadAddress(lldb::addr_t addr) {
  auto arch_plugin = GetArchitecturePlugin();
  return arch_plugin ?
      arch_plugin->GetBreakableLoadAddress(addr, *this) : addr;
}

SourceManager &Target::GetSourceManager() {
  if (!m_source_manager_ap)
    m_source_manager_ap.reset(new SourceManager(shared_from_this()));
  return *m_source_manager_ap;
}

ClangModulesDeclVendor *Target::GetClangModulesDeclVendor() {
  static std::mutex s_clang_modules_decl_vendor_mutex; // If this is contended
                                                       // we can make it
                                                       // per-target

  {
    std::lock_guard<std::mutex> guard(s_clang_modules_decl_vendor_mutex);

    if (!m_clang_modules_decl_vendor_ap) {
      m_clang_modules_decl_vendor_ap.reset(
          ClangModulesDeclVendor::Create(*this));
    }
  }

  return m_clang_modules_decl_vendor_ap.get();
}

Target::StopHookSP Target::CreateStopHook() {
  lldb::user_id_t new_uid = ++m_stop_hook_next_id;
  Target::StopHookSP stop_hook_sp(new StopHook(shared_from_this(), new_uid));
  m_stop_hooks[new_uid] = stop_hook_sp;
  return stop_hook_sp;
}

bool Target::RemoveStopHookByID(lldb::user_id_t user_id) {
  size_t num_removed = m_stop_hooks.erase(user_id);
  return (num_removed != 0);
}

void Target::RemoveAllStopHooks() { m_stop_hooks.clear(); }

Target::StopHookSP Target::GetStopHookByID(lldb::user_id_t user_id) {
  StopHookSP found_hook;

  StopHookCollection::iterator specified_hook_iter;
  specified_hook_iter = m_stop_hooks.find(user_id);
  if (specified_hook_iter != m_stop_hooks.end())
    found_hook = (*specified_hook_iter).second;
  return found_hook;
}

bool Target::SetStopHookActiveStateByID(lldb::user_id_t user_id,
                                        bool active_state) {
  StopHookCollection::iterator specified_hook_iter;
  specified_hook_iter = m_stop_hooks.find(user_id);
  if (specified_hook_iter == m_stop_hooks.end())
    return false;

  (*specified_hook_iter).second->SetIsActive(active_state);
  return true;
}

void Target::SetAllStopHooksActiveState(bool active_state) {
  StopHookCollection::iterator pos, end = m_stop_hooks.end();
  for (pos = m_stop_hooks.begin(); pos != end; pos++) {
    (*pos).second->SetIsActive(active_state);
  }
}

void Target::RunStopHooks() {
  if (m_suppress_stop_hooks)
    return;

  if (!m_process_sp)
    return;
    
  // Somebody might have restarted the process:
  if (m_process_sp->GetState() != eStateStopped)
    return;

  // <rdar://problem/12027563> make sure we check that we are not stopped
  // because of us running a user expression since in that case we do not want
  // to run the stop-hooks
  if (m_process_sp->GetModIDRef().IsLastResumeForUserExpression())
    return;

  if (m_stop_hooks.empty())
    return;

  StopHookCollection::iterator pos, end = m_stop_hooks.end();

  // If there aren't any active stop hooks, don't bother either:
  bool any_active_hooks = false;
  for (pos = m_stop_hooks.begin(); pos != end; pos++) {
    if ((*pos).second->IsActive()) {
      any_active_hooks = true;
      break;
    }
  }
  if (!any_active_hooks)
    return;

  CommandReturnObject result;

  std::vector<ExecutionContext> exc_ctx_with_reasons;
  std::vector<SymbolContext> sym_ctx_with_reasons;

  ThreadList &cur_threadlist = m_process_sp->GetThreadList();
  size_t num_threads = cur_threadlist.GetSize();
  for (size_t i = 0; i < num_threads; i++) {
    lldb::ThreadSP cur_thread_sp = cur_threadlist.GetThreadAtIndex(i);
    if (cur_thread_sp->ThreadStoppedForAReason()) {
      lldb::StackFrameSP cur_frame_sp = cur_thread_sp->GetStackFrameAtIndex(0);
      exc_ctx_with_reasons.push_back(ExecutionContext(
          m_process_sp.get(), cur_thread_sp.get(), cur_frame_sp.get()));
      sym_ctx_with_reasons.push_back(
          cur_frame_sp->GetSymbolContext(eSymbolContextEverything));
    }
  }

  // If no threads stopped for a reason, don't run the stop-hooks.
  size_t num_exe_ctx = exc_ctx_with_reasons.size();
  if (num_exe_ctx == 0)
    return;

  result.SetImmediateOutputStream(m_debugger.GetAsyncOutputStream());
  result.SetImmediateErrorStream(m_debugger.GetAsyncErrorStream());

  bool keep_going = true;
  bool hooks_ran = false;
  bool print_hook_header = (m_stop_hooks.size() != 1);
  bool print_thread_header = (num_exe_ctx != 1);

  for (pos = m_stop_hooks.begin(); keep_going && pos != end; pos++) {
    // result.Clear();
    StopHookSP cur_hook_sp = (*pos).second;
    if (!cur_hook_sp->IsActive())
      continue;

    bool any_thread_matched = false;
    for (size_t i = 0; keep_going && i < num_exe_ctx; i++) {
      if ((cur_hook_sp->GetSpecifier() == nullptr ||
           cur_hook_sp->GetSpecifier()->SymbolContextMatches(
               sym_ctx_with_reasons[i])) &&
          (cur_hook_sp->GetThreadSpecifier() == nullptr ||
           cur_hook_sp->GetThreadSpecifier()->ThreadPassesBasicTests(
               exc_ctx_with_reasons[i].GetThreadRef()))) {
        if (!hooks_ran) {
          hooks_ran = true;
        }
        if (print_hook_header && !any_thread_matched) {
          const char *cmd =
              (cur_hook_sp->GetCommands().GetSize() == 1
                   ? cur_hook_sp->GetCommands().GetStringAtIndex(0)
                   : nullptr);
          if (cmd)
            result.AppendMessageWithFormat("\n- Hook %" PRIu64 " (%s)\n",
                                           cur_hook_sp->GetID(), cmd);
          else
            result.AppendMessageWithFormat("\n- Hook %" PRIu64 "\n",
                                           cur_hook_sp->GetID());
          any_thread_matched = true;
        }

        if (print_thread_header)
          result.AppendMessageWithFormat(
              "-- Thread %d\n",
              exc_ctx_with_reasons[i].GetThreadPtr()->GetIndexID());

        CommandInterpreterRunOptions options;
        options.SetStopOnContinue(true);
        options.SetStopOnError(true);
        options.SetEchoCommands(false);
        options.SetPrintResults(true);
        options.SetAddToHistory(false);

        GetDebugger().GetCommandInterpreter().HandleCommands(
            cur_hook_sp->GetCommands(), &exc_ctx_with_reasons[i], options,
            result);

        // If the command started the target going again, we should bag out of
        // running the stop hooks.
        if ((result.GetStatus() == eReturnStatusSuccessContinuingNoResult) ||
            (result.GetStatus() == eReturnStatusSuccessContinuingResult)) {
          // But only complain if there were more stop hooks to do:
          StopHookCollection::iterator tmp = pos;
          if (++tmp != end)
            result.AppendMessageWithFormat("\nAborting stop hooks, hook %" PRIu64
                                           " set the program running.\n",
                                           cur_hook_sp->GetID());
          keep_going = false;
        }
      }
    }
  }

  result.GetImmediateOutputStream()->Flush();
  result.GetImmediateErrorStream()->Flush();
}

const TargetPropertiesSP &Target::GetGlobalProperties() {
  // NOTE: intentional leak so we don't crash if global destructor chain gets
  // called as other threads still use the result of this function
  static TargetPropertiesSP *g_settings_sp_ptr =
      new TargetPropertiesSP(new TargetProperties(nullptr));
  return *g_settings_sp_ptr;
}

Status Target::Install(ProcessLaunchInfo *launch_info) {
  Status error;
  PlatformSP platform_sp(GetPlatform());
  if (platform_sp) {
    if (platform_sp->IsRemote()) {
      if (platform_sp->IsConnected()) {
        // Install all files that have an install path, and always install the
        // main executable when connected to a remote platform
        const ModuleList &modules = GetImages();
        const size_t num_images = modules.GetSize();
        for (size_t idx = 0; idx < num_images; ++idx) {
          ModuleSP module_sp(modules.GetModuleAtIndex(idx));
          if (module_sp) {
            const bool is_main_executable = module_sp == GetExecutableModule();
            FileSpec local_file(module_sp->GetFileSpec());
            if (local_file) {
              FileSpec remote_file(module_sp->GetRemoteInstallFileSpec());
              if (!remote_file) {
                if (is_main_executable) // TODO: add setting for always
                                        // installing main executable???
                {
                  // Always install the main executable
                  remote_file = platform_sp->GetRemoteWorkingDirectory();
                  remote_file.AppendPathComponent(
                      module_sp->GetFileSpec().GetFilename().GetCString());
                }
              }
              if (remote_file) {
                error = platform_sp->Install(local_file, remote_file);
                if (error.Success()) {
                  module_sp->SetPlatformFileSpec(remote_file);
                  if (is_main_executable) {
                    platform_sp->SetFilePermissions(remote_file, 0700);
                    if (launch_info)
                      launch_info->SetExecutableFile(remote_file, false);
                  }
                } else
                  break;
              }
            }
          }
        }
      }
    }
  }
  return error;
}

bool Target::ResolveLoadAddress(addr_t load_addr, Address &so_addr,
                                uint32_t stop_id) {
  return m_section_load_history.ResolveLoadAddress(stop_id, load_addr, so_addr);
}

bool Target::ResolveFileAddress(lldb::addr_t file_addr,
                                Address &resolved_addr) {
  return m_images.ResolveFileAddress(file_addr, resolved_addr);
}

bool Target::SetSectionLoadAddress(const SectionSP &section_sp,
                                   addr_t new_section_load_addr,
                                   bool warn_multiple) {
  const addr_t old_section_load_addr =
      m_section_load_history.GetSectionLoadAddress(
          SectionLoadHistory::eStopIDNow, section_sp);
  if (old_section_load_addr != new_section_load_addr) {
    uint32_t stop_id = 0;
    ProcessSP process_sp(GetProcessSP());
    if (process_sp)
      stop_id = process_sp->GetStopID();
    else
      stop_id = m_section_load_history.GetLastStopID();
    if (m_section_load_history.SetSectionLoadAddress(
            stop_id, section_sp, new_section_load_addr, warn_multiple))
      return true; // Return true if the section load address was changed...
  }
  return false; // Return false to indicate nothing changed
}

size_t Target::UnloadModuleSections(const ModuleList &module_list) {
  size_t section_unload_count = 0;
  size_t num_modules = module_list.GetSize();
  for (size_t i = 0; i < num_modules; ++i) {
    section_unload_count +=
        UnloadModuleSections(module_list.GetModuleAtIndex(i));
  }
  return section_unload_count;
}

size_t Target::UnloadModuleSections(const lldb::ModuleSP &module_sp) {
  uint32_t stop_id = 0;
  ProcessSP process_sp(GetProcessSP());
  if (process_sp)
    stop_id = process_sp->GetStopID();
  else
    stop_id = m_section_load_history.GetLastStopID();
  SectionList *sections = module_sp->GetSectionList();
  size_t section_unload_count = 0;
  if (sections) {
    const uint32_t num_sections = sections->GetNumSections(0);
    for (uint32_t i = 0; i < num_sections; ++i) {
      section_unload_count += m_section_load_history.SetSectionUnloaded(
          stop_id, sections->GetSectionAtIndex(i));
    }
  }
  return section_unload_count;
}

bool Target::SetSectionUnloaded(const lldb::SectionSP &section_sp) {
  uint32_t stop_id = 0;
  ProcessSP process_sp(GetProcessSP());
  if (process_sp)
    stop_id = process_sp->GetStopID();
  else
    stop_id = m_section_load_history.GetLastStopID();
  return m_section_load_history.SetSectionUnloaded(stop_id, section_sp);
}

bool Target::SetSectionUnloaded(const lldb::SectionSP &section_sp,
                                addr_t load_addr) {
  uint32_t stop_id = 0;
  ProcessSP process_sp(GetProcessSP());
  if (process_sp)
    stop_id = process_sp->GetStopID();
  else
    stop_id = m_section_load_history.GetLastStopID();
  return m_section_load_history.SetSectionUnloaded(stop_id, section_sp,
                                                   load_addr);
}

void Target::ClearAllLoadedSections() { m_section_load_history.Clear(); }

lldb::addr_t Target::FindLoadAddrForNameInSymbolsAndPersistentVariables(
    ConstString name_const_str, SymbolType symbol_type) {
  lldb::addr_t symbol_addr = LLDB_INVALID_ADDRESS;
  SymbolContextList sc_list;

  if (GetImages().FindSymbolsWithNameAndType(name_const_str, symbol_type,
                                             sc_list)) {
    SymbolContext desired_symbol;

    if (sc_list.GetSize() == 1 &&
        sc_list.GetContextAtIndex(0, desired_symbol)) {
      if (desired_symbol.symbol) {
        symbol_addr = desired_symbol.symbol->GetAddress().GetLoadAddress(this);
      }
    } else if (sc_list.GetSize() > 1) {
      for (size_t i = 0; i < sc_list.GetSize(); i++) {
        if (sc_list.GetContextAtIndex(i, desired_symbol)) {
          if (desired_symbol.symbol) {
            symbol_addr =
                desired_symbol.symbol->GetAddress().GetLoadAddress(this);
            if (symbol_addr != LLDB_INVALID_ADDRESS)
              break;
          }
        }
      }
    }
  }

  if (symbol_addr == LLDB_INVALID_ADDRESS) {
    // If we didn't find it in the symbols, check the ClangPersistentVariables,
    // 'cause we may have
    // made it by hand.
    ConstString mangled_const_str;
    if (name_const_str.GetMangledCounterpart(mangled_const_str))
      symbol_addr = GetPersistentSymbol(mangled_const_str);
  }

  if (symbol_addr == LLDB_INVALID_ADDRESS) {
    // Let's try looking for the name passed-in itself, as it might be a mangled
    // name
    symbol_addr = GetPersistentSymbol(name_const_str);
  }

  return symbol_addr;
}

Status Target::Launch(ProcessLaunchInfo &launch_info, Stream *stream) {
  Status error;
  Log *log(lldb_private::GetLogIfAllCategoriesSet(LIBLLDB_LOG_TARGET));

  if (log)
    log->Printf("Target::%s() called for %s", __FUNCTION__,
                launch_info.GetExecutableFile().GetPath().c_str());

  StateType state = eStateInvalid;

  // Scope to temporarily get the process state in case someone has manually
  // remotely connected already to a process and we can skip the platform
  // launching.
  {
    ProcessSP process_sp(GetProcessSP());

    if (process_sp) {
      state = process_sp->GetState();
      if (log)
        log->Printf(
            "Target::%s the process exists, and its current state is %s",
            __FUNCTION__, StateAsCString(state));
    } else {
      if (log)
        log->Printf("Target::%s the process instance doesn't currently exist.",
                    __FUNCTION__);
    }
  }

  launch_info.GetFlags().Set(eLaunchFlagDebug);

  // Get the value of synchronous execution here.  If you wait till after you
  // have started to run, then you could have hit a breakpoint, whose command
  // might switch the value, and then you'll pick up that incorrect value.
  Debugger &debugger = GetDebugger();
  const bool synchronous_execution =
      debugger.GetCommandInterpreter().GetSynchronous();

  PlatformSP platform_sp(GetPlatform());

  // Finalize the file actions, and if none were given, default to opening up a
  // pseudo terminal
  const bool default_to_use_pty = platform_sp ? platform_sp->IsHost() : false;
  if (log)
    log->Printf("Target::%s have platform=%s, platform_sp->IsHost()=%s, "
                "default_to_use_pty=%s",
                __FUNCTION__, platform_sp ? "true" : "false",
                platform_sp ? (platform_sp->IsHost() ? "true" : "false")
                            : "n/a",
                default_to_use_pty ? "true" : "false");

  launch_info.FinalizeFileActions(this, default_to_use_pty);

  if (state == eStateConnected) {
    if (launch_info.GetFlags().Test(eLaunchFlagLaunchInTTY)) {
      error.SetErrorString(
          "can't launch in tty when launching through a remote connection");
      return error;
    }
  }

  if (!launch_info.GetArchitecture().IsValid())
    launch_info.GetArchitecture() = GetArchitecture();

  // If we're not already connected to the process, and if we have a platform
  // that can launch a process for debugging, go ahead and do that here.
  if (state != eStateConnected && platform_sp &&
      platform_sp->CanDebugProcess()) {
    if (log)
      log->Printf("Target::%s asking the platform to debug the process",
                  __FUNCTION__);

    // Get a weak pointer to the previous process if we have one
    ProcessWP process_wp;
    if (m_process_sp)
      process_wp = m_process_sp;
    m_process_sp =
        GetPlatform()->DebugProcess(launch_info, debugger, this, error);

    // Cleanup the old process since someone might still have a strong
    // reference to this process and we would like to allow it to cleanup as
    // much as it can without the object being destroyed. We try to lock the
    // shared pointer and if that works, then someone else still has a strong
    // reference to the process.

    ProcessSP old_process_sp(process_wp.lock());
    if (old_process_sp)
      old_process_sp->Finalize();
  } else {
    if (log)
      log->Printf("Target::%s the platform doesn't know how to debug a "
                  "process, getting a process plugin to do this for us.",
                  __FUNCTION__);

    if (state == eStateConnected) {
      assert(m_process_sp);
    } else {
      // Use a Process plugin to construct the process.
      const char *plugin_name = launch_info.GetProcessPluginName();
      CreateProcess(launch_info.GetListenerForProcess(debugger), plugin_name,
                    nullptr);
    }

    // Since we didn't have a platform launch the process, launch it here.
    if (m_process_sp)
      error = m_process_sp->Launch(launch_info);
  }

  if (!m_process_sp) {
    if (error.Success())
      error.SetErrorString("failed to launch or debug process");
    return error;
  }

  if (error.Success()) {
    if (synchronous_execution ||
        !launch_info.GetFlags().Test(eLaunchFlagStopAtEntry)) {
      ListenerSP hijack_listener_sp(launch_info.GetHijackListener());
      if (!hijack_listener_sp) {
        hijack_listener_sp =
            Listener::MakeListener("lldb.Target.Launch.hijack");
        launch_info.SetHijackListener(hijack_listener_sp);
        m_process_sp->HijackProcessEvents(hijack_listener_sp);
      }

      StateType state = m_process_sp->WaitForProcessToStop(
          llvm::None, nullptr, false, hijack_listener_sp, nullptr);

      if (state == eStateStopped) {
        if (!launch_info.GetFlags().Test(eLaunchFlagStopAtEntry)) {
          if (synchronous_execution) {
            error = m_process_sp->PrivateResume();
            if (error.Success()) {
              state = m_process_sp->WaitForProcessToStop(
                  llvm::None, nullptr, true, hijack_listener_sp, stream);
              const bool must_be_alive =
                  false; // eStateExited is ok, so this must be false
              if (!StateIsStoppedState(state, must_be_alive)) {
                error.SetErrorStringWithFormat("process isn't stopped: %s",
                                               StateAsCString(state));
              }
            }
          } else {
            m_process_sp->RestoreProcessEvents();
            error = m_process_sp->PrivateResume();
          }
          if (!error.Success()) {
            Status error2;
            error2.SetErrorStringWithFormat(
                "process resume at entry point failed: %s", error.AsCString());
            error = error2;
          }
        }
      } else if (state == eStateExited) {
        bool with_shell = !!launch_info.GetShell();
        const int exit_status = m_process_sp->GetExitStatus();
        const char *exit_desc = m_process_sp->GetExitDescription();
#define LAUNCH_SHELL_MESSAGE                                                   \
  "\n'r' and 'run' are aliases that default to launching through a "           \
  "shell.\nTry launching without going through a shell by using 'process "     \
  "launch'."
        if (exit_desc && exit_desc[0]) {
          if (with_shell)
            error.SetErrorStringWithFormat(
                "process exited with status %i (%s)" LAUNCH_SHELL_MESSAGE,
                exit_status, exit_desc);
          else
            error.SetErrorStringWithFormat("process exited with status %i (%s)",
                                           exit_status, exit_desc);
        } else {
          if (with_shell)
            error.SetErrorStringWithFormat(
                "process exited with status %i" LAUNCH_SHELL_MESSAGE,
                exit_status);
          else
            error.SetErrorStringWithFormat("process exited with status %i",
                                           exit_status);
        }
      } else {
        error.SetErrorStringWithFormat(
            "initial process state wasn't stopped: %s", StateAsCString(state));
      }
    }
    m_process_sp->RestoreProcessEvents();
  } else {
    Status error2;
    error2.SetErrorStringWithFormat("process launch failed: %s",
                                    error.AsCString());
    error = error2;
  }
  return error;
}

Status Target::Attach(ProcessAttachInfo &attach_info, Stream *stream) {
  auto state = eStateInvalid;
  auto process_sp = GetProcessSP();
  if (process_sp) {
    state = process_sp->GetState();
    if (process_sp->IsAlive() && state != eStateConnected) {
      if (state == eStateAttaching)
        return Status("process attach is in progress");
      return Status("a process is already being debugged");
    }
  }

  const ModuleSP old_exec_module_sp = GetExecutableModule();

  // If no process info was specified, then use the target executable name as
  // the process to attach to by default
  if (!attach_info.ProcessInfoSpecified()) {
    if (old_exec_module_sp)
      attach_info.GetExecutableFile().GetFilename() =
          old_exec_module_sp->GetPlatformFileSpec().GetFilename();

    if (!attach_info.ProcessInfoSpecified()) {
      return Status("no process specified, create a target with a file, or "
                    "specify the --pid or --name");
    }
  }

  const auto platform_sp =
      GetDebugger().GetPlatformList().GetSelectedPlatform();
  ListenerSP hijack_listener_sp;
  const bool async = attach_info.GetAsync();
  if (!async) {
    hijack_listener_sp =
        Listener::MakeListener("lldb.Target.Attach.attach.hijack");
    attach_info.SetHijackListener(hijack_listener_sp);
  }

  Status error;
  if (state != eStateConnected && platform_sp != nullptr &&
      platform_sp->CanDebugProcess()) {
    SetPlatform(platform_sp);
    process_sp = platform_sp->Attach(attach_info, GetDebugger(), this, error);
  } else {
    if (state != eStateConnected) {
      const char *plugin_name = attach_info.GetProcessPluginName();
      process_sp =
          CreateProcess(attach_info.GetListenerForProcess(GetDebugger()),
                        plugin_name, nullptr);
      if (process_sp == nullptr) {
        error.SetErrorStringWithFormat(
            "failed to create process using plugin %s",
            (plugin_name) ? plugin_name : "null");
        return error;
      }
    }
    if (hijack_listener_sp)
      process_sp->HijackProcessEvents(hijack_listener_sp);
    error = process_sp->Attach(attach_info);
  }

  if (error.Success() && process_sp) {
    if (async) {
      process_sp->RestoreProcessEvents();
    } else {
      state = process_sp->WaitForProcessToStop(
          llvm::None, nullptr, false, attach_info.GetHijackListener(), stream);
      process_sp->RestoreProcessEvents();

      if (state != eStateStopped) {
        const char *exit_desc = process_sp->GetExitDescription();
        if (exit_desc)
          error.SetErrorStringWithFormat("%s", exit_desc);
        else
          error.SetErrorString(
              "process did not stop (no such process or permission problem?)");
        process_sp->Destroy(false);
      }
    }
  }
  return error;
}

//--------------------------------------------------------------
// Target::StopHook
//--------------------------------------------------------------
Target::StopHook::StopHook(lldb::TargetSP target_sp, lldb::user_id_t uid)
    : UserID(uid), m_target_sp(target_sp), m_commands(), m_specifier_sp(),
      m_thread_spec_ap(), m_active(true) {}

Target::StopHook::StopHook(const StopHook &rhs)
    : UserID(rhs.GetID()), m_target_sp(rhs.m_target_sp),
      m_commands(rhs.m_commands), m_specifier_sp(rhs.m_specifier_sp),
      m_thread_spec_ap(), m_active(rhs.m_active) {
  if (rhs.m_thread_spec_ap)
    m_thread_spec_ap.reset(new ThreadSpec(*rhs.m_thread_spec_ap.get()));
}

Target::StopHook::~StopHook() = default;

void Target::StopHook::SetSpecifier(SymbolContextSpecifier *specifier) {
  m_specifier_sp.reset(specifier);
}

void Target::StopHook::SetThreadSpecifier(ThreadSpec *specifier) {
  m_thread_spec_ap.reset(specifier);
}

void Target::StopHook::GetDescription(Stream *s,
                                      lldb::DescriptionLevel level) const {
  int indent_level = s->GetIndentLevel();

  s->SetIndentLevel(indent_level + 2);

  s->Printf("Hook: %" PRIu64 "\n", GetID());
  if (m_active)
    s->Indent("State: enabled\n");
  else
    s->Indent("State: disabled\n");

  if (m_specifier_sp) {
    s->Indent();
    s->PutCString("Specifier:\n");
    s->SetIndentLevel(indent_level + 4);
    m_specifier_sp->GetDescription(s, level);
    s->SetIndentLevel(indent_level + 2);
  }

  if (m_thread_spec_ap) {
    StreamString tmp;
    s->Indent("Thread:\n");
    m_thread_spec_ap->GetDescription(&tmp, level);
    s->SetIndentLevel(indent_level + 4);
    s->Indent(tmp.GetString());
    s->PutCString("\n");
    s->SetIndentLevel(indent_level + 2);
  }

  s->Indent("Commands: \n");
  s->SetIndentLevel(indent_level + 4);
  uint32_t num_commands = m_commands.GetSize();
  for (uint32_t i = 0; i < num_commands; i++) {
    s->Indent(m_commands.GetStringAtIndex(i));
    s->PutCString("\n");
  }
  s->SetIndentLevel(indent_level);
}

//--------------------------------------------------------------
// class TargetProperties
//--------------------------------------------------------------

static constexpr OptionEnumValueElement g_dynamic_value_types[] = {
    {eNoDynamicValues, "no-dynamic-values",
     "Don't calculate the dynamic type of values"},
    {eDynamicCanRunTarget, "run-target", "Calculate the dynamic type of values "
                                         "even if you have to run the target."},
    {eDynamicDontRunTarget, "no-run-target",
     "Calculate the dynamic type of values, but don't run the target."} };

OptionEnumValues lldb_private::GetDynamicValueTypes() {
  return OptionEnumValues(g_dynamic_value_types);
}

static constexpr OptionEnumValueElement g_inline_breakpoint_enums[] = {
    {eInlineBreakpointsNever, "never", "Never look for inline breakpoint "
                                       "locations (fastest). This setting "
                                       "should only be used if you know that "
                                       "no inlining occurs in your programs."},
    {eInlineBreakpointsHeaders, "headers",
     "Only check for inline breakpoint locations when setting breakpoints in "
     "header files, but not when setting breakpoint in implementation source "
     "files (default)."},
    {eInlineBreakpointsAlways, "always",
     "Always look for inline breakpoint locations when setting file and line "
     "breakpoints (slower but most accurate)."} };

typedef enum x86DisassemblyFlavor {
  eX86DisFlavorDefault,
  eX86DisFlavorIntel,
  eX86DisFlavorATT
} x86DisassemblyFlavor;

static constexpr OptionEnumValueElement g_x86_dis_flavor_value_types[] = {
    {eX86DisFlavorDefault, "default", "Disassembler default (currently att)."},
    {eX86DisFlavorIntel, "intel", "Intel disassembler flavor."},
    {eX86DisFlavorATT, "att", "AT&T disassembler flavor."} };

static constexpr OptionEnumValueElement g_hex_immediate_style_values[] = {
    {Disassembler::eHexStyleC, "c", "C-style (0xffff)."},
    {Disassembler::eHexStyleAsm, "asm", "Asm-style (0ffffh)."} };

static constexpr OptionEnumValueElement g_load_script_from_sym_file_values[] = {
    {eLoadScriptFromSymFileTrue, "true",
     "Load debug scripts inside symbol files"},
    {eLoadScriptFromSymFileFalse, "false",
     "Do not load debug scripts inside symbol files."},
    {eLoadScriptFromSymFileWarn, "warn",
     "Warn about debug scripts inside symbol files but do not load them."} };

static constexpr
OptionEnumValueElement g_load_current_working_dir_lldbinit_values[] = {
    {eLoadCWDlldbinitTrue, "true",
     "Load .lldbinit files from current directory"},
    {eLoadCWDlldbinitFalse, "false",
     "Do not load .lldbinit files from current directory"},
    {eLoadCWDlldbinitWarn, "warn",
     "Warn about loading .lldbinit files from current directory"} };

static constexpr OptionEnumValueElement g_memory_module_load_level_values[] = {
    {eMemoryModuleLoadLevelMinimal, "minimal",
     "Load minimal information when loading modules from memory. Currently "
     "this setting loads sections only."},
    {eMemoryModuleLoadLevelPartial, "partial",
     "Load partial information when loading modules from memory. Currently "
     "this setting loads sections and function bounds."},
    {eMemoryModuleLoadLevelComplete, "complete",
     "Load complete information when loading modules from memory. Currently "
     "this setting loads sections and all symbols."} };

static constexpr PropertyDefinition g_properties[] = {
    {"default-arch", OptionValue::eTypeArch, true, 0, nullptr, {},
     "Default architecture to choose, when there's a choice."},
    {"move-to-nearest-code", OptionValue::eTypeBoolean, false, true, nullptr,
     {}, "Move breakpoints to nearest code."},
    {"language", OptionValue::eTypeLanguage, false, eLanguageTypeUnknown,
     nullptr, {},
     "The language to use when interpreting expressions entered in commands."},
    {"expr-prefix", OptionValue::eTypeFileSpec, false, 0, nullptr, {},
     "Path to a file containing expressions to be prepended to all "
     "expressions."},
    {"prefer-dynamic-value", OptionValue::eTypeEnum, false,
     eDynamicDontRunTarget, nullptr, OptionEnumValues(g_dynamic_value_types),
     "Should printed values be shown as their dynamic value."},
    {"enable-synthetic-value", OptionValue::eTypeBoolean, false, true, nullptr,
     {}, "Should synthetic values be used by default whenever available."},
    {"skip-prologue", OptionValue::eTypeBoolean, false, true, nullptr, {},
     "Skip function prologues when setting breakpoints by name."},
    {"source-map", OptionValue::eTypePathMap, false, 0, nullptr, {},
     "Source path remappings are used to track the change of location between "
     "a source file when built, and "
     "where it exists on the current system.  It consists of an array of "
     "duples, the first element of each duple is "
     "some part (starting at the root) of the path to the file when it was "
     "built, "
     "and the second is where the remainder of the original build hierarchy is "
     "rooted on the local system.  "
     "Each element of the array is checked in order and the first one that "
     "results in a match wins."},
    {"exec-search-paths", OptionValue::eTypeFileSpecList, false, 0, nullptr,
     {}, "Executable search paths to use when locating executable files "
         "whose paths don't match the local file system."},
    {"debug-file-search-paths", OptionValue::eTypeFileSpecList, false, 0,
     nullptr, {},
     "List of directories to be searched when locating debug symbol files."},
    {"clang-module-search-paths", OptionValue::eTypeFileSpecList, false, 0,
     nullptr, {},
     "List of directories to be searched when locating modules for Clang."},
    {"swift-framework-search-paths", OptionValue::eTypeFileSpecList, false, 0,
     nullptr, nullptr,
     "List of directories to be searched when locating frameworks for Swift."},
    {"swift-module-search-paths", OptionValue::eTypeFileSpecList, false, 0,
     nullptr, nullptr,
     "List of directories to be searched when locating modules for Swift."},
    {"auto-import-clang-modules", OptionValue::eTypeBoolean, false, true,
     nullptr, {},
     "Automatically load Clang modules referred to by the program."},
    {"use-all-compiler-flags", OptionValue::eTypeBoolean, false, true, nullptr,
     nullptr, "Try to use compiler flags for all modules when setting up the "
              "Swift expression parser, not just the main executable."},
    {"auto-apply-fixits", OptionValue::eTypeBoolean, false, true, nullptr,
     {}, "Automatically apply fix-it hints to expressions."},
    {"notify-about-fixits", OptionValue::eTypeBoolean, false, true, nullptr,
     {}, "Print the fixed expression text."},
    {"save-jit-objects", OptionValue::eTypeBoolean, false, false, nullptr,
     {}, "Save intermediate object files generated by the LLVM JIT"},
    {"max-children-count", OptionValue::eTypeSInt64, false, 256, nullptr,
     {}, "Maximum number of children to expand in any level of depth."},
    {"max-string-summary-length", OptionValue::eTypeSInt64, false, 1024,
     nullptr, {},
     "Maximum number of characters to show when using %s in summary strings."},
    {"max-memory-read-size", OptionValue::eTypeSInt64, false, 1024, nullptr,
     {}, "Maximum number of bytes that 'memory read' will fetch before "
         "--force must be specified."},
    {"breakpoints-use-platform-avoid-list", OptionValue::eTypeBoolean, false,
     true, nullptr, {}, "Consult the platform module avoid list when "
                        "setting non-module specific breakpoints."},
    {"arg0", OptionValue::eTypeString, false, 0, nullptr, {},
     "The first argument passed to the program in the argument array which can "
     "be different from the executable itself."},
    {"run-args", OptionValue::eTypeArgs, false, 0, nullptr, {},
     "A list containing all the arguments to be passed to the executable when "
     "it is run. Note that this does NOT include the argv[0] which is in "
     "target.arg0."},
    {"env-vars", OptionValue::eTypeDictionary, false, OptionValue::eTypeString,
     nullptr, {}, "A list of all the environment variables to be passed "
                  "to the executable's environment, and their values."},
    {"inherit-env", OptionValue::eTypeBoolean, false, true, nullptr, {},
     "Inherit the environment from the process that is running LLDB."},
    {"input-path", OptionValue::eTypeFileSpec, false, 0, nullptr, {},
     "The file/path to be used by the executable program for reading its "
     "standard input."},
    {"output-path", OptionValue::eTypeFileSpec, false, 0, nullptr, {},
     "The file/path to be used by the executable program for writing its "
     "standard output."},
    {"error-path", OptionValue::eTypeFileSpec, false, 0, nullptr, {},
     "The file/path to be used by the executable program for writing its "
     "standard error."},
    {"detach-on-error", OptionValue::eTypeBoolean, false, true, nullptr,
     {}, "debugserver will detach (rather than killing) a process if it "
              "loses connection with lldb."},
    {"preload-symbols", OptionValue::eTypeBoolean, false, true, nullptr, {},
     "Enable loading of symbol tables before they are needed."},
    {"disable-aslr", OptionValue::eTypeBoolean, false, true, nullptr, {},
     "Disable Address Space Layout Randomization (ASLR)"},
    {"disable-stdio", OptionValue::eTypeBoolean, false, false, nullptr, {},
     "Disable stdin/stdout for process (e.g. for a GUI application)"},
    {"inline-breakpoint-strategy", OptionValue::eTypeEnum, false,
     eInlineBreakpointsAlways, nullptr,
     OptionEnumValues(g_inline_breakpoint_enums),
     "The strategy to use when settings breakpoints by file and line. "
     "Breakpoint locations can end up being inlined by the compiler, so that a "
     "compile unit 'a.c' might contain an inlined function from another source "
     "file. "
     "Usually this is limited to breakpoint locations from inlined functions "
     "from header or other include files, or more accurately "
     "non-implementation source files. "
     "Sometimes code might #include implementation files and cause inlined "
     "breakpoint locations in inlined implementation files. "
     "Always checking for inlined breakpoint locations can be expensive "
     "(memory and time), so if you have a project with many headers "
     "and find that setting breakpoints is slow, then you can change this "
     "setting to headers. "
     "This setting allows you to control exactly which strategy is used when "
     "setting "
     "file and line breakpoints."},
    // FIXME: This is the wrong way to do per-architecture settings, but we
    // don't have a general per architecture settings system in place yet.
    {"x86-disassembly-flavor", OptionValue::eTypeEnum, false,
     eX86DisFlavorDefault, nullptr,
     OptionEnumValues(g_x86_dis_flavor_value_types),
     "The default disassembly flavor to use for x86 or x86-64 targets."},
    {"use-hex-immediates", OptionValue::eTypeBoolean, false, true, nullptr,
     {}, "Show immediates in disassembly as hexadecimal."},
    {"hex-immediate-style", OptionValue::eTypeEnum, false,
     Disassembler::eHexStyleC, nullptr,
     OptionEnumValues(g_hex_immediate_style_values),
     "Which style to use for printing hexadecimal disassembly values."},
    {"use-fast-stepping", OptionValue::eTypeBoolean, false, true, nullptr,
     {}, "Use a fast stepping algorithm based on running from branch to "
         "branch rather than instruction single-stepping."},
    {"load-script-from-symbol-file", OptionValue::eTypeEnum, false,
     eLoadScriptFromSymFileWarn, nullptr,
     OptionEnumValues(g_load_script_from_sym_file_values),
     "Allow LLDB to load scripting resources embedded in symbol files when "
     "available."},
    {"load-cwd-lldbinit", OptionValue::eTypeEnum, false, eLoadCWDlldbinitWarn,
     nullptr, OptionEnumValues(g_load_current_working_dir_lldbinit_values),
     "Allow LLDB to .lldbinit files from the current directory automatically."},
    {"memory-module-load-level", OptionValue::eTypeEnum, false,
     eMemoryModuleLoadLevelComplete, nullptr,
     OptionEnumValues(g_memory_module_load_level_values),
     "Loading modules from memory can be slow as reading the symbol tables and "
     "other data can take a long time depending on your connection to the "
     "debug target. "
     "This setting helps users control how much information gets loaded when "
     "loading modules from memory."
     "'complete' is the default value for this setting which will load all "
     "sections and symbols by reading them from memory (slowest, most "
     "accurate). "
     "'partial' will load sections and attempt to find function bounds without "
     "downloading the symbol table (faster, still accurate, missing symbol "
     "names). "
     "'minimal' is the fastest setting and will load section data with no "
     "symbols, but should rarely be used as stack frames in these memory "
     "regions will be inaccurate and not provide any context (fastest). "},
    {"display-expression-in-crashlogs", OptionValue::eTypeBoolean, false, false,
     nullptr, {}, "Expressions that crash will show up in crash logs if "
                  "the host system supports executable specific crash log "
                  "strings and this setting is set to true."},
    {"trap-handler-names", OptionValue::eTypeArray, true,
     OptionValue::eTypeString, nullptr, {},
     "A list of trap handler function names, e.g. a common Unix user process "
     "one is _sigtramp."},
    {"sdk-path", OptionValue::eTypeFileSpec, false, 0, nullptr, nullptr,
     "The path to the SDK used to build the current target."},
    {"display-runtime-support-values", OptionValue::eTypeBoolean, false, false,
     nullptr, {}, "If true, LLDB will show variables that are meant to "
                  "support the operation of a language's runtime support."},
    {"non-stop-mode", OptionValue::eTypeBoolean, false, 0, nullptr, {},
     "Disable lock-step debugging, instead control threads independently."}};

enum {
  ePropertyDefaultArch,
  ePropertyMoveToNearestCode,
  ePropertyLanguage,
  ePropertyExprPrefix,
  ePropertyPreferDynamic,
  ePropertyEnableSynthetic,
  ePropertySkipPrologue,
  ePropertySourceMap,
  ePropertyExecutableSearchPaths,
  ePropertyDebugFileSearchPaths,
  ePropertyClangModuleSearchPaths,
  ePropertySwiftFrameworkSearchPaths,
  ePropertySwiftModuleSearchPaths,
  ePropertyAutoImportClangModules,
  ePropertyUseAllCompilerFlags,
  ePropertyAutoApplyFixIts,
  ePropertyNotifyAboutFixIts,
  ePropertySaveObjects,
  ePropertyMaxChildrenCount,
  ePropertyMaxSummaryLength,
  ePropertyMaxMemReadSize,
  ePropertyBreakpointUseAvoidList,
  ePropertyArg0,
  ePropertyRunArgs,
  ePropertyEnvVars,
  ePropertyInheritEnv,
  ePropertyInputPath,
  ePropertyOutputPath,
  ePropertyErrorPath,
  ePropertyDetachOnError,
  ePropertyPreloadSymbols,
  ePropertyDisableASLR,
  ePropertyDisableSTDIO,
  ePropertyInlineStrategy,
  ePropertyDisassemblyFlavor,
  ePropertyUseHexImmediates,
  ePropertyHexImmediateStyle,
  ePropertyUseFastStepping,
  ePropertyLoadScriptFromSymbolFile,
  ePropertyLoadCWDlldbinitFile,
  ePropertyMemoryModuleLoadLevel,
  ePropertyDisplayExpressionsInCrashlogs,
  ePropertyTrapHandlerNames,
  ePropertySDKPath,
  ePropertyDisplayRuntimeSupportValues,
  ePropertyNonStopModeEnabled,
  ePropertyExperimental
};

class TargetOptionValueProperties : public OptionValueProperties {
public:
  TargetOptionValueProperties(const ConstString &name)
      : OptionValueProperties(name), m_target(nullptr), m_got_host_env(false) {}

  // This constructor is used when creating TargetOptionValueProperties when it
  // is part of a new lldb_private::Target instance. It will copy all current
  // global property values as needed
  TargetOptionValueProperties(Target *target,
                              const TargetPropertiesSP &target_properties_sp)
      : OptionValueProperties(*target_properties_sp->GetValueProperties()),
        m_target(target), m_got_host_env(false) {}

  const Property *GetPropertyAtIndex(const ExecutionContext *exe_ctx,
                                     bool will_modify,
                                     uint32_t idx) const override {
    // When getting the value for a key from the target options, we will always
    // try and grab the setting from the current target if there is one. Else
    // we just use the one from this instance.
    if (idx == ePropertyEnvVars)
      GetHostEnvironmentIfNeeded();

    if (exe_ctx) {
      Target *target = exe_ctx->GetTargetPtr();
      if (target) {
        TargetOptionValueProperties *target_properties =
            static_cast<TargetOptionValueProperties *>(
                target->GetValueProperties().get());
        if (this != target_properties)
          return target_properties->ProtectedGetPropertyAtIndex(idx);
      }
    }
    return ProtectedGetPropertyAtIndex(idx);
  }

  lldb::TargetSP GetTargetSP() { return m_target->shared_from_this(); }

protected:
  void GetHostEnvironmentIfNeeded() const {
    if (!m_got_host_env) {
      if (m_target) {
        m_got_host_env = true;
        const uint32_t idx = ePropertyInheritEnv;
        if (GetPropertyAtIndexAsBoolean(
                nullptr, idx, g_properties[idx].default_uint_value != 0)) {
          PlatformSP platform_sp(m_target->GetPlatform());
          if (platform_sp) {
            Environment env = platform_sp->GetEnvironment();
            OptionValueDictionary *env_dict =
                GetPropertyAtIndexAsOptionValueDictionary(nullptr,
                                                          ePropertyEnvVars);
            if (env_dict) {
              const bool can_replace = false;
              for (const auto &KV : env) {
                // Don't allow existing keys to be replaced with ones we get
                // from the platform environment
                env_dict->SetValueForKey(
                    ConstString(KV.first()),
                    OptionValueSP(new OptionValueString(KV.second.c_str())),
                    can_replace);
              }
            }
          }
        }
      }
    }
  }
  Target *m_target;
  mutable bool m_got_host_env;
};

//----------------------------------------------------------------------
// TargetProperties
//----------------------------------------------------------------------
static constexpr PropertyDefinition g_experimental_properties[]{
    {"inject-local-vars", OptionValue::eTypeBoolean, true, true, nullptr,
     {},
     "If true, inject local variables explicitly into the expression text.  "
     "This will fix symbol resolution when there are name collisions between "
     "ivars and local variables.  "
     "But it can make expressions run much more slowly."},
    {"use-modern-type-lookup", OptionValue::eTypeBoolean, true, false, nullptr,
<<<<<<< HEAD
     nullptr, "If true, use Clang's modern type lookup infrastructure."},
    {"swift-create-module-contexts-in-parallel", OptionValue::eTypeBoolean, false, true,
     nullptr, nullptr, "Create the per-module Swift AST contexts in parallel."},
    {nullptr, OptionValue::eTypeInvalid, true, 0, nullptr, nullptr, nullptr}};
=======
     {}, "If true, use Clang's modern type lookup infrastructure."}};
>>>>>>> fb7d6203

enum {
  ePropertyInjectLocalVars = 0,
  ePropertyUseModernTypeLookup,
  ePropertySwiftCreateModuleContextsInParallel,
};

class TargetExperimentalOptionValueProperties : public OptionValueProperties {
public:
  TargetExperimentalOptionValueProperties()
      : OptionValueProperties(
            ConstString(Properties::GetExperimentalSettingsName())) {}
};

TargetExperimentalProperties::TargetExperimentalProperties()
    : Properties(OptionValuePropertiesSP(
          new TargetExperimentalOptionValueProperties())) {
  m_collection_sp->Initialize(g_experimental_properties);
}

//----------------------------------------------------------------------
// TargetProperties
//----------------------------------------------------------------------
TargetProperties::TargetProperties(Target *target)
    : Properties(), m_launch_info() {
  if (target) {
    m_collection_sp.reset(
        new TargetOptionValueProperties(target, Target::GetGlobalProperties()));

    // Set callbacks to update launch_info whenever "settins set" updated any
    // of these properties
    m_collection_sp->SetValueChangedCallback(
        ePropertyArg0, TargetProperties::Arg0ValueChangedCallback, this);
    m_collection_sp->SetValueChangedCallback(
        ePropertyRunArgs, TargetProperties::RunArgsValueChangedCallback, this);
    m_collection_sp->SetValueChangedCallback(
        ePropertyEnvVars, TargetProperties::EnvVarsValueChangedCallback, this);
    m_collection_sp->SetValueChangedCallback(
        ePropertyInputPath, TargetProperties::InputPathValueChangedCallback,
        this);
    m_collection_sp->SetValueChangedCallback(
        ePropertyOutputPath, TargetProperties::OutputPathValueChangedCallback,
        this);
    m_collection_sp->SetValueChangedCallback(
        ePropertyErrorPath, TargetProperties::ErrorPathValueChangedCallback,
        this);
    m_collection_sp->SetValueChangedCallback(
        ePropertyDetachOnError,
        TargetProperties::DetachOnErrorValueChangedCallback, this);
    m_collection_sp->SetValueChangedCallback(
        ePropertyDisableASLR, TargetProperties::DisableASLRValueChangedCallback,
        this);
    m_collection_sp->SetValueChangedCallback(
        ePropertyDisableSTDIO,
        TargetProperties::DisableSTDIOValueChangedCallback, this);

    m_experimental_properties_up.reset(new TargetExperimentalProperties());
    m_collection_sp->AppendProperty(
        ConstString(Properties::GetExperimentalSettingsName()),
        ConstString("Experimental settings - setting these won't produce "
                    "errors if the setting is not present."),
        true, m_experimental_properties_up->GetValueProperties());

    // Update m_launch_info once it was created
    Arg0ValueChangedCallback(this, nullptr);
    RunArgsValueChangedCallback(this, nullptr);
    // EnvVarsValueChangedCallback(this, nullptr); // FIXME: cause segfault in
    // Target::GetPlatform()
    InputPathValueChangedCallback(this, nullptr);
    OutputPathValueChangedCallback(this, nullptr);
    ErrorPathValueChangedCallback(this, nullptr);
    DetachOnErrorValueChangedCallback(this, nullptr);
    DisableASLRValueChangedCallback(this, nullptr);
    DisableSTDIOValueChangedCallback(this, nullptr);
  } else {
    m_collection_sp.reset(
        new TargetOptionValueProperties(ConstString("target")));
    m_collection_sp->Initialize(g_properties);
    m_experimental_properties_up.reset(new TargetExperimentalProperties());
    m_collection_sp->AppendProperty(
        ConstString(Properties::GetExperimentalSettingsName()),
        ConstString("Experimental settings - setting these won't produce "
                    "errors if the setting is not present."),
        true, m_experimental_properties_up->GetValueProperties());
    m_collection_sp->AppendProperty(
        ConstString("process"), ConstString("Settings specific to processes."),
        true, Process::GetGlobalProperties()->GetValueProperties());
  }
}

TargetProperties::~TargetProperties() = default;

bool TargetProperties::GetInjectLocalVariables(
    ExecutionContext *exe_ctx) const {
  const Property *exp_property = m_collection_sp->GetPropertyAtIndex(
      exe_ctx, false, ePropertyExperimental);
  OptionValueProperties *exp_values =
      exp_property->GetValue()->GetAsProperties();
  if (exp_values)
    return exp_values->GetPropertyAtIndexAsBoolean(
        exe_ctx, ePropertyInjectLocalVars, true);
  else
    return true;
}

void TargetProperties::SetInjectLocalVariables(ExecutionContext *exe_ctx,
                                               bool b) {
  const Property *exp_property =
      m_collection_sp->GetPropertyAtIndex(exe_ctx, true, ePropertyExperimental);
  OptionValueProperties *exp_values =
      exp_property->GetValue()->GetAsProperties();
  if (exp_values)
    exp_values->SetPropertyAtIndexAsBoolean(exe_ctx, ePropertyInjectLocalVars,
                                            true);
}

bool TargetProperties::GetUseModernTypeLookup() const {
  const Property *exp_property = m_collection_sp->GetPropertyAtIndex(
      nullptr, false, ePropertyExperimental);
  OptionValueProperties *exp_values =
      exp_property->GetValue()->GetAsProperties();
  if (exp_values)
    return exp_values->GetPropertyAtIndexAsBoolean(
        nullptr, ePropertyUseModernTypeLookup, true);
  else
    return true;
}

bool TargetProperties::GetSwiftCreateModuleContextsInParallel() const {
  const Property *exp_property = m_collection_sp->GetPropertyAtIndex(
      nullptr, false, ePropertyExperimental);
  OptionValueProperties *exp_values =
      exp_property->GetValue()->GetAsProperties();
  if (exp_values)
    return exp_values->GetPropertyAtIndexAsBoolean(
        nullptr, ePropertySwiftCreateModuleContextsInParallel, true);
  else
    return true;
}

ArchSpec TargetProperties::GetDefaultArchitecture() const {
  OptionValueArch *value = m_collection_sp->GetPropertyAtIndexAsOptionValueArch(
      nullptr, ePropertyDefaultArch);
  if (value)
    return value->GetCurrentValue();
  return ArchSpec();
}

void TargetProperties::SetDefaultArchitecture(const ArchSpec &arch) {
  OptionValueArch *value = m_collection_sp->GetPropertyAtIndexAsOptionValueArch(
      nullptr, ePropertyDefaultArch);
  if (value)
    return value->SetCurrentValue(arch, true);
}

bool TargetProperties::GetMoveToNearestCode() const {
  const uint32_t idx = ePropertyMoveToNearestCode;
  return m_collection_sp->GetPropertyAtIndexAsBoolean(
      nullptr, idx, g_properties[idx].default_uint_value != 0);
}

lldb::DynamicValueType TargetProperties::GetPreferDynamicValue() const {
  const uint32_t idx = ePropertyPreferDynamic;
  return (lldb::DynamicValueType)
      m_collection_sp->GetPropertyAtIndexAsEnumeration(
          nullptr, idx, g_properties[idx].default_uint_value);
}

bool TargetProperties::SetPreferDynamicValue(lldb::DynamicValueType d) {
  const uint32_t idx = ePropertyPreferDynamic;
  return m_collection_sp->SetPropertyAtIndexAsEnumeration(nullptr, idx, d);
}

bool TargetProperties::GetPreloadSymbols() const {
  const uint32_t idx = ePropertyPreloadSymbols;
  return m_collection_sp->GetPropertyAtIndexAsBoolean(
      nullptr, idx, g_properties[idx].default_uint_value != 0);
}

void TargetProperties::SetPreloadSymbols(bool b) {
  const uint32_t idx = ePropertyPreloadSymbols;
  m_collection_sp->SetPropertyAtIndexAsBoolean(nullptr, idx, b);
}

bool TargetProperties::GetDisableASLR() const {
  const uint32_t idx = ePropertyDisableASLR;
  return m_collection_sp->GetPropertyAtIndexAsBoolean(
      nullptr, idx, g_properties[idx].default_uint_value != 0);
}

void TargetProperties::SetDisableASLR(bool b) {
  const uint32_t idx = ePropertyDisableASLR;
  m_collection_sp->SetPropertyAtIndexAsBoolean(nullptr, idx, b);
}

bool TargetProperties::GetDetachOnError() const {
  const uint32_t idx = ePropertyDetachOnError;
  return m_collection_sp->GetPropertyAtIndexAsBoolean(
      nullptr, idx, g_properties[idx].default_uint_value != 0);
}

void TargetProperties::SetDetachOnError(bool b) {
  const uint32_t idx = ePropertyDetachOnError;
  m_collection_sp->SetPropertyAtIndexAsBoolean(nullptr, idx, b);
}

bool TargetProperties::GetDisableSTDIO() const {
  const uint32_t idx = ePropertyDisableSTDIO;
  return m_collection_sp->GetPropertyAtIndexAsBoolean(
      nullptr, idx, g_properties[idx].default_uint_value != 0);
}

void TargetProperties::SetDisableSTDIO(bool b) {
  const uint32_t idx = ePropertyDisableSTDIO;
  m_collection_sp->SetPropertyAtIndexAsBoolean(nullptr, idx, b);
}

const char *TargetProperties::GetDisassemblyFlavor() const {
  const uint32_t idx = ePropertyDisassemblyFlavor;
  const char *return_value;

  x86DisassemblyFlavor flavor_value =
      (x86DisassemblyFlavor)m_collection_sp->GetPropertyAtIndexAsEnumeration(
          nullptr, idx, g_properties[idx].default_uint_value);
  return_value = g_x86_dis_flavor_value_types[flavor_value].string_value;
  return return_value;
}

InlineStrategy TargetProperties::GetInlineStrategy() const {
  const uint32_t idx = ePropertyInlineStrategy;
  return (InlineStrategy)m_collection_sp->GetPropertyAtIndexAsEnumeration(
      nullptr, idx, g_properties[idx].default_uint_value);
}

llvm::StringRef TargetProperties::GetArg0() const {
  const uint32_t idx = ePropertyArg0;
  return m_collection_sp->GetPropertyAtIndexAsString(nullptr, idx, llvm::StringRef());
}

void TargetProperties::SetArg0(llvm::StringRef arg) {
  const uint32_t idx = ePropertyArg0;
  m_collection_sp->SetPropertyAtIndexAsString(
      nullptr, idx, arg);
  m_launch_info.SetArg0(arg);
}

bool TargetProperties::GetRunArguments(Args &args) const {
  const uint32_t idx = ePropertyRunArgs;
  return m_collection_sp->GetPropertyAtIndexAsArgs(nullptr, idx, args);
}

void TargetProperties::SetRunArguments(const Args &args) {
  const uint32_t idx = ePropertyRunArgs;
  m_collection_sp->SetPropertyAtIndexFromArgs(nullptr, idx, args);
  m_launch_info.GetArguments() = args;
}

Environment TargetProperties::GetEnvironment() const {
  // TODO: Get rid of the Args intermediate step
  Args env;
  const uint32_t idx = ePropertyEnvVars;
  m_collection_sp->GetPropertyAtIndexAsArgs(nullptr, idx, env);
  return Environment(env);
}

void TargetProperties::SetEnvironment(Environment env) {
  // TODO: Get rid of the Args intermediate step
  const uint32_t idx = ePropertyEnvVars;
  m_collection_sp->SetPropertyAtIndexFromArgs(nullptr, idx, Args(env));
  m_launch_info.GetEnvironment() = std::move(env);
}

bool TargetProperties::GetSkipPrologue() const {
  const uint32_t idx = ePropertySkipPrologue;
  return m_collection_sp->GetPropertyAtIndexAsBoolean(
      nullptr, idx, g_properties[idx].default_uint_value != 0);
}

PathMappingList &TargetProperties::GetSourcePathMap() const {
  const uint32_t idx = ePropertySourceMap;
  OptionValuePathMappings *option_value =
      m_collection_sp->GetPropertyAtIndexAsOptionValuePathMappings(nullptr,
                                                                   false, idx);
  assert(option_value);
  return option_value->GetCurrentValue();
}

FileSpecList &TargetProperties::GetExecutableSearchPaths() {
  const uint32_t idx = ePropertyExecutableSearchPaths;
  OptionValueFileSpecList *option_value =
      m_collection_sp->GetPropertyAtIndexAsOptionValueFileSpecList(nullptr,
                                                                   false, idx);
  assert(option_value);
  return option_value->GetCurrentValue();
}

FileSpecList &TargetProperties::GetDebugFileSearchPaths() {
  const uint32_t idx = ePropertyDebugFileSearchPaths;
  OptionValueFileSpecList *option_value =
      m_collection_sp->GetPropertyAtIndexAsOptionValueFileSpecList(nullptr,
                                                                   false, idx);
  assert(option_value);
  return option_value->GetCurrentValue();
}

FileSpec &TargetProperties::GetSDKPath() {
  const uint32_t idx = ePropertySDKPath;
  OptionValueFileSpec *option_value =
      m_collection_sp->GetPropertyAtIndexAsOptionValueFileSpec(NULL, false,
                                                               idx);
  assert(option_value);
  return option_value->GetCurrentValue();
}

FileSpecList &TargetProperties::GetSwiftFrameworkSearchPaths() {
  const uint32_t idx = ePropertySwiftFrameworkSearchPaths;
  OptionValueFileSpecList *option_value =
      m_collection_sp->GetPropertyAtIndexAsOptionValueFileSpecList(NULL, false,
                                                                   idx);
  assert(option_value);
  return option_value->GetCurrentValue();
}

FileSpecList &TargetProperties::GetSwiftModuleSearchPaths() {
  const uint32_t idx = ePropertySwiftModuleSearchPaths;
  OptionValueFileSpecList *option_value =
      m_collection_sp->GetPropertyAtIndexAsOptionValueFileSpecList(NULL, false,
                                                                   idx);
  assert(option_value);
  return option_value->GetCurrentValue();
}

FileSpecList &TargetProperties::GetClangModuleSearchPaths() {
  const uint32_t idx = ePropertyClangModuleSearchPaths;
  OptionValueFileSpecList *option_value =
      m_collection_sp->GetPropertyAtIndexAsOptionValueFileSpecList(nullptr,
                                                                   false, idx);
  assert(option_value);
  return option_value->GetCurrentValue();
}

bool TargetProperties::GetEnableAutoImportClangModules() const {
  const uint32_t idx = ePropertyAutoImportClangModules;
  return m_collection_sp->GetPropertyAtIndexAsBoolean(
      nullptr, idx, g_properties[idx].default_uint_value != 0);
}

bool TargetProperties::GetUseAllCompilerFlags() const {
  const uint32_t idx = ePropertyUseAllCompilerFlags;
  return m_collection_sp->GetPropertyAtIndexAsBoolean(
      NULL, idx, g_properties[idx].default_uint_value != 0);
}

bool TargetProperties::GetEnableAutoApplyFixIts() const {
  const uint32_t idx = ePropertyAutoApplyFixIts;
  return m_collection_sp->GetPropertyAtIndexAsBoolean(
      nullptr, idx, g_properties[idx].default_uint_value != 0);
}

bool TargetProperties::GetEnableNotifyAboutFixIts() const {
  const uint32_t idx = ePropertyNotifyAboutFixIts;
  return m_collection_sp->GetPropertyAtIndexAsBoolean(
      nullptr, idx, g_properties[idx].default_uint_value != 0);
}

bool TargetProperties::GetEnableSaveObjects() const {
  const uint32_t idx = ePropertySaveObjects;
  return m_collection_sp->GetPropertyAtIndexAsBoolean(
      nullptr, idx, g_properties[idx].default_uint_value != 0);
}

bool TargetProperties::GetEnableSyntheticValue() const {
  const uint32_t idx = ePropertyEnableSynthetic;
  return m_collection_sp->GetPropertyAtIndexAsBoolean(
      nullptr, idx, g_properties[idx].default_uint_value != 0);
}

uint32_t TargetProperties::GetMaximumNumberOfChildrenToDisplay() const {
  const uint32_t idx = ePropertyMaxChildrenCount;
  return m_collection_sp->GetPropertyAtIndexAsSInt64(
      nullptr, idx, g_properties[idx].default_uint_value);
}

uint32_t TargetProperties::GetMaximumSizeOfStringSummary() const {
  const uint32_t idx = ePropertyMaxSummaryLength;
  return m_collection_sp->GetPropertyAtIndexAsSInt64(
      nullptr, idx, g_properties[idx].default_uint_value);
}

uint32_t TargetProperties::GetMaximumMemReadSize() const {
  const uint32_t idx = ePropertyMaxMemReadSize;
  return m_collection_sp->GetPropertyAtIndexAsSInt64(
      nullptr, idx, g_properties[idx].default_uint_value);
}

FileSpec TargetProperties::GetStandardInputPath() const {
  const uint32_t idx = ePropertyInputPath;
  return m_collection_sp->GetPropertyAtIndexAsFileSpec(nullptr, idx);
}

void TargetProperties::SetStandardInputPath(llvm::StringRef path) {
  const uint32_t idx = ePropertyInputPath;
  m_collection_sp->SetPropertyAtIndexAsString(nullptr, idx, path);
}

FileSpec TargetProperties::GetStandardOutputPath() const {
  const uint32_t idx = ePropertyOutputPath;
  return m_collection_sp->GetPropertyAtIndexAsFileSpec(nullptr, idx);
}

void TargetProperties::SetStandardOutputPath(llvm::StringRef path) {
  const uint32_t idx = ePropertyOutputPath;
  m_collection_sp->SetPropertyAtIndexAsString(nullptr, idx, path);
}

FileSpec TargetProperties::GetStandardErrorPath() const {
  const uint32_t idx = ePropertyErrorPath;
  return m_collection_sp->GetPropertyAtIndexAsFileSpec(nullptr, idx);
}

void TargetProperties::SetStandardErrorPath(llvm::StringRef path) {
  const uint32_t idx = ePropertyErrorPath;
  m_collection_sp->SetPropertyAtIndexAsString(nullptr, idx, path);
}

LanguageType TargetProperties::GetLanguage() const {
  OptionValueLanguage *value =
      m_collection_sp->GetPropertyAtIndexAsOptionValueLanguage(
          nullptr, ePropertyLanguage);
  if (value)
    return value->GetCurrentValue();
  return LanguageType();
}

llvm::StringRef TargetProperties::GetExpressionPrefixContents() {
  const uint32_t idx = ePropertyExprPrefix;
  OptionValueFileSpec *file =
      m_collection_sp->GetPropertyAtIndexAsOptionValueFileSpec(nullptr, false,
                                                               idx);
  if (file) {
    DataBufferSP data_sp(file->GetFileContents());
    if (data_sp)
      return llvm::StringRef(
          reinterpret_cast<const char *>(data_sp->GetBytes()),
          data_sp->GetByteSize());
  }
  return "";
}

bool TargetProperties::GetBreakpointsConsultPlatformAvoidList() {
  const uint32_t idx = ePropertyBreakpointUseAvoidList;
  return m_collection_sp->GetPropertyAtIndexAsBoolean(
      nullptr, idx, g_properties[idx].default_uint_value != 0);
}

bool TargetProperties::GetUseHexImmediates() const {
  const uint32_t idx = ePropertyUseHexImmediates;
  return m_collection_sp->GetPropertyAtIndexAsBoolean(
      nullptr, idx, g_properties[idx].default_uint_value != 0);
}

bool TargetProperties::GetUseFastStepping() const {
  const uint32_t idx = ePropertyUseFastStepping;
  return m_collection_sp->GetPropertyAtIndexAsBoolean(
      nullptr, idx, g_properties[idx].default_uint_value != 0);
}

bool TargetProperties::GetDisplayExpressionsInCrashlogs() const {
  const uint32_t idx = ePropertyDisplayExpressionsInCrashlogs;
  return m_collection_sp->GetPropertyAtIndexAsBoolean(
      nullptr, idx, g_properties[idx].default_uint_value != 0);
}

LoadScriptFromSymFile TargetProperties::GetLoadScriptFromSymbolFile() const {
  const uint32_t idx = ePropertyLoadScriptFromSymbolFile;
  return (LoadScriptFromSymFile)
      m_collection_sp->GetPropertyAtIndexAsEnumeration(
          nullptr, idx, g_properties[idx].default_uint_value);
}

LoadCWDlldbinitFile TargetProperties::GetLoadCWDlldbinitFile() const {
  const uint32_t idx = ePropertyLoadCWDlldbinitFile;
  return (LoadCWDlldbinitFile)m_collection_sp->GetPropertyAtIndexAsEnumeration(
      nullptr, idx, g_properties[idx].default_uint_value);
}

Disassembler::HexImmediateStyle TargetProperties::GetHexImmediateStyle() const {
  const uint32_t idx = ePropertyHexImmediateStyle;
  return (Disassembler::HexImmediateStyle)
      m_collection_sp->GetPropertyAtIndexAsEnumeration(
          nullptr, idx, g_properties[idx].default_uint_value);
}

MemoryModuleLoadLevel TargetProperties::GetMemoryModuleLoadLevel() const {
  const uint32_t idx = ePropertyMemoryModuleLoadLevel;
  return (MemoryModuleLoadLevel)
      m_collection_sp->GetPropertyAtIndexAsEnumeration(
          nullptr, idx, g_properties[idx].default_uint_value);
}

bool TargetProperties::GetUserSpecifiedTrapHandlerNames(Args &args) const {
  const uint32_t idx = ePropertyTrapHandlerNames;
  return m_collection_sp->GetPropertyAtIndexAsArgs(nullptr, idx, args);
}

void TargetProperties::SetUserSpecifiedTrapHandlerNames(const Args &args) {
  const uint32_t idx = ePropertyTrapHandlerNames;
  m_collection_sp->SetPropertyAtIndexFromArgs(nullptr, idx, args);
}

bool TargetProperties::GetDisplayRuntimeSupportValues() const {
  const uint32_t idx = ePropertyDisplayRuntimeSupportValues;
  return m_collection_sp->GetPropertyAtIndexAsBoolean(nullptr, idx, false);
}

void TargetProperties::SetDisplayRuntimeSupportValues(bool b) {
  const uint32_t idx = ePropertyDisplayRuntimeSupportValues;
  m_collection_sp->SetPropertyAtIndexAsBoolean(nullptr, idx, b);
}

bool TargetProperties::GetNonStopModeEnabled() const {
  const uint32_t idx = ePropertyNonStopModeEnabled;
  return m_collection_sp->GetPropertyAtIndexAsBoolean(nullptr, idx, false);
}

void TargetProperties::SetNonStopModeEnabled(bool b) {
  const uint32_t idx = ePropertyNonStopModeEnabled;
  m_collection_sp->SetPropertyAtIndexAsBoolean(nullptr, idx, b);
}

const ProcessLaunchInfo &TargetProperties::GetProcessLaunchInfo() {
  m_launch_info.SetArg0(GetArg0()); // FIXME: Arg0 callback doesn't work
  return m_launch_info;
}

void TargetProperties::SetProcessLaunchInfo(
    const ProcessLaunchInfo &launch_info) {
  m_launch_info = launch_info;
  SetArg0(launch_info.GetArg0());
  SetRunArguments(launch_info.GetArguments());
  SetEnvironment(launch_info.GetEnvironment());
  const FileAction *input_file_action =
      launch_info.GetFileActionForFD(STDIN_FILENO);
  if (input_file_action) {
    SetStandardInputPath(input_file_action->GetPath());
  }
  const FileAction *output_file_action =
      launch_info.GetFileActionForFD(STDOUT_FILENO);
  if (output_file_action) {
    SetStandardOutputPath(output_file_action->GetPath());
  }
  const FileAction *error_file_action =
      launch_info.GetFileActionForFD(STDERR_FILENO);
  if (error_file_action) {
    SetStandardErrorPath(error_file_action->GetPath());
  }
  SetDetachOnError(launch_info.GetFlags().Test(lldb::eLaunchFlagDetachOnError));
  SetDisableASLR(launch_info.GetFlags().Test(lldb::eLaunchFlagDisableASLR));
  SetDisableSTDIO(launch_info.GetFlags().Test(lldb::eLaunchFlagDisableSTDIO));
}

void TargetProperties::Arg0ValueChangedCallback(void *target_property_ptr,
                                                OptionValue *) {
  TargetProperties *this_ =
      reinterpret_cast<TargetProperties *>(target_property_ptr);
  this_->m_launch_info.SetArg0(this_->GetArg0());
}

void TargetProperties::RunArgsValueChangedCallback(void *target_property_ptr,
                                                   OptionValue *) {
  TargetProperties *this_ =
      reinterpret_cast<TargetProperties *>(target_property_ptr);
  Args args;
  if (this_->GetRunArguments(args))
    this_->m_launch_info.GetArguments() = args;
}

void TargetProperties::EnvVarsValueChangedCallback(void *target_property_ptr,
                                                   OptionValue *) {
  TargetProperties *this_ =
      reinterpret_cast<TargetProperties *>(target_property_ptr);
  this_->m_launch_info.GetEnvironment() = this_->GetEnvironment();
}

void TargetProperties::InputPathValueChangedCallback(void *target_property_ptr,
                                                     OptionValue *) {
  TargetProperties *this_ =
      reinterpret_cast<TargetProperties *>(target_property_ptr);
  this_->m_launch_info.AppendOpenFileAction(
      STDIN_FILENO, this_->GetStandardInputPath(), true, false);
}

void TargetProperties::OutputPathValueChangedCallback(void *target_property_ptr,
                                                      OptionValue *) {
  TargetProperties *this_ =
      reinterpret_cast<TargetProperties *>(target_property_ptr);
  this_->m_launch_info.AppendOpenFileAction(
      STDOUT_FILENO, this_->GetStandardOutputPath(), false, true);
}

void TargetProperties::ErrorPathValueChangedCallback(void *target_property_ptr,
                                                     OptionValue *) {
  TargetProperties *this_ =
      reinterpret_cast<TargetProperties *>(target_property_ptr);
  this_->m_launch_info.AppendOpenFileAction(
      STDERR_FILENO, this_->GetStandardErrorPath(), false, true);
}

void TargetProperties::DetachOnErrorValueChangedCallback(
    void *target_property_ptr, OptionValue *) {
  TargetProperties *this_ =
      reinterpret_cast<TargetProperties *>(target_property_ptr);
  if (this_->GetDetachOnError())
    this_->m_launch_info.GetFlags().Set(lldb::eLaunchFlagDetachOnError);
  else
    this_->m_launch_info.GetFlags().Clear(lldb::eLaunchFlagDetachOnError);
}

void TargetProperties::DisableASLRValueChangedCallback(
    void *target_property_ptr, OptionValue *) {
  TargetProperties *this_ =
      reinterpret_cast<TargetProperties *>(target_property_ptr);
  if (this_->GetDisableASLR())
    this_->m_launch_info.GetFlags().Set(lldb::eLaunchFlagDisableASLR);
  else
    this_->m_launch_info.GetFlags().Clear(lldb::eLaunchFlagDisableASLR);
}

void TargetProperties::DisableSTDIOValueChangedCallback(
    void *target_property_ptr, OptionValue *) {
  TargetProperties *this_ =
      reinterpret_cast<TargetProperties *>(target_property_ptr);
  if (this_->GetDisableSTDIO())
    this_->m_launch_info.GetFlags().Set(lldb::eLaunchFlagDisableSTDIO);
  else
    this_->m_launch_info.GetFlags().Clear(lldb::eLaunchFlagDisableSTDIO);
}

uint32_t EvaluateExpressionOptions::GetExpressionNumber() const {
  if (m_expr_number == 0) {
    static uint32_t g_expr_idx = 0;
    m_expr_number = ++g_expr_idx;
  }
  return m_expr_number;
}

//----------------------------------------------------------------------
// Target::TargetEventData
//----------------------------------------------------------------------

Target::TargetEventData::TargetEventData(const lldb::TargetSP &target_sp)
    : EventData(), m_target_sp(target_sp), m_module_list() {}

Target::TargetEventData::TargetEventData(const lldb::TargetSP &target_sp,
                                         const ModuleList &module_list)
    : EventData(), m_target_sp(target_sp), m_module_list(module_list) {}

Target::TargetEventData::~TargetEventData() = default;

const ConstString &Target::TargetEventData::GetFlavorString() {
  static ConstString g_flavor("Target::TargetEventData");
  return g_flavor;
}

void Target::TargetEventData::Dump(Stream *s) const {
  for (size_t i = 0; i < m_module_list.GetSize(); ++i) {
    if (i != 0)
      *s << ", ";
    m_module_list.GetModuleAtIndex(i)->GetDescription(
        s, lldb::eDescriptionLevelBrief);
  }
}

const Target::TargetEventData *
Target::TargetEventData::GetEventDataFromEvent(const Event *event_ptr) {
  if (event_ptr) {
    const EventData *event_data = event_ptr->GetData();
    if (event_data &&
        event_data->GetFlavor() == TargetEventData::GetFlavorString())
      return static_cast<const TargetEventData *>(event_ptr->GetData());
  }
  return nullptr;
}

TargetSP Target::TargetEventData::GetTargetFromEvent(const Event *event_ptr) {
  TargetSP target_sp;
  const TargetEventData *event_data = GetEventDataFromEvent(event_ptr);
  if (event_data)
    target_sp = event_data->m_target_sp;
  return target_sp;
}

ModuleList
Target::TargetEventData::GetModuleListFromEvent(const Event *event_ptr) {
  ModuleList module_list;
  const TargetEventData *event_data = GetEventDataFromEvent(event_ptr);
  if (event_data)
    module_list = event_data->m_module_list;
  return module_list;
}

bool Target::RegisterSwiftContextMessageKey(std::string Key) {
  std::unique_lock<std::mutex> guard{m_swift_messages_mutex};
  return m_swift_messages_issued.insert(std::move(Key)).second;
}<|MERGE_RESOLUTION|>--- conflicted
+++ resolved
@@ -3533,17 +3533,17 @@
      nullptr, {},
      "List of directories to be searched when locating modules for Clang."},
     {"swift-framework-search-paths", OptionValue::eTypeFileSpecList, false, 0,
-     nullptr, nullptr,
+     nullptr, {},
      "List of directories to be searched when locating frameworks for Swift."},
     {"swift-module-search-paths", OptionValue::eTypeFileSpecList, false, 0,
-     nullptr, nullptr,
+     nullptr, {},
      "List of directories to be searched when locating modules for Swift."},
     {"auto-import-clang-modules", OptionValue::eTypeBoolean, false, true,
      nullptr, {},
      "Automatically load Clang modules referred to by the program."},
     {"use-all-compiler-flags", OptionValue::eTypeBoolean, false, true, nullptr,
-     nullptr, "Try to use compiler flags for all modules when setting up the "
-              "Swift expression parser, not just the main executable."},
+     {}, "Try to use compiler flags for all modules when setting up the "
+         "Swift expression parser, not just the main executable."},
     {"auto-apply-fixits", OptionValue::eTypeBoolean, false, true, nullptr,
      {}, "Automatically apply fix-it hints to expressions."},
     {"notify-about-fixits", OptionValue::eTypeBoolean, false, true, nullptr,
@@ -3658,7 +3658,7 @@
      OptionValue::eTypeString, nullptr, {},
      "A list of trap handler function names, e.g. a common Unix user process "
      "one is _sigtramp."},
-    {"sdk-path", OptionValue::eTypeFileSpec, false, 0, nullptr, nullptr,
+    {"sdk-path", OptionValue::eTypeFileSpec, false, 0, nullptr, {},
      "The path to the SDK used to build the current target."},
     {"display-runtime-support-values", OptionValue::eTypeBoolean, false, false,
      nullptr, {}, "If true, LLDB will show variables that are meant to "
@@ -3798,14 +3798,10 @@
      "ivars and local variables.  "
      "But it can make expressions run much more slowly."},
     {"use-modern-type-lookup", OptionValue::eTypeBoolean, true, false, nullptr,
-<<<<<<< HEAD
-     nullptr, "If true, use Clang's modern type lookup infrastructure."},
-    {"swift-create-module-contexts-in-parallel", OptionValue::eTypeBoolean, false, true,
-     nullptr, nullptr, "Create the per-module Swift AST contexts in parallel."},
-    {nullptr, OptionValue::eTypeInvalid, true, 0, nullptr, nullptr, nullptr}};
-=======
-     {}, "If true, use Clang's modern type lookup infrastructure."}};
->>>>>>> fb7d6203
+        {}, "If true, use Clang's modern type lookup infrastructure."},
+    {"swift-create-module-contexts-in-parallel", OptionValue::eTypeBoolean,
+        false, true, nullptr, {},
+        "Create the per-module Swift AST contexts in parallel."}};
 
 enum {
   ePropertyInjectLocalVars = 0,
