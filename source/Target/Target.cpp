--- conflicted
+++ resolved
@@ -3650,15 +3650,12 @@
     {"auto-import-clang-modules", OptionValue::eTypeBoolean, false, true,
      nullptr, {},
      "Automatically load Clang modules referred to by the program."},
-<<<<<<< HEAD
     {"use-all-compiler-flags", OptionValue::eTypeBoolean, false, true, nullptr,
      {}, "Try to use compiler flags for all modules when setting up the "
          "Swift expression parser, not just the main executable."},
-=======
     {"import-std-module", OptionValue::eTypeBoolean, false, false,
      nullptr, {},
      "Import the C++ std module to improve debugging STL containers."},
->>>>>>> 9c76f684
     {"auto-apply-fixits", OptionValue::eTypeBoolean, false, true, nullptr,
      {}, "Automatically apply fix-it hints to expressions."},
     {"notify-about-fixits", OptionValue::eTypeBoolean, false, true, nullptr,
@@ -3801,11 +3798,8 @@
   ePropertySwiftFrameworkSearchPaths,
   ePropertySwiftModuleSearchPaths,
   ePropertyAutoImportClangModules,
-<<<<<<< HEAD
   ePropertyUseAllCompilerFlags,
-=======
   ePropertyImportStdModule,
->>>>>>> 9c76f684
   ePropertyAutoApplyFixIts,
   ePropertyNotifyAboutFixIts,
   ePropertySaveObjects,
@@ -4275,17 +4269,15 @@
       nullptr, idx, g_properties[idx].default_uint_value != 0);
 }
 
-<<<<<<< HEAD
 bool TargetProperties::GetUseAllCompilerFlags() const {
   const uint32_t idx = ePropertyUseAllCompilerFlags;
   return m_collection_sp->GetPropertyAtIndexAsBoolean(
       NULL, idx, g_properties[idx].default_uint_value != 0);
-=======
+
 bool TargetProperties::GetEnableImportStdModule() const {
   const uint32_t idx = ePropertyImportStdModule;
   return m_collection_sp->GetPropertyAtIndexAsBoolean(
       nullptr, idx, g_properties[idx].default_uint_value != 0);
->>>>>>> 9c76f684
 }
 
 bool TargetProperties::GetEnableAutoApplyFixIts() const {
