//===-- Target.cpp ----------------------------------------------*- C++ -*-===//
//
//                     The LLVM Compiler Infrastructure
//
// This file is distributed under the University of Illinois Open Source
// License. See LICENSE.TXT for details.
//
//===----------------------------------------------------------------------===//

// C Includes
// C++ Includes
#include <mutex>
// Other libraries and framework includes
#include "swift/Frontend/Frontend.h"
// Project includes
#include "Plugins/ExpressionParser/Clang/ClangASTSource.h"
#include "Plugins/ExpressionParser/Clang/ClangModulesDeclVendor.h"
#include "Plugins/ExpressionParser/Clang/ClangPersistentVariables.h"
#include "Plugins/ExpressionParser/Swift/SwiftREPL.h"
#include "lldb/Breakpoint/BreakpointIDList.h"
#include "lldb/Breakpoint/BreakpointResolver.h"
#include "lldb/Breakpoint/BreakpointResolverAddress.h"
#include "lldb/Breakpoint/BreakpointResolverFileLine.h"
#include "lldb/Breakpoint/BreakpointResolverFileRegex.h"
#include "lldb/Breakpoint/BreakpointResolverName.h"
#include "lldb/Breakpoint/BreakpointResolverScripted.h"
#include "lldb/Breakpoint/Watchpoint.h"
#include "lldb/Core/Debugger.h"
#include "lldb/Core/Event.h"
#include "lldb/Core/Module.h"
#include "lldb/Core/ModuleSpec.h"
#include "lldb/Core/PluginManager.h"
#include "lldb/Core/Section.h"
#include "lldb/Core/SearchFilter.h"
#include "lldb/Core/SourceManager.h"
#include "lldb/Core/StreamFile.h"
#include "lldb/Core/StructuredDataImpl.h"
#include "lldb/Core/ValueObject.h"
#include "lldb/Expression/DiagnosticManager.h"
#include "lldb/Expression/REPL.h"
#include "lldb/Expression/UserExpression.h"
#include "lldb/Host/Host.h"
#include "lldb/Host/PosixApi.h"
#include "lldb/Interpreter/CommandInterpreter.h"
#include "lldb/Interpreter/CommandReturnObject.h"
#include "lldb/Interpreter/OptionGroupWatchpoint.h"
#include "lldb/Interpreter/OptionValues.h"
#include "lldb/Interpreter/Property.h"
#include "lldb/Symbol/ClangASTContext.h"
#include "lldb/Symbol/Function.h"
#include "lldb/Symbol/ObjectFile.h"
#include "lldb/Symbol/Symbol.h"
#include "lldb/Symbol/SymbolFile.h"
#include "lldb/Symbol/SymbolVendor.h"
#include "lldb/Target/Language.h"
#include "lldb/Target/LanguageRuntime.h"
#include "lldb/Target/ObjCLanguageRuntime.h"
#include "lldb/Target/Process.h"
#include "lldb/Target/SectionLoadList.h"
#include "lldb/Target/StackFrame.h"
#include "lldb/Target/SystemRuntime.h"
#include "lldb/Target/Target.h"
#include "lldb/Target/Thread.h"
#include "lldb/Target/ThreadSpec.h"
#include "lldb/Utility/FileSpec.h"
#include "lldb/Utility/LLDBAssert.h"
#include "lldb/Utility/Log.h"
#include "lldb/Utility/State.h"
#include "lldb/Utility/StreamString.h"
#include "lldb/Utility/Timer.h"

#include "swift/SIL/SILModule.h"

using namespace lldb;
using namespace lldb_private;

constexpr std::chrono::milliseconds EvaluateExpressionOptions::default_timeout;

Target::Arch::Arch(const ArchSpec &spec)
    : m_spec(spec),
      m_plugin_up(PluginManager::CreateArchitectureInstance(spec)) {}

const Target::Arch& Target::Arch::operator=(const ArchSpec &spec) {
  m_spec = spec;
  m_plugin_up = PluginManager::CreateArchitectureInstance(spec);
  return *this;
}

ConstString &Target::GetStaticBroadcasterClass() {
  static ConstString class_name("lldb.target");
  return class_name;
}

Target::Target(Debugger &debugger, const ArchSpec &target_arch,
               const lldb::PlatformSP &platform_sp, bool is_dummy_target)
    : TargetProperties(this),
      Broadcaster(debugger.GetBroadcasterManager(),
                  Target::GetStaticBroadcasterClass().AsCString()),
      ExecutionContextScope(), m_debugger(debugger), m_platform_sp(platform_sp),
      m_mutex(), m_arch(target_arch), m_images(this), m_section_load_history(),
      m_breakpoint_list(false), m_internal_breakpoint_list(true),
      m_watchpoint_list(), m_process_sp(), m_search_filter_sp(),
      m_image_search_paths(ImageSearchPathsChanged, this), m_ast_importer_sp(),
      m_source_manager_ap(), m_stop_hooks(), m_stop_hook_next_id(0),
      m_valid(true), m_suppress_stop_hooks(false),
      m_is_dummy_target(is_dummy_target),
      m_stats_storage(static_cast<int>(StatisticKind::StatisticMax))

{
  SetEventName(eBroadcastBitBreakpointChanged, "breakpoint-changed");
  SetEventName(eBroadcastBitModulesLoaded, "modules-loaded");
  SetEventName(eBroadcastBitModulesUnloaded, "modules-unloaded");
  SetEventName(eBroadcastBitWatchpointChanged, "watchpoint-changed");
  SetEventName(eBroadcastBitSymbolsLoaded, "symbols-loaded");

  CheckInWithManager();

  Log *log(lldb_private::GetLogIfAllCategoriesSet(LIBLLDB_LOG_OBJECT));
  if (log)
    log->Printf("%p Target::Target()", static_cast<void *>(this));
  if (target_arch.IsValid()) {
    LogIfAnyCategoriesSet(LIBLLDB_LOG_TARGET,
                          "Target::Target created with architecture %s (%s)",
                          target_arch.GetArchitectureName(),
                          target_arch.GetTriple().getTriple().c_str());
  }
}

Target::~Target() {
  Log *log(lldb_private::GetLogIfAllCategoriesSet(LIBLLDB_LOG_OBJECT));
  if (log)
    log->Printf("%p Target::~Target()", static_cast<void *>(this));
  DeleteCurrentProcess();
}

void Target::PrimeFromDummyTarget(Target *target) {
  if (!target)
    return;

  m_stop_hooks = target->m_stop_hooks;

  for (BreakpointSP breakpoint_sp : target->m_breakpoint_list.Breakpoints()) {
    if (breakpoint_sp->IsInternal())
      continue;

    BreakpointSP new_bp(new Breakpoint(*this, *breakpoint_sp.get()));
    AddBreakpoint(new_bp, false);
  }
  
  for (auto bp_name_entry : target->m_breakpoint_names)
  {
    
    BreakpointName *new_bp_name = new BreakpointName(*bp_name_entry.second);
    AddBreakpointName(new_bp_name);
  }
}

void Target::Dump(Stream *s, lldb::DescriptionLevel description_level) {
  //    s->Printf("%.*p: ", (int)sizeof(void*) * 2, this);
  if (description_level != lldb::eDescriptionLevelBrief) {
    s->Indent();
    s->PutCString("Target\n");
    s->IndentMore();
    m_images.Dump(s);
    m_breakpoint_list.Dump(s);
    m_internal_breakpoint_list.Dump(s);
    s->IndentLess();
  } else {
    Module *exe_module = GetExecutableModulePointer();
    if (exe_module)
      s->PutCString(exe_module->GetFileSpec().GetFilename().GetCString());
    else
      s->PutCString("No executable module.");
  }
}

void Target::CleanupProcess() {
  // Do any cleanup of the target we need to do between process instances.
  // NB It is better to do this before destroying the process in case the
  // clean up needs some help from the process.
  m_breakpoint_list.ClearAllBreakpointSites();
  m_internal_breakpoint_list.ClearAllBreakpointSites();
  // Disable watchpoints just on the debugger side.
  std::unique_lock<std::recursive_mutex> lock;
  this->GetWatchpointList().GetListMutex(lock);
  DisableAllWatchpoints(false);
  ClearAllWatchpointHitCounts();
  ClearAllWatchpointHistoricValues();
}

void Target::DeleteCurrentProcess() {
  if (m_process_sp) {
    m_section_load_history.Clear();
    if (m_process_sp->IsAlive())
      m_process_sp->Destroy(false);

    m_process_sp->Finalize();

    CleanupProcess();

    m_process_sp.reset();
  }
}

const lldb::ProcessSP &Target::CreateProcess(ListenerSP listener_sp,
                                             llvm::StringRef plugin_name,
                                             const FileSpec *crash_file) {
  DeleteCurrentProcess();
  m_process_sp = Process::FindPlugin(shared_from_this(), plugin_name,
                                     listener_sp, crash_file);
  return m_process_sp;
}

const lldb::ProcessSP &Target::GetProcessSP() const { return m_process_sp; }

lldb::REPLSP Target::GetREPL(Status &err, lldb::LanguageType language,
                             const char *repl_options, bool can_create) {
  err.Clear();

  if (!GetProcessSP()) {
    err.SetErrorStringWithFormat("Can't run the REPL without a live process.");
    return REPLSP();
  }

  if (language == eLanguageTypeUnknown) {
    std::set<LanguageType> repl_languages;

    Language::GetLanguagesSupportingREPLs(repl_languages);

    if (repl_languages.size() == 1) {
      language = *repl_languages.begin();
    } else if (repl_languages.size() == 0) {
      err.SetErrorStringWithFormat(
          "LLDB isn't configured with REPL support for any languages.");
      return REPLSP();
    } else {
      err.SetErrorStringWithFormat(
          "Multiple possible REPL languages.  Please specify a language.");
      return REPLSP();
    }
  }

  REPLMap::iterator pos = m_repl_map.find(language);

  if (pos != m_repl_map.end()) {
    return pos->second;
  }

  if (!can_create) {
    err.SetErrorStringWithFormat(
        "Couldn't find an existing REPL for %s, and can't create a new one",
        Language::GetNameForLanguageType(language));
    return lldb::REPLSP();
  }

  Debugger *const debugger = nullptr;
  lldb::REPLSP ret = REPL::Create(err, language, debugger, this, repl_options);

  if (ret) {
    m_repl_map[language] = ret;
    return m_repl_map[language];
  }

  if (err.Success()) {
    err.SetErrorStringWithFormat("Couldn't create a REPL for %s",
                                 Language::GetNameForLanguageType(language));
  }

  return lldb::REPLSP();
}

void Target::SetREPL(lldb::LanguageType language, lldb::REPLSP repl_sp) {
  lldbassert(!m_repl_map.count(language));

  m_repl_map[language] = repl_sp;
}

void Target::Destroy() {
  std::lock_guard<std::recursive_mutex> guard(m_mutex);
  m_valid = false;
  DeleteCurrentProcess();
  m_platform_sp.reset();
  m_arch = ArchSpec();
  ClearModules(true);
  m_section_load_history.Clear();
  const bool notify = false;
  m_breakpoint_list.RemoveAll(notify);
  m_internal_breakpoint_list.RemoveAll(notify);
  m_last_created_breakpoint.reset();
  m_last_created_watchpoint.reset();
  m_search_filter_sp.reset();
  m_image_search_paths.Clear(notify);
  m_stop_hooks.clear();
  m_stop_hook_next_id = 0;
  m_suppress_stop_hooks = false;
}

BreakpointList &Target::GetBreakpointList(bool internal) {
  if (internal)
    return m_internal_breakpoint_list;
  else
    return m_breakpoint_list;
}

const BreakpointList &Target::GetBreakpointList(bool internal) const {
  if (internal)
    return m_internal_breakpoint_list;
  else
    return m_breakpoint_list;
}

BreakpointSP Target::GetBreakpointByID(break_id_t break_id) {
  BreakpointSP bp_sp;

  if (LLDB_BREAK_ID_IS_INTERNAL(break_id))
    bp_sp = m_internal_breakpoint_list.FindBreakpointByID(break_id);
  else
    bp_sp = m_breakpoint_list.FindBreakpointByID(break_id);

  return bp_sp;
}

BreakpointSP Target::CreateSourceRegexBreakpoint(
    const FileSpecList *containingModules,
    const FileSpecList *source_file_spec_list,
    const std::unordered_set<std::string> &function_names,
    RegularExpression &source_regex, bool internal, bool hardware,
    LazyBool move_to_nearest_code) {
  SearchFilterSP filter_sp(GetSearchFilterForModuleAndCUList(
      containingModules, source_file_spec_list));
  if (move_to_nearest_code == eLazyBoolCalculate)
    move_to_nearest_code = GetMoveToNearestCode() ? eLazyBoolYes : eLazyBoolNo;
  BreakpointResolverSP resolver_sp(new BreakpointResolverFileRegex(
      nullptr, source_regex, function_names,
      !static_cast<bool>(move_to_nearest_code)));

  return CreateBreakpoint(filter_sp, resolver_sp, internal, hardware, true);
}

BreakpointSP Target::CreateBreakpoint(const FileSpecList *containingModules,
                                      const FileSpec &file, uint32_t line_no,
                                      uint32_t column, lldb::addr_t offset,
                                      LazyBool check_inlines,
                                      LazyBool skip_prologue, bool internal,
                                      bool hardware,
                                      LazyBool move_to_nearest_code) {
  FileSpec remapped_file;
  if (!GetSourcePathMap().ReverseRemapPath(file, remapped_file))
    remapped_file = file;

  if (check_inlines == eLazyBoolCalculate) {
    const InlineStrategy inline_strategy = GetInlineStrategy();
    switch (inline_strategy) {
    case eInlineBreakpointsNever:
      check_inlines = eLazyBoolNo;
      break;

    case eInlineBreakpointsHeaders:
      if (remapped_file.IsSourceImplementationFile()) {
        // Swift can inline a lot of code from other swift files so always
        // check inlines for swift source files
        static ConstString g_swift_extension("swift");
        if (remapped_file.GetFileNameExtension() == g_swift_extension)
          check_inlines = eLazyBoolYes;
        else
          check_inlines = eLazyBoolNo;
      } else
        check_inlines = eLazyBoolYes;
      break;

    case eInlineBreakpointsAlways:
      check_inlines = eLazyBoolYes;
      break;
    }
  }
  SearchFilterSP filter_sp;
  if (check_inlines == eLazyBoolNo) {
    // Not checking for inlines, we are looking only for matching compile units
    FileSpecList compile_unit_list;
    compile_unit_list.Append(remapped_file);
    filter_sp = GetSearchFilterForModuleAndCUList(containingModules,
                                                  &compile_unit_list);
  } else {
    filter_sp = GetSearchFilterForModuleList(containingModules);
  }
  if (skip_prologue == eLazyBoolCalculate)
    skip_prologue = GetSkipPrologue() ? eLazyBoolYes : eLazyBoolNo;
  if (move_to_nearest_code == eLazyBoolCalculate)
    move_to_nearest_code = GetMoveToNearestCode() ? eLazyBoolYes : eLazyBoolNo;

  BreakpointResolverSP resolver_sp(new BreakpointResolverFileLine(
      nullptr, remapped_file, line_no, column, offset, check_inlines,
      skip_prologue, !static_cast<bool>(move_to_nearest_code)));
  return CreateBreakpoint(filter_sp, resolver_sp, internal, hardware, true);
}

BreakpointSP Target::CreateBreakpoint(lldb::addr_t addr, bool internal,
                                      bool hardware) {
  Address so_addr;

  // Check for any reason we want to move this breakpoint to other address.
  addr = GetBreakableLoadAddress(addr);

  // Attempt to resolve our load address if possible, though it is ok if it
  // doesn't resolve to section/offset.

  // Try and resolve as a load address if possible
  GetSectionLoadList().ResolveLoadAddress(addr, so_addr);
  if (!so_addr.IsValid()) {
    // The address didn't resolve, so just set this as an absolute address
    so_addr.SetOffset(addr);
  }
  BreakpointSP bp_sp(CreateBreakpoint(so_addr, internal, hardware));
  return bp_sp;
}

BreakpointSP Target::CreateBreakpoint(const Address &addr, bool internal,
                                      bool hardware) {
  SearchFilterSP filter_sp(
      new SearchFilterForUnconstrainedSearches(shared_from_this()));
  BreakpointResolverSP resolver_sp(
      new BreakpointResolverAddress(nullptr, addr));
  return CreateBreakpoint(filter_sp, resolver_sp, internal, hardware, false);
}

lldb::BreakpointSP
Target::CreateAddressInModuleBreakpoint(lldb::addr_t file_addr, bool internal,
                                        const FileSpec *file_spec,
                                        bool request_hardware) {
  SearchFilterSP filter_sp(
      new SearchFilterForUnconstrainedSearches(shared_from_this()));
  BreakpointResolverSP resolver_sp(
      new BreakpointResolverAddress(nullptr, file_addr, file_spec));
  return CreateBreakpoint(filter_sp, resolver_sp, internal, request_hardware,
                          false);
}

BreakpointSP
Target::CreateBreakpoint(const FileSpecList *containingModules,
                         const FileSpecList *containingSourceFiles,
                         const char *func_name, uint32_t func_name_type_mask,
                         LanguageType language, lldb::addr_t offset,
                         LazyBool skip_prologue, bool internal, bool hardware) {
  BreakpointSP bp_sp;
  if (func_name) {
    SearchFilterSP filter_sp(GetSearchFilterForModuleAndCUList(
        containingModules, containingSourceFiles));

    if (skip_prologue == eLazyBoolCalculate)
      skip_prologue = GetSkipPrologue() ? eLazyBoolYes : eLazyBoolNo;
    if (language == lldb::eLanguageTypeUnknown)
      language = GetLanguage();

    BreakpointResolverSP resolver_sp(new BreakpointResolverName(
        nullptr, func_name, func_name_type_mask, language, Breakpoint::Exact,
        offset, skip_prologue));
    bp_sp = CreateBreakpoint(filter_sp, resolver_sp, internal, hardware, true);
  }
  return bp_sp;
}

lldb::BreakpointSP
Target::CreateBreakpoint(const FileSpecList *containingModules,
                         const FileSpecList *containingSourceFiles,
                         const std::vector<std::string> &func_names,
                         uint32_t func_name_type_mask, LanguageType language,
                         lldb::addr_t offset, LazyBool skip_prologue,
                         bool internal, bool hardware) {
  BreakpointSP bp_sp;
  size_t num_names = func_names.size();
  if (num_names > 0) {
    SearchFilterSP filter_sp(GetSearchFilterForModuleAndCUList(
        containingModules, containingSourceFiles));

    if (skip_prologue == eLazyBoolCalculate)
      skip_prologue = GetSkipPrologue() ? eLazyBoolYes : eLazyBoolNo;
    if (language == lldb::eLanguageTypeUnknown)
      language = GetLanguage();

    BreakpointResolverSP resolver_sp(
        new BreakpointResolverName(nullptr, func_names, func_name_type_mask,
                                   language, offset, skip_prologue));
    bp_sp = CreateBreakpoint(filter_sp, resolver_sp, internal, hardware, true);
  }
  return bp_sp;
}

BreakpointSP Target::CreateBreakpoint(
    const FileSpecList *containingModules,
    const FileSpecList *containingSourceFiles, const char *func_names[],
    size_t num_names, uint32_t func_name_type_mask, LanguageType language,
    lldb::addr_t offset, LazyBool skip_prologue, bool internal, bool hardware) {
  BreakpointSP bp_sp;
  if (num_names > 0) {
    SearchFilterSP filter_sp(GetSearchFilterForModuleAndCUList(
        containingModules, containingSourceFiles));

    if (skip_prologue == eLazyBoolCalculate) {
      if (offset == 0)
        skip_prologue = GetSkipPrologue() ? eLazyBoolYes : eLazyBoolNo;
      else
        skip_prologue = eLazyBoolNo;
    }
    if (language == lldb::eLanguageTypeUnknown)
      language = GetLanguage();

    BreakpointResolverSP resolver_sp(new BreakpointResolverName(
        nullptr, func_names, num_names, func_name_type_mask, language, offset,
        skip_prologue));
    resolver_sp->SetOffset(offset);
    bp_sp = CreateBreakpoint(filter_sp, resolver_sp, internal, hardware, true);
  }
  return bp_sp;
}

SearchFilterSP
Target::GetSearchFilterForModule(const FileSpec *containingModule) {
  SearchFilterSP filter_sp;
  if (containingModule != nullptr) {
    // TODO: We should look into sharing module based search filters
    // across many breakpoints like we do for the simple target based one
    filter_sp.reset(
        new SearchFilterByModule(shared_from_this(), *containingModule));
  } else {
    if (!m_search_filter_sp)
      m_search_filter_sp.reset(
          new SearchFilterForUnconstrainedSearches(shared_from_this()));
    filter_sp = m_search_filter_sp;
  }
  return filter_sp;
}

SearchFilterSP
Target::GetSearchFilterForModuleList(const FileSpecList *containingModules) {
  SearchFilterSP filter_sp;
  if (containingModules && containingModules->GetSize() != 0) {
    // TODO: We should look into sharing module based search filters
    // across many breakpoints like we do for the simple target based one
    filter_sp.reset(
        new SearchFilterByModuleList(shared_from_this(), *containingModules));
  } else {
    if (!m_search_filter_sp)
      m_search_filter_sp.reset(
          new SearchFilterForUnconstrainedSearches(shared_from_this()));
    filter_sp = m_search_filter_sp;
  }
  return filter_sp;
}

SearchFilterSP Target::GetSearchFilterForModuleAndCUList(
    const FileSpecList *containingModules,
    const FileSpecList *containingSourceFiles) {
  if (containingSourceFiles == nullptr || containingSourceFiles->GetSize() == 0)
    return GetSearchFilterForModuleList(containingModules);

  SearchFilterSP filter_sp;
  if (containingModules == nullptr) {
    // We could make a special "CU List only SearchFilter".  Better yet was if
    // these could be composable, but that will take a little reworking.

    filter_sp.reset(new SearchFilterByModuleListAndCU(
        shared_from_this(), FileSpecList(), *containingSourceFiles));
  } else {
    filter_sp.reset(new SearchFilterByModuleListAndCU(
        shared_from_this(), *containingModules, *containingSourceFiles));
  }
  return filter_sp;
}

BreakpointSP Target::CreateFuncRegexBreakpoint(
    const FileSpecList *containingModules,
    const FileSpecList *containingSourceFiles, RegularExpression &func_regex,
    lldb::LanguageType requested_language, LazyBool skip_prologue,
    bool internal, bool hardware) {
  SearchFilterSP filter_sp(GetSearchFilterForModuleAndCUList(
      containingModules, containingSourceFiles));
  bool skip = (skip_prologue == eLazyBoolCalculate)
                  ? GetSkipPrologue()
                  : static_cast<bool>(skip_prologue);
  BreakpointResolverSP resolver_sp(new BreakpointResolverName(
      nullptr, func_regex, requested_language, 0, skip));

  return CreateBreakpoint(filter_sp, resolver_sp, internal, hardware, true);
}

lldb::BreakpointSP
Target::CreateExceptionBreakpoint(enum lldb::LanguageType language,
                                  bool catch_bp, bool throw_bp, bool internal,
                                  Args *additional_args, Status *error) {
  BreakpointSP exc_bkpt_sp = LanguageRuntime::CreateExceptionBreakpoint(
      *this, language, catch_bp, throw_bp, internal);
  if (exc_bkpt_sp && additional_args) {
    Breakpoint::BreakpointPreconditionSP precondition_sp =
        exc_bkpt_sp->GetPrecondition();
    if (precondition_sp && additional_args) {
      if (error)
        *error = precondition_sp->ConfigurePrecondition(*additional_args);
      else
        precondition_sp->ConfigurePrecondition(*additional_args);
    }
  }
  return exc_bkpt_sp;
}

lldb::BreakpointSP
Target::CreateScriptedBreakpoint(const llvm::StringRef class_name,
                                 const FileSpecList *containingModules,
                                 const FileSpecList *containingSourceFiles,
                                 bool internal,
                                 bool request_hardware,
                                 StructuredData::ObjectSP extra_args_sp,
                                 Status *creation_error)
{
  SearchFilterSP filter_sp;
  
  lldb::SearchDepth depth = lldb::eSearchDepthTarget;
  bool has_files = containingSourceFiles && containingSourceFiles->GetSize() > 0;
  bool has_modules = containingModules && containingModules->GetSize() > 0;
  
  if (has_files && has_modules) {
    filter_sp = GetSearchFilterForModuleAndCUList(
      containingModules, containingSourceFiles);
  } else if (has_files) {
    filter_sp = GetSearchFilterForModuleAndCUList(
      nullptr, containingSourceFiles);
  } else if (has_modules) {
    filter_sp = GetSearchFilterForModuleList(containingModules);
  } else {
    filter_sp.reset(new SearchFilterForUnconstrainedSearches(shared_from_this()));
  }
  
  StructuredDataImpl *extra_args_impl = new StructuredDataImpl();
  if (extra_args_sp)
    extra_args_impl->SetObjectSP(extra_args_sp);
  
  BreakpointResolverSP resolver_sp(new 
                                   BreakpointResolverScripted(nullptr, class_name,
                                   depth,
                                   extra_args_impl,
                                   *GetDebugger().GetCommandInterpreter()
                                       .GetScriptInterpreter()));
  return CreateBreakpoint(filter_sp, resolver_sp, internal, false, true);

}


BreakpointSP Target::CreateBreakpoint(SearchFilterSP &filter_sp,
                                      BreakpointResolverSP &resolver_sp,
                                      bool internal, bool request_hardware,
                                      bool resolve_indirect_symbols) {
  BreakpointSP bp_sp;
  if (filter_sp && resolver_sp) {
    bp_sp.reset(new Breakpoint(*this, filter_sp, resolver_sp, request_hardware,
                               resolve_indirect_symbols));
    resolver_sp->SetBreakpoint(bp_sp.get());
    AddBreakpoint(bp_sp, internal);
  }
  return bp_sp;
}

void Target::AddBreakpoint(lldb::BreakpointSP bp_sp, bool internal) {
  if (!bp_sp)
    return;
  if (internal)
    m_internal_breakpoint_list.Add(bp_sp, false);
  else
    m_breakpoint_list.Add(bp_sp, true);

  Log *log(lldb_private::GetLogIfAllCategoriesSet(LIBLLDB_LOG_BREAKPOINTS));
  if (log) {
    StreamString s;
    bp_sp->GetDescription(&s, lldb::eDescriptionLevelVerbose);
    log->Printf("Target::%s (internal = %s) => break_id = %s\n", __FUNCTION__,
                bp_sp->IsInternal() ? "yes" : "no", s.GetData());
  }

  bp_sp->ResolveBreakpoint();

  if (!internal) {
    m_last_created_breakpoint = bp_sp;
  }
}

void Target::AddNameToBreakpoint(BreakpointID &id,
                                 const char *name,
                                 Status &error)
 {
   BreakpointSP bp_sp 
       = m_breakpoint_list.FindBreakpointByID(id.GetBreakpointID());
   if (!bp_sp)
   {
     StreamString s;
     id.GetDescription(&s, eDescriptionLevelBrief);
     error.SetErrorStringWithFormat("Could not find breakpoint %s", 
                                    s.GetData());
     return;
   }
   AddNameToBreakpoint(bp_sp, name, error);
 }

void Target::AddNameToBreakpoint(BreakpointSP &bp_sp,
                                 const char *name, 
                                 Status &error)
 {
   if (!bp_sp)
     return;
     
   BreakpointName *bp_name = FindBreakpointName(ConstString(name), true, error);
   if (!bp_name)
     return;

   bp_name->ConfigureBreakpoint(bp_sp);
   bp_sp->AddName(name);
 }

void Target::AddBreakpointName(BreakpointName *bp_name) {
  m_breakpoint_names.insert(std::make_pair(bp_name->GetName(), bp_name));
}

BreakpointName *Target::FindBreakpointName(const ConstString &name, 
                                           bool can_create, 
                                           Status &error)
{
  BreakpointID::StringIsBreakpointName(name.GetStringRef(), error);
  if (!error.Success())
    return nullptr;

  BreakpointNameList::iterator iter = m_breakpoint_names.find(name);
  if (iter == m_breakpoint_names.end()) {
    if (!can_create)
    {
      error.SetErrorStringWithFormat("Breakpoint name \"%s\" doesn't exist and "
                                     "can_create is false.", name.AsCString());
      return nullptr;
    }

    iter = m_breakpoint_names.insert(std::make_pair(name,
                                                    new BreakpointName(name)))
                                                        .first;
  }
  return (iter->second);
}

void
Target::DeleteBreakpointName(const ConstString &name)
{
  BreakpointNameList::iterator iter = m_breakpoint_names.find(name);
  
  if (iter != m_breakpoint_names.end()) {
    const char *name_cstr = name.AsCString();
    m_breakpoint_names.erase(iter);
    for (auto bp_sp : m_breakpoint_list.Breakpoints())
      bp_sp->RemoveName(name_cstr);
  }
}

void Target::RemoveNameFromBreakpoint(lldb::BreakpointSP &bp_sp,
                                const ConstString &name)
{
  bp_sp->RemoveName(name.AsCString());
}

void Target::ConfigureBreakpointName(BreakpointName &bp_name,
                               const BreakpointOptions &new_options,
                               const BreakpointName::Permissions &new_permissions)
{
  bp_name.GetOptions().CopyOverSetOptions(new_options);
  bp_name.GetPermissions().MergeInto(new_permissions);
  ApplyNameToBreakpoints(bp_name);
}

void Target::ApplyNameToBreakpoints(BreakpointName &bp_name) {
  BreakpointList bkpts_with_name(false);
  m_breakpoint_list.FindBreakpointsByName(bp_name.GetName().AsCString(), 
                                          bkpts_with_name);

  for (auto bp_sp : bkpts_with_name.Breakpoints())
    bp_name.ConfigureBreakpoint(bp_sp);
}

void Target::GetBreakpointNames(std::vector<std::string> &names)
{
  names.clear();
  for (auto bp_name : m_breakpoint_names) {
    names.push_back(bp_name.first.AsCString());
  }
  std::sort(names.begin(), names.end());
}

bool Target::ProcessIsValid() {
  return (m_process_sp && m_process_sp->IsAlive());
}

static bool CheckIfWatchpointsExhausted(Target *target, Status &error) {
  uint32_t num_supported_hardware_watchpoints;
  Status rc = target->GetProcessSP()->GetWatchpointSupportInfo(
      num_supported_hardware_watchpoints);
  if (num_supported_hardware_watchpoints == 0) {
    error.SetErrorStringWithFormat(
        "Target supports (%u) hardware watchpoint slots.\n",
        num_supported_hardware_watchpoints);
    return false;
  }
  return true;
}

// See also Watchpoint::SetWatchpointType(uint32_t type) and the
// OptionGroupWatchpoint::WatchType enum type.
WatchpointSP Target::CreateWatchpoint(lldb::addr_t addr, size_t size,
                                      const CompilerType *type, uint32_t kind,
                                      Status &error) {
  Log *log(lldb_private::GetLogIfAllCategoriesSet(LIBLLDB_LOG_WATCHPOINTS));
  if (log)
    log->Printf("Target::%s (addr = 0x%8.8" PRIx64 " size = %" PRIu64
                " type = %u)\n",
                __FUNCTION__, addr, (uint64_t)size, kind);

  WatchpointSP wp_sp;
  if (!ProcessIsValid()) {
    error.SetErrorString("process is not alive");
    return wp_sp;
  }

  if (addr == LLDB_INVALID_ADDRESS || size == 0) {
    if (size == 0)
      error.SetErrorString("cannot set a watchpoint with watch_size of 0");
    else
      error.SetErrorStringWithFormat("invalid watch address: %" PRIu64, addr);
    return wp_sp;
  }

  if (!LLDB_WATCH_TYPE_IS_VALID(kind)) {
    error.SetErrorStringWithFormat("invalid watchpoint type: %d", kind);
  }

  if (!CheckIfWatchpointsExhausted(this, error))
    return wp_sp;

  // Currently we only support one watchpoint per address, with total number of
  // watchpoints limited by the hardware which the inferior is running on.

  // Grab the list mutex while doing operations.
  const bool notify = false; // Don't notify about all the state changes we do
                             // on creating the watchpoint.
  std::unique_lock<std::recursive_mutex> lock;
  this->GetWatchpointList().GetListMutex(lock);
  WatchpointSP matched_sp = m_watchpoint_list.FindByAddress(addr);
  if (matched_sp) {
    size_t old_size = matched_sp->GetByteSize();
    uint32_t old_type =
        (matched_sp->WatchpointRead() ? LLDB_WATCH_TYPE_READ : 0) |
        (matched_sp->WatchpointWrite() ? LLDB_WATCH_TYPE_WRITE : 0);
    // Return the existing watchpoint if both size and type match.
    if (size == old_size && kind == old_type) {
      wp_sp = matched_sp;
      wp_sp->SetEnabled(false, notify);
    } else {
      // Nil the matched watchpoint; we will be creating a new one.
      m_process_sp->DisableWatchpoint(matched_sp.get(), notify);
      m_watchpoint_list.Remove(matched_sp->GetID(), true);
    }
  }

  if (!wp_sp) {
    wp_sp.reset(new Watchpoint(*this, addr, size, type));
    wp_sp->SetWatchpointType(kind, notify);
    m_watchpoint_list.Add(wp_sp, true);
  }

  error = m_process_sp->EnableWatchpoint(wp_sp.get(), notify);
  if (log)
    log->Printf("Target::%s (creation of watchpoint %s with id = %u)\n",
                __FUNCTION__, error.Success() ? "succeeded" : "failed",
                wp_sp->GetID());

  if (error.Fail()) {
    // Enabling the watchpoint on the device side failed. Remove the said
    // watchpoint from the list maintained by the target instance.
    m_watchpoint_list.Remove(wp_sp->GetID(), true);
    // See if we could provide more helpful error message.
    if (!OptionGroupWatchpoint::IsWatchSizeSupported(size))
      error.SetErrorStringWithFormat(
          "watch size of %" PRIu64 " is not supported", (uint64_t)size);

    wp_sp.reset();
  } else
    m_last_created_watchpoint = wp_sp;
  return wp_sp;
}

void Target::RemoveAllowedBreakpoints ()
{
  Log *log(lldb_private::GetLogIfAllCategoriesSet(LIBLLDB_LOG_BREAKPOINTS));
  if (log)
    log->Printf("Target::%s \n", __FUNCTION__);

  m_breakpoint_list.RemoveAllowed(true);
  
  m_last_created_breakpoint.reset();
}

void Target::RemoveAllBreakpoints(bool internal_also) {
  Log *log(lldb_private::GetLogIfAllCategoriesSet(LIBLLDB_LOG_BREAKPOINTS));
  if (log)
    log->Printf("Target::%s (internal_also = %s)\n", __FUNCTION__,
                internal_also ? "yes" : "no");

  m_breakpoint_list.RemoveAll(true);
  if (internal_also)
    m_internal_breakpoint_list.RemoveAll(false);

  m_last_created_breakpoint.reset();
}

void Target::DisableAllBreakpoints(bool internal_also) {
  Log *log(lldb_private::GetLogIfAllCategoriesSet(LIBLLDB_LOG_BREAKPOINTS));
  if (log)
    log->Printf("Target::%s (internal_also = %s)\n", __FUNCTION__,
                internal_also ? "yes" : "no");

  m_breakpoint_list.SetEnabledAll(false);
  if (internal_also)
    m_internal_breakpoint_list.SetEnabledAll(false);
}

void Target::DisableAllowedBreakpoints() {
  Log *log(lldb_private::GetLogIfAllCategoriesSet(LIBLLDB_LOG_BREAKPOINTS));
  if (log)
    log->Printf("Target::%s", __FUNCTION__);

  m_breakpoint_list.SetEnabledAllowed(false);
}

void Target::EnableAllBreakpoints(bool internal_also) {
  Log *log(lldb_private::GetLogIfAllCategoriesSet(LIBLLDB_LOG_BREAKPOINTS));
  if (log)
    log->Printf("Target::%s (internal_also = %s)\n", __FUNCTION__,
                internal_also ? "yes" : "no");

  m_breakpoint_list.SetEnabledAll(true);
  if (internal_also)
    m_internal_breakpoint_list.SetEnabledAll(true);
}

void Target::EnableAllowedBreakpoints() {
  Log *log(lldb_private::GetLogIfAllCategoriesSet(LIBLLDB_LOG_BREAKPOINTS));
  if (log)
    log->Printf("Target::%s", __FUNCTION__);

  m_breakpoint_list.SetEnabledAllowed(true);
}

bool Target::RemoveBreakpointByID(break_id_t break_id) {
  Log *log(lldb_private::GetLogIfAllCategoriesSet(LIBLLDB_LOG_BREAKPOINTS));
  if (log)
    log->Printf("Target::%s (break_id = %i, internal = %s)\n", __FUNCTION__,
                break_id, LLDB_BREAK_ID_IS_INTERNAL(break_id) ? "yes" : "no");

  if (DisableBreakpointByID(break_id)) {
    if (LLDB_BREAK_ID_IS_INTERNAL(break_id))
      m_internal_breakpoint_list.Remove(break_id, false);
    else {
      if (m_last_created_breakpoint) {
        if (m_last_created_breakpoint->GetID() == break_id)
          m_last_created_breakpoint.reset();
      }
      m_breakpoint_list.Remove(break_id, true);
    }
    return true;
  }
  return false;
}

bool Target::DisableBreakpointByID(break_id_t break_id) {
  Log *log(lldb_private::GetLogIfAllCategoriesSet(LIBLLDB_LOG_BREAKPOINTS));
  if (log)
    log->Printf("Target::%s (break_id = %i, internal = %s)\n", __FUNCTION__,
                break_id, LLDB_BREAK_ID_IS_INTERNAL(break_id) ? "yes" : "no");

  BreakpointSP bp_sp;

  if (LLDB_BREAK_ID_IS_INTERNAL(break_id))
    bp_sp = m_internal_breakpoint_list.FindBreakpointByID(break_id);
  else
    bp_sp = m_breakpoint_list.FindBreakpointByID(break_id);
  if (bp_sp) {
    bp_sp->SetEnabled(false);
    return true;
  }
  return false;
}

bool Target::EnableBreakpointByID(break_id_t break_id) {
  Log *log(lldb_private::GetLogIfAllCategoriesSet(LIBLLDB_LOG_BREAKPOINTS));
  if (log)
    log->Printf("Target::%s (break_id = %i, internal = %s)\n", __FUNCTION__,
                break_id, LLDB_BREAK_ID_IS_INTERNAL(break_id) ? "yes" : "no");

  BreakpointSP bp_sp;

  if (LLDB_BREAK_ID_IS_INTERNAL(break_id))
    bp_sp = m_internal_breakpoint_list.FindBreakpointByID(break_id);
  else
    bp_sp = m_breakpoint_list.FindBreakpointByID(break_id);

  if (bp_sp) {
    bp_sp->SetEnabled(true);
    return true;
  }
  return false;
}

Status Target::SerializeBreakpointsToFile(const FileSpec &file,
                                          const BreakpointIDList &bp_ids,
                                          bool append) {
  Status error;

  if (!file) {
    error.SetErrorString("Invalid FileSpec.");
    return error;
  }

  std::string path(file.GetPath());
  StructuredData::ObjectSP input_data_sp;

  StructuredData::ArraySP break_store_sp;
  StructuredData::Array *break_store_ptr = nullptr;

  if (append) {
    input_data_sp = StructuredData::ParseJSONFromFile(file, error);
    if (error.Success()) {
      break_store_ptr = input_data_sp->GetAsArray();
      if (!break_store_ptr) {
        error.SetErrorStringWithFormat(
            "Tried to append to invalid input file %s", path.c_str());
        return error;
      }
    }
  }

  if (!break_store_ptr) {
    break_store_sp.reset(new StructuredData::Array());
    break_store_ptr = break_store_sp.get();
  }

  StreamFile out_file(path.c_str(),
                      File::OpenOptions::eOpenOptionTruncate |
                          File::OpenOptions::eOpenOptionWrite |
                          File::OpenOptions::eOpenOptionCanCreate |
                          File::OpenOptions::eOpenOptionCloseOnExec,
                      lldb::eFilePermissionsFileDefault);
  if (!out_file.GetFile().IsValid()) {
    error.SetErrorStringWithFormat("Unable to open output file: %s.",
                                   path.c_str());
    return error;
  }

  std::unique_lock<std::recursive_mutex> lock;
  GetBreakpointList().GetListMutex(lock);

  if (bp_ids.GetSize() == 0) {
    const BreakpointList &breakpoints = GetBreakpointList();

    size_t num_breakpoints = breakpoints.GetSize();
    for (size_t i = 0; i < num_breakpoints; i++) {
      Breakpoint *bp = breakpoints.GetBreakpointAtIndex(i).get();
      StructuredData::ObjectSP bkpt_save_sp = bp->SerializeToStructuredData();
      // If a breakpoint can't serialize it, just ignore it for now:
      if (bkpt_save_sp)
        break_store_ptr->AddItem(bkpt_save_sp);
    }
  } else {

    std::unordered_set<lldb::break_id_t> processed_bkpts;
    const size_t count = bp_ids.GetSize();
    for (size_t i = 0; i < count; ++i) {
      BreakpointID cur_bp_id = bp_ids.GetBreakpointIDAtIndex(i);
      lldb::break_id_t bp_id = cur_bp_id.GetBreakpointID();

      if (bp_id != LLDB_INVALID_BREAK_ID) {
        // Only do each breakpoint once:
        std::pair<std::unordered_set<lldb::break_id_t>::iterator, bool>
            insert_result = processed_bkpts.insert(bp_id);
        if (!insert_result.second)
          continue;

        Breakpoint *bp = GetBreakpointByID(bp_id).get();
        StructuredData::ObjectSP bkpt_save_sp = bp->SerializeToStructuredData();
        // If the user explicitly asked to serialize a breakpoint, and we
        // can't, then raise an error:
        if (!bkpt_save_sp) {
          error.SetErrorStringWithFormat("Unable to serialize breakpoint %d",
                                         bp_id);
          return error;
        }
        break_store_ptr->AddItem(bkpt_save_sp);
      }
    }
  }

  break_store_ptr->Dump(out_file, false);
  out_file.PutChar('\n');
  return error;
}

Status Target::CreateBreakpointsFromFile(const FileSpec &file,
                                         BreakpointIDList &new_bps) {
  std::vector<std::string> no_names;
  return CreateBreakpointsFromFile(file, no_names, new_bps);
}

Status Target::CreateBreakpointsFromFile(const FileSpec &file,
                                         std::vector<std::string> &names,
                                         BreakpointIDList &new_bps) {
  std::unique_lock<std::recursive_mutex> lock;
  GetBreakpointList().GetListMutex(lock);

  Status error;
  StructuredData::ObjectSP input_data_sp =
      StructuredData::ParseJSONFromFile(file, error);
  if (!error.Success()) {
    return error;
  } else if (!input_data_sp || !input_data_sp->IsValid()) {
    error.SetErrorStringWithFormat("Invalid JSON from input file: %s.",
                                   file.GetPath().c_str());
    return error;
  }

  StructuredData::Array *bkpt_array = input_data_sp->GetAsArray();
  if (!bkpt_array) {
    error.SetErrorStringWithFormat(
        "Invalid breakpoint data from input file: %s.", file.GetPath().c_str());
    return error;
  }

  size_t num_bkpts = bkpt_array->GetSize();
  size_t num_names = names.size();

  for (size_t i = 0; i < num_bkpts; i++) {
    StructuredData::ObjectSP bkpt_object_sp = bkpt_array->GetItemAtIndex(i);
    // Peel off the breakpoint key, and feed the rest to the Breakpoint:
    StructuredData::Dictionary *bkpt_dict = bkpt_object_sp->GetAsDictionary();
    if (!bkpt_dict) {
      error.SetErrorStringWithFormat(
          "Invalid breakpoint data for element %zu from input file: %s.", i,
          file.GetPath().c_str());
      return error;
    }
    StructuredData::ObjectSP bkpt_data_sp =
        bkpt_dict->GetValueForKey(Breakpoint::GetSerializationKey());
    if (num_names &&
        !Breakpoint::SerializedBreakpointMatchesNames(bkpt_data_sp, names))
      continue;

    BreakpointSP bkpt_sp =
        Breakpoint::CreateFromStructuredData(*this, bkpt_data_sp, error);
    if (!error.Success()) {
      error.SetErrorStringWithFormat(
          "Error restoring breakpoint %zu from %s: %s.", i,
          file.GetPath().c_str(), error.AsCString());
      return error;
    }
    new_bps.AddBreakpointID(BreakpointID(bkpt_sp->GetID()));
  }
  return error;
}

// The flag 'end_to_end', default to true, signifies that the operation is
// performed end to end, for both the debugger and the debuggee.

// Assumption: Caller holds the list mutex lock for m_watchpoint_list for end
// to end operations.
bool Target::RemoveAllWatchpoints(bool end_to_end) {
  Log *log(lldb_private::GetLogIfAllCategoriesSet(LIBLLDB_LOG_WATCHPOINTS));
  if (log)
    log->Printf("Target::%s\n", __FUNCTION__);

  if (!end_to_end) {
    m_watchpoint_list.RemoveAll(true);
    return true;
  }

  // Otherwise, it's an end to end operation.

  if (!ProcessIsValid())
    return false;

  size_t num_watchpoints = m_watchpoint_list.GetSize();
  for (size_t i = 0; i < num_watchpoints; ++i) {
    WatchpointSP wp_sp = m_watchpoint_list.GetByIndex(i);
    if (!wp_sp)
      return false;

    Status rc = m_process_sp->DisableWatchpoint(wp_sp.get());
    if (rc.Fail())
      return false;
  }
  m_watchpoint_list.RemoveAll(true);
  m_last_created_watchpoint.reset();
  return true; // Success!
}

// Assumption: Caller holds the list mutex lock for m_watchpoint_list for end
// to end operations.
bool Target::DisableAllWatchpoints(bool end_to_end) {
  Log *log(lldb_private::GetLogIfAllCategoriesSet(LIBLLDB_LOG_WATCHPOINTS));
  if (log)
    log->Printf("Target::%s\n", __FUNCTION__);

  if (!end_to_end) {
    m_watchpoint_list.SetEnabledAll(false);
    return true;
  }

  // Otherwise, it's an end to end operation.

  if (!ProcessIsValid())
    return false;

  size_t num_watchpoints = m_watchpoint_list.GetSize();
  for (size_t i = 0; i < num_watchpoints; ++i) {
    WatchpointSP wp_sp = m_watchpoint_list.GetByIndex(i);
    if (!wp_sp)
      return false;

    Status rc = m_process_sp->DisableWatchpoint(wp_sp.get());
    if (rc.Fail())
      return false;
  }
  return true; // Success!
}

// Assumption: Caller holds the list mutex lock for m_watchpoint_list for end
// to end operations.
bool Target::EnableAllWatchpoints(bool end_to_end) {
  Log *log(lldb_private::GetLogIfAllCategoriesSet(LIBLLDB_LOG_WATCHPOINTS));
  if (log)
    log->Printf("Target::%s\n", __FUNCTION__);

  if (!end_to_end) {
    m_watchpoint_list.SetEnabledAll(true);
    return true;
  }

  // Otherwise, it's an end to end operation.

  if (!ProcessIsValid())
    return false;

  size_t num_watchpoints = m_watchpoint_list.GetSize();
  for (size_t i = 0; i < num_watchpoints; ++i) {
    WatchpointSP wp_sp = m_watchpoint_list.GetByIndex(i);
    if (!wp_sp)
      return false;

    Status rc = m_process_sp->EnableWatchpoint(wp_sp.get());
    if (rc.Fail())
      return false;
  }
  return true; // Success!
}

// Assumption: Caller holds the list mutex lock for m_watchpoint_list.
bool Target::ClearAllWatchpointHitCounts() {
  Log *log(lldb_private::GetLogIfAllCategoriesSet(LIBLLDB_LOG_WATCHPOINTS));
  if (log)
    log->Printf("Target::%s\n", __FUNCTION__);

  size_t num_watchpoints = m_watchpoint_list.GetSize();
  for (size_t i = 0; i < num_watchpoints; ++i) {
    WatchpointSP wp_sp = m_watchpoint_list.GetByIndex(i);
    if (!wp_sp)
      return false;

    wp_sp->ResetHitCount();
  }
  return true; // Success!
}

// Assumption: Caller holds the list mutex lock for m_watchpoint_list.
bool Target::ClearAllWatchpointHistoricValues() {
  Log *log(lldb_private::GetLogIfAllCategoriesSet(LIBLLDB_LOG_WATCHPOINTS));
  if (log)
    log->Printf("Target::%s\n", __FUNCTION__);

  size_t num_watchpoints = m_watchpoint_list.GetSize();
  for (size_t i = 0; i < num_watchpoints; ++i) {
    WatchpointSP wp_sp = m_watchpoint_list.GetByIndex(i);
    if (!wp_sp)
      return false;

    wp_sp->ResetHistoricValues();
  }
  return true; // Success!
}

// Assumption: Caller holds the list mutex lock for m_watchpoint_list during
// these operations.
bool Target::IgnoreAllWatchpoints(uint32_t ignore_count) {
  Log *log(lldb_private::GetLogIfAllCategoriesSet(LIBLLDB_LOG_WATCHPOINTS));
  if (log)
    log->Printf("Target::%s\n", __FUNCTION__);

  if (!ProcessIsValid())
    return false;

  size_t num_watchpoints = m_watchpoint_list.GetSize();
  for (size_t i = 0; i < num_watchpoints; ++i) {
    WatchpointSP wp_sp = m_watchpoint_list.GetByIndex(i);
    if (!wp_sp)
      return false;

    wp_sp->SetIgnoreCount(ignore_count);
  }
  return true; // Success!
}

// Assumption: Caller holds the list mutex lock for m_watchpoint_list.
bool Target::DisableWatchpointByID(lldb::watch_id_t watch_id) {
  Log *log(lldb_private::GetLogIfAllCategoriesSet(LIBLLDB_LOG_WATCHPOINTS));
  if (log)
    log->Printf("Target::%s (watch_id = %i)\n", __FUNCTION__, watch_id);

  if (!ProcessIsValid())
    return false;

  WatchpointSP wp_sp = m_watchpoint_list.FindByID(watch_id);
  if (wp_sp) {
    Status rc = m_process_sp->DisableWatchpoint(wp_sp.get());
    if (rc.Success())
      return true;

    // Else, fallthrough.
  }
  return false;
}

// Assumption: Caller holds the list mutex lock for m_watchpoint_list.
bool Target::EnableWatchpointByID(lldb::watch_id_t watch_id) {
  Log *log(lldb_private::GetLogIfAllCategoriesSet(LIBLLDB_LOG_WATCHPOINTS));
  if (log)
    log->Printf("Target::%s (watch_id = %i)\n", __FUNCTION__, watch_id);

  if (!ProcessIsValid())
    return false;

  WatchpointSP wp_sp = m_watchpoint_list.FindByID(watch_id);
  if (wp_sp) {
    Status rc = m_process_sp->EnableWatchpoint(wp_sp.get());
    if (rc.Success())
      return true;

    // Else, fallthrough.
  }
  return false;
}

// Assumption: Caller holds the list mutex lock for m_watchpoint_list.
bool Target::RemoveWatchpointByID(lldb::watch_id_t watch_id) {
  Log *log(lldb_private::GetLogIfAllCategoriesSet(LIBLLDB_LOG_WATCHPOINTS));
  if (log)
    log->Printf("Target::%s (watch_id = %i)\n", __FUNCTION__, watch_id);

  WatchpointSP watch_to_remove_sp = m_watchpoint_list.FindByID(watch_id);
  if (watch_to_remove_sp == m_last_created_watchpoint)
    m_last_created_watchpoint.reset();

  if (DisableWatchpointByID(watch_id)) {
    m_watchpoint_list.Remove(watch_id, true);
    return true;
  }
  return false;
}

// Assumption: Caller holds the list mutex lock for m_watchpoint_list.
bool Target::IgnoreWatchpointByID(lldb::watch_id_t watch_id,
                                  uint32_t ignore_count) {
  Log *log(lldb_private::GetLogIfAllCategoriesSet(LIBLLDB_LOG_WATCHPOINTS));
  if (log)
    log->Printf("Target::%s (watch_id = %i)\n", __FUNCTION__, watch_id);

  if (!ProcessIsValid())
    return false;

  WatchpointSP wp_sp = m_watchpoint_list.FindByID(watch_id);
  if (wp_sp) {
    wp_sp->SetIgnoreCount(ignore_count);
    return true;
  }
  return false;
}

ModuleSP Target::GetExecutableModule() {
  // search for the first executable in the module list
  for (size_t i = 0; i < m_images.GetSize(); ++i) {
    ModuleSP module_sp = m_images.GetModuleAtIndex(i);
    lldb_private::ObjectFile *obj = module_sp->GetObjectFile();
    if (obj == nullptr)
      continue;
    if (obj->GetType() == ObjectFile::Type::eTypeExecutable)
      return module_sp;
  }
  // as fall back return the first module loaded
  return m_images.GetModuleAtIndex(0);
}

Module *Target::GetExecutableModulePointer() {
  return GetExecutableModule().get();
}

static void LoadScriptingResourceForModule(const ModuleSP &module_sp,
                                           Target *target) {
  Status error;
  StreamString feedback_stream;
  if (module_sp &&
      !module_sp->LoadScriptingResourceInTarget(target, error,
                                                &feedback_stream)) {
    if (error.AsCString())
      target->GetDebugger().GetErrorFile()->Printf(
          "unable to load scripting data for module %s - error reported was "
          "%s\n",
          module_sp->GetFileSpec().GetFileNameStrippingExtension().GetCString(),
          error.AsCString());
  }
  if (feedback_stream.GetSize())
    target->GetDebugger().GetErrorFile()->Printf("%s\n",
                                                 feedback_stream.GetData());
}

void Target::ClearModules(bool delete_locations) {
  ModulesDidUnload(m_images, delete_locations);
  m_section_load_history.Clear();
  m_images.Clear();
  m_scratch_type_system_map.Clear();
  m_ast_importer_sp.reset();
}

void Target::DidExec() {
  // When a process exec's we need to know about it so we can do some cleanup.
  m_breakpoint_list.RemoveInvalidLocations(m_arch.GetSpec());
  m_internal_breakpoint_list.RemoveInvalidLocations(m_arch.GetSpec());
}

void Target::SetExecutableModule(ModuleSP &executable_sp,
                                 LoadDependentFiles load_dependent_files) {
  Log *log(lldb_private::GetLogIfAllCategoriesSet(LIBLLDB_LOG_TARGET));
  ClearModules(false);

  if (executable_sp) {
    static Timer::Category func_cat(LLVM_PRETTY_FUNCTION);
    Timer scoped_timer(func_cat,
                       "Target::SetExecutableModule (executable = '%s')",
                       executable_sp->GetFileSpec().GetPath().c_str());

    m_images.Append(executable_sp); // The first image is our executable file

    // If we haven't set an architecture yet, reset our architecture based on
    // what we found in the executable module.
    if (!m_arch.GetSpec().IsValid()) {
      m_arch = executable_sp->GetArchitecture();
      LLDB_LOG(log,
               "setting architecture to {0} ({1}) based on executable file",
               m_arch.GetSpec().GetArchitectureName(),
               m_arch.GetSpec().GetTriple().getTriple());
    }

    FileSpecList dependent_files;
    ObjectFile *executable_objfile = executable_sp->GetObjectFile();
    bool load_dependents = true;
    switch (load_dependent_files) {
    case eLoadDependentsDefault:
      load_dependents = executable_sp->IsExecutable();
      break;
    case eLoadDependentsYes:
      load_dependents = true;
      break;
    case eLoadDependentsNo:
      load_dependents = false;
      break;
    }

    if (executable_objfile && load_dependents) {
      executable_objfile->GetDependentModules(dependent_files);
      for (uint32_t i = 0; i < dependent_files.GetSize(); i++) {
        FileSpec dependent_file_spec(
            dependent_files.GetFileSpecPointerAtIndex(i));
        FileSpec platform_dependent_file_spec;
        if (m_platform_sp)
          m_platform_sp->GetFileWithUUID(dependent_file_spec, nullptr,
                                         platform_dependent_file_spec);
        else
          platform_dependent_file_spec = dependent_file_spec;

        ModuleSpec module_spec(platform_dependent_file_spec, m_arch.GetSpec());
        ModuleSP image_module_sp(GetSharedModule(module_spec));
        if (image_module_sp) {
          ObjectFile *objfile = image_module_sp->GetObjectFile();
          if (objfile)
            objfile->GetDependentModules(dependent_files);
        }
      }
    }
  }
}

bool Target::SetArchitecture(const ArchSpec &arch_spec, bool set_platform) {
  Log *log(lldb_private::GetLogIfAllCategoriesSet(LIBLLDB_LOG_TARGET));
  bool missing_local_arch = !m_arch.GetSpec().IsValid();
  bool replace_local_arch = true;
  bool compatible_local_arch = false;
  ArchSpec other(arch_spec);

  // Changing the architecture might mean that the currently selected platform
  // isn't compatible. Set the platform correctly if we are asked to do so,
  // otherwise assume the user will set the platform manually.
  if (set_platform) {
    if (other.IsValid()) {
      auto platform_sp = GetPlatform();
      if (!platform_sp ||
          !platform_sp->IsCompatibleArchitecture(other, false, nullptr)) {
        ArchSpec platform_arch;
        auto arch_platform_sp =
            Platform::GetPlatformForArchitecture(other, &platform_arch);
        if (arch_platform_sp) {
          SetPlatform(arch_platform_sp);
          if (platform_arch.IsValid())
            other = platform_arch;
        }
      }
    }
  }

  if (!missing_local_arch) {
    if (m_arch.GetSpec().IsCompatibleMatch(arch_spec)) {
      other.MergeFrom(m_arch.GetSpec());

      if (m_arch.GetSpec().IsCompatibleMatch(other)) {
        compatible_local_arch = true;
        bool arch_changed, vendor_changed, os_changed, os_ver_changed,
            env_changed;

        m_arch.GetSpec().PiecewiseTripleCompare(other, arch_changed, vendor_changed,
                                      os_changed, os_ver_changed, env_changed);

        if (!arch_changed && !vendor_changed && !os_changed && !env_changed)
          replace_local_arch = false;
      }
    }
  }

  if (compatible_local_arch || missing_local_arch) {
    // If we haven't got a valid arch spec, or the architectures are compatible
    // update the architecture, unless the one we already have is more
    // specified
    if (replace_local_arch)
      m_arch = other;
    LLDB_LOG(log, "set architecture to {0} ({1})",
             m_arch.GetSpec().GetArchitectureName(),
             m_arch.GetSpec().GetTriple().getTriple());
    return true;
  }

  // If we have an executable file, try to reset the executable to the desired
  // architecture
  if (log)
    log->Printf("Target::SetArchitecture changing architecture to %s (%s)",
                arch_spec.GetArchitectureName(),
                arch_spec.GetTriple().getTriple().c_str());
  m_arch = other;
  ModuleSP executable_sp = GetExecutableModule();

  ClearModules(true);
  // Need to do something about unsetting breakpoints.

  if (executable_sp) {
    if (log)
      log->Printf("Target::SetArchitecture Trying to select executable file "
                  "architecture %s (%s)",
                  arch_spec.GetArchitectureName(),
                  arch_spec.GetTriple().getTriple().c_str());
    ModuleSpec module_spec(executable_sp->GetFileSpec(), other);
    Status error = ModuleList::GetSharedModule(module_spec, executable_sp,
                                               &GetExecutableSearchPaths(),
                                               nullptr, nullptr);

    if (!error.Fail() && executable_sp) {
      SetExecutableModule(executable_sp, eLoadDependentsYes);
      return true;
    }
  }
  return false;
}

bool Target::MergeArchitecture(const ArchSpec &arch_spec) {
  if (arch_spec.IsValid()) {
    if (m_arch.GetSpec().IsCompatibleMatch(arch_spec)) {
      // The current target arch is compatible with "arch_spec", see if we can
      // improve our current architecture using bits from "arch_spec"

      // Merge bits from arch_spec into "merged_arch" and set our architecture
      ArchSpec merged_arch(m_arch.GetSpec());
      merged_arch.MergeFrom(arch_spec);
      return SetArchitecture(merged_arch);
    } else {
      // The new architecture is different, we just need to replace it
      return SetArchitecture(arch_spec);
    }
  }
  return false;
}

void Target::WillClearList(const ModuleList &module_list) {}

void Target::ModuleAdded(const ModuleList &module_list,
                         const ModuleSP &module_sp) {
  // A module is being added to this target for the first time
  if (m_valid) {
    ModuleList my_module_list;
    my_module_list.Append(module_sp);
    LoadScriptingResourceForModule(module_sp, this);
    ModulesDidLoad(my_module_list);
  }
}

void Target::ModuleRemoved(const ModuleList &module_list,
                           const ModuleSP &module_sp) {
  // A module is being removed from this target.
  if (m_valid) {
    ModuleList my_module_list;
    my_module_list.Append(module_sp);
    ModulesDidUnload(my_module_list, false);
  }
}

void Target::ModuleUpdated(const ModuleList &module_list,
                           const ModuleSP &old_module_sp,
                           const ModuleSP &new_module_sp) {
  // A module is replacing an already added module
  if (m_valid) {
    m_breakpoint_list.UpdateBreakpointsWhenModuleIsReplaced(old_module_sp,
                                                            new_module_sp);
    m_internal_breakpoint_list.UpdateBreakpointsWhenModuleIsReplaced(
        old_module_sp, new_module_sp);
  }
}

void Target::ModulesDidLoad(ModuleList &module_list) {
  if (m_valid && module_list.GetSize()) {
    m_breakpoint_list.UpdateBreakpoints(module_list, true, false);
    m_internal_breakpoint_list.UpdateBreakpoints(module_list, true, false);
    if (m_process_sp) {
      m_process_sp->ModulesDidLoad(module_list);
    }
    // if there's no SwiftASTContext, clearing it doesn't really matter
    const bool create_on_demand = false;
    Status error;
    // There is no point in notifying the per-module SwiftASTContexts,
    // but do notify the global scratch context.
    auto swift_ast_ctx =
        GetScratchSwiftASTContext(error, nullptr, create_on_demand);
    if (swift_ast_ctx)
      swift_ast_ctx->ModulesDidLoad(module_list);
    module_list.ClearModuleDependentCaches();
    BroadcastEvent(eBroadcastBitModulesLoaded,
                   new TargetEventData(this->shared_from_this(), module_list));
  }
}

void Target::SymbolsDidLoad(ModuleList &module_list) {
  if (m_valid && module_list.GetSize()) {
    if (m_process_sp) {
      LanguageRuntime *runtime =
          m_process_sp->GetLanguageRuntime(lldb::eLanguageTypeObjC);
      if (runtime) {
        ObjCLanguageRuntime *objc_runtime = (ObjCLanguageRuntime *)runtime;
        objc_runtime->SymbolsDidLoad(module_list);
      }
    }

    m_breakpoint_list.UpdateBreakpoints(module_list, true, false);
    m_internal_breakpoint_list.UpdateBreakpoints(module_list, true, false);
    BroadcastEvent(eBroadcastBitSymbolsLoaded,
                   new TargetEventData(this->shared_from_this(), module_list));
  }
}

void Target::ModulesDidUnload(ModuleList &module_list, bool delete_locations) {
  if (m_valid && module_list.GetSize()) {
    UnloadModuleSections(module_list);
    m_breakpoint_list.UpdateBreakpoints(module_list, false, delete_locations);
    m_internal_breakpoint_list.UpdateBreakpoints(module_list, false,
                                                 delete_locations);
    BroadcastEvent(eBroadcastBitModulesUnloaded,
                   new TargetEventData(this->shared_from_this(), module_list));
  }
}

bool Target::ModuleIsExcludedForUnconstrainedSearches(
    const FileSpec &module_file_spec) {
  if (GetBreakpointsConsultPlatformAvoidList()) {
    ModuleList matchingModules;
    ModuleSpec module_spec(module_file_spec);
    size_t num_modules = GetImages().FindModules(module_spec, matchingModules);

    // If there is more than one module for this file spec, only return true if
    // ALL the modules are on the
    // black list.
    if (num_modules > 0) {
      for (size_t i = 0; i < num_modules; i++) {
        if (!ModuleIsExcludedForUnconstrainedSearches(
                matchingModules.GetModuleAtIndex(i)))
          return false;
      }
      return true;
    }
  }
  return false;
}

bool Target::ModuleIsExcludedForUnconstrainedSearches(
    const lldb::ModuleSP &module_sp) {
  if (GetBreakpointsConsultPlatformAvoidList()) {
    if (m_platform_sp)
      return m_platform_sp->ModuleIsExcludedForUnconstrainedSearches(*this,
                                                                     module_sp);
  }
  return false;
}

size_t Target::ReadMemoryFromFileCache(const Address &addr, void *dst,
                                       size_t dst_len, Status &error) {
  SectionSP section_sp(addr.GetSection());
  if (section_sp) {
    // If the contents of this section are encrypted, the on-disk file is
    // unusable.  Read only from live memory.
    if (section_sp->IsEncrypted()) {
      error.SetErrorString("section is encrypted");
      return 0;
    }
    ModuleSP module_sp(section_sp->GetModule());
    if (module_sp) {
      ObjectFile *objfile = section_sp->GetModule()->GetObjectFile();
      if (objfile) {
        size_t bytes_read = objfile->ReadSectionData(
            section_sp.get(), addr.GetOffset(), dst, dst_len);
        if (bytes_read > 0)
          return bytes_read;
        else
          error.SetErrorStringWithFormat("error reading data from section %s",
                                         section_sp->GetName().GetCString());
      } else
        error.SetErrorString("address isn't from a object file");
    } else
      error.SetErrorString("address isn't in a module");
  } else
    error.SetErrorString("address doesn't contain a section that points to a "
                         "section in a object file");

  return 0;
}

size_t Target::ReadMemory(const Address &addr, bool prefer_file_cache,
                          void *dst, size_t dst_len, Status &error,
                          lldb::addr_t *load_addr_ptr) {
  error.Clear();

  // if we end up reading this from process memory, we will fill this with the
  // actual load address
  if (load_addr_ptr)
    *load_addr_ptr = LLDB_INVALID_ADDRESS;

  size_t bytes_read = 0;

  addr_t load_addr = LLDB_INVALID_ADDRESS;
  addr_t file_addr = LLDB_INVALID_ADDRESS;
  Address resolved_addr;
  if (!addr.IsSectionOffset()) {
    SectionLoadList &section_load_list = GetSectionLoadList();
    if (section_load_list.IsEmpty()) {
      // No sections are loaded, so we must assume we are not running yet and
      // anything we are given is a file address.
      file_addr = addr.GetOffset(); // "addr" doesn't have a section, so its
                                    // offset is the file address
      m_images.ResolveFileAddress(file_addr, resolved_addr);
    } else {
      // We have at least one section loaded. This can be because we have
      // manually loaded some sections with "target modules load ..." or
      // because we have have a live process that has sections loaded through
      // the dynamic loader
      load_addr = addr.GetOffset(); // "addr" doesn't have a section, so its
                                    // offset is the load address
      section_load_list.ResolveLoadAddress(load_addr, resolved_addr);
    }
  }
  if (!resolved_addr.IsValid())
    resolved_addr = addr;

  if (prefer_file_cache) {
    bytes_read = ReadMemoryFromFileCache(resolved_addr, dst, dst_len, error);
    if (bytes_read > 0)
      return bytes_read;
  }

  if (ProcessIsValid()) {
    if (load_addr == LLDB_INVALID_ADDRESS)
      load_addr = resolved_addr.GetLoadAddress(this);

    if (load_addr == LLDB_INVALID_ADDRESS) {
      ModuleSP addr_module_sp(resolved_addr.GetModule());
      if (addr_module_sp && addr_module_sp->GetFileSpec())
        error.SetErrorStringWithFormatv(
            "{0:F}[{1:x+}] can't be resolved, {0:F} is not currently loaded",
            addr_module_sp->GetFileSpec(), resolved_addr.GetFileAddress());
      else
        error.SetErrorStringWithFormat("0x%" PRIx64 " can't be resolved",
                                       resolved_addr.GetFileAddress());
    } else {
      bytes_read = m_process_sp->ReadMemory(load_addr, dst, dst_len, error);
      if (bytes_read != dst_len) {
        if (error.Success()) {
          if (bytes_read == 0)
            error.SetErrorStringWithFormat(
                "read memory from 0x%" PRIx64 " failed", load_addr);
          else
            error.SetErrorStringWithFormat(
                "only %" PRIu64 " of %" PRIu64
                " bytes were read from memory at 0x%" PRIx64,
                (uint64_t)bytes_read, (uint64_t)dst_len, load_addr);
        }
      }
      if (bytes_read) {
        if (load_addr_ptr)
          *load_addr_ptr = load_addr;
        return bytes_read;
      }
      // If the address is not section offset we have an address that doesn't
      // resolve to any address in any currently loaded shared libraries and we
      // failed to read memory so there isn't anything more we can do. If it is
      // section offset, we might be able to read cached memory from the object
      // file.
      if (!resolved_addr.IsSectionOffset())
        return 0;
    }
  }

  if (!prefer_file_cache && resolved_addr.IsSectionOffset()) {
    // If we didn't already try and read from the object file cache, then try
    // it after failing to read from the process.
    return ReadMemoryFromFileCache(resolved_addr, dst, dst_len, error);
  }
  return 0;
}

size_t Target::ReadCStringFromMemory(const Address &addr, std::string &out_str,
                                     Status &error) {
  char buf[256];
  out_str.clear();
  addr_t curr_addr = addr.GetLoadAddress(this);
  Address address(addr);
  while (1) {
    size_t length = ReadCStringFromMemory(address, buf, sizeof(buf), error);
    if (length == 0)
      break;
    out_str.append(buf, length);
    // If we got "length - 1" bytes, we didn't get the whole C string, we need
    // to read some more characters
    if (length == sizeof(buf) - 1)
      curr_addr += length;
    else
      break;
    address = Address(curr_addr);
  }
  return out_str.size();
}

size_t Target::ReadCStringFromMemory(const Address &addr, char *dst,
                                     size_t dst_max_len, Status &result_error) {
  size_t total_cstr_len = 0;
  if (dst && dst_max_len) {
    result_error.Clear();
    // NULL out everything just to be safe
    memset(dst, 0, dst_max_len);
    Status error;
    addr_t curr_addr = addr.GetLoadAddress(this);
    Address address(addr);

    // We could call m_process_sp->GetMemoryCacheLineSize() but I don't think
    // this really needs to be tied to the memory cache subsystem's cache line
    // size, so leave this as a fixed constant.
    const size_t cache_line_size = 512;

    size_t bytes_left = dst_max_len - 1;
    char *curr_dst = dst;

    while (bytes_left > 0) {
      addr_t cache_line_bytes_left =
          cache_line_size - (curr_addr % cache_line_size);
      addr_t bytes_to_read =
          std::min<addr_t>(bytes_left, cache_line_bytes_left);
      size_t bytes_read =
          ReadMemory(address, false, curr_dst, bytes_to_read, error);

      if (bytes_read == 0) {
        result_error = error;
        dst[total_cstr_len] = '\0';
        break;
      }
      const size_t len = strlen(curr_dst);

      total_cstr_len += len;

      if (len < bytes_to_read)
        break;

      curr_dst += bytes_read;
      curr_addr += bytes_read;
      bytes_left -= bytes_read;
      address = Address(curr_addr);
    }
  } else {
    if (dst == nullptr)
      result_error.SetErrorString("invalid arguments");
    else
      result_error.Clear();
  }
  return total_cstr_len;
}

size_t Target::ReadScalarIntegerFromMemory(const Address &addr,
                                           bool prefer_file_cache,
                                           uint32_t byte_size, bool is_signed,
                                           Scalar &scalar, Status &error) {
  uint64_t uval;

  if (byte_size <= sizeof(uval)) {
    size_t bytes_read =
        ReadMemory(addr, prefer_file_cache, &uval, byte_size, error);
    if (bytes_read == byte_size) {
      DataExtractor data(&uval, sizeof(uval), m_arch.GetSpec().GetByteOrder(),
                         m_arch.GetSpec().GetAddressByteSize());
      lldb::offset_t offset = 0;
      if (byte_size <= 4)
        scalar = data.GetMaxU32(&offset, byte_size);
      else
        scalar = data.GetMaxU64(&offset, byte_size);

      if (is_signed)
        scalar.SignExtend(byte_size * 8);
      return bytes_read;
    }
  } else {
    error.SetErrorStringWithFormat(
        "byte size of %u is too large for integer scalar type", byte_size);
  }
  return 0;
}

uint64_t Target::ReadUnsignedIntegerFromMemory(const Address &addr,
                                               bool prefer_file_cache,
                                               size_t integer_byte_size,
                                               uint64_t fail_value,
                                               Status &error) {
  Scalar scalar;
  if (ReadScalarIntegerFromMemory(addr, prefer_file_cache, integer_byte_size,
                                  false, scalar, error))
    return scalar.ULongLong(fail_value);
  return fail_value;
}

bool Target::ReadPointerFromMemory(const Address &addr, bool prefer_file_cache,
                                   Status &error, Address &pointer_addr) {
  Scalar scalar;
  if (ReadScalarIntegerFromMemory(addr, prefer_file_cache,
                                  m_arch.GetSpec().GetAddressByteSize(), false, scalar,
                                  error)) {
    addr_t pointer_vm_addr = scalar.ULongLong(LLDB_INVALID_ADDRESS);
    if (pointer_vm_addr != LLDB_INVALID_ADDRESS) {
      SectionLoadList &section_load_list = GetSectionLoadList();
      if (section_load_list.IsEmpty()) {
        // No sections are loaded, so we must assume we are not running yet and
        // anything we are given is a file address.
        m_images.ResolveFileAddress(pointer_vm_addr, pointer_addr);
      } else {
        // We have at least one section loaded. This can be because we have
        // manually loaded some sections with "target modules load ..." or
        // because we have have a live process that has sections loaded through
        // the dynamic loader
        section_load_list.ResolveLoadAddress(pointer_vm_addr, pointer_addr);
      }
      // We weren't able to resolve the pointer value, so just return an
      // address with no section
      if (!pointer_addr.IsValid())
        pointer_addr.SetOffset(pointer_vm_addr);
      return true;
    }
  }
  return false;
}

ModuleSP Target::GetSharedModule(const ModuleSpec &module_spec,
                                 Status *error_ptr) {
  ModuleSP module_sp;

  Status error;

  // First see if we already have this module in our module list.  If we do,
  // then we're done, we don't need to consult the shared modules list.  But
  // only do this if we are passed a UUID.

  if (module_spec.GetUUID().IsValid())
    module_sp = m_images.FindFirstModule(module_spec);

  if (!module_sp) {
    ModuleSP old_module_sp; // This will get filled in if we have a new version
                            // of the library
    bool did_create_module = false;

    // If there are image search path entries, try to use them first to acquire
    // a suitable image.
    if (m_image_search_paths.GetSize()) {
      ModuleSpec transformed_spec(module_spec);
      if (m_image_search_paths.RemapPath(
              module_spec.GetFileSpec().GetDirectory(),
              transformed_spec.GetFileSpec().GetDirectory())) {
        transformed_spec.GetFileSpec().GetFilename() =
            module_spec.GetFileSpec().GetFilename();
        error = ModuleList::GetSharedModule(transformed_spec, module_sp,
                                            &GetExecutableSearchPaths(),
                                            &old_module_sp, &did_create_module);
      }
    }

    if (!module_sp) {
      // If we have a UUID, we can check our global shared module list in case
      // we already have it. If we don't have a valid UUID, then we can't since
      // the path in "module_spec" will be a platform path, and we will need to
      // let the platform find that file. For example, we could be asking for
      // "/usr/lib/dyld" and if we do not have a UUID, we don't want to pick
      // the local copy of "/usr/lib/dyld" since our platform could be a remote
      // platform that has its own "/usr/lib/dyld" in an SDK or in a local file
      // cache.
      if (module_spec.GetUUID().IsValid()) {
        // We have a UUID, it is OK to check the global module list...
        error = ModuleList::GetSharedModule(module_spec, module_sp,
                                            &GetExecutableSearchPaths(),
                                            &old_module_sp, &did_create_module);
      }

      if (!module_sp) {
        // The platform is responsible for finding and caching an appropriate
        // module in the shared module cache.
        if (m_platform_sp) {
          error = m_platform_sp->GetSharedModule(
              module_spec, m_process_sp.get(), module_sp,
              &GetExecutableSearchPaths(), &old_module_sp, &did_create_module);
        } else {
          error.SetErrorString("no platform is currently set");
        }
      }
    }

    // We found a module that wasn't in our target list.  Let's make sure that
    // there wasn't an equivalent module in the list already, and if there was,
    // let's remove it.
    if (module_sp) {
      ObjectFile *objfile = module_sp->GetObjectFile();
      if (objfile) {
        switch (objfile->GetType()) {
        case ObjectFile::eTypeCoreFile: /// A core file that has a checkpoint of
                                        /// a program's execution state
        case ObjectFile::eTypeExecutable:    /// A normal executable
        case ObjectFile::eTypeDynamicLinker: /// The platform's dynamic linker
                                             /// executable
        case ObjectFile::eTypeObjectFile:    /// An intermediate object file
        case ObjectFile::eTypeSharedLibrary: /// A shared library that can be
                                             /// used during execution
          break;
        case ObjectFile::eTypeDebugInfo: /// An object file that contains only
                                         /// debug information
          if (error_ptr)
            error_ptr->SetErrorString("debug info files aren't valid target "
                                      "modules, please specify an executable");
          return ModuleSP();
        case ObjectFile::eTypeStubLibrary: /// A library that can be linked
                                           /// against but not used for
                                           /// execution
          if (error_ptr)
            error_ptr->SetErrorString("stub libraries aren't valid target "
                                      "modules, please specify an executable");
          return ModuleSP();
        default:
          if (error_ptr)
            error_ptr->SetErrorString(
                "unsupported file type, please specify an executable");
          return ModuleSP();
        }
        // GetSharedModule is not guaranteed to find the old shared module, for
        // instance in the common case where you pass in the UUID, it is only
        // going to find the one module matching the UUID.  In fact, it has no
        // good way to know what the "old module" relevant to this target is,
        // since there might be many copies of a module with this file spec in
        // various running debug sessions, but only one of them will belong to
        // this target. So let's remove the UUID from the module list, and look
        // in the target's module list. Only do this if there is SOMETHING else
        // in the module spec...
        if (!old_module_sp) {
          if (module_spec.GetUUID().IsValid() &&
              !module_spec.GetFileSpec().GetFilename().IsEmpty() &&
              !module_spec.GetFileSpec().GetDirectory().IsEmpty()) {
            ModuleSpec module_spec_copy(module_spec.GetFileSpec());
            module_spec_copy.GetUUID().Clear();

            ModuleList found_modules;
            size_t num_found =
                m_images.FindModules(module_spec_copy, found_modules);
            if (num_found == 1) {
              old_module_sp = found_modules.GetModuleAtIndex(0);
            }
          }
        }

        // Preload symbols outside of any lock, so hopefully we can do this for
        // each library in parallel.
        if (GetPreloadSymbols())
          module_sp->PreloadSymbols();

        if (old_module_sp &&
            m_images.GetIndexForModule(old_module_sp.get()) !=
                LLDB_INVALID_INDEX32) {
          m_images.ReplaceModule(old_module_sp, module_sp);
          Module *old_module_ptr = old_module_sp.get();
          old_module_sp.reset();
          ModuleList::RemoveSharedModuleIfOrphaned(old_module_ptr);
        } else
          m_images.Append(module_sp);
      } else
        module_sp.reset();
    }
  }
  if (error_ptr)
    *error_ptr = error;
  return module_sp;
}

TargetSP Target::CalculateTarget() { return shared_from_this(); }

ProcessSP Target::CalculateProcess() { return m_process_sp; }

ThreadSP Target::CalculateThread() { return ThreadSP(); }

StackFrameSP Target::CalculateStackFrame() { return StackFrameSP(); }

void Target::CalculateExecutionContext(ExecutionContext &exe_ctx) {
  exe_ctx.Clear();
  exe_ctx.SetTargetPtr(this);
}

PathMappingList &Target::GetImageSearchPathList() {
  return m_image_search_paths;
}

void Target::ImageSearchPathsChanged(const PathMappingList &path_list,
                                     void *baton) {
  Target *target = (Target *)baton;
  ModuleSP exe_module_sp(target->GetExecutableModule());
  if (exe_module_sp)
    target->SetExecutableModule(exe_module_sp, eLoadDependentsYes);
}

#ifdef __clang_analyzer__
// See GetScratchTypeSystemForLanguage() in Target.h
TypeSystem *Target::GetScratchTypeSystemForLanguageImpl(
    Status *error, lldb::LanguageType language, bool create_on_demand,
    const char *compiler_options)
#else
TypeSystem *Target::GetScratchTypeSystemForLanguage(
    Status *error, lldb::LanguageType language, bool create_on_demand,
    const char *compiler_options)
#endif
{
  if (!m_valid)
    return nullptr;

  if (error) {
    error->Clear();
  }

  if (language == eLanguageTypeMipsAssembler // GNU AS and LLVM use it for all
                                             // assembly code
      || language == eLanguageTypeUnknown) {
    std::set<lldb::LanguageType> languages_for_types;
    std::set<lldb::LanguageType> languages_for_expressions;

    Language::GetLanguagesSupportingTypeSystems(languages_for_types,
                                                languages_for_expressions);

    if (languages_for_expressions.count(eLanguageTypeC)) {
      language = eLanguageTypeC; // LLDB's default.  Override by setting the
                                 // target language.
    } else {
      if (languages_for_expressions.empty()) {
        return nullptr;
      } else {
        language = *languages_for_expressions.begin();
      }
    }
  }

  if (m_cant_make_scratch_type_system.count(language))
    return nullptr;

  TypeSystem *type_system = m_scratch_type_system_map.GetTypeSystemForLanguage(
      language, this, create_on_demand, compiler_options);
  if (language == eLanguageTypeSwift) {
    if (SwiftASTContext *swift_ast_ctx =
            llvm::dyn_cast_or_null<SwiftASTContext>(type_system)) {
      if (swift_ast_ctx->CheckProcessChanged() ||
          swift_ast_ctx->HasFatalErrors()) {
        // If it is safe to replace the scratch context, do so. If
        // try_lock() fails, then higher stack frame (or another
        // thread) is holding a read lock to the scratch context and
        // replacing it could cause a use-after-free later on.
        if (GetSwiftScratchContextLock().try_lock()) {
          if (m_use_scratch_typesystem_per_module)
            DisplayFallbackSwiftContextErrors(swift_ast_ctx);
          else if (StreamSP errs = GetDebugger().GetAsyncErrorStream()) {
            if (swift_ast_ctx->HasFatalErrors()) {
              errs->Printf(
                  "warning: Swift error in scratch context: %s.\n",
                  swift_ast_ctx->GetFatalErrors().AsCString("unknown error"));
              auto *module_name = GetExecutableModule()
                                      ->GetPlatformFileSpec()
                                      .GetFilename()
                                      .AsCString();
              errs->Printf("Shared Swift state for %s has developed fatal "
                           "errors and is being discarded.\n",
                           module_name);
              errs->PutCString("REPL definitions and persistent names/types "
                               "will be lost.\n\n");
              errs->Flush();
            }
          }

          m_scratch_type_system_map.RemoveTypeSystemsForLanguage(language);
          type_system = m_scratch_type_system_map.GetTypeSystemForLanguage(
              language, this, create_on_demand, compiler_options);

          if (SwiftASTContext *new_swift_ast_ctx =
                  llvm::dyn_cast_or_null<SwiftASTContext>(type_system)) {
            if (new_swift_ast_ctx->HasFatalErrors()) {
              if (StreamSP error_stream_sp =
                      GetDebugger().GetAsyncErrorStream()) {
                error_stream_sp->PutCString(
                    "Can't construct shared Swift state "
                    "for this process after repeated "
                    "attempts.\n");
                error_stream_sp->PutCString("Giving up.  Fatal errors:\n");
                DiagnosticManager diag_mgr;
                new_swift_ast_ctx->PrintDiagnostics(diag_mgr);
                error_stream_sp->PutCString(diag_mgr.GetString().c_str());
                error_stream_sp->Flush();
              }

              m_cant_make_scratch_type_system[language] = true;
              m_scratch_type_system_map.RemoveTypeSystemsForLanguage(language);
              type_system = nullptr;
            }
          }
          GetSwiftScratchContextLock().unlock();
        }
      }
    } else if (create_on_demand) {
      if (StreamSP error_stream_sp = GetDebugger().GetAsyncErrorStream()) {
        error_stream_sp->Printf(
            "Shared Swift state for %s could not be initialized.\n",
            GetExecutableModule()
                ->GetPlatformFileSpec()
                .GetFilename()
                .AsCString());
        error_stream_sp->PutCString(
            "The REPL and expressions are unavailable.\n");
        error_stream_sp->Flush();
      }
    }
  }
  return type_system;
}

const TypeSystemMap &Target::GetTypeSystemMap() {
  return m_scratch_type_system_map;
}

#ifdef __clang_analyzer__
// See GetScratchTypeSystemForLanguage() in Target.h
PersistentExpressionState *
Target::GetPersistentExpressionStateForLanguageImpl(lldb::LanguageType language)
#else
PersistentExpressionState *
Target::GetPersistentExpressionStateForLanguage(lldb::LanguageType language)
#endif
{
  TypeSystem *type_system =
      GetScratchTypeSystemForLanguage(nullptr, language, true);

  if (type_system) {
    return type_system->GetPersistentExpressionState();
  } else {
    return nullptr;
  }
}

SwiftPersistentExpressionState *
Target::GetSwiftPersistentExpressionState(ExecutionContextScope &exe_scope) {
  Status error;
  auto swift_ast_context = GetScratchSwiftASTContext(error, exe_scope, true);
  if (!swift_ast_context)
    return nullptr;
  return (SwiftPersistentExpressionState *)
      swift_ast_context->GetPersistentExpressionState();
}

UserExpression *Target::GetUserExpressionForLanguage(
    ExecutionContext &exe_ctx,
    llvm::StringRef expr, llvm::StringRef prefix, lldb::LanguageType language,
    Expression::ResultType desired_type,
    const EvaluateExpressionOptions &options, Status &error) {
  Status type_system_error;

  ExecutionContextScope *exe_scope = exe_ctx.GetBestExecutionContextScope();
  TypeSystem *type_system = nullptr;
  std::unique_ptr<SwiftASTContextReader> reader;
  if (language == eLanguageTypeSwift && exe_scope) {
    reader = llvm::make_unique<SwiftASTContextReader>(
        GetScratchSwiftASTContext(type_system_error, *exe_scope, true));
    type_system = reader->get();
  } else {
    type_system = GetScratchTypeSystemForLanguage(&type_system_error, language);
  }
  UserExpression *user_expr = nullptr;

  if (!type_system) {
    error.SetErrorStringWithFormat(
        "Could not find type system for language %s: %s",
        Language::GetNameForLanguageType(language),
        type_system_error.AsCString());
    return nullptr;
  }

  user_expr = type_system->GetUserExpression(expr, prefix, language,
                                             desired_type, options);
  if (!user_expr)
    error.SetErrorStringWithFormat(
        "Could not create an expression for language %s",
        Language::GetNameForLanguageType(language));

  return user_expr;
}

FunctionCaller *Target::GetFunctionCallerForLanguage(
    lldb::LanguageType language, const CompilerType &return_type,
    const Address &function_address, const ValueList &arg_value_list,
    const char *name, Status &error) {
  Status type_system_error;
  TypeSystem *type_system =
      GetScratchTypeSystemForLanguage(&type_system_error, language);
  FunctionCaller *persistent_fn = nullptr;

  if (!type_system) {
    error.SetErrorStringWithFormat(
        "Could not find type system for language %s: %s",
        Language::GetNameForLanguageType(language),
        type_system_error.AsCString());
    return persistent_fn;
  }

  persistent_fn = type_system->GetFunctionCaller(return_type, function_address,
                                                 arg_value_list, name);
  if (!persistent_fn)
    error.SetErrorStringWithFormat(
        "Could not create an expression for language %s",
        Language::GetNameForLanguageType(language));

  return persistent_fn;
}

UtilityFunction *
Target::GetUtilityFunctionForLanguage(const char *text,
                                      lldb::LanguageType language,
                                      const char *name, Status &error) {
  Status type_system_error;
  TypeSystem *type_system =
      GetScratchTypeSystemForLanguage(&type_system_error, language);
  UtilityFunction *utility_fn = nullptr;

  if (!type_system) {
    error.SetErrorStringWithFormat(
        "Could not find type system for language %s: %s",
        Language::GetNameForLanguageType(language),
        type_system_error.AsCString());
    return utility_fn;
  }

  utility_fn = type_system->GetUtilityFunction(text, name);
  if (!utility_fn)
    error.SetErrorStringWithFormat(
        "Could not create an expression for language %s",
        Language::GetNameForLanguageType(language));

  return utility_fn;
}

#ifdef __clang_analyzer__
// See GetScratchTypeSystemForLanguage() in Target.h
ClangASTContext *Target::GetScratchClangASTContextImpl(bool create_on_demand)
#else
ClangASTContext *Target::GetScratchClangASTContext(bool create_on_demand)
#endif
{
  if (m_valid) {
    if (TypeSystem *type_system = GetScratchTypeSystemForLanguage(
            nullptr, eLanguageTypeC, create_on_demand))
      return llvm::dyn_cast<ClangASTContext>(type_system);
  }
  return nullptr;
}

ClangASTImporterSP Target::GetClangASTImporter() {
  if (m_valid) {
    if (!m_ast_importer_sp) {
      m_ast_importer_sp.reset(new ClangASTImporter());
    }
    return m_ast_importer_sp;
  }
  return ClangASTImporterSP();
}

SwiftASTContextReader Target::GetScratchSwiftASTContext(
    Status &error, ExecutionContextScope &exe_scope, bool create_on_demand) {
  Module *lldb_module = nullptr;
  if (m_use_scratch_typesystem_per_module)
    if (lldb::StackFrameSP stack_frame = exe_scope.CalculateStackFrame()) {
      auto sc = stack_frame->GetSymbolContext(lldb::eSymbolContextEverything);
      lldb_module = sc.module_sp.get();
    }

  return GetScratchSwiftASTContext(error, lldb_module, create_on_demand);
}

SwiftASTContextReader Target::GetScratchSwiftASTContext(Status &error,
                                                        Module *lldb_module,
                                                        bool create_on_demand) {
  Log *log(lldb_private::GetLogIfAllCategoriesSet(LIBLLDB_LOG_TARGET));
  auto get_or_create_fallback_context = [&]() -> SwiftASTContext * {
    if (!lldb_module || !m_use_scratch_typesystem_per_module)
      return nullptr;

    ModuleLanguage idx = {lldb_module, lldb::eLanguageTypeSwift};
    auto cached = m_scratch_typesystem_for_module.find(idx);
    if (cached != m_scratch_typesystem_for_module.end()) {
      auto *cached_ast_ctx = cast<SwiftASTContext>(cached->second.get());
      if (cached_ast_ctx->HasFatalErrors() &&
          !m_cant_make_scratch_type_system.count(lldb::eLanguageTypeSwift)) {
        DisplayFallbackSwiftContextErrors(cached_ast_ctx);
        // Try again.
        m_scratch_typesystem_for_module.erase(cached);
        return nullptr;
      }
      if (log)
        log->Printf("returned cached module-wide scratch context\n");
      return cached_ast_ctx;
    }

    if (!create_on_demand || !GetSwiftScratchContextLock().try_lock())
      return nullptr;

    if (auto *global_scratch_ctx = llvm::cast_or_null<SwiftASTContext>(
            GetScratchTypeSystemForLanguage(&error, eLanguageTypeSwift, false)))
      DisplayFallbackSwiftContextErrors(global_scratch_ctx);
    
    auto typesystem_sp = SwiftASTContext::CreateInstance(
        lldb::eLanguageTypeSwift, *lldb_module, this);
    auto *swift_ast_ctx = cast<SwiftASTContext>(typesystem_sp.get());
    m_scratch_typesystem_for_module.insert({idx, typesystem_sp});
    GetSwiftScratchContextLock().unlock();
    if (log)
      log->Printf("created module-wide scratch context\n");
    return swift_ast_ctx;
  };

  auto *swift_ast_ctx = get_or_create_fallback_context();
  if (!swift_ast_ctx) {
    if (log)
      log->Printf("returned project-wide scratch context\n");
    swift_ast_ctx =
        llvm::cast_or_null<SwiftASTContext>(GetScratchTypeSystemForLanguage(
            &error, eLanguageTypeSwift, create_on_demand));
  }
  return SwiftASTContextReader(GetSwiftScratchContextLock(), swift_ast_ctx);
}

static SharedMutex *
GetSwiftScratchContextMutex(const ExecutionContext *exe_ctx) {
  if (!exe_ctx)
    return nullptr;
  ExecutionContextScope *exe_scope = exe_ctx->GetBestExecutionContextScope();
  if (auto target = exe_scope->CalculateTarget())
    return &target->GetSwiftScratchContextLock();
  return nullptr;
}

SwiftASTContextLock::SwiftASTContextLock(const ExecutionContext *exe_ctx)
    : ScopedSharedMutexReader(GetSwiftScratchContextMutex(exe_ctx)) {}

static SharedMutex *
GetSwiftScratchContextMutex(const ExecutionContextRef *exe_ctx_ref) {
  if (!exe_ctx_ref)
    return nullptr;
  ExecutionContext exe_ctx(exe_ctx_ref);
  return GetSwiftScratchContextMutex(&exe_ctx);
}

SwiftASTContextLock::SwiftASTContextLock(const ExecutionContextRef *exe_ctx_ref)
    : ScopedSharedMutexReader(GetSwiftScratchContextMutex(exe_ctx_ref)) {}

void Target::DisplayFallbackSwiftContextErrors(SwiftASTContext *swift_ast_ctx) {
  assert(m_use_scratch_typesystem_per_module);
  StreamSP errs = GetDebugger().GetAsyncErrorStream();
  if (!errs || m_did_display_scratch_fallback_warning ||
      !swift_ast_ctx->HasFatalErrors())
    return;

  m_did_display_scratch_fallback_warning = true;
  errs->Printf(
      "warning: Swift error in fallback scratch context: %s\n\nnote: This "
      "error message is displayed only once. If the error displayed above is "
      "due to conflicting search paths to Clang modules in different images of "
      "the debugged executable, this can slow down debugging of Swift code "
      "significantly, since a fresh Swift context has to be created every time "
      "a conflict is encountered.\n\n",
      swift_ast_ctx->GetFatalErrors().AsCString("unknown error"));
  errs->Flush();
}

void Target::SettingsInitialize() { Process::SettingsInitialize(); }

void Target::SettingsTerminate() { Process::SettingsTerminate(); }

FileSpecList Target::GetDefaultExecutableSearchPaths() {
  TargetPropertiesSP properties_sp(Target::GetGlobalProperties());
  if (properties_sp)
    return properties_sp->GetExecutableSearchPaths();
  return FileSpecList();
}

FileSpecList Target::GetDefaultDebugFileSearchPaths() {
  TargetPropertiesSP properties_sp(Target::GetGlobalProperties());
  if (properties_sp)
    return properties_sp->GetDebugFileSearchPaths();
  return FileSpecList();
}

FileSpecList Target::GetDefaultClangModuleSearchPaths() {
  TargetPropertiesSP properties_sp(Target::GetGlobalProperties());
  if (properties_sp)
    return properties_sp->GetClangModuleSearchPaths();
  return FileSpecList();
}

ArchSpec Target::GetDefaultArchitecture() {
  TargetPropertiesSP properties_sp(Target::GetGlobalProperties());
  if (properties_sp)
    return properties_sp->GetDefaultArchitecture();
  return ArchSpec();
}

void Target::SetDefaultArchitecture(const ArchSpec &arch) {
  TargetPropertiesSP properties_sp(Target::GetGlobalProperties());
  if (properties_sp) {
    LogIfAnyCategoriesSet(
        LIBLLDB_LOG_TARGET, "Target::SetDefaultArchitecture setting target's "
                            "default architecture to  %s (%s)",
        arch.GetArchitectureName(), arch.GetTriple().getTriple().c_str());
    return properties_sp->SetDefaultArchitecture(arch);
  }
}

Target *Target::GetTargetFromContexts(const ExecutionContext *exe_ctx_ptr,
                                      const SymbolContext *sc_ptr) {
  // The target can either exist in the "process" of ExecutionContext, or in
  // the "target_sp" member of SymbolContext. This accessor helper function
  // will get the target from one of these locations.

  Target *target = nullptr;
  if (sc_ptr != nullptr)
    target = sc_ptr->target_sp.get();
  if (target == nullptr && exe_ctx_ptr)
    target = exe_ctx_ptr->GetTargetPtr();
  return target;
}

ExpressionResults Target::EvaluateExpression(
    llvm::StringRef expr, ExecutionContextScope *exe_scope,
    lldb::ValueObjectSP &result_valobj_sp,
    const EvaluateExpressionOptions &options, std::string *fixed_expression) {
  result_valobj_sp.reset();

  ExpressionResults execution_results = eExpressionSetupError;

  if (expr.empty())
    return execution_results;

  // We shouldn't run stop hooks in expressions. Be sure to reset this if you
  // return anywhere within this function.
  bool old_suppress_value = m_suppress_stop_hooks;
  m_suppress_stop_hooks = true;

  ExecutionContext exe_ctx;

  if (exe_scope) {
    exe_scope->CalculateExecutionContext(exe_ctx);
  } else if (m_process_sp) {
    m_process_sp->CalculateExecutionContext(exe_ctx);
  } else {
    CalculateExecutionContext(exe_ctx);
  }

  // Make sure we aren't just trying to see the value of a persistent variable
  // (something like "$0")
  lldb::ExpressionVariableSP persistent_var_sp;
  // Only check for persistent variables the expression starts with a '$'
  if (expr[0] == '$')
    persistent_var_sp = GetScratchTypeSystemForLanguage(nullptr, eLanguageTypeC)
                            ->GetPersistentExpressionState()
                            ->GetVariable(expr);

  if (persistent_var_sp) {
    result_valobj_sp = persistent_var_sp->GetValueObject();
    execution_results = eExpressionCompleted;
  } else {
    llvm::StringRef prefix = GetExpressionPrefixContents();
    Status error;
    execution_results = UserExpression::Evaluate(exe_ctx, options, expr, prefix,
                                                 result_valobj_sp, error,
                                                 0, // Line Number
                                                 fixed_expression);
  }

  m_suppress_stop_hooks = old_suppress_value;

  return execution_results;
}

lldb::ExpressionVariableSP
Target::GetPersistentVariable(const ConstString &name) {
  lldb::ExpressionVariableSP variable_sp;
  m_scratch_type_system_map.ForEach(
      [name, &variable_sp](TypeSystem *type_system) -> bool {
        if (PersistentExpressionState *persistent_state =
                type_system->GetPersistentExpressionState()) {
          variable_sp = persistent_state->GetVariable(name);

          if (variable_sp)
            return false; // Stop iterating the ForEach
        }
        return true; // Keep iterating the ForEach
      });
  return variable_sp;
}

lldb::addr_t Target::GetPersistentSymbol(const ConstString &name) {
  lldb::addr_t address = LLDB_INVALID_ADDRESS;

  m_scratch_type_system_map.ForEach(
      [name, &address](TypeSystem *type_system) -> bool {
        if (PersistentExpressionState *persistent_state =
                type_system->GetPersistentExpressionState()) {
          address = persistent_state->LookupSymbol(name);
          if (address != LLDB_INVALID_ADDRESS)
            return false; // Stop iterating the ForEach
        }
        return true; // Keep iterating the ForEach
      });
  return address;
}

lldb::addr_t Target::GetCallableLoadAddress(lldb::addr_t load_addr,
                                            AddressClass addr_class) const {
  auto arch_plugin = GetArchitecturePlugin();
  return arch_plugin ?
      arch_plugin->GetCallableLoadAddress(load_addr, addr_class) : load_addr;
}

lldb::addr_t Target::GetOpcodeLoadAddress(lldb::addr_t load_addr,
                                          AddressClass addr_class) const {
  auto arch_plugin = GetArchitecturePlugin();
  return arch_plugin ?
      arch_plugin->GetOpcodeLoadAddress(load_addr, addr_class) : load_addr;
}

lldb::addr_t Target::GetBreakableLoadAddress(lldb::addr_t addr) {
  auto arch_plugin = GetArchitecturePlugin();
  return arch_plugin ?
      arch_plugin->GetBreakableLoadAddress(addr, *this) : addr;
}

SourceManager &Target::GetSourceManager() {
  if (!m_source_manager_ap)
    m_source_manager_ap.reset(new SourceManager(shared_from_this()));
  return *m_source_manager_ap;
}

ClangModulesDeclVendor *Target::GetClangModulesDeclVendor() {
  static std::mutex s_clang_modules_decl_vendor_mutex; // If this is contended
                                                       // we can make it
                                                       // per-target

  {
    std::lock_guard<std::mutex> guard(s_clang_modules_decl_vendor_mutex);

    if (!m_clang_modules_decl_vendor_ap) {
      m_clang_modules_decl_vendor_ap.reset(
          ClangModulesDeclVendor::Create(*this));
    }
  }

  return m_clang_modules_decl_vendor_ap.get();
}

Target::StopHookSP Target::CreateStopHook() {
  lldb::user_id_t new_uid = ++m_stop_hook_next_id;
  Target::StopHookSP stop_hook_sp(new StopHook(shared_from_this(), new_uid));
  m_stop_hooks[new_uid] = stop_hook_sp;
  return stop_hook_sp;
}

bool Target::RemoveStopHookByID(lldb::user_id_t user_id) {
  size_t num_removed = m_stop_hooks.erase(user_id);
  return (num_removed != 0);
}

void Target::RemoveAllStopHooks() { m_stop_hooks.clear(); }

Target::StopHookSP Target::GetStopHookByID(lldb::user_id_t user_id) {
  StopHookSP found_hook;

  StopHookCollection::iterator specified_hook_iter;
  specified_hook_iter = m_stop_hooks.find(user_id);
  if (specified_hook_iter != m_stop_hooks.end())
    found_hook = (*specified_hook_iter).second;
  return found_hook;
}

bool Target::SetStopHookActiveStateByID(lldb::user_id_t user_id,
                                        bool active_state) {
  StopHookCollection::iterator specified_hook_iter;
  specified_hook_iter = m_stop_hooks.find(user_id);
  if (specified_hook_iter == m_stop_hooks.end())
    return false;

  (*specified_hook_iter).second->SetIsActive(active_state);
  return true;
}

void Target::SetAllStopHooksActiveState(bool active_state) {
  StopHookCollection::iterator pos, end = m_stop_hooks.end();
  for (pos = m_stop_hooks.begin(); pos != end; pos++) {
    (*pos).second->SetIsActive(active_state);
  }
}

void Target::RunStopHooks() {
  if (m_suppress_stop_hooks)
    return;

  if (!m_process_sp)
    return;
    
  // Somebody might have restarted the process:
  if (m_process_sp->GetState() != eStateStopped)
    return;

  // <rdar://problem/12027563> make sure we check that we are not stopped
  // because of us running a user expression since in that case we do not want
  // to run the stop-hooks
  if (m_process_sp->GetModIDRef().IsLastResumeForUserExpression())
    return;

  if (m_stop_hooks.empty())
    return;

  StopHookCollection::iterator pos, end = m_stop_hooks.end();

  // If there aren't any active stop hooks, don't bother either:
  bool any_active_hooks = false;
  for (pos = m_stop_hooks.begin(); pos != end; pos++) {
    if ((*pos).second->IsActive()) {
      any_active_hooks = true;
      break;
    }
  }
  if (!any_active_hooks)
    return;

  CommandReturnObject result;

  std::vector<ExecutionContext> exc_ctx_with_reasons;
  std::vector<SymbolContext> sym_ctx_with_reasons;

  ThreadList &cur_threadlist = m_process_sp->GetThreadList();
  size_t num_threads = cur_threadlist.GetSize();
  for (size_t i = 0; i < num_threads; i++) {
    lldb::ThreadSP cur_thread_sp = cur_threadlist.GetThreadAtIndex(i);
    if (cur_thread_sp->ThreadStoppedForAReason()) {
      lldb::StackFrameSP cur_frame_sp = cur_thread_sp->GetStackFrameAtIndex(0);
      exc_ctx_with_reasons.push_back(ExecutionContext(
          m_process_sp.get(), cur_thread_sp.get(), cur_frame_sp.get()));
      sym_ctx_with_reasons.push_back(
          cur_frame_sp->GetSymbolContext(eSymbolContextEverything));
    }
  }

  // If no threads stopped for a reason, don't run the stop-hooks.
  size_t num_exe_ctx = exc_ctx_with_reasons.size();
  if (num_exe_ctx == 0)
    return;

  result.SetImmediateOutputStream(m_debugger.GetAsyncOutputStream());
  result.SetImmediateErrorStream(m_debugger.GetAsyncErrorStream());

  bool keep_going = true;
  bool hooks_ran = false;
  bool print_hook_header = (m_stop_hooks.size() != 1);
  bool print_thread_header = (num_exe_ctx != 1);

  for (pos = m_stop_hooks.begin(); keep_going && pos != end; pos++) {
    // result.Clear();
    StopHookSP cur_hook_sp = (*pos).second;
    if (!cur_hook_sp->IsActive())
      continue;

    bool any_thread_matched = false;
    for (size_t i = 0; keep_going && i < num_exe_ctx; i++) {
      if ((cur_hook_sp->GetSpecifier() == nullptr ||
           cur_hook_sp->GetSpecifier()->SymbolContextMatches(
               sym_ctx_with_reasons[i])) &&
          (cur_hook_sp->GetThreadSpecifier() == nullptr ||
           cur_hook_sp->GetThreadSpecifier()->ThreadPassesBasicTests(
               exc_ctx_with_reasons[i].GetThreadRef()))) {
        if (!hooks_ran) {
          hooks_ran = true;
        }
        if (print_hook_header && !any_thread_matched) {
          const char *cmd =
              (cur_hook_sp->GetCommands().GetSize() == 1
                   ? cur_hook_sp->GetCommands().GetStringAtIndex(0)
                   : nullptr);
          if (cmd)
            result.AppendMessageWithFormat("\n- Hook %" PRIu64 " (%s)\n",
                                           cur_hook_sp->GetID(), cmd);
          else
            result.AppendMessageWithFormat("\n- Hook %" PRIu64 "\n",
                                           cur_hook_sp->GetID());
          any_thread_matched = true;
        }

        if (print_thread_header)
          result.AppendMessageWithFormat(
              "-- Thread %d\n",
              exc_ctx_with_reasons[i].GetThreadPtr()->GetIndexID());

        CommandInterpreterRunOptions options;
        options.SetStopOnContinue(true);
        options.SetStopOnError(true);
        options.SetEchoCommands(false);
        options.SetPrintResults(true);
        options.SetAddToHistory(false);

        GetDebugger().GetCommandInterpreter().HandleCommands(
            cur_hook_sp->GetCommands(), &exc_ctx_with_reasons[i], options,
            result);

        // If the command started the target going again, we should bag out of
        // running the stop hooks.
        if ((result.GetStatus() == eReturnStatusSuccessContinuingNoResult) ||
            (result.GetStatus() == eReturnStatusSuccessContinuingResult)) {
          // But only complain if there were more stop hooks to do:
          StopHookCollection::iterator tmp = pos;
          if (++tmp != end)
            result.AppendMessageWithFormat("\nAborting stop hooks, hook %" PRIu64
                                           " set the program running.\n",
                                           cur_hook_sp->GetID());
          keep_going = false;
        }
      }
    }
  }

  result.GetImmediateOutputStream()->Flush();
  result.GetImmediateErrorStream()->Flush();
}

const TargetPropertiesSP &Target::GetGlobalProperties() {
  // NOTE: intentional leak so we don't crash if global destructor chain gets
  // called as other threads still use the result of this function
  static TargetPropertiesSP *g_settings_sp_ptr =
      new TargetPropertiesSP(new TargetProperties(nullptr));
  return *g_settings_sp_ptr;
}

Status Target::Install(ProcessLaunchInfo *launch_info) {
  Status error;
  PlatformSP platform_sp(GetPlatform());
  if (platform_sp) {
    if (platform_sp->IsRemote()) {
      if (platform_sp->IsConnected()) {
        // Install all files that have an install path, and always install the
        // main executable when connected to a remote platform
        const ModuleList &modules = GetImages();
        const size_t num_images = modules.GetSize();
        for (size_t idx = 0; idx < num_images; ++idx) {
          ModuleSP module_sp(modules.GetModuleAtIndex(idx));
          if (module_sp) {
            const bool is_main_executable = module_sp == GetExecutableModule();
            FileSpec local_file(module_sp->GetFileSpec());
            if (local_file) {
              FileSpec remote_file(module_sp->GetRemoteInstallFileSpec());
              if (!remote_file) {
                if (is_main_executable) // TODO: add setting for always
                                        // installing main executable???
                {
                  // Always install the main executable
                  remote_file = platform_sp->GetRemoteWorkingDirectory();
                  remote_file.AppendPathComponent(
                      module_sp->GetFileSpec().GetFilename().GetCString());
                }
              }
              if (remote_file) {
                error = platform_sp->Install(local_file, remote_file);
                if (error.Success()) {
                  module_sp->SetPlatformFileSpec(remote_file);
                  if (is_main_executable) {
                    platform_sp->SetFilePermissions(remote_file, 0700);
                    if (launch_info)
                      launch_info->SetExecutableFile(remote_file, false);
                  }
                } else
                  break;
              }
            }
          }
        }
      }
    }
  }
  return error;
}

bool Target::ResolveLoadAddress(addr_t load_addr, Address &so_addr,
                                uint32_t stop_id) {
  return m_section_load_history.ResolveLoadAddress(stop_id, load_addr, so_addr);
}

bool Target::ResolveFileAddress(lldb::addr_t file_addr,
                                Address &resolved_addr) {
  return m_images.ResolveFileAddress(file_addr, resolved_addr);
}

bool Target::SetSectionLoadAddress(const SectionSP &section_sp,
                                   addr_t new_section_load_addr,
                                   bool warn_multiple) {
  const addr_t old_section_load_addr =
      m_section_load_history.GetSectionLoadAddress(
          SectionLoadHistory::eStopIDNow, section_sp);
  if (old_section_load_addr != new_section_load_addr) {
    uint32_t stop_id = 0;
    ProcessSP process_sp(GetProcessSP());
    if (process_sp)
      stop_id = process_sp->GetStopID();
    else
      stop_id = m_section_load_history.GetLastStopID();
    if (m_section_load_history.SetSectionLoadAddress(
            stop_id, section_sp, new_section_load_addr, warn_multiple))
      return true; // Return true if the section load address was changed...
  }
  return false; // Return false to indicate nothing changed
}

size_t Target::UnloadModuleSections(const ModuleList &module_list) {
  size_t section_unload_count = 0;
  size_t num_modules = module_list.GetSize();
  for (size_t i = 0; i < num_modules; ++i) {
    section_unload_count +=
        UnloadModuleSections(module_list.GetModuleAtIndex(i));
  }
  return section_unload_count;
}

size_t Target::UnloadModuleSections(const lldb::ModuleSP &module_sp) {
  uint32_t stop_id = 0;
  ProcessSP process_sp(GetProcessSP());
  if (process_sp)
    stop_id = process_sp->GetStopID();
  else
    stop_id = m_section_load_history.GetLastStopID();
  SectionList *sections = module_sp->GetSectionList();
  size_t section_unload_count = 0;
  if (sections) {
    const uint32_t num_sections = sections->GetNumSections(0);
    for (uint32_t i = 0; i < num_sections; ++i) {
      section_unload_count += m_section_load_history.SetSectionUnloaded(
          stop_id, sections->GetSectionAtIndex(i));
    }
  }
  return section_unload_count;
}

bool Target::SetSectionUnloaded(const lldb::SectionSP &section_sp) {
  uint32_t stop_id = 0;
  ProcessSP process_sp(GetProcessSP());
  if (process_sp)
    stop_id = process_sp->GetStopID();
  else
    stop_id = m_section_load_history.GetLastStopID();
  return m_section_load_history.SetSectionUnloaded(stop_id, section_sp);
}

bool Target::SetSectionUnloaded(const lldb::SectionSP &section_sp,
                                addr_t load_addr) {
  uint32_t stop_id = 0;
  ProcessSP process_sp(GetProcessSP());
  if (process_sp)
    stop_id = process_sp->GetStopID();
  else
    stop_id = m_section_load_history.GetLastStopID();
  return m_section_load_history.SetSectionUnloaded(stop_id, section_sp,
                                                   load_addr);
}

void Target::ClearAllLoadedSections() { m_section_load_history.Clear(); }

lldb::addr_t Target::FindLoadAddrForNameInSymbolsAndPersistentVariables(
    ConstString name_const_str, SymbolType symbol_type) {
  lldb::addr_t symbol_addr = LLDB_INVALID_ADDRESS;
  SymbolContextList sc_list;

  if (GetImages().FindSymbolsWithNameAndType(name_const_str, symbol_type,
                                             sc_list)) {
    SymbolContext desired_symbol;

    if (sc_list.GetSize() == 1 &&
        sc_list.GetContextAtIndex(0, desired_symbol)) {
      if (desired_symbol.symbol) {
        symbol_addr = desired_symbol.symbol->GetAddress().GetLoadAddress(this);
      }
    } else if (sc_list.GetSize() > 1) {
      for (size_t i = 0; i < sc_list.GetSize(); i++) {
        if (sc_list.GetContextAtIndex(i, desired_symbol)) {
          if (desired_symbol.symbol) {
            symbol_addr =
                desired_symbol.symbol->GetAddress().GetLoadAddress(this);
            if (symbol_addr != LLDB_INVALID_ADDRESS)
              break;
          }
        }
      }
    }
  }

  if (symbol_addr == LLDB_INVALID_ADDRESS) {
    // If we didn't find it in the symbols, check the ClangPersistentVariables,
    // 'cause we may have
    // made it by hand.
    ConstString mangled_const_str;
    if (name_const_str.GetMangledCounterpart(mangled_const_str))
      symbol_addr = GetPersistentSymbol(mangled_const_str);
  }

  if (symbol_addr == LLDB_INVALID_ADDRESS) {
    // Let's try looking for the name passed-in itself, as it might be a mangled
    // name
    symbol_addr = GetPersistentSymbol(name_const_str);
  }

  return symbol_addr;
}

Status Target::Launch(ProcessLaunchInfo &launch_info, Stream *stream) {
  Status error;
  Log *log(lldb_private::GetLogIfAllCategoriesSet(LIBLLDB_LOG_TARGET));

  if (log)
    log->Printf("Target::%s() called for %s", __FUNCTION__,
                launch_info.GetExecutableFile().GetPath().c_str());

  StateType state = eStateInvalid;

  // Scope to temporarily get the process state in case someone has manually
  // remotely connected already to a process and we can skip the platform
  // launching.
  {
    ProcessSP process_sp(GetProcessSP());

    if (process_sp) {
      state = process_sp->GetState();
      if (log)
        log->Printf(
            "Target::%s the process exists, and its current state is %s",
            __FUNCTION__, StateAsCString(state));
    } else {
      if (log)
        log->Printf("Target::%s the process instance doesn't currently exist.",
                    __FUNCTION__);
    }
  }

  launch_info.GetFlags().Set(eLaunchFlagDebug);

  // Get the value of synchronous execution here.  If you wait till after you
  // have started to run, then you could have hit a breakpoint, whose command
  // might switch the value, and then you'll pick up that incorrect value.
  Debugger &debugger = GetDebugger();
  const bool synchronous_execution =
      debugger.GetCommandInterpreter().GetSynchronous();

  PlatformSP platform_sp(GetPlatform());

  // Finalize the file actions, and if none were given, default to opening up a
  // pseudo terminal
  const bool default_to_use_pty = platform_sp ? platform_sp->IsHost() : false;
  if (log)
    log->Printf("Target::%s have platform=%s, platform_sp->IsHost()=%s, "
                "default_to_use_pty=%s",
                __FUNCTION__, platform_sp ? "true" : "false",
                platform_sp ? (platform_sp->IsHost() ? "true" : "false")
                            : "n/a",
                default_to_use_pty ? "true" : "false");

  launch_info.FinalizeFileActions(this, default_to_use_pty);

  if (state == eStateConnected) {
    if (launch_info.GetFlags().Test(eLaunchFlagLaunchInTTY)) {
      error.SetErrorString(
          "can't launch in tty when launching through a remote connection");
      return error;
    }
  }

  if (!launch_info.GetArchitecture().IsValid())
    launch_info.GetArchitecture() = GetArchitecture();

  // If we're not already connected to the process, and if we have a platform
  // that can launch a process for debugging, go ahead and do that here.
  if (state != eStateConnected && platform_sp &&
      platform_sp->CanDebugProcess()) {
    if (log)
      log->Printf("Target::%s asking the platform to debug the process",
                  __FUNCTION__);

    // Get a weak pointer to the previous process if we have one
    ProcessWP process_wp;
    if (m_process_sp)
      process_wp = m_process_sp;
    m_process_sp =
        GetPlatform()->DebugProcess(launch_info, debugger, this, error);

    // Cleanup the old process since someone might still have a strong
    // reference to this process and we would like to allow it to cleanup as
    // much as it can without the object being destroyed. We try to lock the
    // shared pointer and if that works, then someone else still has a strong
    // reference to the process.

    ProcessSP old_process_sp(process_wp.lock());
    if (old_process_sp)
      old_process_sp->Finalize();
  } else {
    if (log)
      log->Printf("Target::%s the platform doesn't know how to debug a "
                  "process, getting a process plugin to do this for us.",
                  __FUNCTION__);

    if (state == eStateConnected) {
      assert(m_process_sp);
    } else {
      // Use a Process plugin to construct the process.
      const char *plugin_name = launch_info.GetProcessPluginName();
      CreateProcess(launch_info.GetListenerForProcess(debugger), plugin_name,
                    nullptr);
    }

    // Since we didn't have a platform launch the process, launch it here.
    if (m_process_sp)
      error = m_process_sp->Launch(launch_info);
  }

  if (!m_process_sp) {
    if (error.Success())
      error.SetErrorString("failed to launch or debug process");
    return error;
  }

  if (error.Success()) {
    if (synchronous_execution ||
        !launch_info.GetFlags().Test(eLaunchFlagStopAtEntry)) {
      ListenerSP hijack_listener_sp(launch_info.GetHijackListener());
      if (!hijack_listener_sp) {
        hijack_listener_sp =
            Listener::MakeListener("lldb.Target.Launch.hijack");
        launch_info.SetHijackListener(hijack_listener_sp);
        m_process_sp->HijackProcessEvents(hijack_listener_sp);
      }

      StateType state = m_process_sp->WaitForProcessToStop(
          llvm::None, nullptr, false, hijack_listener_sp, nullptr);

      if (state == eStateStopped) {
        if (!launch_info.GetFlags().Test(eLaunchFlagStopAtEntry)) {
          if (synchronous_execution) {
            error = m_process_sp->PrivateResume();
            if (error.Success()) {
              state = m_process_sp->WaitForProcessToStop(
                  llvm::None, nullptr, true, hijack_listener_sp, stream);
              const bool must_be_alive =
                  false; // eStateExited is ok, so this must be false
              if (!StateIsStoppedState(state, must_be_alive)) {
                error.SetErrorStringWithFormat("process isn't stopped: %s",
                                               StateAsCString(state));
              }
            }
          } else {
            m_process_sp->RestoreProcessEvents();
            error = m_process_sp->PrivateResume();
          }
          if (!error.Success()) {
            Status error2;
            error2.SetErrorStringWithFormat(
                "process resume at entry point failed: %s", error.AsCString());
            error = error2;
          }
        }
      } else if (state == eStateExited) {
        bool with_shell = !!launch_info.GetShell();
        const int exit_status = m_process_sp->GetExitStatus();
        const char *exit_desc = m_process_sp->GetExitDescription();
#define LAUNCH_SHELL_MESSAGE                                                   \
  "\n'r' and 'run' are aliases that default to launching through a "           \
  "shell.\nTry launching without going through a shell by using 'process "     \
  "launch'."
        if (exit_desc && exit_desc[0]) {
          if (with_shell)
            error.SetErrorStringWithFormat(
                "process exited with status %i (%s)" LAUNCH_SHELL_MESSAGE,
                exit_status, exit_desc);
          else
            error.SetErrorStringWithFormat("process exited with status %i (%s)",
                                           exit_status, exit_desc);
        } else {
          if (with_shell)
            error.SetErrorStringWithFormat(
                "process exited with status %i" LAUNCH_SHELL_MESSAGE,
                exit_status);
          else
            error.SetErrorStringWithFormat("process exited with status %i",
                                           exit_status);
        }
      } else {
        error.SetErrorStringWithFormat(
            "initial process state wasn't stopped: %s", StateAsCString(state));
      }
    }
    m_process_sp->RestoreProcessEvents();
  } else {
    Status error2;
    error2.SetErrorStringWithFormat("process launch failed: %s",
                                    error.AsCString());
    error = error2;
  }
  return error;
}

Status Target::Attach(ProcessAttachInfo &attach_info, Stream *stream) {
  auto state = eStateInvalid;
  auto process_sp = GetProcessSP();
  if (process_sp) {
    state = process_sp->GetState();
    if (process_sp->IsAlive() && state != eStateConnected) {
      if (state == eStateAttaching)
        return Status("process attach is in progress");
      return Status("a process is already being debugged");
    }
  }

  const ModuleSP old_exec_module_sp = GetExecutableModule();

  // If no process info was specified, then use the target executable name as
  // the process to attach to by default
  if (!attach_info.ProcessInfoSpecified()) {
    if (old_exec_module_sp)
      attach_info.GetExecutableFile().GetFilename() =
          old_exec_module_sp->GetPlatformFileSpec().GetFilename();

    if (!attach_info.ProcessInfoSpecified()) {
      return Status("no process specified, create a target with a file, or "
                    "specify the --pid or --name");
    }
  }

  const auto platform_sp =
      GetDebugger().GetPlatformList().GetSelectedPlatform();
  ListenerSP hijack_listener_sp;
  const bool async = attach_info.GetAsync();
  if (!async) {
    hijack_listener_sp =
        Listener::MakeListener("lldb.Target.Attach.attach.hijack");
    attach_info.SetHijackListener(hijack_listener_sp);
  }

  Status error;
  if (state != eStateConnected && platform_sp != nullptr &&
      platform_sp->CanDebugProcess()) {
    SetPlatform(platform_sp);
    process_sp = platform_sp->Attach(attach_info, GetDebugger(), this, error);
  } else {
    if (state != eStateConnected) {
      const char *plugin_name = attach_info.GetProcessPluginName();
      process_sp =
          CreateProcess(attach_info.GetListenerForProcess(GetDebugger()),
                        plugin_name, nullptr);
      if (process_sp == nullptr) {
        error.SetErrorStringWithFormat(
            "failed to create process using plugin %s",
            (plugin_name) ? plugin_name : "null");
        return error;
      }
    }
    if (hijack_listener_sp)
      process_sp->HijackProcessEvents(hijack_listener_sp);
    error = process_sp->Attach(attach_info);
  }

  if (error.Success() && process_sp) {
    if (async) {
      process_sp->RestoreProcessEvents();
    } else {
      state = process_sp->WaitForProcessToStop(
          llvm::None, nullptr, false, attach_info.GetHijackListener(), stream);
      process_sp->RestoreProcessEvents();

      if (state != eStateStopped) {
        const char *exit_desc = process_sp->GetExitDescription();
        if (exit_desc)
          error.SetErrorStringWithFormat("%s", exit_desc);
        else
          error.SetErrorString(
              "process did not stop (no such process or permission problem?)");
        process_sp->Destroy(false);
      }
    }
  }
  return error;
}

//--------------------------------------------------------------
// Target::StopHook
//--------------------------------------------------------------
Target::StopHook::StopHook(lldb::TargetSP target_sp, lldb::user_id_t uid)
    : UserID(uid), m_target_sp(target_sp), m_commands(), m_specifier_sp(),
      m_thread_spec_ap(), m_active(true) {}

Target::StopHook::StopHook(const StopHook &rhs)
    : UserID(rhs.GetID()), m_target_sp(rhs.m_target_sp),
      m_commands(rhs.m_commands), m_specifier_sp(rhs.m_specifier_sp),
      m_thread_spec_ap(), m_active(rhs.m_active) {
  if (rhs.m_thread_spec_ap)
    m_thread_spec_ap.reset(new ThreadSpec(*rhs.m_thread_spec_ap.get()));
}

Target::StopHook::~StopHook() = default;

void Target::StopHook::SetSpecifier(SymbolContextSpecifier *specifier) {
  m_specifier_sp.reset(specifier);
}

void Target::StopHook::SetThreadSpecifier(ThreadSpec *specifier) {
  m_thread_spec_ap.reset(specifier);
}

void Target::StopHook::GetDescription(Stream *s,
                                      lldb::DescriptionLevel level) const {
  int indent_level = s->GetIndentLevel();

  s->SetIndentLevel(indent_level + 2);

  s->Printf("Hook: %" PRIu64 "\n", GetID());
  if (m_active)
    s->Indent("State: enabled\n");
  else
    s->Indent("State: disabled\n");

  if (m_specifier_sp) {
    s->Indent();
    s->PutCString("Specifier:\n");
    s->SetIndentLevel(indent_level + 4);
    m_specifier_sp->GetDescription(s, level);
    s->SetIndentLevel(indent_level + 2);
  }

  if (m_thread_spec_ap) {
    StreamString tmp;
    s->Indent("Thread:\n");
    m_thread_spec_ap->GetDescription(&tmp, level);
    s->SetIndentLevel(indent_level + 4);
    s->Indent(tmp.GetString());
    s->PutCString("\n");
    s->SetIndentLevel(indent_level + 2);
  }

  s->Indent("Commands: \n");
  s->SetIndentLevel(indent_level + 4);
  uint32_t num_commands = m_commands.GetSize();
  for (uint32_t i = 0; i < num_commands; i++) {
    s->Indent(m_commands.GetStringAtIndex(i));
    s->PutCString("\n");
  }
  s->SetIndentLevel(indent_level);
}

//--------------------------------------------------------------
// class TargetProperties
//--------------------------------------------------------------

static constexpr OptionEnumValueElement g_dynamic_value_types[] = {
    {eNoDynamicValues, "no-dynamic-values",
     "Don't calculate the dynamic type of values"},
    {eDynamicCanRunTarget, "run-target", "Calculate the dynamic type of values "
                                         "even if you have to run the target."},
    {eDynamicDontRunTarget, "no-run-target",
     "Calculate the dynamic type of values, but don't run the target."} };
<<<<<<< HEAD

OptionEnumValues lldb_private::GetDynamicValueTypes() {
  return OptionEnumValues(g_dynamic_value_types);
}

=======

OptionEnumValues lldb_private::GetDynamicValueTypes() {
  return OptionEnumValues(g_dynamic_value_types);
}

>>>>>>> 275e71b3
static constexpr OptionEnumValueElement g_inline_breakpoint_enums[] = {
    {eInlineBreakpointsNever, "never", "Never look for inline breakpoint "
                                       "locations (fastest). This setting "
                                       "should only be used if you know that "
                                       "no inlining occurs in your programs."},
    {eInlineBreakpointsHeaders, "headers",
     "Only check for inline breakpoint locations when setting breakpoints in "
     "header files, but not when setting breakpoint in implementation source "
     "files (default)."},
    {eInlineBreakpointsAlways, "always",
     "Always look for inline breakpoint locations when setting file and line "
     "breakpoints (slower but most accurate)."} };

typedef enum x86DisassemblyFlavor {
  eX86DisFlavorDefault,
  eX86DisFlavorIntel,
  eX86DisFlavorATT
} x86DisassemblyFlavor;

static constexpr OptionEnumValueElement g_x86_dis_flavor_value_types[] = {
    {eX86DisFlavorDefault, "default", "Disassembler default (currently att)."},
    {eX86DisFlavorIntel, "intel", "Intel disassembler flavor."},
    {eX86DisFlavorATT, "att", "AT&T disassembler flavor."} };

static constexpr OptionEnumValueElement g_hex_immediate_style_values[] = {
    {Disassembler::eHexStyleC, "c", "C-style (0xffff)."},
    {Disassembler::eHexStyleAsm, "asm", "Asm-style (0ffffh)."} };

static constexpr OptionEnumValueElement g_load_script_from_sym_file_values[] = {
    {eLoadScriptFromSymFileTrue, "true",
     "Load debug scripts inside symbol files"},
    {eLoadScriptFromSymFileFalse, "false",
     "Do not load debug scripts inside symbol files."},
    {eLoadScriptFromSymFileWarn, "warn",
     "Warn about debug scripts inside symbol files but do not load them."} };

static constexpr
OptionEnumValueElement g_load_current_working_dir_lldbinit_values[] = {
    {eLoadCWDlldbinitTrue, "true",
     "Load .lldbinit files from current directory"},
    {eLoadCWDlldbinitFalse, "false",
     "Do not load .lldbinit files from current directory"},
    {eLoadCWDlldbinitWarn, "warn",
     "Warn about loading .lldbinit files from current directory"} };

static constexpr OptionEnumValueElement g_memory_module_load_level_values[] = {
    {eMemoryModuleLoadLevelMinimal, "minimal",
     "Load minimal information when loading modules from memory. Currently "
     "this setting loads sections only."},
    {eMemoryModuleLoadLevelPartial, "partial",
     "Load partial information when loading modules from memory. Currently "
     "this setting loads sections and function bounds."},
    {eMemoryModuleLoadLevelComplete, "complete",
     "Load complete information when loading modules from memory. Currently "
     "this setting loads sections and all symbols."} };

static constexpr PropertyDefinition g_properties[] = {
    {"default-arch", OptionValue::eTypeArch, true, 0, nullptr, {},
     "Default architecture to choose, when there's a choice."},
    {"move-to-nearest-code", OptionValue::eTypeBoolean, false, true, nullptr,
     {}, "Move breakpoints to nearest code."},
    {"language", OptionValue::eTypeLanguage, false, eLanguageTypeUnknown,
     nullptr, {},
     "The language to use when interpreting expressions entered in commands."},
    {"expr-prefix", OptionValue::eTypeFileSpec, false, 0, nullptr, {},
     "Path to a file containing expressions to be prepended to all "
     "expressions."},
    {"prefer-dynamic-value", OptionValue::eTypeEnum, false,
     eDynamicDontRunTarget, nullptr, OptionEnumValues(g_dynamic_value_types),
     "Should printed values be shown as their dynamic value."},
    {"enable-synthetic-value", OptionValue::eTypeBoolean, false, true, nullptr,
     {}, "Should synthetic values be used by default whenever available."},
    {"skip-prologue", OptionValue::eTypeBoolean, false, true, nullptr, {},
     "Skip function prologues when setting breakpoints by name."},
    {"source-map", OptionValue::eTypePathMap, false, 0, nullptr, {},
     "Source path remappings are used to track the change of location between "
     "a source file when built, and "
     "where it exists on the current system.  It consists of an array of "
     "duples, the first element of each duple is "
     "some part (starting at the root) of the path to the file when it was "
     "built, "
     "and the second is where the remainder of the original build hierarchy is "
     "rooted on the local system.  "
     "Each element of the array is checked in order and the first one that "
     "results in a match wins."},
    {"exec-search-paths", OptionValue::eTypeFileSpecList, false, 0, nullptr,
     {}, "Executable search paths to use when locating executable files "
         "whose paths don't match the local file system."},
    {"debug-file-search-paths", OptionValue::eTypeFileSpecList, false, 0,
     nullptr, {},
     "List of directories to be searched when locating debug symbol files."},
    {"clang-module-search-paths", OptionValue::eTypeFileSpecList, false, 0,
     nullptr, {},
     "List of directories to be searched when locating modules for Clang."},
    {"swift-framework-search-paths", OptionValue::eTypeFileSpecList, false, 0,
     nullptr, {},
     "List of directories to be searched when locating frameworks for Swift."},
    {"swift-module-search-paths", OptionValue::eTypeFileSpecList, false, 0,
     nullptr, {},
     "List of directories to be searched when locating modules for Swift."},
    {"auto-import-clang-modules", OptionValue::eTypeBoolean, false, true,
     nullptr, {},
     "Automatically load Clang modules referred to by the program."},
    {"use-all-compiler-flags", OptionValue::eTypeBoolean, false, true, nullptr,
     {}, "Try to use compiler flags for all modules when setting up the "
         "Swift expression parser, not just the main executable."},
    {"auto-apply-fixits", OptionValue::eTypeBoolean, false, true, nullptr,
     {}, "Automatically apply fix-it hints to expressions."},
    {"notify-about-fixits", OptionValue::eTypeBoolean, false, true, nullptr,
     {}, "Print the fixed expression text."},
    {"save-jit-objects", OptionValue::eTypeBoolean, false, false, nullptr,
     {}, "Save intermediate object files generated by the LLVM JIT"},
    {"max-children-count", OptionValue::eTypeSInt64, false, 256, nullptr,
     {}, "Maximum number of children to expand in any level of depth."},
    {"max-string-summary-length", OptionValue::eTypeSInt64, false, 1024,
     nullptr, {},
     "Maximum number of characters to show when using %s in summary strings."},
    {"max-memory-read-size", OptionValue::eTypeSInt64, false, 1024, nullptr,
     {}, "Maximum number of bytes that 'memory read' will fetch before "
         "--force must be specified."},
    {"breakpoints-use-platform-avoid-list", OptionValue::eTypeBoolean, false,
     true, nullptr, {}, "Consult the platform module avoid list when "
                        "setting non-module specific breakpoints."},
    {"arg0", OptionValue::eTypeString, false, 0, nullptr, {},
     "The first argument passed to the program in the argument array which can "
     "be different from the executable itself."},
    {"run-args", OptionValue::eTypeArgs, false, 0, nullptr, {},
     "A list containing all the arguments to be passed to the executable when "
     "it is run. Note that this does NOT include the argv[0] which is in "
     "target.arg0."},
    {"env-vars", OptionValue::eTypeDictionary, false, OptionValue::eTypeString,
     nullptr, {}, "A list of all the environment variables to be passed "
                  "to the executable's environment, and their values."},
    {"inherit-env", OptionValue::eTypeBoolean, false, true, nullptr, {},
     "Inherit the environment from the process that is running LLDB."},
    {"input-path", OptionValue::eTypeFileSpec, false, 0, nullptr, {},
     "The file/path to be used by the executable program for reading its "
     "standard input."},
    {"output-path", OptionValue::eTypeFileSpec, false, 0, nullptr, {},
     "The file/path to be used by the executable program for writing its "
     "standard output."},
    {"error-path", OptionValue::eTypeFileSpec, false, 0, nullptr, {},
     "The file/path to be used by the executable program for writing its "
     "standard error."},
    {"detach-on-error", OptionValue::eTypeBoolean, false, true, nullptr,
     {}, "debugserver will detach (rather than killing) a process if it "
              "loses connection with lldb."},
    {"preload-symbols", OptionValue::eTypeBoolean, false, true, nullptr, {},
     "Enable loading of symbol tables before they are needed."},
    {"disable-aslr", OptionValue::eTypeBoolean, false, true, nullptr, {},
     "Disable Address Space Layout Randomization (ASLR)"},
    {"disable-stdio", OptionValue::eTypeBoolean, false, false, nullptr, {},
     "Disable stdin/stdout for process (e.g. for a GUI application)"},
    {"inline-breakpoint-strategy", OptionValue::eTypeEnum, false,
     eInlineBreakpointsAlways, nullptr,
     OptionEnumValues(g_inline_breakpoint_enums),
     "The strategy to use when settings breakpoints by file and line. "
     "Breakpoint locations can end up being inlined by the compiler, so that a "
     "compile unit 'a.c' might contain an inlined function from another source "
     "file. "
     "Usually this is limited to breakpoint locations from inlined functions "
     "from header or other include files, or more accurately "
     "non-implementation source files. "
     "Sometimes code might #include implementation files and cause inlined "
     "breakpoint locations in inlined implementation files. "
     "Always checking for inlined breakpoint locations can be expensive "
     "(memory and time), so if you have a project with many headers "
     "and find that setting breakpoints is slow, then you can change this "
     "setting to headers. "
     "This setting allows you to control exactly which strategy is used when "
     "setting "
     "file and line breakpoints."},
    // FIXME: This is the wrong way to do per-architecture settings, but we
    // don't have a general per architecture settings system in place yet.
    {"x86-disassembly-flavor", OptionValue::eTypeEnum, false,
     eX86DisFlavorDefault, nullptr,
     OptionEnumValues(g_x86_dis_flavor_value_types),
     "The default disassembly flavor to use for x86 or x86-64 targets."},
    {"use-hex-immediates", OptionValue::eTypeBoolean, false, true, nullptr,
     {}, "Show immediates in disassembly as hexadecimal."},
    {"hex-immediate-style", OptionValue::eTypeEnum, false,
     Disassembler::eHexStyleC, nullptr,
     OptionEnumValues(g_hex_immediate_style_values),
     "Which style to use for printing hexadecimal disassembly values."},
    {"use-fast-stepping", OptionValue::eTypeBoolean, false, true, nullptr,
     {}, "Use a fast stepping algorithm based on running from branch to "
         "branch rather than instruction single-stepping."},
    {"load-script-from-symbol-file", OptionValue::eTypeEnum, false,
     eLoadScriptFromSymFileWarn, nullptr,
     OptionEnumValues(g_load_script_from_sym_file_values),
     "Allow LLDB to load scripting resources embedded in symbol files when "
     "available."},
    {"load-cwd-lldbinit", OptionValue::eTypeEnum, false, eLoadCWDlldbinitWarn,
     nullptr, OptionEnumValues(g_load_current_working_dir_lldbinit_values),
     "Allow LLDB to .lldbinit files from the current directory automatically."},
    {"memory-module-load-level", OptionValue::eTypeEnum, false,
     eMemoryModuleLoadLevelComplete, nullptr,
     OptionEnumValues(g_memory_module_load_level_values),
     "Loading modules from memory can be slow as reading the symbol tables and "
     "other data can take a long time depending on your connection to the "
     "debug target. "
     "This setting helps users control how much information gets loaded when "
     "loading modules from memory."
     "'complete' is the default value for this setting which will load all "
     "sections and symbols by reading them from memory (slowest, most "
     "accurate). "
     "'partial' will load sections and attempt to find function bounds without "
     "downloading the symbol table (faster, still accurate, missing symbol "
     "names). "
     "'minimal' is the fastest setting and will load section data with no "
     "symbols, but should rarely be used as stack frames in these memory "
     "regions will be inaccurate and not provide any context (fastest). "},
    {"display-expression-in-crashlogs", OptionValue::eTypeBoolean, false, false,
     nullptr, {}, "Expressions that crash will show up in crash logs if "
                  "the host system supports executable specific crash log "
                  "strings and this setting is set to true."},
    {"trap-handler-names", OptionValue::eTypeArray, true,
     OptionValue::eTypeString, nullptr, {},
     "A list of trap handler function names, e.g. a common Unix user process "
     "one is _sigtramp."},
    {"sdk-path", OptionValue::eTypeFileSpec, false, 0, nullptr, {},
     "The path to the SDK used to build the current target."},
    {"display-runtime-support-values", OptionValue::eTypeBoolean, false, false,
     nullptr, {}, "If true, LLDB will show variables that are meant to "
                  "support the operation of a language's runtime support."},
    {"non-stop-mode", OptionValue::eTypeBoolean, false, 0, nullptr, {},
     "Disable lock-step debugging, instead control threads independently."}};

enum {
  ePropertyDefaultArch,
  ePropertyMoveToNearestCode,
  ePropertyLanguage,
  ePropertyExprPrefix,
  ePropertyPreferDynamic,
  ePropertyEnableSynthetic,
  ePropertySkipPrologue,
  ePropertySourceMap,
  ePropertyExecutableSearchPaths,
  ePropertyDebugFileSearchPaths,
  ePropertyClangModuleSearchPaths,
  ePropertySwiftFrameworkSearchPaths,
  ePropertySwiftModuleSearchPaths,
  ePropertyAutoImportClangModules,
  ePropertyUseAllCompilerFlags,
  ePropertyAutoApplyFixIts,
  ePropertyNotifyAboutFixIts,
  ePropertySaveObjects,
  ePropertyMaxChildrenCount,
  ePropertyMaxSummaryLength,
  ePropertyMaxMemReadSize,
  ePropertyBreakpointUseAvoidList,
  ePropertyArg0,
  ePropertyRunArgs,
  ePropertyEnvVars,
  ePropertyInheritEnv,
  ePropertyInputPath,
  ePropertyOutputPath,
  ePropertyErrorPath,
  ePropertyDetachOnError,
  ePropertyPreloadSymbols,
  ePropertyDisableASLR,
  ePropertyDisableSTDIO,
  ePropertyInlineStrategy,
  ePropertyDisassemblyFlavor,
  ePropertyUseHexImmediates,
  ePropertyHexImmediateStyle,
  ePropertyUseFastStepping,
  ePropertyLoadScriptFromSymbolFile,
  ePropertyLoadCWDlldbinitFile,
  ePropertyMemoryModuleLoadLevel,
  ePropertyDisplayExpressionsInCrashlogs,
  ePropertyTrapHandlerNames,
  ePropertySDKPath,
  ePropertyDisplayRuntimeSupportValues,
  ePropertyNonStopModeEnabled,
  ePropertyExperimental
};

class TargetOptionValueProperties : public OptionValueProperties {
public:
  TargetOptionValueProperties(const ConstString &name)
      : OptionValueProperties(name), m_target(nullptr), m_got_host_env(false) {}

  // This constructor is used when creating TargetOptionValueProperties when it
  // is part of a new lldb_private::Target instance. It will copy all current
  // global property values as needed
  TargetOptionValueProperties(Target *target,
                              const TargetPropertiesSP &target_properties_sp)
      : OptionValueProperties(*target_properties_sp->GetValueProperties()),
        m_target(target), m_got_host_env(false) {}

  const Property *GetPropertyAtIndex(const ExecutionContext *exe_ctx,
                                     bool will_modify,
                                     uint32_t idx) const override {
    // When getting the value for a key from the target options, we will always
    // try and grab the setting from the current target if there is one. Else
    // we just use the one from this instance.
    if (idx == ePropertyEnvVars)
      GetHostEnvironmentIfNeeded();

    if (exe_ctx) {
      Target *target = exe_ctx->GetTargetPtr();
      if (target) {
        TargetOptionValueProperties *target_properties =
            static_cast<TargetOptionValueProperties *>(
                target->GetValueProperties().get());
        if (this != target_properties)
          return target_properties->ProtectedGetPropertyAtIndex(idx);
      }
    }
    return ProtectedGetPropertyAtIndex(idx);
  }

  lldb::TargetSP GetTargetSP() { return m_target->shared_from_this(); }

protected:
  void GetHostEnvironmentIfNeeded() const {
    if (!m_got_host_env) {
      if (m_target) {
        m_got_host_env = true;
        const uint32_t idx = ePropertyInheritEnv;
        if (GetPropertyAtIndexAsBoolean(
                nullptr, idx, g_properties[idx].default_uint_value != 0)) {
          PlatformSP platform_sp(m_target->GetPlatform());
          if (platform_sp) {
            Environment env = platform_sp->GetEnvironment();
            OptionValueDictionary *env_dict =
                GetPropertyAtIndexAsOptionValueDictionary(nullptr,
                                                          ePropertyEnvVars);
            if (env_dict) {
              const bool can_replace = false;
              for (const auto &KV : env) {
                // Don't allow existing keys to be replaced with ones we get
                // from the platform environment
                env_dict->SetValueForKey(
                    ConstString(KV.first()),
                    OptionValueSP(new OptionValueString(KV.second.c_str())),
                    can_replace);
              }
            }
          }
        }
      }
    }
  }
  Target *m_target;
  mutable bool m_got_host_env;
};

//----------------------------------------------------------------------
// TargetProperties
//----------------------------------------------------------------------
static constexpr PropertyDefinition g_experimental_properties[]{
    {"inject-local-vars", OptionValue::eTypeBoolean, true, true, nullptr,
     {},
     "If true, inject local variables explicitly into the expression text.  "
     "This will fix symbol resolution when there are name collisions between "
     "ivars and local variables.  "
     "But it can make expressions run much more slowly."},
    {"use-modern-type-lookup", OptionValue::eTypeBoolean, true, false, nullptr,
<<<<<<< HEAD
        {}, "If true, use Clang's modern type lookup infrastructure."},
    {"swift-create-module-contexts-in-parallel", OptionValue::eTypeBoolean,
        false, true, nullptr, {},
        "Create the per-module Swift AST contexts in parallel."}};
=======
     {}, "If true, use Clang's modern type lookup infrastructure."},
    {"swift-create-module-contexts-in-parallel", OptionValue::eTypeBoolean,
     false, true, nullptr, {},
     "Create the per-module Swift AST contexts in parallel."}};
>>>>>>> 275e71b3

enum {
  ePropertyInjectLocalVars = 0,
  ePropertyUseModernTypeLookup,
  ePropertySwiftCreateModuleContextsInParallel,
};

class TargetExperimentalOptionValueProperties : public OptionValueProperties {
public:
  TargetExperimentalOptionValueProperties()
      : OptionValueProperties(
            ConstString(Properties::GetExperimentalSettingsName())) {}
};

TargetExperimentalProperties::TargetExperimentalProperties()
    : Properties(OptionValuePropertiesSP(
          new TargetExperimentalOptionValueProperties())) {
  m_collection_sp->Initialize(g_experimental_properties);
}

//----------------------------------------------------------------------
// TargetProperties
//----------------------------------------------------------------------
TargetProperties::TargetProperties(Target *target)
    : Properties(), m_launch_info() {
  if (target) {
    m_collection_sp.reset(
        new TargetOptionValueProperties(target, Target::GetGlobalProperties()));

    // Set callbacks to update launch_info whenever "settins set" updated any
    // of these properties
    m_collection_sp->SetValueChangedCallback(
        ePropertyArg0, TargetProperties::Arg0ValueChangedCallback, this);
    m_collection_sp->SetValueChangedCallback(
        ePropertyRunArgs, TargetProperties::RunArgsValueChangedCallback, this);
    m_collection_sp->SetValueChangedCallback(
        ePropertyEnvVars, TargetProperties::EnvVarsValueChangedCallback, this);
    m_collection_sp->SetValueChangedCallback(
        ePropertyInputPath, TargetProperties::InputPathValueChangedCallback,
        this);
    m_collection_sp->SetValueChangedCallback(
        ePropertyOutputPath, TargetProperties::OutputPathValueChangedCallback,
        this);
    m_collection_sp->SetValueChangedCallback(
        ePropertyErrorPath, TargetProperties::ErrorPathValueChangedCallback,
        this);
    m_collection_sp->SetValueChangedCallback(
        ePropertyDetachOnError,
        TargetProperties::DetachOnErrorValueChangedCallback, this);
    m_collection_sp->SetValueChangedCallback(
        ePropertyDisableASLR, TargetProperties::DisableASLRValueChangedCallback,
        this);
    m_collection_sp->SetValueChangedCallback(
        ePropertyDisableSTDIO,
        TargetProperties::DisableSTDIOValueChangedCallback, this);

    m_experimental_properties_up.reset(new TargetExperimentalProperties());
    m_collection_sp->AppendProperty(
        ConstString(Properties::GetExperimentalSettingsName()),
        ConstString("Experimental settings - setting these won't produce "
                    "errors if the setting is not present."),
        true, m_experimental_properties_up->GetValueProperties());

    // Update m_launch_info once it was created
    Arg0ValueChangedCallback(this, nullptr);
    RunArgsValueChangedCallback(this, nullptr);
    // EnvVarsValueChangedCallback(this, nullptr); // FIXME: cause segfault in
    // Target::GetPlatform()
    InputPathValueChangedCallback(this, nullptr);
    OutputPathValueChangedCallback(this, nullptr);
    ErrorPathValueChangedCallback(this, nullptr);
    DetachOnErrorValueChangedCallback(this, nullptr);
    DisableASLRValueChangedCallback(this, nullptr);
    DisableSTDIOValueChangedCallback(this, nullptr);
  } else {
    m_collection_sp.reset(
        new TargetOptionValueProperties(ConstString("target")));
    m_collection_sp->Initialize(g_properties);
    m_experimental_properties_up.reset(new TargetExperimentalProperties());
    m_collection_sp->AppendProperty(
        ConstString(Properties::GetExperimentalSettingsName()),
        ConstString("Experimental settings - setting these won't produce "
                    "errors if the setting is not present."),
        true, m_experimental_properties_up->GetValueProperties());
    m_collection_sp->AppendProperty(
        ConstString("process"), ConstString("Settings specific to processes."),
        true, Process::GetGlobalProperties()->GetValueProperties());
  }
}

TargetProperties::~TargetProperties() = default;

bool TargetProperties::GetInjectLocalVariables(
    ExecutionContext *exe_ctx) const {
  const Property *exp_property = m_collection_sp->GetPropertyAtIndex(
      exe_ctx, false, ePropertyExperimental);
  OptionValueProperties *exp_values =
      exp_property->GetValue()->GetAsProperties();
  if (exp_values)
    return exp_values->GetPropertyAtIndexAsBoolean(
        exe_ctx, ePropertyInjectLocalVars, true);
  else
    return true;
}

void TargetProperties::SetInjectLocalVariables(ExecutionContext *exe_ctx,
                                               bool b) {
  const Property *exp_property =
      m_collection_sp->GetPropertyAtIndex(exe_ctx, true, ePropertyExperimental);
  OptionValueProperties *exp_values =
      exp_property->GetValue()->GetAsProperties();
  if (exp_values)
    exp_values->SetPropertyAtIndexAsBoolean(exe_ctx, ePropertyInjectLocalVars,
                                            true);
}

bool TargetProperties::GetUseModernTypeLookup() const {
  const Property *exp_property = m_collection_sp->GetPropertyAtIndex(
      nullptr, false, ePropertyExperimental);
  OptionValueProperties *exp_values =
      exp_property->GetValue()->GetAsProperties();
  if (exp_values)
    return exp_values->GetPropertyAtIndexAsBoolean(
        nullptr, ePropertyUseModernTypeLookup, true);
  else
    return true;
}

bool TargetProperties::GetSwiftCreateModuleContextsInParallel() const {
  const Property *exp_property = m_collection_sp->GetPropertyAtIndex(
      nullptr, false, ePropertyExperimental);
  OptionValueProperties *exp_values =
      exp_property->GetValue()->GetAsProperties();
  if (exp_values)
    return exp_values->GetPropertyAtIndexAsBoolean(
        nullptr, ePropertySwiftCreateModuleContextsInParallel, true);
  else
    return true;
}

ArchSpec TargetProperties::GetDefaultArchitecture() const {
  OptionValueArch *value = m_collection_sp->GetPropertyAtIndexAsOptionValueArch(
      nullptr, ePropertyDefaultArch);
  if (value)
    return value->GetCurrentValue();
  return ArchSpec();
}

void TargetProperties::SetDefaultArchitecture(const ArchSpec &arch) {
  OptionValueArch *value = m_collection_sp->GetPropertyAtIndexAsOptionValueArch(
      nullptr, ePropertyDefaultArch);
  if (value)
    return value->SetCurrentValue(arch, true);
}

bool TargetProperties::GetMoveToNearestCode() const {
  const uint32_t idx = ePropertyMoveToNearestCode;
  return m_collection_sp->GetPropertyAtIndexAsBoolean(
      nullptr, idx, g_properties[idx].default_uint_value != 0);
}

lldb::DynamicValueType TargetProperties::GetPreferDynamicValue() const {
  const uint32_t idx = ePropertyPreferDynamic;
  return (lldb::DynamicValueType)
      m_collection_sp->GetPropertyAtIndexAsEnumeration(
          nullptr, idx, g_properties[idx].default_uint_value);
}

bool TargetProperties::SetPreferDynamicValue(lldb::DynamicValueType d) {
  const uint32_t idx = ePropertyPreferDynamic;
  return m_collection_sp->SetPropertyAtIndexAsEnumeration(nullptr, idx, d);
}

bool TargetProperties::GetPreloadSymbols() const {
  const uint32_t idx = ePropertyPreloadSymbols;
  return m_collection_sp->GetPropertyAtIndexAsBoolean(
      nullptr, idx, g_properties[idx].default_uint_value != 0);
}

void TargetProperties::SetPreloadSymbols(bool b) {
  const uint32_t idx = ePropertyPreloadSymbols;
  m_collection_sp->SetPropertyAtIndexAsBoolean(nullptr, idx, b);
}

bool TargetProperties::GetDisableASLR() const {
  const uint32_t idx = ePropertyDisableASLR;
  return m_collection_sp->GetPropertyAtIndexAsBoolean(
      nullptr, idx, g_properties[idx].default_uint_value != 0);
}

void TargetProperties::SetDisableASLR(bool b) {
  const uint32_t idx = ePropertyDisableASLR;
  m_collection_sp->SetPropertyAtIndexAsBoolean(nullptr, idx, b);
}

bool TargetProperties::GetDetachOnError() const {
  const uint32_t idx = ePropertyDetachOnError;
  return m_collection_sp->GetPropertyAtIndexAsBoolean(
      nullptr, idx, g_properties[idx].default_uint_value != 0);
}

void TargetProperties::SetDetachOnError(bool b) {
  const uint32_t idx = ePropertyDetachOnError;
  m_collection_sp->SetPropertyAtIndexAsBoolean(nullptr, idx, b);
}

bool TargetProperties::GetDisableSTDIO() const {
  const uint32_t idx = ePropertyDisableSTDIO;
  return m_collection_sp->GetPropertyAtIndexAsBoolean(
      nullptr, idx, g_properties[idx].default_uint_value != 0);
}

void TargetProperties::SetDisableSTDIO(bool b) {
  const uint32_t idx = ePropertyDisableSTDIO;
  m_collection_sp->SetPropertyAtIndexAsBoolean(nullptr, idx, b);
}

const char *TargetProperties::GetDisassemblyFlavor() const {
  const uint32_t idx = ePropertyDisassemblyFlavor;
  const char *return_value;

  x86DisassemblyFlavor flavor_value =
      (x86DisassemblyFlavor)m_collection_sp->GetPropertyAtIndexAsEnumeration(
          nullptr, idx, g_properties[idx].default_uint_value);
  return_value = g_x86_dis_flavor_value_types[flavor_value].string_value;
  return return_value;
}

InlineStrategy TargetProperties::GetInlineStrategy() const {
  const uint32_t idx = ePropertyInlineStrategy;
  return (InlineStrategy)m_collection_sp->GetPropertyAtIndexAsEnumeration(
      nullptr, idx, g_properties[idx].default_uint_value);
}

llvm::StringRef TargetProperties::GetArg0() const {
  const uint32_t idx = ePropertyArg0;
  return m_collection_sp->GetPropertyAtIndexAsString(nullptr, idx, llvm::StringRef());
}

void TargetProperties::SetArg0(llvm::StringRef arg) {
  const uint32_t idx = ePropertyArg0;
  m_collection_sp->SetPropertyAtIndexAsString(
      nullptr, idx, arg);
  m_launch_info.SetArg0(arg);
}

bool TargetProperties::GetRunArguments(Args &args) const {
  const uint32_t idx = ePropertyRunArgs;
  return m_collection_sp->GetPropertyAtIndexAsArgs(nullptr, idx, args);
}

void TargetProperties::SetRunArguments(const Args &args) {
  const uint32_t idx = ePropertyRunArgs;
  m_collection_sp->SetPropertyAtIndexFromArgs(nullptr, idx, args);
  m_launch_info.GetArguments() = args;
}

Environment TargetProperties::GetEnvironment() const {
  // TODO: Get rid of the Args intermediate step
  Args env;
  const uint32_t idx = ePropertyEnvVars;
  m_collection_sp->GetPropertyAtIndexAsArgs(nullptr, idx, env);
  return Environment(env);
}

void TargetProperties::SetEnvironment(Environment env) {
  // TODO: Get rid of the Args intermediate step
  const uint32_t idx = ePropertyEnvVars;
  m_collection_sp->SetPropertyAtIndexFromArgs(nullptr, idx, Args(env));
  m_launch_info.GetEnvironment() = std::move(env);
}

bool TargetProperties::GetSkipPrologue() const {
  const uint32_t idx = ePropertySkipPrologue;
  return m_collection_sp->GetPropertyAtIndexAsBoolean(
      nullptr, idx, g_properties[idx].default_uint_value != 0);
}

PathMappingList &TargetProperties::GetSourcePathMap() const {
  const uint32_t idx = ePropertySourceMap;
  OptionValuePathMappings *option_value =
      m_collection_sp->GetPropertyAtIndexAsOptionValuePathMappings(nullptr,
                                                                   false, idx);
  assert(option_value);
  return option_value->GetCurrentValue();
}

FileSpecList &TargetProperties::GetExecutableSearchPaths() {
  const uint32_t idx = ePropertyExecutableSearchPaths;
  OptionValueFileSpecList *option_value =
      m_collection_sp->GetPropertyAtIndexAsOptionValueFileSpecList(nullptr,
                                                                   false, idx);
  assert(option_value);
  return option_value->GetCurrentValue();
}

FileSpecList &TargetProperties::GetDebugFileSearchPaths() {
  const uint32_t idx = ePropertyDebugFileSearchPaths;
  OptionValueFileSpecList *option_value =
      m_collection_sp->GetPropertyAtIndexAsOptionValueFileSpecList(nullptr,
                                                                   false, idx);
  assert(option_value);
  return option_value->GetCurrentValue();
}

FileSpec &TargetProperties::GetSDKPath() {
  const uint32_t idx = ePropertySDKPath;
  OptionValueFileSpec *option_value =
      m_collection_sp->GetPropertyAtIndexAsOptionValueFileSpec(NULL, false,
                                                               idx);
  assert(option_value);
  return option_value->GetCurrentValue();
}

FileSpecList &TargetProperties::GetSwiftFrameworkSearchPaths() {
  const uint32_t idx = ePropertySwiftFrameworkSearchPaths;
  OptionValueFileSpecList *option_value =
      m_collection_sp->GetPropertyAtIndexAsOptionValueFileSpecList(NULL, false,
                                                                   idx);
  assert(option_value);
  return option_value->GetCurrentValue();
}

FileSpecList &TargetProperties::GetSwiftModuleSearchPaths() {
  const uint32_t idx = ePropertySwiftModuleSearchPaths;
  OptionValueFileSpecList *option_value =
      m_collection_sp->GetPropertyAtIndexAsOptionValueFileSpecList(NULL, false,
                                                                   idx);
  assert(option_value);
  return option_value->GetCurrentValue();
}

FileSpecList &TargetProperties::GetClangModuleSearchPaths() {
  const uint32_t idx = ePropertyClangModuleSearchPaths;
  OptionValueFileSpecList *option_value =
      m_collection_sp->GetPropertyAtIndexAsOptionValueFileSpecList(nullptr,
                                                                   false, idx);
  assert(option_value);
  return option_value->GetCurrentValue();
}

bool TargetProperties::GetEnableAutoImportClangModules() const {
  const uint32_t idx = ePropertyAutoImportClangModules;
  return m_collection_sp->GetPropertyAtIndexAsBoolean(
      nullptr, idx, g_properties[idx].default_uint_value != 0);
}

bool TargetProperties::GetUseAllCompilerFlags() const {
  const uint32_t idx = ePropertyUseAllCompilerFlags;
  return m_collection_sp->GetPropertyAtIndexAsBoolean(
      NULL, idx, g_properties[idx].default_uint_value != 0);
}

bool TargetProperties::GetEnableAutoApplyFixIts() const {
  const uint32_t idx = ePropertyAutoApplyFixIts;
  return m_collection_sp->GetPropertyAtIndexAsBoolean(
      nullptr, idx, g_properties[idx].default_uint_value != 0);
}

bool TargetProperties::GetEnableNotifyAboutFixIts() const {
  const uint32_t idx = ePropertyNotifyAboutFixIts;
  return m_collection_sp->GetPropertyAtIndexAsBoolean(
      nullptr, idx, g_properties[idx].default_uint_value != 0);
}

bool TargetProperties::GetEnableSaveObjects() const {
  const uint32_t idx = ePropertySaveObjects;
  return m_collection_sp->GetPropertyAtIndexAsBoolean(
      nullptr, idx, g_properties[idx].default_uint_value != 0);
}

bool TargetProperties::GetEnableSyntheticValue() const {
  const uint32_t idx = ePropertyEnableSynthetic;
  return m_collection_sp->GetPropertyAtIndexAsBoolean(
      nullptr, idx, g_properties[idx].default_uint_value != 0);
}

uint32_t TargetProperties::GetMaximumNumberOfChildrenToDisplay() const {
  const uint32_t idx = ePropertyMaxChildrenCount;
  return m_collection_sp->GetPropertyAtIndexAsSInt64(
      nullptr, idx, g_properties[idx].default_uint_value);
}

uint32_t TargetProperties::GetMaximumSizeOfStringSummary() const {
  const uint32_t idx = ePropertyMaxSummaryLength;
  return m_collection_sp->GetPropertyAtIndexAsSInt64(
      nullptr, idx, g_properties[idx].default_uint_value);
}

uint32_t TargetProperties::GetMaximumMemReadSize() const {
  const uint32_t idx = ePropertyMaxMemReadSize;
  return m_collection_sp->GetPropertyAtIndexAsSInt64(
      nullptr, idx, g_properties[idx].default_uint_value);
}

FileSpec TargetProperties::GetStandardInputPath() const {
  const uint32_t idx = ePropertyInputPath;
  return m_collection_sp->GetPropertyAtIndexAsFileSpec(nullptr, idx);
}

void TargetProperties::SetStandardInputPath(llvm::StringRef path) {
  const uint32_t idx = ePropertyInputPath;
  m_collection_sp->SetPropertyAtIndexAsString(nullptr, idx, path);
}

FileSpec TargetProperties::GetStandardOutputPath() const {
  const uint32_t idx = ePropertyOutputPath;
  return m_collection_sp->GetPropertyAtIndexAsFileSpec(nullptr, idx);
}

void TargetProperties::SetStandardOutputPath(llvm::StringRef path) {
  const uint32_t idx = ePropertyOutputPath;
  m_collection_sp->SetPropertyAtIndexAsString(nullptr, idx, path);
}

FileSpec TargetProperties::GetStandardErrorPath() const {
  const uint32_t idx = ePropertyErrorPath;
  return m_collection_sp->GetPropertyAtIndexAsFileSpec(nullptr, idx);
}

void TargetProperties::SetStandardErrorPath(llvm::StringRef path) {
  const uint32_t idx = ePropertyErrorPath;
  m_collection_sp->SetPropertyAtIndexAsString(nullptr, idx, path);
}

LanguageType TargetProperties::GetLanguage() const {
  OptionValueLanguage *value =
      m_collection_sp->GetPropertyAtIndexAsOptionValueLanguage(
          nullptr, ePropertyLanguage);
  if (value)
    return value->GetCurrentValue();
  return LanguageType();
}

llvm::StringRef TargetProperties::GetExpressionPrefixContents() {
  const uint32_t idx = ePropertyExprPrefix;
  OptionValueFileSpec *file =
      m_collection_sp->GetPropertyAtIndexAsOptionValueFileSpec(nullptr, false,
                                                               idx);
  if (file) {
    DataBufferSP data_sp(file->GetFileContents());
    if (data_sp)
      return llvm::StringRef(
          reinterpret_cast<const char *>(data_sp->GetBytes()),
          data_sp->GetByteSize());
  }
  return "";
}

bool TargetProperties::GetBreakpointsConsultPlatformAvoidList() {
  const uint32_t idx = ePropertyBreakpointUseAvoidList;
  return m_collection_sp->GetPropertyAtIndexAsBoolean(
      nullptr, idx, g_properties[idx].default_uint_value != 0);
}

bool TargetProperties::GetUseHexImmediates() const {
  const uint32_t idx = ePropertyUseHexImmediates;
  return m_collection_sp->GetPropertyAtIndexAsBoolean(
      nullptr, idx, g_properties[idx].default_uint_value != 0);
}

bool TargetProperties::GetUseFastStepping() const {
  const uint32_t idx = ePropertyUseFastStepping;
  return m_collection_sp->GetPropertyAtIndexAsBoolean(
      nullptr, idx, g_properties[idx].default_uint_value != 0);
}

bool TargetProperties::GetDisplayExpressionsInCrashlogs() const {
  const uint32_t idx = ePropertyDisplayExpressionsInCrashlogs;
  return m_collection_sp->GetPropertyAtIndexAsBoolean(
      nullptr, idx, g_properties[idx].default_uint_value != 0);
}

LoadScriptFromSymFile TargetProperties::GetLoadScriptFromSymbolFile() const {
  const uint32_t idx = ePropertyLoadScriptFromSymbolFile;
  return (LoadScriptFromSymFile)
      m_collection_sp->GetPropertyAtIndexAsEnumeration(
          nullptr, idx, g_properties[idx].default_uint_value);
}

LoadCWDlldbinitFile TargetProperties::GetLoadCWDlldbinitFile() const {
  const uint32_t idx = ePropertyLoadCWDlldbinitFile;
  return (LoadCWDlldbinitFile)m_collection_sp->GetPropertyAtIndexAsEnumeration(
      nullptr, idx, g_properties[idx].default_uint_value);
}

Disassembler::HexImmediateStyle TargetProperties::GetHexImmediateStyle() const {
  const uint32_t idx = ePropertyHexImmediateStyle;
  return (Disassembler::HexImmediateStyle)
      m_collection_sp->GetPropertyAtIndexAsEnumeration(
          nullptr, idx, g_properties[idx].default_uint_value);
}

MemoryModuleLoadLevel TargetProperties::GetMemoryModuleLoadLevel() const {
  const uint32_t idx = ePropertyMemoryModuleLoadLevel;
  return (MemoryModuleLoadLevel)
      m_collection_sp->GetPropertyAtIndexAsEnumeration(
          nullptr, idx, g_properties[idx].default_uint_value);
}

bool TargetProperties::GetUserSpecifiedTrapHandlerNames(Args &args) const {
  const uint32_t idx = ePropertyTrapHandlerNames;
  return m_collection_sp->GetPropertyAtIndexAsArgs(nullptr, idx, args);
}

void TargetProperties::SetUserSpecifiedTrapHandlerNames(const Args &args) {
  const uint32_t idx = ePropertyTrapHandlerNames;
  m_collection_sp->SetPropertyAtIndexFromArgs(nullptr, idx, args);
}

bool TargetProperties::GetDisplayRuntimeSupportValues() const {
  const uint32_t idx = ePropertyDisplayRuntimeSupportValues;
  return m_collection_sp->GetPropertyAtIndexAsBoolean(nullptr, idx, false);
}

void TargetProperties::SetDisplayRuntimeSupportValues(bool b) {
  const uint32_t idx = ePropertyDisplayRuntimeSupportValues;
  m_collection_sp->SetPropertyAtIndexAsBoolean(nullptr, idx, b);
}

bool TargetProperties::GetNonStopModeEnabled() const {
  const uint32_t idx = ePropertyNonStopModeEnabled;
  return m_collection_sp->GetPropertyAtIndexAsBoolean(nullptr, idx, false);
}

void TargetProperties::SetNonStopModeEnabled(bool b) {
  const uint32_t idx = ePropertyNonStopModeEnabled;
  m_collection_sp->SetPropertyAtIndexAsBoolean(nullptr, idx, b);
}

const ProcessLaunchInfo &TargetProperties::GetProcessLaunchInfo() {
  m_launch_info.SetArg0(GetArg0()); // FIXME: Arg0 callback doesn't work
  return m_launch_info;
}

void TargetProperties::SetProcessLaunchInfo(
    const ProcessLaunchInfo &launch_info) {
  m_launch_info = launch_info;
  SetArg0(launch_info.GetArg0());
  SetRunArguments(launch_info.GetArguments());
  SetEnvironment(launch_info.GetEnvironment());
  const FileAction *input_file_action =
      launch_info.GetFileActionForFD(STDIN_FILENO);
  if (input_file_action) {
    SetStandardInputPath(input_file_action->GetPath());
  }
  const FileAction *output_file_action =
      launch_info.GetFileActionForFD(STDOUT_FILENO);
  if (output_file_action) {
    SetStandardOutputPath(output_file_action->GetPath());
  }
  const FileAction *error_file_action =
      launch_info.GetFileActionForFD(STDERR_FILENO);
  if (error_file_action) {
    SetStandardErrorPath(error_file_action->GetPath());
  }
  SetDetachOnError(launch_info.GetFlags().Test(lldb::eLaunchFlagDetachOnError));
  SetDisableASLR(launch_info.GetFlags().Test(lldb::eLaunchFlagDisableASLR));
  SetDisableSTDIO(launch_info.GetFlags().Test(lldb::eLaunchFlagDisableSTDIO));
}

void TargetProperties::Arg0ValueChangedCallback(void *target_property_ptr,
                                                OptionValue *) {
  TargetProperties *this_ =
      reinterpret_cast<TargetProperties *>(target_property_ptr);
  this_->m_launch_info.SetArg0(this_->GetArg0());
}

void TargetProperties::RunArgsValueChangedCallback(void *target_property_ptr,
                                                   OptionValue *) {
  TargetProperties *this_ =
      reinterpret_cast<TargetProperties *>(target_property_ptr);
  Args args;
  if (this_->GetRunArguments(args))
    this_->m_launch_info.GetArguments() = args;
}

void TargetProperties::EnvVarsValueChangedCallback(void *target_property_ptr,
                                                   OptionValue *) {
  TargetProperties *this_ =
      reinterpret_cast<TargetProperties *>(target_property_ptr);
  this_->m_launch_info.GetEnvironment() = this_->GetEnvironment();
}

void TargetProperties::InputPathValueChangedCallback(void *target_property_ptr,
                                                     OptionValue *) {
  TargetProperties *this_ =
      reinterpret_cast<TargetProperties *>(target_property_ptr);
  this_->m_launch_info.AppendOpenFileAction(
      STDIN_FILENO, this_->GetStandardInputPath(), true, false);
}

void TargetProperties::OutputPathValueChangedCallback(void *target_property_ptr,
                                                      OptionValue *) {
  TargetProperties *this_ =
      reinterpret_cast<TargetProperties *>(target_property_ptr);
  this_->m_launch_info.AppendOpenFileAction(
      STDOUT_FILENO, this_->GetStandardOutputPath(), false, true);
}

void TargetProperties::ErrorPathValueChangedCallback(void *target_property_ptr,
                                                     OptionValue *) {
  TargetProperties *this_ =
      reinterpret_cast<TargetProperties *>(target_property_ptr);
  this_->m_launch_info.AppendOpenFileAction(
      STDERR_FILENO, this_->GetStandardErrorPath(), false, true);
}

void TargetProperties::DetachOnErrorValueChangedCallback(
    void *target_property_ptr, OptionValue *) {
  TargetProperties *this_ =
      reinterpret_cast<TargetProperties *>(target_property_ptr);
  if (this_->GetDetachOnError())
    this_->m_launch_info.GetFlags().Set(lldb::eLaunchFlagDetachOnError);
  else
    this_->m_launch_info.GetFlags().Clear(lldb::eLaunchFlagDetachOnError);
}

void TargetProperties::DisableASLRValueChangedCallback(
    void *target_property_ptr, OptionValue *) {
  TargetProperties *this_ =
      reinterpret_cast<TargetProperties *>(target_property_ptr);
  if (this_->GetDisableASLR())
    this_->m_launch_info.GetFlags().Set(lldb::eLaunchFlagDisableASLR);
  else
    this_->m_launch_info.GetFlags().Clear(lldb::eLaunchFlagDisableASLR);
}

void TargetProperties::DisableSTDIOValueChangedCallback(
    void *target_property_ptr, OptionValue *) {
  TargetProperties *this_ =
      reinterpret_cast<TargetProperties *>(target_property_ptr);
  if (this_->GetDisableSTDIO())
    this_->m_launch_info.GetFlags().Set(lldb::eLaunchFlagDisableSTDIO);
  else
    this_->m_launch_info.GetFlags().Clear(lldb::eLaunchFlagDisableSTDIO);
}

uint32_t EvaluateExpressionOptions::GetExpressionNumber() const {
  if (m_expr_number == 0) {
    static uint32_t g_expr_idx = 0;
    m_expr_number = ++g_expr_idx;
  }
  return m_expr_number;
}

//----------------------------------------------------------------------
// Target::TargetEventData
//----------------------------------------------------------------------

Target::TargetEventData::TargetEventData(const lldb::TargetSP &target_sp)
    : EventData(), m_target_sp(target_sp), m_module_list() {}

Target::TargetEventData::TargetEventData(const lldb::TargetSP &target_sp,
                                         const ModuleList &module_list)
    : EventData(), m_target_sp(target_sp), m_module_list(module_list) {}

Target::TargetEventData::~TargetEventData() = default;

const ConstString &Target::TargetEventData::GetFlavorString() {
  static ConstString g_flavor("Target::TargetEventData");
  return g_flavor;
}

void Target::TargetEventData::Dump(Stream *s) const {
  for (size_t i = 0; i < m_module_list.GetSize(); ++i) {
    if (i != 0)
      *s << ", ";
    m_module_list.GetModuleAtIndex(i)->GetDescription(
        s, lldb::eDescriptionLevelBrief);
  }
}

const Target::TargetEventData *
Target::TargetEventData::GetEventDataFromEvent(const Event *event_ptr) {
  if (event_ptr) {
    const EventData *event_data = event_ptr->GetData();
    if (event_data &&
        event_data->GetFlavor() == TargetEventData::GetFlavorString())
      return static_cast<const TargetEventData *>(event_ptr->GetData());
  }
  return nullptr;
}

TargetSP Target::TargetEventData::GetTargetFromEvent(const Event *event_ptr) {
  TargetSP target_sp;
  const TargetEventData *event_data = GetEventDataFromEvent(event_ptr);
  if (event_data)
    target_sp = event_data->m_target_sp;
  return target_sp;
}

ModuleList
Target::TargetEventData::GetModuleListFromEvent(const Event *event_ptr) {
  ModuleList module_list;
  const TargetEventData *event_data = GetEventDataFromEvent(event_ptr);
  if (event_data)
    module_list = event_data->m_module_list;
  return module_list;
}

bool Target::RegisterSwiftContextMessageKey(std::string Key) {
  std::unique_lock<std::mutex> guard{m_swift_messages_mutex};
  return m_swift_messages_issued.insert(std::move(Key)).second;
}<|MERGE_RESOLUTION|>--- conflicted
+++ resolved
@@ -3435,19 +3435,11 @@
                                          "even if you have to run the target."},
     {eDynamicDontRunTarget, "no-run-target",
      "Calculate the dynamic type of values, but don't run the target."} };
-<<<<<<< HEAD
 
 OptionEnumValues lldb_private::GetDynamicValueTypes() {
   return OptionEnumValues(g_dynamic_value_types);
 }
 
-=======
-
-OptionEnumValues lldb_private::GetDynamicValueTypes() {
-  return OptionEnumValues(g_dynamic_value_types);
-}
-
->>>>>>> 275e71b3
 static constexpr OptionEnumValueElement g_inline_breakpoint_enums[] = {
     {eInlineBreakpointsNever, "never", "Never look for inline breakpoint "
                                        "locations (fastest). This setting "
@@ -3808,17 +3800,10 @@
      "ivars and local variables.  "
      "But it can make expressions run much more slowly."},
     {"use-modern-type-lookup", OptionValue::eTypeBoolean, true, false, nullptr,
-<<<<<<< HEAD
-        {}, "If true, use Clang's modern type lookup infrastructure."},
-    {"swift-create-module-contexts-in-parallel", OptionValue::eTypeBoolean,
-        false, true, nullptr, {},
-        "Create the per-module Swift AST contexts in parallel."}};
-=======
      {}, "If true, use Clang's modern type lookup infrastructure."},
     {"swift-create-module-contexts-in-parallel", OptionValue::eTypeBoolean,
      false, true, nullptr, {},
      "Create the per-module Swift AST contexts in parallel."}};
->>>>>>> 275e71b3
 
 enum {
   ePropertyInjectLocalVars = 0,
