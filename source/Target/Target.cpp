//===-- Target.cpp ----------------------------------------------*- C++ -*-===//
//
// Part of the LLVM Project, under the Apache License v2.0 with LLVM Exceptions.
// See https://llvm.org/LICENSE.txt for license information.
// SPDX-License-Identifier: Apache-2.0 WITH LLVM-exception
//
//===----------------------------------------------------------------------===//

#include "lldb/Target/Target.h"
#include "Plugins/ExpressionParser/Clang/ClangModulesDeclVendor.h"
#include "lldb/Breakpoint/BreakpointIDList.h"
#include "lldb/Breakpoint/BreakpointPrecondition.h"
#include "lldb/Breakpoint/BreakpointResolver.h"
#include "lldb/Breakpoint/BreakpointResolverAddress.h"
#include "lldb/Breakpoint/BreakpointResolverFileLine.h"
#include "lldb/Breakpoint/BreakpointResolverFileRegex.h"
#include "lldb/Breakpoint/BreakpointResolverName.h"
#include "lldb/Breakpoint/BreakpointResolverScripted.h"
#include "lldb/Breakpoint/Watchpoint.h"
#include "lldb/Core/Debugger.h"
#include "lldb/Core/Module.h"
#include "lldb/Core/ModuleSpec.h"
#include "lldb/Core/PluginManager.h"
#include "lldb/Core/SearchFilter.h"
#include "lldb/Core/Section.h"
#include "lldb/Core/SourceManager.h"
#include "lldb/Core/StreamFile.h"
#include "lldb/Core/StructuredDataImpl.h"
#include "lldb/Core/ValueObject.h"
#include "lldb/Expression/DiagnosticManager.h"
#include "lldb/Expression/REPL.h"
#include "lldb/Expression/UserExpression.h"
#include "lldb/Host/Host.h"
#include "lldb/Host/PosixApi.h"
#include "lldb/Interpreter/CommandInterpreter.h"
#include "lldb/Interpreter/CommandReturnObject.h"
#include "lldb/Interpreter/OptionGroupWatchpoint.h"
#include "lldb/Interpreter/OptionValues.h"
#include "lldb/Interpreter/Property.h"
#include "lldb/Symbol/ClangASTContext.h"
#include "lldb/Symbol/ClangASTImporter.h"
#include "lldb/Symbol/Function.h"
#include "lldb/Symbol/ObjectFile.h"
#include "lldb/Symbol/Symbol.h"
#include "lldb/Symbol/SymbolFile.h"
#include "lldb/Symbol/SymbolVendor.h"
#include "lldb/Target/Language.h"
#include "lldb/Target/LanguageRuntime.h"
#include "lldb/Target/Process.h"
#include "lldb/Target/SectionLoadList.h"
#include "lldb/Target/StackFrame.h"
#include "lldb/Target/SystemRuntime.h"
#include "lldb/Target/Thread.h"
#include "lldb/Target/ThreadSpec.h"
#include "lldb/Utility/Event.h"
#include "lldb/Utility/FileSpec.h"
#include "lldb/Utility/LLDBAssert.h"
#include "lldb/Utility/Log.h"
#include "lldb/Utility/State.h"
#include "lldb/Utility/StreamString.h"
#include "lldb/Utility/Timer.h"

#include "llvm/ADT/ScopeExit.h"

#include <memory>
#include <mutex>

using namespace lldb;
using namespace lldb_private;

constexpr std::chrono::milliseconds EvaluateExpressionOptions::default_timeout;

Target::Arch::Arch(const ArchSpec &spec)
    : m_spec(spec),
      m_plugin_up(PluginManager::CreateArchitectureInstance(spec)) {}

const Target::Arch &Target::Arch::operator=(const ArchSpec &spec) {
  m_spec = spec;
  m_plugin_up = PluginManager::CreateArchitectureInstance(spec);
  return *this;
}

ConstString &Target::GetStaticBroadcasterClass() {
  static ConstString class_name("lldb.target");
  return class_name;
}

Target::Target(Debugger &debugger, const ArchSpec &target_arch,
               const lldb::PlatformSP &platform_sp, bool is_dummy_target)
    : TargetProperties(this),
      Broadcaster(debugger.GetBroadcasterManager(),
                  Target::GetStaticBroadcasterClass().AsCString()),
      ExecutionContextScope(), m_debugger(debugger), m_platform_sp(platform_sp),
      m_mutex(), m_arch(target_arch), m_images(this), m_section_load_history(),
      m_breakpoint_list(false), m_internal_breakpoint_list(true),
      m_watchpoint_list(), m_process_sp(), m_search_filter_sp(),
      m_image_search_paths(ImageSearchPathsChanged, this), m_ast_importer_sp(),
      m_source_manager_up(), m_stop_hooks(), m_stop_hook_next_id(0),
      m_valid(true), m_suppress_stop_hooks(false),
      m_is_dummy_target(is_dummy_target),
      m_stats_storage(static_cast<int>(StatisticKind::StatisticMax))

{
  SetEventName(eBroadcastBitBreakpointChanged, "breakpoint-changed");
  SetEventName(eBroadcastBitModulesLoaded, "modules-loaded");
  SetEventName(eBroadcastBitModulesUnloaded, "modules-unloaded");
  SetEventName(eBroadcastBitWatchpointChanged, "watchpoint-changed");
  SetEventName(eBroadcastBitSymbolsLoaded, "symbols-loaded");

  CheckInWithManager();

  LLDB_LOG(lldb_private::GetLogIfAllCategoriesSet(LIBLLDB_LOG_OBJECT),
           "{0} Target::Target()", static_cast<void *>(this));
  if (target_arch.IsValid()) {
    LLDB_LOG(lldb_private::GetLogIfAllCategoriesSet(LIBLLDB_LOG_TARGET),
             "Target::Target created with architecture {0} ({1})",
             target_arch.GetArchitectureName(),
             target_arch.GetTriple().getTriple().c_str());
  }
}

Target::~Target() {
  Log *log(lldb_private::GetLogIfAllCategoriesSet(LIBLLDB_LOG_OBJECT));
  LLDB_LOG(log, "{0} Target::~Target()", static_cast<void *>(this));
  DeleteCurrentProcess();
}

void Target::PrimeFromDummyTarget(Target *target) {
  if (!target)
    return;

  m_stop_hooks = target->m_stop_hooks;

  for (BreakpointSP breakpoint_sp : target->m_breakpoint_list.Breakpoints()) {
    if (breakpoint_sp->IsInternal())
      continue;

    BreakpointSP new_bp(new Breakpoint(*this, *breakpoint_sp.get()));
    AddBreakpoint(new_bp, false);
  }

  for (auto bp_name_entry : target->m_breakpoint_names) {

    BreakpointName *new_bp_name = new BreakpointName(*bp_name_entry.second);
    AddBreakpointName(new_bp_name);
  }
}

void Target::Dump(Stream *s, lldb::DescriptionLevel description_level) {
  //    s->Printf("%.*p: ", (int)sizeof(void*) * 2, this);
  if (description_level != lldb::eDescriptionLevelBrief) {
    s->Indent();
    s->PutCString("Target\n");
    s->IndentMore();
    m_images.Dump(s);
    m_breakpoint_list.Dump(s);
    m_internal_breakpoint_list.Dump(s);
    s->IndentLess();
  } else {
    Module *exe_module = GetExecutableModulePointer();
    if (exe_module)
      s->PutCString(exe_module->GetFileSpec().GetFilename().GetCString());
    else
      s->PutCString("No executable module.");
  }
}

void Target::CleanupProcess() {
  // Do any cleanup of the target we need to do between process instances.
  // NB It is better to do this before destroying the process in case the
  // clean up needs some help from the process.
  m_breakpoint_list.ClearAllBreakpointSites();
  m_internal_breakpoint_list.ClearAllBreakpointSites();
  // Disable watchpoints just on the debugger side.
  std::unique_lock<std::recursive_mutex> lock;
  this->GetWatchpointList().GetListMutex(lock);
  DisableAllWatchpoints(false);
  ClearAllWatchpointHitCounts();
  ClearAllWatchpointHistoricValues();
}

void Target::DeleteCurrentProcess() {
  if (m_process_sp) {
    m_section_load_history.Clear();
    if (m_process_sp->IsAlive())
      m_process_sp->Destroy(false);

    m_process_sp->Finalize();

    CleanupProcess();

    m_process_sp.reset();
  }
}

const lldb::ProcessSP &Target::CreateProcess(ListenerSP listener_sp,
                                             llvm::StringRef plugin_name,
                                             const FileSpec *crash_file) {
  if (!listener_sp)
    listener_sp = GetDebugger().GetListener();
  DeleteCurrentProcess();
  m_process_sp = Process::FindPlugin(shared_from_this(), plugin_name,
                                     listener_sp, crash_file);
  return m_process_sp;
}

const lldb::ProcessSP &Target::GetProcessSP() const { return m_process_sp; }

lldb::REPLSP Target::GetREPL(Status &err, lldb::LanguageType language,
                             const char *repl_options, bool can_create) {
  err.Clear();

  if (!GetProcessSP()) {
    err.SetErrorStringWithFormat("Can't run the REPL without a live process.");
    return REPLSP();
  }

  if (language == eLanguageTypeUnknown) {
    LanguageSet repl_languages = Language::GetLanguagesSupportingREPLs();

    if (auto single_lang = repl_languages.GetSingularLanguage()) {
      language = *single_lang;
    } else if (repl_languages.Empty()) {
      err.SetErrorStringWithFormat(
          "LLDB isn't configured with REPL support for any languages.");
      return REPLSP();
    } else {
      err.SetErrorStringWithFormat(
          "Multiple possible REPL languages.  Please specify a language.");
      return REPLSP();
    }
  }

  REPLMap::iterator pos = m_repl_map.find(language);

  if (pos != m_repl_map.end()) {
    return pos->second;
  }

  if (!can_create) {
    err.SetErrorStringWithFormat(
        "Couldn't find an existing REPL for %s, and can't create a new one",
        Language::GetNameForLanguageType(language));
    return lldb::REPLSP();
  }

  Debugger *const debugger = nullptr;
  lldb::REPLSP ret = REPL::Create(err, language, debugger, this, repl_options);

  if (ret) {
    m_repl_map[language] = ret;
    return m_repl_map[language];
  }

  if (err.Success()) {
    err.SetErrorStringWithFormat("Couldn't create a REPL for %s",
                                 Language::GetNameForLanguageType(language));
  }

  return lldb::REPLSP();
}

void Target::SetREPL(lldb::LanguageType language, lldb::REPLSP repl_sp) {
  lldbassert(!m_repl_map.count(language));

  m_repl_map[language] = repl_sp;
}

void Target::Destroy() {
  std::lock_guard<std::recursive_mutex> guard(m_mutex);
  m_valid = false;
  DeleteCurrentProcess();
  m_platform_sp.reset();
  m_arch = ArchSpec();
  ClearModules(true);
  m_section_load_history.Clear();
  const bool notify = false;
  m_breakpoint_list.RemoveAll(notify);
  m_internal_breakpoint_list.RemoveAll(notify);
  m_last_created_breakpoint.reset();
  m_last_created_watchpoint.reset();
  m_search_filter_sp.reset();
  m_image_search_paths.Clear(notify);
  m_stop_hooks.clear();
  m_stop_hook_next_id = 0;
  m_suppress_stop_hooks = false;
}

BreakpointList &Target::GetBreakpointList(bool internal) {
  if (internal)
    return m_internal_breakpoint_list;
  else
    return m_breakpoint_list;
}

const BreakpointList &Target::GetBreakpointList(bool internal) const {
  if (internal)
    return m_internal_breakpoint_list;
  else
    return m_breakpoint_list;
}

BreakpointSP Target::GetBreakpointByID(break_id_t break_id) {
  BreakpointSP bp_sp;

  if (LLDB_BREAK_ID_IS_INTERNAL(break_id))
    bp_sp = m_internal_breakpoint_list.FindBreakpointByID(break_id);
  else
    bp_sp = m_breakpoint_list.FindBreakpointByID(break_id);

  return bp_sp;
}

BreakpointSP Target::CreateSourceRegexBreakpoint(
    const FileSpecList *containingModules,
    const FileSpecList *source_file_spec_list,
    const std::unordered_set<std::string> &function_names,
    RegularExpression source_regex, bool internal, bool hardware,
    LazyBool move_to_nearest_code) {
  SearchFilterSP filter_sp(GetSearchFilterForModuleAndCUList(
      containingModules, source_file_spec_list));
  if (move_to_nearest_code == eLazyBoolCalculate)
    move_to_nearest_code = GetMoveToNearestCode() ? eLazyBoolYes : eLazyBoolNo;
  BreakpointResolverSP resolver_sp(new BreakpointResolverFileRegex(
      nullptr, std::move(source_regex), function_names,
      !static_cast<bool>(move_to_nearest_code)));

  return CreateBreakpoint(filter_sp, resolver_sp, internal, hardware, true);
}

BreakpointSP Target::CreateBreakpoint(const FileSpecList *containingModules,
                                      const FileSpec &file, uint32_t line_no,
                                      uint32_t column, lldb::addr_t offset,
                                      LazyBool check_inlines,
                                      LazyBool skip_prologue, bool internal,
                                      bool hardware,
                                      LazyBool move_to_nearest_code) {
  FileSpec remapped_file;
  if (!GetSourcePathMap().ReverseRemapPath(file, remapped_file))
    remapped_file = file;

  if (check_inlines == eLazyBoolCalculate) {
    const InlineStrategy inline_strategy = GetInlineStrategy();
    switch (inline_strategy) {
    case eInlineBreakpointsNever:
      check_inlines = eLazyBoolNo;
      break;

    case eInlineBreakpointsHeaders:
      if (remapped_file.IsSourceImplementationFile()) {
        // Swift can inline a lot of code from other swift files so always
        // check inlines for swift source files
        static ConstString g_swift_extension("swift");
        if (remapped_file.GetFileNameExtension() == g_swift_extension)
          check_inlines = eLazyBoolYes;
        else
          check_inlines = eLazyBoolNo;
      } else
        check_inlines = eLazyBoolYes;
      break;

    case eInlineBreakpointsAlways:
      check_inlines = eLazyBoolYes;
      break;
    }
  }
  SearchFilterSP filter_sp;
  if (check_inlines == eLazyBoolNo) {
    // Not checking for inlines, we are looking only for matching compile units
    FileSpecList compile_unit_list;
    compile_unit_list.Append(remapped_file);
    filter_sp = GetSearchFilterForModuleAndCUList(containingModules,
                                                  &compile_unit_list);
  } else {
    filter_sp = GetSearchFilterForModuleList(containingModules);
  }
  if (skip_prologue == eLazyBoolCalculate)
    skip_prologue = GetSkipPrologue() ? eLazyBoolYes : eLazyBoolNo;
  if (move_to_nearest_code == eLazyBoolCalculate)
    move_to_nearest_code = GetMoveToNearestCode() ? eLazyBoolYes : eLazyBoolNo;

  BreakpointResolverSP resolver_sp(new BreakpointResolverFileLine(
      nullptr, remapped_file, line_no, column, offset, check_inlines,
      skip_prologue, !static_cast<bool>(move_to_nearest_code)));
  return CreateBreakpoint(filter_sp, resolver_sp, internal, hardware, true);
}

BreakpointSP Target::CreateBreakpoint(lldb::addr_t addr, bool internal,
                                      bool hardware) {
  Address so_addr;

  // Check for any reason we want to move this breakpoint to other address.
  addr = GetBreakableLoadAddress(addr);

  // Attempt to resolve our load address if possible, though it is ok if it
  // doesn't resolve to section/offset.

  // Try and resolve as a load address if possible
  GetSectionLoadList().ResolveLoadAddress(addr, so_addr);
  if (!so_addr.IsValid()) {
    // The address didn't resolve, so just set this as an absolute address
    so_addr.SetOffset(addr);
  }
  BreakpointSP bp_sp(CreateBreakpoint(so_addr, internal, hardware));
  return bp_sp;
}

BreakpointSP Target::CreateBreakpoint(const Address &addr, bool internal,
                                      bool hardware) {
  SearchFilterSP filter_sp(
      new SearchFilterForUnconstrainedSearches(shared_from_this()));
  BreakpointResolverSP resolver_sp(
      new BreakpointResolverAddress(nullptr, addr));
  return CreateBreakpoint(filter_sp, resolver_sp, internal, hardware, false);
}

lldb::BreakpointSP
Target::CreateAddressInModuleBreakpoint(lldb::addr_t file_addr, bool internal,
                                        const FileSpec *file_spec,
                                        bool request_hardware) {
  SearchFilterSP filter_sp(
      new SearchFilterForUnconstrainedSearches(shared_from_this()));
  BreakpointResolverSP resolver_sp(
      new BreakpointResolverAddress(nullptr, file_addr, file_spec));
  return CreateBreakpoint(filter_sp, resolver_sp, internal, request_hardware,
                          false);
}

BreakpointSP Target::CreateBreakpoint(
    const FileSpecList *containingModules,
    const FileSpecList *containingSourceFiles, const char *func_name,
    FunctionNameType func_name_type_mask, LanguageType language,
    lldb::addr_t offset, LazyBool skip_prologue, bool internal, bool hardware) {
  BreakpointSP bp_sp;
  if (func_name) {
    SearchFilterSP filter_sp(GetSearchFilterForModuleAndCUList(
        containingModules, containingSourceFiles));

    if (skip_prologue == eLazyBoolCalculate)
      skip_prologue = GetSkipPrologue() ? eLazyBoolYes : eLazyBoolNo;
    if (language == lldb::eLanguageTypeUnknown)
      language = GetLanguage();

    BreakpointResolverSP resolver_sp(new BreakpointResolverName(
        nullptr, func_name, func_name_type_mask, language, Breakpoint::Exact,
        offset, skip_prologue));
    bp_sp = CreateBreakpoint(filter_sp, resolver_sp, internal, hardware, true);
  }
  return bp_sp;
}

lldb::BreakpointSP
Target::CreateBreakpoint(const FileSpecList *containingModules,
                         const FileSpecList *containingSourceFiles,
                         const std::vector<std::string> &func_names,
                         FunctionNameType func_name_type_mask,
                         LanguageType language, lldb::addr_t offset,
                         LazyBool skip_prologue, bool internal, bool hardware) {
  BreakpointSP bp_sp;
  size_t num_names = func_names.size();
  if (num_names > 0) {
    SearchFilterSP filter_sp(GetSearchFilterForModuleAndCUList(
        containingModules, containingSourceFiles));

    if (skip_prologue == eLazyBoolCalculate)
      skip_prologue = GetSkipPrologue() ? eLazyBoolYes : eLazyBoolNo;
    if (language == lldb::eLanguageTypeUnknown)
      language = GetLanguage();

    BreakpointResolverSP resolver_sp(
        new BreakpointResolverName(nullptr, func_names, func_name_type_mask,
                                   language, offset, skip_prologue));
    bp_sp = CreateBreakpoint(filter_sp, resolver_sp, internal, hardware, true);
  }
  return bp_sp;
}

BreakpointSP
Target::CreateBreakpoint(const FileSpecList *containingModules,
                         const FileSpecList *containingSourceFiles,
                         const char *func_names[], size_t num_names,
                         FunctionNameType func_name_type_mask,
                         LanguageType language, lldb::addr_t offset,
                         LazyBool skip_prologue, bool internal, bool hardware) {
  BreakpointSP bp_sp;
  if (num_names > 0) {
    SearchFilterSP filter_sp(GetSearchFilterForModuleAndCUList(
        containingModules, containingSourceFiles));

    if (skip_prologue == eLazyBoolCalculate) {
      if (offset == 0)
        skip_prologue = GetSkipPrologue() ? eLazyBoolYes : eLazyBoolNo;
      else
        skip_prologue = eLazyBoolNo;
    }
    if (language == lldb::eLanguageTypeUnknown)
      language = GetLanguage();

    BreakpointResolverSP resolver_sp(new BreakpointResolverName(
        nullptr, func_names, num_names, func_name_type_mask, language, offset,
        skip_prologue));
    resolver_sp->SetOffset(offset);
    bp_sp = CreateBreakpoint(filter_sp, resolver_sp, internal, hardware, true);
  }
  return bp_sp;
}

SearchFilterSP
Target::GetSearchFilterForModule(const FileSpec *containingModule) {
  SearchFilterSP filter_sp;
  if (containingModule != nullptr) {
    // TODO: We should look into sharing module based search filters
    // across many breakpoints like we do for the simple target based one
    filter_sp = std::make_shared<SearchFilterByModule>(shared_from_this(),
                                                       *containingModule);
  } else {
    if (!m_search_filter_sp)
      m_search_filter_sp =
          std::make_shared<SearchFilterForUnconstrainedSearches>(
              shared_from_this());
    filter_sp = m_search_filter_sp;
  }
  return filter_sp;
}

SearchFilterSP
Target::GetSearchFilterForModuleList(const FileSpecList *containingModules) {
  SearchFilterSP filter_sp;
  if (containingModules && containingModules->GetSize() != 0) {
    // TODO: We should look into sharing module based search filters
    // across many breakpoints like we do for the simple target based one
    filter_sp = std::make_shared<SearchFilterByModuleList>(shared_from_this(),
                                                           *containingModules);
  } else {
    if (!m_search_filter_sp)
      m_search_filter_sp =
          std::make_shared<SearchFilterForUnconstrainedSearches>(
              shared_from_this());
    filter_sp = m_search_filter_sp;
  }
  return filter_sp;
}

SearchFilterSP Target::GetSearchFilterForModuleAndCUList(
    const FileSpecList *containingModules,
    const FileSpecList *containingSourceFiles) {
  if (containingSourceFiles == nullptr || containingSourceFiles->GetSize() == 0)
    return GetSearchFilterForModuleList(containingModules);

  SearchFilterSP filter_sp;
  if (containingModules == nullptr) {
    // We could make a special "CU List only SearchFilter".  Better yet was if
    // these could be composable, but that will take a little reworking.

    filter_sp = std::make_shared<SearchFilterByModuleListAndCU>(
        shared_from_this(), FileSpecList(), *containingSourceFiles);
  } else {
    filter_sp = std::make_shared<SearchFilterByModuleListAndCU>(
        shared_from_this(), *containingModules, *containingSourceFiles);
  }
  return filter_sp;
}

BreakpointSP Target::CreateFuncRegexBreakpoint(
    const FileSpecList *containingModules,
    const FileSpecList *containingSourceFiles, RegularExpression func_regex,
    lldb::LanguageType requested_language, LazyBool skip_prologue,
    bool internal, bool hardware) {
  SearchFilterSP filter_sp(GetSearchFilterForModuleAndCUList(
      containingModules, containingSourceFiles));
  bool skip = (skip_prologue == eLazyBoolCalculate)
                  ? GetSkipPrologue()
                  : static_cast<bool>(skip_prologue);
  BreakpointResolverSP resolver_sp(new BreakpointResolverName(
      nullptr, std::move(func_regex), requested_language, 0, skip));

  return CreateBreakpoint(filter_sp, resolver_sp, internal, hardware, true);
}

lldb::BreakpointSP
Target::CreateExceptionBreakpoint(enum lldb::LanguageType language,
                                  bool catch_bp, bool throw_bp, bool internal,
                                  Args *additional_args, Status *error) {
  BreakpointSP exc_bkpt_sp = LanguageRuntime::CreateExceptionBreakpoint(
      *this, language, catch_bp, throw_bp, internal);
  if (exc_bkpt_sp && additional_args) {
    BreakpointPreconditionSP precondition_sp = exc_bkpt_sp->GetPrecondition();
    if (precondition_sp && additional_args) {
      if (error)
        *error = precondition_sp->ConfigurePrecondition(*additional_args);
      else
        precondition_sp->ConfigurePrecondition(*additional_args);
    }
  }
  return exc_bkpt_sp;
}

lldb::BreakpointSP Target::CreateScriptedBreakpoint(
    const llvm::StringRef class_name, const FileSpecList *containingModules,
    const FileSpecList *containingSourceFiles, bool internal,
    bool request_hardware, StructuredData::ObjectSP extra_args_sp,
    Status *creation_error) {
  SearchFilterSP filter_sp;

  lldb::SearchDepth depth = lldb::eSearchDepthTarget;
  bool has_files =
      containingSourceFiles && containingSourceFiles->GetSize() > 0;
  bool has_modules = containingModules && containingModules->GetSize() > 0;

  if (has_files && has_modules) {
    filter_sp = GetSearchFilterForModuleAndCUList(containingModules,
                                                  containingSourceFiles);
  } else if (has_files) {
    filter_sp =
        GetSearchFilterForModuleAndCUList(nullptr, containingSourceFiles);
  } else if (has_modules) {
    filter_sp = GetSearchFilterForModuleList(containingModules);
  } else {
    filter_sp = std::make_shared<SearchFilterForUnconstrainedSearches>(
        shared_from_this());
  }

  StructuredDataImpl *extra_args_impl = new StructuredDataImpl();
  if (extra_args_sp)
    extra_args_impl->SetObjectSP(extra_args_sp);

  BreakpointResolverSP resolver_sp(new BreakpointResolverScripted(
      nullptr, class_name, depth, extra_args_impl,
      *GetDebugger().GetScriptInterpreter()));
  return CreateBreakpoint(filter_sp, resolver_sp, internal, false, true);
}

BreakpointSP Target::CreateBreakpoint(SearchFilterSP &filter_sp,
                                      BreakpointResolverSP &resolver_sp,
                                      bool internal, bool request_hardware,
                                      bool resolve_indirect_symbols) {
  BreakpointSP bp_sp;
  if (filter_sp && resolver_sp) {
    const bool hardware = request_hardware || GetRequireHardwareBreakpoints();
    bp_sp.reset(new Breakpoint(*this, filter_sp, resolver_sp, hardware,
                               resolve_indirect_symbols));
    resolver_sp->SetBreakpoint(bp_sp.get());
    AddBreakpoint(bp_sp, internal);
  }
  return bp_sp;
}

void Target::AddBreakpoint(lldb::BreakpointSP bp_sp, bool internal) {
  if (!bp_sp)
    return;
  if (internal)
    m_internal_breakpoint_list.Add(bp_sp, false);
  else
    m_breakpoint_list.Add(bp_sp, true);

  Log *log(lldb_private::GetLogIfAllCategoriesSet(LIBLLDB_LOG_BREAKPOINTS));
  if (log) {
    StreamString s;
    bp_sp->GetDescription(&s, lldb::eDescriptionLevelVerbose);
    LLDB_LOGF(log, "Target::%s (internal = %s) => break_id = %s\n",
              __FUNCTION__, bp_sp->IsInternal() ? "yes" : "no", s.GetData());
  }

  bp_sp->ResolveBreakpoint();

  if (!internal) {
    m_last_created_breakpoint = bp_sp;
  }
}

void Target::AddNameToBreakpoint(BreakpointID &id, const char *name,
                                 Status &error) {
  BreakpointSP bp_sp =
      m_breakpoint_list.FindBreakpointByID(id.GetBreakpointID());
  if (!bp_sp) {
    StreamString s;
    id.GetDescription(&s, eDescriptionLevelBrief);
    error.SetErrorStringWithFormat("Could not find breakpoint %s", s.GetData());
    return;
  }
  AddNameToBreakpoint(bp_sp, name, error);
}

void Target::AddNameToBreakpoint(BreakpointSP &bp_sp, const char *name,
                                 Status &error) {
  if (!bp_sp)
    return;

  BreakpointName *bp_name = FindBreakpointName(ConstString(name), true, error);
  if (!bp_name)
    return;

  bp_name->ConfigureBreakpoint(bp_sp);
  bp_sp->AddName(name);
}

void Target::AddBreakpointName(BreakpointName *bp_name) {
  m_breakpoint_names.insert(std::make_pair(bp_name->GetName(), bp_name));
}

BreakpointName *Target::FindBreakpointName(ConstString name, bool can_create,
                                           Status &error) {
  BreakpointID::StringIsBreakpointName(name.GetStringRef(), error);
  if (!error.Success())
    return nullptr;

  BreakpointNameList::iterator iter = m_breakpoint_names.find(name);
  if (iter == m_breakpoint_names.end()) {
    if (!can_create) {
      error.SetErrorStringWithFormat("Breakpoint name \"%s\" doesn't exist and "
                                     "can_create is false.",
                                     name.AsCString());
      return nullptr;
    }

    iter = m_breakpoint_names
               .insert(std::make_pair(name, new BreakpointName(name)))
               .first;
  }
  return (iter->second);
}

void Target::DeleteBreakpointName(ConstString name) {
  BreakpointNameList::iterator iter = m_breakpoint_names.find(name);

  if (iter != m_breakpoint_names.end()) {
    const char *name_cstr = name.AsCString();
    m_breakpoint_names.erase(iter);
    for (auto bp_sp : m_breakpoint_list.Breakpoints())
      bp_sp->RemoveName(name_cstr);
  }
}

void Target::RemoveNameFromBreakpoint(lldb::BreakpointSP &bp_sp,
                                      ConstString name) {
  bp_sp->RemoveName(name.AsCString());
}

void Target::ConfigureBreakpointName(
    BreakpointName &bp_name, const BreakpointOptions &new_options,
    const BreakpointName::Permissions &new_permissions) {
  bp_name.GetOptions().CopyOverSetOptions(new_options);
  bp_name.GetPermissions().MergeInto(new_permissions);
  ApplyNameToBreakpoints(bp_name);
}

void Target::ApplyNameToBreakpoints(BreakpointName &bp_name) {
  BreakpointList bkpts_with_name(false);
  m_breakpoint_list.FindBreakpointsByName(bp_name.GetName().AsCString(),
                                          bkpts_with_name);

  for (auto bp_sp : bkpts_with_name.Breakpoints())
    bp_name.ConfigureBreakpoint(bp_sp);
}

void Target::GetBreakpointNames(std::vector<std::string> &names) {
  names.clear();
  for (auto bp_name : m_breakpoint_names) {
    names.push_back(bp_name.first.AsCString());
  }
  llvm::sort(names.begin(), names.end());
}

bool Target::ProcessIsValid() {
  return (m_process_sp && m_process_sp->IsAlive());
}

static bool CheckIfWatchpointsSupported(Target *target, Status &error) {
  uint32_t num_supported_hardware_watchpoints;
  Status rc = target->GetProcessSP()->GetWatchpointSupportInfo(
      num_supported_hardware_watchpoints);

  // If unable to determine the # of watchpoints available,
  // assume they are supported.
  if (rc.Fail())
    return true;

  if (num_supported_hardware_watchpoints == 0) {
    error.SetErrorStringWithFormat(
        "Target supports (%u) hardware watchpoint slots.\n",
        num_supported_hardware_watchpoints);
    return false;
  }
  return true;
}

// See also Watchpoint::SetWatchpointType(uint32_t type) and the
// OptionGroupWatchpoint::WatchType enum type.
WatchpointSP Target::CreateWatchpoint(lldb::addr_t addr, size_t size,
                                      const CompilerType *type, uint32_t kind,
                                      Status &error) {
  Log *log(lldb_private::GetLogIfAllCategoriesSet(LIBLLDB_LOG_WATCHPOINTS));
  LLDB_LOGF(log,
            "Target::%s (addr = 0x%8.8" PRIx64 " size = %" PRIu64
            " type = %u)\n",
            __FUNCTION__, addr, (uint64_t)size, kind);

  WatchpointSP wp_sp;
  if (!ProcessIsValid()) {
    error.SetErrorString("process is not alive");
    return wp_sp;
  }

  if (addr == LLDB_INVALID_ADDRESS || size == 0) {
    if (size == 0)
      error.SetErrorString("cannot set a watchpoint with watch_size of 0");
    else
      error.SetErrorStringWithFormat("invalid watch address: %" PRIu64, addr);
    return wp_sp;
  }

  if (!LLDB_WATCH_TYPE_IS_VALID(kind)) {
    error.SetErrorStringWithFormat("invalid watchpoint type: %d", kind);
  }

  if (!CheckIfWatchpointsSupported(this, error))
    return wp_sp;

  // Currently we only support one watchpoint per address, with total number of
  // watchpoints limited by the hardware which the inferior is running on.

  // Grab the list mutex while doing operations.
  const bool notify = false; // Don't notify about all the state changes we do
                             // on creating the watchpoint.
  std::unique_lock<std::recursive_mutex> lock;
  this->GetWatchpointList().GetListMutex(lock);
  WatchpointSP matched_sp = m_watchpoint_list.FindByAddress(addr);
  if (matched_sp) {
    size_t old_size = matched_sp->GetByteSize();
    uint32_t old_type =
        (matched_sp->WatchpointRead() ? LLDB_WATCH_TYPE_READ : 0) |
        (matched_sp->WatchpointWrite() ? LLDB_WATCH_TYPE_WRITE : 0);
    // Return the existing watchpoint if both size and type match.
    if (size == old_size && kind == old_type) {
      wp_sp = matched_sp;
      wp_sp->SetEnabled(false, notify);
    } else {
      // Nil the matched watchpoint; we will be creating a new one.
      m_process_sp->DisableWatchpoint(matched_sp.get(), notify);
      m_watchpoint_list.Remove(matched_sp->GetID(), true);
    }
  }

  if (!wp_sp) {
    wp_sp = std::make_shared<Watchpoint>(*this, addr, size, type);
    wp_sp->SetWatchpointType(kind, notify);
    m_watchpoint_list.Add(wp_sp, true);
  }

  error = m_process_sp->EnableWatchpoint(wp_sp.get(), notify);
  LLDB_LOGF(log, "Target::%s (creation of watchpoint %s with id = %u)\n",
            __FUNCTION__, error.Success() ? "succeeded" : "failed",
            wp_sp->GetID());

  if (error.Fail()) {
    // Enabling the watchpoint on the device side failed. Remove the said
    // watchpoint from the list maintained by the target instance.
    m_watchpoint_list.Remove(wp_sp->GetID(), true);
    // See if we could provide more helpful error message.
    if (!OptionGroupWatchpoint::IsWatchSizeSupported(size))
      error.SetErrorStringWithFormat(
          "watch size of %" PRIu64 " is not supported", (uint64_t)size);

    wp_sp.reset();
  } else
    m_last_created_watchpoint = wp_sp;
  return wp_sp;
}

void Target::RemoveAllowedBreakpoints() {
  Log *log(lldb_private::GetLogIfAllCategoriesSet(LIBLLDB_LOG_BREAKPOINTS));
  LLDB_LOGF(log, "Target::%s \n", __FUNCTION__);

  m_breakpoint_list.RemoveAllowed(true);

  m_last_created_breakpoint.reset();
}

void Target::RemoveAllBreakpoints(bool internal_also) {
  Log *log(lldb_private::GetLogIfAllCategoriesSet(LIBLLDB_LOG_BREAKPOINTS));
  LLDB_LOGF(log, "Target::%s (internal_also = %s)\n", __FUNCTION__,
            internal_also ? "yes" : "no");

  m_breakpoint_list.RemoveAll(true);
  if (internal_also)
    m_internal_breakpoint_list.RemoveAll(false);

  m_last_created_breakpoint.reset();
}

void Target::DisableAllBreakpoints(bool internal_also) {
  Log *log(lldb_private::GetLogIfAllCategoriesSet(LIBLLDB_LOG_BREAKPOINTS));
  LLDB_LOGF(log, "Target::%s (internal_also = %s)\n", __FUNCTION__,
            internal_also ? "yes" : "no");

  m_breakpoint_list.SetEnabledAll(false);
  if (internal_also)
    m_internal_breakpoint_list.SetEnabledAll(false);
}

void Target::DisableAllowedBreakpoints() {
  Log *log(lldb_private::GetLogIfAllCategoriesSet(LIBLLDB_LOG_BREAKPOINTS));
  LLDB_LOGF(log, "Target::%s", __FUNCTION__);

  m_breakpoint_list.SetEnabledAllowed(false);
}

void Target::EnableAllBreakpoints(bool internal_also) {
  Log *log(lldb_private::GetLogIfAllCategoriesSet(LIBLLDB_LOG_BREAKPOINTS));
  LLDB_LOGF(log, "Target::%s (internal_also = %s)\n", __FUNCTION__,
            internal_also ? "yes" : "no");

  m_breakpoint_list.SetEnabledAll(true);
  if (internal_also)
    m_internal_breakpoint_list.SetEnabledAll(true);
}

void Target::EnableAllowedBreakpoints() {
  Log *log(lldb_private::GetLogIfAllCategoriesSet(LIBLLDB_LOG_BREAKPOINTS));
  LLDB_LOGF(log, "Target::%s", __FUNCTION__);

  m_breakpoint_list.SetEnabledAllowed(true);
}

bool Target::RemoveBreakpointByID(break_id_t break_id) {
  Log *log(lldb_private::GetLogIfAllCategoriesSet(LIBLLDB_LOG_BREAKPOINTS));
  LLDB_LOGF(log, "Target::%s (break_id = %i, internal = %s)\n", __FUNCTION__,
            break_id, LLDB_BREAK_ID_IS_INTERNAL(break_id) ? "yes" : "no");

  if (DisableBreakpointByID(break_id)) {
    if (LLDB_BREAK_ID_IS_INTERNAL(break_id))
      m_internal_breakpoint_list.Remove(break_id, false);
    else {
      if (m_last_created_breakpoint) {
        if (m_last_created_breakpoint->GetID() == break_id)
          m_last_created_breakpoint.reset();
      }
      m_breakpoint_list.Remove(break_id, true);
    }
    return true;
  }
  return false;
}

bool Target::DisableBreakpointByID(break_id_t break_id) {
  Log *log(lldb_private::GetLogIfAllCategoriesSet(LIBLLDB_LOG_BREAKPOINTS));
  LLDB_LOGF(log, "Target::%s (break_id = %i, internal = %s)\n", __FUNCTION__,
            break_id, LLDB_BREAK_ID_IS_INTERNAL(break_id) ? "yes" : "no");

  BreakpointSP bp_sp;

  if (LLDB_BREAK_ID_IS_INTERNAL(break_id))
    bp_sp = m_internal_breakpoint_list.FindBreakpointByID(break_id);
  else
    bp_sp = m_breakpoint_list.FindBreakpointByID(break_id);
  if (bp_sp) {
    bp_sp->SetEnabled(false);
    return true;
  }
  return false;
}

bool Target::EnableBreakpointByID(break_id_t break_id) {
  Log *log(lldb_private::GetLogIfAllCategoriesSet(LIBLLDB_LOG_BREAKPOINTS));
  LLDB_LOGF(log, "Target::%s (break_id = %i, internal = %s)\n", __FUNCTION__,
            break_id, LLDB_BREAK_ID_IS_INTERNAL(break_id) ? "yes" : "no");

  BreakpointSP bp_sp;

  if (LLDB_BREAK_ID_IS_INTERNAL(break_id))
    bp_sp = m_internal_breakpoint_list.FindBreakpointByID(break_id);
  else
    bp_sp = m_breakpoint_list.FindBreakpointByID(break_id);

  if (bp_sp) {
    bp_sp->SetEnabled(true);
    return true;
  }
  return false;
}

Status Target::SerializeBreakpointsToFile(const FileSpec &file,
                                          const BreakpointIDList &bp_ids,
                                          bool append) {
  Status error;

  if (!file) {
    error.SetErrorString("Invalid FileSpec.");
    return error;
  }

  std::string path(file.GetPath());
  StructuredData::ObjectSP input_data_sp;

  StructuredData::ArraySP break_store_sp;
  StructuredData::Array *break_store_ptr = nullptr;

  if (append) {
    input_data_sp = StructuredData::ParseJSONFromFile(file, error);
    if (error.Success()) {
      break_store_ptr = input_data_sp->GetAsArray();
      if (!break_store_ptr) {
        error.SetErrorStringWithFormat(
            "Tried to append to invalid input file %s", path.c_str());
        return error;
      }
    }
  }

  if (!break_store_ptr) {
    break_store_sp = std::make_shared<StructuredData::Array>();
    break_store_ptr = break_store_sp.get();
  }

  StreamFile out_file(path.c_str(),
                      File::OpenOptions::eOpenOptionTruncate |
                          File::OpenOptions::eOpenOptionWrite |
                          File::OpenOptions::eOpenOptionCanCreate |
                          File::OpenOptions::eOpenOptionCloseOnExec,
                      lldb::eFilePermissionsFileDefault);
  if (!out_file.GetFile().IsValid()) {
    error.SetErrorStringWithFormat("Unable to open output file: %s.",
                                   path.c_str());
    return error;
  }

  std::unique_lock<std::recursive_mutex> lock;
  GetBreakpointList().GetListMutex(lock);

  if (bp_ids.GetSize() == 0) {
    const BreakpointList &breakpoints = GetBreakpointList();

    size_t num_breakpoints = breakpoints.GetSize();
    for (size_t i = 0; i < num_breakpoints; i++) {
      Breakpoint *bp = breakpoints.GetBreakpointAtIndex(i).get();
      StructuredData::ObjectSP bkpt_save_sp = bp->SerializeToStructuredData();
      // If a breakpoint can't serialize it, just ignore it for now:
      if (bkpt_save_sp)
        break_store_ptr->AddItem(bkpt_save_sp);
    }
  } else {

    std::unordered_set<lldb::break_id_t> processed_bkpts;
    const size_t count = bp_ids.GetSize();
    for (size_t i = 0; i < count; ++i) {
      BreakpointID cur_bp_id = bp_ids.GetBreakpointIDAtIndex(i);
      lldb::break_id_t bp_id = cur_bp_id.GetBreakpointID();

      if (bp_id != LLDB_INVALID_BREAK_ID) {
        // Only do each breakpoint once:
        std::pair<std::unordered_set<lldb::break_id_t>::iterator, bool>
            insert_result = processed_bkpts.insert(bp_id);
        if (!insert_result.second)
          continue;

        Breakpoint *bp = GetBreakpointByID(bp_id).get();
        StructuredData::ObjectSP bkpt_save_sp = bp->SerializeToStructuredData();
        // If the user explicitly asked to serialize a breakpoint, and we
        // can't, then raise an error:
        if (!bkpt_save_sp) {
          error.SetErrorStringWithFormat("Unable to serialize breakpoint %d",
                                         bp_id);
          return error;
        }
        break_store_ptr->AddItem(bkpt_save_sp);
      }
    }
  }

  break_store_ptr->Dump(out_file, false);
  out_file.PutChar('\n');
  return error;
}

Status Target::CreateBreakpointsFromFile(const FileSpec &file,
                                         BreakpointIDList &new_bps) {
  std::vector<std::string> no_names;
  return CreateBreakpointsFromFile(file, no_names, new_bps);
}

Status Target::CreateBreakpointsFromFile(const FileSpec &file,
                                         std::vector<std::string> &names,
                                         BreakpointIDList &new_bps) {
  std::unique_lock<std::recursive_mutex> lock;
  GetBreakpointList().GetListMutex(lock);

  Status error;
  StructuredData::ObjectSP input_data_sp =
      StructuredData::ParseJSONFromFile(file, error);
  if (!error.Success()) {
    return error;
  } else if (!input_data_sp || !input_data_sp->IsValid()) {
    error.SetErrorStringWithFormat("Invalid JSON from input file: %s.",
                                   file.GetPath().c_str());
    return error;
  }

  StructuredData::Array *bkpt_array = input_data_sp->GetAsArray();
  if (!bkpt_array) {
    error.SetErrorStringWithFormat(
        "Invalid breakpoint data from input file: %s.", file.GetPath().c_str());
    return error;
  }

  size_t num_bkpts = bkpt_array->GetSize();
  size_t num_names = names.size();

  for (size_t i = 0; i < num_bkpts; i++) {
    StructuredData::ObjectSP bkpt_object_sp = bkpt_array->GetItemAtIndex(i);
    // Peel off the breakpoint key, and feed the rest to the Breakpoint:
    StructuredData::Dictionary *bkpt_dict = bkpt_object_sp->GetAsDictionary();
    if (!bkpt_dict) {
      error.SetErrorStringWithFormat(
          "Invalid breakpoint data for element %zu from input file: %s.", i,
          file.GetPath().c_str());
      return error;
    }
    StructuredData::ObjectSP bkpt_data_sp =
        bkpt_dict->GetValueForKey(Breakpoint::GetSerializationKey());
    if (num_names &&
        !Breakpoint::SerializedBreakpointMatchesNames(bkpt_data_sp, names))
      continue;

    BreakpointSP bkpt_sp =
        Breakpoint::CreateFromStructuredData(*this, bkpt_data_sp, error);
    if (!error.Success()) {
      error.SetErrorStringWithFormat(
          "Error restoring breakpoint %zu from %s: %s.", i,
          file.GetPath().c_str(), error.AsCString());
      return error;
    }
    new_bps.AddBreakpointID(BreakpointID(bkpt_sp->GetID()));
  }
  return error;
}

// The flag 'end_to_end', default to true, signifies that the operation is
// performed end to end, for both the debugger and the debuggee.

// Assumption: Caller holds the list mutex lock for m_watchpoint_list for end
// to end operations.
bool Target::RemoveAllWatchpoints(bool end_to_end) {
  Log *log(lldb_private::GetLogIfAllCategoriesSet(LIBLLDB_LOG_WATCHPOINTS));
  LLDB_LOGF(log, "Target::%s\n", __FUNCTION__);

  if (!end_to_end) {
    m_watchpoint_list.RemoveAll(true);
    return true;
  }

  // Otherwise, it's an end to end operation.

  if (!ProcessIsValid())
    return false;

  size_t num_watchpoints = m_watchpoint_list.GetSize();
  for (size_t i = 0; i < num_watchpoints; ++i) {
    WatchpointSP wp_sp = m_watchpoint_list.GetByIndex(i);
    if (!wp_sp)
      return false;

    Status rc = m_process_sp->DisableWatchpoint(wp_sp.get());
    if (rc.Fail())
      return false;
  }
  m_watchpoint_list.RemoveAll(true);
  m_last_created_watchpoint.reset();
  return true; // Success!
}

// Assumption: Caller holds the list mutex lock for m_watchpoint_list for end
// to end operations.
bool Target::DisableAllWatchpoints(bool end_to_end) {
  Log *log(lldb_private::GetLogIfAllCategoriesSet(LIBLLDB_LOG_WATCHPOINTS));
  LLDB_LOGF(log, "Target::%s\n", __FUNCTION__);

  if (!end_to_end) {
    m_watchpoint_list.SetEnabledAll(false);
    return true;
  }

  // Otherwise, it's an end to end operation.

  if (!ProcessIsValid())
    return false;

  size_t num_watchpoints = m_watchpoint_list.GetSize();
  for (size_t i = 0; i < num_watchpoints; ++i) {
    WatchpointSP wp_sp = m_watchpoint_list.GetByIndex(i);
    if (!wp_sp)
      return false;

    Status rc = m_process_sp->DisableWatchpoint(wp_sp.get());
    if (rc.Fail())
      return false;
  }
  return true; // Success!
}

// Assumption: Caller holds the list mutex lock for m_watchpoint_list for end
// to end operations.
bool Target::EnableAllWatchpoints(bool end_to_end) {
  Log *log(lldb_private::GetLogIfAllCategoriesSet(LIBLLDB_LOG_WATCHPOINTS));
  LLDB_LOGF(log, "Target::%s\n", __FUNCTION__);

  if (!end_to_end) {
    m_watchpoint_list.SetEnabledAll(true);
    return true;
  }

  // Otherwise, it's an end to end operation.

  if (!ProcessIsValid())
    return false;

  size_t num_watchpoints = m_watchpoint_list.GetSize();
  for (size_t i = 0; i < num_watchpoints; ++i) {
    WatchpointSP wp_sp = m_watchpoint_list.GetByIndex(i);
    if (!wp_sp)
      return false;

    Status rc = m_process_sp->EnableWatchpoint(wp_sp.get());
    if (rc.Fail())
      return false;
  }
  return true; // Success!
}

// Assumption: Caller holds the list mutex lock for m_watchpoint_list.
bool Target::ClearAllWatchpointHitCounts() {
  Log *log(lldb_private::GetLogIfAllCategoriesSet(LIBLLDB_LOG_WATCHPOINTS));
  LLDB_LOGF(log, "Target::%s\n", __FUNCTION__);

  size_t num_watchpoints = m_watchpoint_list.GetSize();
  for (size_t i = 0; i < num_watchpoints; ++i) {
    WatchpointSP wp_sp = m_watchpoint_list.GetByIndex(i);
    if (!wp_sp)
      return false;

    wp_sp->ResetHitCount();
  }
  return true; // Success!
}

// Assumption: Caller holds the list mutex lock for m_watchpoint_list.
bool Target::ClearAllWatchpointHistoricValues() {
  Log *log(lldb_private::GetLogIfAllCategoriesSet(LIBLLDB_LOG_WATCHPOINTS));
  LLDB_LOGF(log, "Target::%s\n", __FUNCTION__);

  size_t num_watchpoints = m_watchpoint_list.GetSize();
  for (size_t i = 0; i < num_watchpoints; ++i) {
    WatchpointSP wp_sp = m_watchpoint_list.GetByIndex(i);
    if (!wp_sp)
      return false;

    wp_sp->ResetHistoricValues();
  }
  return true; // Success!
}

// Assumption: Caller holds the list mutex lock for m_watchpoint_list during
// these operations.
bool Target::IgnoreAllWatchpoints(uint32_t ignore_count) {
  Log *log(lldb_private::GetLogIfAllCategoriesSet(LIBLLDB_LOG_WATCHPOINTS));
  LLDB_LOGF(log, "Target::%s\n", __FUNCTION__);

  if (!ProcessIsValid())
    return false;

  size_t num_watchpoints = m_watchpoint_list.GetSize();
  for (size_t i = 0; i < num_watchpoints; ++i) {
    WatchpointSP wp_sp = m_watchpoint_list.GetByIndex(i);
    if (!wp_sp)
      return false;

    wp_sp->SetIgnoreCount(ignore_count);
  }
  return true; // Success!
}

// Assumption: Caller holds the list mutex lock for m_watchpoint_list.
bool Target::DisableWatchpointByID(lldb::watch_id_t watch_id) {
  Log *log(lldb_private::GetLogIfAllCategoriesSet(LIBLLDB_LOG_WATCHPOINTS));
  LLDB_LOGF(log, "Target::%s (watch_id = %i)\n", __FUNCTION__, watch_id);

  if (!ProcessIsValid())
    return false;

  WatchpointSP wp_sp = m_watchpoint_list.FindByID(watch_id);
  if (wp_sp) {
    Status rc = m_process_sp->DisableWatchpoint(wp_sp.get());
    if (rc.Success())
      return true;

    // Else, fallthrough.
  }
  return false;
}

// Assumption: Caller holds the list mutex lock for m_watchpoint_list.
bool Target::EnableWatchpointByID(lldb::watch_id_t watch_id) {
  Log *log(lldb_private::GetLogIfAllCategoriesSet(LIBLLDB_LOG_WATCHPOINTS));
  LLDB_LOGF(log, "Target::%s (watch_id = %i)\n", __FUNCTION__, watch_id);

  if (!ProcessIsValid())
    return false;

  WatchpointSP wp_sp = m_watchpoint_list.FindByID(watch_id);
  if (wp_sp) {
    Status rc = m_process_sp->EnableWatchpoint(wp_sp.get());
    if (rc.Success())
      return true;

    // Else, fallthrough.
  }
  return false;
}

// Assumption: Caller holds the list mutex lock for m_watchpoint_list.
bool Target::RemoveWatchpointByID(lldb::watch_id_t watch_id) {
  Log *log(lldb_private::GetLogIfAllCategoriesSet(LIBLLDB_LOG_WATCHPOINTS));
  LLDB_LOGF(log, "Target::%s (watch_id = %i)\n", __FUNCTION__, watch_id);

  WatchpointSP watch_to_remove_sp = m_watchpoint_list.FindByID(watch_id);
  if (watch_to_remove_sp == m_last_created_watchpoint)
    m_last_created_watchpoint.reset();

  if (DisableWatchpointByID(watch_id)) {
    m_watchpoint_list.Remove(watch_id, true);
    return true;
  }
  return false;
}

// Assumption: Caller holds the list mutex lock for m_watchpoint_list.
bool Target::IgnoreWatchpointByID(lldb::watch_id_t watch_id,
                                  uint32_t ignore_count) {
  Log *log(lldb_private::GetLogIfAllCategoriesSet(LIBLLDB_LOG_WATCHPOINTS));
  LLDB_LOGF(log, "Target::%s (watch_id = %i)\n", __FUNCTION__, watch_id);

  if (!ProcessIsValid())
    return false;

  WatchpointSP wp_sp = m_watchpoint_list.FindByID(watch_id);
  if (wp_sp) {
    wp_sp->SetIgnoreCount(ignore_count);
    return true;
  }
  return false;
}

ModuleSP Target::GetExecutableModule() {
  // search for the first executable in the module list
  for (size_t i = 0; i < m_images.GetSize(); ++i) {
    ModuleSP module_sp = m_images.GetModuleAtIndex(i);
    lldb_private::ObjectFile *obj = module_sp->GetObjectFile();
    if (obj == nullptr)
      continue;
    if (obj->GetType() == ObjectFile::Type::eTypeExecutable)
      return module_sp;
  }
  // as fall back return the first module loaded
  return m_images.GetModuleAtIndex(0);
}

Module *Target::GetExecutableModulePointer() {
  return GetExecutableModule().get();
}

static void LoadScriptingResourceForModule(const ModuleSP &module_sp,
                                           Target *target) {
  Status error;
  StreamString feedback_stream;
  if (module_sp && !module_sp->LoadScriptingResourceInTarget(
                       target, error, &feedback_stream)) {
    if (error.AsCString())
      target->GetDebugger().GetErrorFile()->Printf(
          "unable to load scripting data for module %s - error reported was "
          "%s\n",
          module_sp->GetFileSpec().GetFileNameStrippingExtension().GetCString(),
          error.AsCString());
  }
  if (feedback_stream.GetSize())
    target->GetDebugger().GetErrorFile()->Printf("%s\n",
                                                 feedback_stream.GetData());
}

void Target::ClearModules(bool delete_locations) {
  ModulesDidUnload(m_images, delete_locations);
  m_section_load_history.Clear();
  m_images.Clear();
  m_scratch_type_system_map.Clear();
  m_ast_importer_sp.reset();
}

void Target::DidExec() {
  // When a process exec's we need to know about it so we can do some cleanup.
  m_breakpoint_list.RemoveInvalidLocations(m_arch.GetSpec());
  m_internal_breakpoint_list.RemoveInvalidLocations(m_arch.GetSpec());
}

void Target::SetExecutableModule(ModuleSP &executable_sp,
                                 LoadDependentFiles load_dependent_files) {
  Log *log(lldb_private::GetLogIfAllCategoriesSet(LIBLLDB_LOG_TARGET));
  ClearModules(false);

  if (executable_sp) {
    static Timer::Category func_cat(LLVM_PRETTY_FUNCTION);
    Timer scoped_timer(func_cat,
                       "Target::SetExecutableModule (executable = '%s')",
                       executable_sp->GetFileSpec().GetPath().c_str());

    const bool notify = true;
    m_images.Append(executable_sp,
                    notify); // The first image is our executable file

    // If we haven't set an architecture yet, reset our architecture based on
    // what we found in the executable module.
    if (!m_arch.GetSpec().IsValid()) {
      m_arch = executable_sp->GetArchitecture();
      LLDB_LOG(log,
               "setting architecture to {0} ({1}) based on executable file",
               m_arch.GetSpec().GetArchitectureName(),
               m_arch.GetSpec().GetTriple().getTriple());
    }

    FileSpecList dependent_files;
    ObjectFile *executable_objfile = executable_sp->GetObjectFile();
    bool load_dependents = true;
    switch (load_dependent_files) {
    case eLoadDependentsDefault:
      load_dependents = executable_sp->IsExecutable();
      break;
    case eLoadDependentsYes:
      load_dependents = true;
      break;
    case eLoadDependentsNo:
      load_dependents = false;
      break;
    }

    if (executable_objfile && load_dependents) {
      ModuleList added_modules;
      executable_objfile->GetDependentModules(dependent_files);
      for (uint32_t i = 0; i < dependent_files.GetSize(); i++) {
        FileSpec dependent_file_spec(
            dependent_files.GetFileSpecPointerAtIndex(i));
        FileSpec platform_dependent_file_spec;
        if (m_platform_sp)
          m_platform_sp->GetFileWithUUID(dependent_file_spec, nullptr,
                                         platform_dependent_file_spec);
        else
          platform_dependent_file_spec = dependent_file_spec;

        ModuleSpec module_spec(platform_dependent_file_spec, m_arch.GetSpec());
        ModuleSP image_module_sp(
            GetOrCreateModule(module_spec, false /* notify */));
        if (image_module_sp) {
          added_modules.AppendIfNeeded(image_module_sp, false);
          ObjectFile *objfile = image_module_sp->GetObjectFile();
          if (objfile)
            objfile->GetDependentModules(dependent_files);
        }
      }
      ModulesDidLoad(added_modules);
    }
  }
}

bool Target::SetArchitecture(const ArchSpec &arch_spec, bool set_platform) {
  Log *log(lldb_private::GetLogIfAllCategoriesSet(LIBLLDB_LOG_TARGET));
  bool missing_local_arch = !m_arch.GetSpec().IsValid();
  bool replace_local_arch = true;
  bool compatible_local_arch = false;
  ArchSpec other(arch_spec);

  // Changing the architecture might mean that the currently selected platform
  // isn't compatible. Set the platform correctly if we are asked to do so,
  // otherwise assume the user will set the platform manually.
  if (set_platform) {
    if (other.IsValid()) {
      auto platform_sp = GetPlatform();
      if (!platform_sp ||
          !platform_sp->IsCompatibleArchitecture(other, false, nullptr)) {
        ArchSpec platform_arch;
        auto arch_platform_sp =
            Platform::GetPlatformForArchitecture(other, &platform_arch);
        if (arch_platform_sp) {
          SetPlatform(arch_platform_sp);
          if (platform_arch.IsValid())
            other = platform_arch;
        }
      }
    }
  }

  if (!missing_local_arch) {
    if (m_arch.GetSpec().IsCompatibleMatch(arch_spec)) {
      other.MergeFrom(m_arch.GetSpec());

      if (m_arch.GetSpec().IsCompatibleMatch(other)) {
        compatible_local_arch = true;
        bool arch_changed, vendor_changed, os_changed, os_ver_changed,
            env_changed;

        m_arch.GetSpec().PiecewiseTripleCompare(other, arch_changed,
                                                vendor_changed, os_changed,
                                                os_ver_changed, env_changed);

        if (!arch_changed && !vendor_changed && !os_changed && !env_changed)
          replace_local_arch = false;
      }
    }
  }

  if (compatible_local_arch || missing_local_arch) {
    // If we haven't got a valid arch spec, or the architectures are compatible
    // update the architecture, unless the one we already have is more
    // specified
    if (replace_local_arch)
      m_arch = other;
    LLDB_LOG(log, "set architecture to {0} ({1})",
             m_arch.GetSpec().GetArchitectureName(),
             m_arch.GetSpec().GetTriple().getTriple());
    return true;
  }

  // If we have an executable file, try to reset the executable to the desired
  // architecture
  LLDB_LOGF(log, "Target::SetArchitecture changing architecture to %s (%s)",
            arch_spec.GetArchitectureName(),
            arch_spec.GetTriple().getTriple().c_str());
  m_arch = other;
  ModuleSP executable_sp = GetExecutableModule();

  ClearModules(true);
  // Need to do something about unsetting breakpoints.

  if (executable_sp) {
    LLDB_LOGF(log,
              "Target::SetArchitecture Trying to select executable file "
              "architecture %s (%s)",
              arch_spec.GetArchitectureName(),
              arch_spec.GetTriple().getTriple().c_str());
    ModuleSpec module_spec(executable_sp->GetFileSpec(), other);
    FileSpecList search_paths = GetExecutableSearchPaths();
    Status error = ModuleList::GetSharedModule(module_spec, executable_sp,
                                               &search_paths, nullptr, nullptr);

    if (!error.Fail() && executable_sp) {
      SetExecutableModule(executable_sp, eLoadDependentsYes);
      return true;
    }
  }
  return false;
}

bool Target::MergeArchitecture(const ArchSpec &arch_spec) {
  Log *log(lldb_private::GetLogIfAllCategoriesSet(LIBLLDB_LOG_TARGET));
  if (arch_spec.IsValid()) {
    if (m_arch.GetSpec().IsCompatibleMatch(arch_spec)) {
      // The current target arch is compatible with "arch_spec", see if we can
      // improve our current architecture using bits from "arch_spec"

      LLDB_LOGF(log,
                "Target::MergeArchitecture target has arch %s, merging with "
                "arch %s",
                m_arch.GetSpec().GetTriple().getTriple().c_str(),
                arch_spec.GetTriple().getTriple().c_str());

      // Merge bits from arch_spec into "merged_arch" and set our architecture
      ArchSpec merged_arch(m_arch.GetSpec());
      merged_arch.MergeFrom(arch_spec);
      return SetArchitecture(merged_arch);
    } else {
      // The new architecture is different, we just need to replace it
      return SetArchitecture(arch_spec);
    }
  }
  return false;
}

void Target::NotifyWillClearList(const ModuleList &module_list) {}

void Target::NotifyModuleAdded(const ModuleList &module_list,
                               const ModuleSP &module_sp) {
  // A module is being added to this target for the first time
  if (m_valid) {
    ModuleList my_module_list;
    my_module_list.Append(module_sp);
    ModulesDidLoad(my_module_list);
  }
}

void Target::NotifyModuleRemoved(const ModuleList &module_list,
                                 const ModuleSP &module_sp) {
  // A module is being removed from this target.
  if (m_valid) {
    ModuleList my_module_list;
    my_module_list.Append(module_sp);
    ModulesDidUnload(my_module_list, false);
  }
}

void Target::NotifyModuleUpdated(const ModuleList &module_list,
                                 const ModuleSP &old_module_sp,
                                 const ModuleSP &new_module_sp) {
  // A module is replacing an already added module
  if (m_valid) {
    m_breakpoint_list.UpdateBreakpointsWhenModuleIsReplaced(old_module_sp,
                                                            new_module_sp);
    m_internal_breakpoint_list.UpdateBreakpointsWhenModuleIsReplaced(
        old_module_sp, new_module_sp);
  }
}

void Target::NotifyModulesRemoved(lldb_private::ModuleList &module_list) {
  ModulesDidUnload(module_list, false);
}

void Target::ModulesDidLoad(ModuleList &module_list) {
  const size_t num_images = module_list.GetSize();
  if (m_valid && num_images) {
    for (size_t idx = 0; idx < num_images; ++idx) {
      ModuleSP module_sp(module_list.GetModuleAtIndex(idx));
      LoadScriptingResourceForModule(module_sp, this);
    }
    m_breakpoint_list.UpdateBreakpoints(module_list, true, false);
    m_internal_breakpoint_list.UpdateBreakpoints(module_list, true, false);
    if (m_process_sp) {
      m_process_sp->ModulesDidLoad(module_list);
    }

    // Notify all the ASTContext(s).
    auto notify_callback = [&](TypeSystem *type_system) {
      auto *swift_ast_ctx =
          llvm::dyn_cast_or_null<SwiftASTContext>(type_system);
      if (!swift_ast_ctx)
        return true;
      swift_ast_ctx->ModulesDidLoad(module_list);
      return true;
    };
    m_scratch_type_system_map.ForEach(notify_callback);

    // This is a DenseMap, but we're fine iterating over it because
    // it doens't matter in which order we notify the ASTContext(s).
    for (auto &language : m_scratch_typesystem_for_module) {
      TypeSystemSP type_system = language.second;
      notify_callback(type_system.get());
    }

    module_list.ClearModuleDependentCaches();
    BroadcastEvent(eBroadcastBitModulesLoaded,
                   new TargetEventData(this->shared_from_this(), module_list));
  }
}

void Target::SymbolsDidLoad(ModuleList &module_list) {
  if (m_valid && module_list.GetSize()) {
    if (m_process_sp) {
      for (LanguageRuntime *runtime : m_process_sp->GetLanguageRuntimes()) {
        runtime->SymbolsDidLoad(module_list);
      }
    }

    m_breakpoint_list.UpdateBreakpoints(module_list, true, false);
    m_internal_breakpoint_list.UpdateBreakpoints(module_list, true, false);
    BroadcastEvent(eBroadcastBitSymbolsLoaded,
                   new TargetEventData(this->shared_from_this(), module_list));
  }
}

void Target::ModulesDidUnload(ModuleList &module_list, bool delete_locations) {
  if (m_valid && module_list.GetSize()) {
    UnloadModuleSections(module_list);
    m_breakpoint_list.UpdateBreakpoints(module_list, false, delete_locations);
    m_internal_breakpoint_list.UpdateBreakpoints(module_list, false,
                                                 delete_locations);
    BroadcastEvent(eBroadcastBitModulesUnloaded,
                   new TargetEventData(this->shared_from_this(), module_list));
  }
}

bool Target::ModuleIsExcludedForUnconstrainedSearches(
    const FileSpec &module_file_spec) {
  if (GetBreakpointsConsultPlatformAvoidList()) {
    ModuleList matchingModules;
    ModuleSpec module_spec(module_file_spec);
    size_t num_modules = GetImages().FindModules(module_spec, matchingModules);

    // If there is more than one module for this file spec, only return true if
    // ALL the modules are on the
    // black list.
    if (num_modules > 0) {
      for (size_t i = 0; i < num_modules; i++) {
        if (!ModuleIsExcludedForUnconstrainedSearches(
                matchingModules.GetModuleAtIndex(i)))
          return false;
      }
      return true;
    }
  }
  return false;
}

bool Target::ModuleIsExcludedForUnconstrainedSearches(
    const lldb::ModuleSP &module_sp) {
  if (GetBreakpointsConsultPlatformAvoidList()) {
    if (m_platform_sp)
      return m_platform_sp->ModuleIsExcludedForUnconstrainedSearches(*this,
                                                                     module_sp);
  }
  return false;
}

size_t Target::ReadMemoryFromFileCache(const Address &addr, void *dst,
                                       size_t dst_len, Status &error) {
  SectionSP section_sp(addr.GetSection());
  if (section_sp) {
    // If the contents of this section are encrypted, the on-disk file is
    // unusable.  Read only from live memory.
    if (section_sp->IsEncrypted()) {
      error.SetErrorString("section is encrypted");
      return 0;
    }
    ModuleSP module_sp(section_sp->GetModule());
    if (module_sp) {
      ObjectFile *objfile = section_sp->GetModule()->GetObjectFile();
      if (objfile) {
        size_t bytes_read = objfile->ReadSectionData(
            section_sp.get(), addr.GetOffset(), dst, dst_len);
        if (bytes_read > 0)
          return bytes_read;
        else
          error.SetErrorStringWithFormat("error reading data from section %s",
                                         section_sp->GetName().GetCString());
      } else
        error.SetErrorString("address isn't from a object file");
    } else
      error.SetErrorString("address isn't in a module");
  } else
    error.SetErrorString("address doesn't contain a section that points to a "
                         "section in a object file");

  return 0;
}

size_t Target::ReadMemory(const Address &addr, bool prefer_file_cache,
                          void *dst, size_t dst_len, Status &error,
                          lldb::addr_t *load_addr_ptr) {
  error.Clear();

  // if we end up reading this from process memory, we will fill this with the
  // actual load address
  if (load_addr_ptr)
    *load_addr_ptr = LLDB_INVALID_ADDRESS;

  size_t bytes_read = 0;

  addr_t load_addr = LLDB_INVALID_ADDRESS;
  addr_t file_addr = LLDB_INVALID_ADDRESS;
  Address resolved_addr;
  if (!addr.IsSectionOffset()) {
    SectionLoadList &section_load_list = GetSectionLoadList();
    if (section_load_list.IsEmpty()) {
      // No sections are loaded, so we must assume we are not running yet and
      // anything we are given is a file address.
      file_addr = addr.GetOffset(); // "addr" doesn't have a section, so its
                                    // offset is the file address
      m_images.ResolveFileAddress(file_addr, resolved_addr);
    } else {
      // We have at least one section loaded. This can be because we have
      // manually loaded some sections with "target modules load ..." or
      // because we have have a live process that has sections loaded through
      // the dynamic loader
      load_addr = addr.GetOffset(); // "addr" doesn't have a section, so its
                                    // offset is the load address
      section_load_list.ResolveLoadAddress(load_addr, resolved_addr);
    }
  }
  if (!resolved_addr.IsValid())
    resolved_addr = addr;

  if (prefer_file_cache) {
    bytes_read = ReadMemoryFromFileCache(resolved_addr, dst, dst_len, error);
    if (bytes_read > 0)
      return bytes_read;
  }

  if (ProcessIsValid()) {
    if (load_addr == LLDB_INVALID_ADDRESS)
      load_addr = resolved_addr.GetLoadAddress(this);

    if (load_addr == LLDB_INVALID_ADDRESS) {
      ModuleSP addr_module_sp(resolved_addr.GetModule());
      if (addr_module_sp && addr_module_sp->GetFileSpec())
        error.SetErrorStringWithFormatv(
            "{0:F}[{1:x+}] can't be resolved, {0:F} is not currently loaded",
            addr_module_sp->GetFileSpec(), resolved_addr.GetFileAddress());
      else
        error.SetErrorStringWithFormat("0x%" PRIx64 " can't be resolved",
                                       resolved_addr.GetFileAddress());
    } else {
      bytes_read = m_process_sp->ReadMemory(load_addr, dst, dst_len, error);
      if (bytes_read != dst_len) {
        if (error.Success()) {
          if (bytes_read == 0)
            error.SetErrorStringWithFormat(
                "read memory from 0x%" PRIx64 " failed", load_addr);
          else
            error.SetErrorStringWithFormat(
                "only %" PRIu64 " of %" PRIu64
                " bytes were read from memory at 0x%" PRIx64,
                (uint64_t)bytes_read, (uint64_t)dst_len, load_addr);
        }
      }
      if (bytes_read) {
        if (load_addr_ptr)
          *load_addr_ptr = load_addr;
        return bytes_read;
      }
      // If the address is not section offset we have an address that doesn't
      // resolve to any address in any currently loaded shared libraries and we
      // failed to read memory so there isn't anything more we can do. If it is
      // section offset, we might be able to read cached memory from the object
      // file.
      if (!resolved_addr.IsSectionOffset())
        return 0;
    }
  }

  if (!prefer_file_cache && resolved_addr.IsSectionOffset()) {
    // If we didn't already try and read from the object file cache, then try
    // it after failing to read from the process.
    return ReadMemoryFromFileCache(resolved_addr, dst, dst_len, error);
  }
  return 0;
}

size_t Target::ReadCStringFromMemory(const Address &addr, std::string &out_str,
                                     Status &error) {
  char buf[256];
  out_str.clear();
  addr_t curr_addr = addr.GetLoadAddress(this);
  Address address(addr);
  while (true) {
    size_t length = ReadCStringFromMemory(address, buf, sizeof(buf), error);
    if (length == 0)
      break;
    out_str.append(buf, length);
    // If we got "length - 1" bytes, we didn't get the whole C string, we need
    // to read some more characters
    if (length == sizeof(buf) - 1)
      curr_addr += length;
    else
      break;
    address = Address(curr_addr);
  }
  return out_str.size();
}

size_t Target::ReadCStringFromMemory(const Address &addr, char *dst,
                                     size_t dst_max_len, Status &result_error) {
  size_t total_cstr_len = 0;
  if (dst && dst_max_len) {
    result_error.Clear();
    // NULL out everything just to be safe
    memset(dst, 0, dst_max_len);
    Status error;
    addr_t curr_addr = addr.GetLoadAddress(this);
    Address address(addr);

    // We could call m_process_sp->GetMemoryCacheLineSize() but I don't think
    // this really needs to be tied to the memory cache subsystem's cache line
    // size, so leave this as a fixed constant.
    const size_t cache_line_size = 512;

    size_t bytes_left = dst_max_len - 1;
    char *curr_dst = dst;

    while (bytes_left > 0) {
      addr_t cache_line_bytes_left =
          cache_line_size - (curr_addr % cache_line_size);
      addr_t bytes_to_read =
          std::min<addr_t>(bytes_left, cache_line_bytes_left);
      size_t bytes_read =
          ReadMemory(address, false, curr_dst, bytes_to_read, error);

      if (bytes_read == 0) {
        result_error = error;
        dst[total_cstr_len] = '\0';
        break;
      }
      const size_t len = strlen(curr_dst);

      total_cstr_len += len;

      if (len < bytes_to_read)
        break;

      curr_dst += bytes_read;
      curr_addr += bytes_read;
      bytes_left -= bytes_read;
      address = Address(curr_addr);
    }
  } else {
    if (dst == nullptr)
      result_error.SetErrorString("invalid arguments");
    else
      result_error.Clear();
  }
  return total_cstr_len;
}

size_t Target::ReadScalarIntegerFromMemory(const Address &addr,
                                           bool prefer_file_cache,
                                           uint32_t byte_size, bool is_signed,
                                           Scalar &scalar, Status &error) {
  uint64_t uval;

  if (byte_size <= sizeof(uval)) {
    size_t bytes_read =
        ReadMemory(addr, prefer_file_cache, &uval, byte_size, error);
    if (bytes_read == byte_size) {
      DataExtractor data(&uval, sizeof(uval), m_arch.GetSpec().GetByteOrder(),
                         m_arch.GetSpec().GetAddressByteSize());
      lldb::offset_t offset = 0;
      if (byte_size <= 4)
        scalar = data.GetMaxU32(&offset, byte_size);
      else
        scalar = data.GetMaxU64(&offset, byte_size);

      if (is_signed)
        scalar.SignExtend(byte_size * 8);
      return bytes_read;
    }
  } else {
    error.SetErrorStringWithFormat(
        "byte size of %u is too large for integer scalar type", byte_size);
  }
  return 0;
}

uint64_t Target::ReadUnsignedIntegerFromMemory(const Address &addr,
                                               bool prefer_file_cache,
                                               size_t integer_byte_size,
                                               uint64_t fail_value,
                                               Status &error) {
  Scalar scalar;
  if (ReadScalarIntegerFromMemory(addr, prefer_file_cache, integer_byte_size,
                                  false, scalar, error))
    return scalar.ULongLong(fail_value);
  return fail_value;
}

bool Target::ReadPointerFromMemory(const Address &addr, bool prefer_file_cache,
                                   Status &error, Address &pointer_addr) {
  Scalar scalar;
  if (ReadScalarIntegerFromMemory(addr, prefer_file_cache,
                                  m_arch.GetSpec().GetAddressByteSize(), false,
                                  scalar, error)) {
    addr_t pointer_vm_addr = scalar.ULongLong(LLDB_INVALID_ADDRESS);
    if (pointer_vm_addr != LLDB_INVALID_ADDRESS) {
      SectionLoadList &section_load_list = GetSectionLoadList();
      if (section_load_list.IsEmpty()) {
        // No sections are loaded, so we must assume we are not running yet and
        // anything we are given is a file address.
        m_images.ResolveFileAddress(pointer_vm_addr, pointer_addr);
      } else {
        // We have at least one section loaded. This can be because we have
        // manually loaded some sections with "target modules load ..." or
        // because we have have a live process that has sections loaded through
        // the dynamic loader
        section_load_list.ResolveLoadAddress(pointer_vm_addr, pointer_addr);
      }
      // We weren't able to resolve the pointer value, so just return an
      // address with no section
      if (!pointer_addr.IsValid())
        pointer_addr.SetOffset(pointer_vm_addr);
      return true;
    }
  }
  return false;
}

ModuleSP Target::GetOrCreateModule(const ModuleSpec &module_spec, bool notify,
                                   Status *error_ptr) {
  ModuleSP module_sp;

  Status error;

  // First see if we already have this module in our module list.  If we do,
  // then we're done, we don't need to consult the shared modules list.  But
  // only do this if we are passed a UUID.

  if (module_spec.GetUUID().IsValid())
    module_sp = m_images.FindFirstModule(module_spec);

  if (!module_sp) {
    ModuleSP old_module_sp; // This will get filled in if we have a new version
                            // of the library
    bool did_create_module = false;
    FileSpecList search_paths = GetExecutableSearchPaths();
    // If there are image search path entries, try to use them first to acquire
    // a suitable image.
    if (m_image_search_paths.GetSize()) {
      ModuleSpec transformed_spec(module_spec);
      if (m_image_search_paths.RemapPath(
              module_spec.GetFileSpec().GetDirectory(),
              transformed_spec.GetFileSpec().GetDirectory())) {
        transformed_spec.GetFileSpec().GetFilename() =
            module_spec.GetFileSpec().GetFilename();
        error = ModuleList::GetSharedModule(transformed_spec, module_sp,
                                            &search_paths, &old_module_sp,
                                            &did_create_module);
      }
    }

    if (!module_sp) {
      // If we have a UUID, we can check our global shared module list in case
      // we already have it. If we don't have a valid UUID, then we can't since
      // the path in "module_spec" will be a platform path, and we will need to
      // let the platform find that file. For example, we could be asking for
      // "/usr/lib/dyld" and if we do not have a UUID, we don't want to pick
      // the local copy of "/usr/lib/dyld" since our platform could be a remote
      // platform that has its own "/usr/lib/dyld" in an SDK or in a local file
      // cache.
      if (module_spec.GetUUID().IsValid()) {
        // We have a UUID, it is OK to check the global module list...
        error =
            ModuleList::GetSharedModule(module_spec, module_sp, &search_paths,
                                        &old_module_sp, &did_create_module);
      }

      if (!module_sp) {
        // The platform is responsible for finding and caching an appropriate
        // module in the shared module cache.
        if (m_platform_sp) {
          error = m_platform_sp->GetSharedModule(
              module_spec, m_process_sp.get(), module_sp, &search_paths,
              &old_module_sp, &did_create_module);
        } else {
          error.SetErrorString("no platform is currently set");
        }
      }
    }

    // We found a module that wasn't in our target list.  Let's make sure that
    // there wasn't an equivalent module in the list already, and if there was,
    // let's remove it.
    if (module_sp) {
      ObjectFile *objfile = module_sp->GetObjectFile();
      if (objfile) {
        switch (objfile->GetType()) {
        case ObjectFile::eTypeCoreFile: /// A core file that has a checkpoint of
                                        /// a program's execution state
        case ObjectFile::eTypeExecutable:    /// A normal executable
        case ObjectFile::eTypeDynamicLinker: /// The platform's dynamic linker
                                             /// executable
        case ObjectFile::eTypeObjectFile:    /// An intermediate object file
        case ObjectFile::eTypeSharedLibrary: /// A shared library that can be
                                             /// used during execution
          break;
        case ObjectFile::eTypeDebugInfo: /// An object file that contains only
                                         /// debug information
          if (error_ptr)
            error_ptr->SetErrorString("debug info files aren't valid target "
                                      "modules, please specify an executable");
          return ModuleSP();
        case ObjectFile::eTypeStubLibrary: /// A library that can be linked
                                           /// against but not used for
                                           /// execution
          if (error_ptr)
            error_ptr->SetErrorString("stub libraries aren't valid target "
                                      "modules, please specify an executable");
          return ModuleSP();
        default:
          if (error_ptr)
            error_ptr->SetErrorString(
                "unsupported file type, please specify an executable");
          return ModuleSP();
        }
        // GetSharedModule is not guaranteed to find the old shared module, for
        // instance in the common case where you pass in the UUID, it is only
        // going to find the one module matching the UUID.  In fact, it has no
        // good way to know what the "old module" relevant to this target is,
        // since there might be many copies of a module with this file spec in
        // various running debug sessions, but only one of them will belong to
        // this target. So let's remove the UUID from the module list, and look
        // in the target's module list. Only do this if there is SOMETHING else
        // in the module spec...
        if (!old_module_sp) {
          if (module_spec.GetUUID().IsValid() &&
              !module_spec.GetFileSpec().GetFilename().IsEmpty() &&
              !module_spec.GetFileSpec().GetDirectory().IsEmpty()) {
            ModuleSpec module_spec_copy(module_spec.GetFileSpec());
            module_spec_copy.GetUUID().Clear();

            ModuleList found_modules;
            size_t num_found =
                m_images.FindModules(module_spec_copy, found_modules);
            if (num_found == 1) {
              old_module_sp = found_modules.GetModuleAtIndex(0);
            }
          }
        }

        // Preload symbols outside of any lock, so hopefully we can do this for
        // each library in parallel.
        if (GetPreloadSymbols())
          module_sp->PreloadSymbols();

        if (old_module_sp && m_images.GetIndexForModule(old_module_sp.get()) !=
                                 LLDB_INVALID_INDEX32) {
          m_images.ReplaceModule(old_module_sp, module_sp);
          Module *old_module_ptr = old_module_sp.get();
          old_module_sp.reset();
          ModuleList::RemoveSharedModuleIfOrphaned(old_module_ptr);
        } else {
          m_images.Append(module_sp, notify);
        }
      } else
        module_sp.reset();
    }
  }
  if (error_ptr)
    *error_ptr = error;
  return module_sp;
}

TargetSP Target::CalculateTarget() { return shared_from_this(); }

ProcessSP Target::CalculateProcess() { return m_process_sp; }

ThreadSP Target::CalculateThread() { return ThreadSP(); }

StackFrameSP Target::CalculateStackFrame() { return StackFrameSP(); }

void Target::CalculateExecutionContext(ExecutionContext &exe_ctx) {
  exe_ctx.Clear();
  exe_ctx.SetTargetPtr(this);
}

PathMappingList &Target::GetImageSearchPathList() {
  return m_image_search_paths;
}

void Target::ImageSearchPathsChanged(const PathMappingList &path_list,
                                     void *baton) {
  Target *target = (Target *)baton;
  ModuleSP exe_module_sp(target->GetExecutableModule());
  if (exe_module_sp)
    target->SetExecutableModule(exe_module_sp, eLoadDependentsYes);
}

llvm::Expected<TypeSystem &>
Target::GetScratchTypeSystemForLanguage(lldb::LanguageType language,
                                        bool create_on_demand,
                                        const char *compiler_options) {
  if (!m_valid)
    return llvm::make_error<llvm::StringError>("Invalid Target",
                                               llvm::inconvertibleErrorCode());

  if (language == eLanguageTypeMipsAssembler // GNU AS and LLVM use it for all
                                             // assembly code
      || language == eLanguageTypeUnknown) {
    LanguageSet languages_for_expressions =
        Language::GetLanguagesSupportingTypeSystemsForExpressions();

    if (languages_for_expressions[eLanguageTypeC]) {
      language = eLanguageTypeC; // LLDB's default.  Override by setting the
                                 // target language.
    } else {
      if (languages_for_expressions.Empty())
        return llvm::make_error<llvm::StringError>(
            "No expression support for any languages",
            llvm::inconvertibleErrorCode());
      language = (LanguageType)languages_for_expressions.bitvector.find_first();
    }
  }

  if (m_cant_make_scratch_type_system.count(language))
    return llvm::make_error<llvm::StringError>("unable to construct scratch type system",
                                               llvm::inconvertibleErrorCode());

  auto type_system_or_err = m_scratch_type_system_map.GetTypeSystemForLanguage(
      language, this, create_on_demand, compiler_options);
  if (!type_system_or_err)
    return std::move(type_system_or_err.takeError());

  if (language == eLanguageTypeSwift) {
    if (auto *swift_ast_ctx =
            llvm::dyn_cast_or_null<SwiftASTContext>(&*type_system_or_err)) {
      if (swift_ast_ctx->CheckProcessChanged() ||
          swift_ast_ctx->HasFatalErrors()) {
        // If it is safe to replace the scratch context, do so. If
        // try_lock() fails, then higher stack frame (or another
        // thread) is holding a read lock to the scratch context and
        // replacing it could cause a use-after-free later on.
        if (GetSwiftScratchContextLock().try_lock()) {
          if (m_use_scratch_typesystem_per_module)
            DisplayFallbackSwiftContextErrors(swift_ast_ctx);
          else if (StreamSP errs = GetDebugger().GetAsyncErrorStream()) {
            if (swift_ast_ctx->HasFatalErrors()) {
              errs->Printf(
                  "warning: Swift error in scratch context: %s.\n",
                  swift_ast_ctx->GetFatalErrors().AsCString("unknown error"));
              auto *module_name = GetExecutableModule()
                                      ->GetPlatformFileSpec()
                                      .GetFilename()
                                      .AsCString();
              errs->Printf("Shared Swift state for %s has developed fatal "
                           "errors and is being discarded.\n",
                           module_name);
              errs->PutCString("REPL definitions and persistent names/types "
                               "will be lost.\n\n");
              errs->Flush();
            }
          }

          m_scratch_type_system_map.RemoveTypeSystemsForLanguage(language);
          type_system_or_err = m_scratch_type_system_map.GetTypeSystemForLanguage(
              language, this, create_on_demand, compiler_options);
          if (!type_system_or_err)
            return std::move(type_system_or_err.takeError());

          if (SwiftASTContext *new_swift_ast_ctx =
                  llvm::dyn_cast_or_null<SwiftASTContext>(&*type_system_or_err)) {
            if (new_swift_ast_ctx->HasFatalErrors()) {
              if (StreamSP error_stream_sp =
                      GetDebugger().GetAsyncErrorStream()) {
                error_stream_sp->PutCString(
                    "Can't construct shared Swift state "
                    "for this process after repeated "
                    "attempts.\n");
                error_stream_sp->PutCString("Giving up.  Fatal errors:\n");
                DiagnosticManager diag_mgr;
                new_swift_ast_ctx->PrintDiagnostics(diag_mgr);
                error_stream_sp->PutCString(diag_mgr.GetString().c_str());
                error_stream_sp->Flush();
              }

              m_cant_make_scratch_type_system[language] = true;
              m_scratch_type_system_map.RemoveTypeSystemsForLanguage(language);
              type_system_or_err =
                  llvm::make_error<llvm::StringError>("DIAF", llvm::inconvertibleErrorCode());
            }
          }
          GetSwiftScratchContextLock().unlock();
        }
      }
    } else if (create_on_demand) {
      if (StreamSP error_stream_sp = GetDebugger().GetAsyncErrorStream()) {
        error_stream_sp->Printf(
            "Shared Swift state for %s could not be initialized.\n",
            GetExecutableModule()
                ->GetPlatformFileSpec()
                .GetFilename()
                .AsCString());
        error_stream_sp->PutCString(
            "The REPL and expressions are unavailable.\n");
        error_stream_sp->Flush();
      }
    }
  }
  return type_system_or_err;
}

const TypeSystemMap &Target::GetTypeSystemMap() {
  return m_scratch_type_system_map;
}

std::vector<TypeSystem *> Target::GetScratchTypeSystems(bool create_on_demand) {
  if (!m_valid)
    return {};

  std::vector<TypeSystem *> scratch_type_systems;

  LanguageSet languages_for_expressions =
      Language::GetLanguagesSupportingTypeSystemsForExpressions();

  for (auto bit : languages_for_expressions.bitvector.set_bits()) {
    auto language = (LanguageType)bit;
    auto type_system_or_err =
        GetScratchTypeSystemForLanguage(language, create_on_demand);
    if (!type_system_or_err)
      LLDB_LOG_ERROR(lldb_private::GetLogIfAnyCategoriesSet(LIBLLDB_LOG_TARGET),
                     type_system_or_err.takeError(),
                     "Language '{}' has expression support but no scratch type "
                     "system available",
                     Language::GetNameForLanguageType(language));
    else
      scratch_type_systems.emplace_back(&type_system_or_err.get());
  }

  return scratch_type_systems;
}

PersistentExpressionState *
Target::GetPersistentExpressionStateForLanguage(lldb::LanguageType language) {
  auto type_system_or_err = GetScratchTypeSystemForLanguage(language, true);

  if (auto err = type_system_or_err.takeError()) {
    LLDB_LOG_ERROR(lldb_private::GetLogIfAnyCategoriesSet(LIBLLDB_LOG_TARGET),
                   std::move(err),
                   "Unable to get persistent expression state for language {}",
                   Language::GetNameForLanguageType(language));
    return nullptr;
  }

  return type_system_or_err->GetPersistentExpressionState();
}

SwiftPersistentExpressionState *
Target::GetSwiftPersistentExpressionState(ExecutionContextScope &exe_scope) {
  Status error;
  auto swift_ast_context = GetScratchSwiftASTContext(error, exe_scope, true);
  if (!swift_ast_context)
    return nullptr;
  return (SwiftPersistentExpressionState *)
      swift_ast_context->GetPersistentExpressionState();
}

UserExpression *Target::GetUserExpressionForLanguage(
    ExecutionContext &exe_ctx,
    llvm::StringRef expr, llvm::StringRef prefix, lldb::LanguageType language,
    Expression::ResultType desired_type,
    const EvaluateExpressionOptions &options, ValueObject *ctx_obj,
    Status &error) {
  auto type_system_or_err = GetScratchTypeSystemForLanguage(language);
  if (auto err = type_system_or_err.takeError()) {
    error.SetErrorStringWithFormat(
        "Could not find type system for language %s: %s",
        Language::GetNameForLanguageType(language),
        llvm::toString(std::move(err)).c_str());
    return nullptr;
  }

  auto *user_expr = type_system_or_err->GetUserExpression(
      expr, prefix, language, desired_type, options, ctx_obj);
  if (!user_expr)
    error.SetErrorStringWithFormat(
        "Could not create an expression for language %s",
        Language::GetNameForLanguageType(language));

  return user_expr;
}

FunctionCaller *Target::GetFunctionCallerForLanguage(
    lldb::LanguageType language, const CompilerType &return_type,
    const Address &function_address, const ValueList &arg_value_list,
    const char *name, Status &error) {
  auto type_system_or_err = GetScratchTypeSystemForLanguage(language);
  if (auto err = type_system_or_err.takeError()) {
    error.SetErrorStringWithFormat(
        "Could not find type system for language %s: %s",
        Language::GetNameForLanguageType(language),
        llvm::toString(std::move(err)).c_str());
    return nullptr;
  }

  auto *persistent_fn = type_system_or_err->GetFunctionCaller(
      return_type, function_address, arg_value_list, name);
  if (!persistent_fn)
    error.SetErrorStringWithFormat(
        "Could not create an expression for language %s",
        Language::GetNameForLanguageType(language));

  return persistent_fn;
}

UtilityFunction *
Target::GetUtilityFunctionForLanguage(const char *text,
                                      lldb::LanguageType language,
                                      const char *name, Status &error) {
  auto type_system_or_err = GetScratchTypeSystemForLanguage(language);

  if (auto err = type_system_or_err.takeError()) {
    error.SetErrorStringWithFormat(
        "Could not find type system for language %s: %s",
        Language::GetNameForLanguageType(language),
        llvm::toString(std::move(err)).c_str());
    return nullptr;
  }

  auto *utility_fn = type_system_or_err->GetUtilityFunction(text, name);
  if (!utility_fn)
    error.SetErrorStringWithFormat(
        "Could not create an expression for language %s",
        Language::GetNameForLanguageType(language));

  return utility_fn;
}

ClangASTContext *Target::GetScratchClangASTContext(bool create_on_demand) {
  if (!m_valid)
    return nullptr;

  auto type_system_or_err =
          GetScratchTypeSystemForLanguage(eLanguageTypeC, create_on_demand);
  if (auto err = type_system_or_err.takeError()) {
    LLDB_LOG_ERROR(lldb_private::GetLogIfAnyCategoriesSet(LIBLLDB_LOG_TARGET),
                   std::move(err), "Couldn't get scratch ClangASTContext");
    return nullptr;
  }
  return llvm::dyn_cast<ClangASTContext>(&type_system_or_err.get());
}

ClangASTImporterSP Target::GetClangASTImporter() {
  if (m_valid) {
    if (!m_ast_importer_sp) {
      m_ast_importer_sp = std::make_shared<ClangASTImporter>();
    }
    return m_ast_importer_sp;
  }
  return ClangASTImporterSP();
}

SwiftASTContextReader Target::GetScratchSwiftASTContext(
    Status &error, ExecutionContextScope &exe_scope, bool create_on_demand) {
  Log *log(lldb_private::GetLogIfAllCategoriesSet(LIBLLDB_LOG_TARGET));

  Module *lldb_module = nullptr;
  if (m_use_scratch_typesystem_per_module)
    if (lldb::StackFrameSP stack_frame = exe_scope.CalculateStackFrame()) {
      auto sc = stack_frame->GetSymbolContext(lldb::eSymbolContextEverything);
      lldb_module = sc.module_sp.get();
    }

  auto get_or_create_fallback_context = [&]() -> SwiftASTContext * {
    if (!lldb_module || !m_use_scratch_typesystem_per_module)
      return nullptr;

    ModuleLanguage idx = {lldb_module, lldb::eLanguageTypeSwift};
    auto cached = m_scratch_typesystem_for_module.find(idx);
    if (cached != m_scratch_typesystem_for_module.end()) {
      auto *cached_ast_ctx = llvm::cast<SwiftASTContext>(cached->second.get());
      if (cached_ast_ctx->HasFatalErrors() &&
          !m_cant_make_scratch_type_system.count(lldb::eLanguageTypeSwift)) {
        DisplayFallbackSwiftContextErrors(cached_ast_ctx);
        // Try again.
        m_scratch_typesystem_for_module.erase(cached);
        return nullptr;
      }
      if (log)
        log->Printf("returned cached module-wide scratch context\n");
      return cached_ast_ctx;
    }

    if (!create_on_demand || !GetSwiftScratchContextLock().try_lock())
      return nullptr;

    auto type_system_or_err = GetScratchTypeSystemForLanguage(eLanguageTypeSwift, false);
    if (!type_system_or_err) {
      llvm::consumeError(type_system_or_err.takeError());
      return nullptr;
    }

    if (auto *global_scratch_ctx = llvm::cast_or_null<SwiftASTContext>(&*type_system_or_err))
      DisplayFallbackSwiftContextErrors(global_scratch_ctx);

    bool fallback = true;
    auto typesystem_sp = SwiftASTContext::CreateInstance(
        lldb::eLanguageTypeSwift, *lldb_module, this, fallback);
    auto *swift_ast_ctx = llvm::cast<SwiftASTContext>(typesystem_sp.get());
    m_scratch_typesystem_for_module.insert({idx, typesystem_sp});
    GetSwiftScratchContextLock().unlock();
    if (log)
      log->Printf("created module-wide scratch context\n");
    return swift_ast_ctx;
  };

  auto *swift_ast_ctx = get_or_create_fallback_context();
  if (!swift_ast_ctx) {
    if (log)
      log->Printf("returned project-wide scratch context\n");
    auto type_system_or_err =
        GetScratchTypeSystemForLanguage(eLanguageTypeSwift, create_on_demand);
    if (type_system_or_err)
      swift_ast_ctx = llvm::cast_or_null<SwiftASTContext>(&*type_system_or_err);
    else
      llvm::consumeError(type_system_or_err.takeError());
  }

  StackFrameSP frame_sp = exe_scope.CalculateStackFrame();
  if (frame_sp && frame_sp.get() && swift_ast_ctx &&
      !swift_ast_ctx->HasFatalErrors()) {
    StackFrameWP frame_wp(frame_sp);
    SymbolContext sc = frame_sp->GetSymbolContext(lldb::eSymbolContextEverything);
    swift_ast_ctx->PerformAutoImport(*swift_ast_ctx, sc, frame_wp, nullptr, error);
  }

  return SwiftASTContextReader(GetSwiftScratchContextLock(), swift_ast_ctx);
}

static SharedMutex *
GetSwiftScratchContextMutex(const ExecutionContext *exe_ctx) {
  if (!exe_ctx)
    return nullptr;
  ExecutionContextScope *exe_scope = exe_ctx->GetBestExecutionContextScope();
  if (auto target = exe_scope->CalculateTarget())
    return &target->GetSwiftScratchContextLock();
  return nullptr;
}

SwiftASTContextLock::SwiftASTContextLock(const ExecutionContext *exe_ctx)
    : ScopedSharedMutexReader(GetSwiftScratchContextMutex(exe_ctx)) {}

static SharedMutex *
GetSwiftScratchContextMutex(const ExecutionContextRef *exe_ctx_ref) {
  if (!exe_ctx_ref)
    return nullptr;
  ExecutionContext exe_ctx(exe_ctx_ref);
  return GetSwiftScratchContextMutex(&exe_ctx);
}

SwiftASTContextLock::SwiftASTContextLock(const ExecutionContextRef *exe_ctx_ref)
    : ScopedSharedMutexReader(GetSwiftScratchContextMutex(exe_ctx_ref)) {}

void Target::DisplayFallbackSwiftContextErrors(SwiftASTContext *swift_ast_ctx) {
  assert(m_use_scratch_typesystem_per_module);
  StreamSP errs = GetDebugger().GetAsyncErrorStream();
  if (!errs || m_did_display_scratch_fallback_warning ||
      !swift_ast_ctx->HasFatalErrors())
    return;

  m_did_display_scratch_fallback_warning = true;
  errs->Printf(
      "warning: Swift error in fallback scratch context: %s\n\nnote: This "
      "error message is displayed only once. If the error displayed above is "
      "due to conflicting search paths to Clang modules in different images of "
      "the debugged executable, this can slow down debugging of Swift code "
      "significantly, since a fresh Swift context has to be created every time "
      "a conflict is encountered.\n\n",
      swift_ast_ctx->GetFatalErrors().AsCString("unknown error"));
  errs->Flush();
}

void Target::SettingsInitialize() { Process::SettingsInitialize(); }

void Target::SettingsTerminate() { Process::SettingsTerminate(); }

FileSpecList Target::GetDefaultExecutableSearchPaths() {
  TargetPropertiesSP properties_sp(Target::GetGlobalProperties());
  if (properties_sp)
    return properties_sp->GetExecutableSearchPaths();
  return FileSpecList();
}

FileSpecList Target::GetDefaultDebugFileSearchPaths() {
  TargetPropertiesSP properties_sp(Target::GetGlobalProperties());
  if (properties_sp)
    return properties_sp->GetDebugFileSearchPaths();
  return FileSpecList();
}

ArchSpec Target::GetDefaultArchitecture() {
  TargetPropertiesSP properties_sp(Target::GetGlobalProperties());
  if (properties_sp)
    return properties_sp->GetDefaultArchitecture();
  return ArchSpec();
}

void Target::SetDefaultArchitecture(const ArchSpec &arch) {
  TargetPropertiesSP properties_sp(Target::GetGlobalProperties());
  if (properties_sp) {
    LLDB_LOG(lldb_private::GetLogIfAllCategoriesSet(LIBLLDB_LOG_TARGET),
             "Target::SetDefaultArchitecture setting target's "
             "default architecture to  {0} ({1})",
             arch.GetArchitectureName(), arch.GetTriple().getTriple());
    return properties_sp->SetDefaultArchitecture(arch);
  }
}

Target *Target::GetTargetFromContexts(const ExecutionContext *exe_ctx_ptr,
                                      const SymbolContext *sc_ptr) {
  // The target can either exist in the "process" of ExecutionContext, or in
  // the "target_sp" member of SymbolContext. This accessor helper function
  // will get the target from one of these locations.

  Target *target = nullptr;
  if (sc_ptr != nullptr)
    target = sc_ptr->target_sp.get();
  if (target == nullptr && exe_ctx_ptr)
    target = exe_ctx_ptr->GetTargetPtr();
  return target;
}

ExpressionResults Target::EvaluateExpression(
    llvm::StringRef expr, ExecutionContextScope *exe_scope,
    lldb::ValueObjectSP &result_valobj_sp,
    const EvaluateExpressionOptions &options, std::string *fixed_expression,
    ValueObject *ctx_obj) {
  result_valobj_sp.reset();

  ExpressionResults execution_results = eExpressionSetupError;

  if (expr.empty())
    return execution_results;

  // We shouldn't run stop hooks in expressions.
  bool old_suppress_value = m_suppress_stop_hooks;
  m_suppress_stop_hooks = true;
  auto on_exit = llvm::make_scope_exit([this, old_suppress_value]() {
    m_suppress_stop_hooks = old_suppress_value;
  });

  ExecutionContext exe_ctx;

  if (exe_scope) {
    exe_scope->CalculateExecutionContext(exe_ctx);
  } else if (m_process_sp) {
    m_process_sp->CalculateExecutionContext(exe_ctx);
  } else {
    CalculateExecutionContext(exe_ctx);
  }

  // Make sure we aren't just trying to see the value of a persistent variable
  // (something like "$0")
  // Only check for persistent variables the expression starts with a '$'
  lldb::ExpressionVariableSP persistent_var_sp;
  if (expr[0] == '$') {
    auto type_system_or_err =
            GetScratchTypeSystemForLanguage(eLanguageTypeC);
    if (auto err = type_system_or_err.takeError()) {
      LLDB_LOG_ERROR(lldb_private::GetLogIfAnyCategoriesSet(LIBLLDB_LOG_TARGET),
                     std::move(err), "Unable to get scratch type system");
    } else {
      persistent_var_sp =
          type_system_or_err->GetPersistentExpressionState()->GetVariable(expr);
    }
  }
  if (persistent_var_sp) {
    result_valobj_sp = persistent_var_sp->GetValueObject();
    execution_results = eExpressionCompleted;
  } else {
    llvm::StringRef prefix = GetExpressionPrefixContents();
    Status error;
    execution_results =
        UserExpression::Evaluate(exe_ctx, options, expr, prefix,
                                 result_valobj_sp, error, fixed_expression,
                                 nullptr, // Module
                                 ctx_obj);
  }

  return execution_results;
}

<<<<<<< HEAD
// SWIFT_ENABLE_TENSORFLOW
CompletionResponse Target::CompleteCode(lldb::LanguageType language,
                                        llvm::StringRef current_code) {
  auto *plugin = Language::FindPlugin(language);
  if (!plugin)
    return CompletionResponse::error("language plugin not found");
  return plugin->CompleteCode(*this, current_code);
}

lldb::ExpressionVariableSP
Target::GetPersistentVariable(ConstString name) {
=======
lldb::ExpressionVariableSP Target::GetPersistentVariable(ConstString name) {
>>>>>>> ce1f1e21
  lldb::ExpressionVariableSP variable_sp;
  m_scratch_type_system_map.ForEach(
      [name, &variable_sp](TypeSystem *type_system) -> bool {
        if (PersistentExpressionState *persistent_state =
                type_system->GetPersistentExpressionState()) {
          variable_sp = persistent_state->GetVariable(name);

          if (variable_sp)
            return false; // Stop iterating the ForEach
        }
        return true; // Keep iterating the ForEach
      });
  return variable_sp;
}

lldb::addr_t Target::GetPersistentSymbol(ConstString name) {
  lldb::addr_t address = LLDB_INVALID_ADDRESS;

  m_scratch_type_system_map.ForEach(
      [name, &address](TypeSystem *type_system) -> bool {
        if (PersistentExpressionState *persistent_state =
                type_system->GetPersistentExpressionState()) {
          address = persistent_state->LookupSymbol(name);
          if (address != LLDB_INVALID_ADDRESS)
            return false; // Stop iterating the ForEach
        }
        return true; // Keep iterating the ForEach
      });
  return address;
}

llvm::Expected<lldb_private::Address> Target::GetEntryPointAddress() {
  Module *exe_module = GetExecutableModulePointer();
  llvm::Error error = llvm::Error::success();
  assert(!error); // Check the success value when assertions are enabled.

  if (!exe_module || !exe_module->GetObjectFile()) {
    error = llvm::make_error<llvm::StringError>("No primary executable found",
                                                llvm::inconvertibleErrorCode());
  } else {
    Address entry_addr = exe_module->GetObjectFile()->GetEntryPointAddress();
    if (entry_addr.IsValid())
      return entry_addr;

    error = llvm::make_error<llvm::StringError>(
        "Could not find entry point address for executable module \"" +
            exe_module->GetFileSpec().GetFilename().GetStringRef() + "\"",
        llvm::inconvertibleErrorCode());
  }

  const ModuleList &modules = GetImages();
  const size_t num_images = modules.GetSize();
  for (size_t idx = 0; idx < num_images; ++idx) {
    ModuleSP module_sp(modules.GetModuleAtIndex(idx));
    if (!module_sp || !module_sp->GetObjectFile())
      continue;

    Address entry_addr = module_sp->GetObjectFile()->GetEntryPointAddress();
    if (entry_addr.IsValid()) {
      // Discard the error.
      llvm::consumeError(std::move(error));
      return entry_addr;
    }
  }

  return std::move(error);
}

lldb::addr_t Target::GetCallableLoadAddress(lldb::addr_t load_addr,
                                            AddressClass addr_class) const {
  auto arch_plugin = GetArchitecturePlugin();
  return arch_plugin
             ? arch_plugin->GetCallableLoadAddress(load_addr, addr_class)
             : load_addr;
}

lldb::addr_t Target::GetOpcodeLoadAddress(lldb::addr_t load_addr,
                                          AddressClass addr_class) const {
  auto arch_plugin = GetArchitecturePlugin();
  return arch_plugin ? arch_plugin->GetOpcodeLoadAddress(load_addr, addr_class)
                     : load_addr;
}

lldb::addr_t Target::GetBreakableLoadAddress(lldb::addr_t addr) {
  auto arch_plugin = GetArchitecturePlugin();
  return arch_plugin ? arch_plugin->GetBreakableLoadAddress(addr, *this) : addr;
}

SourceManager &Target::GetSourceManager() {
  if (!m_source_manager_up)
    m_source_manager_up.reset(new SourceManager(shared_from_this()));
  return *m_source_manager_up;
}

ClangModulesDeclVendor *Target::GetClangModulesDeclVendor() {
  static std::mutex s_clang_modules_decl_vendor_mutex; // If this is contended
                                                       // we can make it
                                                       // per-target

  {
    std::lock_guard<std::mutex> guard(s_clang_modules_decl_vendor_mutex);

    if (!m_clang_modules_decl_vendor_up) {
      m_clang_modules_decl_vendor_up.reset(
          ClangModulesDeclVendor::Create(*this));
    }
  }

  return m_clang_modules_decl_vendor_up.get();
}

Target::StopHookSP Target::CreateStopHook() {
  lldb::user_id_t new_uid = ++m_stop_hook_next_id;
  Target::StopHookSP stop_hook_sp(new StopHook(shared_from_this(), new_uid));
  m_stop_hooks[new_uid] = stop_hook_sp;
  return stop_hook_sp;
}

bool Target::RemoveStopHookByID(lldb::user_id_t user_id) {
  size_t num_removed = m_stop_hooks.erase(user_id);
  return (num_removed != 0);
}

void Target::RemoveAllStopHooks() { m_stop_hooks.clear(); }

Target::StopHookSP Target::GetStopHookByID(lldb::user_id_t user_id) {
  StopHookSP found_hook;

  StopHookCollection::iterator specified_hook_iter;
  specified_hook_iter = m_stop_hooks.find(user_id);
  if (specified_hook_iter != m_stop_hooks.end())
    found_hook = (*specified_hook_iter).second;
  return found_hook;
}

bool Target::SetStopHookActiveStateByID(lldb::user_id_t user_id,
                                        bool active_state) {
  StopHookCollection::iterator specified_hook_iter;
  specified_hook_iter = m_stop_hooks.find(user_id);
  if (specified_hook_iter == m_stop_hooks.end())
    return false;

  (*specified_hook_iter).second->SetIsActive(active_state);
  return true;
}

void Target::SetAllStopHooksActiveState(bool active_state) {
  StopHookCollection::iterator pos, end = m_stop_hooks.end();
  for (pos = m_stop_hooks.begin(); pos != end; pos++) {
    (*pos).second->SetIsActive(active_state);
  }
}

void Target::RunStopHooks() {
  if (m_suppress_stop_hooks)
    return;

  if (!m_process_sp)
    return;

  // Somebody might have restarted the process:
  if (m_process_sp->GetState() != eStateStopped)
    return;

  // <rdar://problem/12027563> make sure we check that we are not stopped
  // because of us running a user expression since in that case we do not want
  // to run the stop-hooks
  if (m_process_sp->GetModIDRef().IsLastResumeForUserExpression())
    return;

  if (m_stop_hooks.empty())
    return;

  StopHookCollection::iterator pos, end = m_stop_hooks.end();

  // If there aren't any active stop hooks, don't bother either.
  // Also see if any of the active hooks want to auto-continue.
  bool any_active_hooks = false;
  bool auto_continue = false;
  for (auto hook : m_stop_hooks) {
    if (hook.second->IsActive()) {
      any_active_hooks = true;
      auto_continue |= hook.second->GetAutoContinue();
    }
  }
  if (!any_active_hooks)
    return;

  CommandReturnObject result;

  std::vector<ExecutionContext> exc_ctx_with_reasons;
  std::vector<SymbolContext> sym_ctx_with_reasons;

  ThreadList &cur_threadlist = m_process_sp->GetThreadList();
  size_t num_threads = cur_threadlist.GetSize();
  for (size_t i = 0; i < num_threads; i++) {
    lldb::ThreadSP cur_thread_sp = cur_threadlist.GetThreadAtIndex(i);
    if (cur_thread_sp->ThreadStoppedForAReason()) {
      lldb::StackFrameSP cur_frame_sp = cur_thread_sp->GetStackFrameAtIndex(0);
      exc_ctx_with_reasons.push_back(ExecutionContext(
          m_process_sp.get(), cur_thread_sp.get(), cur_frame_sp.get()));
      sym_ctx_with_reasons.push_back(
          cur_frame_sp->GetSymbolContext(eSymbolContextEverything));
    }
  }

  // If no threads stopped for a reason, don't run the stop-hooks.
  size_t num_exe_ctx = exc_ctx_with_reasons.size();
  if (num_exe_ctx == 0)
    return;

  result.SetImmediateOutputStream(m_debugger.GetAsyncOutputStream());
  result.SetImmediateErrorStream(m_debugger.GetAsyncErrorStream());

  bool keep_going = true;
  bool hooks_ran = false;
  bool print_hook_header = (m_stop_hooks.size() != 1);
  bool print_thread_header = (num_exe_ctx != 1);
  bool did_restart = false;

  for (pos = m_stop_hooks.begin(); keep_going && pos != end; pos++) {
    // result.Clear();
    StopHookSP cur_hook_sp = (*pos).second;
    if (!cur_hook_sp->IsActive())
      continue;

    bool any_thread_matched = false;
    for (size_t i = 0; keep_going && i < num_exe_ctx; i++) {
      if ((cur_hook_sp->GetSpecifier() == nullptr ||
           cur_hook_sp->GetSpecifier()->SymbolContextMatches(
               sym_ctx_with_reasons[i])) &&
          (cur_hook_sp->GetThreadSpecifier() == nullptr ||
           cur_hook_sp->GetThreadSpecifier()->ThreadPassesBasicTests(
               exc_ctx_with_reasons[i].GetThreadRef()))) {
        if (!hooks_ran) {
          hooks_ran = true;
        }
        if (print_hook_header && !any_thread_matched) {
          const char *cmd =
              (cur_hook_sp->GetCommands().GetSize() == 1
                   ? cur_hook_sp->GetCommands().GetStringAtIndex(0)
                   : nullptr);
          if (cmd)
            result.AppendMessageWithFormat("\n- Hook %" PRIu64 " (%s)\n",
                                           cur_hook_sp->GetID(), cmd);
          else
            result.AppendMessageWithFormat("\n- Hook %" PRIu64 "\n",
                                           cur_hook_sp->GetID());
          any_thread_matched = true;
        }

        if (print_thread_header)
          result.AppendMessageWithFormat(
              "-- Thread %d\n",
              exc_ctx_with_reasons[i].GetThreadPtr()->GetIndexID());

        CommandInterpreterRunOptions options;
        options.SetStopOnContinue(true);
        options.SetStopOnError(true);
        options.SetEchoCommands(false);
        options.SetPrintResults(true);
        options.SetPrintErrors(true);
        options.SetAddToHistory(false);

        // Force Async:
        bool old_async = GetDebugger().GetAsyncExecution();
        GetDebugger().SetAsyncExecution(true);
        GetDebugger().GetCommandInterpreter().HandleCommands(
            cur_hook_sp->GetCommands(), &exc_ctx_with_reasons[i], options,
            result);
        GetDebugger().SetAsyncExecution(old_async);
        // If the command started the target going again, we should bag out of
        // running the stop hooks.
        if ((result.GetStatus() == eReturnStatusSuccessContinuingNoResult) ||
            (result.GetStatus() == eReturnStatusSuccessContinuingResult)) {
          // But only complain if there were more stop hooks to do:
          StopHookCollection::iterator tmp = pos;
          if (++tmp != end)
            result.AppendMessageWithFormat(
                "\nAborting stop hooks, hook %" PRIu64
                " set the program running.\n"
                "  Consider using '-G true' to make "
                "stop hooks auto-continue.\n",
                cur_hook_sp->GetID());
          keep_going = false;
          did_restart = true;
        }
      }
    }
  }
  // Finally, if auto-continue was requested, do it now:
  if (!did_restart && auto_continue)
    m_process_sp->PrivateResume();

  result.GetImmediateOutputStream()->Flush();
  result.GetImmediateErrorStream()->Flush();
}

const TargetPropertiesSP &Target::GetGlobalProperties() {
  // NOTE: intentional leak so we don't crash if global destructor chain gets
  // called as other threads still use the result of this function
  static TargetPropertiesSP *g_settings_sp_ptr =
      new TargetPropertiesSP(new TargetProperties(nullptr));
  return *g_settings_sp_ptr;
}

Status Target::Install(ProcessLaunchInfo *launch_info) {
  Status error;
  PlatformSP platform_sp(GetPlatform());
  if (platform_sp) {
    if (platform_sp->IsRemote()) {
      if (platform_sp->IsConnected()) {
        // Install all files that have an install path, and always install the
        // main executable when connected to a remote platform
        const ModuleList &modules = GetImages();
        const size_t num_images = modules.GetSize();
        for (size_t idx = 0; idx < num_images; ++idx) {
          ModuleSP module_sp(modules.GetModuleAtIndex(idx));
          if (module_sp) {
            const bool is_main_executable = module_sp == GetExecutableModule();
            FileSpec local_file(module_sp->GetFileSpec());
            if (local_file) {
              FileSpec remote_file(module_sp->GetRemoteInstallFileSpec());
              if (!remote_file) {
                if (is_main_executable) // TODO: add setting for always
                                        // installing main executable???
                {
                  // Always install the main executable
                  remote_file = platform_sp->GetRemoteWorkingDirectory();
                  remote_file.AppendPathComponent(
                      module_sp->GetFileSpec().GetFilename().GetCString());
                }
              }
              if (remote_file) {
                error = platform_sp->Install(local_file, remote_file);
                if (error.Success()) {
                  module_sp->SetPlatformFileSpec(remote_file);
                  if (is_main_executable) {
                    platform_sp->SetFilePermissions(remote_file, 0700);
                    if (launch_info)
                      launch_info->SetExecutableFile(remote_file, false);
                  }
                } else
                  break;
              }
            }
          }
        }
      }
    }
  }
  return error;
}

bool Target::ResolveLoadAddress(addr_t load_addr, Address &so_addr,
                                uint32_t stop_id) {
  return m_section_load_history.ResolveLoadAddress(stop_id, load_addr, so_addr);
}

bool Target::ResolveFileAddress(lldb::addr_t file_addr,
                                Address &resolved_addr) {
  return m_images.ResolveFileAddress(file_addr, resolved_addr);
}

bool Target::SetSectionLoadAddress(const SectionSP &section_sp,
                                   addr_t new_section_load_addr,
                                   bool warn_multiple) {
  const addr_t old_section_load_addr =
      m_section_load_history.GetSectionLoadAddress(
          SectionLoadHistory::eStopIDNow, section_sp);
  if (old_section_load_addr != new_section_load_addr) {
    uint32_t stop_id = 0;
    ProcessSP process_sp(GetProcessSP());
    if (process_sp)
      stop_id = process_sp->GetStopID();
    else
      stop_id = m_section_load_history.GetLastStopID();
    if (m_section_load_history.SetSectionLoadAddress(
            stop_id, section_sp, new_section_load_addr, warn_multiple))
      return true; // Return true if the section load address was changed...
  }
  return false; // Return false to indicate nothing changed
}

size_t Target::UnloadModuleSections(const ModuleList &module_list) {
  size_t section_unload_count = 0;
  size_t num_modules = module_list.GetSize();
  for (size_t i = 0; i < num_modules; ++i) {
    section_unload_count +=
        UnloadModuleSections(module_list.GetModuleAtIndex(i));
  }
  return section_unload_count;
}

size_t Target::UnloadModuleSections(const lldb::ModuleSP &module_sp) {
  uint32_t stop_id = 0;
  ProcessSP process_sp(GetProcessSP());
  if (process_sp)
    stop_id = process_sp->GetStopID();
  else
    stop_id = m_section_load_history.GetLastStopID();
  SectionList *sections = module_sp->GetSectionList();
  size_t section_unload_count = 0;
  if (sections) {
    const uint32_t num_sections = sections->GetNumSections(0);
    for (uint32_t i = 0; i < num_sections; ++i) {
      section_unload_count += m_section_load_history.SetSectionUnloaded(
          stop_id, sections->GetSectionAtIndex(i));
    }
  }
  return section_unload_count;
}

bool Target::SetSectionUnloaded(const lldb::SectionSP &section_sp) {
  uint32_t stop_id = 0;
  ProcessSP process_sp(GetProcessSP());
  if (process_sp)
    stop_id = process_sp->GetStopID();
  else
    stop_id = m_section_load_history.GetLastStopID();
  return m_section_load_history.SetSectionUnloaded(stop_id, section_sp);
}

bool Target::SetSectionUnloaded(const lldb::SectionSP &section_sp,
                                addr_t load_addr) {
  uint32_t stop_id = 0;
  ProcessSP process_sp(GetProcessSP());
  if (process_sp)
    stop_id = process_sp->GetStopID();
  else
    stop_id = m_section_load_history.GetLastStopID();
  return m_section_load_history.SetSectionUnloaded(stop_id, section_sp,
                                                   load_addr);
}

void Target::ClearAllLoadedSections() { m_section_load_history.Clear(); }

lldb::addr_t Target::FindLoadAddrForNameInSymbolsAndPersistentVariables(
    ConstString name_const_str, SymbolType symbol_type) {
  lldb::addr_t symbol_addr = LLDB_INVALID_ADDRESS;
  SymbolContextList sc_list;

  if (GetImages().FindSymbolsWithNameAndType(name_const_str, symbol_type,
                                             sc_list)) {
    SymbolContext desired_symbol;

    if (sc_list.GetSize() == 1 &&
        sc_list.GetContextAtIndex(0, desired_symbol)) {
      if (desired_symbol.symbol) {
        symbol_addr = desired_symbol.symbol->GetAddress().GetLoadAddress(this);
      }
    } else if (sc_list.GetSize() > 1) {
      for (size_t i = 0; i < sc_list.GetSize(); i++) {
        if (sc_list.GetContextAtIndex(i, desired_symbol)) {
          if (desired_symbol.symbol) {
            symbol_addr =
                desired_symbol.symbol->GetAddress().GetLoadAddress(this);
            if (symbol_addr != LLDB_INVALID_ADDRESS)
              break;
          }
        }
      }
    }
  }

  if (symbol_addr == LLDB_INVALID_ADDRESS) {
    // If we didn't find it in the symbols, check the ClangPersistentVariables,
    // 'cause we may have
    // made it by hand.
    ConstString mangled_const_str;
    if (name_const_str.GetMangledCounterpart(mangled_const_str))
      symbol_addr = GetPersistentSymbol(mangled_const_str);
  }

  if (symbol_addr == LLDB_INVALID_ADDRESS) {
    // Let's try looking for the name passed-in itself, as it might be a mangled
    // name
    symbol_addr = GetPersistentSymbol(name_const_str);
  }

  return symbol_addr;
}

Status Target::Launch(ProcessLaunchInfo &launch_info, Stream *stream) {
  Status error;
  Log *log(lldb_private::GetLogIfAllCategoriesSet(LIBLLDB_LOG_TARGET));

  LLDB_LOGF(log, "Target::%s() called for %s", __FUNCTION__,
            launch_info.GetExecutableFile().GetPath().c_str());

  StateType state = eStateInvalid;

  // Scope to temporarily get the process state in case someone has manually
  // remotely connected already to a process and we can skip the platform
  // launching.
  {
    ProcessSP process_sp(GetProcessSP());

    if (process_sp) {
      state = process_sp->GetState();
      LLDB_LOGF(log,
                "Target::%s the process exists, and its current state is %s",
                __FUNCTION__, StateAsCString(state));
    } else {
      LLDB_LOGF(log, "Target::%s the process instance doesn't currently exist.",
                __FUNCTION__);
    }
  }

  launch_info.GetFlags().Set(eLaunchFlagDebug);

  // Get the value of synchronous execution here.  If you wait till after you
  // have started to run, then you could have hit a breakpoint, whose command
  // might switch the value, and then you'll pick up that incorrect value.
  Debugger &debugger = GetDebugger();
  const bool synchronous_execution =
      debugger.GetCommandInterpreter().GetSynchronous();

  PlatformSP platform_sp(GetPlatform());

  FinalizeFileActions(launch_info);

  if (state == eStateConnected) {
    if (launch_info.GetFlags().Test(eLaunchFlagLaunchInTTY)) {
      error.SetErrorString(
          "can't launch in tty when launching through a remote connection");
      return error;
    }
  }

  if (!launch_info.GetArchitecture().IsValid())
    launch_info.GetArchitecture() = GetArchitecture();

  // If we're not already connected to the process, and if we have a platform
  // that can launch a process for debugging, go ahead and do that here.
  if (state != eStateConnected && platform_sp &&
      platform_sp->CanDebugProcess()) {
    LLDB_LOGF(log, "Target::%s asking the platform to debug the process",
              __FUNCTION__);

    // If there was a previous process, delete it before we make the new one.
    // One subtle point, we delete the process before we release the reference
    // to m_process_sp.  That way even if we are the last owner, the process
    // will get Finalized before it gets destroyed.
    DeleteCurrentProcess();

    m_process_sp =
        GetPlatform()->DebugProcess(launch_info, debugger, this, error);

  } else {
    LLDB_LOGF(log,
              "Target::%s the platform doesn't know how to debug a "
              "process, getting a process plugin to do this for us.",
              __FUNCTION__);

    if (state == eStateConnected) {
      assert(m_process_sp);
    } else {
      // Use a Process plugin to construct the process.
      const char *plugin_name = launch_info.GetProcessPluginName();
      CreateProcess(launch_info.GetListener(), plugin_name, nullptr);
    }

    // Since we didn't have a platform launch the process, launch it here.
    if (m_process_sp)
      error = m_process_sp->Launch(launch_info);
  }

  if (!m_process_sp) {
    if (error.Success())
      error.SetErrorString("failed to launch or debug process");
    return error;
  }

  if (error.Success()) {
    if (synchronous_execution ||
        !launch_info.GetFlags().Test(eLaunchFlagStopAtEntry)) {
      ListenerSP hijack_listener_sp(launch_info.GetHijackListener());
      if (!hijack_listener_sp) {
        hijack_listener_sp =
            Listener::MakeListener("lldb.Target.Launch.hijack");
        launch_info.SetHijackListener(hijack_listener_sp);
        m_process_sp->HijackProcessEvents(hijack_listener_sp);
      }

      StateType state = m_process_sp->WaitForProcessToStop(
          llvm::None, nullptr, false, hijack_listener_sp, nullptr);

      if (state == eStateStopped) {
        if (!launch_info.GetFlags().Test(eLaunchFlagStopAtEntry)) {
          if (synchronous_execution) {
            // Now we have handled the stop-from-attach, and we are just
            // switching to a synchronous resume.  So we should switch to the
            // SyncResume hijacker.
            m_process_sp->RestoreProcessEvents();
            m_process_sp->ResumeSynchronous(stream);
          } else {
            m_process_sp->RestoreProcessEvents();
            error = m_process_sp->PrivateResume();
          }
          if (!error.Success()) {
            Status error2;
            error2.SetErrorStringWithFormat(
                "process resume at entry point failed: %s", error.AsCString());
            error = error2;
          }
        }
      } else if (state == eStateExited) {
        bool with_shell = !!launch_info.GetShell();
        const int exit_status = m_process_sp->GetExitStatus();
        const char *exit_desc = m_process_sp->GetExitDescription();
#define LAUNCH_SHELL_MESSAGE                                                   \
  "\n'r' and 'run' are aliases that default to launching through a "           \
  "shell.\nTry launching without going through a shell by using 'process "     \
  "launch'."
        if (exit_desc && exit_desc[0]) {
          if (with_shell)
            error.SetErrorStringWithFormat(
                "process exited with status %i (%s)" LAUNCH_SHELL_MESSAGE,
                exit_status, exit_desc);
          else
            error.SetErrorStringWithFormat("process exited with status %i (%s)",
                                           exit_status, exit_desc);
        } else {
          if (with_shell)
            error.SetErrorStringWithFormat(
                "process exited with status %i" LAUNCH_SHELL_MESSAGE,
                exit_status);
          else
            error.SetErrorStringWithFormat("process exited with status %i",
                                           exit_status);
        }
      } else {
        error.SetErrorStringWithFormat(
            "initial process state wasn't stopped: %s", StateAsCString(state));
      }
    }
    m_process_sp->RestoreProcessEvents();
  } else {
    Status error2;
    error2.SetErrorStringWithFormat("process launch failed: %s",
                                    error.AsCString());
    error = error2;
  }
  return error;
}

Status Target::Attach(ProcessAttachInfo &attach_info, Stream *stream) {
  auto state = eStateInvalid;
  auto process_sp = GetProcessSP();
  if (process_sp) {
    state = process_sp->GetState();
    if (process_sp->IsAlive() && state != eStateConnected) {
      if (state == eStateAttaching)
        return Status("process attach is in progress");
      return Status("a process is already being debugged");
    }
  }

  const ModuleSP old_exec_module_sp = GetExecutableModule();

  // If no process info was specified, then use the target executable name as
  // the process to attach to by default
  if (!attach_info.ProcessInfoSpecified()) {
    if (old_exec_module_sp)
      attach_info.GetExecutableFile().GetFilename() =
          old_exec_module_sp->GetPlatformFileSpec().GetFilename();

    if (!attach_info.ProcessInfoSpecified()) {
      return Status("no process specified, create a target with a file, or "
                    "specify the --pid or --name");
    }
  }

  const auto platform_sp =
      GetDebugger().GetPlatformList().GetSelectedPlatform();
  ListenerSP hijack_listener_sp;
  const bool async = attach_info.GetAsync();
  if (!async) {
    hijack_listener_sp =
        Listener::MakeListener("lldb.Target.Attach.attach.hijack");
    attach_info.SetHijackListener(hijack_listener_sp);
  }

  Status error;
  if (state != eStateConnected && platform_sp != nullptr &&
      platform_sp->CanDebugProcess()) {
    SetPlatform(platform_sp);
    process_sp = platform_sp->Attach(attach_info, GetDebugger(), this, error);
  } else {
    if (state != eStateConnected) {
      const char *plugin_name = attach_info.GetProcessPluginName();
      process_sp =
          CreateProcess(attach_info.GetListenerForProcess(GetDebugger()),
                        plugin_name, nullptr);
      if (process_sp == nullptr) {
        error.SetErrorStringWithFormat(
            "failed to create process using plugin %s",
            (plugin_name) ? plugin_name : "null");
        return error;
      }
    }
    if (hijack_listener_sp)
      process_sp->HijackProcessEvents(hijack_listener_sp);
    error = process_sp->Attach(attach_info);
  }

  if (error.Success() && process_sp) {
    if (async) {
      process_sp->RestoreProcessEvents();
    } else {
      state = process_sp->WaitForProcessToStop(
          llvm::None, nullptr, false, attach_info.GetHijackListener(), stream);
      process_sp->RestoreProcessEvents();

      if (state != eStateStopped) {
        const char *exit_desc = process_sp->GetExitDescription();
        if (exit_desc)
          error.SetErrorStringWithFormat("%s", exit_desc);
        else
          error.SetErrorString(
              "process did not stop (no such process or permission problem?)");
        process_sp->Destroy(false);
      }
    }
  }
  return error;
}

void Target::FinalizeFileActions(ProcessLaunchInfo &info) {
  Log *log(lldb_private::GetLogIfAllCategoriesSet(LIBLLDB_LOG_PROCESS));

  // Finalize the file actions, and if none were given, default to opening up a
  // pseudo terminal
  PlatformSP platform_sp = GetPlatform();
  const bool default_to_use_pty =
      m_platform_sp ? m_platform_sp->IsHost() : false;
  LLDB_LOG(
      log,
      "have platform={0}, platform_sp->IsHost()={1}, default_to_use_pty={2}",
      bool(platform_sp),
      platform_sp ? (platform_sp->IsHost() ? "true" : "false") : "n/a",
      default_to_use_pty);

  // If nothing for stdin or stdout or stderr was specified, then check the
  // process for any default settings that were set with "settings set"
  if (info.GetFileActionForFD(STDIN_FILENO) == nullptr ||
      info.GetFileActionForFD(STDOUT_FILENO) == nullptr ||
      info.GetFileActionForFD(STDERR_FILENO) == nullptr) {
    LLDB_LOG(log, "at least one of stdin/stdout/stderr was not set, evaluating "
                  "default handling");

    if (info.GetFlags().Test(eLaunchFlagLaunchInTTY)) {
      // Do nothing, if we are launching in a remote terminal no file actions
      // should be done at all.
      return;
    }

    if (info.GetFlags().Test(eLaunchFlagDisableSTDIO)) {
      LLDB_LOG(log, "eLaunchFlagDisableSTDIO set, adding suppression action "
                    "for stdin, stdout and stderr");
      info.AppendSuppressFileAction(STDIN_FILENO, true, false);
      info.AppendSuppressFileAction(STDOUT_FILENO, false, true);
      info.AppendSuppressFileAction(STDERR_FILENO, false, true);
    } else {
      // Check for any values that might have gotten set with any of: (lldb)
      // settings set target.input-path (lldb) settings set target.output-path
      // (lldb) settings set target.error-path
      FileSpec in_file_spec;
      FileSpec out_file_spec;
      FileSpec err_file_spec;
      // Only override with the target settings if we don't already have an
      // action for in, out or error
      if (info.GetFileActionForFD(STDIN_FILENO) == nullptr)
        in_file_spec = GetStandardInputPath();
      if (info.GetFileActionForFD(STDOUT_FILENO) == nullptr)
        out_file_spec = GetStandardOutputPath();
      if (info.GetFileActionForFD(STDERR_FILENO) == nullptr)
        err_file_spec = GetStandardErrorPath();

      LLDB_LOG(log, "target stdin='{0}', target stdout='{1}', stderr='{1}'",
               in_file_spec, out_file_spec, err_file_spec);

      if (in_file_spec) {
        info.AppendOpenFileAction(STDIN_FILENO, in_file_spec, true, false);
        LLDB_LOG(log, "appended stdin open file action for {0}", in_file_spec);
      }

      if (out_file_spec) {
        info.AppendOpenFileAction(STDOUT_FILENO, out_file_spec, false, true);
        LLDB_LOG(log, "appended stdout open file action for {0}",
                 out_file_spec);
      }

      if (err_file_spec) {
        info.AppendOpenFileAction(STDERR_FILENO, err_file_spec, false, true);
        LLDB_LOG(log, "appended stderr open file action for {0}",
                 err_file_spec);
      }

      if (default_to_use_pty &&
          (!in_file_spec || !out_file_spec || !err_file_spec)) {
        llvm::Error Err = info.SetUpPtyRedirection();
        LLDB_LOG_ERROR(log, std::move(Err), "SetUpPtyRedirection failed: {0}");
      }
    }
  }
}

// Target::StopHook
Target::StopHook::StopHook(lldb::TargetSP target_sp, lldb::user_id_t uid)
    : UserID(uid), m_target_sp(target_sp), m_commands(), m_specifier_sp(),
      m_thread_spec_up() {}

Target::StopHook::StopHook(const StopHook &rhs)
    : UserID(rhs.GetID()), m_target_sp(rhs.m_target_sp),
      m_commands(rhs.m_commands), m_specifier_sp(rhs.m_specifier_sp),
      m_thread_spec_up(), m_active(rhs.m_active),
      m_auto_continue(rhs.m_auto_continue) {
  if (rhs.m_thread_spec_up)
    m_thread_spec_up.reset(new ThreadSpec(*rhs.m_thread_spec_up));
}

Target::StopHook::~StopHook() = default;

void Target::StopHook::SetSpecifier(SymbolContextSpecifier *specifier) {
  m_specifier_sp.reset(specifier);
}

void Target::StopHook::SetThreadSpecifier(ThreadSpec *specifier) {
  m_thread_spec_up.reset(specifier);
}

void Target::StopHook::GetDescription(Stream *s,
                                      lldb::DescriptionLevel level) const {
  int indent_level = s->GetIndentLevel();

  s->SetIndentLevel(indent_level + 2);

  s->Printf("Hook: %" PRIu64 "\n", GetID());
  if (m_active)
    s->Indent("State: enabled\n");
  else
    s->Indent("State: disabled\n");

  if (m_auto_continue)
    s->Indent("AutoContinue on\n");

  if (m_specifier_sp) {
    s->Indent();
    s->PutCString("Specifier:\n");
    s->SetIndentLevel(indent_level + 4);
    m_specifier_sp->GetDescription(s, level);
    s->SetIndentLevel(indent_level + 2);
  }

  if (m_thread_spec_up) {
    StreamString tmp;
    s->Indent("Thread:\n");
    m_thread_spec_up->GetDescription(&tmp, level);
    s->SetIndentLevel(indent_level + 4);
    s->Indent(tmp.GetString());
    s->PutCString("\n");
    s->SetIndentLevel(indent_level + 2);
  }

  s->Indent("Commands: \n");
  s->SetIndentLevel(indent_level + 4);
  uint32_t num_commands = m_commands.GetSize();
  for (uint32_t i = 0; i < num_commands; i++) {
    s->Indent(m_commands.GetStringAtIndex(i));
    s->PutCString("\n");
  }
  s->SetIndentLevel(indent_level);
}

static constexpr OptionEnumValueElement g_dynamic_value_types[] = {
    {
        eNoDynamicValues,
        "no-dynamic-values",
        "Don't calculate the dynamic type of values",
    },
    {
        eDynamicCanRunTarget,
        "run-target",
        "Calculate the dynamic type of values "
        "even if you have to run the target.",
    },
    {
        eDynamicDontRunTarget,
        "no-run-target",
        "Calculate the dynamic type of values, but don't run the target.",
    },
};

OptionEnumValues lldb_private::GetDynamicValueTypes() {
  return OptionEnumValues(g_dynamic_value_types);
}

static constexpr OptionEnumValueElement g_inline_breakpoint_enums[] = {
    {
        eInlineBreakpointsNever,
        "never",
        "Never look for inline breakpoint locations (fastest). This setting "
        "should only be used if you know that no inlining occurs in your"
        "programs.",
    },
    {
        eInlineBreakpointsHeaders,
        "headers",
        "Only check for inline breakpoint locations when setting breakpoints "
        "in header files, but not when setting breakpoint in implementation "
        "source files (default).",
    },
    {
        eInlineBreakpointsAlways,
        "always",
        "Always look for inline breakpoint locations when setting file and "
        "line breakpoints (slower but most accurate).",
    },
};

enum x86DisassemblyFlavor {
  eX86DisFlavorDefault,
  eX86DisFlavorIntel,
  eX86DisFlavorATT
};

static constexpr OptionEnumValueElement g_x86_dis_flavor_value_types[] = {
    {
        eX86DisFlavorDefault,
        "default",
        "Disassembler default (currently att).",
    },
    {
        eX86DisFlavorIntel,
        "intel",
        "Intel disassembler flavor.",
    },
    {
        eX86DisFlavorATT,
        "att",
        "AT&T disassembler flavor.",
    },
};

static constexpr OptionEnumValueElement g_hex_immediate_style_values[] = {
    {
        Disassembler::eHexStyleC,
        "c",
        "C-style (0xffff).",
    },
    {
        Disassembler::eHexStyleAsm,
        "asm",
        "Asm-style (0ffffh).",
    },
};

static constexpr OptionEnumValueElement g_load_script_from_sym_file_values[] = {
    {
        eLoadScriptFromSymFileTrue,
        "true",
        "Load debug scripts inside symbol files",
    },
    {
        eLoadScriptFromSymFileFalse,
        "false",
        "Do not load debug scripts inside symbol files.",
    },
    {
        eLoadScriptFromSymFileWarn,
        "warn",
        "Warn about debug scripts inside symbol files but do not load them.",
    },
};

static constexpr OptionEnumValueElement g_load_cwd_lldbinit_values[] = {
    {
        eLoadCWDlldbinitTrue,
        "true",
        "Load .lldbinit files from current directory",
    },
    {
        eLoadCWDlldbinitFalse,
        "false",
        "Do not load .lldbinit files from current directory",
    },
    {
        eLoadCWDlldbinitWarn,
        "warn",
        "Warn about loading .lldbinit files from current directory",
    },
};

static constexpr OptionEnumValueElement g_memory_module_load_level_values[] = {
    {
        eMemoryModuleLoadLevelMinimal,
        "minimal",
        "Load minimal information when loading modules from memory. Currently "
        "this setting loads sections only.",
    },
    {
        eMemoryModuleLoadLevelPartial,
        "partial",
        "Load partial information when loading modules from memory. Currently "
        "this setting loads sections and function bounds.",
    },
    {
        eMemoryModuleLoadLevelComplete,
        "complete",
        "Load complete information when loading modules from memory. Currently "
        "this setting loads sections and all symbols.",
    },
};

#define LLDB_PROPERTIES_target
#include "TargetProperties.inc"


enum {
#define LLDB_PROPERTIES_target
#include "TargetPropertiesEnum.inc"
  ePropertyExperimental,
};

class TargetOptionValueProperties : public OptionValueProperties {
public:
  TargetOptionValueProperties(ConstString name)
      : OptionValueProperties(name), m_target(nullptr), m_got_host_env(false) {}

  // This constructor is used when creating TargetOptionValueProperties when it
  // is part of a new lldb_private::Target instance. It will copy all current
  // global property values as needed
  TargetOptionValueProperties(Target *target,
                              const TargetPropertiesSP &target_properties_sp)
      : OptionValueProperties(*target_properties_sp->GetValueProperties()),
        m_target(target), m_got_host_env(false) {}

  const Property *GetPropertyAtIndex(const ExecutionContext *exe_ctx,
                                     bool will_modify,
                                     uint32_t idx) const override {
    // When getting the value for a key from the target options, we will always
    // try and grab the setting from the current target if there is one. Else
    // we just use the one from this instance.
    if (idx == ePropertyEnvVars)
      GetHostEnvironmentIfNeeded();

    if (exe_ctx) {
      Target *target = exe_ctx->GetTargetPtr();
      if (target) {
        TargetOptionValueProperties *target_properties =
            static_cast<TargetOptionValueProperties *>(
                target->GetValueProperties().get());
        if (this != target_properties)
          return target_properties->ProtectedGetPropertyAtIndex(idx);
      }
    }
    return ProtectedGetPropertyAtIndex(idx);
  }

  lldb::TargetSP GetTargetSP() { return m_target->shared_from_this(); }

protected:
  void GetHostEnvironmentIfNeeded() const {
    if (!m_got_host_env) {
      if (m_target) {
        m_got_host_env = true;
        const uint32_t idx = ePropertyInheritEnv;
        if (GetPropertyAtIndexAsBoolean(
                nullptr, idx, g_target_properties[idx].default_uint_value != 0)) {
          PlatformSP platform_sp(m_target->GetPlatform());
          if (platform_sp) {
            Environment env = platform_sp->GetEnvironment();
            OptionValueDictionary *env_dict =
                GetPropertyAtIndexAsOptionValueDictionary(nullptr,
                                                          ePropertyEnvVars);
            if (env_dict) {
              const bool can_replace = false;
              for (const auto &KV : env) {
                // Don't allow existing keys to be replaced with ones we get
                // from the platform environment
                env_dict->SetValueForKey(
                    ConstString(KV.first()),
                    OptionValueSP(new OptionValueString(KV.second.c_str())),
                    can_replace);
              }
            }
          }
        }
      }
    }
  }
  Target *m_target;
  mutable bool m_got_host_env;
};

// TargetProperties
#define LLDB_PROPERTIES_experimental
#include "TargetProperties.inc"

enum {
#define LLDB_PROPERTIES_experimental
#include "TargetPropertiesEnum.inc"
};

class TargetExperimentalOptionValueProperties : public OptionValueProperties {
public:
  TargetExperimentalOptionValueProperties()
      : OptionValueProperties(
            ConstString(Properties::GetExperimentalSettingsName())) {}
};

TargetExperimentalProperties::TargetExperimentalProperties()
    : Properties(OptionValuePropertiesSP(
          new TargetExperimentalOptionValueProperties())) {
  m_collection_sp->Initialize(g_experimental_properties);
}

// TargetProperties
TargetProperties::TargetProperties(Target *target)
    : Properties(), m_launch_info() {
  if (target) {
    m_collection_sp = std::make_shared<TargetOptionValueProperties>(
        target, Target::GetGlobalProperties());

    // Set callbacks to update launch_info whenever "settins set" updated any
    // of these properties
    m_collection_sp->SetValueChangedCallback(
        ePropertyArg0, TargetProperties::Arg0ValueChangedCallback, this);
    m_collection_sp->SetValueChangedCallback(
        ePropertyRunArgs, TargetProperties::RunArgsValueChangedCallback, this);
    m_collection_sp->SetValueChangedCallback(
        ePropertyEnvVars, TargetProperties::EnvVarsValueChangedCallback, this);
    m_collection_sp->SetValueChangedCallback(
        ePropertyInputPath, TargetProperties::InputPathValueChangedCallback,
        this);
    m_collection_sp->SetValueChangedCallback(
        ePropertyOutputPath, TargetProperties::OutputPathValueChangedCallback,
        this);
    m_collection_sp->SetValueChangedCallback(
        ePropertyErrorPath, TargetProperties::ErrorPathValueChangedCallback,
        this);
    m_collection_sp->SetValueChangedCallback(
        ePropertyDetachOnError,
        TargetProperties::DetachOnErrorValueChangedCallback, this);
    m_collection_sp->SetValueChangedCallback(
        ePropertyDisableASLR, TargetProperties::DisableASLRValueChangedCallback,
        this);
    m_collection_sp->SetValueChangedCallback(
        ePropertyDisableSTDIO,
        TargetProperties::DisableSTDIOValueChangedCallback, this);

    m_experimental_properties_up.reset(new TargetExperimentalProperties());
    m_collection_sp->AppendProperty(
        ConstString(Properties::GetExperimentalSettingsName()),
        ConstString("Experimental settings - setting these won't produce "
                    "errors if the setting is not present."),
        true, m_experimental_properties_up->GetValueProperties());

    // Update m_launch_info once it was created
    Arg0ValueChangedCallback(this, nullptr);
    RunArgsValueChangedCallback(this, nullptr);
    // EnvVarsValueChangedCallback(this, nullptr); // FIXME: cause segfault in
    // Target::GetPlatform()
    InputPathValueChangedCallback(this, nullptr);
    OutputPathValueChangedCallback(this, nullptr);
    ErrorPathValueChangedCallback(this, nullptr);
    DetachOnErrorValueChangedCallback(this, nullptr);
    DisableASLRValueChangedCallback(this, nullptr);
    DisableSTDIOValueChangedCallback(this, nullptr);
  } else {
    m_collection_sp =
        std::make_shared<TargetOptionValueProperties>(ConstString("target"));
    m_collection_sp->Initialize(g_target_properties);
    m_experimental_properties_up.reset(new TargetExperimentalProperties());
    m_collection_sp->AppendProperty(
        ConstString(Properties::GetExperimentalSettingsName()),
        ConstString("Experimental settings - setting these won't produce "
                    "errors if the setting is not present."),
        true, m_experimental_properties_up->GetValueProperties());
    m_collection_sp->AppendProperty(
        ConstString("process"), ConstString("Settings specific to processes."),
        true, Process::GetGlobalProperties()->GetValueProperties());
  }
}

TargetProperties::~TargetProperties() = default;

bool TargetProperties::GetInjectLocalVariables(
    ExecutionContext *exe_ctx) const {
  const Property *exp_property = m_collection_sp->GetPropertyAtIndex(
      exe_ctx, false, ePropertyExperimental);
  OptionValueProperties *exp_values =
      exp_property->GetValue()->GetAsProperties();
  if (exp_values)
    return exp_values->GetPropertyAtIndexAsBoolean(
        exe_ctx, ePropertyInjectLocalVars, true);
  else
    return true;
}

void TargetProperties::SetInjectLocalVariables(ExecutionContext *exe_ctx,
                                               bool b) {
  const Property *exp_property =
      m_collection_sp->GetPropertyAtIndex(exe_ctx, true, ePropertyExperimental);
  OptionValueProperties *exp_values =
      exp_property->GetValue()->GetAsProperties();
  if (exp_values)
    exp_values->SetPropertyAtIndexAsBoolean(exe_ctx, ePropertyInjectLocalVars,
                                            true);
}

bool TargetProperties::GetUseModernTypeLookup() const {
  const Property *exp_property = m_collection_sp->GetPropertyAtIndex(
      nullptr, false, ePropertyExperimental);
  OptionValueProperties *exp_values =
      exp_property->GetValue()->GetAsProperties();
  if (exp_values)
    return exp_values->GetPropertyAtIndexAsBoolean(
        nullptr, ePropertyUseModernTypeLookup, true);
  else
    return true;
}

bool TargetProperties::GetSwiftCreateModuleContextsInParallel() const {
  const Property *exp_property = m_collection_sp->GetPropertyAtIndex(
      nullptr, false, ePropertyExperimental);
  OptionValueProperties *exp_values =
      exp_property->GetValue()->GetAsProperties();
  if (exp_values)
    return exp_values->GetPropertyAtIndexAsBoolean(
        nullptr, ePropertySwiftCreateModuleContextsInParallel, true);
  else
    return true;
}

ArchSpec TargetProperties::GetDefaultArchitecture() const {
  OptionValueArch *value = m_collection_sp->GetPropertyAtIndexAsOptionValueArch(
      nullptr, ePropertyDefaultArch);
  if (value)
    return value->GetCurrentValue();
  return ArchSpec();
}

void TargetProperties::SetDefaultArchitecture(const ArchSpec &arch) {
  OptionValueArch *value = m_collection_sp->GetPropertyAtIndexAsOptionValueArch(
      nullptr, ePropertyDefaultArch);
  if (value)
    return value->SetCurrentValue(arch, true);
}

bool TargetProperties::GetMoveToNearestCode() const {
  const uint32_t idx = ePropertyMoveToNearestCode;
  return m_collection_sp->GetPropertyAtIndexAsBoolean(
      nullptr, idx, g_target_properties[idx].default_uint_value != 0);
}

lldb::DynamicValueType TargetProperties::GetPreferDynamicValue() const {
  const uint32_t idx = ePropertyPreferDynamic;
  return (lldb::DynamicValueType)
      m_collection_sp->GetPropertyAtIndexAsEnumeration(
          nullptr, idx, g_target_properties[idx].default_uint_value);
}

bool TargetProperties::SetPreferDynamicValue(lldb::DynamicValueType d) {
  const uint32_t idx = ePropertyPreferDynamic;
  return m_collection_sp->SetPropertyAtIndexAsEnumeration(nullptr, idx, d);
}

bool TargetProperties::GetPreloadSymbols() const {
  const uint32_t idx = ePropertyPreloadSymbols;
  return m_collection_sp->GetPropertyAtIndexAsBoolean(
      nullptr, idx, g_target_properties[idx].default_uint_value != 0);
}

void TargetProperties::SetPreloadSymbols(bool b) {
  const uint32_t idx = ePropertyPreloadSymbols;
  m_collection_sp->SetPropertyAtIndexAsBoolean(nullptr, idx, b);
}

bool TargetProperties::GetDisableASLR() const {
  const uint32_t idx = ePropertyDisableASLR;
  return m_collection_sp->GetPropertyAtIndexAsBoolean(
      nullptr, idx, g_target_properties[idx].default_uint_value != 0);
}

void TargetProperties::SetDisableASLR(bool b) {
  const uint32_t idx = ePropertyDisableASLR;
  m_collection_sp->SetPropertyAtIndexAsBoolean(nullptr, idx, b);
}

bool TargetProperties::GetDetachOnError() const {
  const uint32_t idx = ePropertyDetachOnError;
  return m_collection_sp->GetPropertyAtIndexAsBoolean(
      nullptr, idx, g_target_properties[idx].default_uint_value != 0);
}

void TargetProperties::SetDetachOnError(bool b) {
  const uint32_t idx = ePropertyDetachOnError;
  m_collection_sp->SetPropertyAtIndexAsBoolean(nullptr, idx, b);
}

bool TargetProperties::GetDisableSTDIO() const {
  const uint32_t idx = ePropertyDisableSTDIO;
  return m_collection_sp->GetPropertyAtIndexAsBoolean(
      nullptr, idx, g_target_properties[idx].default_uint_value != 0);
}

void TargetProperties::SetDisableSTDIO(bool b) {
  const uint32_t idx = ePropertyDisableSTDIO;
  m_collection_sp->SetPropertyAtIndexAsBoolean(nullptr, idx, b);
}

const char *TargetProperties::GetDisassemblyFlavor() const {
  const uint32_t idx = ePropertyDisassemblyFlavor;
  const char *return_value;

  x86DisassemblyFlavor flavor_value =
      (x86DisassemblyFlavor)m_collection_sp->GetPropertyAtIndexAsEnumeration(
          nullptr, idx, g_target_properties[idx].default_uint_value);
  return_value = g_x86_dis_flavor_value_types[flavor_value].string_value;
  return return_value;
}

InlineStrategy TargetProperties::GetInlineStrategy() const {
  const uint32_t idx = ePropertyInlineStrategy;
  return (InlineStrategy)m_collection_sp->GetPropertyAtIndexAsEnumeration(
      nullptr, idx, g_target_properties[idx].default_uint_value);
}

llvm::StringRef TargetProperties::GetArg0() const {
  const uint32_t idx = ePropertyArg0;
  return m_collection_sp->GetPropertyAtIndexAsString(nullptr, idx,
                                                     llvm::StringRef());
}

void TargetProperties::SetArg0(llvm::StringRef arg) {
  const uint32_t idx = ePropertyArg0;
  m_collection_sp->SetPropertyAtIndexAsString(nullptr, idx, arg);
  m_launch_info.SetArg0(arg);
}

bool TargetProperties::GetRunArguments(Args &args) const {
  const uint32_t idx = ePropertyRunArgs;
  return m_collection_sp->GetPropertyAtIndexAsArgs(nullptr, idx, args);
}

void TargetProperties::SetRunArguments(const Args &args) {
  const uint32_t idx = ePropertyRunArgs;
  m_collection_sp->SetPropertyAtIndexFromArgs(nullptr, idx, args);
  m_launch_info.GetArguments() = args;
}

Environment TargetProperties::GetEnvironment() const {
  // TODO: Get rid of the Args intermediate step
  Args env;
  const uint32_t idx = ePropertyEnvVars;
  m_collection_sp->GetPropertyAtIndexAsArgs(nullptr, idx, env);
  return Environment(env);
}

void TargetProperties::SetEnvironment(Environment env) {
  // TODO: Get rid of the Args intermediate step
  const uint32_t idx = ePropertyEnvVars;
  m_collection_sp->SetPropertyAtIndexFromArgs(nullptr, idx, Args(env));
  m_launch_info.GetEnvironment() = std::move(env);
}

bool TargetProperties::GetSkipPrologue() const {
  const uint32_t idx = ePropertySkipPrologue;
  return m_collection_sp->GetPropertyAtIndexAsBoolean(
      nullptr, idx, g_target_properties[idx].default_uint_value != 0);
}

PathMappingList &TargetProperties::GetSourcePathMap() const {
  const uint32_t idx = ePropertySourceMap;
  OptionValuePathMappings *option_value =
      m_collection_sp->GetPropertyAtIndexAsOptionValuePathMappings(nullptr,
                                                                   false, idx);
  assert(option_value);
  return option_value->GetCurrentValue();
}

void TargetProperties::AppendExecutableSearchPaths(const FileSpec &dir) {
  const uint32_t idx = ePropertyExecutableSearchPaths;
  OptionValueFileSpecList *option_value =
      m_collection_sp->GetPropertyAtIndexAsOptionValueFileSpecList(nullptr,
                                                                   false, idx);
  assert(option_value);
  option_value->AppendCurrentValue(dir);
}

FileSpecList TargetProperties::GetExecutableSearchPaths() {
  const uint32_t idx = ePropertyExecutableSearchPaths;
  const OptionValueFileSpecList *option_value =
      m_collection_sp->GetPropertyAtIndexAsOptionValueFileSpecList(nullptr,
                                                                   false, idx);
  assert(option_value);
  return option_value->GetCurrentValue();
}

FileSpecList TargetProperties::GetDebugFileSearchPaths() {
  const uint32_t idx = ePropertyDebugFileSearchPaths;
  const OptionValueFileSpecList *option_value =
      m_collection_sp->GetPropertyAtIndexAsOptionValueFileSpecList(nullptr,
                                                                   false, idx);
  assert(option_value);
  return option_value->GetCurrentValue();
}

FileSpec &TargetProperties::GetSDKPath() {
  const uint32_t idx = ePropertySDKPath;
  OptionValueFileSpec *option_value =
      m_collection_sp->GetPropertyAtIndexAsOptionValueFileSpec(NULL, false,
                                                               idx);
  assert(option_value);
  return option_value->GetCurrentValue();
}

FileSpecList TargetProperties::GetSwiftFrameworkSearchPaths() {
  const uint32_t idx = ePropertySwiftFrameworkSearchPaths;
  OptionValueFileSpecList *option_value =
      m_collection_sp->GetPropertyAtIndexAsOptionValueFileSpecList(NULL, false,
                                                                   idx);
  assert(option_value);
  return option_value->GetCurrentValue();
}

FileSpecList TargetProperties::GetSwiftModuleSearchPaths() {
  const uint32_t idx = ePropertySwiftModuleSearchPaths;
  OptionValueFileSpecList *option_value =
      m_collection_sp->GetPropertyAtIndexAsOptionValueFileSpecList(NULL, false,
                                                                   idx);
  assert(option_value);
  return option_value->GetCurrentValue();
}

llvm::StringRef TargetProperties::GetSwiftExtraClangFlags() const {
  const uint32_t idx = ePropertySwiftExtraClangFlags;
  return m_collection_sp->GetPropertyAtIndexAsString(nullptr, idx,
                                                     llvm::StringRef());
}

FileSpecList TargetProperties::GetClangModuleSearchPaths() {
  const uint32_t idx = ePropertyClangModuleSearchPaths;
  const OptionValueFileSpecList *option_value =
      m_collection_sp->GetPropertyAtIndexAsOptionValueFileSpecList(nullptr,
                                                                   false, idx);
  assert(option_value);
  return option_value->GetCurrentValue();
}

bool TargetProperties::GetEnableAutoImportClangModules() const {
  const uint32_t idx = ePropertyAutoImportClangModules;
  return m_collection_sp->GetPropertyAtIndexAsBoolean(
      nullptr, idx, g_target_properties[idx].default_uint_value != 0);
}

bool TargetProperties::GetUseAllCompilerFlags() const {
  const uint32_t idx = ePropertyUseAllCompilerFlags;
  return m_collection_sp->GetPropertyAtIndexAsBoolean(
      NULL, idx, g_target_properties[idx].default_uint_value != 0);
}

bool TargetProperties::GetEnableImportStdModule() const {
  const uint32_t idx = ePropertyImportStdModule;
  return m_collection_sp->GetPropertyAtIndexAsBoolean(
      nullptr, idx, g_target_properties[idx].default_uint_value != 0);
}

bool TargetProperties::GetEnableAutoApplyFixIts() const {
  const uint32_t idx = ePropertyAutoApplyFixIts;
  return m_collection_sp->GetPropertyAtIndexAsBoolean(
      nullptr, idx, g_target_properties[idx].default_uint_value != 0);
}

bool TargetProperties::GetEnableNotifyAboutFixIts() const {
  const uint32_t idx = ePropertyNotifyAboutFixIts;
  return m_collection_sp->GetPropertyAtIndexAsBoolean(
      nullptr, idx, g_target_properties[idx].default_uint_value != 0);
}

bool TargetProperties::GetEnableSaveObjects() const {
  const uint32_t idx = ePropertySaveObjects;
  return m_collection_sp->GetPropertyAtIndexAsBoolean(
      nullptr, idx, g_target_properties[idx].default_uint_value != 0);
}

bool TargetProperties::GetEnableSyntheticValue() const {
  const uint32_t idx = ePropertyEnableSynthetic;
  return m_collection_sp->GetPropertyAtIndexAsBoolean(
      nullptr, idx, g_target_properties[idx].default_uint_value != 0);
}

uint32_t TargetProperties::GetMaxZeroPaddingInFloatFormat() const {
  const uint32_t idx = ePropertyMaxZeroPaddingInFloatFormat;
  return m_collection_sp->GetPropertyAtIndexAsUInt64(
      nullptr, idx, g_target_properties[idx].default_uint_value);
}

uint32_t TargetProperties::GetMaximumNumberOfChildrenToDisplay() const {
  const uint32_t idx = ePropertyMaxChildrenCount;
  return m_collection_sp->GetPropertyAtIndexAsSInt64(
      nullptr, idx, g_target_properties[idx].default_uint_value);
}

uint32_t TargetProperties::GetMaximumSizeOfStringSummary() const {
  const uint32_t idx = ePropertyMaxSummaryLength;
  return m_collection_sp->GetPropertyAtIndexAsSInt64(
      nullptr, idx, g_target_properties[idx].default_uint_value);
}

uint32_t TargetProperties::GetMaximumMemReadSize() const {
  const uint32_t idx = ePropertyMaxMemReadSize;
  return m_collection_sp->GetPropertyAtIndexAsSInt64(
      nullptr, idx, g_target_properties[idx].default_uint_value);
}

FileSpec TargetProperties::GetStandardInputPath() const {
  const uint32_t idx = ePropertyInputPath;
  return m_collection_sp->GetPropertyAtIndexAsFileSpec(nullptr, idx);
}

void TargetProperties::SetStandardInputPath(llvm::StringRef path) {
  const uint32_t idx = ePropertyInputPath;
  m_collection_sp->SetPropertyAtIndexAsString(nullptr, idx, path);
}

FileSpec TargetProperties::GetStandardOutputPath() const {
  const uint32_t idx = ePropertyOutputPath;
  return m_collection_sp->GetPropertyAtIndexAsFileSpec(nullptr, idx);
}

void TargetProperties::SetStandardOutputPath(llvm::StringRef path) {
  const uint32_t idx = ePropertyOutputPath;
  m_collection_sp->SetPropertyAtIndexAsString(nullptr, idx, path);
}

FileSpec TargetProperties::GetStandardErrorPath() const {
  const uint32_t idx = ePropertyErrorPath;
  return m_collection_sp->GetPropertyAtIndexAsFileSpec(nullptr, idx);
}

void TargetProperties::SetStandardErrorPath(llvm::StringRef path) {
  const uint32_t idx = ePropertyErrorPath;
  m_collection_sp->SetPropertyAtIndexAsString(nullptr, idx, path);
}

LanguageType TargetProperties::GetLanguage() const {
  OptionValueLanguage *value =
      m_collection_sp->GetPropertyAtIndexAsOptionValueLanguage(
          nullptr, ePropertyLanguage);
  if (value)
    return value->GetCurrentValue();
  return LanguageType();
}

llvm::StringRef TargetProperties::GetExpressionPrefixContents() {
  const uint32_t idx = ePropertyExprPrefix;
  OptionValueFileSpec *file =
      m_collection_sp->GetPropertyAtIndexAsOptionValueFileSpec(nullptr, false,
                                                               idx);
  if (file) {
    DataBufferSP data_sp(file->GetFileContents());
    if (data_sp)
      return llvm::StringRef(
          reinterpret_cast<const char *>(data_sp->GetBytes()),
          data_sp->GetByteSize());
  }
  return "";
}

bool TargetProperties::GetBreakpointsConsultPlatformAvoidList() {
  const uint32_t idx = ePropertyBreakpointUseAvoidList;
  return m_collection_sp->GetPropertyAtIndexAsBoolean(
      nullptr, idx, g_target_properties[idx].default_uint_value != 0);
}

bool TargetProperties::GetUseHexImmediates() const {
  const uint32_t idx = ePropertyUseHexImmediates;
  return m_collection_sp->GetPropertyAtIndexAsBoolean(
      nullptr, idx, g_target_properties[idx].default_uint_value != 0);
}

bool TargetProperties::GetUseFastStepping() const {
  const uint32_t idx = ePropertyUseFastStepping;
  return m_collection_sp->GetPropertyAtIndexAsBoolean(
      nullptr, idx, g_target_properties[idx].default_uint_value != 0);
}

bool TargetProperties::GetDisplayExpressionsInCrashlogs() const {
  const uint32_t idx = ePropertyDisplayExpressionsInCrashlogs;
  return m_collection_sp->GetPropertyAtIndexAsBoolean(
      nullptr, idx, g_target_properties[idx].default_uint_value != 0);
}

LoadScriptFromSymFile TargetProperties::GetLoadScriptFromSymbolFile() const {
  const uint32_t idx = ePropertyLoadScriptFromSymbolFile;
  return (LoadScriptFromSymFile)
      m_collection_sp->GetPropertyAtIndexAsEnumeration(
          nullptr, idx, g_target_properties[idx].default_uint_value);
}

LoadCWDlldbinitFile TargetProperties::GetLoadCWDlldbinitFile() const {
  const uint32_t idx = ePropertyLoadCWDlldbinitFile;
  return (LoadCWDlldbinitFile)m_collection_sp->GetPropertyAtIndexAsEnumeration(
      nullptr, idx, g_target_properties[idx].default_uint_value);
}

Disassembler::HexImmediateStyle TargetProperties::GetHexImmediateStyle() const {
  const uint32_t idx = ePropertyHexImmediateStyle;
  return (Disassembler::HexImmediateStyle)
      m_collection_sp->GetPropertyAtIndexAsEnumeration(
          nullptr, idx, g_target_properties[idx].default_uint_value);
}

MemoryModuleLoadLevel TargetProperties::GetMemoryModuleLoadLevel() const {
  const uint32_t idx = ePropertyMemoryModuleLoadLevel;
  return (MemoryModuleLoadLevel)
      m_collection_sp->GetPropertyAtIndexAsEnumeration(
          nullptr, idx, g_target_properties[idx].default_uint_value);
}

bool TargetProperties::GetUserSpecifiedTrapHandlerNames(Args &args) const {
  const uint32_t idx = ePropertyTrapHandlerNames;
  return m_collection_sp->GetPropertyAtIndexAsArgs(nullptr, idx, args);
}

void TargetProperties::SetUserSpecifiedTrapHandlerNames(const Args &args) {
  const uint32_t idx = ePropertyTrapHandlerNames;
  m_collection_sp->SetPropertyAtIndexFromArgs(nullptr, idx, args);
}

bool TargetProperties::GetDisplayRuntimeSupportValues() const {
  const uint32_t idx = ePropertyDisplayRuntimeSupportValues;
  return m_collection_sp->GetPropertyAtIndexAsBoolean(nullptr, idx, false);
}

void TargetProperties::SetDisplayRuntimeSupportValues(bool b) {
  const uint32_t idx = ePropertyDisplayRuntimeSupportValues;
  m_collection_sp->SetPropertyAtIndexAsBoolean(nullptr, idx, b);
}

bool TargetProperties::GetDisplayRecognizedArguments() const {
  const uint32_t idx = ePropertyDisplayRecognizedArguments;
  return m_collection_sp->GetPropertyAtIndexAsBoolean(nullptr, idx, false);
}

void TargetProperties::SetDisplayRecognizedArguments(bool b) {
  const uint32_t idx = ePropertyDisplayRecognizedArguments;
  m_collection_sp->SetPropertyAtIndexAsBoolean(nullptr, idx, b);
}

bool TargetProperties::GetNonStopModeEnabled() const {
  const uint32_t idx = ePropertyNonStopModeEnabled;
  return m_collection_sp->GetPropertyAtIndexAsBoolean(nullptr, idx, false);
}

void TargetProperties::SetNonStopModeEnabled(bool b) {
  const uint32_t idx = ePropertyNonStopModeEnabled;
  m_collection_sp->SetPropertyAtIndexAsBoolean(nullptr, idx, b);
}

const ProcessLaunchInfo &TargetProperties::GetProcessLaunchInfo() {
  m_launch_info.SetArg0(GetArg0()); // FIXME: Arg0 callback doesn't work
  return m_launch_info;
}

void TargetProperties::SetProcessLaunchInfo(
    const ProcessLaunchInfo &launch_info) {
  m_launch_info = launch_info;
  SetArg0(launch_info.GetArg0());
  SetRunArguments(launch_info.GetArguments());
  SetEnvironment(launch_info.GetEnvironment());
  const FileAction *input_file_action =
      launch_info.GetFileActionForFD(STDIN_FILENO);
  if (input_file_action) {
    SetStandardInputPath(input_file_action->GetPath());
  }
  const FileAction *output_file_action =
      launch_info.GetFileActionForFD(STDOUT_FILENO);
  if (output_file_action) {
    SetStandardOutputPath(output_file_action->GetPath());
  }
  const FileAction *error_file_action =
      launch_info.GetFileActionForFD(STDERR_FILENO);
  if (error_file_action) {
    SetStandardErrorPath(error_file_action->GetPath());
  }
  SetDetachOnError(launch_info.GetFlags().Test(lldb::eLaunchFlagDetachOnError));
  SetDisableASLR(launch_info.GetFlags().Test(lldb::eLaunchFlagDisableASLR));
  SetDisableSTDIO(launch_info.GetFlags().Test(lldb::eLaunchFlagDisableSTDIO));
}

bool TargetProperties::GetRequireHardwareBreakpoints() const {
  const uint32_t idx = ePropertyRequireHardwareBreakpoints;
  return m_collection_sp->GetPropertyAtIndexAsBoolean(
      nullptr, idx, g_target_properties[idx].default_uint_value != 0);
}

void TargetProperties::SetRequireHardwareBreakpoints(bool b) {
  const uint32_t idx = ePropertyRequireHardwareBreakpoints;
  m_collection_sp->SetPropertyAtIndexAsBoolean(nullptr, idx, b);
}

void TargetProperties::Arg0ValueChangedCallback(void *target_property_ptr,
                                                OptionValue *) {
  TargetProperties *this_ =
      reinterpret_cast<TargetProperties *>(target_property_ptr);
  this_->m_launch_info.SetArg0(this_->GetArg0());
}

void TargetProperties::RunArgsValueChangedCallback(void *target_property_ptr,
                                                   OptionValue *) {
  TargetProperties *this_ =
      reinterpret_cast<TargetProperties *>(target_property_ptr);
  Args args;
  if (this_->GetRunArguments(args))
    this_->m_launch_info.GetArguments() = args;
}

void TargetProperties::EnvVarsValueChangedCallback(void *target_property_ptr,
                                                   OptionValue *) {
  TargetProperties *this_ =
      reinterpret_cast<TargetProperties *>(target_property_ptr);
  this_->m_launch_info.GetEnvironment() = this_->GetEnvironment();
}

void TargetProperties::InputPathValueChangedCallback(void *target_property_ptr,
                                                     OptionValue *) {
  TargetProperties *this_ =
      reinterpret_cast<TargetProperties *>(target_property_ptr);
  this_->m_launch_info.AppendOpenFileAction(
      STDIN_FILENO, this_->GetStandardInputPath(), true, false);
}

void TargetProperties::OutputPathValueChangedCallback(void *target_property_ptr,
                                                      OptionValue *) {
  TargetProperties *this_ =
      reinterpret_cast<TargetProperties *>(target_property_ptr);
  this_->m_launch_info.AppendOpenFileAction(
      STDOUT_FILENO, this_->GetStandardOutputPath(), false, true);
}

void TargetProperties::ErrorPathValueChangedCallback(void *target_property_ptr,
                                                     OptionValue *) {
  TargetProperties *this_ =
      reinterpret_cast<TargetProperties *>(target_property_ptr);
  this_->m_launch_info.AppendOpenFileAction(
      STDERR_FILENO, this_->GetStandardErrorPath(), false, true);
}

void TargetProperties::DetachOnErrorValueChangedCallback(
    void *target_property_ptr, OptionValue *) {
  TargetProperties *this_ =
      reinterpret_cast<TargetProperties *>(target_property_ptr);
  if (this_->GetDetachOnError())
    this_->m_launch_info.GetFlags().Set(lldb::eLaunchFlagDetachOnError);
  else
    this_->m_launch_info.GetFlags().Clear(lldb::eLaunchFlagDetachOnError);
}

void TargetProperties::DisableASLRValueChangedCallback(
    void *target_property_ptr, OptionValue *) {
  TargetProperties *this_ =
      reinterpret_cast<TargetProperties *>(target_property_ptr);
  if (this_->GetDisableASLR())
    this_->m_launch_info.GetFlags().Set(lldb::eLaunchFlagDisableASLR);
  else
    this_->m_launch_info.GetFlags().Clear(lldb::eLaunchFlagDisableASLR);
}

void TargetProperties::DisableSTDIOValueChangedCallback(
    void *target_property_ptr, OptionValue *) {
  TargetProperties *this_ =
      reinterpret_cast<TargetProperties *>(target_property_ptr);
  if (this_->GetDisableSTDIO())
    this_->m_launch_info.GetFlags().Set(lldb::eLaunchFlagDisableSTDIO);
  else
    this_->m_launch_info.GetFlags().Clear(lldb::eLaunchFlagDisableSTDIO);
}

uint32_t EvaluateExpressionOptions::GetExpressionNumber() const {
  if (m_expr_number == 0) {
    static uint32_t g_expr_idx = 0;
    m_expr_number = ++g_expr_idx;
  }
  return m_expr_number;
}

//----------------------------------------------------------------------
// Target::TargetEventData

Target::TargetEventData::TargetEventData(const lldb::TargetSP &target_sp)
    : EventData(), m_target_sp(target_sp), m_module_list() {}

Target::TargetEventData::TargetEventData(const lldb::TargetSP &target_sp,
                                         const ModuleList &module_list)
    : EventData(), m_target_sp(target_sp), m_module_list(module_list) {}

Target::TargetEventData::~TargetEventData() = default;

ConstString Target::TargetEventData::GetFlavorString() {
  static ConstString g_flavor("Target::TargetEventData");
  return g_flavor;
}

void Target::TargetEventData::Dump(Stream *s) const {
  for (size_t i = 0; i < m_module_list.GetSize(); ++i) {
    if (i != 0)
      *s << ", ";
    m_module_list.GetModuleAtIndex(i)->GetDescription(
        s, lldb::eDescriptionLevelBrief);
  }
}

const Target::TargetEventData *
Target::TargetEventData::GetEventDataFromEvent(const Event *event_ptr) {
  if (event_ptr) {
    const EventData *event_data = event_ptr->GetData();
    if (event_data &&
        event_data->GetFlavor() == TargetEventData::GetFlavorString())
      return static_cast<const TargetEventData *>(event_ptr->GetData());
  }
  return nullptr;
}

TargetSP Target::TargetEventData::GetTargetFromEvent(const Event *event_ptr) {
  TargetSP target_sp;
  const TargetEventData *event_data = GetEventDataFromEvent(event_ptr);
  if (event_data)
    target_sp = event_data->m_target_sp;
  return target_sp;
}

ModuleList
Target::TargetEventData::GetModuleListFromEvent(const Event *event_ptr) {
  ModuleList module_list;
  const TargetEventData *event_data = GetEventDataFromEvent(event_ptr);
  if (event_data)
    module_list = event_data->m_module_list;
  return module_list;
}

bool Target::RegisterSwiftContextMessageKey(std::string Key) {
  std::unique_lock<std::mutex> guard{m_swift_messages_mutex};
  return m_swift_messages_issued.insert(std::move(Key)).second;
}<|MERGE_RESOLUTION|>--- conflicted
+++ resolved
@@ -2646,7 +2646,6 @@
   return execution_results;
 }
 
-<<<<<<< HEAD
 // SWIFT_ENABLE_TENSORFLOW
 CompletionResponse Target::CompleteCode(lldb::LanguageType language,
                                         llvm::StringRef current_code) {
@@ -2656,11 +2655,7 @@
   return plugin->CompleteCode(*this, current_code);
 }
 
-lldb::ExpressionVariableSP
-Target::GetPersistentVariable(ConstString name) {
-=======
 lldb::ExpressionVariableSP Target::GetPersistentVariable(ConstString name) {
->>>>>>> ce1f1e21
   lldb::ExpressionVariableSP variable_sp;
   m_scratch_type_system_map.ForEach(
       [name, &variable_sp](TypeSystem *type_system) -> bool {
