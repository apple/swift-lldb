//===-- Target.cpp ----------------------------------------------*- C++ -*-===//
//
//                     The LLVM Compiler Infrastructure
//
// This file is distributed under the University of Illinois Open Source
// License. See LICENSE.TXT for details.
//
//===----------------------------------------------------------------------===//

// C Includes
// C++ Includes
#include <mutex>
// Other libraries and framework includes
#include "swift/Frontend/Frontend.h"
// Project includes
#include "Plugins/ExpressionParser/Clang/ClangASTSource.h"
#include "Plugins/ExpressionParser/Clang/ClangModulesDeclVendor.h"
#include "Plugins/ExpressionParser/Clang/ClangPersistentVariables.h"
#include "Plugins/ExpressionParser/Swift/SwiftREPL.h"
#include "lldb/Breakpoint/BreakpointIDList.h"
#include "lldb/Breakpoint/BreakpointResolver.h"
#include "lldb/Breakpoint/BreakpointResolverAddress.h"
#include "lldb/Breakpoint/BreakpointResolverFileLine.h"
#include "lldb/Breakpoint/BreakpointResolverFileRegex.h"
#include "lldb/Breakpoint/BreakpointResolverName.h"
#include "lldb/Breakpoint/Watchpoint.h"
#include "lldb/Core/Debugger.h"
#include "lldb/Core/Event.h"
#include "lldb/Core/Module.h"
#include "lldb/Core/ModuleSpec.h"
#include "lldb/Core/Section.h"
#include "lldb/Core/SourceManager.h"
#include "lldb/Core/State.h"
#include "lldb/Core/StreamFile.h"
#include "lldb/Core/Timer.h"
#include "lldb/Core/ValueObject.h"
#include "lldb/Expression/DiagnosticManager.h"
#include "lldb/Expression/REPL.h"
#include "lldb/Expression/UserExpression.h"
#include "lldb/Host/Host.h"
#include "lldb/Interpreter/CommandInterpreter.h"
#include "lldb/Interpreter/CommandReturnObject.h"
#include "lldb/Interpreter/OptionGroupWatchpoint.h"
#include "lldb/Interpreter/OptionValues.h"
#include "lldb/Interpreter/Property.h"
#include "lldb/Symbol/ClangASTContext.h"
#include "lldb/Symbol/Function.h"
#include "lldb/Symbol/ObjectFile.h"
#include "lldb/Symbol/Symbol.h"
#include "lldb/Symbol/SymbolFile.h"
#include "lldb/Symbol/SymbolVendor.h"
#include "lldb/Target/Language.h"
#include "lldb/Target/LanguageRuntime.h"
#include "lldb/Target/ObjCLanguageRuntime.h"
#include "lldb/Target/Process.h"
#include "lldb/Target/SectionLoadList.h"
#include "lldb/Target/StackFrame.h"
#include "lldb/Target/SystemRuntime.h"
#include "lldb/Target/Target.h"
#include "lldb/Target/Thread.h"
#include "lldb/Target/ThreadSpec.h"
#include "lldb/Utility/FileSpec.h"
#include "lldb/Utility/LLDBAssert.h"
#include "lldb/Utility/Log.h"
#include "lldb/Utility/StreamString.h"

using namespace lldb;
using namespace lldb_private;

constexpr std::chrono::milliseconds EvaluateExpressionOptions::default_timeout;

ConstString &Target::GetStaticBroadcasterClass() {
  static ConstString class_name("lldb.target");
  return class_name;
}

Target::Target(Debugger &debugger, const ArchSpec &target_arch,
               const lldb::PlatformSP &platform_sp, bool is_dummy_target)
    : TargetProperties(this),
      Broadcaster(debugger.GetBroadcasterManager(),
                  Target::GetStaticBroadcasterClass().AsCString()),
      ExecutionContextScope(), m_debugger(debugger), m_platform_sp(platform_sp),
      m_mutex(), m_arch(target_arch), m_images(this), m_section_load_history(),
      m_breakpoint_list(false), m_internal_breakpoint_list(true),
      m_watchpoint_list(), m_process_sp(), m_search_filter_sp(),
      m_image_search_paths(ImageSearchPathsChanged, this), m_ast_importer_sp(),
      m_source_manager_ap(), m_stop_hooks(), m_stop_hook_next_id(0),
      m_valid(true), m_suppress_stop_hooks(false),
      m_is_dummy_target(is_dummy_target)

{
  SetEventName(eBroadcastBitBreakpointChanged, "breakpoint-changed");
  SetEventName(eBroadcastBitModulesLoaded, "modules-loaded");
  SetEventName(eBroadcastBitModulesUnloaded, "modules-unloaded");
  SetEventName(eBroadcastBitWatchpointChanged, "watchpoint-changed");
  SetEventName(eBroadcastBitSymbolsLoaded, "symbols-loaded");

  CheckInWithManager();

  Log *log(lldb_private::GetLogIfAllCategoriesSet(LIBLLDB_LOG_OBJECT));
  if (log)
    log->Printf("%p Target::Target()", static_cast<void *>(this));
  if (m_arch.IsValid()) {
    LogIfAnyCategoriesSet(
        LIBLLDB_LOG_TARGET, "Target::Target created with architecture %s (%s)",
        m_arch.GetArchitectureName(), m_arch.GetTriple().getTriple().c_str());
  }
}

Target::~Target() {
  Log *log(lldb_private::GetLogIfAllCategoriesSet(LIBLLDB_LOG_OBJECT));
  if (log)
    log->Printf("%p Target::~Target()", static_cast<void *>(this));
  DeleteCurrentProcess();
}

void Target::PrimeFromDummyTarget(Target *target) {
  if (!target)
    return;

  m_stop_hooks = target->m_stop_hooks;

  for (BreakpointSP breakpoint_sp : target->m_breakpoint_list.Breakpoints()) {
    if (breakpoint_sp->IsInternal())
      continue;

    BreakpointSP new_bp(new Breakpoint(*this, *breakpoint_sp.get()));
    AddBreakpoint(new_bp, false);
  }
}

void Target::Dump(Stream *s, lldb::DescriptionLevel description_level) {
  //    s->Printf("%.*p: ", (int)sizeof(void*) * 2, this);
  if (description_level != lldb::eDescriptionLevelBrief) {
    s->Indent();
    s->PutCString("Target\n");
    s->IndentMore();
    m_images.Dump(s);
    m_breakpoint_list.Dump(s);
    m_internal_breakpoint_list.Dump(s);
    s->IndentLess();
  } else {
    Module *exe_module = GetExecutableModulePointer();
    if (exe_module)
      s->PutCString(exe_module->GetFileSpec().GetFilename().GetCString());
    else
      s->PutCString("No executable module.");
  }
}

void Target::CleanupProcess() {
  // Do any cleanup of the target we need to do between process instances.
  // NB It is better to do this before destroying the process in case the
  // clean up needs some help from the process.
  m_breakpoint_list.ClearAllBreakpointSites();
  m_internal_breakpoint_list.ClearAllBreakpointSites();
  // Disable watchpoints just on the debugger side.
  std::unique_lock<std::recursive_mutex> lock;
  this->GetWatchpointList().GetListMutex(lock);
  DisableAllWatchpoints(false);
  ClearAllWatchpointHitCounts();
  ClearAllWatchpointHistoricValues();
}

void Target::DeleteCurrentProcess() {
  if (m_process_sp) {
    m_section_load_history.Clear();
    if (m_process_sp->IsAlive())
      m_process_sp->Destroy(false);

    m_process_sp->Finalize();

    CleanupProcess();

    m_process_sp.reset();
  }
}

const lldb::ProcessSP &Target::CreateProcess(ListenerSP listener_sp,
                                             llvm::StringRef plugin_name,
                                             const FileSpec *crash_file) {
  DeleteCurrentProcess();
  m_process_sp = Process::FindPlugin(shared_from_this(), plugin_name,
                                     listener_sp, crash_file);
  return m_process_sp;
}

const lldb::ProcessSP &Target::GetProcessSP() const { return m_process_sp; }

lldb::REPLSP Target::GetREPL(Status &err, lldb::LanguageType language,
                             const char *repl_options, bool can_create) {
  err.Clear();

  if (!GetProcessSP()) {
    err.SetErrorStringWithFormat("Can't run the REPL without a live process.");
    return REPLSP();
  }

  if (language == eLanguageTypeUnknown) {
    std::set<LanguageType> repl_languages;

    Language::GetLanguagesSupportingREPLs(repl_languages);

    if (repl_languages.size() == 1) {
      language = *repl_languages.begin();
    } else if (repl_languages.size() == 0) {
      err.SetErrorStringWithFormat(
          "LLDB isn't configured with REPL support for any languages.");
      return REPLSP();
    } else {
      err.SetErrorStringWithFormat(
          "Multiple possible REPL languages.  Please specify a language.");
      return REPLSP();
    }
  }

  REPLMap::iterator pos = m_repl_map.find(language);

  if (pos != m_repl_map.end()) {
    return pos->second;
  }

  if (!can_create) {
    err.SetErrorStringWithFormat(
        "Couldn't find an existing REPL for %s, and can't create a new one",
        Language::GetNameForLanguageType(language));
    return lldb::REPLSP();
  }

  Debugger *const debugger = nullptr;
  lldb::REPLSP ret = REPL::Create(err, language, debugger, this, repl_options);

  if (ret) {
    m_repl_map[language] = ret;
    return m_repl_map[language];
  }

  if (err.Success()) {
    err.SetErrorStringWithFormat("Couldn't create a REPL for %s",
                                 Language::GetNameForLanguageType(language));
  }

  return lldb::REPLSP();
}

void Target::SetREPL(lldb::LanguageType language, lldb::REPLSP repl_sp) {
  lldbassert(!m_repl_map.count(language));

  m_repl_map[language] = repl_sp;
}

void Target::Destroy() {
  std::lock_guard<std::recursive_mutex> guard(m_mutex);
  m_valid = false;
  DeleteCurrentProcess();
  m_platform_sp.reset();
  m_arch.Clear();
  ClearModules(true);
  m_section_load_history.Clear();
  const bool notify = false;
  m_breakpoint_list.RemoveAll(notify);
  m_internal_breakpoint_list.RemoveAll(notify);
  m_last_created_breakpoint.reset();
  m_last_created_watchpoint.reset();
  m_search_filter_sp.reset();
  m_image_search_paths.Clear(notify);
  m_stop_hooks.clear();
  m_stop_hook_next_id = 0;
  m_suppress_stop_hooks = false;
}

BreakpointList &Target::GetBreakpointList(bool internal) {
  if (internal)
    return m_internal_breakpoint_list;
  else
    return m_breakpoint_list;
}

const BreakpointList &Target::GetBreakpointList(bool internal) const {
  if (internal)
    return m_internal_breakpoint_list;
  else
    return m_breakpoint_list;
}

BreakpointSP Target::GetBreakpointByID(break_id_t break_id) {
  BreakpointSP bp_sp;

  if (LLDB_BREAK_ID_IS_INTERNAL(break_id))
    bp_sp = m_internal_breakpoint_list.FindBreakpointByID(break_id);
  else
    bp_sp = m_breakpoint_list.FindBreakpointByID(break_id);

  return bp_sp;
}

BreakpointSP Target::CreateSourceRegexBreakpoint(
    const FileSpecList *containingModules,
    const FileSpecList *source_file_spec_list,
    const std::unordered_set<std::string> &function_names,
    RegularExpression &source_regex, bool internal, bool hardware,
    LazyBool move_to_nearest_code) {
  SearchFilterSP filter_sp(GetSearchFilterForModuleAndCUList(
      containingModules, source_file_spec_list));
  if (move_to_nearest_code == eLazyBoolCalculate)
    move_to_nearest_code = GetMoveToNearestCode() ? eLazyBoolYes : eLazyBoolNo;
  BreakpointResolverSP resolver_sp(new BreakpointResolverFileRegex(
      nullptr, source_regex, function_names,
      !static_cast<bool>(move_to_nearest_code)));

  return CreateBreakpoint(filter_sp, resolver_sp, internal, hardware, true);
}

BreakpointSP Target::CreateBreakpoint(const FileSpecList *containingModules,
                                      const FileSpec &file, uint32_t line_no,
                                      lldb::addr_t offset,
                                      LazyBool check_inlines,
                                      LazyBool skip_prologue, bool internal,
                                      bool hardware,
                                      LazyBool move_to_nearest_code) {
  FileSpec remapped_file;
  ConstString remapped_path;
  if (GetSourcePathMap().ReverseRemapPath(ConstString(file.GetPath().c_str()),
                                          remapped_path))
    remapped_file.SetFile(remapped_path.AsCString(), true);
  else
    remapped_file = file;

  if (check_inlines == eLazyBoolCalculate) {
    const InlineStrategy inline_strategy = GetInlineStrategy();
    switch (inline_strategy) {
    case eInlineBreakpointsNever:
      check_inlines = eLazyBoolNo;
      break;

    case eInlineBreakpointsHeaders:
      if (remapped_file.IsSourceImplementationFile()) {
        // Swift can inline a lot of code from other swift files so always
        // check inlines for swift source files
        static ConstString g_swift_extension("swift");
        if (remapped_file.GetFileNameExtension() == g_swift_extension)
          check_inlines = eLazyBoolYes;
        else
          check_inlines = eLazyBoolNo;
      } else
        check_inlines = eLazyBoolYes;
      break;

    case eInlineBreakpointsAlways:
      check_inlines = eLazyBoolYes;
      break;
    }
  }
  SearchFilterSP filter_sp;
  if (check_inlines == eLazyBoolNo) {
    // Not checking for inlines, we are looking only for matching compile units
    FileSpecList compile_unit_list;
    compile_unit_list.Append(remapped_file);
    filter_sp = GetSearchFilterForModuleAndCUList(containingModules,
                                                  &compile_unit_list);
  } else {
    filter_sp = GetSearchFilterForModuleList(containingModules);
  }
  if (skip_prologue == eLazyBoolCalculate)
    skip_prologue = GetSkipPrologue() ? eLazyBoolYes : eLazyBoolNo;
  if (move_to_nearest_code == eLazyBoolCalculate)
    move_to_nearest_code = GetMoveToNearestCode() ? eLazyBoolYes : eLazyBoolNo;

  BreakpointResolverSP resolver_sp(new BreakpointResolverFileLine(
      nullptr, remapped_file, line_no, offset, check_inlines, skip_prologue,
      !static_cast<bool>(move_to_nearest_code)));
  return CreateBreakpoint(filter_sp, resolver_sp, internal, hardware, true);
}

BreakpointSP Target::CreateBreakpoint(lldb::addr_t addr, bool internal,
                                      bool hardware) {
  Address so_addr;

  // Check for any reason we want to move this breakpoint to other address.
  addr = GetBreakableLoadAddress(addr);

  // Attempt to resolve our load address if possible, though it is ok if
  // it doesn't resolve to section/offset.

  // Try and resolve as a load address if possible
  GetSectionLoadList().ResolveLoadAddress(addr, so_addr);
  if (!so_addr.IsValid()) {
    // The address didn't resolve, so just set this as an absolute address
    so_addr.SetOffset(addr);
  }
  BreakpointSP bp_sp(CreateBreakpoint(so_addr, internal, hardware));
  return bp_sp;
}

BreakpointSP Target::CreateBreakpoint(const Address &addr, bool internal,
                                      bool hardware) {
  SearchFilterSP filter_sp(
      new SearchFilterForUnconstrainedSearches(shared_from_this()));
  BreakpointResolverSP resolver_sp(
      new BreakpointResolverAddress(nullptr, addr));
  return CreateBreakpoint(filter_sp, resolver_sp, internal, hardware, false);
}

lldb::BreakpointSP
Target::CreateAddressInModuleBreakpoint(lldb::addr_t file_addr, bool internal,
                                        const FileSpec *file_spec,
                                        bool request_hardware) {
  SearchFilterSP filter_sp(
      new SearchFilterForUnconstrainedSearches(shared_from_this()));
  BreakpointResolverSP resolver_sp(
      new BreakpointResolverAddress(nullptr, file_addr, file_spec));
  return CreateBreakpoint(filter_sp, resolver_sp, internal, request_hardware,
                          false);
}

BreakpointSP
Target::CreateBreakpoint(const FileSpecList *containingModules,
                         const FileSpecList *containingSourceFiles,
                         const char *func_name, uint32_t func_name_type_mask,
                         LanguageType language, lldb::addr_t offset,
                         LazyBool skip_prologue, bool internal, bool hardware) {
  BreakpointSP bp_sp;
  if (func_name) {
    SearchFilterSP filter_sp(GetSearchFilterForModuleAndCUList(
        containingModules, containingSourceFiles));

    if (skip_prologue == eLazyBoolCalculate)
      skip_prologue = GetSkipPrologue() ? eLazyBoolYes : eLazyBoolNo;
    if (language == lldb::eLanguageTypeUnknown)
      language = GetLanguage();

    BreakpointResolverSP resolver_sp(new BreakpointResolverName(
        nullptr, func_name, func_name_type_mask, language, Breakpoint::Exact,
        offset, skip_prologue));
    bp_sp = CreateBreakpoint(filter_sp, resolver_sp, internal, hardware, true);
  }
  return bp_sp;
}

lldb::BreakpointSP
Target::CreateBreakpoint(const FileSpecList *containingModules,
                         const FileSpecList *containingSourceFiles,
                         const std::vector<std::string> &func_names,
                         uint32_t func_name_type_mask, LanguageType language,
                         lldb::addr_t offset, LazyBool skip_prologue,
                         bool internal, bool hardware) {
  BreakpointSP bp_sp;
  size_t num_names = func_names.size();
  if (num_names > 0) {
    SearchFilterSP filter_sp(GetSearchFilterForModuleAndCUList(
        containingModules, containingSourceFiles));

    if (skip_prologue == eLazyBoolCalculate)
      skip_prologue = GetSkipPrologue() ? eLazyBoolYes : eLazyBoolNo;
    if (language == lldb::eLanguageTypeUnknown)
      language = GetLanguage();

    BreakpointResolverSP resolver_sp(
        new BreakpointResolverName(nullptr, func_names, func_name_type_mask,
                                   language, offset, skip_prologue));
    bp_sp = CreateBreakpoint(filter_sp, resolver_sp, internal, hardware, true);
  }
  return bp_sp;
}

BreakpointSP Target::CreateBreakpoint(
    const FileSpecList *containingModules,
    const FileSpecList *containingSourceFiles, const char *func_names[],
    size_t num_names, uint32_t func_name_type_mask, LanguageType language,
    lldb::addr_t offset, LazyBool skip_prologue, bool internal, bool hardware) {
  BreakpointSP bp_sp;
  if (num_names > 0) {
    SearchFilterSP filter_sp(GetSearchFilterForModuleAndCUList(
        containingModules, containingSourceFiles));

    if (skip_prologue == eLazyBoolCalculate) {
      if (offset == 0)
        skip_prologue = GetSkipPrologue() ? eLazyBoolYes : eLazyBoolNo;
      else
        skip_prologue = eLazyBoolNo;
    }
    if (language == lldb::eLanguageTypeUnknown)
      language = GetLanguage();

    BreakpointResolverSP resolver_sp(new BreakpointResolverName(
        nullptr, func_names, num_names, func_name_type_mask, language, offset,
        skip_prologue));
    resolver_sp->SetOffset(offset);
    bp_sp = CreateBreakpoint(filter_sp, resolver_sp, internal, hardware, true);
  }
  return bp_sp;
}

SearchFilterSP
Target::GetSearchFilterForModule(const FileSpec *containingModule) {
  SearchFilterSP filter_sp;
  if (containingModule != nullptr) {
    // TODO: We should look into sharing module based search filters
    // across many breakpoints like we do for the simple target based one
    filter_sp.reset(
        new SearchFilterByModule(shared_from_this(), *containingModule));
  } else {
    if (!m_search_filter_sp)
      m_search_filter_sp.reset(
          new SearchFilterForUnconstrainedSearches(shared_from_this()));
    filter_sp = m_search_filter_sp;
  }
  return filter_sp;
}

SearchFilterSP
Target::GetSearchFilterForModuleList(const FileSpecList *containingModules) {
  SearchFilterSP filter_sp;
  if (containingModules && containingModules->GetSize() != 0) {
    // TODO: We should look into sharing module based search filters
    // across many breakpoints like we do for the simple target based one
    filter_sp.reset(
        new SearchFilterByModuleList(shared_from_this(), *containingModules));
  } else {
    if (!m_search_filter_sp)
      m_search_filter_sp.reset(
          new SearchFilterForUnconstrainedSearches(shared_from_this()));
    filter_sp = m_search_filter_sp;
  }
  return filter_sp;
}

SearchFilterSP Target::GetSearchFilterForModuleAndCUList(
    const FileSpecList *containingModules,
    const FileSpecList *containingSourceFiles) {
  if (containingSourceFiles == nullptr || containingSourceFiles->GetSize() == 0)
    return GetSearchFilterForModuleList(containingModules);

  SearchFilterSP filter_sp;
  if (containingModules == nullptr) {
    // We could make a special "CU List only SearchFilter".  Better yet was if
    // these could be composable,
    // but that will take a little reworking.

    filter_sp.reset(new SearchFilterByModuleListAndCU(
        shared_from_this(), FileSpecList(), *containingSourceFiles));
  } else {
    filter_sp.reset(new SearchFilterByModuleListAndCU(
        shared_from_this(), *containingModules, *containingSourceFiles));
  }
  return filter_sp;
}

BreakpointSP Target::CreateFuncRegexBreakpoint(
    const FileSpecList *containingModules,
    const FileSpecList *containingSourceFiles, RegularExpression &func_regex,
    lldb::LanguageType requested_language, LazyBool skip_prologue,
    bool internal, bool hardware) {
  SearchFilterSP filter_sp(GetSearchFilterForModuleAndCUList(
      containingModules, containingSourceFiles));
  bool skip = (skip_prologue == eLazyBoolCalculate)
                  ? GetSkipPrologue()
                  : static_cast<bool>(skip_prologue);
  BreakpointResolverSP resolver_sp(new BreakpointResolverName(
      nullptr, func_regex, requested_language, 0, skip));

  return CreateBreakpoint(filter_sp, resolver_sp, internal, hardware, true);
}

lldb::BreakpointSP
Target::CreateExceptionBreakpoint(enum lldb::LanguageType language,
                                  bool catch_bp, bool throw_bp, bool internal,
                                  Args *additional_args, Status *error) {
  BreakpointSP exc_bkpt_sp = LanguageRuntime::CreateExceptionBreakpoint(
      *this, language, catch_bp, throw_bp, internal);
  if (exc_bkpt_sp && additional_args) {
    Breakpoint::BreakpointPreconditionSP precondition_sp =
        exc_bkpt_sp->GetPrecondition();
    if (precondition_sp && additional_args) {
      if (error)
        *error = precondition_sp->ConfigurePrecondition(*additional_args);
      else
        precondition_sp->ConfigurePrecondition(*additional_args);
    }
  }
  return exc_bkpt_sp;
}

BreakpointSP Target::CreateBreakpoint(SearchFilterSP &filter_sp,
                                      BreakpointResolverSP &resolver_sp,
                                      bool internal, bool request_hardware,
                                      bool resolve_indirect_symbols) {
  BreakpointSP bp_sp;
  if (filter_sp && resolver_sp) {
    bp_sp.reset(new Breakpoint(*this, filter_sp, resolver_sp, request_hardware,
                               resolve_indirect_symbols));
    resolver_sp->SetBreakpoint(bp_sp.get());
    AddBreakpoint(bp_sp, internal);
  }
  return bp_sp;
}

void Target::AddBreakpoint(lldb::BreakpointSP bp_sp, bool internal) {
  if (!bp_sp)
    return;
  if (internal)
    m_internal_breakpoint_list.Add(bp_sp, false);
  else
    m_breakpoint_list.Add(bp_sp, true);

  Log *log(lldb_private::GetLogIfAllCategoriesSet(LIBLLDB_LOG_BREAKPOINTS));
  if (log) {
    StreamString s;
    bp_sp->GetDescription(&s, lldb::eDescriptionLevelVerbose);
    log->Printf("Target::%s (internal = %s) => break_id = %s\n", __FUNCTION__,
                bp_sp->IsInternal() ? "yes" : "no", s.GetData());
  }

  bp_sp->ResolveBreakpoint();

  if (!internal) {
    m_last_created_breakpoint = bp_sp;
  }
}

bool Target::ProcessIsValid() {
  return (m_process_sp && m_process_sp->IsAlive());
}

static bool CheckIfWatchpointsExhausted(Target *target, Status &error) {
  uint32_t num_supported_hardware_watchpoints;
  Status rc = target->GetProcessSP()->GetWatchpointSupportInfo(
      num_supported_hardware_watchpoints);
  if (num_supported_hardware_watchpoints == 0) {
    error.SetErrorStringWithFormat(
        "Target supports (%u) hardware watchpoint slots.\n",
        num_supported_hardware_watchpoints);
    return false;
  }
  return true;
}

// See also Watchpoint::SetWatchpointType(uint32_t type) and
// the OptionGroupWatchpoint::WatchType enum type.
WatchpointSP Target::CreateWatchpoint(lldb::addr_t addr, size_t size,
                                      const CompilerType *type, uint32_t kind,
                                      Status &error) {
  Log *log(lldb_private::GetLogIfAllCategoriesSet(LIBLLDB_LOG_WATCHPOINTS));
  if (log)
    log->Printf("Target::%s (addr = 0x%8.8" PRIx64 " size = %" PRIu64
                " type = %u)\n",
                __FUNCTION__, addr, (uint64_t)size, kind);

  WatchpointSP wp_sp;
  if (!ProcessIsValid()) {
    error.SetErrorString("process is not alive");
    return wp_sp;
  }

  if (addr == LLDB_INVALID_ADDRESS || size == 0) {
    if (size == 0)
      error.SetErrorString("cannot set a watchpoint with watch_size of 0");
    else
      error.SetErrorStringWithFormat("invalid watch address: %" PRIu64, addr);
    return wp_sp;
  }

  if (!LLDB_WATCH_TYPE_IS_VALID(kind)) {
    error.SetErrorStringWithFormat("invalid watchpoint type: %d", kind);
  }

  if (!CheckIfWatchpointsExhausted(this, error))
    return wp_sp;

  // Currently we only support one watchpoint per address, with total number
  // of watchpoints limited by the hardware which the inferior is running on.

  // Grab the list mutex while doing operations.
  const bool notify = false; // Don't notify about all the state changes we do
                             // on creating the watchpoint.
  std::unique_lock<std::recursive_mutex> lock;
  this->GetWatchpointList().GetListMutex(lock);
  WatchpointSP matched_sp = m_watchpoint_list.FindByAddress(addr);
  if (matched_sp) {
    size_t old_size = matched_sp->GetByteSize();
    uint32_t old_type =
        (matched_sp->WatchpointRead() ? LLDB_WATCH_TYPE_READ : 0) |
        (matched_sp->WatchpointWrite() ? LLDB_WATCH_TYPE_WRITE : 0);
    // Return the existing watchpoint if both size and type match.
    if (size == old_size && kind == old_type) {
      wp_sp = matched_sp;
      wp_sp->SetEnabled(false, notify);
    } else {
      // Nil the matched watchpoint; we will be creating a new one.
      m_process_sp->DisableWatchpoint(matched_sp.get(), notify);
      m_watchpoint_list.Remove(matched_sp->GetID(), true);
    }
  }

  if (!wp_sp) {
    wp_sp.reset(new Watchpoint(*this, addr, size, type));
    wp_sp->SetWatchpointType(kind, notify);
    m_watchpoint_list.Add(wp_sp, true);
  }

  error = m_process_sp->EnableWatchpoint(wp_sp.get(), notify);
  if (log)
    log->Printf("Target::%s (creation of watchpoint %s with id = %u)\n",
                __FUNCTION__, error.Success() ? "succeeded" : "failed",
                wp_sp->GetID());

  if (error.Fail()) {
    // Enabling the watchpoint on the device side failed.
    // Remove the said watchpoint from the list maintained by the target
    // instance.
    m_watchpoint_list.Remove(wp_sp->GetID(), true);
    // See if we could provide more helpful error message.
    if (!OptionGroupWatchpoint::IsWatchSizeSupported(size))
      error.SetErrorStringWithFormat(
          "watch size of %" PRIu64 " is not supported", (uint64_t)size);

    wp_sp.reset();
  } else
    m_last_created_watchpoint = wp_sp;
  return wp_sp;
}

void Target::RemoveAllBreakpoints(bool internal_also) {
  Log *log(lldb_private::GetLogIfAllCategoriesSet(LIBLLDB_LOG_BREAKPOINTS));
  if (log)
    log->Printf("Target::%s (internal_also = %s)\n", __FUNCTION__,
                internal_also ? "yes" : "no");

  m_breakpoint_list.RemoveAll(true);
  if (internal_also)
    m_internal_breakpoint_list.RemoveAll(false);

  m_last_created_breakpoint.reset();
}

void Target::DisableAllBreakpoints(bool internal_also) {
  Log *log(lldb_private::GetLogIfAllCategoriesSet(LIBLLDB_LOG_BREAKPOINTS));
  if (log)
    log->Printf("Target::%s (internal_also = %s)\n", __FUNCTION__,
                internal_also ? "yes" : "no");

  m_breakpoint_list.SetEnabledAll(false);
  if (internal_also)
    m_internal_breakpoint_list.SetEnabledAll(false);
}

void Target::EnableAllBreakpoints(bool internal_also) {
  Log *log(lldb_private::GetLogIfAllCategoriesSet(LIBLLDB_LOG_BREAKPOINTS));
  if (log)
    log->Printf("Target::%s (internal_also = %s)\n", __FUNCTION__,
                internal_also ? "yes" : "no");

  m_breakpoint_list.SetEnabledAll(true);
  if (internal_also)
    m_internal_breakpoint_list.SetEnabledAll(true);
}

bool Target::RemoveBreakpointByID(break_id_t break_id) {
  Log *log(lldb_private::GetLogIfAllCategoriesSet(LIBLLDB_LOG_BREAKPOINTS));
  if (log)
    log->Printf("Target::%s (break_id = %i, internal = %s)\n", __FUNCTION__,
                break_id, LLDB_BREAK_ID_IS_INTERNAL(break_id) ? "yes" : "no");

  if (DisableBreakpointByID(break_id)) {
    if (LLDB_BREAK_ID_IS_INTERNAL(break_id))
      m_internal_breakpoint_list.Remove(break_id, false);
    else {
      if (m_last_created_breakpoint) {
        if (m_last_created_breakpoint->GetID() == break_id)
          m_last_created_breakpoint.reset();
      }
      m_breakpoint_list.Remove(break_id, true);
    }
    return true;
  }
  return false;
}

bool Target::DisableBreakpointByID(break_id_t break_id) {
  Log *log(lldb_private::GetLogIfAllCategoriesSet(LIBLLDB_LOG_BREAKPOINTS));
  if (log)
    log->Printf("Target::%s (break_id = %i, internal = %s)\n", __FUNCTION__,
                break_id, LLDB_BREAK_ID_IS_INTERNAL(break_id) ? "yes" : "no");

  BreakpointSP bp_sp;

  if (LLDB_BREAK_ID_IS_INTERNAL(break_id))
    bp_sp = m_internal_breakpoint_list.FindBreakpointByID(break_id);
  else
    bp_sp = m_breakpoint_list.FindBreakpointByID(break_id);
  if (bp_sp) {
    bp_sp->SetEnabled(false);
    return true;
  }
  return false;
}

bool Target::EnableBreakpointByID(break_id_t break_id) {
  Log *log(lldb_private::GetLogIfAllCategoriesSet(LIBLLDB_LOG_BREAKPOINTS));
  if (log)
    log->Printf("Target::%s (break_id = %i, internal = %s)\n", __FUNCTION__,
                break_id, LLDB_BREAK_ID_IS_INTERNAL(break_id) ? "yes" : "no");

  BreakpointSP bp_sp;

  if (LLDB_BREAK_ID_IS_INTERNAL(break_id))
    bp_sp = m_internal_breakpoint_list.FindBreakpointByID(break_id);
  else
    bp_sp = m_breakpoint_list.FindBreakpointByID(break_id);

  if (bp_sp) {
    bp_sp->SetEnabled(true);
    return true;
  }
  return false;
}

Status Target::SerializeBreakpointsToFile(const FileSpec &file,
                                          const BreakpointIDList &bp_ids,
                                          bool append) {
  Status error;

  if (!file) {
    error.SetErrorString("Invalid FileSpec.");
    return error;
  }

  std::string path(file.GetPath());
  StructuredData::ObjectSP input_data_sp;

  StructuredData::ArraySP break_store_sp;
  StructuredData::Array *break_store_ptr = nullptr;

  if (append) {
    input_data_sp = StructuredData::ParseJSONFromFile(file, error);
    if (error.Success()) {
      break_store_ptr = input_data_sp->GetAsArray();
      if (!break_store_ptr) {
        error.SetErrorStringWithFormat(
            "Tried to append to invalid input file %s", path.c_str());
        return error;
      }
    }
  }

  if (!break_store_ptr) {
    break_store_sp.reset(new StructuredData::Array());
    break_store_ptr = break_store_sp.get();
  }

  StreamFile out_file(path.c_str(),
                      File::OpenOptions::eOpenOptionTruncate |
                          File::OpenOptions::eOpenOptionWrite |
                          File::OpenOptions::eOpenOptionCanCreate |
                          File::OpenOptions::eOpenOptionCloseOnExec,
                      lldb::eFilePermissionsFileDefault);
  if (!out_file.GetFile().IsValid()) {
    error.SetErrorStringWithFormat("Unable to open output file: %s.",
                                   path.c_str());
    return error;
  }

  std::unique_lock<std::recursive_mutex> lock;
  GetBreakpointList().GetListMutex(lock);

  if (bp_ids.GetSize() == 0) {
    const BreakpointList &breakpoints = GetBreakpointList();

    size_t num_breakpoints = breakpoints.GetSize();
    for (size_t i = 0; i < num_breakpoints; i++) {
      Breakpoint *bp = breakpoints.GetBreakpointAtIndex(i).get();
      StructuredData::ObjectSP bkpt_save_sp = bp->SerializeToStructuredData();
      // If a breakpoint can't serialize it, just ignore it for now:
      if (bkpt_save_sp)
        break_store_ptr->AddItem(bkpt_save_sp);
    }
  } else {

    std::unordered_set<lldb::break_id_t> processed_bkpts;
    const size_t count = bp_ids.GetSize();
    for (size_t i = 0; i < count; ++i) {
      BreakpointID cur_bp_id = bp_ids.GetBreakpointIDAtIndex(i);
      lldb::break_id_t bp_id = cur_bp_id.GetBreakpointID();

      if (bp_id != LLDB_INVALID_BREAK_ID) {
        // Only do each breakpoint once:
        std::pair<std::unordered_set<lldb::break_id_t>::iterator, bool>
            insert_result = processed_bkpts.insert(bp_id);
        if (!insert_result.second)
          continue;

        Breakpoint *bp = GetBreakpointByID(bp_id).get();
        StructuredData::ObjectSP bkpt_save_sp = bp->SerializeToStructuredData();
        // If the user explicitly asked to serialize a breakpoint, and we
        // can't, then
        // raise an error:
        if (!bkpt_save_sp) {
          error.SetErrorStringWithFormat("Unable to serialize breakpoint %d",
                                         bp_id);
          return error;
        }
        break_store_ptr->AddItem(bkpt_save_sp);
      }
    }
  }

  break_store_ptr->Dump(out_file, false);
  out_file.PutChar('\n');
  return error;
}

Status Target::CreateBreakpointsFromFile(const FileSpec &file,
                                         BreakpointIDList &new_bps) {
  std::vector<std::string> no_names;
  return CreateBreakpointsFromFile(file, no_names, new_bps);
}

Status Target::CreateBreakpointsFromFile(const FileSpec &file,
                                         std::vector<std::string> &names,
                                         BreakpointIDList &new_bps) {
  std::unique_lock<std::recursive_mutex> lock;
  GetBreakpointList().GetListMutex(lock);

  Status error;
  StructuredData::ObjectSP input_data_sp =
      StructuredData::ParseJSONFromFile(file, error);
  if (!error.Success()) {
    return error;
  } else if (!input_data_sp || !input_data_sp->IsValid()) {
    error.SetErrorStringWithFormat("Invalid JSON from input file: %s.",
                                   file.GetPath().c_str());
    return error;
  }

  StructuredData::Array *bkpt_array = input_data_sp->GetAsArray();
  if (!bkpt_array) {
    error.SetErrorStringWithFormat(
        "Invalid breakpoint data from input file: %s.", file.GetPath().c_str());
    return error;
  }

  size_t num_bkpts = bkpt_array->GetSize();
  size_t num_names = names.size();

  for (size_t i = 0; i < num_bkpts; i++) {
    StructuredData::ObjectSP bkpt_object_sp = bkpt_array->GetItemAtIndex(i);
    // Peel off the breakpoint key, and feed the rest to the Breakpoint:
    StructuredData::Dictionary *bkpt_dict = bkpt_object_sp->GetAsDictionary();
    if (!bkpt_dict) {
      error.SetErrorStringWithFormat(
          "Invalid breakpoint data for element %zu from input file: %s.", i,
          file.GetPath().c_str());
      return error;
    }
    StructuredData::ObjectSP bkpt_data_sp =
        bkpt_dict->GetValueForKey(Breakpoint::GetSerializationKey());
    if (num_names &&
        !Breakpoint::SerializedBreakpointMatchesNames(bkpt_data_sp, names))
      continue;

    BreakpointSP bkpt_sp =
        Breakpoint::CreateFromStructuredData(*this, bkpt_data_sp, error);
    if (!error.Success()) {
      error.SetErrorStringWithFormat(
          "Error restoring breakpoint %zu from %s: %s.", i,
          file.GetPath().c_str(), error.AsCString());
      return error;
    }
    new_bps.AddBreakpointID(BreakpointID(bkpt_sp->GetID()));
  }
  return error;
}

// The flag 'end_to_end', default to true, signifies that the operation is
// performed end to end, for both the debugger and the debuggee.

// Assumption: Caller holds the list mutex lock for m_watchpoint_list for end
// to end operations.
bool Target::RemoveAllWatchpoints(bool end_to_end) {
  Log *log(lldb_private::GetLogIfAllCategoriesSet(LIBLLDB_LOG_WATCHPOINTS));
  if (log)
    log->Printf("Target::%s\n", __FUNCTION__);

  if (!end_to_end) {
    m_watchpoint_list.RemoveAll(true);
    return true;
  }

  // Otherwise, it's an end to end operation.

  if (!ProcessIsValid())
    return false;

  size_t num_watchpoints = m_watchpoint_list.GetSize();
  for (size_t i = 0; i < num_watchpoints; ++i) {
    WatchpointSP wp_sp = m_watchpoint_list.GetByIndex(i);
    if (!wp_sp)
      return false;

    Status rc = m_process_sp->DisableWatchpoint(wp_sp.get());
    if (rc.Fail())
      return false;
  }
  m_watchpoint_list.RemoveAll(true);
  m_last_created_watchpoint.reset();
  return true; // Success!
}

// Assumption: Caller holds the list mutex lock for m_watchpoint_list for end to
// end operations.
bool Target::DisableAllWatchpoints(bool end_to_end) {
  Log *log(lldb_private::GetLogIfAllCategoriesSet(LIBLLDB_LOG_WATCHPOINTS));
  if (log)
    log->Printf("Target::%s\n", __FUNCTION__);

  if (!end_to_end) {
    m_watchpoint_list.SetEnabledAll(false);
    return true;
  }

  // Otherwise, it's an end to end operation.

  if (!ProcessIsValid())
    return false;

  size_t num_watchpoints = m_watchpoint_list.GetSize();
  for (size_t i = 0; i < num_watchpoints; ++i) {
    WatchpointSP wp_sp = m_watchpoint_list.GetByIndex(i);
    if (!wp_sp)
      return false;

    Status rc = m_process_sp->DisableWatchpoint(wp_sp.get());
    if (rc.Fail())
      return false;
  }
  return true; // Success!
}

// Assumption: Caller holds the list mutex lock for m_watchpoint_list for end to
// end operations.
bool Target::EnableAllWatchpoints(bool end_to_end) {
  Log *log(lldb_private::GetLogIfAllCategoriesSet(LIBLLDB_LOG_WATCHPOINTS));
  if (log)
    log->Printf("Target::%s\n", __FUNCTION__);

  if (!end_to_end) {
    m_watchpoint_list.SetEnabledAll(true);
    return true;
  }

  // Otherwise, it's an end to end operation.

  if (!ProcessIsValid())
    return false;

  size_t num_watchpoints = m_watchpoint_list.GetSize();
  for (size_t i = 0; i < num_watchpoints; ++i) {
    WatchpointSP wp_sp = m_watchpoint_list.GetByIndex(i);
    if (!wp_sp)
      return false;

    Status rc = m_process_sp->EnableWatchpoint(wp_sp.get());
    if (rc.Fail())
      return false;
  }
  return true; // Success!
}

// Assumption: Caller holds the list mutex lock for m_watchpoint_list.
bool Target::ClearAllWatchpointHitCounts() {
  Log *log(lldb_private::GetLogIfAllCategoriesSet(LIBLLDB_LOG_WATCHPOINTS));
  if (log)
    log->Printf("Target::%s\n", __FUNCTION__);

  size_t num_watchpoints = m_watchpoint_list.GetSize();
  for (size_t i = 0; i < num_watchpoints; ++i) {
    WatchpointSP wp_sp = m_watchpoint_list.GetByIndex(i);
    if (!wp_sp)
      return false;

    wp_sp->ResetHitCount();
  }
  return true; // Success!
}

// Assumption: Caller holds the list mutex lock for m_watchpoint_list.
bool Target::ClearAllWatchpointHistoricValues() {
  Log *log(lldb_private::GetLogIfAllCategoriesSet(LIBLLDB_LOG_WATCHPOINTS));
  if (log)
    log->Printf("Target::%s\n", __FUNCTION__);

  size_t num_watchpoints = m_watchpoint_list.GetSize();
  for (size_t i = 0; i < num_watchpoints; ++i) {
    WatchpointSP wp_sp = m_watchpoint_list.GetByIndex(i);
    if (!wp_sp)
      return false;

    wp_sp->ResetHistoricValues();
  }
  return true; // Success!
}

// Assumption: Caller holds the list mutex lock for m_watchpoint_list
// during these operations.
bool Target::IgnoreAllWatchpoints(uint32_t ignore_count) {
  Log *log(lldb_private::GetLogIfAllCategoriesSet(LIBLLDB_LOG_WATCHPOINTS));
  if (log)
    log->Printf("Target::%s\n", __FUNCTION__);

  if (!ProcessIsValid())
    return false;

  size_t num_watchpoints = m_watchpoint_list.GetSize();
  for (size_t i = 0; i < num_watchpoints; ++i) {
    WatchpointSP wp_sp = m_watchpoint_list.GetByIndex(i);
    if (!wp_sp)
      return false;

    wp_sp->SetIgnoreCount(ignore_count);
  }
  return true; // Success!
}

// Assumption: Caller holds the list mutex lock for m_watchpoint_list.
bool Target::DisableWatchpointByID(lldb::watch_id_t watch_id) {
  Log *log(lldb_private::GetLogIfAllCategoriesSet(LIBLLDB_LOG_WATCHPOINTS));
  if (log)
    log->Printf("Target::%s (watch_id = %i)\n", __FUNCTION__, watch_id);

  if (!ProcessIsValid())
    return false;

  WatchpointSP wp_sp = m_watchpoint_list.FindByID(watch_id);
  if (wp_sp) {
    Status rc = m_process_sp->DisableWatchpoint(wp_sp.get());
    if (rc.Success())
      return true;

    // Else, fallthrough.
  }
  return false;
}

// Assumption: Caller holds the list mutex lock for m_watchpoint_list.
bool Target::EnableWatchpointByID(lldb::watch_id_t watch_id) {
  Log *log(lldb_private::GetLogIfAllCategoriesSet(LIBLLDB_LOG_WATCHPOINTS));
  if (log)
    log->Printf("Target::%s (watch_id = %i)\n", __FUNCTION__, watch_id);

  if (!ProcessIsValid())
    return false;

  WatchpointSP wp_sp = m_watchpoint_list.FindByID(watch_id);
  if (wp_sp) {
    Status rc = m_process_sp->EnableWatchpoint(wp_sp.get());
    if (rc.Success())
      return true;

    // Else, fallthrough.
  }
  return false;
}

// Assumption: Caller holds the list mutex lock for m_watchpoint_list.
bool Target::RemoveWatchpointByID(lldb::watch_id_t watch_id) {
  Log *log(lldb_private::GetLogIfAllCategoriesSet(LIBLLDB_LOG_WATCHPOINTS));
  if (log)
    log->Printf("Target::%s (watch_id = %i)\n", __FUNCTION__, watch_id);

  WatchpointSP watch_to_remove_sp = m_watchpoint_list.FindByID(watch_id);
  if (watch_to_remove_sp == m_last_created_watchpoint)
    m_last_created_watchpoint.reset();

  if (DisableWatchpointByID(watch_id)) {
    m_watchpoint_list.Remove(watch_id, true);
    return true;
  }
  return false;
}

// Assumption: Caller holds the list mutex lock for m_watchpoint_list.
bool Target::IgnoreWatchpointByID(lldb::watch_id_t watch_id,
                                  uint32_t ignore_count) {
  Log *log(lldb_private::GetLogIfAllCategoriesSet(LIBLLDB_LOG_WATCHPOINTS));
  if (log)
    log->Printf("Target::%s (watch_id = %i)\n", __FUNCTION__, watch_id);

  if (!ProcessIsValid())
    return false;

  WatchpointSP wp_sp = m_watchpoint_list.FindByID(watch_id);
  if (wp_sp) {
    wp_sp->SetIgnoreCount(ignore_count);
    return true;
  }
  return false;
}

ModuleSP Target::GetExecutableModule() {
  // search for the first executable in the module list
  for (size_t i = 0; i < m_images.GetSize(); ++i) {
    ModuleSP module_sp = m_images.GetModuleAtIndex(i);
    lldb_private::ObjectFile *obj = module_sp->GetObjectFile();
    if (obj == nullptr)
      continue;
    if (obj->GetType() == ObjectFile::Type::eTypeExecutable)
      return module_sp;
  }
  // as fall back return the first module loaded
  return m_images.GetModuleAtIndex(0);
}

Module *Target::GetExecutableModulePointer() {
  return GetExecutableModule().get();
}

static void LoadScriptingResourceForModule(const ModuleSP &module_sp,
                                           Target *target) {
  Status error;
  StreamString feedback_stream;
  if (module_sp &&
      !module_sp->LoadScriptingResourceInTarget(target, error,
                                                &feedback_stream)) {
    if (error.AsCString())
      target->GetDebugger().GetErrorFile()->Printf(
          "unable to load scripting data for module %s - error reported was "
          "%s\n",
          module_sp->GetFileSpec().GetFileNameStrippingExtension().GetCString(),
          error.AsCString());
  }
  if (feedback_stream.GetSize())
    target->GetDebugger().GetErrorFile()->Printf("%s\n",
                                                 feedback_stream.GetData());
}

void Target::ClearModules(bool delete_locations) {
  ModulesDidUnload(m_images, delete_locations);
  m_section_load_history.Clear();
  m_images.Clear();
  m_scratch_type_system_map.Clear();
  m_ast_importer_sp.reset();
}

void Target::DidExec() {
  // When a process exec's we need to know about it so we can do some cleanup.
  m_breakpoint_list.RemoveInvalidLocations(m_arch);
  m_internal_breakpoint_list.RemoveInvalidLocations(m_arch);
}

void Target::SetExecutableModule(ModuleSP &executable_sp,
                                 bool get_dependent_files) {
  Log *log(lldb_private::GetLogIfAllCategoriesSet(LIBLLDB_LOG_TARGET));
  ClearModules(false);

  if (executable_sp) {
    static Timer::Category func_cat(LLVM_PRETTY_FUNCTION);
    Timer scoped_timer(func_cat,
                       "Target::SetExecutableModule (executable = '%s')",
                       executable_sp->GetFileSpec().GetPath().c_str());

    m_images.Append(executable_sp); // The first image is our executable file

    // If we haven't set an architecture yet, reset our architecture based on
    // what we found in the executable module.
    if (!m_arch.IsValid()) {
      m_arch = executable_sp->GetArchitecture();
      if (log)
        log->Printf("Target::SetExecutableModule setting architecture to %s "
                    "(%s) based on executable file",
                    m_arch.GetArchitectureName(),
                    m_arch.GetTriple().getTriple().c_str());
    }

    FileSpecList dependent_files;
    ObjectFile *executable_objfile = executable_sp->GetObjectFile();

    if (executable_objfile && get_dependent_files) {
      executable_objfile->GetDependentModules(dependent_files);
      for (uint32_t i = 0; i < dependent_files.GetSize(); i++) {
        FileSpec dependent_file_spec(
            dependent_files.GetFileSpecPointerAtIndex(i));
        FileSpec platform_dependent_file_spec;
        if (m_platform_sp)
          m_platform_sp->GetFileWithUUID(dependent_file_spec, nullptr,
                                         platform_dependent_file_spec);
        else
          platform_dependent_file_spec = dependent_file_spec;

        ModuleSpec module_spec(platform_dependent_file_spec, m_arch);
        ModuleSP image_module_sp(GetSharedModule(module_spec));
        if (image_module_sp) {
          ObjectFile *objfile = image_module_sp->GetObjectFile();
          if (objfile)
            objfile->GetDependentModules(dependent_files);
        }
      }
    }
  }
}

bool Target::SetArchitecture(const ArchSpec &arch_spec) {
  Log *log(lldb_private::GetLogIfAllCategoriesSet(LIBLLDB_LOG_TARGET));
  bool missing_local_arch = !m_arch.IsValid();
  bool replace_local_arch = true;
  bool compatible_local_arch = false;
  ArchSpec other(arch_spec);

  if (!missing_local_arch) {
    if (m_arch.IsCompatibleMatch(arch_spec)) {
      other.MergeFrom(m_arch);

      if (m_arch.IsCompatibleMatch(other)) {
        compatible_local_arch = true;
        bool arch_changed, vendor_changed, os_changed, os_ver_changed,
            env_changed;

        m_arch.PiecewiseTripleCompare(other, arch_changed, vendor_changed,
                                      os_changed, os_ver_changed, env_changed);

        if (!arch_changed && !vendor_changed && !os_changed && !env_changed)
          replace_local_arch = false;
      }
    }
  }

  if (compatible_local_arch || missing_local_arch) {
    // If we haven't got a valid arch spec, or the architectures are compatible
    // update the architecture, unless the one we already have is more specified
    if (replace_local_arch)
      m_arch = other;
    if (log)
      log->Printf("Target::SetArchitecture set architecture to %s (%s)",
                  m_arch.GetArchitectureName(),
                  m_arch.GetTriple().getTriple().c_str());
    return true;
  }

  // If we have an executable file, try to reset the executable to the desired
  // architecture
  if (log)
    log->Printf("Target::SetArchitecture changing architecture to %s (%s)",
                arch_spec.GetArchitectureName(),
                arch_spec.GetTriple().getTriple().c_str());
  m_arch = other;
  ModuleSP executable_sp = GetExecutableModule();

  ClearModules(true);
  // Need to do something about unsetting breakpoints.

  if (executable_sp) {
    if (log)
      log->Printf("Target::SetArchitecture Trying to select executable file "
                  "architecture %s (%s)",
                  arch_spec.GetArchitectureName(),
                  arch_spec.GetTriple().getTriple().c_str());
    ModuleSpec module_spec(executable_sp->GetFileSpec(), other);
    Status error = ModuleList::GetSharedModule(module_spec, executable_sp,
                                               &GetExecutableSearchPaths(),
                                               nullptr, nullptr);

    if (!error.Fail() && executable_sp) {
      SetExecutableModule(executable_sp, true);
      return true;
    }
  }
  return false;
}

bool Target::MergeArchitecture(const ArchSpec &arch_spec) {
  if (arch_spec.IsValid()) {
    if (m_arch.IsCompatibleMatch(arch_spec)) {
      // The current target arch is compatible with "arch_spec", see if we
      // can improve our current architecture using bits from "arch_spec"

      // Merge bits from arch_spec into "merged_arch" and set our architecture
      ArchSpec merged_arch(m_arch);
      merged_arch.MergeFrom(arch_spec);
      return SetArchitecture(merged_arch);
    } else {
      // The new architecture is different, we just need to replace it
      return SetArchitecture(arch_spec);
    }
  }
  return false;
}

void Target::WillClearList(const ModuleList &module_list) {}

void Target::ModuleAdded(const ModuleList &module_list,
                         const ModuleSP &module_sp) {
  // A module is being added to this target for the first time
  if (m_valid) {
    ModuleList my_module_list;
    my_module_list.Append(module_sp);
    LoadScriptingResourceForModule(module_sp, this);
    ModulesDidLoad(my_module_list);
  }
}

void Target::ModuleRemoved(const ModuleList &module_list,
                           const ModuleSP &module_sp) {
  // A module is being removed from this target.
  if (m_valid) {
    ModuleList my_module_list;
    my_module_list.Append(module_sp);
    ModulesDidUnload(my_module_list, false);
  }
}

void Target::ModuleUpdated(const ModuleList &module_list,
                           const ModuleSP &old_module_sp,
                           const ModuleSP &new_module_sp) {
  // A module is replacing an already added module
  if (m_valid) {
    m_breakpoint_list.UpdateBreakpointsWhenModuleIsReplaced(old_module_sp,
                                                            new_module_sp);
    m_internal_breakpoint_list.UpdateBreakpointsWhenModuleIsReplaced(
        old_module_sp, new_module_sp);
  }
}

void Target::ModulesDidLoad(ModuleList &module_list) {
  if (m_valid && module_list.GetSize()) {
    m_breakpoint_list.UpdateBreakpoints(module_list, true, false);
    m_internal_breakpoint_list.UpdateBreakpoints(module_list, true, false);
    if (m_process_sp) {
      m_process_sp->ModulesDidLoad(module_list);
    }
    // if there's no SwiftASTContext, clearing it doesn't really matter
    const bool create_on_demand = false;
    Error error;
    auto swift_ast_ctx = GetScratchSwiftASTContext(error, create_on_demand);
    if (swift_ast_ctx)
      swift_ast_ctx->ModulesDidLoad(module_list);
    module_list.ClearModuleDependentCaches();
    BroadcastEvent(eBroadcastBitModulesLoaded,
                   new TargetEventData(this->shared_from_this(), module_list));
  }
}

void Target::SymbolsDidLoad(ModuleList &module_list) {
  if (m_valid && module_list.GetSize()) {
    if (m_process_sp) {
      LanguageRuntime *runtime =
          m_process_sp->GetLanguageRuntime(lldb::eLanguageTypeObjC);
      if (runtime) {
        ObjCLanguageRuntime *objc_runtime = (ObjCLanguageRuntime *)runtime;
        objc_runtime->SymbolsDidLoad(module_list);
      }
    }

    m_breakpoint_list.UpdateBreakpoints(module_list, true, false);
    m_internal_breakpoint_list.UpdateBreakpoints(module_list, true, false);
    BroadcastEvent(eBroadcastBitSymbolsLoaded,
                   new TargetEventData(this->shared_from_this(), module_list));
  }
}

void Target::ModulesDidUnload(ModuleList &module_list, bool delete_locations) {
  if (m_valid && module_list.GetSize()) {
    UnloadModuleSections(module_list);
    m_breakpoint_list.UpdateBreakpoints(module_list, false, delete_locations);
    m_internal_breakpoint_list.UpdateBreakpoints(module_list, false,
                                                 delete_locations);
    BroadcastEvent(eBroadcastBitModulesUnloaded,
                   new TargetEventData(this->shared_from_this(), module_list));
  }
}

bool Target::ModuleIsExcludedForUnconstrainedSearches(
    const FileSpec &module_file_spec) {
  if (GetBreakpointsConsultPlatformAvoidList()) {
    ModuleList matchingModules;
    ModuleSpec module_spec(module_file_spec);
    size_t num_modules = GetImages().FindModules(module_spec, matchingModules);

    // If there is more than one module for this file spec, only return true if
    // ALL the modules are on the
    // black list.
    if (num_modules > 0) {
      for (size_t i = 0; i < num_modules; i++) {
        if (!ModuleIsExcludedForUnconstrainedSearches(
                matchingModules.GetModuleAtIndex(i)))
          return false;
      }
      return true;
    }
  }
  return false;
}

bool Target::ModuleIsExcludedForUnconstrainedSearches(
    const lldb::ModuleSP &module_sp) {
  if (GetBreakpointsConsultPlatformAvoidList()) {
    if (m_platform_sp)
      return m_platform_sp->ModuleIsExcludedForUnconstrainedSearches(*this,
                                                                     module_sp);
  }
  return false;
}

size_t Target::ReadMemoryFromFileCache(const Address &addr, void *dst,
                                       size_t dst_len, Status &error) {
  SectionSP section_sp(addr.GetSection());
  if (section_sp) {
    // If the contents of this section are encrypted, the on-disk file is
    // unusable.  Read only from live memory.
    if (section_sp->IsEncrypted()) {
      error.SetErrorString("section is encrypted");
      return 0;
    }
    ModuleSP module_sp(section_sp->GetModule());
    if (module_sp) {
      ObjectFile *objfile = section_sp->GetModule()->GetObjectFile();
      if (objfile) {
        size_t bytes_read = objfile->ReadSectionData(
            section_sp.get(), addr.GetOffset(), dst, dst_len);
        if (bytes_read > 0)
          return bytes_read;
        else
          error.SetErrorStringWithFormat("error reading data from section %s",
                                         section_sp->GetName().GetCString());
      } else
        error.SetErrorString("address isn't from a object file");
    } else
      error.SetErrorString("address isn't in a module");
  } else
    error.SetErrorString("address doesn't contain a section that points to a "
                         "section in a object file");

  return 0;
}

size_t Target::ReadMemory(const Address &addr, bool prefer_file_cache,
                          void *dst, size_t dst_len, Status &error,
                          lldb::addr_t *load_addr_ptr) {
  error.Clear();

  // if we end up reading this from process memory, we will fill this
  // with the actual load address
  if (load_addr_ptr)
    *load_addr_ptr = LLDB_INVALID_ADDRESS;

  size_t bytes_read = 0;

  addr_t load_addr = LLDB_INVALID_ADDRESS;
  addr_t file_addr = LLDB_INVALID_ADDRESS;
  Address resolved_addr;
  if (!addr.IsSectionOffset()) {
    SectionLoadList &section_load_list = GetSectionLoadList();
    if (section_load_list.IsEmpty()) {
      // No sections are loaded, so we must assume we are not running
      // yet and anything we are given is a file address.
      file_addr = addr.GetOffset(); // "addr" doesn't have a section, so its
                                    // offset is the file address
      m_images.ResolveFileAddress(file_addr, resolved_addr);
    } else {
      // We have at least one section loaded. This can be because
      // we have manually loaded some sections with "target modules load ..."
      // or because we have have a live process that has sections loaded
      // through the dynamic loader
      load_addr = addr.GetOffset(); // "addr" doesn't have a section, so its
                                    // offset is the load address
      section_load_list.ResolveLoadAddress(load_addr, resolved_addr);
    }
  }
  if (!resolved_addr.IsValid())
    resolved_addr = addr;

  if (prefer_file_cache) {
    bytes_read = ReadMemoryFromFileCache(resolved_addr, dst, dst_len, error);
    if (bytes_read > 0)
      return bytes_read;
  }

  if (ProcessIsValid()) {
    if (load_addr == LLDB_INVALID_ADDRESS)
      load_addr = resolved_addr.GetLoadAddress(this);

    if (load_addr == LLDB_INVALID_ADDRESS) {
      ModuleSP addr_module_sp(resolved_addr.GetModule());
      if (addr_module_sp && addr_module_sp->GetFileSpec())
        error.SetErrorStringWithFormatv(
            "{0:F}[{1:x+}] can't be resolved, {0:F} is not currently loaded",
            addr_module_sp->GetFileSpec(), resolved_addr.GetFileAddress());
      else
        error.SetErrorStringWithFormat("0x%" PRIx64 " can't be resolved",
                                       resolved_addr.GetFileAddress());
    } else {
      bytes_read = m_process_sp->ReadMemory(load_addr, dst, dst_len, error);
      if (bytes_read != dst_len) {
        if (error.Success()) {
          if (bytes_read == 0)
            error.SetErrorStringWithFormat(
                "read memory from 0x%" PRIx64 " failed", load_addr);
          else
            error.SetErrorStringWithFormat(
                "only %" PRIu64 " of %" PRIu64
                " bytes were read from memory at 0x%" PRIx64,
                (uint64_t)bytes_read, (uint64_t)dst_len, load_addr);
        }
      }
      if (bytes_read) {
        if (load_addr_ptr)
          *load_addr_ptr = load_addr;
        return bytes_read;
      }
      // If the address is not section offset we have an address that
      // doesn't resolve to any address in any currently loaded shared
      // libraries and we failed to read memory so there isn't anything
      // more we can do. If it is section offset, we might be able to
      // read cached memory from the object file.
      if (!resolved_addr.IsSectionOffset())
        return 0;
    }
  }

  if (!prefer_file_cache && resolved_addr.IsSectionOffset()) {
    // If we didn't already try and read from the object file cache, then
    // try it after failing to read from the process.
    return ReadMemoryFromFileCache(resolved_addr, dst, dst_len, error);
  }
  return 0;
}

size_t Target::ReadCStringFromMemory(const Address &addr, std::string &out_str,
                                     Status &error) {
  char buf[256];
  out_str.clear();
  addr_t curr_addr = addr.GetLoadAddress(this);
  Address address(addr);
  while (1) {
    size_t length = ReadCStringFromMemory(address, buf, sizeof(buf), error);
    if (length == 0)
      break;
    out_str.append(buf, length);
    // If we got "length - 1" bytes, we didn't get the whole C string, we
    // need to read some more characters
    if (length == sizeof(buf) - 1)
      curr_addr += length;
    else
      break;
    address = Address(curr_addr);
  }
  return out_str.size();
}

size_t Target::ReadCStringFromMemory(const Address &addr, char *dst,
                                     size_t dst_max_len, Status &result_error) {
  size_t total_cstr_len = 0;
  if (dst && dst_max_len) {
    result_error.Clear();
    // NULL out everything just to be safe
    memset(dst, 0, dst_max_len);
    Status error;
    addr_t curr_addr = addr.GetLoadAddress(this);
    Address address(addr);

    // We could call m_process_sp->GetMemoryCacheLineSize() but I don't
    // think this really needs to be tied to the memory cache subsystem's
    // cache line size, so leave this as a fixed constant.
    const size_t cache_line_size = 512;

    size_t bytes_left = dst_max_len - 1;
    char *curr_dst = dst;

    while (bytes_left > 0) {
      addr_t cache_line_bytes_left =
          cache_line_size - (curr_addr % cache_line_size);
      addr_t bytes_to_read =
          std::min<addr_t>(bytes_left, cache_line_bytes_left);
      size_t bytes_read =
          ReadMemory(address, false, curr_dst, bytes_to_read, error);

      if (bytes_read == 0) {
        result_error = error;
        dst[total_cstr_len] = '\0';
        break;
      }
      const size_t len = strlen(curr_dst);

      total_cstr_len += len;

      if (len < bytes_to_read)
        break;

      curr_dst += bytes_read;
      curr_addr += bytes_read;
      bytes_left -= bytes_read;
      address = Address(curr_addr);
    }
  } else {
    if (dst == nullptr)
      result_error.SetErrorString("invalid arguments");
    else
      result_error.Clear();
  }
  return total_cstr_len;
}

size_t Target::ReadScalarIntegerFromMemory(const Address &addr,
                                           bool prefer_file_cache,
                                           uint32_t byte_size, bool is_signed,
                                           Scalar &scalar, Status &error) {
  uint64_t uval;

  if (byte_size <= sizeof(uval)) {
    size_t bytes_read =
        ReadMemory(addr, prefer_file_cache, &uval, byte_size, error);
    if (bytes_read == byte_size) {
      DataExtractor data(&uval, sizeof(uval), m_arch.GetByteOrder(),
                         m_arch.GetAddressByteSize());
      lldb::offset_t offset = 0;
      if (byte_size <= 4)
        scalar = data.GetMaxU32(&offset, byte_size);
      else
        scalar = data.GetMaxU64(&offset, byte_size);

      if (is_signed)
        scalar.SignExtend(byte_size * 8);
      return bytes_read;
    }
  } else {
    error.SetErrorStringWithFormat(
        "byte size of %u is too large for integer scalar type", byte_size);
  }
  return 0;
}

uint64_t Target::ReadUnsignedIntegerFromMemory(const Address &addr,
                                               bool prefer_file_cache,
                                               size_t integer_byte_size,
                                               uint64_t fail_value,
                                               Status &error) {
  Scalar scalar;
  if (ReadScalarIntegerFromMemory(addr, prefer_file_cache, integer_byte_size,
                                  false, scalar, error))
    return scalar.ULongLong(fail_value);
  return fail_value;
}

bool Target::ReadPointerFromMemory(const Address &addr, bool prefer_file_cache,
                                   Status &error, Address &pointer_addr) {
  Scalar scalar;
  if (ReadScalarIntegerFromMemory(addr, prefer_file_cache,
                                  m_arch.GetAddressByteSize(), false, scalar,
                                  error)) {
    addr_t pointer_vm_addr = scalar.ULongLong(LLDB_INVALID_ADDRESS);
    if (pointer_vm_addr != LLDB_INVALID_ADDRESS) {
      SectionLoadList &section_load_list = GetSectionLoadList();
      if (section_load_list.IsEmpty()) {
        // No sections are loaded, so we must assume we are not running
        // yet and anything we are given is a file address.
        m_images.ResolveFileAddress(pointer_vm_addr, pointer_addr);
      } else {
        // We have at least one section loaded. This can be because
        // we have manually loaded some sections with "target modules load ..."
        // or because we have have a live process that has sections loaded
        // through the dynamic loader
        section_load_list.ResolveLoadAddress(pointer_vm_addr, pointer_addr);
      }
      // We weren't able to resolve the pointer value, so just return
      // an address with no section
      if (!pointer_addr.IsValid())
        pointer_addr.SetOffset(pointer_vm_addr);
      return true;
    }
  }
  return false;
}

ModuleSP Target::GetSharedModule(const ModuleSpec &module_spec,
                                 Status *error_ptr) {
  ModuleSP module_sp;

  Status error;

  // First see if we already have this module in our module list.  If we do,
  // then we're done, we don't need
  // to consult the shared modules list.  But only do this if we are passed a
  // UUID.

  if (module_spec.GetUUID().IsValid())
    module_sp = m_images.FindFirstModule(module_spec);

  if (!module_sp) {
    ModuleSP old_module_sp; // This will get filled in if we have a new version
                            // of the library
    bool did_create_module = false;

    // If there are image search path entries, try to use them first to acquire
    // a suitable image.
    if (m_image_search_paths.GetSize()) {
      ModuleSpec transformed_spec(module_spec);
      if (m_image_search_paths.RemapPath(
              module_spec.GetFileSpec().GetDirectory(),
              transformed_spec.GetFileSpec().GetDirectory())) {
        transformed_spec.GetFileSpec().GetFilename() =
            module_spec.GetFileSpec().GetFilename();
        error = ModuleList::GetSharedModule(transformed_spec, module_sp,
                                            &GetExecutableSearchPaths(),
                                            &old_module_sp, &did_create_module);
      }
    }

    if (!module_sp) {
      // If we have a UUID, we can check our global shared module list in case
      // we already have it. If we don't have a valid UUID, then we can't since
      // the path in "module_spec" will be a platform path, and we will need to
      // let the platform find that file. For example, we could be asking for
      // "/usr/lib/dyld" and if we do not have a UUID, we don't want to pick
      // the local copy of "/usr/lib/dyld" since our platform could be a remote
      // platform that has its own "/usr/lib/dyld" in an SDK or in a local file
      // cache.
      if (module_spec.GetUUID().IsValid()) {
        // We have a UUID, it is OK to check the global module list...
        error = ModuleList::GetSharedModule(module_spec, module_sp,
                                            &GetExecutableSearchPaths(),
                                            &old_module_sp, &did_create_module);
      }

      if (!module_sp) {
        // The platform is responsible for finding and caching an appropriate
        // module in the shared module cache.
        if (m_platform_sp) {
          error = m_platform_sp->GetSharedModule(
              module_spec, m_process_sp.get(), module_sp,
              &GetExecutableSearchPaths(), &old_module_sp, &did_create_module);
        } else {
          error.SetErrorString("no platform is currently set");
        }
      }
    }

    // We found a module that wasn't in our target list.  Let's make sure that
    // there wasn't an equivalent
    // module in the list already, and if there was, let's remove it.
    if (module_sp) {
      ObjectFile *objfile = module_sp->GetObjectFile();
      if (objfile) {
        switch (objfile->GetType()) {
        case ObjectFile::eTypeCoreFile: /// A core file that has a checkpoint of
                                        /// a program's execution state
        case ObjectFile::eTypeExecutable:    /// A normal executable
        case ObjectFile::eTypeDynamicLinker: /// The platform's dynamic linker
                                             /// executable
        case ObjectFile::eTypeObjectFile:    /// An intermediate object file
        case ObjectFile::eTypeSharedLibrary: /// A shared library that can be
                                             /// used during execution
          break;
        case ObjectFile::eTypeDebugInfo: /// An object file that contains only
                                         /// debug information
          if (error_ptr)
            error_ptr->SetErrorString("debug info files aren't valid target "
                                      "modules, please specify an executable");
          return ModuleSP();
        case ObjectFile::eTypeStubLibrary: /// A library that can be linked
                                           /// against but not used for
                                           /// execution
          if (error_ptr)
            error_ptr->SetErrorString("stub libraries aren't valid target "
                                      "modules, please specify an executable");
          return ModuleSP();
        default:
          if (error_ptr)
            error_ptr->SetErrorString(
                "unsupported file type, please specify an executable");
          return ModuleSP();
        }
        // GetSharedModule is not guaranteed to find the old shared module, for
        // instance
        // in the common case where you pass in the UUID, it is only going to
        // find the one
        // module matching the UUID.  In fact, it has no good way to know what
        // the "old module"
        // relevant to this target is, since there might be many copies of a
        // module with this file spec
        // in various running debug sessions, but only one of them will belong
        // to this target.
        // So let's remove the UUID from the module list, and look in the
        // target's module list.
        // Only do this if there is SOMETHING else in the module spec...
        if (!old_module_sp) {
          if (module_spec.GetUUID().IsValid() &&
              !module_spec.GetFileSpec().GetFilename().IsEmpty() &&
              !module_spec.GetFileSpec().GetDirectory().IsEmpty()) {
            ModuleSpec module_spec_copy(module_spec.GetFileSpec());
            module_spec_copy.GetUUID().Clear();

            ModuleList found_modules;
            size_t num_found =
                m_images.FindModules(module_spec_copy, found_modules);
            if (num_found == 1) {
              old_module_sp = found_modules.GetModuleAtIndex(0);
            }
          }
        }

        // Preload symbols outside of any lock, so hopefully we can do this for
        // each library in parallel.
        if (GetPreloadSymbols())
          module_sp->PreloadSymbols();

        if (old_module_sp &&
            m_images.GetIndexForModule(old_module_sp.get()) !=
                LLDB_INVALID_INDEX32) {
          m_images.ReplaceModule(old_module_sp, module_sp);
          Module *old_module_ptr = old_module_sp.get();
          old_module_sp.reset();
          ModuleList::RemoveSharedModuleIfOrphaned(old_module_ptr);
        } else
          m_images.Append(module_sp);
      } else
        module_sp.reset();
    }
  }
  if (error_ptr)
    *error_ptr = error;
  return module_sp;
}

TargetSP Target::CalculateTarget() { return shared_from_this(); }

ProcessSP Target::CalculateProcess() { return m_process_sp; }

ThreadSP Target::CalculateThread() { return ThreadSP(); }

StackFrameSP Target::CalculateStackFrame() { return StackFrameSP(); }

void Target::CalculateExecutionContext(ExecutionContext &exe_ctx) {
  exe_ctx.Clear();
  exe_ctx.SetTargetPtr(this);
}

PathMappingList &Target::GetImageSearchPathList() {
  return m_image_search_paths;
}

void Target::ImageSearchPathsChanged(const PathMappingList &path_list,
                                     void *baton) {
  Target *target = (Target *)baton;
  ModuleSP exe_module_sp(target->GetExecutableModule());
  if (exe_module_sp)
    target->SetExecutableModule(exe_module_sp, true);
}

<<<<<<< HEAD
#ifdef __clang_analyzer__
// See GetScratchTypeSystemForLanguage() in Target.h
TypeSystem *Target::GetScratchTypeSystemForLanguageImpl(
    Error *error, lldb::LanguageType language, bool create_on_demand,
    const char *compiler_options)
#else
TypeSystem *Target::GetScratchTypeSystemForLanguage(
    Error *error, lldb::LanguageType language, bool create_on_demand,
    const char *compiler_options)
#endif
{
=======
TypeSystem *Target::GetScratchTypeSystemForLanguage(Status *error,
                                                    lldb::LanguageType language,
                                                    bool create_on_demand) {
>>>>>>> 15663172
  if (!m_valid)
    return nullptr;

  if (error) {
    error->Clear();
  }

  if (language == eLanguageTypeMipsAssembler // GNU AS and LLVM use it for all
                                             // assembly code
      || language == eLanguageTypeUnknown) {
    std::set<lldb::LanguageType> languages_for_types;
    std::set<lldb::LanguageType> languages_for_expressions;

    Language::GetLanguagesSupportingTypeSystems(languages_for_types,
                                                languages_for_expressions);

    if (languages_for_expressions.count(eLanguageTypeC)) {
      language = eLanguageTypeC; // LLDB's default.  Override by setting the
                                 // target language.
    } else {
      if (languages_for_expressions.empty()) {
        return nullptr;
      } else {
        language = *languages_for_expressions.begin();
      }
    }
  }

  if (m_cant_make_scratch_type_system.find(language) !=
      m_cant_make_scratch_type_system.end()) {
    return nullptr;
  }

  TypeSystem *type_system = m_scratch_type_system_map.GetTypeSystemForLanguage(
      language, this, create_on_demand, compiler_options);
  if (language == eLanguageTypeSwift) {
    if (SwiftASTContext *swift_ast_ctx =
            llvm::dyn_cast_or_null<SwiftASTContext>(type_system)) {
      if (swift_ast_ctx->CheckProcessChanged() ||
          swift_ast_ctx->HasFatalErrors()) {
        if (swift_ast_ctx->HasFatalErrors()) {
          if (StreamSP error_stream_sp = GetDebugger().GetAsyncErrorStream()) {
            error_stream_sp->Printf("Shared Swift state for %s has developed "
                                    "fatal errors and is being discarded.\n",
                                    GetExecutableModule()
                                        ->GetPlatformFileSpec()
                                        .GetFilename()
                                        .AsCString());
            error_stream_sp->PutCString(
                "REPL definitions and persistent names/types will be lost.\n");
            error_stream_sp->Flush();
          }
        }
        m_scratch_type_system_map.RemoveTypeSystemsForLanguage(language);
        type_system = m_scratch_type_system_map.GetTypeSystemForLanguage(
            language, this, create_on_demand, compiler_options);

        if (SwiftASTContext *new_swift_ast_ctx =
                llvm::dyn_cast_or_null<SwiftASTContext>(type_system)) {
          if (new_swift_ast_ctx->HasFatalErrors()) {
            if (StreamSP error_stream_sp =
                    GetDebugger().GetAsyncErrorStream()) {
              error_stream_sp->PutCString("Can't construct shared Swift state "
                                          "for this process after repeated "
                                          "attempts.\n");
              error_stream_sp->PutCString("Giving up.  Fatal errors:\n");
              DiagnosticManager diag_mgr;
              new_swift_ast_ctx->PrintDiagnostics(diag_mgr);
              error_stream_sp->PutCString(diag_mgr.GetString().c_str());
              error_stream_sp->Flush();
            }

            m_cant_make_scratch_type_system[language] = true;
            m_scratch_type_system_map.RemoveTypeSystemsForLanguage(language);
            type_system = nullptr;
          }
        }
      }
    } else if (create_on_demand) {
      if (StreamSP error_stream_sp = GetDebugger().GetAsyncErrorStream()) {
        error_stream_sp->Printf(
            "Shared Swift state for %s could not be initialized.\n",
            GetExecutableModule()
                ->GetPlatformFileSpec()
                .GetFilename()
                .AsCString());
        error_stream_sp->PutCString(
            "The REPL and expressions are unavailable.\n");
        error_stream_sp->Flush();
      }
    }
  }
  return type_system;
}

const TypeSystemMap &Target::GetTypeSystemMap() {
  return m_scratch_type_system_map;
}

#ifdef __clang_analyzer__
// See GetScratchTypeSystemForLanguage() in Target.h
PersistentExpressionState *
Target::GetPersistentExpressionStateForLanguageImpl(lldb::LanguageType language)
#else
PersistentExpressionState *
Target::GetPersistentExpressionStateForLanguage(lldb::LanguageType language)
#endif
{
  TypeSystem *type_system =
      GetScratchTypeSystemForLanguage(nullptr, language, true);

  if (type_system) {
    return type_system->GetPersistentExpressionState();
  } else {
    return nullptr;
  }
}

UserExpression *Target::GetUserExpressionForLanguage(
    llvm::StringRef expr, llvm::StringRef prefix, lldb::LanguageType language,
    Expression::ResultType desired_type,
    const EvaluateExpressionOptions &options, Status &error) {
  Status type_system_error;

  TypeSystem *type_system =
      GetScratchTypeSystemForLanguage(&type_system_error, language);
  UserExpression *user_expr = nullptr;

  if (!type_system) {
    error.SetErrorStringWithFormat(
        "Could not find type system for language %s: %s",
        Language::GetNameForLanguageType(language),
        type_system_error.AsCString());
    return nullptr;
  }

  user_expr = type_system->GetUserExpression(expr, prefix, language,
                                             desired_type, options);
  if (!user_expr)
    error.SetErrorStringWithFormat(
        "Could not create an expression for language %s",
        Language::GetNameForLanguageType(language));

  return user_expr;
}

FunctionCaller *Target::GetFunctionCallerForLanguage(
    lldb::LanguageType language, const CompilerType &return_type,
    const Address &function_address, const ValueList &arg_value_list,
    const char *name, Status &error) {
  Status type_system_error;
  TypeSystem *type_system =
      GetScratchTypeSystemForLanguage(&type_system_error, language);
  FunctionCaller *persistent_fn = nullptr;

  if (!type_system) {
    error.SetErrorStringWithFormat(
        "Could not find type system for language %s: %s",
        Language::GetNameForLanguageType(language),
        type_system_error.AsCString());
    return persistent_fn;
  }

  persistent_fn = type_system->GetFunctionCaller(return_type, function_address,
                                                 arg_value_list, name);
  if (!persistent_fn)
    error.SetErrorStringWithFormat(
        "Could not create an expression for language %s",
        Language::GetNameForLanguageType(language));

  return persistent_fn;
}

UtilityFunction *
Target::GetUtilityFunctionForLanguage(const char *text,
                                      lldb::LanguageType language,
                                      const char *name, Status &error) {
  Status type_system_error;
  TypeSystem *type_system =
      GetScratchTypeSystemForLanguage(&type_system_error, language);
  UtilityFunction *utility_fn = nullptr;

  if (!type_system) {
    error.SetErrorStringWithFormat(
        "Could not find type system for language %s: %s",
        Language::GetNameForLanguageType(language),
        type_system_error.AsCString());
    return utility_fn;
  }

  utility_fn = type_system->GetUtilityFunction(text, name);
  if (!utility_fn)
    error.SetErrorStringWithFormat(
        "Could not create an expression for language %s",
        Language::GetNameForLanguageType(language));

  return utility_fn;
}

#ifdef __clang_analyzer__
// See GetScratchTypeSystemForLanguage() in Target.h
ClangASTContext *Target::GetScratchClangASTContextImpl(bool create_on_demand)
#else
ClangASTContext *Target::GetScratchClangASTContext(bool create_on_demand)
#endif
{
  if (m_valid) {
    if (TypeSystem *type_system = GetScratchTypeSystemForLanguage(
            nullptr, eLanguageTypeC, create_on_demand))
      return llvm::dyn_cast<ClangASTContext>(type_system);
  }
  return nullptr;
}

ClangASTImporterSP Target::GetClangASTImporter() {
  if (m_valid) {
    if (!m_ast_importer_sp) {
      m_ast_importer_sp.reset(new ClangASTImporter());
    }
    return m_ast_importer_sp;
  }
  return ClangASTImporterSP();
}

#ifdef __clang_analyzer__
// See GetScratchTypeSystemForLanguage() in Target.h
SwiftASTContext *
Target::GetScratchSwiftASTContextImpl(Error &error, bool create_on_demand,
                                      const char *extra_options)
#else
SwiftASTContext *Target::GetScratchSwiftASTContext(Error &error,
                                                   bool create_on_demand,
                                                   const char *extra_options)
#endif
{
  return llvm::dyn_cast_or_null<SwiftASTContext>(
      GetScratchTypeSystemForLanguage(&error, eLanguageTypeSwift,
                                      create_on_demand, extra_options));
}

void Target::SettingsInitialize() { Process::SettingsInitialize(); }

void Target::SettingsTerminate() { Process::SettingsTerminate(); }

FileSpecList Target::GetDefaultExecutableSearchPaths() {
  TargetPropertiesSP properties_sp(Target::GetGlobalProperties());
  if (properties_sp)
    return properties_sp->GetExecutableSearchPaths();
  return FileSpecList();
}

FileSpecList Target::GetDefaultDebugFileSearchPaths() {
  TargetPropertiesSP properties_sp(Target::GetGlobalProperties());
  if (properties_sp)
    return properties_sp->GetDebugFileSearchPaths();
  return FileSpecList();
}

FileSpecList Target::GetDefaultClangModuleSearchPaths() {
  TargetPropertiesSP properties_sp(Target::GetGlobalProperties());
  if (properties_sp)
    return properties_sp->GetClangModuleSearchPaths();
  return FileSpecList();
}

ArchSpec Target::GetDefaultArchitecture() {
  TargetPropertiesSP properties_sp(Target::GetGlobalProperties());
  if (properties_sp)
    return properties_sp->GetDefaultArchitecture();
  return ArchSpec();
}

void Target::SetDefaultArchitecture(const ArchSpec &arch) {
  TargetPropertiesSP properties_sp(Target::GetGlobalProperties());
  if (properties_sp) {
    LogIfAnyCategoriesSet(
        LIBLLDB_LOG_TARGET, "Target::SetDefaultArchitecture setting target's "
                            "default architecture to  %s (%s)",
        arch.GetArchitectureName(), arch.GetTriple().getTriple().c_str());
    return properties_sp->SetDefaultArchitecture(arch);
  }
}

Target *Target::GetTargetFromContexts(const ExecutionContext *exe_ctx_ptr,
                                      const SymbolContext *sc_ptr) {
  // The target can either exist in the "process" of ExecutionContext, or in
  // the "target_sp" member of SymbolContext. This accessor helper function
  // will get the target from one of these locations.

  Target *target = nullptr;
  if (sc_ptr != nullptr)
    target = sc_ptr->target_sp.get();
  if (target == nullptr && exe_ctx_ptr)
    target = exe_ctx_ptr->GetTargetPtr();
  return target;
}

ExpressionResults Target::EvaluateExpression(
    llvm::StringRef expr, ExecutionContextScope *exe_scope,
    lldb::ValueObjectSP &result_valobj_sp,
    const EvaluateExpressionOptions &options, std::string *fixed_expression) {
  result_valobj_sp.reset();

  ExpressionResults execution_results = eExpressionSetupError;

  if (expr.empty())
    return execution_results;

  // We shouldn't run stop hooks in expressions.
  // Be sure to reset this if you return anywhere within this function.
  bool old_suppress_value = m_suppress_stop_hooks;
  m_suppress_stop_hooks = true;

  ExecutionContext exe_ctx;

  if (exe_scope) {
    exe_scope->CalculateExecutionContext(exe_ctx);
  } else if (m_process_sp) {
    m_process_sp->CalculateExecutionContext(exe_ctx);
  } else {
    CalculateExecutionContext(exe_ctx);
  }

  // Make sure we aren't just trying to see the value of a persistent
  // variable (something like "$0")
  lldb::ExpressionVariableSP persistent_var_sp;
  // Only check for persistent variables the expression starts with a '$'
  if (expr[0] == '$')
    persistent_var_sp = GetScratchTypeSystemForLanguage(nullptr, eLanguageTypeC)
                            ->GetPersistentExpressionState()
                            ->GetVariable(expr);

  if (persistent_var_sp) {
    result_valobj_sp = persistent_var_sp->GetValueObject();
    execution_results = eExpressionCompleted;
  } else {
    const char *prefix = GetExpressionPrefixContentsAsCString();
    Status error;
    execution_results = UserExpression::Evaluate(exe_ctx, options, expr, prefix,
                                                 result_valobj_sp, error,
                                                 0, // Line Number
                                                 fixed_expression);
  }

  m_suppress_stop_hooks = old_suppress_value;

  return execution_results;
}

lldb::ExpressionVariableSP
Target::GetPersistentVariable(const ConstString &name) {
  lldb::ExpressionVariableSP variable_sp;
  m_scratch_type_system_map.ForEach(
      [name, &variable_sp](TypeSystem *type_system) -> bool {
        if (PersistentExpressionState *persistent_state =
                type_system->GetPersistentExpressionState()) {
          variable_sp = persistent_state->GetVariable(name);

          if (variable_sp)
            return false; // Stop iterating the ForEach
        }
        return true; // Keep iterating the ForEach
      });
  return variable_sp;
}

lldb::addr_t Target::GetPersistentSymbol(const ConstString &name) {
  lldb::addr_t address = LLDB_INVALID_ADDRESS;

  m_scratch_type_system_map.ForEach(
      [name, &address](TypeSystem *type_system) -> bool {
        if (PersistentExpressionState *persistent_state =
                type_system->GetPersistentExpressionState()) {
          address = persistent_state->LookupSymbol(name);
          if (address != LLDB_INVALID_ADDRESS)
            return false; // Stop iterating the ForEach
        }
        return true; // Keep iterating the ForEach
      });
  return address;
}

lldb::addr_t Target::GetCallableLoadAddress(lldb::addr_t load_addr,
                                            AddressClass addr_class) const {
  addr_t code_addr = load_addr;
  switch (m_arch.GetMachine()) {
  case llvm::Triple::mips:
  case llvm::Triple::mipsel:
  case llvm::Triple::mips64:
  case llvm::Triple::mips64el:
    switch (addr_class) {
    case eAddressClassData:
    case eAddressClassDebug:
      return LLDB_INVALID_ADDRESS;

    case eAddressClassUnknown:
    case eAddressClassInvalid:
    case eAddressClassCode:
    case eAddressClassCodeAlternateISA:
    case eAddressClassRuntime:
      if ((code_addr & 2ull) || (addr_class == eAddressClassCodeAlternateISA))
        code_addr |= 1ull;
      break;
    }
    break;

  case llvm::Triple::arm:
  case llvm::Triple::thumb:
    switch (addr_class) {
    case eAddressClassData:
    case eAddressClassDebug:
      return LLDB_INVALID_ADDRESS;

    case eAddressClassUnknown:
    case eAddressClassInvalid:
    case eAddressClassCode:
    case eAddressClassCodeAlternateISA:
    case eAddressClassRuntime:
      // Check if bit zero it no set?
      if ((code_addr & 1ull) == 0) {
        // Bit zero isn't set, check if the address is a multiple of 2?
        if (code_addr & 2ull) {
          // The address is a multiple of 2 so it must be thumb, set bit zero
          code_addr |= 1ull;
        } else if (addr_class == eAddressClassCodeAlternateISA) {
          // We checked the address and the address claims to be the alternate
          // ISA
          // which means thumb, so set bit zero.
          code_addr |= 1ull;
        }
      }
      break;
    }
    break;

  default:
    break;
  }
  return code_addr;
}

lldb::addr_t Target::GetOpcodeLoadAddress(lldb::addr_t load_addr,
                                          AddressClass addr_class) const {
  addr_t opcode_addr = load_addr;
  switch (m_arch.GetMachine()) {
  case llvm::Triple::mips:
  case llvm::Triple::mipsel:
  case llvm::Triple::mips64:
  case llvm::Triple::mips64el:
  case llvm::Triple::arm:
  case llvm::Triple::thumb:
    switch (addr_class) {
    case eAddressClassData:
    case eAddressClassDebug:
      return LLDB_INVALID_ADDRESS;

    case eAddressClassInvalid:
    case eAddressClassUnknown:
    case eAddressClassCode:
    case eAddressClassCodeAlternateISA:
    case eAddressClassRuntime:
      opcode_addr &= ~(1ull);
      break;
    }
    break;

  default:
    break;
  }
  return opcode_addr;
}

lldb::addr_t Target::GetBreakableLoadAddress(lldb::addr_t addr) {
  addr_t breakable_addr = addr;
  Log *log(lldb_private::GetLogIfAllCategoriesSet(LIBLLDB_LOG_BREAKPOINTS));

  switch (m_arch.GetMachine()) {
  default:
    break;
  case llvm::Triple::mips:
  case llvm::Triple::mipsel:
  case llvm::Triple::mips64:
  case llvm::Triple::mips64el: {
    addr_t function_start = 0;
    addr_t current_offset = 0;
    uint32_t loop_count = 0;
    Address resolved_addr;
    uint32_t arch_flags = m_arch.GetFlags();
    bool IsMips16 = arch_flags & ArchSpec::eMIPSAse_mips16;
    bool IsMicromips = arch_flags & ArchSpec::eMIPSAse_micromips;
    SectionLoadList &section_load_list = GetSectionLoadList();

    if (section_load_list.IsEmpty())
      // No sections are loaded, so we must assume we are not running yet
      // and need to operate only on file address.
      m_images.ResolveFileAddress(addr, resolved_addr);
    else
      section_load_list.ResolveLoadAddress(addr, resolved_addr);

    // Get the function boundaries to make sure we don't scan back before the
    // beginning of the current function.
    ModuleSP temp_addr_module_sp(resolved_addr.GetModule());
    if (temp_addr_module_sp) {
      SymbolContext sc;
      uint32_t resolve_scope = eSymbolContextFunction | eSymbolContextSymbol;
      temp_addr_module_sp->ResolveSymbolContextForAddress(resolved_addr,
                                                          resolve_scope, sc);
      Address sym_addr;
      if (sc.function)
        sym_addr = sc.function->GetAddressRange().GetBaseAddress();
      else if (sc.symbol)
        sym_addr = sc.symbol->GetAddress();

      function_start = sym_addr.GetLoadAddress(this);
      if (function_start == LLDB_INVALID_ADDRESS)
        function_start = sym_addr.GetFileAddress();

      if (function_start)
        current_offset = addr - function_start;
    }

    // If breakpoint address is start of function then we dont have to do
    // anything.
    if (current_offset == 0)
      return breakable_addr;
    else
      loop_count = current_offset / 2;

    if (loop_count > 3) {
      // Scan previous 6 bytes
      if (IsMips16 | IsMicromips)
        loop_count = 3;
      // For mips-only, instructions are always 4 bytes, so scan previous 4
      // bytes only.
      else
        loop_count = 2;
    }

    // Create Disassembler Instance
    lldb::DisassemblerSP disasm_sp(
        Disassembler::FindPlugin(m_arch, nullptr, nullptr));

    ExecutionContext exe_ctx;
    CalculateExecutionContext(exe_ctx);
    InstructionList instruction_list;
    InstructionSP prev_insn;
    bool prefer_file_cache = true; // Read from file
    uint32_t inst_to_choose = 0;

    for (uint32_t i = 1; i <= loop_count; i++) {
      // Adjust the address to read from.
      resolved_addr.Slide(-2);
      AddressRange range(resolved_addr, i * 2);
      uint32_t insn_size = 0;

      disasm_sp->ParseInstructions(&exe_ctx, range, nullptr, prefer_file_cache);

      uint32_t num_insns = disasm_sp->GetInstructionList().GetSize();
      if (num_insns) {
        prev_insn = disasm_sp->GetInstructionList().GetInstructionAtIndex(0);
        insn_size = prev_insn->GetOpcode().GetByteSize();
        if (i == 1 && insn_size == 2) {
          // This looks like a valid 2-byte instruction (but it could be a part
          // of upper 4 byte instruction).
          instruction_list.Append(prev_insn);
          inst_to_choose = 1;
        } else if (i == 2) {
          // Here we may get one 4-byte instruction or two 2-byte instructions.
          if (num_insns == 2) {
            // Looks like there are two 2-byte instructions above our breakpoint
            // target address.
            // Now the upper 2-byte instruction is either a valid 2-byte
            // instruction or could be a part of it's upper 4-byte instruction.
            // In both cases we don't care because in this case lower 2-byte
            // instruction is definitely a valid instruction
            // and whatever i=1 iteration has found out is true.
            inst_to_choose = 1;
            break;
          } else if (insn_size == 4) {
            // This instruction claims its a valid 4-byte instruction. But it
            // could be a part of it's upper 4-byte instruction.
            // Lets try scanning upper 2 bytes to verify this.
            instruction_list.Append(prev_insn);
            inst_to_choose = 2;
          }
        } else if (i == 3) {
          if (insn_size == 4)
            // FIXME: We reached here that means instruction at [target - 4] has
            // already claimed to be a 4-byte instruction,
            // and now instruction at [target - 6] is also claiming that it's a
            // 4-byte instruction. This can not be true.
            // In this case we can not decide the valid previous instruction so
            // we let lldb set the breakpoint at the address given by user.
            inst_to_choose = 0;
          else
            // This is straight-forward
            inst_to_choose = 2;
          break;
        }
      } else {
        // Decode failed, bytes do not form a valid instruction. So whatever
        // previous iteration has found out is true.
        if (i > 1) {
          inst_to_choose = i - 1;
          break;
        }
      }
    }

    // Check if we are able to find any valid instruction.
    if (inst_to_choose) {
      if (inst_to_choose > instruction_list.GetSize())
        inst_to_choose--;
      prev_insn = instruction_list.GetInstructionAtIndex(inst_to_choose - 1);

      if (prev_insn->HasDelaySlot()) {
        uint32_t shift_size = prev_insn->GetOpcode().GetByteSize();
        // Adjust the breakable address
        breakable_addr = addr - shift_size;
        if (log)
          log->Printf("Target::%s Breakpoint at 0x%8.8" PRIx64
                      " is adjusted to 0x%8.8" PRIx64 " due to delay slot\n",
                      __FUNCTION__, addr, breakable_addr);
      }
    }
    break;
  }
  }
  return breakable_addr;
}

SourceManager &Target::GetSourceManager() {
  if (!m_source_manager_ap)
    m_source_manager_ap.reset(new SourceManager(shared_from_this()));
  return *m_source_manager_ap;
}

ClangModulesDeclVendor *Target::GetClangModulesDeclVendor() {
  static std::mutex s_clang_modules_decl_vendor_mutex; // If this is contended
                                                       // we can make it
                                                       // per-target

  {
    std::lock_guard<std::mutex> guard(s_clang_modules_decl_vendor_mutex);

    if (!m_clang_modules_decl_vendor_ap) {
      m_clang_modules_decl_vendor_ap.reset(
          ClangModulesDeclVendor::Create(*this));
    }
  }

  return m_clang_modules_decl_vendor_ap.get();
}

Target::StopHookSP Target::CreateStopHook() {
  lldb::user_id_t new_uid = ++m_stop_hook_next_id;
  Target::StopHookSP stop_hook_sp(new StopHook(shared_from_this(), new_uid));
  m_stop_hooks[new_uid] = stop_hook_sp;
  return stop_hook_sp;
}

bool Target::RemoveStopHookByID(lldb::user_id_t user_id) {
  size_t num_removed = m_stop_hooks.erase(user_id);
  return (num_removed != 0);
}

void Target::RemoveAllStopHooks() { m_stop_hooks.clear(); }

Target::StopHookSP Target::GetStopHookByID(lldb::user_id_t user_id) {
  StopHookSP found_hook;

  StopHookCollection::iterator specified_hook_iter;
  specified_hook_iter = m_stop_hooks.find(user_id);
  if (specified_hook_iter != m_stop_hooks.end())
    found_hook = (*specified_hook_iter).second;
  return found_hook;
}

bool Target::SetStopHookActiveStateByID(lldb::user_id_t user_id,
                                        bool active_state) {
  StopHookCollection::iterator specified_hook_iter;
  specified_hook_iter = m_stop_hooks.find(user_id);
  if (specified_hook_iter == m_stop_hooks.end())
    return false;

  (*specified_hook_iter).second->SetIsActive(active_state);
  return true;
}

void Target::SetAllStopHooksActiveState(bool active_state) {
  StopHookCollection::iterator pos, end = m_stop_hooks.end();
  for (pos = m_stop_hooks.begin(); pos != end; pos++) {
    (*pos).second->SetIsActive(active_state);
  }
}

void Target::RunStopHooks() {
  if (m_suppress_stop_hooks)
    return;

  if (!m_process_sp)
    return;

  // <rdar://problem/12027563> make sure we check that we are not stopped
  // because of us running a user expression
  // since in that case we do not want to run the stop-hooks
  if (m_process_sp->GetModIDRef().IsLastResumeForUserExpression())
    return;

  if (m_stop_hooks.empty())
    return;

  StopHookCollection::iterator pos, end = m_stop_hooks.end();

  // If there aren't any active stop hooks, don't bother either:
  bool any_active_hooks = false;
  for (pos = m_stop_hooks.begin(); pos != end; pos++) {
    if ((*pos).second->IsActive()) {
      any_active_hooks = true;
      break;
    }
  }
  if (!any_active_hooks)
    return;

  CommandReturnObject result;

  std::vector<ExecutionContext> exc_ctx_with_reasons;
  std::vector<SymbolContext> sym_ctx_with_reasons;

  ThreadList &cur_threadlist = m_process_sp->GetThreadList();
  size_t num_threads = cur_threadlist.GetSize();
  for (size_t i = 0; i < num_threads; i++) {
    lldb::ThreadSP cur_thread_sp = cur_threadlist.GetThreadAtIndex(i);
    if (cur_thread_sp->ThreadStoppedForAReason()) {
      lldb::StackFrameSP cur_frame_sp = cur_thread_sp->GetStackFrameAtIndex(0);
      exc_ctx_with_reasons.push_back(ExecutionContext(
          m_process_sp.get(), cur_thread_sp.get(), cur_frame_sp.get()));
      sym_ctx_with_reasons.push_back(
          cur_frame_sp->GetSymbolContext(eSymbolContextEverything));
    }
  }

  // If no threads stopped for a reason, don't run the stop-hooks.
  size_t num_exe_ctx = exc_ctx_with_reasons.size();
  if (num_exe_ctx == 0)
    return;

  result.SetImmediateOutputStream(m_debugger.GetAsyncOutputStream());
  result.SetImmediateErrorStream(m_debugger.GetAsyncErrorStream());

  bool keep_going = true;
  bool hooks_ran = false;
  bool print_hook_header = (m_stop_hooks.size() != 1);
  bool print_thread_header = (num_exe_ctx != 1);

  for (pos = m_stop_hooks.begin(); keep_going && pos != end; pos++) {
    // result.Clear();
    StopHookSP cur_hook_sp = (*pos).second;
    if (!cur_hook_sp->IsActive())
      continue;

    bool any_thread_matched = false;
    for (size_t i = 0; keep_going && i < num_exe_ctx; i++) {
      if ((cur_hook_sp->GetSpecifier() == nullptr ||
           cur_hook_sp->GetSpecifier()->SymbolContextMatches(
               sym_ctx_with_reasons[i])) &&
          (cur_hook_sp->GetThreadSpecifier() == nullptr ||
           cur_hook_sp->GetThreadSpecifier()->ThreadPassesBasicTests(
               exc_ctx_with_reasons[i].GetThreadRef()))) {
        if (!hooks_ran) {
          hooks_ran = true;
        }
        if (print_hook_header && !any_thread_matched) {
          const char *cmd =
              (cur_hook_sp->GetCommands().GetSize() == 1
                   ? cur_hook_sp->GetCommands().GetStringAtIndex(0)
                   : nullptr);
          if (cmd)
            result.AppendMessageWithFormat("\n- Hook %" PRIu64 " (%s)\n",
                                           cur_hook_sp->GetID(), cmd);
          else
            result.AppendMessageWithFormat("\n- Hook %" PRIu64 "\n",
                                           cur_hook_sp->GetID());
          any_thread_matched = true;
        }

        if (print_thread_header)
          result.AppendMessageWithFormat(
              "-- Thread %d\n",
              exc_ctx_with_reasons[i].GetThreadPtr()->GetIndexID());

        CommandInterpreterRunOptions options;
        options.SetStopOnContinue(true);
        options.SetStopOnError(true);
        options.SetEchoCommands(false);
        options.SetPrintResults(true);
        options.SetAddToHistory(false);

        GetDebugger().GetCommandInterpreter().HandleCommands(
            cur_hook_sp->GetCommands(), &exc_ctx_with_reasons[i], options,
            result);

        // If the command started the target going again, we should bag out of
        // running the stop hooks.
        if ((result.GetStatus() == eReturnStatusSuccessContinuingNoResult) ||
            (result.GetStatus() == eReturnStatusSuccessContinuingResult)) {
          result.AppendMessageWithFormat("Aborting stop hooks, hook %" PRIu64
                                         " set the program running.",
                                         cur_hook_sp->GetID());
          keep_going = false;
        }
      }
    }
  }

  result.GetImmediateOutputStream()->Flush();
  result.GetImmediateErrorStream()->Flush();
}

const TargetPropertiesSP &Target::GetGlobalProperties() {
  // NOTE: intentional leak so we don't crash if global destructor chain gets
  // called as other threads still use the result of this function
  static TargetPropertiesSP *g_settings_sp_ptr =
      new TargetPropertiesSP(new TargetProperties(nullptr));
  return *g_settings_sp_ptr;
}

Status Target::Install(ProcessLaunchInfo *launch_info) {
  Status error;
  PlatformSP platform_sp(GetPlatform());
  if (platform_sp) {
    if (platform_sp->IsRemote()) {
      if (platform_sp->IsConnected()) {
        // Install all files that have an install path, and always install the
        // main executable when connected to a remote platform
        const ModuleList &modules = GetImages();
        const size_t num_images = modules.GetSize();
        for (size_t idx = 0; idx < num_images; ++idx) {
          ModuleSP module_sp(modules.GetModuleAtIndex(idx));
          if (module_sp) {
            const bool is_main_executable = module_sp == GetExecutableModule();
            FileSpec local_file(module_sp->GetFileSpec());
            if (local_file) {
              FileSpec remote_file(module_sp->GetRemoteInstallFileSpec());
              if (!remote_file) {
                if (is_main_executable) // TODO: add setting for always
                                        // installing main executable???
                {
                  // Always install the main executable
                  remote_file = platform_sp->GetRemoteWorkingDirectory();
                  remote_file.AppendPathComponent(
                      module_sp->GetFileSpec().GetFilename().GetCString());
                }
              }
              if (remote_file) {
                error = platform_sp->Install(local_file, remote_file);
                if (error.Success()) {
                  module_sp->SetPlatformFileSpec(remote_file);
                  if (is_main_executable) {
                    platform_sp->SetFilePermissions(remote_file, 0700);
                    if (launch_info)
                      launch_info->SetExecutableFile(remote_file, false);
                  }
                } else
                  break;
              }
            }
          }
        }
      }
    }
  }
  return error;
}

bool Target::ResolveLoadAddress(addr_t load_addr, Address &so_addr,
                                uint32_t stop_id) {
  return m_section_load_history.ResolveLoadAddress(stop_id, load_addr, so_addr);
}

bool Target::ResolveFileAddress(lldb::addr_t file_addr,
                                Address &resolved_addr) {
  return m_images.ResolveFileAddress(file_addr, resolved_addr);
}

bool Target::SetSectionLoadAddress(const SectionSP &section_sp,
                                   addr_t new_section_load_addr,
                                   bool warn_multiple) {
  const addr_t old_section_load_addr =
      m_section_load_history.GetSectionLoadAddress(
          SectionLoadHistory::eStopIDNow, section_sp);
  if (old_section_load_addr != new_section_load_addr) {
    uint32_t stop_id = 0;
    ProcessSP process_sp(GetProcessSP());
    if (process_sp)
      stop_id = process_sp->GetStopID();
    else
      stop_id = m_section_load_history.GetLastStopID();
    if (m_section_load_history.SetSectionLoadAddress(
            stop_id, section_sp, new_section_load_addr, warn_multiple))
      return true; // Return true if the section load address was changed...
  }
  return false; // Return false to indicate nothing changed
}

size_t Target::UnloadModuleSections(const ModuleList &module_list) {
  size_t section_unload_count = 0;
  size_t num_modules = module_list.GetSize();
  for (size_t i = 0; i < num_modules; ++i) {
    section_unload_count +=
        UnloadModuleSections(module_list.GetModuleAtIndex(i));
  }
  return section_unload_count;
}

size_t Target::UnloadModuleSections(const lldb::ModuleSP &module_sp) {
  uint32_t stop_id = 0;
  ProcessSP process_sp(GetProcessSP());
  if (process_sp)
    stop_id = process_sp->GetStopID();
  else
    stop_id = m_section_load_history.GetLastStopID();
  SectionList *sections = module_sp->GetSectionList();
  size_t section_unload_count = 0;
  if (sections) {
    const uint32_t num_sections = sections->GetNumSections(0);
    for (uint32_t i = 0; i < num_sections; ++i) {
      section_unload_count += m_section_load_history.SetSectionUnloaded(
          stop_id, sections->GetSectionAtIndex(i));
    }
  }
  return section_unload_count;
}

bool Target::SetSectionUnloaded(const lldb::SectionSP &section_sp) {
  uint32_t stop_id = 0;
  ProcessSP process_sp(GetProcessSP());
  if (process_sp)
    stop_id = process_sp->GetStopID();
  else
    stop_id = m_section_load_history.GetLastStopID();
  return m_section_load_history.SetSectionUnloaded(stop_id, section_sp);
}

bool Target::SetSectionUnloaded(const lldb::SectionSP &section_sp,
                                addr_t load_addr) {
  uint32_t stop_id = 0;
  ProcessSP process_sp(GetProcessSP());
  if (process_sp)
    stop_id = process_sp->GetStopID();
  else
    stop_id = m_section_load_history.GetLastStopID();
  return m_section_load_history.SetSectionUnloaded(stop_id, section_sp,
                                                   load_addr);
}

void Target::ClearAllLoadedSections() { m_section_load_history.Clear(); }

<<<<<<< HEAD
lldb::addr_t Target::FindLoadAddrForNameInSymbolsAndPersistentVariables(
    ConstString name_const_str, SymbolType symbol_type) {
  lldb::addr_t symbol_addr = LLDB_INVALID_ADDRESS;
  SymbolContextList sc_list;

  if (GetImages().FindSymbolsWithNameAndType(name_const_str, symbol_type,
                                             sc_list)) {
    SymbolContext desired_symbol;

    if (sc_list.GetSize() == 1 &&
        sc_list.GetContextAtIndex(0, desired_symbol)) {
      if (desired_symbol.symbol) {
        symbol_addr = desired_symbol.symbol->GetAddress().GetLoadAddress(this);
      }
    } else if (sc_list.GetSize() > 1) {
      for (size_t i = 0; i < sc_list.GetSize(); i++) {
        if (sc_list.GetContextAtIndex(i, desired_symbol)) {
          if (desired_symbol.symbol) {
            symbol_addr =
                desired_symbol.symbol->GetAddress().GetLoadAddress(this);
            if (symbol_addr != LLDB_INVALID_ADDRESS)
              break;
          }
        }
      }
    }
  }

  if (symbol_addr == LLDB_INVALID_ADDRESS) {
    // If we didn't find it in the symbols, check the ClangPersistentVariables,
    // 'cause we may have
    // made it by hand.
    ConstString mangled_const_str;
    if (name_const_str.GetMangledCounterpart(mangled_const_str))
      symbol_addr = GetPersistentSymbol(mangled_const_str);
  }

  if (symbol_addr == LLDB_INVALID_ADDRESS) {
    // Let's try looking for the name passed-in itself, as it might be a mangled
    // name
    symbol_addr = GetPersistentSymbol(name_const_str);
  }

  return symbol_addr;
}

Error Target::Launch(ProcessLaunchInfo &launch_info, Stream *stream) {
  Error error;
=======
Status Target::Launch(ProcessLaunchInfo &launch_info, Stream *stream) {
  Status error;
>>>>>>> 15663172
  Log *log(lldb_private::GetLogIfAllCategoriesSet(LIBLLDB_LOG_TARGET));

  if (log)
    log->Printf("Target::%s() called for %s", __FUNCTION__,
                launch_info.GetExecutableFile().GetPath().c_str());

  StateType state = eStateInvalid;

  // Scope to temporarily get the process state in case someone has manually
  // remotely connected already to a process and we can skip the platform
  // launching.
  {
    ProcessSP process_sp(GetProcessSP());

    if (process_sp) {
      state = process_sp->GetState();
      if (log)
        log->Printf(
            "Target::%s the process exists, and its current state is %s",
            __FUNCTION__, StateAsCString(state));
    } else {
      if (log)
        log->Printf("Target::%s the process instance doesn't currently exist.",
                    __FUNCTION__);
    }
  }

  launch_info.GetFlags().Set(eLaunchFlagDebug);

  // Get the value of synchronous execution here.  If you wait till after you
  // have started to
  // run, then you could have hit a breakpoint, whose command might switch the
  // value, and
  // then you'll pick up that incorrect value.
  Debugger &debugger = GetDebugger();
  const bool synchronous_execution =
      debugger.GetCommandInterpreter().GetSynchronous();

  PlatformSP platform_sp(GetPlatform());

  // Finalize the file actions, and if none were given, default to opening
  // up a pseudo terminal
  const bool default_to_use_pty = platform_sp ? platform_sp->IsHost() : false;
  if (log)
    log->Printf("Target::%s have platform=%s, platform_sp->IsHost()=%s, "
                "default_to_use_pty=%s",
                __FUNCTION__, platform_sp ? "true" : "false",
                platform_sp ? (platform_sp->IsHost() ? "true" : "false")
                            : "n/a",
                default_to_use_pty ? "true" : "false");

  launch_info.FinalizeFileActions(this, default_to_use_pty);

  if (state == eStateConnected) {
    if (launch_info.GetFlags().Test(eLaunchFlagLaunchInTTY)) {
      error.SetErrorString(
          "can't launch in tty when launching through a remote connection");
      return error;
    }
  }

  if (!launch_info.GetArchitecture().IsValid())
    launch_info.GetArchitecture() = GetArchitecture();

  // If we're not already connected to the process, and if we have a platform
  // that can launch a process for debugging, go ahead and do that here.
  if (state != eStateConnected && platform_sp &&
      platform_sp->CanDebugProcess()) {
    if (log)
      log->Printf("Target::%s asking the platform to debug the process",
                  __FUNCTION__);

    // Get a weak pointer to the previous process if we have one
    ProcessWP process_wp;
    if (m_process_sp)
      process_wp = m_process_sp;
    m_process_sp =
        GetPlatform()->DebugProcess(launch_info, debugger, this, error);

    // Cleanup the old process since someone might still have a strong
    // reference to this process and we would like to allow it to cleanup
    // as much as it can without the object being destroyed. We try to
    // lock the shared pointer and if that works, then someone else still
    // has a strong reference to the process.

    ProcessSP old_process_sp(process_wp.lock());
    if (old_process_sp)
      old_process_sp->Finalize();
  } else {
    if (log)
      log->Printf("Target::%s the platform doesn't know how to debug a "
                  "process, getting a process plugin to do this for us.",
                  __FUNCTION__);

    if (state == eStateConnected) {
      assert(m_process_sp);
    } else {
      // Use a Process plugin to construct the process.
      const char *plugin_name = launch_info.GetProcessPluginName();
      CreateProcess(launch_info.GetListenerForProcess(debugger), plugin_name,
                    nullptr);
    }

    // Since we didn't have a platform launch the process, launch it here.
    if (m_process_sp)
      error = m_process_sp->Launch(launch_info);
  }

  if (!m_process_sp) {
    if (error.Success())
      error.SetErrorString("failed to launch or debug process");
    return error;
  }

  if (error.Success()) {
    if (synchronous_execution ||
        !launch_info.GetFlags().Test(eLaunchFlagStopAtEntry)) {
      ListenerSP hijack_listener_sp(launch_info.GetHijackListener());
      if (!hijack_listener_sp) {
        hijack_listener_sp =
            Listener::MakeListener("lldb.Target.Launch.hijack");
        launch_info.SetHijackListener(hijack_listener_sp);
        m_process_sp->HijackProcessEvents(hijack_listener_sp);
      }

      StateType state = m_process_sp->WaitForProcessToStop(
          llvm::None, nullptr, false, hijack_listener_sp, nullptr);

      if (state == eStateStopped) {
        if (!launch_info.GetFlags().Test(eLaunchFlagStopAtEntry)) {
          if (synchronous_execution) {
            error = m_process_sp->PrivateResume();
            if (error.Success()) {
              state = m_process_sp->WaitForProcessToStop(
                  llvm::None, nullptr, true, hijack_listener_sp, stream);
              const bool must_be_alive =
                  false; // eStateExited is ok, so this must be false
              if (!StateIsStoppedState(state, must_be_alive)) {
                error.SetErrorStringWithFormat("process isn't stopped: %s",
                                               StateAsCString(state));
              }
            }
          } else {
            m_process_sp->RestoreProcessEvents();
            error = m_process_sp->PrivateResume();
          }
          if (!error.Success()) {
            Status error2;
            error2.SetErrorStringWithFormat(
                "process resume at entry point failed: %s", error.AsCString());
            error = error2;
          }
        }
      } else if (state == eStateExited) {
        bool with_shell = !!launch_info.GetShell();
        const int exit_status = m_process_sp->GetExitStatus();
        const char *exit_desc = m_process_sp->GetExitDescription();
#define LAUNCH_SHELL_MESSAGE                                                   \
  "\n'r' and 'run' are aliases that default to launching through a "           \
  "shell.\nTry launching without going through a shell by using 'process "     \
  "launch'."
        if (exit_desc && exit_desc[0]) {
          if (with_shell)
            error.SetErrorStringWithFormat(
                "process exited with status %i (%s)" LAUNCH_SHELL_MESSAGE,
                exit_status, exit_desc);
          else
            error.SetErrorStringWithFormat("process exited with status %i (%s)",
                                           exit_status, exit_desc);
        } else {
          if (with_shell)
            error.SetErrorStringWithFormat(
                "process exited with status %i" LAUNCH_SHELL_MESSAGE,
                exit_status);
          else
            error.SetErrorStringWithFormat("process exited with status %i",
                                           exit_status);
        }
      } else {
        error.SetErrorStringWithFormat(
            "initial process state wasn't stopped: %s", StateAsCString(state));
      }
    }
    m_process_sp->RestoreProcessEvents();
  } else {
    Status error2;
    error2.SetErrorStringWithFormat("process launch failed: %s",
                                    error.AsCString());
    error = error2;
  }
  return error;
}

Status Target::Attach(ProcessAttachInfo &attach_info, Stream *stream) {
  auto state = eStateInvalid;
  auto process_sp = GetProcessSP();
  if (process_sp) {
    state = process_sp->GetState();
    if (process_sp->IsAlive() && state != eStateConnected) {
      if (state == eStateAttaching)
        return Status("process attach is in progress");
      return Status("a process is already being debugged");
    }
  }

  const ModuleSP old_exec_module_sp = GetExecutableModule();

  // If no process info was specified, then use the target executable
  // name as the process to attach to by default
  if (!attach_info.ProcessInfoSpecified()) {
    if (old_exec_module_sp)
      attach_info.GetExecutableFile().GetFilename() =
          old_exec_module_sp->GetPlatformFileSpec().GetFilename();

    if (!attach_info.ProcessInfoSpecified()) {
      return Status("no process specified, create a target with a file, or "
                    "specify the --pid or --name");
    }
  }

  const auto platform_sp =
      GetDebugger().GetPlatformList().GetSelectedPlatform();
  ListenerSP hijack_listener_sp;
  const bool async = attach_info.GetAsync();
  if (!async) {
    hijack_listener_sp =
        Listener::MakeListener("lldb.Target.Attach.attach.hijack");
    attach_info.SetHijackListener(hijack_listener_sp);
  }

  Status error;
  if (state != eStateConnected && platform_sp != nullptr &&
      platform_sp->CanDebugProcess()) {
    SetPlatform(platform_sp);
    process_sp = platform_sp->Attach(attach_info, GetDebugger(), this, error);
  } else {
    if (state != eStateConnected) {
      const char *plugin_name = attach_info.GetProcessPluginName();
      process_sp =
          CreateProcess(attach_info.GetListenerForProcess(GetDebugger()),
                        plugin_name, nullptr);
      if (process_sp == nullptr) {
        error.SetErrorStringWithFormat(
            "failed to create process using plugin %s",
            (plugin_name) ? plugin_name : "null");
        return error;
      }
    }
    if (hijack_listener_sp)
      process_sp->HijackProcessEvents(hijack_listener_sp);
    error = process_sp->Attach(attach_info);
  }

  if (error.Success() && process_sp) {
    if (async) {
      process_sp->RestoreProcessEvents();
    } else {
      state = process_sp->WaitForProcessToStop(
          llvm::None, nullptr, false, attach_info.GetHijackListener(), stream);
      process_sp->RestoreProcessEvents();

      if (state != eStateStopped) {
        const char *exit_desc = process_sp->GetExitDescription();
        if (exit_desc)
          error.SetErrorStringWithFormat("%s", exit_desc);
        else
          error.SetErrorString(
              "process did not stop (no such process or permission problem?)");
        process_sp->Destroy(false);
      }
    }
  }
  return error;
}

//--------------------------------------------------------------
// Target::StopHook
//--------------------------------------------------------------
Target::StopHook::StopHook(lldb::TargetSP target_sp, lldb::user_id_t uid)
    : UserID(uid), m_target_sp(target_sp), m_commands(), m_specifier_sp(),
      m_thread_spec_ap(), m_active(true) {}

Target::StopHook::StopHook(const StopHook &rhs)
    : UserID(rhs.GetID()), m_target_sp(rhs.m_target_sp),
      m_commands(rhs.m_commands), m_specifier_sp(rhs.m_specifier_sp),
      m_thread_spec_ap(), m_active(rhs.m_active) {
  if (rhs.m_thread_spec_ap)
    m_thread_spec_ap.reset(new ThreadSpec(*rhs.m_thread_spec_ap.get()));
}

Target::StopHook::~StopHook() = default;

void Target::StopHook::SetSpecifier(SymbolContextSpecifier *specifier) {
  m_specifier_sp.reset(specifier);
}

void Target::StopHook::SetThreadSpecifier(ThreadSpec *specifier) {
  m_thread_spec_ap.reset(specifier);
}

void Target::StopHook::GetDescription(Stream *s,
                                      lldb::DescriptionLevel level) const {
  int indent_level = s->GetIndentLevel();

  s->SetIndentLevel(indent_level + 2);

  s->Printf("Hook: %" PRIu64 "\n", GetID());
  if (m_active)
    s->Indent("State: enabled\n");
  else
    s->Indent("State: disabled\n");

  if (m_specifier_sp) {
    s->Indent();
    s->PutCString("Specifier:\n");
    s->SetIndentLevel(indent_level + 4);
    m_specifier_sp->GetDescription(s, level);
    s->SetIndentLevel(indent_level + 2);
  }

  if (m_thread_spec_ap) {
    StreamString tmp;
    s->Indent("Thread:\n");
    m_thread_spec_ap->GetDescription(&tmp, level);
    s->SetIndentLevel(indent_level + 4);
    s->Indent(tmp.GetString());
    s->PutCString("\n");
    s->SetIndentLevel(indent_level + 2);
  }

  s->Indent("Commands: \n");
  s->SetIndentLevel(indent_level + 4);
  uint32_t num_commands = m_commands.GetSize();
  for (uint32_t i = 0; i < num_commands; i++) {
    s->Indent(m_commands.GetStringAtIndex(i));
    s->PutCString("\n");
  }
  s->SetIndentLevel(indent_level);
}

//--------------------------------------------------------------
// class TargetProperties
//--------------------------------------------------------------

OptionEnumValueElement lldb_private::g_dynamic_value_types[] = {
    {eNoDynamicValues, "no-dynamic-values",
     "Don't calculate the dynamic type of values"},
    {eDynamicCanRunTarget, "run-target", "Calculate the dynamic type of values "
                                         "even if you have to run the target."},
    {eDynamicDontRunTarget, "no-run-target",
     "Calculate the dynamic type of values, but don't run the target."},
    {0, nullptr, nullptr}};

static OptionEnumValueElement g_inline_breakpoint_enums[] = {
    {eInlineBreakpointsNever, "never", "Never look for inline breakpoint "
                                       "locations (fastest). This setting "
                                       "should only be used if you know that "
                                       "no inlining occurs in your programs."},
    {eInlineBreakpointsHeaders, "headers",
     "Only check for inline breakpoint locations when setting breakpoints in "
     "header files, but not when setting breakpoint in implementation source "
     "files (default)."},
    {eInlineBreakpointsAlways, "always",
     "Always look for inline breakpoint locations when setting file and line "
     "breakpoints (slower but most accurate)."},
    {0, nullptr, nullptr}};

typedef enum x86DisassemblyFlavor {
  eX86DisFlavorDefault,
  eX86DisFlavorIntel,
  eX86DisFlavorATT
} x86DisassemblyFlavor;

static OptionEnumValueElement g_x86_dis_flavor_value_types[] = {
    {eX86DisFlavorDefault, "default", "Disassembler default (currently att)."},
    {eX86DisFlavorIntel, "intel", "Intel disassembler flavor."},
    {eX86DisFlavorATT, "att", "AT&T disassembler flavor."},
    {0, nullptr, nullptr}};

static OptionEnumValueElement g_hex_immediate_style_values[] = {
    {Disassembler::eHexStyleC, "c", "C-style (0xffff)."},
    {Disassembler::eHexStyleAsm, "asm", "Asm-style (0ffffh)."},
    {0, nullptr, nullptr}};

static OptionEnumValueElement g_load_script_from_sym_file_values[] = {
    {eLoadScriptFromSymFileTrue, "true",
     "Load debug scripts inside symbol files"},
    {eLoadScriptFromSymFileFalse, "false",
     "Do not load debug scripts inside symbol files."},
    {eLoadScriptFromSymFileWarn, "warn",
     "Warn about debug scripts inside symbol files but do not load them."},
    {0, nullptr, nullptr}};

static OptionEnumValueElement g_load_current_working_dir_lldbinit_values[] = {
    {eLoadCWDlldbinitTrue, "true",
     "Load .lldbinit files from current directory"},
    {eLoadCWDlldbinitFalse, "false",
     "Do not load .lldbinit files from current directory"},
    {eLoadCWDlldbinitWarn, "warn",
     "Warn about loading .lldbinit files from current directory"},
    {0, nullptr, nullptr}};

static OptionEnumValueElement g_memory_module_load_level_values[] = {
    {eMemoryModuleLoadLevelMinimal, "minimal",
     "Load minimal information when loading modules from memory. Currently "
     "this setting loads sections only."},
    {eMemoryModuleLoadLevelPartial, "partial",
     "Load partial information when loading modules from memory. Currently "
     "this setting loads sections and function bounds."},
    {eMemoryModuleLoadLevelComplete, "complete",
     "Load complete information when loading modules from memory. Currently "
     "this setting loads sections and all symbols."},
    {0, nullptr, nullptr}};

static PropertyDefinition g_properties[] = {
    {"default-arch", OptionValue::eTypeArch, true, 0, nullptr, nullptr,
     "Default architecture to choose, when there's a choice."},
    {"move-to-nearest-code", OptionValue::eTypeBoolean, false, true, nullptr,
     nullptr, "Move breakpoints to nearest code."},
    {"language", OptionValue::eTypeLanguage, false, eLanguageTypeUnknown,
     nullptr, nullptr,
     "The language to use when interpreting expressions entered in commands."},
    {"expr-prefix", OptionValue::eTypeFileSpec, false, 0, nullptr, nullptr,
     "Path to a file containing expressions to be prepended to all "
     "expressions."},
    {"prefer-dynamic-value", OptionValue::eTypeEnum, false,
     eDynamicDontRunTarget, nullptr, g_dynamic_value_types,
     "Should printed values be shown as their dynamic value."},
    {"enable-synthetic-value", OptionValue::eTypeBoolean, false, true, nullptr,
     nullptr, "Should synthetic values be used by default whenever available."},
    {"skip-prologue", OptionValue::eTypeBoolean, false, true, nullptr, nullptr,
     "Skip function prologues when setting breakpoints by name."},
    {"source-map", OptionValue::eTypePathMap, false, 0, nullptr, nullptr,
     "Source path remappings are used to track the change of location between "
     "a source file when built, and "
     "where it exists on the current system.  It consists of an array of "
     "duples, the first element of each duple is "
     "some part (starting at the root) of the path to the file when it was "
     "built, "
     "and the second is where the remainder of the original build hierarchy is "
     "rooted on the local system.  "
     "Each element of the array is checked in order and the first one that "
     "results in a match wins."},
    {"exec-search-paths", OptionValue::eTypeFileSpecList, false, 0, nullptr,
     nullptr, "Executable search paths to use when locating executable files "
              "whose paths don't match the local file system."},
    {"debug-file-search-paths", OptionValue::eTypeFileSpecList, false, 0,
     nullptr, nullptr,
     "List of directories to be searched when locating debug symbol files."},
    {"clang-module-search-paths", OptionValue::eTypeFileSpecList, false, 0,
     nullptr, nullptr,
     "List of directories to be searched when locating modules for Clang."},
    {"swift-framework-search-paths", OptionValue::eTypeFileSpecList, false, 0,
     nullptr, nullptr,
     "List of directories to be searched when locating frameworks for Swift."},
    {"swift-module-search-paths", OptionValue::eTypeFileSpecList, false, 0,
     nullptr, nullptr,
     "List of directories to be searched when locating modules for Swift."},
    {"auto-import-clang-modules", OptionValue::eTypeBoolean, false, true,
     nullptr, nullptr,
     "Automatically load Clang modules referred to by the program."},
    {"use-all-compiler-flags", OptionValue::eTypeBoolean, false, false, nullptr,
     nullptr, "Try to use compiler flags for all modules when setting up the "
              "Swift expression parser, not just the main executable."},
    {"auto-apply-fixits", OptionValue::eTypeBoolean, false, true, nullptr,
     nullptr, "Automatically apply fix-it hints to expressions."},
    {"notify-about-fixits", OptionValue::eTypeBoolean, false, true, nullptr,
     nullptr, "Print the fixed expression text."},
    {"save-jit-objects", OptionValue::eTypeBoolean, false, false, nullptr,
     nullptr, "Save intermediate object files generated by the LLVM JIT"},
    {"max-children-count", OptionValue::eTypeSInt64, false, 256, nullptr,
     nullptr, "Maximum number of children to expand in any level of depth."},
    {"max-string-summary-length", OptionValue::eTypeSInt64, false, 1024,
     nullptr, nullptr,
     "Maximum number of characters to show when using %s in summary strings."},
    {"max-memory-read-size", OptionValue::eTypeSInt64, false, 1024, nullptr,
     nullptr, "Maximum number of bytes that 'memory read' will fetch before "
              "--force must be specified."},
    {"breakpoints-use-platform-avoid-list", OptionValue::eTypeBoolean, false,
     true, nullptr, nullptr, "Consult the platform module avoid list when "
                             "setting non-module specific breakpoints."},
    {"arg0", OptionValue::eTypeString, false, 0, nullptr, nullptr,
     "The first argument passed to the program in the argument array which can "
     "be different from the executable itself."},
    {"run-args", OptionValue::eTypeArgs, false, 0, nullptr, nullptr,
     "A list containing all the arguments to be passed to the executable when "
     "it is run. Note that this does NOT include the argv[0] which is in "
     "target.arg0."},
    {"env-vars", OptionValue::eTypeDictionary, false, OptionValue::eTypeString,
     nullptr, nullptr, "A list of all the environment variables to be passed "
                       "to the executable's environment, and their values."},
    {"inherit-env", OptionValue::eTypeBoolean, false, true, nullptr, nullptr,
     "Inherit the environment from the process that is running LLDB."},
    {"input-path", OptionValue::eTypeFileSpec, false, 0, nullptr, nullptr,
     "The file/path to be used by the executable program for reading its "
     "standard input."},
    {"output-path", OptionValue::eTypeFileSpec, false, 0, nullptr, nullptr,
     "The file/path to be used by the executable program for writing its "
     "standard output."},
    {"error-path", OptionValue::eTypeFileSpec, false, 0, nullptr, nullptr,
     "The file/path to be used by the executable program for writing its "
     "standard error."},
    {"detach-on-error", OptionValue::eTypeBoolean, false, true, nullptr,
     nullptr, "debugserver will detach (rather than killing) a process if it "
              "loses connection with lldb."},
    {"preload-symbols", OptionValue::eTypeBoolean, false, true, nullptr, nullptr,
     "Enable loading of symbol tables before they are needed."},
    {"disable-aslr", OptionValue::eTypeBoolean, false, true, nullptr, nullptr,
     "Disable Address Space Layout Randomization (ASLR)"},
    {"disable-stdio", OptionValue::eTypeBoolean, false, false, nullptr, nullptr,
     "Disable stdin/stdout for process (e.g. for a GUI application)"},
    {"inline-breakpoint-strategy", OptionValue::eTypeEnum, false,
     eInlineBreakpointsAlways, nullptr, g_inline_breakpoint_enums,
     "The strategy to use when settings breakpoints by file and line. "
     "Breakpoint locations can end up being inlined by the compiler, so that a "
     "compile unit 'a.c' might contain an inlined function from another source "
     "file. "
     "Usually this is limited to breakpoint locations from inlined functions "
     "from header or other include files, or more accurately "
     "non-implementation source files. "
     "Sometimes code might #include implementation files and cause inlined "
     "breakpoint locations in inlined implementation files. "
     "Always checking for inlined breakpoint locations can be expensive "
     "(memory and time), so if you have a project with many headers "
     "and find that setting breakpoints is slow, then you can change this "
     "setting to headers. "
     "This setting allows you to control exactly which strategy is used when "
     "setting "
     "file and line breakpoints."},
    // FIXME: This is the wrong way to do per-architecture settings, but we
    // don't have a general per architecture settings system in place yet.
    {"x86-disassembly-flavor", OptionValue::eTypeEnum, false,
     eX86DisFlavorDefault, nullptr, g_x86_dis_flavor_value_types,
     "The default disassembly flavor to use for x86 or x86-64 targets."},
    {"use-hex-immediates", OptionValue::eTypeBoolean, false, true, nullptr,
     nullptr, "Show immediates in disassembly as hexadecimal."},
    {"hex-immediate-style", OptionValue::eTypeEnum, false,
     Disassembler::eHexStyleC, nullptr, g_hex_immediate_style_values,
     "Which style to use for printing hexadecimal disassembly values."},
    {"use-fast-stepping", OptionValue::eTypeBoolean, false, true, nullptr,
     nullptr, "Use a fast stepping algorithm based on running from branch to "
              "branch rather than instruction single-stepping."},
    {"load-script-from-symbol-file", OptionValue::eTypeEnum, false,
     eLoadScriptFromSymFileWarn, nullptr, g_load_script_from_sym_file_values,
     "Allow LLDB to load scripting resources embedded in symbol files when "
     "available."},
    {"load-cwd-lldbinit", OptionValue::eTypeEnum, false, eLoadCWDlldbinitWarn,
     nullptr, g_load_current_working_dir_lldbinit_values,
     "Allow LLDB to .lldbinit files from the current directory automatically."},
    {"memory-module-load-level", OptionValue::eTypeEnum, false,
     eMemoryModuleLoadLevelComplete, nullptr, g_memory_module_load_level_values,
     "Loading modules from memory can be slow as reading the symbol tables and "
     "other data can take a long time depending on your connection to the "
     "debug target. "
     "This setting helps users control how much information gets loaded when "
     "loading modules from memory."
     "'complete' is the default value for this setting which will load all "
     "sections and symbols by reading them from memory (slowest, most "
     "accurate). "
     "'partial' will load sections and attempt to find function bounds without "
     "downloading the symbol table (faster, still accurate, missing symbol "
     "names). "
     "'minimal' is the fastest setting and will load section data with no "
     "symbols, but should rarely be used as stack frames in these memory "
     "regions will be inaccurate and not provide any context (fastest). "},
    {"display-expression-in-crashlogs", OptionValue::eTypeBoolean, false, false,
     nullptr, nullptr, "Expressions that crash will show up in crash logs if "
                       "the host system supports executable specific crash log "
                       "strings and this setting is set to true."},
    {"trap-handler-names", OptionValue::eTypeArray, true,
     OptionValue::eTypeString, nullptr, nullptr,
     "A list of trap handler function names, e.g. a common Unix user process "
     "one is _sigtramp."},
    {"sdk-path", OptionValue::eTypeFileSpec, false, 0, nullptr, nullptr,
     "The path to the SDK used to build the current target."},
    {"module-cache-path", OptionValue::eTypeFileSpec, false, 0, nullptr,
     nullptr, "The path to the module-cache directory."},
    {"display-runtime-support-values", OptionValue::eTypeBoolean, false, false,
     nullptr, nullptr, "If true, LLDB will show variables that are meant to "
                       "support the operation of a language's runtime "
                       "support."},
    {"non-stop-mode", OptionValue::eTypeBoolean, false, 0, nullptr, nullptr,
     "Disable lock-step debugging, instead control threads independently."},
    {nullptr, OptionValue::eTypeInvalid, false, 0, nullptr, nullptr, nullptr}};

enum {
  ePropertyDefaultArch,
  ePropertyMoveToNearestCode,
  ePropertyLanguage,
  ePropertyExprPrefix,
  ePropertyPreferDynamic,
  ePropertyEnableSynthetic,
  ePropertySkipPrologue,
  ePropertySourceMap,
  ePropertyExecutableSearchPaths,
  ePropertyDebugFileSearchPaths,
  ePropertyClangModuleSearchPaths,
  ePropertySwiftFrameworkSearchPaths,
  ePropertySwiftModuleSearchPaths,
  ePropertyAutoImportClangModules,
  ePropertyUseAllCompilerFlags,
  ePropertyAutoApplyFixIts,
  ePropertyNotifyAboutFixIts,
  ePropertySaveObjects,
  ePropertyMaxChildrenCount,
  ePropertyMaxSummaryLength,
  ePropertyMaxMemReadSize,
  ePropertyBreakpointUseAvoidList,
  ePropertyArg0,
  ePropertyRunArgs,
  ePropertyEnvVars,
  ePropertyInheritEnv,
  ePropertyInputPath,
  ePropertyOutputPath,
  ePropertyErrorPath,
  ePropertyDetachOnError,
  ePropertyPreloadSymbols,
  ePropertyDisableASLR,
  ePropertyDisableSTDIO,
  ePropertyInlineStrategy,
  ePropertyDisassemblyFlavor,
  ePropertyUseHexImmediates,
  ePropertyHexImmediateStyle,
  ePropertyUseFastStepping,
  ePropertyLoadScriptFromSymbolFile,
  ePropertyLoadCWDlldbinitFile,
  ePropertyMemoryModuleLoadLevel,
  ePropertyDisplayExpressionsInCrashlogs,
  ePropertyTrapHandlerNames,
  ePropertySDKPath,
  ePropertyModuleCachePath,
  ePropertyDisplayRuntimeSupportValues,
  ePropertyNonStopModeEnabled,
  ePropertyExperimental
};

class TargetOptionValueProperties : public OptionValueProperties {
public:
  TargetOptionValueProperties(const ConstString &name)
      : OptionValueProperties(name), m_target(nullptr), m_got_host_env(false) {}

  // This constructor is used when creating TargetOptionValueProperties when it
  // is part of a new lldb_private::Target instance. It will copy all current
  // global property values as needed
  TargetOptionValueProperties(Target *target,
                              const TargetPropertiesSP &target_properties_sp)
      : OptionValueProperties(*target_properties_sp->GetValueProperties()),
        m_target(target), m_got_host_env(false) {}

  const Property *GetPropertyAtIndex(const ExecutionContext *exe_ctx,
                                     bool will_modify,
                                     uint32_t idx) const override {
    // When getting the value for a key from the target options, we will always
    // try and grab the setting from the current target if there is one. Else we
    // just
    // use the one from this instance.
    if (idx == ePropertyEnvVars)
      GetHostEnvironmentIfNeeded();

    if (exe_ctx) {
      Target *target = exe_ctx->GetTargetPtr();
      if (target) {
        TargetOptionValueProperties *target_properties =
            static_cast<TargetOptionValueProperties *>(
                target->GetValueProperties().get());
        if (this != target_properties)
          return target_properties->ProtectedGetPropertyAtIndex(idx);
      }
    }
    return ProtectedGetPropertyAtIndex(idx);
  }

  lldb::TargetSP GetTargetSP() { return m_target->shared_from_this(); }

protected:
  void GetHostEnvironmentIfNeeded() const {
    if (!m_got_host_env) {
      if (m_target) {
        m_got_host_env = true;
        const uint32_t idx = ePropertyInheritEnv;
        if (GetPropertyAtIndexAsBoolean(
                nullptr, idx, g_properties[idx].default_uint_value != 0)) {
          PlatformSP platform_sp(m_target->GetPlatform());
          if (platform_sp) {
            StringList env;
            if (platform_sp->GetEnvironment(env)) {
              OptionValueDictionary *env_dict =
                  GetPropertyAtIndexAsOptionValueDictionary(nullptr,
                                                            ePropertyEnvVars);
              if (env_dict) {
                const bool can_replace = false;
                const size_t envc = env.GetSize();
                for (size_t idx = 0; idx < envc; idx++) {
                  const char *env_entry = env.GetStringAtIndex(idx);
                  if (env_entry) {
                    const char *equal_pos = ::strchr(env_entry, '=');
                    ConstString key;
                    // It is ok to have environment variables with no values
                    const char *value = nullptr;
                    if (equal_pos) {
                      key.SetCStringWithLength(env_entry,
                                               equal_pos - env_entry);
                      if (equal_pos[1])
                        value = equal_pos + 1;
                    } else {
                      key.SetCString(env_entry);
                    }
                    // Don't allow existing keys to be replaced with ones we get
                    // from the platform environment
                    env_dict->SetValueForKey(
                        key, OptionValueSP(new OptionValueString(value)),
                        can_replace);
                  }
                }
              }
            }
          }
        }
      }
    }
  }
  Target *m_target;
  mutable bool m_got_host_env;
};

//----------------------------------------------------------------------
// TargetProperties
//----------------------------------------------------------------------
static PropertyDefinition g_experimental_properties[]{
    {"inject-local-vars", OptionValue::eTypeBoolean, true, false, nullptr,
     nullptr,
     "If true, inject local variables explicitly into the expression text.  "
     "This will fix symbol resolution when there are name collisions between "
     "ivars and local variables.  "
     "But it can make expressions run much more slowly."},
    {nullptr, OptionValue::eTypeInvalid, true, 0, nullptr, nullptr, nullptr}};

enum { ePropertyInjectLocalVars = 0 };

class TargetExperimentalOptionValueProperties : public OptionValueProperties {
public:
  TargetExperimentalOptionValueProperties()
      : OptionValueProperties(
            ConstString(Properties::GetExperimentalSettingsName())) {}
};

TargetExperimentalProperties::TargetExperimentalProperties()
    : Properties(OptionValuePropertiesSP(
          new TargetExperimentalOptionValueProperties())) {
  m_collection_sp->Initialize(g_experimental_properties);
}

//----------------------------------------------------------------------
// TargetProperties
//----------------------------------------------------------------------
TargetProperties::TargetProperties(Target *target)
    : Properties(), m_launch_info() {
  if (target) {
    m_collection_sp.reset(
        new TargetOptionValueProperties(target, Target::GetGlobalProperties()));

    // Set callbacks to update launch_info whenever "settins set" updated any of
    // these properties
    m_collection_sp->SetValueChangedCallback(
        ePropertyArg0, TargetProperties::Arg0ValueChangedCallback, this);
    m_collection_sp->SetValueChangedCallback(
        ePropertyRunArgs, TargetProperties::RunArgsValueChangedCallback, this);
    m_collection_sp->SetValueChangedCallback(
        ePropertyEnvVars, TargetProperties::EnvVarsValueChangedCallback, this);
    m_collection_sp->SetValueChangedCallback(
        ePropertyInputPath, TargetProperties::InputPathValueChangedCallback,
        this);
    m_collection_sp->SetValueChangedCallback(
        ePropertyOutputPath, TargetProperties::OutputPathValueChangedCallback,
        this);
    m_collection_sp->SetValueChangedCallback(
        ePropertyErrorPath, TargetProperties::ErrorPathValueChangedCallback,
        this);
    m_collection_sp->SetValueChangedCallback(
        ePropertyDetachOnError,
        TargetProperties::DetachOnErrorValueChangedCallback, this);
    m_collection_sp->SetValueChangedCallback(
        ePropertyDisableASLR, TargetProperties::DisableASLRValueChangedCallback,
        this);
    m_collection_sp->SetValueChangedCallback(
        ePropertyDisableSTDIO,
        TargetProperties::DisableSTDIOValueChangedCallback, this);

    m_experimental_properties_up.reset(new TargetExperimentalProperties());
    m_collection_sp->AppendProperty(
        ConstString(Properties::GetExperimentalSettingsName()),
        ConstString("Experimental settings - setting these won't produce "
                    "errors if the setting is not present."),
        true, m_experimental_properties_up->GetValueProperties());

    // Update m_launch_info once it was created
    Arg0ValueChangedCallback(this, nullptr);
    RunArgsValueChangedCallback(this, nullptr);
    // EnvVarsValueChangedCallback(this, nullptr); // FIXME: cause segfault in
    // Target::GetPlatform()
    InputPathValueChangedCallback(this, nullptr);
    OutputPathValueChangedCallback(this, nullptr);
    ErrorPathValueChangedCallback(this, nullptr);
    DetachOnErrorValueChangedCallback(this, nullptr);
    DisableASLRValueChangedCallback(this, nullptr);
    DisableSTDIOValueChangedCallback(this, nullptr);
  } else {
    m_collection_sp.reset(
        new TargetOptionValueProperties(ConstString("target")));
    m_collection_sp->Initialize(g_properties);
    m_experimental_properties_up.reset(new TargetExperimentalProperties());
    m_collection_sp->AppendProperty(
        ConstString(Properties::GetExperimentalSettingsName()),
        ConstString("Experimental settings - setting these won't produce "
                    "errors if the setting is not present."),
        true, m_experimental_properties_up->GetValueProperties());
    m_collection_sp->AppendProperty(
        ConstString("process"), ConstString("Settings specific to processes."),
        true, Process::GetGlobalProperties()->GetValueProperties());
  }
}

TargetProperties::~TargetProperties() = default;

bool TargetProperties::GetInjectLocalVariables(
    ExecutionContext *exe_ctx) const {
  const Property *exp_property = m_collection_sp->GetPropertyAtIndex(
      exe_ctx, false, ePropertyExperimental);
  OptionValueProperties *exp_values =
      exp_property->GetValue()->GetAsProperties();
  if (exp_values)
    return exp_values->GetPropertyAtIndexAsBoolean(
        exe_ctx, ePropertyInjectLocalVars, true);
  else
    return true;
}

void TargetProperties::SetInjectLocalVariables(ExecutionContext *exe_ctx,
                                               bool b) {
  const Property *exp_property =
      m_collection_sp->GetPropertyAtIndex(exe_ctx, true, ePropertyExperimental);
  OptionValueProperties *exp_values =
      exp_property->GetValue()->GetAsProperties();
  if (exp_values)
    exp_values->SetPropertyAtIndexAsBoolean(exe_ctx, ePropertyInjectLocalVars,
                                            true);
}

ArchSpec TargetProperties::GetDefaultArchitecture() const {
  OptionValueArch *value = m_collection_sp->GetPropertyAtIndexAsOptionValueArch(
      nullptr, ePropertyDefaultArch);
  if (value)
    return value->GetCurrentValue();
  return ArchSpec();
}

void TargetProperties::SetDefaultArchitecture(const ArchSpec &arch) {
  OptionValueArch *value = m_collection_sp->GetPropertyAtIndexAsOptionValueArch(
      nullptr, ePropertyDefaultArch);
  if (value)
    return value->SetCurrentValue(arch, true);
}

bool TargetProperties::GetMoveToNearestCode() const {
  const uint32_t idx = ePropertyMoveToNearestCode;
  return m_collection_sp->GetPropertyAtIndexAsBoolean(
      nullptr, idx, g_properties[idx].default_uint_value != 0);
}

lldb::DynamicValueType TargetProperties::GetPreferDynamicValue() const {
  const uint32_t idx = ePropertyPreferDynamic;
  return (lldb::DynamicValueType)
      m_collection_sp->GetPropertyAtIndexAsEnumeration(
          nullptr, idx, g_properties[idx].default_uint_value);
}

bool TargetProperties::SetPreferDynamicValue(lldb::DynamicValueType d) {
  const uint32_t idx = ePropertyPreferDynamic;
  return m_collection_sp->SetPropertyAtIndexAsEnumeration(nullptr, idx, d);
}

bool TargetProperties::GetPreloadSymbols() const {
  const uint32_t idx = ePropertyPreloadSymbols;
  return m_collection_sp->GetPropertyAtIndexAsBoolean(
      nullptr, idx, g_properties[idx].default_uint_value != 0);
}

void TargetProperties::SetPreloadSymbols(bool b) {
  const uint32_t idx = ePropertyPreloadSymbols;
  m_collection_sp->SetPropertyAtIndexAsBoolean(nullptr, idx, b);
}

bool TargetProperties::GetDisableASLR() const {
  const uint32_t idx = ePropertyDisableASLR;
  return m_collection_sp->GetPropertyAtIndexAsBoolean(
      nullptr, idx, g_properties[idx].default_uint_value != 0);
}

void TargetProperties::SetDisableASLR(bool b) {
  const uint32_t idx = ePropertyDisableASLR;
  m_collection_sp->SetPropertyAtIndexAsBoolean(nullptr, idx, b);
}

bool TargetProperties::GetDetachOnError() const {
  const uint32_t idx = ePropertyDetachOnError;
  return m_collection_sp->GetPropertyAtIndexAsBoolean(
      nullptr, idx, g_properties[idx].default_uint_value != 0);
}

void TargetProperties::SetDetachOnError(bool b) {
  const uint32_t idx = ePropertyDetachOnError;
  m_collection_sp->SetPropertyAtIndexAsBoolean(nullptr, idx, b);
}

bool TargetProperties::GetDisableSTDIO() const {
  const uint32_t idx = ePropertyDisableSTDIO;
  return m_collection_sp->GetPropertyAtIndexAsBoolean(
      nullptr, idx, g_properties[idx].default_uint_value != 0);
}

void TargetProperties::SetDisableSTDIO(bool b) {
  const uint32_t idx = ePropertyDisableSTDIO;
  m_collection_sp->SetPropertyAtIndexAsBoolean(nullptr, idx, b);
}

const char *TargetProperties::GetDisassemblyFlavor() const {
  const uint32_t idx = ePropertyDisassemblyFlavor;
  const char *return_value;

  x86DisassemblyFlavor flavor_value =
      (x86DisassemblyFlavor)m_collection_sp->GetPropertyAtIndexAsEnumeration(
          nullptr, idx, g_properties[idx].default_uint_value);
  return_value = g_x86_dis_flavor_value_types[flavor_value].string_value;
  return return_value;
}

InlineStrategy TargetProperties::GetInlineStrategy() const {
  const uint32_t idx = ePropertyInlineStrategy;
  return (InlineStrategy)m_collection_sp->GetPropertyAtIndexAsEnumeration(
      nullptr, idx, g_properties[idx].default_uint_value);
}

llvm::StringRef TargetProperties::GetArg0() const {
  const uint32_t idx = ePropertyArg0;
  return m_collection_sp->GetPropertyAtIndexAsString(nullptr, idx, llvm::StringRef());
}

void TargetProperties::SetArg0(llvm::StringRef arg) {
  const uint32_t idx = ePropertyArg0;
  m_collection_sp->SetPropertyAtIndexAsString(
      nullptr, idx, arg);
  m_launch_info.SetArg0(arg);
}

bool TargetProperties::GetRunArguments(Args &args) const {
  const uint32_t idx = ePropertyRunArgs;
  return m_collection_sp->GetPropertyAtIndexAsArgs(nullptr, idx, args);
}

void TargetProperties::SetRunArguments(const Args &args) {
  const uint32_t idx = ePropertyRunArgs;
  m_collection_sp->SetPropertyAtIndexFromArgs(nullptr, idx, args);
  m_launch_info.GetArguments() = args;
}

size_t TargetProperties::GetEnvironmentAsArgs(Args &env) const {
  const uint32_t idx = ePropertyEnvVars;
  return m_collection_sp->GetPropertyAtIndexAsArgs(nullptr, idx, env);
}

void TargetProperties::SetEnvironmentFromArgs(const Args &env) {
  const uint32_t idx = ePropertyEnvVars;
  m_collection_sp->SetPropertyAtIndexFromArgs(nullptr, idx, env);
  m_launch_info.GetEnvironmentEntries() = env;
}

bool TargetProperties::GetSkipPrologue() const {
  const uint32_t idx = ePropertySkipPrologue;
  return m_collection_sp->GetPropertyAtIndexAsBoolean(
      nullptr, idx, g_properties[idx].default_uint_value != 0);
}

PathMappingList &TargetProperties::GetSourcePathMap() const {
  const uint32_t idx = ePropertySourceMap;
  OptionValuePathMappings *option_value =
      m_collection_sp->GetPropertyAtIndexAsOptionValuePathMappings(nullptr,
                                                                   false, idx);
  assert(option_value);
  return option_value->GetCurrentValue();
}

FileSpecList &TargetProperties::GetExecutableSearchPaths() {
  const uint32_t idx = ePropertyExecutableSearchPaths;
  OptionValueFileSpecList *option_value =
      m_collection_sp->GetPropertyAtIndexAsOptionValueFileSpecList(nullptr,
                                                                   false, idx);
  assert(option_value);
  return option_value->GetCurrentValue();
}

FileSpecList &TargetProperties::GetDebugFileSearchPaths() {
  const uint32_t idx = ePropertyDebugFileSearchPaths;
  OptionValueFileSpecList *option_value =
      m_collection_sp->GetPropertyAtIndexAsOptionValueFileSpecList(nullptr,
                                                                   false, idx);
  assert(option_value);
  return option_value->GetCurrentValue();
}

FileSpec &TargetProperties::GetModuleCachePath() {
  const uint32_t idx = ePropertyModuleCachePath;
  OptionValueFileSpec *option_value =
      m_collection_sp->GetPropertyAtIndexAsOptionValueFileSpec(NULL, false,
                                                               idx);
  assert(option_value);
  return option_value->GetCurrentValue();
}

FileSpec &TargetProperties::GetSDKPath() {
  const uint32_t idx = ePropertySDKPath;
  OptionValueFileSpec *option_value =
      m_collection_sp->GetPropertyAtIndexAsOptionValueFileSpec(NULL, false,
                                                               idx);
  assert(option_value);
  return option_value->GetCurrentValue();
}

FileSpecList &TargetProperties::GetSwiftFrameworkSearchPaths() {
  const uint32_t idx = ePropertySwiftFrameworkSearchPaths;
  OptionValueFileSpecList *option_value =
      m_collection_sp->GetPropertyAtIndexAsOptionValueFileSpecList(NULL, false,
                                                                   idx);
  assert(option_value);
  return option_value->GetCurrentValue();
}

FileSpecList &TargetProperties::GetSwiftModuleSearchPaths() {
  const uint32_t idx = ePropertySwiftModuleSearchPaths;
  OptionValueFileSpecList *option_value =
      m_collection_sp->GetPropertyAtIndexAsOptionValueFileSpecList(NULL, false,
                                                                   idx);
  assert(option_value);
  return option_value->GetCurrentValue();
}

FileSpecList &TargetProperties::GetClangModuleSearchPaths() {
  const uint32_t idx = ePropertyClangModuleSearchPaths;
  OptionValueFileSpecList *option_value =
      m_collection_sp->GetPropertyAtIndexAsOptionValueFileSpecList(nullptr,
                                                                   false, idx);
  assert(option_value);
  return option_value->GetCurrentValue();
}

bool TargetProperties::GetEnableAutoImportClangModules() const {
  const uint32_t idx = ePropertyAutoImportClangModules;
  return m_collection_sp->GetPropertyAtIndexAsBoolean(
      nullptr, idx, g_properties[idx].default_uint_value != 0);
}

bool TargetProperties::GetUseAllCompilerFlags() const {
  const uint32_t idx = ePropertyUseAllCompilerFlags;
  return m_collection_sp->GetPropertyAtIndexAsBoolean(
      NULL, idx, g_properties[idx].default_uint_value != 0);
}

bool TargetProperties::GetEnableAutoApplyFixIts() const {
  const uint32_t idx = ePropertyAutoApplyFixIts;
  return m_collection_sp->GetPropertyAtIndexAsBoolean(
      nullptr, idx, g_properties[idx].default_uint_value != 0);
}

bool TargetProperties::GetEnableNotifyAboutFixIts() const {
  const uint32_t idx = ePropertyNotifyAboutFixIts;
  return m_collection_sp->GetPropertyAtIndexAsBoolean(
      nullptr, idx, g_properties[idx].default_uint_value != 0);
}

bool TargetProperties::GetEnableSaveObjects() const {
  const uint32_t idx = ePropertySaveObjects;
  return m_collection_sp->GetPropertyAtIndexAsBoolean(
      nullptr, idx, g_properties[idx].default_uint_value != 0);
}

bool TargetProperties::GetEnableSyntheticValue() const {
  const uint32_t idx = ePropertyEnableSynthetic;
  return m_collection_sp->GetPropertyAtIndexAsBoolean(
      nullptr, idx, g_properties[idx].default_uint_value != 0);
}

uint32_t TargetProperties::GetMaximumNumberOfChildrenToDisplay() const {
  const uint32_t idx = ePropertyMaxChildrenCount;
  return m_collection_sp->GetPropertyAtIndexAsSInt64(
      nullptr, idx, g_properties[idx].default_uint_value);
}

uint32_t TargetProperties::GetMaximumSizeOfStringSummary() const {
  const uint32_t idx = ePropertyMaxSummaryLength;
  return m_collection_sp->GetPropertyAtIndexAsSInt64(
      nullptr, idx, g_properties[idx].default_uint_value);
}

uint32_t TargetProperties::GetMaximumMemReadSize() const {
  const uint32_t idx = ePropertyMaxMemReadSize;
  return m_collection_sp->GetPropertyAtIndexAsSInt64(
      nullptr, idx, g_properties[idx].default_uint_value);
}

FileSpec TargetProperties::GetStandardInputPath() const {
  const uint32_t idx = ePropertyInputPath;
  return m_collection_sp->GetPropertyAtIndexAsFileSpec(nullptr, idx);
}

void TargetProperties::SetStandardInputPath(llvm::StringRef path) {
  const uint32_t idx = ePropertyInputPath;
  m_collection_sp->SetPropertyAtIndexAsString(nullptr, idx, path);
}

FileSpec TargetProperties::GetStandardOutputPath() const {
  const uint32_t idx = ePropertyOutputPath;
  return m_collection_sp->GetPropertyAtIndexAsFileSpec(nullptr, idx);
}

void TargetProperties::SetStandardOutputPath(llvm::StringRef path) {
  const uint32_t idx = ePropertyOutputPath;
  m_collection_sp->SetPropertyAtIndexAsString(nullptr, idx, path);
}

FileSpec TargetProperties::GetStandardErrorPath() const {
  const uint32_t idx = ePropertyErrorPath;
  return m_collection_sp->GetPropertyAtIndexAsFileSpec(nullptr, idx);
}

void TargetProperties::SetStandardErrorPath(llvm::StringRef path) {
  const uint32_t idx = ePropertyErrorPath;
  m_collection_sp->SetPropertyAtIndexAsString(nullptr, idx, path);
}

LanguageType TargetProperties::GetLanguage() const {
  OptionValueLanguage *value =
      m_collection_sp->GetPropertyAtIndexAsOptionValueLanguage(
          nullptr, ePropertyLanguage);
  if (value)
    return value->GetCurrentValue();
  return LanguageType();
}

const char *TargetProperties::GetExpressionPrefixContentsAsCString() {
  const uint32_t idx = ePropertyExprPrefix;
  OptionValueFileSpec *file =
      m_collection_sp->GetPropertyAtIndexAsOptionValueFileSpec(nullptr, false,
                                                               idx);
  if (file) {
    const bool null_terminate = true;
    DataBufferSP data_sp(file->GetFileContents(null_terminate));
    if (data_sp)
      return (const char *)data_sp->GetBytes();
  }
  return nullptr;
}

bool TargetProperties::GetBreakpointsConsultPlatformAvoidList() {
  const uint32_t idx = ePropertyBreakpointUseAvoidList;
  return m_collection_sp->GetPropertyAtIndexAsBoolean(
      nullptr, idx, g_properties[idx].default_uint_value != 0);
}

bool TargetProperties::GetUseHexImmediates() const {
  const uint32_t idx = ePropertyUseHexImmediates;
  return m_collection_sp->GetPropertyAtIndexAsBoolean(
      nullptr, idx, g_properties[idx].default_uint_value != 0);
}

bool TargetProperties::GetUseFastStepping() const {
  const uint32_t idx = ePropertyUseFastStepping;
  return m_collection_sp->GetPropertyAtIndexAsBoolean(
      nullptr, idx, g_properties[idx].default_uint_value != 0);
}

bool TargetProperties::GetDisplayExpressionsInCrashlogs() const {
  const uint32_t idx = ePropertyDisplayExpressionsInCrashlogs;
  return m_collection_sp->GetPropertyAtIndexAsBoolean(
      nullptr, idx, g_properties[idx].default_uint_value != 0);
}

LoadScriptFromSymFile TargetProperties::GetLoadScriptFromSymbolFile() const {
  const uint32_t idx = ePropertyLoadScriptFromSymbolFile;
  return (LoadScriptFromSymFile)
      m_collection_sp->GetPropertyAtIndexAsEnumeration(
          nullptr, idx, g_properties[idx].default_uint_value);
}

LoadCWDlldbinitFile TargetProperties::GetLoadCWDlldbinitFile() const {
  const uint32_t idx = ePropertyLoadCWDlldbinitFile;
  return (LoadCWDlldbinitFile)m_collection_sp->GetPropertyAtIndexAsEnumeration(
      nullptr, idx, g_properties[idx].default_uint_value);
}

Disassembler::HexImmediateStyle TargetProperties::GetHexImmediateStyle() const {
  const uint32_t idx = ePropertyHexImmediateStyle;
  return (Disassembler::HexImmediateStyle)
      m_collection_sp->GetPropertyAtIndexAsEnumeration(
          nullptr, idx, g_properties[idx].default_uint_value);
}

MemoryModuleLoadLevel TargetProperties::GetMemoryModuleLoadLevel() const {
  const uint32_t idx = ePropertyMemoryModuleLoadLevel;
  return (MemoryModuleLoadLevel)
      m_collection_sp->GetPropertyAtIndexAsEnumeration(
          nullptr, idx, g_properties[idx].default_uint_value);
}

bool TargetProperties::GetUserSpecifiedTrapHandlerNames(Args &args) const {
  const uint32_t idx = ePropertyTrapHandlerNames;
  return m_collection_sp->GetPropertyAtIndexAsArgs(nullptr, idx, args);
}

void TargetProperties::SetUserSpecifiedTrapHandlerNames(const Args &args) {
  const uint32_t idx = ePropertyTrapHandlerNames;
  m_collection_sp->SetPropertyAtIndexFromArgs(nullptr, idx, args);
}

bool TargetProperties::GetDisplayRuntimeSupportValues() const {
  const uint32_t idx = ePropertyDisplayRuntimeSupportValues;
  return m_collection_sp->GetPropertyAtIndexAsBoolean(nullptr, idx, false);
}

void TargetProperties::SetDisplayRuntimeSupportValues(bool b) {
  const uint32_t idx = ePropertyDisplayRuntimeSupportValues;
  m_collection_sp->SetPropertyAtIndexAsBoolean(nullptr, idx, b);
}

bool TargetProperties::GetNonStopModeEnabled() const {
  const uint32_t idx = ePropertyNonStopModeEnabled;
  return m_collection_sp->GetPropertyAtIndexAsBoolean(nullptr, idx, false);
}

void TargetProperties::SetNonStopModeEnabled(bool b) {
  const uint32_t idx = ePropertyNonStopModeEnabled;
  m_collection_sp->SetPropertyAtIndexAsBoolean(nullptr, idx, b);
}

const ProcessLaunchInfo &TargetProperties::GetProcessLaunchInfo() {
  m_launch_info.SetArg0(GetArg0()); // FIXME: Arg0 callback doesn't work
  return m_launch_info;
}

void TargetProperties::SetProcessLaunchInfo(
    const ProcessLaunchInfo &launch_info) {
  m_launch_info = launch_info;
  SetArg0(launch_info.GetArg0());
  SetRunArguments(launch_info.GetArguments());
  SetEnvironmentFromArgs(launch_info.GetEnvironmentEntries());
  const FileAction *input_file_action =
      launch_info.GetFileActionForFD(STDIN_FILENO);
  if (input_file_action) {
    SetStandardInputPath(input_file_action->GetPath());
  }
  const FileAction *output_file_action =
      launch_info.GetFileActionForFD(STDOUT_FILENO);
  if (output_file_action) {
    SetStandardOutputPath(output_file_action->GetPath());
  }
  const FileAction *error_file_action =
      launch_info.GetFileActionForFD(STDERR_FILENO);
  if (error_file_action) {
    SetStandardErrorPath(error_file_action->GetPath());
  }
  SetDetachOnError(launch_info.GetFlags().Test(lldb::eLaunchFlagDetachOnError));
  SetDisableASLR(launch_info.GetFlags().Test(lldb::eLaunchFlagDisableASLR));
  SetDisableSTDIO(launch_info.GetFlags().Test(lldb::eLaunchFlagDisableSTDIO));
}

void TargetProperties::Arg0ValueChangedCallback(void *target_property_ptr,
                                                OptionValue *) {
  TargetProperties *this_ =
      reinterpret_cast<TargetProperties *>(target_property_ptr);
  this_->m_launch_info.SetArg0(this_->GetArg0());
}

void TargetProperties::RunArgsValueChangedCallback(void *target_property_ptr,
                                                   OptionValue *) {
  TargetProperties *this_ =
      reinterpret_cast<TargetProperties *>(target_property_ptr);
  Args args;
  if (this_->GetRunArguments(args))
    this_->m_launch_info.GetArguments() = args;
}

void TargetProperties::EnvVarsValueChangedCallback(void *target_property_ptr,
                                                   OptionValue *) {
  TargetProperties *this_ =
      reinterpret_cast<TargetProperties *>(target_property_ptr);
  Args args;
  if (this_->GetEnvironmentAsArgs(args))
    this_->m_launch_info.GetEnvironmentEntries() = args;
}

void TargetProperties::InputPathValueChangedCallback(void *target_property_ptr,
                                                     OptionValue *) {
  TargetProperties *this_ =
      reinterpret_cast<TargetProperties *>(target_property_ptr);
  this_->m_launch_info.AppendOpenFileAction(
      STDIN_FILENO, this_->GetStandardInputPath(), true, false);
}

void TargetProperties::OutputPathValueChangedCallback(void *target_property_ptr,
                                                      OptionValue *) {
  TargetProperties *this_ =
      reinterpret_cast<TargetProperties *>(target_property_ptr);
  this_->m_launch_info.AppendOpenFileAction(
      STDOUT_FILENO, this_->GetStandardOutputPath(), false, true);
}

void TargetProperties::ErrorPathValueChangedCallback(void *target_property_ptr,
                                                     OptionValue *) {
  TargetProperties *this_ =
      reinterpret_cast<TargetProperties *>(target_property_ptr);
  this_->m_launch_info.AppendOpenFileAction(
      STDERR_FILENO, this_->GetStandardErrorPath(), false, true);
}

void TargetProperties::DetachOnErrorValueChangedCallback(
    void *target_property_ptr, OptionValue *) {
  TargetProperties *this_ =
      reinterpret_cast<TargetProperties *>(target_property_ptr);
  if (this_->GetDetachOnError())
    this_->m_launch_info.GetFlags().Set(lldb::eLaunchFlagDetachOnError);
  else
    this_->m_launch_info.GetFlags().Clear(lldb::eLaunchFlagDetachOnError);
}

void TargetProperties::DisableASLRValueChangedCallback(
    void *target_property_ptr, OptionValue *) {
  TargetProperties *this_ =
      reinterpret_cast<TargetProperties *>(target_property_ptr);
  if (this_->GetDisableASLR())
    this_->m_launch_info.GetFlags().Set(lldb::eLaunchFlagDisableASLR);
  else
    this_->m_launch_info.GetFlags().Clear(lldb::eLaunchFlagDisableASLR);
}

void TargetProperties::DisableSTDIOValueChangedCallback(
    void *target_property_ptr, OptionValue *) {
  TargetProperties *this_ =
      reinterpret_cast<TargetProperties *>(target_property_ptr);
  if (this_->GetDisableSTDIO())
    this_->m_launch_info.GetFlags().Set(lldb::eLaunchFlagDisableSTDIO);
  else
    this_->m_launch_info.GetFlags().Clear(lldb::eLaunchFlagDisableSTDIO);
}

uint32_t EvaluateExpressionOptions::GetExpressionNumber() const {
  if (m_expr_number == 0) {
    static uint32_t g_expr_idx = 0;
    m_expr_number = ++g_expr_idx;
  }
  return m_expr_number;
}

//----------------------------------------------------------------------
// Target::TargetEventData
//----------------------------------------------------------------------

Target::TargetEventData::TargetEventData(const lldb::TargetSP &target_sp)
    : EventData(), m_target_sp(target_sp), m_module_list() {}

Target::TargetEventData::TargetEventData(const lldb::TargetSP &target_sp,
                                         const ModuleList &module_list)
    : EventData(), m_target_sp(target_sp), m_module_list(module_list) {}

Target::TargetEventData::~TargetEventData() = default;

const ConstString &Target::TargetEventData::GetFlavorString() {
  static ConstString g_flavor("Target::TargetEventData");
  return g_flavor;
}

void Target::TargetEventData::Dump(Stream *s) const {
  for (size_t i = 0; i < m_module_list.GetSize(); ++i) {
    if (i != 0)
      *s << ", ";
    m_module_list.GetModuleAtIndex(i)->GetDescription(
        s, lldb::eDescriptionLevelBrief);
  }
}

const Target::TargetEventData *
Target::TargetEventData::GetEventDataFromEvent(const Event *event_ptr) {
  if (event_ptr) {
    const EventData *event_data = event_ptr->GetData();
    if (event_data &&
        event_data->GetFlavor() == TargetEventData::GetFlavorString())
      return static_cast<const TargetEventData *>(event_ptr->GetData());
  }
  return nullptr;
}

TargetSP Target::TargetEventData::GetTargetFromEvent(const Event *event_ptr) {
  TargetSP target_sp;
  const TargetEventData *event_data = GetEventDataFromEvent(event_ptr);
  if (event_data)
    target_sp = event_data->m_target_sp;
  return target_sp;
}

ModuleList
Target::TargetEventData::GetModuleListFromEvent(const Event *event_ptr) {
  ModuleList module_list;
  const TargetEventData *event_data = GetEventDataFromEvent(event_ptr);
  if (event_data)
    module_list = event_data->m_module_list;
  return module_list;
}<|MERGE_RESOLUTION|>--- conflicted
+++ resolved
@@ -1944,23 +1944,15 @@
     target->SetExecutableModule(exe_module_sp, true);
 }
 
-<<<<<<< HEAD
 #ifdef __clang_analyzer__
 // See GetScratchTypeSystemForLanguage() in Target.h
 TypeSystem *Target::GetScratchTypeSystemForLanguageImpl(
-    Error *error, lldb::LanguageType language, bool create_on_demand,
-    const char *compiler_options)
+    Status *error, lldb::LanguageType language, bool create_on_demand)
 #else
 TypeSystem *Target::GetScratchTypeSystemForLanguage(
-    Error *error, lldb::LanguageType language, bool create_on_demand,
-    const char *compiler_options)
+    Status *error, lldb::LanguageType language, bool create_on_demand)
 #endif
 {
-=======
-TypeSystem *Target::GetScratchTypeSystemForLanguage(Status *error,
-                                                    lldb::LanguageType language,
-                                                    bool create_on_demand) {
->>>>>>> 15663172
   if (!m_valid)
     return nullptr;
 
@@ -2920,7 +2912,6 @@
 
 void Target::ClearAllLoadedSections() { m_section_load_history.Clear(); }
 
-<<<<<<< HEAD
 lldb::addr_t Target::FindLoadAddrForNameInSymbolsAndPersistentVariables(
     ConstString name_const_str, SymbolType symbol_type) {
   lldb::addr_t symbol_addr = LLDB_INVALID_ADDRESS;
@@ -2967,12 +2958,8 @@
   return symbol_addr;
 }
 
-Error Target::Launch(ProcessLaunchInfo &launch_info, Stream *stream) {
-  Error error;
-=======
 Status Target::Launch(ProcessLaunchInfo &launch_info, Stream *stream) {
   Status error;
->>>>>>> 15663172
   Log *log(lldb_private::GetLogIfAllCategoriesSet(LIBLLDB_LOG_TARGET));
 
   if (log)
