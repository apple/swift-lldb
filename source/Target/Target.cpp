//===-- Target.cpp ----------------------------------------------*- C++ -*-===//
//
//                     The LLVM Compiler Infrastructure
//
// This file is distributed under the University of Illinois Open Source
// License. See LICENSE.TXT for details.
//
//===----------------------------------------------------------------------===//

// C Includes
// C++ Includes
#include <mutex>
// Other libraries and framework includes
#include "swift/Frontend/Frontend.h"
// Project includes
#include "lldb/Target/Target.h"
#include "lldb/Breakpoint/BreakpointResolver.h"
#include "lldb/Breakpoint/BreakpointResolverAddress.h"
#include "lldb/Breakpoint/BreakpointResolverFileLine.h"
#include "lldb/Breakpoint/BreakpointResolverFileRegex.h"
#include "lldb/Breakpoint/BreakpointResolverName.h"
#include "lldb/Breakpoint/Watchpoint.h"
#include "lldb/Core/Debugger.h"
#include "lldb/Core/Event.h"
#include "lldb/Core/Log.h"
#include "lldb/Core/Module.h"
#include "lldb/Core/ModuleSpec.h"
#include "lldb/Core/Section.h"
#include "lldb/Core/SourceManager.h"
#include "lldb/Core/State.h"
#include "lldb/Core/StreamFile.h"
#include "lldb/Core/StreamString.h"
#include "lldb/Core/Timer.h"
#include "lldb/Core/ValueObject.h"
#include "lldb/Expression/REPL.h"
#include "lldb/Expression/UserExpression.h"
#include "Plugins/ExpressionParser/Clang/ClangASTSource.h"
#include "Plugins/ExpressionParser/Clang/ClangPersistentVariables.h"
#include "Plugins/ExpressionParser/Clang/ClangModulesDeclVendor.h"
#include "Plugins/ExpressionParser/Swift/SwiftREPL.h"
#include "lldb/Host/FileSpec.h"
#include "lldb/Host/Host.h"
#include "lldb/Interpreter/CommandInterpreter.h"
#include "lldb/Interpreter/CommandReturnObject.h"
#include "lldb/Interpreter/OptionGroupWatchpoint.h"
#include "lldb/Interpreter/OptionValues.h"
#include "lldb/Interpreter/Property.h"
#include "lldb/Symbol/ClangASTContext.h"
#include "lldb/Symbol/ObjectFile.h"
#include "lldb/Symbol/SymbolFile.h"
#include "lldb/Symbol/SymbolVendor.h"
#include "lldb/Symbol/Function.h"
#include "lldb/Symbol/Symbol.h"
#include "lldb/Target/Language.h"
#include "lldb/Target/LanguageRuntime.h"
#include "lldb/Target/ObjCLanguageRuntime.h"
#include "lldb/Target/Process.h"
#include "lldb/Target/SectionLoadList.h"
#include "lldb/Target/StackFrame.h"
#include "lldb/Target/SystemRuntime.h"
#include "lldb/Target/Thread.h"
#include "lldb/Target/ThreadSpec.h"
#include "lldb/Utility/LLDBAssert.h"

using namespace lldb;
using namespace lldb_private;

ConstString &
Target::GetStaticBroadcasterClass ()
{
    static ConstString class_name ("lldb.target");
    return class_name;
}

<<<<<<< HEAD
Target::Target(Debugger &debugger, const ArchSpec &target_arch, const lldb::PlatformSP &platform_sp, bool is_dummy_target) :
    TargetProperties (this),
    Broadcaster (debugger.GetBroadcasterManager(), Target::GetStaticBroadcasterClass().AsCString()),
    ExecutionContextScope (),
    m_debugger (debugger),
    m_platform_sp (platform_sp),
    m_mutex (Mutex::eMutexTypeRecursive),
    m_arch (target_arch),
    m_images (this),
    m_section_load_history (),
    m_breakpoint_list (false),
    m_internal_breakpoint_list (true),
    m_watchpoint_list (),
    m_process_sp (),
    m_search_filter_sp (),
    m_image_search_paths (ImageSearchPathsChanged, this),
    m_ast_importer_sp (),
    m_source_manager_ap(),
    m_stop_hooks (),
    m_stop_hook_next_id (0),
    m_valid (true),
    m_suppress_stop_hooks (false),
    m_is_dummy_target(is_dummy_target)

{
    SetEventName (eBroadcastBitBreakpointChanged, "breakpoint-changed");
    SetEventName (eBroadcastBitModulesLoaded, "modules-loaded");
    SetEventName (eBroadcastBitModulesUnloaded, "modules-unloaded");
    SetEventName (eBroadcastBitWatchpointChanged, "watchpoint-changed");
    SetEventName (eBroadcastBitSymbolsLoaded, "symbols-loaded");
=======
Target::Target(Debugger &debugger, const ArchSpec &target_arch, const lldb::PlatformSP &platform_sp,
               bool is_dummy_target)
    : TargetProperties(this),
      Broadcaster(debugger.GetBroadcasterManager(), Target::GetStaticBroadcasterClass().AsCString()),
      ExecutionContextScope(),
      m_debugger(debugger),
      m_platform_sp(platform_sp),
      m_mutex(),
      m_arch(target_arch),
      m_images(this),
      m_section_load_history(),
      m_breakpoint_list(false),
      m_internal_breakpoint_list(true),
      m_watchpoint_list(),
      m_process_sp(),
      m_search_filter_sp(),
      m_image_search_paths(ImageSearchPathsChanged, this),
      m_ast_importer_sp(),
      m_source_manager_ap(),
      m_stop_hooks(),
      m_stop_hook_next_id(0),
      m_valid(true),
      m_suppress_stop_hooks(false),
      m_is_dummy_target(is_dummy_target)

{
    SetEventName(eBroadcastBitBreakpointChanged, "breakpoint-changed");
    SetEventName(eBroadcastBitModulesLoaded, "modules-loaded");
    SetEventName(eBroadcastBitModulesUnloaded, "modules-unloaded");
    SetEventName(eBroadcastBitWatchpointChanged, "watchpoint-changed");
    SetEventName(eBroadcastBitSymbolsLoaded, "symbols-loaded");
>>>>>>> 7e5854f7

    CheckInWithManager();

    Log *log(lldb_private::GetLogIfAllCategoriesSet(LIBLLDB_LOG_OBJECT));
    if (log)
        log->Printf("%p Target::Target()", static_cast<void *>(this));
    if (m_arch.IsValid())
    {
        LogIfAnyCategoriesSet(LIBLLDB_LOG_TARGET, "Target::Target created with architecture %s (%s)",
                              m_arch.GetArchitectureName(), m_arch.GetTriple().getTriple().c_str());
    }
}

Target::~Target()
{
    Log *log(lldb_private::GetLogIfAllCategoriesSet (LIBLLDB_LOG_OBJECT));
    if (log)
        log->Printf ("%p Target::~Target()", static_cast<void*>(this));
    DeleteCurrentProcess ();
}

void
Target::PrimeFromDummyTarget(Target *target)
{
    if (!target)
        return;

    m_stop_hooks = target->m_stop_hooks;
    
    for (BreakpointSP breakpoint_sp : target->m_breakpoint_list.Breakpoints())
    {
        if (breakpoint_sp->IsInternal())
            continue;
            
        BreakpointSP new_bp (new Breakpoint (*this, *breakpoint_sp.get()));
        AddBreakpoint (new_bp, false);
    }
}

void
Target::Dump (Stream *s, lldb::DescriptionLevel description_level)
{
//    s->Printf("%.*p: ", (int)sizeof(void*) * 2, this);
    if (description_level != lldb::eDescriptionLevelBrief)
    {
        s->Indent();
        s->PutCString("Target\n");
        s->IndentMore();
            m_images.Dump(s);
            m_breakpoint_list.Dump(s);
            m_internal_breakpoint_list.Dump(s);
        s->IndentLess();
    }
    else
    {
        Module *exe_module = GetExecutableModulePointer();
        if (exe_module)
            s->PutCString (exe_module->GetFileSpec().GetFilename().GetCString());
        else
            s->PutCString ("No executable module.");
    }
}

void
Target::CleanupProcess ()
{
    // Do any cleanup of the target we need to do between process instances.
    // NB It is better to do this before destroying the process in case the
    // clean up needs some help from the process.
    m_breakpoint_list.ClearAllBreakpointSites();
    m_internal_breakpoint_list.ClearAllBreakpointSites();
    // Disable watchpoints just on the debugger side.
    std::unique_lock<std::recursive_mutex> lock;
    this->GetWatchpointList().GetListMutex(lock);
    DisableAllWatchpoints(false);
    ClearAllWatchpointHitCounts();
    ClearAllWatchpointHistoricValues();
}

void
Target::DeleteCurrentProcess ()
{
    if (m_process_sp)
    {
        m_section_load_history.Clear();
        if (m_process_sp->IsAlive())
            m_process_sp->Destroy(false);
        
        m_process_sp->Finalize();

        CleanupProcess ();

        m_process_sp.reset();
    }
}

const lldb::ProcessSP &
Target::CreateProcess (ListenerSP listener_sp, const char *plugin_name, const FileSpec *crash_file)
{
    DeleteCurrentProcess ();
    m_process_sp = Process::FindPlugin(shared_from_this(), plugin_name, listener_sp, crash_file);
    return m_process_sp;
}

const lldb::ProcessSP &
Target::GetProcessSP () const
{
    return m_process_sp;
}

lldb::REPLSP
Target::GetREPL (Error &err, lldb::LanguageType language, const char *repl_options, bool can_create)
{
    err.Clear();
 
    if (!GetProcessSP())
    {
        err.SetErrorStringWithFormat("Can't run the REPL without a live process.");
        return REPLSP();
    }
    
    if (language == eLanguageTypeUnknown)
    {
        std::set<LanguageType> repl_languages;
        
        Language::GetLanguagesSupportingREPLs(repl_languages);
        
        if (repl_languages.size() == 1)
        {
            language = *repl_languages.begin();
        }
        else if (repl_languages.size() == 0)
        {
            err.SetErrorStringWithFormat("LLDB isn't configured with REPL support for any languages.");
            return REPLSP();
        }
        else
        {
            err.SetErrorStringWithFormat("Multiple possible REPL languages.  Please specify a language.");
            return REPLSP();
        }
    }
    
    REPLMap::iterator pos = m_repl_map.find(language);
    
    if (pos != m_repl_map.end())
    {
        return pos->second;
    }
    
    if (!can_create)
    {
        err.SetErrorStringWithFormat("Couldn't find an existing REPL for %s, and can't create a new one", Language::GetNameForLanguageType(language));
        return lldb::REPLSP();
    }
    
    Debugger *const debugger = nullptr;
    lldb::REPLSP ret = REPL::Create(err, language, debugger, this, repl_options);
    
    if (ret)
    {
        m_repl_map[language] = ret;
        return m_repl_map[language];
    }
    
    if (err.Success())
    {
        err.SetErrorStringWithFormat("Couldn't create a REPL for %s", Language::GetNameForLanguageType(language));
    }
    
    return lldb::REPLSP();
}

void
Target::SetREPL (lldb::LanguageType language, lldb::REPLSP repl_sp)
{
    lldbassert(!m_repl_map.count(language));
    
    m_repl_map[language] = repl_sp;
}

void
Target::Destroy()
{
    std::lock_guard<std::recursive_mutex> guard(m_mutex);
    m_valid = false;
    DeleteCurrentProcess ();
    m_platform_sp.reset();
    m_arch.Clear();
    ClearModules(true);
    m_section_load_history.Clear();
    const bool notify = false;
    m_breakpoint_list.RemoveAll(notify);
    m_internal_breakpoint_list.RemoveAll(notify);
    m_last_created_breakpoint.reset();
    m_last_created_watchpoint.reset();
    m_search_filter_sp.reset();
    m_image_search_paths.Clear(notify);
    m_stop_hooks.clear();
    m_stop_hook_next_id = 0;
    m_suppress_stop_hooks = false;
}

BreakpointList &
Target::GetBreakpointList(bool internal)
{
    if (internal)
        return m_internal_breakpoint_list;
    else
        return m_breakpoint_list;
}

const BreakpointList &
Target::GetBreakpointList(bool internal) const
{
    if (internal)
        return m_internal_breakpoint_list;
    else
        return m_breakpoint_list;
}

BreakpointSP
Target::GetBreakpointByID (break_id_t break_id)
{
    BreakpointSP bp_sp;

    if (LLDB_BREAK_ID_IS_INTERNAL (break_id))
        bp_sp = m_internal_breakpoint_list.FindBreakpointByID (break_id);
    else
        bp_sp = m_breakpoint_list.FindBreakpointByID (break_id);

    return bp_sp;
}

BreakpointSP
Target::CreateSourceRegexBreakpoint (const FileSpecList *containingModules,
                                     const FileSpecList *source_file_spec_list,
                                     const std::unordered_set<std::string> &function_names,
                                     RegularExpression &source_regex,
                                     bool internal,
                                     bool hardware,
                                     LazyBool move_to_nearest_code)
{
    SearchFilterSP filter_sp(GetSearchFilterForModuleAndCUList (containingModules, source_file_spec_list));
    if (move_to_nearest_code == eLazyBoolCalculate)
        move_to_nearest_code = GetMoveToNearestCode() ? eLazyBoolYes : eLazyBoolNo;
    BreakpointResolverSP resolver_sp(new BreakpointResolverFileRegex(nullptr,
                                                                     source_regex,
                                                                     function_names,
                                                                     !static_cast<bool>(move_to_nearest_code)));
    
    return CreateBreakpoint (filter_sp, resolver_sp, internal, hardware, true);
}

BreakpointSP
Target::CreateBreakpoint (const FileSpecList *containingModules,
                          const FileSpec &file,
                          uint32_t line_no,
                          lldb::addr_t offset,
                          LazyBool check_inlines,
                          LazyBool skip_prologue,
                          bool internal,
                          bool hardware,
                          LazyBool move_to_nearest_code)
{
    FileSpec remapped_file;
    ConstString remapped_path;
    if (GetSourcePathMap().ReverseRemapPath(ConstString(file.GetPath().c_str()), remapped_path))
        remapped_file.SetFile(remapped_path.AsCString(), true);
    else
        remapped_file = file;

    if (check_inlines == eLazyBoolCalculate)
    {
        const InlineStrategy inline_strategy = GetInlineStrategy();
        switch (inline_strategy)
        {
            case eInlineBreakpointsNever:
                check_inlines = eLazyBoolNo;
                break;
                
            case eInlineBreakpointsHeaders:
                if (remapped_file.IsSourceImplementationFile())
                {
                    // Swift can inline a lot of code from other swift files so always
                    // check inlines for swift source files
                    static ConstString g_swift_extension("swift");
                    if (remapped_file.GetFileNameExtension() == g_swift_extension)
                        check_inlines = eLazyBoolYes;
                    else
                        check_inlines = eLazyBoolNo;
                }
                else
                    check_inlines = eLazyBoolYes;
                break;

            case eInlineBreakpointsAlways:
                check_inlines = eLazyBoolYes;
                break;
        }
    }
    SearchFilterSP filter_sp;
    if (check_inlines == eLazyBoolNo)
    {
        // Not checking for inlines, we are looking only for matching compile units
        FileSpecList compile_unit_list;
        compile_unit_list.Append (remapped_file);
        filter_sp = GetSearchFilterForModuleAndCUList (containingModules, &compile_unit_list);
    }
    else
    {
        filter_sp = GetSearchFilterForModuleList (containingModules);
    }
    if (skip_prologue == eLazyBoolCalculate)
        skip_prologue = GetSkipPrologue() ? eLazyBoolYes : eLazyBoolNo;
    if (move_to_nearest_code == eLazyBoolCalculate)
        move_to_nearest_code = GetMoveToNearestCode() ? eLazyBoolYes : eLazyBoolNo;

    BreakpointResolverSP resolver_sp(new BreakpointResolverFileLine (nullptr,
                                                                     remapped_file,
                                                                     line_no,
                                                                     offset,
                                                                     check_inlines,
                                                                     skip_prologue,
                                                                     !static_cast<bool>(move_to_nearest_code)));
    return CreateBreakpoint (filter_sp, resolver_sp, internal, hardware, true);
}

BreakpointSP
Target::CreateBreakpoint (lldb::addr_t addr, bool internal, bool hardware)
{
    Address so_addr;
    
    // Check for any reason we want to move this breakpoint to other address.
    addr = GetBreakableLoadAddress(addr);

    // Attempt to resolve our load address if possible, though it is ok if
    // it doesn't resolve to section/offset.

    // Try and resolve as a load address if possible
    GetSectionLoadList().ResolveLoadAddress(addr, so_addr);
    if (!so_addr.IsValid())
    {
        // The address didn't resolve, so just set this as an absolute address
        so_addr.SetOffset (addr);
    }
    BreakpointSP bp_sp (CreateBreakpoint(so_addr, internal, hardware));
    return bp_sp;
}

BreakpointSP
Target::CreateBreakpoint (const Address &addr, bool internal, bool hardware)
{
    SearchFilterSP filter_sp(new SearchFilterForUnconstrainedSearches (shared_from_this()));
    BreakpointResolverSP resolver_sp(new BreakpointResolverAddress(nullptr, addr));
    return CreateBreakpoint (filter_sp, resolver_sp, internal, hardware, false);
}

lldb::BreakpointSP
Target::CreateAddressInModuleBreakpoint (lldb::addr_t file_addr,
                                         bool internal,
                                         const FileSpec *file_spec,
                                         bool request_hardware)
{
    SearchFilterSP filter_sp(new SearchFilterForUnconstrainedSearches (shared_from_this()));
    BreakpointResolverSP resolver_sp(new BreakpointResolverAddress(nullptr, file_addr, file_spec));
    return CreateBreakpoint (filter_sp, resolver_sp, internal, request_hardware, false);
}

BreakpointSP
Target::CreateBreakpoint (const FileSpecList *containingModules,
                          const FileSpecList *containingSourceFiles,
                          const char *func_name, 
                          uint32_t func_name_type_mask,
                          LanguageType language,
                          lldb::addr_t offset,
                          LazyBool skip_prologue,
                          bool internal,
                          bool hardware)
{
    BreakpointSP bp_sp;
    if (func_name)
    {
        SearchFilterSP filter_sp(GetSearchFilterForModuleAndCUList (containingModules, containingSourceFiles));

        if (skip_prologue == eLazyBoolCalculate)
            skip_prologue = GetSkipPrologue() ? eLazyBoolYes : eLazyBoolNo;
        if (language == lldb::eLanguageTypeUnknown)
            language = GetLanguage();

        BreakpointResolverSP resolver_sp (new BreakpointResolverName (nullptr, 
                                                                      func_name, 
                                                                      func_name_type_mask, 
                                                                      language,
                                                                      Breakpoint::Exact, 
                                                                      offset,
                                                                      skip_prologue));
        bp_sp = CreateBreakpoint (filter_sp, resolver_sp, internal, hardware, true);
    }
    return bp_sp;
}

lldb::BreakpointSP
Target::CreateBreakpoint (const FileSpecList *containingModules,
                          const FileSpecList *containingSourceFiles,
                          const std::vector<std::string> &func_names,
                          uint32_t func_name_type_mask,
                          LanguageType language,
                          lldb::addr_t offset,
                          LazyBool skip_prologue,
                          bool internal,
                          bool hardware)
{
    BreakpointSP bp_sp;
    size_t num_names = func_names.size();
    if (num_names > 0)
    {
        SearchFilterSP filter_sp(GetSearchFilterForModuleAndCUList (containingModules, containingSourceFiles));

        if (skip_prologue == eLazyBoolCalculate)
            skip_prologue = GetSkipPrologue() ? eLazyBoolYes : eLazyBoolNo;
        if (language == lldb::eLanguageTypeUnknown)
            language = GetLanguage();


        BreakpointResolverSP resolver_sp (new BreakpointResolverName (nullptr,
                                                                      func_names,
                                                                      func_name_type_mask,
                                                                      language,
                                                                      offset,
                                                                      skip_prologue));
        bp_sp = CreateBreakpoint (filter_sp, resolver_sp, internal, hardware, true);
    }
    return bp_sp;
}

BreakpointSP
Target::CreateBreakpoint (const FileSpecList *containingModules,
                          const FileSpecList *containingSourceFiles,
                          const char *func_names[],
                          size_t num_names, 
                          uint32_t func_name_type_mask,
                          LanguageType language,
                          lldb::addr_t offset,
                          LazyBool skip_prologue,
                          bool internal,
                          bool hardware)
{
    BreakpointSP bp_sp;
    if (num_names > 0)
    {
        SearchFilterSP filter_sp(GetSearchFilterForModuleAndCUList (containingModules, containingSourceFiles));
        
        if (skip_prologue == eLazyBoolCalculate)
        {
            if (offset == 0)
                skip_prologue = GetSkipPrologue() ? eLazyBoolYes : eLazyBoolNo;
            else
                skip_prologue = eLazyBoolNo;
        }
        if (language == lldb::eLanguageTypeUnknown)
            language = GetLanguage();

        BreakpointResolverSP resolver_sp (new BreakpointResolverName (nullptr,
                                                                      func_names,
                                                                      num_names, 
                                                                      func_name_type_mask,
                                                                      language,
                                                                      offset,
                                                                      skip_prologue));
        resolver_sp->SetOffset(offset);
        bp_sp = CreateBreakpoint (filter_sp, resolver_sp, internal, hardware, true);
    }
    return bp_sp;
}

SearchFilterSP
Target::GetSearchFilterForModule (const FileSpec *containingModule)
{
    SearchFilterSP filter_sp;
    if (containingModule != nullptr)
    {
        // TODO: We should look into sharing module based search filters
        // across many breakpoints like we do for the simple target based one
        filter_sp.reset (new SearchFilterByModule (shared_from_this(), *containingModule));
    }
    else
    {
        if (!m_search_filter_sp)
            m_search_filter_sp.reset (new SearchFilterForUnconstrainedSearches (shared_from_this()));
        filter_sp = m_search_filter_sp;
    }
    return filter_sp;
}

SearchFilterSP
Target::GetSearchFilterForModuleList (const FileSpecList *containingModules)
{
    SearchFilterSP filter_sp;
    if (containingModules && containingModules->GetSize() != 0)
    {
        // TODO: We should look into sharing module based search filters
        // across many breakpoints like we do for the simple target based one
        filter_sp.reset (new SearchFilterByModuleList (shared_from_this(), *containingModules));
    }
    else
    {
        if (!m_search_filter_sp)
            m_search_filter_sp.reset (new SearchFilterForUnconstrainedSearches (shared_from_this()));
        filter_sp = m_search_filter_sp;
    }
    return filter_sp;
}

SearchFilterSP
Target::GetSearchFilterForModuleAndCUList (const FileSpecList *containingModules,
                                           const FileSpecList *containingSourceFiles)
{
    if (containingSourceFiles == nullptr || containingSourceFiles->GetSize() == 0)
        return GetSearchFilterForModuleList(containingModules);
        
    SearchFilterSP filter_sp;
    if (containingModules == nullptr)
    {
        // We could make a special "CU List only SearchFilter".  Better yet was if these could be composable, 
        // but that will take a little reworking.
        
        filter_sp.reset (new SearchFilterByModuleListAndCU (shared_from_this(), FileSpecList(), *containingSourceFiles));
    }
    else
    {
        filter_sp.reset (new SearchFilterByModuleListAndCU (shared_from_this(), *containingModules, *containingSourceFiles));
    }
    return filter_sp;
}

BreakpointSP
Target::CreateFuncRegexBreakpoint (const FileSpecList *containingModules, 
                                   const FileSpecList *containingSourceFiles,
                                   RegularExpression &func_regex, 
                                   lldb::LanguageType requested_language,
                                   LazyBool skip_prologue,
                                   bool internal,
                                   bool hardware)
{
    SearchFilterSP filter_sp(GetSearchFilterForModuleAndCUList (containingModules, containingSourceFiles));
    bool skip =
      (skip_prologue == eLazyBoolCalculate) ? GetSkipPrologue()
                                            : static_cast<bool>(skip_prologue);
    BreakpointResolverSP resolver_sp(new BreakpointResolverName (nullptr, 
                                                                 func_regex,
                                                                 requested_language,
                                                                 0,
                                                                 skip));

    return CreateBreakpoint (filter_sp, resolver_sp, internal, hardware, true);
}

lldb::BreakpointSP
Target::CreateExceptionBreakpoint (enum lldb::LanguageType language, bool catch_bp, bool throw_bp, bool internal, Args *additional_args, Error *error)
{
    BreakpointSP exc_bkpt_sp = LanguageRuntime::CreateExceptionBreakpoint (*this, language, catch_bp, throw_bp, internal);
    if (exc_bkpt_sp && additional_args)
    {
        Breakpoint::BreakpointPreconditionSP precondition_sp = exc_bkpt_sp->GetPrecondition();
        if (precondition_sp && additional_args)
        {
            if (error)
                *error = precondition_sp->ConfigurePrecondition(*additional_args);
            else
                precondition_sp->ConfigurePrecondition(*additional_args);
        }
    }
    return exc_bkpt_sp;
}

BreakpointSP
Target::CreateBreakpoint (SearchFilterSP &filter_sp, BreakpointResolverSP &resolver_sp, bool internal, bool request_hardware, bool resolve_indirect_symbols)
{
    BreakpointSP bp_sp;
    if (filter_sp && resolver_sp)
    {
        bp_sp.reset(new Breakpoint (*this, filter_sp, resolver_sp, request_hardware, resolve_indirect_symbols));
        resolver_sp->SetBreakpoint (bp_sp.get());
        AddBreakpoint (bp_sp, internal);
    }
    return bp_sp;
}

void
Target::AddBreakpoint (lldb::BreakpointSP bp_sp, bool internal)
{
    if (!bp_sp)
        return;
    if (internal)
        m_internal_breakpoint_list.Add (bp_sp, false);
    else
        m_breakpoint_list.Add (bp_sp, true);

    Log *log(lldb_private::GetLogIfAllCategoriesSet (LIBLLDB_LOG_BREAKPOINTS));
    if (log)
    {
        StreamString s;
        bp_sp->GetDescription(&s, lldb::eDescriptionLevelVerbose);
        log->Printf ("Target::%s (internal = %s) => break_id = %s\n", __FUNCTION__, bp_sp->IsInternal() ? "yes" : "no", s.GetData());
    }

    bp_sp->ResolveBreakpoint();

    if (!internal)
    {
        m_last_created_breakpoint = bp_sp;
    }
}

bool
Target::ProcessIsValid()
{
    return (m_process_sp && m_process_sp->IsAlive());
}

static bool
CheckIfWatchpointsExhausted(Target *target, Error &error)
{
    uint32_t num_supported_hardware_watchpoints;
    Error rc = target->GetProcessSP()->GetWatchpointSupportInfo(num_supported_hardware_watchpoints);
    if (rc.Success())
    {
        uint32_t num_current_watchpoints = target->GetWatchpointList().GetSize();
        if (num_current_watchpoints >= num_supported_hardware_watchpoints)
            error.SetErrorStringWithFormat("number of supported hardware watchpoints (%u) has been reached",
                                           num_supported_hardware_watchpoints);
    }
    return false;
}

// See also Watchpoint::SetWatchpointType(uint32_t type) and
// the OptionGroupWatchpoint::WatchType enum type.
WatchpointSP
Target::CreateWatchpoint(lldb::addr_t addr, size_t size, const CompilerType *type, uint32_t kind, Error &error)
{
    Log *log(lldb_private::GetLogIfAllCategoriesSet (LIBLLDB_LOG_WATCHPOINTS));
    if (log)
        log->Printf("Target::%s (addr = 0x%8.8" PRIx64 " size = %" PRIu64 " type = %u)\n",
                    __FUNCTION__, addr, (uint64_t)size, kind);

    WatchpointSP wp_sp;
    if (!ProcessIsValid())
    {
        error.SetErrorString("process is not alive");
        return wp_sp;
    }
    
    if (addr == LLDB_INVALID_ADDRESS || size == 0)
    {
        if (size == 0)
            error.SetErrorString("cannot set a watchpoint with watch_size of 0");
        else
            error.SetErrorStringWithFormat("invalid watch address: %" PRIu64, addr);
        return wp_sp;
    }
    
    if (!LLDB_WATCH_TYPE_IS_VALID(kind))
    {
        error.SetErrorStringWithFormat ("invalid watchpoint type: %d", kind);
    }

    // Currently we only support one watchpoint per address, with total number
    // of watchpoints limited by the hardware which the inferior is running on.

    // Grab the list mutex while doing operations.
    const bool notify = false;   // Don't notify about all the state changes we do on creating the watchpoint.
    std::unique_lock<std::recursive_mutex> lock;
    this->GetWatchpointList().GetListMutex(lock);
    WatchpointSP matched_sp = m_watchpoint_list.FindByAddress(addr);
    if (matched_sp)
    {
        size_t old_size = matched_sp->GetByteSize();
        uint32_t old_type =
            (matched_sp->WatchpointRead() ? LLDB_WATCH_TYPE_READ : 0) |
            (matched_sp->WatchpointWrite() ? LLDB_WATCH_TYPE_WRITE : 0);
        // Return the existing watchpoint if both size and type match.
        if (size == old_size && kind == old_type)
        {
            wp_sp = matched_sp;
            wp_sp->SetEnabled(false, notify);
        }
        else
        {
            // Nil the matched watchpoint; we will be creating a new one.
            m_process_sp->DisableWatchpoint(matched_sp.get(), notify);
            m_watchpoint_list.Remove(matched_sp->GetID(), true);
        }
    }

    if (!wp_sp) 
    {
        wp_sp.reset(new Watchpoint(*this, addr, size, type));
        wp_sp->SetWatchpointType(kind, notify);
        m_watchpoint_list.Add (wp_sp, true);
    }

    error = m_process_sp->EnableWatchpoint(wp_sp.get(), notify);
    if (log)
        log->Printf("Target::%s (creation of watchpoint %s with id = %u)\n",
                    __FUNCTION__,
                    error.Success() ? "succeeded" : "failed",
                    wp_sp->GetID());

    if (error.Fail()) 
    {
        // Enabling the watchpoint on the device side failed.
        // Remove the said watchpoint from the list maintained by the target instance.
        m_watchpoint_list.Remove (wp_sp->GetID(), true);
        // See if we could provide more helpful error message.
        if (!CheckIfWatchpointsExhausted(this, error))
        {
            if (!OptionGroupWatchpoint::IsWatchSizeSupported(size))
                error.SetErrorStringWithFormat("watch size of %" PRIu64 " is not supported", (uint64_t)size);
        }
        wp_sp.reset();
    }
    else
        m_last_created_watchpoint = wp_sp;
    return wp_sp;
}

void
Target::RemoveAllBreakpoints (bool internal_also)
{
    Log *log(lldb_private::GetLogIfAllCategoriesSet (LIBLLDB_LOG_BREAKPOINTS));
    if (log)
        log->Printf ("Target::%s (internal_also = %s)\n", __FUNCTION__, internal_also ? "yes" : "no");

    m_breakpoint_list.RemoveAll (true);
    if (internal_also)
        m_internal_breakpoint_list.RemoveAll (false);
        
    m_last_created_breakpoint.reset();
}

void
Target::DisableAllBreakpoints (bool internal_also)
{
    Log *log(lldb_private::GetLogIfAllCategoriesSet (LIBLLDB_LOG_BREAKPOINTS));
    if (log)
        log->Printf ("Target::%s (internal_also = %s)\n", __FUNCTION__, internal_also ? "yes" : "no");

    m_breakpoint_list.SetEnabledAll (false);
    if (internal_also)
        m_internal_breakpoint_list.SetEnabledAll (false);
}

void
Target::EnableAllBreakpoints (bool internal_also)
{
    Log *log(lldb_private::GetLogIfAllCategoriesSet (LIBLLDB_LOG_BREAKPOINTS));
    if (log)
        log->Printf ("Target::%s (internal_also = %s)\n", __FUNCTION__, internal_also ? "yes" : "no");

    m_breakpoint_list.SetEnabledAll (true);
    if (internal_also)
        m_internal_breakpoint_list.SetEnabledAll (true);
}

bool
Target::RemoveBreakpointByID (break_id_t break_id)
{
    Log *log(lldb_private::GetLogIfAllCategoriesSet (LIBLLDB_LOG_BREAKPOINTS));
    if (log)
        log->Printf ("Target::%s (break_id = %i, internal = %s)\n", __FUNCTION__, break_id, LLDB_BREAK_ID_IS_INTERNAL (break_id) ? "yes" : "no");

    if (DisableBreakpointByID (break_id))
    {
        if (LLDB_BREAK_ID_IS_INTERNAL (break_id))
            m_internal_breakpoint_list.Remove(break_id, false);
        else
        {
            if (m_last_created_breakpoint)
            {
                if (m_last_created_breakpoint->GetID() == break_id)
                    m_last_created_breakpoint.reset();
            }
            m_breakpoint_list.Remove(break_id, true);
        }
        return true;
    }
    return false;
}

bool
Target::DisableBreakpointByID (break_id_t break_id)
{
    Log *log(lldb_private::GetLogIfAllCategoriesSet (LIBLLDB_LOG_BREAKPOINTS));
    if (log)
        log->Printf ("Target::%s (break_id = %i, internal = %s)\n", __FUNCTION__, break_id, LLDB_BREAK_ID_IS_INTERNAL (break_id) ? "yes" : "no");

    BreakpointSP bp_sp;

    if (LLDB_BREAK_ID_IS_INTERNAL (break_id))
        bp_sp = m_internal_breakpoint_list.FindBreakpointByID (break_id);
    else
        bp_sp = m_breakpoint_list.FindBreakpointByID (break_id);
    if (bp_sp)
    {
        bp_sp->SetEnabled (false);
        return true;
    }
    return false;
}

bool
Target::EnableBreakpointByID (break_id_t break_id)
{
    Log *log(lldb_private::GetLogIfAllCategoriesSet (LIBLLDB_LOG_BREAKPOINTS));
    if (log)
        log->Printf ("Target::%s (break_id = %i, internal = %s)\n",
                     __FUNCTION__,
                     break_id,
                     LLDB_BREAK_ID_IS_INTERNAL (break_id) ? "yes" : "no");

    BreakpointSP bp_sp;

    if (LLDB_BREAK_ID_IS_INTERNAL (break_id))
        bp_sp = m_internal_breakpoint_list.FindBreakpointByID (break_id);
    else
        bp_sp = m_breakpoint_list.FindBreakpointByID (break_id);

    if (bp_sp)
    {
        bp_sp->SetEnabled (true);
        return true;
    }
    return false;
}

// The flag 'end_to_end', default to true, signifies that the operation is
// performed end to end, for both the debugger and the debuggee.

// Assumption: Caller holds the list mutex lock for m_watchpoint_list for end
// to end operations.
bool
Target::RemoveAllWatchpoints (bool end_to_end)
{
    Log *log(lldb_private::GetLogIfAllCategoriesSet (LIBLLDB_LOG_WATCHPOINTS));
    if (log)
        log->Printf ("Target::%s\n", __FUNCTION__);

    if (!end_to_end) {
        m_watchpoint_list.RemoveAll(true);
        return true;
    }

    // Otherwise, it's an end to end operation.

    if (!ProcessIsValid())
        return false;

    size_t num_watchpoints = m_watchpoint_list.GetSize();
    for (size_t i = 0; i < num_watchpoints; ++i)
    {
        WatchpointSP wp_sp = m_watchpoint_list.GetByIndex(i);
        if (!wp_sp)
            return false;

        Error rc = m_process_sp->DisableWatchpoint(wp_sp.get());
        if (rc.Fail())
            return false;
    }
    m_watchpoint_list.RemoveAll (true);
    m_last_created_watchpoint.reset();
    return true; // Success!
}

// Assumption: Caller holds the list mutex lock for m_watchpoint_list for end to
// end operations.
bool
Target::DisableAllWatchpoints (bool end_to_end)
{
    Log *log(lldb_private::GetLogIfAllCategoriesSet (LIBLLDB_LOG_WATCHPOINTS));
    if (log)
        log->Printf ("Target::%s\n", __FUNCTION__);

    if (!end_to_end) {
        m_watchpoint_list.SetEnabledAll(false);
        return true;
    }

    // Otherwise, it's an end to end operation.

    if (!ProcessIsValid())
        return false;

    size_t num_watchpoints = m_watchpoint_list.GetSize();
    for (size_t i = 0; i < num_watchpoints; ++i)
    {
        WatchpointSP wp_sp = m_watchpoint_list.GetByIndex(i);
        if (!wp_sp)
            return false;

        Error rc = m_process_sp->DisableWatchpoint(wp_sp.get());
        if (rc.Fail())
            return false;
    }
    return true; // Success!
}

// Assumption: Caller holds the list mutex lock for m_watchpoint_list for end to
// end operations.
bool
Target::EnableAllWatchpoints (bool end_to_end)
{
    Log *log(lldb_private::GetLogIfAllCategoriesSet (LIBLLDB_LOG_WATCHPOINTS));
    if (log)
        log->Printf ("Target::%s\n", __FUNCTION__);

    if (!end_to_end) {
        m_watchpoint_list.SetEnabledAll(true);
        return true;
    }

    // Otherwise, it's an end to end operation.

    if (!ProcessIsValid())
        return false;

    size_t num_watchpoints = m_watchpoint_list.GetSize();
    for (size_t i = 0; i < num_watchpoints; ++i)
    {
        WatchpointSP wp_sp = m_watchpoint_list.GetByIndex(i);
        if (!wp_sp)
            return false;

        Error rc = m_process_sp->EnableWatchpoint(wp_sp.get());
        if (rc.Fail())
            return false;
    }
    return true; // Success!
}

// Assumption: Caller holds the list mutex lock for m_watchpoint_list.
bool
Target::ClearAllWatchpointHitCounts ()
{
    Log *log(lldb_private::GetLogIfAllCategoriesSet (LIBLLDB_LOG_WATCHPOINTS));
    if (log)
        log->Printf ("Target::%s\n", __FUNCTION__);

    size_t num_watchpoints = m_watchpoint_list.GetSize();
    for (size_t i = 0; i < num_watchpoints; ++i)
    {
        WatchpointSP wp_sp = m_watchpoint_list.GetByIndex(i);
        if (!wp_sp)
            return false;

        wp_sp->ResetHitCount();
    }
    return true; // Success!
}

// Assumption: Caller holds the list mutex lock for m_watchpoint_list.
bool
Target::ClearAllWatchpointHistoricValues ()
{
    Log *log(lldb_private::GetLogIfAllCategoriesSet (LIBLLDB_LOG_WATCHPOINTS));
    if (log)
        log->Printf ("Target::%s\n", __FUNCTION__);
    
    size_t num_watchpoints = m_watchpoint_list.GetSize();
    for (size_t i = 0; i < num_watchpoints; ++i)
    {
        WatchpointSP wp_sp = m_watchpoint_list.GetByIndex(i);
        if (!wp_sp)
            return false;
        
        wp_sp->ResetHistoricValues();
    }
    return true; // Success!
}

// Assumption: Caller holds the list mutex lock for m_watchpoint_list
// during these operations.
bool
Target::IgnoreAllWatchpoints (uint32_t ignore_count)
{
    Log *log(lldb_private::GetLogIfAllCategoriesSet (LIBLLDB_LOG_WATCHPOINTS));
    if (log)
        log->Printf ("Target::%s\n", __FUNCTION__);

    if (!ProcessIsValid())
        return false;

    size_t num_watchpoints = m_watchpoint_list.GetSize();
    for (size_t i = 0; i < num_watchpoints; ++i)
    {
        WatchpointSP wp_sp = m_watchpoint_list.GetByIndex(i);
        if (!wp_sp)
            return false;

        wp_sp->SetIgnoreCount(ignore_count);
    }
    return true; // Success!
}

// Assumption: Caller holds the list mutex lock for m_watchpoint_list.
bool
Target::DisableWatchpointByID (lldb::watch_id_t watch_id)
{
    Log *log(lldb_private::GetLogIfAllCategoriesSet (LIBLLDB_LOG_WATCHPOINTS));
    if (log)
        log->Printf ("Target::%s (watch_id = %i)\n", __FUNCTION__, watch_id);

    if (!ProcessIsValid())
        return false;

    WatchpointSP wp_sp = m_watchpoint_list.FindByID (watch_id);
    if (wp_sp)
    {
        Error rc = m_process_sp->DisableWatchpoint(wp_sp.get());
        if (rc.Success())
            return true;

        // Else, fallthrough.
    }
    return false;
}

// Assumption: Caller holds the list mutex lock for m_watchpoint_list.
bool
Target::EnableWatchpointByID (lldb::watch_id_t watch_id)
{
    Log *log(lldb_private::GetLogIfAllCategoriesSet (LIBLLDB_LOG_WATCHPOINTS));
    if (log)
        log->Printf ("Target::%s (watch_id = %i)\n", __FUNCTION__, watch_id);

    if (!ProcessIsValid())
        return false;

    WatchpointSP wp_sp = m_watchpoint_list.FindByID (watch_id);
    if (wp_sp)
    {
        Error rc = m_process_sp->EnableWatchpoint(wp_sp.get());
        if (rc.Success())
            return true;

        // Else, fallthrough.
    }
    return false;
}

// Assumption: Caller holds the list mutex lock for m_watchpoint_list.
bool
Target::RemoveWatchpointByID (lldb::watch_id_t watch_id)
{
    Log *log(lldb_private::GetLogIfAllCategoriesSet (LIBLLDB_LOG_WATCHPOINTS));
    if (log)
        log->Printf ("Target::%s (watch_id = %i)\n", __FUNCTION__, watch_id);

    WatchpointSP watch_to_remove_sp = m_watchpoint_list.FindByID(watch_id);
    if (watch_to_remove_sp == m_last_created_watchpoint)
        m_last_created_watchpoint.reset();
        
    if (DisableWatchpointByID (watch_id))
    {
        m_watchpoint_list.Remove(watch_id, true);
        return true;
    }
    return false;
}

// Assumption: Caller holds the list mutex lock for m_watchpoint_list.
bool
Target::IgnoreWatchpointByID (lldb::watch_id_t watch_id, uint32_t ignore_count)
{
    Log *log(lldb_private::GetLogIfAllCategoriesSet (LIBLLDB_LOG_WATCHPOINTS));
    if (log)
        log->Printf ("Target::%s (watch_id = %i)\n", __FUNCTION__, watch_id);

    if (!ProcessIsValid())
        return false;

    WatchpointSP wp_sp = m_watchpoint_list.FindByID (watch_id);
    if (wp_sp)
    {
        wp_sp->SetIgnoreCount(ignore_count);
        return true;
    }
    return false;
}

ModuleSP
Target::GetExecutableModule ()
{
    // search for the first executable in the module list
    for (size_t i = 0; i < m_images.GetSize(); ++i)
    {
        ModuleSP module_sp = m_images.GetModuleAtIndex (i);
        lldb_private::ObjectFile * obj = module_sp->GetObjectFile();
        if (obj == nullptr)
            continue;
        if (obj->GetType() == ObjectFile::Type::eTypeExecutable)
            return module_sp;
    }
    // as fall back return the first module loaded
    return m_images.GetModuleAtIndex (0);
}

Module*
Target::GetExecutableModulePointer ()
{
    return GetExecutableModule().get();
}

static void
LoadScriptingResourceForModule (const ModuleSP &module_sp, Target *target)
{
    Error error;
    StreamString feedback_stream;
    if (module_sp && !module_sp->LoadScriptingResourceInTarget(target, error, &feedback_stream))
    {
        if (error.AsCString())
            target->GetDebugger().GetErrorFile()->Printf("unable to load scripting data for module %s - error reported was %s\n",
                                                           module_sp->GetFileSpec().GetFileNameStrippingExtension().GetCString(),
                                                           error.AsCString());
    }
    if (feedback_stream.GetSize())
        target->GetDebugger().GetErrorFile()->Printf("%s\n",
                                                     feedback_stream.GetData());
}

void
Target::ClearModules(bool delete_locations)
{
    ModulesDidUnload (m_images, delete_locations);
    m_section_load_history.Clear();
    m_images.Clear();
    m_scratch_type_system_map.Clear();
    m_ast_importer_sp.reset();
}

void
Target::DidExec ()
{
    // When a process exec's we need to know about it so we can do some cleanup. 
    m_breakpoint_list.RemoveInvalidLocations(m_arch);
    m_internal_breakpoint_list.RemoveInvalidLocations(m_arch);
}

void
Target::SetExecutableModule (ModuleSP& executable_sp, bool get_dependent_files)
{
    Log *log(lldb_private::GetLogIfAllCategoriesSet (LIBLLDB_LOG_TARGET));
    ClearModules(false);
    
    if (executable_sp)
    {
        Timer scoped_timer (__PRETTY_FUNCTION__,
                            "Target::SetExecutableModule (executable = '%s')",
                            executable_sp->GetFileSpec().GetPath().c_str());

        m_images.Append(executable_sp); // The first image is our executable file

        // If we haven't set an architecture yet, reset our architecture based on what we found in the executable module.
        if (!m_arch.IsValid())
        {
            m_arch = executable_sp->GetArchitecture();
            if (log)
              log->Printf ("Target::SetExecutableModule setting architecture to %s (%s) based on executable file", m_arch.GetArchitectureName(), m_arch.GetTriple().getTriple().c_str());
        }

        FileSpecList dependent_files;
        ObjectFile *executable_objfile = executable_sp->GetObjectFile();

        if (executable_objfile && get_dependent_files)
        {
            executable_objfile->GetDependentModules(dependent_files);
            for (uint32_t i=0; i<dependent_files.GetSize(); i++)
            {
                FileSpec dependent_file_spec (dependent_files.GetFileSpecPointerAtIndex(i));
                FileSpec platform_dependent_file_spec;
                if (m_platform_sp)
                    m_platform_sp->GetFileWithUUID(dependent_file_spec, nullptr, platform_dependent_file_spec);
                else
                    platform_dependent_file_spec = dependent_file_spec;

                ModuleSpec module_spec (platform_dependent_file_spec, m_arch);
                ModuleSP image_module_sp(GetSharedModule (module_spec));
                if (image_module_sp)
                {
                    ObjectFile *objfile = image_module_sp->GetObjectFile();
                    if (objfile)
                        objfile->GetDependentModules(dependent_files);
                }
            }
        }
    }
}

bool
Target::SetArchitecture (const ArchSpec &arch_spec)
{
    Log *log(lldb_private::GetLogIfAllCategoriesSet (LIBLLDB_LOG_TARGET));
    bool missing_local_arch = !m_arch.IsValid();
    bool replace_local_arch = true;
    bool compatible_local_arch = false;
    ArchSpec other(arch_spec);

    if (!missing_local_arch)
    {
        if (m_arch.IsCompatibleMatch(arch_spec))
        {
            other.MergeFrom(m_arch);
            
            if (m_arch.IsCompatibleMatch(other))
            {
                compatible_local_arch = true;
                bool arch_changed, vendor_changed, os_changed, os_ver_changed, env_changed;
                
                m_arch.PiecewiseTripleCompare(other,
                                              arch_changed,
                                              vendor_changed,
                                              os_changed,
                                              os_ver_changed,
                                              env_changed);
                
                if (!arch_changed && !vendor_changed && !os_changed && !env_changed)
                    replace_local_arch = false;
            }
        }
    }

    if (compatible_local_arch || missing_local_arch)
    {
        // If we haven't got a valid arch spec, or the architectures are compatible
        // update the architecture, unless the one we already have is more specified
        if (replace_local_arch)
            m_arch = other;
        if (log)
            log->Printf ("Target::SetArchitecture set architecture to %s (%s)", m_arch.GetArchitectureName(), m_arch.GetTriple().getTriple().c_str());
        return true;
    }
    
    // If we have an executable file, try to reset the executable to the desired architecture
    if (log)
      log->Printf ("Target::SetArchitecture changing architecture to %s (%s)", arch_spec.GetArchitectureName(), arch_spec.GetTriple().getTriple().c_str());
    m_arch = other;
    ModuleSP executable_sp = GetExecutableModule ();

    ClearModules(true);
    // Need to do something about unsetting breakpoints.
    
    if (executable_sp)
    {
        if (log)
          log->Printf("Target::SetArchitecture Trying to select executable file architecture %s (%s)", arch_spec.GetArchitectureName(), arch_spec.GetTriple().getTriple().c_str());
        ModuleSpec module_spec (executable_sp->GetFileSpec(), other);
        Error error = ModuleList::GetSharedModule(module_spec, 
                                                  executable_sp, 
                                                  &GetExecutableSearchPaths(),
                                                  nullptr, 
                                                  nullptr);
                                      
        if (!error.Fail() && executable_sp)
        {
            SetExecutableModule (executable_sp, true);
            return true;
        }
    }
    return false;
}

bool
Target::MergeArchitecture (const ArchSpec &arch_spec)
{
    if (arch_spec.IsValid())
    {
        if (m_arch.IsCompatibleMatch(arch_spec))
        {
            // The current target arch is compatible with "arch_spec", see if we
            // can improve our current architecture using bits from "arch_spec"

            // Merge bits from arch_spec into "merged_arch" and set our architecture
            ArchSpec merged_arch (m_arch);
            merged_arch.MergeFrom (arch_spec);
            return SetArchitecture(merged_arch);
        }
        else
        {
            // The new architecture is different, we just need to replace it
            return SetArchitecture(arch_spec);
        }
    }
    return false;
}

void
Target::WillClearList (const ModuleList& module_list)
{
}

void
Target::ModuleAdded (const ModuleList& module_list, const ModuleSP &module_sp)
{
    // A module is being added to this target for the first time
    if (m_valid)
    {
        ModuleList my_module_list;
        my_module_list.Append(module_sp);
        LoadScriptingResourceForModule(module_sp, this);
        ModulesDidLoad (my_module_list);
    }
}

void
Target::ModuleRemoved (const ModuleList& module_list, const ModuleSP &module_sp)
{
    // A module is being removed from this target.
    if (m_valid)
    {
        ModuleList my_module_list;
        my_module_list.Append(module_sp);
        ModulesDidUnload (my_module_list, false);
    }
}

void
Target::ModuleUpdated (const ModuleList& module_list, const ModuleSP &old_module_sp, const ModuleSP &new_module_sp)
{
    // A module is replacing an already added module
    if (m_valid)
    {
        m_breakpoint_list.UpdateBreakpointsWhenModuleIsReplaced(old_module_sp, new_module_sp);
        m_internal_breakpoint_list.UpdateBreakpointsWhenModuleIsReplaced(old_module_sp, new_module_sp);
    }
}

void
Target::ModulesDidLoad (ModuleList &module_list)
{
    if (m_valid && module_list.GetSize())
    {
        m_breakpoint_list.UpdateBreakpoints (module_list, true, false);
        m_internal_breakpoint_list.UpdateBreakpoints (module_list, true, false);
        if (m_process_sp)
        {
            m_process_sp->ModulesDidLoad (module_list);
        }
        // if there's no SwiftASTContext, clearing it doesn't really matter
        const bool create_on_demand = false;
        Error error;
        auto swift_ast_ctx = GetScratchSwiftASTContext(error, create_on_demand);
        if (swift_ast_ctx)
            swift_ast_ctx->ModulesDidLoad(module_list);
        module_list.ClearModuleDependentCaches();
        BroadcastEvent (eBroadcastBitModulesLoaded, new TargetEventData (this->shared_from_this(), module_list));
    }
}

void
Target::SymbolsDidLoad (ModuleList &module_list)
{
    if (m_valid && module_list.GetSize())
    {
        if (m_process_sp)
        {
            LanguageRuntime* runtime = m_process_sp->GetLanguageRuntime(lldb::eLanguageTypeObjC);
            if (runtime)
            {
                ObjCLanguageRuntime *objc_runtime = (ObjCLanguageRuntime*)runtime;
                objc_runtime->SymbolsDidLoad(module_list);
            }
        }
        
        m_breakpoint_list.UpdateBreakpoints (module_list, true, false);
        m_internal_breakpoint_list.UpdateBreakpoints (module_list, true, false);
        BroadcastEvent (eBroadcastBitSymbolsLoaded, new TargetEventData (this->shared_from_this(), module_list));
    }
}

void
Target::ModulesDidUnload (ModuleList &module_list, bool delete_locations)
{
    if (m_valid && module_list.GetSize())
    {
        UnloadModuleSections (module_list);
        m_breakpoint_list.UpdateBreakpoints (module_list, false, delete_locations);
        m_internal_breakpoint_list.UpdateBreakpoints (module_list, false, delete_locations);
        BroadcastEvent (eBroadcastBitModulesUnloaded, new TargetEventData (this->shared_from_this(), module_list));
    }
}

bool
Target::ModuleIsExcludedForUnconstrainedSearches (const FileSpec &module_file_spec)
{
    if (GetBreakpointsConsultPlatformAvoidList())
    {
        ModuleList matchingModules;
        ModuleSpec module_spec (module_file_spec);
        size_t num_modules = GetImages().FindModules(module_spec, matchingModules);
        
        // If there is more than one module for this file spec, only return true if ALL the modules are on the
        // black list.
        if (num_modules > 0)
        {
            for (size_t i  = 0; i < num_modules; i++)
            {
                if (!ModuleIsExcludedForUnconstrainedSearches (matchingModules.GetModuleAtIndex(i)))
                    return false;
            }
            return true;
        }
    }
    return false;
}

bool
Target::ModuleIsExcludedForUnconstrainedSearches (const lldb::ModuleSP &module_sp)
{
    if (GetBreakpointsConsultPlatformAvoidList())
    {
        if (m_platform_sp)
            return m_platform_sp->ModuleIsExcludedForUnconstrainedSearches (*this, module_sp);
    }
    return false;
}

size_t
Target::ReadMemoryFromFileCache (const Address& addr, void *dst, size_t dst_len, Error &error)
{
    SectionSP section_sp (addr.GetSection());
    if (section_sp)
    {
        // If the contents of this section are encrypted, the on-disk file is unusable.  Read only from live memory.
        if (section_sp->IsEncrypted())
        {
            error.SetErrorString("section is encrypted");
            return 0;
        }
        ModuleSP module_sp (section_sp->GetModule());
        if (module_sp)
        {
            ObjectFile *objfile = section_sp->GetModule()->GetObjectFile();
            if (objfile)
            {
                size_t bytes_read = objfile->ReadSectionData (section_sp.get(), 
                                                              addr.GetOffset(), 
                                                              dst, 
                                                              dst_len);
                if (bytes_read > 0)
                    return bytes_read;
                else
                    error.SetErrorStringWithFormat("error reading data from section %s", section_sp->GetName().GetCString());
            }
            else
                error.SetErrorString("address isn't from a object file");
        }
        else
            error.SetErrorString("address isn't in a module");
    }
    else
        error.SetErrorString("address doesn't contain a section that points to a section in a object file");

    return 0;
}

size_t
Target::ReadMemory (const Address& addr,
                    bool prefer_file_cache,
                    void *dst,
                    size_t dst_len,
                    Error &error,
                    lldb::addr_t *load_addr_ptr)
{
    error.Clear();
    
    // if we end up reading this from process memory, we will fill this
    // with the actual load address
    if (load_addr_ptr)
        *load_addr_ptr = LLDB_INVALID_ADDRESS;
    
    size_t bytes_read = 0;

    addr_t load_addr = LLDB_INVALID_ADDRESS;
    addr_t file_addr = LLDB_INVALID_ADDRESS;
    Address resolved_addr;
    if (!addr.IsSectionOffset())
    {
        SectionLoadList &section_load_list = GetSectionLoadList();
        if (section_load_list.IsEmpty())
        {
            // No sections are loaded, so we must assume we are not running
            // yet and anything we are given is a file address.
            file_addr = addr.GetOffset(); // "addr" doesn't have a section, so its offset is the file address
            m_images.ResolveFileAddress (file_addr, resolved_addr);            
        }
        else
        {
            // We have at least one section loaded. This can be because
            // we have manually loaded some sections with "target modules load ..."
            // or because we have have a live process that has sections loaded
            // through the dynamic loader
            load_addr = addr.GetOffset(); // "addr" doesn't have a section, so its offset is the load address
            section_load_list.ResolveLoadAddress (load_addr, resolved_addr);
        }
    }
    if (!resolved_addr.IsValid())
        resolved_addr = addr;

    if (prefer_file_cache)
    {
        bytes_read = ReadMemoryFromFileCache (resolved_addr, dst, dst_len, error);
        if (bytes_read > 0)
            return bytes_read;
    }
    
    if (ProcessIsValid())
    {
        if (load_addr == LLDB_INVALID_ADDRESS)
            load_addr = resolved_addr.GetLoadAddress (this);

        if (load_addr == LLDB_INVALID_ADDRESS)
        {
            ModuleSP addr_module_sp (resolved_addr.GetModule());
            if (addr_module_sp && addr_module_sp->GetFileSpec())
                error.SetErrorStringWithFormat("%s[0x%" PRIx64 "] can't be resolved, %s in not currently loaded",
                                               addr_module_sp->GetFileSpec().GetFilename().AsCString("<Unknown>"),
                                               resolved_addr.GetFileAddress(),
                                               addr_module_sp->GetFileSpec().GetFilename().AsCString("<Unknonw>"));
            else
                error.SetErrorStringWithFormat("0x%" PRIx64 " can't be resolved", resolved_addr.GetFileAddress());
        }
        else
        {
            bytes_read = m_process_sp->ReadMemory(load_addr, dst, dst_len, error);
            if (bytes_read != dst_len)
            {
                if (error.Success())
                {
                    if (bytes_read == 0)
                        error.SetErrorStringWithFormat("read memory from 0x%" PRIx64 " failed", load_addr);
                    else
                        error.SetErrorStringWithFormat("only %" PRIu64 " of %" PRIu64 " bytes were read from memory at 0x%" PRIx64, (uint64_t)bytes_read, (uint64_t)dst_len, load_addr);
                }
            }
            if (bytes_read)
            {
                if (load_addr_ptr)
                    *load_addr_ptr = load_addr;
                return bytes_read;
            }
            // If the address is not section offset we have an address that
            // doesn't resolve to any address in any currently loaded shared
            // libraries and we failed to read memory so there isn't anything
            // more we can do. If it is section offset, we might be able to
            // read cached memory from the object file.
            if (!resolved_addr.IsSectionOffset())
                return 0;
        }
    }
    
    if (!prefer_file_cache && resolved_addr.IsSectionOffset())
    {
        // If we didn't already try and read from the object file cache, then
        // try it after failing to read from the process.
        return ReadMemoryFromFileCache (resolved_addr, dst, dst_len, error);
    }
    return 0;
}

size_t
Target::ReadCStringFromMemory (const Address& addr, std::string &out_str, Error &error)
{
    char buf[256];
    out_str.clear();
    addr_t curr_addr = addr.GetLoadAddress(this);
    Address address(addr);
    while (1)
    {
        size_t length = ReadCStringFromMemory (address, buf, sizeof(buf), error);
        if (length == 0)
            break;
        out_str.append(buf, length);
        // If we got "length - 1" bytes, we didn't get the whole C string, we
        // need to read some more characters
        if (length == sizeof(buf) - 1)
            curr_addr += length;
        else
            break;
        address = Address(curr_addr);
    }
    return out_str.size();
}

size_t
Target::ReadCStringFromMemory (const Address& addr, char *dst, size_t dst_max_len, Error &result_error)
{
    size_t total_cstr_len = 0;
    if (dst && dst_max_len)
    {
        result_error.Clear();
        // NULL out everything just to be safe
        memset (dst, 0, dst_max_len);
        Error error;
        addr_t curr_addr = addr.GetLoadAddress(this);
        Address address(addr);

        // We could call m_process_sp->GetMemoryCacheLineSize() but I don't
        // think this really needs to be tied to the memory cache subsystem's
        // cache line size, so leave this as a fixed constant.
        const size_t cache_line_size = 512;

        size_t bytes_left = dst_max_len - 1;
        char *curr_dst = dst;
        
        while (bytes_left > 0)
        {
            addr_t cache_line_bytes_left = cache_line_size - (curr_addr % cache_line_size);
            addr_t bytes_to_read = std::min<addr_t>(bytes_left, cache_line_bytes_left);
            size_t bytes_read = ReadMemory (address, false, curr_dst, bytes_to_read, error);
            
            if (bytes_read == 0)
            {
                result_error = error;
                dst[total_cstr_len] = '\0';
                break;
            }
            const size_t len = strlen(curr_dst);
            
            total_cstr_len += len;
            
            if (len < bytes_to_read)
                break;
            
            curr_dst += bytes_read;
            curr_addr += bytes_read;
            bytes_left -= bytes_read;
            address = Address(curr_addr);
        }
    }
    else
    {
        if (dst == nullptr)
            result_error.SetErrorString("invalid arguments");
        else
            result_error.Clear();
    }
    return total_cstr_len;
}

size_t
Target::ReadScalarIntegerFromMemory (const Address& addr, 
                                     bool prefer_file_cache,
                                     uint32_t byte_size, 
                                     bool is_signed, 
                                     Scalar &scalar, 
                                     Error &error)
{
    uint64_t uval;
    
    if (byte_size <= sizeof(uval))
    {
        size_t bytes_read = ReadMemory (addr, prefer_file_cache, &uval, byte_size, error);
        if (bytes_read == byte_size)
        {
            DataExtractor data (&uval, sizeof(uval), m_arch.GetByteOrder(), m_arch.GetAddressByteSize());
            lldb::offset_t offset = 0;
            if (byte_size <= 4)
                scalar = data.GetMaxU32 (&offset, byte_size);
            else
                scalar = data.GetMaxU64 (&offset, byte_size);
            
            if (is_signed)
                scalar.SignExtend(byte_size * 8);
            return bytes_read;
        }
    }
    else
    {
        error.SetErrorStringWithFormat ("byte size of %u is too large for integer scalar type", byte_size);
    }
    return 0;
}

uint64_t
Target::ReadUnsignedIntegerFromMemory (const Address& addr, 
                                       bool prefer_file_cache,
                                       size_t integer_byte_size, 
                                       uint64_t fail_value, 
                                       Error &error)
{
    Scalar scalar;
    if (ReadScalarIntegerFromMemory (addr, 
                                     prefer_file_cache, 
                                     integer_byte_size, 
                                     false, 
                                     scalar, 
                                     error))
        return scalar.ULongLong(fail_value);
    return fail_value;
}

bool
Target::ReadPointerFromMemory (const Address& addr, 
                               bool prefer_file_cache,
                               Error &error,
                               Address &pointer_addr)
{
    Scalar scalar;
    if (ReadScalarIntegerFromMemory (addr, 
                                     prefer_file_cache, 
                                     m_arch.GetAddressByteSize(), 
                                     false, 
                                     scalar, 
                                     error))
    {
        addr_t pointer_vm_addr = scalar.ULongLong(LLDB_INVALID_ADDRESS);
        if (pointer_vm_addr != LLDB_INVALID_ADDRESS)
        {
            SectionLoadList &section_load_list = GetSectionLoadList();
            if (section_load_list.IsEmpty())
            {
                // No sections are loaded, so we must assume we are not running
                // yet and anything we are given is a file address.
                m_images.ResolveFileAddress (pointer_vm_addr, pointer_addr);
            }
            else
            {
                // We have at least one section loaded. This can be because
                // we have manually loaded some sections with "target modules load ..."
                // or because we have have a live process that has sections loaded
                // through the dynamic loader
                section_load_list.ResolveLoadAddress (pointer_vm_addr, pointer_addr);
            }
            // We weren't able to resolve the pointer value, so just return
            // an address with no section
            if (!pointer_addr.IsValid())
                pointer_addr.SetOffset (pointer_vm_addr);
            return true;
            
        }
    }
    return false;
}

ModuleSP
Target::GetSharedModule (const ModuleSpec &module_spec, Error *error_ptr)
{
    ModuleSP module_sp;

    Error error;

    // First see if we already have this module in our module list.  If we do, then we're done, we don't need
    // to consult the shared modules list.  But only do this if we are passed a UUID.
    
    if (module_spec.GetUUID().IsValid())
        module_sp = m_images.FindFirstModule(module_spec);
        
    if (!module_sp)
    {
        ModuleSP old_module_sp; // This will get filled in if we have a new version of the library
        bool did_create_module = false;
    
        // If there are image search path entries, try to use them first to acquire a suitable image.
        if (m_image_search_paths.GetSize())
        {
            ModuleSpec transformed_spec (module_spec);
            if (m_image_search_paths.RemapPath (module_spec.GetFileSpec().GetDirectory(), transformed_spec.GetFileSpec().GetDirectory()))
            {
                transformed_spec.GetFileSpec().GetFilename() = module_spec.GetFileSpec().GetFilename();
                error = ModuleList::GetSharedModule (transformed_spec, 
                                                     module_sp, 
                                                     &GetExecutableSearchPaths(),
                                                     &old_module_sp, 
                                                     &did_create_module);
            }
        }
        
        if (!module_sp)
        {
            // If we have a UUID, we can check our global shared module list in case
            // we already have it. If we don't have a valid UUID, then we can't since
            // the path in "module_spec" will be a platform path, and we will need to
            // let the platform find that file. For example, we could be asking for
            // "/usr/lib/dyld" and if we do not have a UUID, we don't want to pick
            // the local copy of "/usr/lib/dyld" since our platform could be a remote
            // platform that has its own "/usr/lib/dyld" in an SDK or in a local file
            // cache.
            if (module_spec.GetUUID().IsValid())
            {
                // We have a UUID, it is OK to check the global module list...
                error = ModuleList::GetSharedModule (module_spec,
                                                     module_sp, 
                                                     &GetExecutableSearchPaths(),
                                                     &old_module_sp,
                                                     &did_create_module);
            }

            if (!module_sp)
            {
                // The platform is responsible for finding and caching an appropriate
                // module in the shared module cache.
                if (m_platform_sp)
                {
                    error = m_platform_sp->GetSharedModule (module_spec,
                                                            m_process_sp.get(),
                                                            module_sp,
                                                            &GetExecutableSearchPaths(),
                                                            &old_module_sp,
                                                            &did_create_module);
                }
                else
                {
                    error.SetErrorString("no platform is currently set");
                }
            }
        }

        // We found a module that wasn't in our target list.  Let's make sure that there wasn't an equivalent
        // module in the list already, and if there was, let's remove it.
        if (module_sp)
        {
            ObjectFile *objfile = module_sp->GetObjectFile();
            if (objfile)
            {
                switch (objfile->GetType())
                {
                    case ObjectFile::eTypeCoreFile:      /// A core file that has a checkpoint of a program's execution state
                    case ObjectFile::eTypeExecutable:    /// A normal executable
                    case ObjectFile::eTypeDynamicLinker: /// The platform's dynamic linker executable
                    case ObjectFile::eTypeObjectFile:    /// An intermediate object file
                    case ObjectFile::eTypeSharedLibrary: /// A shared library that can be used during execution
                        break;
                    case ObjectFile::eTypeDebugInfo:     /// An object file that contains only debug information
                        if (error_ptr)
                            error_ptr->SetErrorString("debug info files aren't valid target modules, please specify an executable");
                        return ModuleSP();
                    case ObjectFile::eTypeStubLibrary:   /// A library that can be linked against but not used for execution
                        if (error_ptr)
                            error_ptr->SetErrorString("stub libraries aren't valid target modules, please specify an executable");
                        return ModuleSP();
                    default:
                        if (error_ptr)
                            error_ptr->SetErrorString("unsupported file type, please specify an executable");
                        return ModuleSP();
                }
                // GetSharedModule is not guaranteed to find the old shared module, for instance
                // in the common case where you pass in the UUID, it is only going to find the one
                // module matching the UUID.  In fact, it has no good way to know what the "old module"
                // relevant to this target is, since there might be many copies of a module with this file spec
                // in various running debug sessions, but only one of them will belong to this target.
                // So let's remove the UUID from the module list, and look in the target's module list.
                // Only do this if there is SOMETHING else in the module spec...
                if (!old_module_sp)
                {
                    if (module_spec.GetUUID().IsValid() && !module_spec.GetFileSpec().GetFilename().IsEmpty() && !module_spec.GetFileSpec().GetDirectory().IsEmpty())
                    {
                        ModuleSpec module_spec_copy(module_spec.GetFileSpec());
                        module_spec_copy.GetUUID().Clear();
                        
                        ModuleList found_modules;
                        size_t num_found = m_images.FindModules (module_spec_copy, found_modules);
                        if (num_found == 1)
                        {
                            old_module_sp = found_modules.GetModuleAtIndex(0);
                        }
                    }
                }
                
                if (old_module_sp && m_images.GetIndexForModule (old_module_sp.get()) != LLDB_INVALID_INDEX32)
                {
                    m_images.ReplaceModule(old_module_sp, module_sp);
                    Module *old_module_ptr = old_module_sp.get();
                    old_module_sp.reset();
                    ModuleList::RemoveSharedModuleIfOrphaned (old_module_ptr);
                }
                else
                    m_images.Append(module_sp);
            }
            else
                module_sp.reset();
        }
    }
    if (error_ptr)
        *error_ptr = error;
    return module_sp;
}

TargetSP
Target::CalculateTarget ()
{
    return shared_from_this();
}

ProcessSP
Target::CalculateProcess ()
{
    return m_process_sp;
}

ThreadSP
Target::CalculateThread ()
{
    return ThreadSP();
}

StackFrameSP
Target::CalculateStackFrame ()
{
    return StackFrameSP();
}

void
Target::CalculateExecutionContext (ExecutionContext &exe_ctx)
{
    exe_ctx.Clear();
    exe_ctx.SetTargetPtr(this);
}

PathMappingList &
Target::GetImageSearchPathList ()
{
    return m_image_search_paths;
}

void
Target::ImageSearchPathsChanged(const PathMappingList &path_list,
                                void *baton)
{
    Target *target = (Target *)baton;
    ModuleSP exe_module_sp (target->GetExecutableModule());
    if (exe_module_sp)
        target->SetExecutableModule (exe_module_sp, true);
}

TypeSystem *
Target::GetScratchTypeSystemForLanguage (Error *error, lldb::LanguageType language, bool create_on_demand, const char *compiler_options)
{
    if (!m_valid)
        return nullptr;

    if (error)
    {
        error->Clear();
    }
    
    if (language == eLanguageTypeMipsAssembler // GNU AS and LLVM use it for all assembly code
        || language == eLanguageTypeUnknown)
    {
        std::set<lldb::LanguageType> languages_for_types;
        std::set<lldb::LanguageType> languages_for_expressions;
        
        Language::GetLanguagesSupportingTypeSystems(languages_for_types, languages_for_expressions);
        
        if (languages_for_expressions.count(eLanguageTypeC))
        {
            language = eLanguageTypeC; // LLDB's default.  Override by setting the target language.
        }
        else
        {
            if (languages_for_expressions.empty())
            {
                return nullptr;
            }
            else
            {
                language = *languages_for_expressions.begin();
            }
        }
    }


    TypeSystem *type_system = m_scratch_type_system_map.GetTypeSystemForLanguage(language, this, create_on_demand, compiler_options);
    if (language == eLanguageTypeSwift)
    {
        if (SwiftASTContext *swift_ast_ctx = llvm::dyn_cast_or_null<SwiftASTContext>(type_system))
        {
            if (swift_ast_ctx->CheckProcessChanged())
            {
                m_scratch_type_system_map.RemoveTypeSystemsForLanguage(language);
                type_system = m_scratch_type_system_map.GetTypeSystemForLanguage(language, this, create_on_demand, compiler_options);
            }
        }
    }
    return type_system;
}

const TypeSystemMap &
Target::GetTypeSystemMap ()
{
    return m_scratch_type_system_map;
}

PersistentExpressionState *
Target::GetPersistentExpressionStateForLanguage (lldb::LanguageType language)
{
    TypeSystem *type_system = GetScratchTypeSystemForLanguage(nullptr, language, true);
    
    if (type_system)
    {
        return type_system->GetPersistentExpressionState();
    }
    else
    {
        return nullptr;
    }
}

UserExpression *
Target::GetUserExpressionForLanguage(const char *expr,
                                     const char *expr_prefix,
                                     lldb::LanguageType language,
                                     Expression::ResultType desired_type,
                                     const EvaluateExpressionOptions &options,
                                     Error &error)
{
    Error type_system_error;
    
    TypeSystem *type_system = GetScratchTypeSystemForLanguage (&type_system_error, language);
    UserExpression *user_expr = nullptr;
    
    if (!type_system)
    {
        error.SetErrorStringWithFormat("Could not find type system for language %s: %s", Language::GetNameForLanguageType(language), type_system_error.AsCString());
        return nullptr;
    }
    
    user_expr = type_system->GetUserExpression(expr, expr_prefix, language, desired_type, options);
    if (!user_expr)
        error.SetErrorStringWithFormat("Could not create an expression for language %s", Language::GetNameForLanguageType(language));
    
    return user_expr;
}

FunctionCaller *
Target::GetFunctionCallerForLanguage (lldb::LanguageType language,
                                      const CompilerType &return_type,
                                      const Address& function_address,
                                      const ValueList &arg_value_list,
                                      const char *name,
                                      Error &error)
{
    Error type_system_error;
    TypeSystem *type_system = GetScratchTypeSystemForLanguage (&type_system_error, language);
    FunctionCaller *persistent_fn = nullptr;
    
    if (!type_system)
    {
        error.SetErrorStringWithFormat("Could not find type system for language %s: %s", Language::GetNameForLanguageType(language), type_system_error.AsCString());
        return persistent_fn;
    }
    
    persistent_fn = type_system->GetFunctionCaller (return_type, function_address, arg_value_list, name);
    if (!persistent_fn)
        error.SetErrorStringWithFormat("Could not create an expression for language %s", Language::GetNameForLanguageType(language));
    
    return persistent_fn;
}

UtilityFunction *
Target::GetUtilityFunctionForLanguage (const char *text,
                                       lldb::LanguageType language,
                                       const char *name,
                                       Error &error)
{
    Error type_system_error;
    TypeSystem *type_system = GetScratchTypeSystemForLanguage (&type_system_error, language);
    UtilityFunction *utility_fn = nullptr;
    
    if (!type_system)
    {
        error.SetErrorStringWithFormat("Could not find type system for language %s: %s", Language::GetNameForLanguageType(language), type_system_error.AsCString());
        return utility_fn;
    }
    
    utility_fn = type_system->GetUtilityFunction (text, name);
    if (!utility_fn)
        error.SetErrorStringWithFormat("Could not create an expression for language %s", Language::GetNameForLanguageType(language));
    
    return utility_fn;
}

ClangASTContext *
Target::GetScratchClangASTContext(bool create_on_demand)
{
    if (m_valid)
    {
        if (TypeSystem* type_system = GetScratchTypeSystemForLanguage(nullptr, eLanguageTypeC, create_on_demand))
            return llvm::dyn_cast<ClangASTContext>(type_system);
    }
    return nullptr;
}

ClangASTImporterSP
Target::GetClangASTImporter()
{
    if (m_valid)
    {
        if (!m_ast_importer_sp)
        {
            m_ast_importer_sp.reset(new ClangASTImporter());
        }
        return m_ast_importer_sp;
    }
    return ClangASTImporterSP();
}

SwiftASTContext *
Target::GetScratchSwiftASTContext(Error &error, bool create_on_demand, const char *extra_options)
{
    SwiftASTContext *swift_ast_ctx = llvm::dyn_cast_or_null<SwiftASTContext>(GetScratchTypeSystemForLanguage(&error, eLanguageTypeSwift, create_on_demand, extra_options));
    if (swift_ast_ctx && !swift_ast_ctx->HasFatalErrors())
        return swift_ast_ctx;
    return nullptr;
}

void
Target::SettingsInitialize ()
{
    Process::SettingsInitialize ();
}

void
Target::SettingsTerminate ()
{
    Process::SettingsTerminate ();
}

FileSpecList
Target::GetDefaultExecutableSearchPaths ()
{
    TargetPropertiesSP properties_sp(Target::GetGlobalProperties());
    if (properties_sp)
        return properties_sp->GetExecutableSearchPaths();
    return FileSpecList();
}

FileSpecList
Target::GetDefaultDebugFileSearchPaths ()
{
    TargetPropertiesSP properties_sp(Target::GetGlobalProperties());
    if (properties_sp)
        return properties_sp->GetDebugFileSearchPaths();
    return FileSpecList();
}

FileSpecList
Target::GetDefaultClangModuleSearchPaths ()
{
    TargetPropertiesSP properties_sp(Target::GetGlobalProperties());
    if (properties_sp)
        return properties_sp->GetClangModuleSearchPaths();
    return FileSpecList();
}

ArchSpec
Target::GetDefaultArchitecture ()
{
    TargetPropertiesSP properties_sp(Target::GetGlobalProperties());
    if (properties_sp)
        return properties_sp->GetDefaultArchitecture();
    return ArchSpec();
}

void
Target::SetDefaultArchitecture (const ArchSpec &arch)
{
    TargetPropertiesSP properties_sp(Target::GetGlobalProperties());
    if (properties_sp)
    {
        LogIfAnyCategoriesSet(LIBLLDB_LOG_TARGET, "Target::SetDefaultArchitecture setting target's default architecture to  %s (%s)", arch.GetArchitectureName(), arch.GetTriple().getTriple().c_str());
        return properties_sp->SetDefaultArchitecture(arch);
    }
}

Target *
Target::GetTargetFromContexts (const ExecutionContext *exe_ctx_ptr, const SymbolContext *sc_ptr)
{
    // The target can either exist in the "process" of ExecutionContext, or in 
    // the "target_sp" member of SymbolContext. This accessor helper function
    // will get the target from one of these locations.

    Target *target = nullptr;
    if (sc_ptr != nullptr)
        target = sc_ptr->target_sp.get();
    if (target == nullptr && exe_ctx_ptr)
        target = exe_ctx_ptr->GetTargetPtr();
    return target;
}

ExpressionResults
Target::EvaluateExpression(const char *expr_cstr,
                           ExecutionContextScope *exe_scope,
                           lldb::ValueObjectSP &result_valobj_sp,
                           const EvaluateExpressionOptions& options,
                           std::string *fixed_expression)
{
    result_valobj_sp.reset();
    
    ExpressionResults execution_results = eExpressionSetupError;

    if (expr_cstr == nullptr || expr_cstr[0] == '\0')
        return execution_results;

    // We shouldn't run stop hooks in expressions.
    // Be sure to reset this if you return anywhere within this function.
    bool old_suppress_value = m_suppress_stop_hooks;
    m_suppress_stop_hooks = true;

    ExecutionContext exe_ctx;
    
    if (exe_scope)
    {
        exe_scope->CalculateExecutionContext(exe_ctx);
    }
    else if (m_process_sp)
    {
        m_process_sp->CalculateExecutionContext(exe_ctx);
    }
    else
    {
        CalculateExecutionContext(exe_ctx);
    }
    
    // Make sure we aren't just trying to see the value of a persistent
    // variable (something like "$0")
    lldb::ExpressionVariableSP persistent_var_sp;
    // Only check for persistent variables the expression starts with a '$' 
    if (expr_cstr[0] == '$')
        persistent_var_sp = GetScratchTypeSystemForLanguage(nullptr, eLanguageTypeC)->GetPersistentExpressionState()->GetVariable (expr_cstr);

    if (persistent_var_sp)
    {
        result_valobj_sp = persistent_var_sp->GetValueObject ();
        execution_results = eExpressionCompleted;
    }
    else
    {
        const char *prefix = GetExpressionPrefixContentsAsCString();
        Error error;
        execution_results = UserExpression::Evaluate (exe_ctx,
                                                      options,
                                                      expr_cstr,
                                                      prefix,
                                                      result_valobj_sp,
                                                      error,
                                                      0, // Line Number
                                                      fixed_expression);
    }
    
    m_suppress_stop_hooks = old_suppress_value;
    
    return execution_results;
}

lldb::ExpressionVariableSP
Target::GetPersistentVariable(const ConstString &name)
{
    lldb::ExpressionVariableSP variable_sp;
    m_scratch_type_system_map.ForEach([this, name, &variable_sp](TypeSystem *type_system) -> bool
    {
        if (PersistentExpressionState *persistent_state = type_system->GetPersistentExpressionState())
        {
            variable_sp = persistent_state->GetVariable(name);

            if (variable_sp)
                return false;   // Stop iterating the ForEach
        }
        return true;    // Keep iterating the ForEach
    });
    return variable_sp;
}

lldb::addr_t
Target::GetPersistentSymbol(const ConstString &name)
{
    lldb::addr_t address = LLDB_INVALID_ADDRESS;
    
    m_scratch_type_system_map.ForEach([this, name, &address](TypeSystem *type_system) -> bool
    {
        if (PersistentExpressionState *persistent_state = type_system->GetPersistentExpressionState())
        {
            address = persistent_state->LookupSymbol(name);
            if (address != LLDB_INVALID_ADDRESS)
                return false;   // Stop iterating the ForEach
        }
        return true;    // Keep iterating the ForEach
    });
    return address;
}

lldb::addr_t
Target::GetCallableLoadAddress (lldb::addr_t load_addr, AddressClass addr_class) const
{
    addr_t code_addr = load_addr;
    switch (m_arch.GetMachine())
    {
    case llvm::Triple::mips:
    case llvm::Triple::mipsel:
    case llvm::Triple::mips64:
    case llvm::Triple::mips64el:
        switch (addr_class)
        {
        case eAddressClassData:
        case eAddressClassDebug:
            return LLDB_INVALID_ADDRESS;

        case eAddressClassUnknown:
        case eAddressClassInvalid:
        case eAddressClassCode:
        case eAddressClassCodeAlternateISA:
        case eAddressClassRuntime:
            if ((code_addr & 2ull) || (addr_class == eAddressClassCodeAlternateISA))
                code_addr |= 1ull;
            break;
        }
        break;

    case llvm::Triple::arm:
    case llvm::Triple::thumb:
        switch (addr_class)
        {
        case eAddressClassData:
        case eAddressClassDebug:
            return LLDB_INVALID_ADDRESS;
            
        case eAddressClassUnknown:
        case eAddressClassInvalid:
        case eAddressClassCode:
        case eAddressClassCodeAlternateISA:
        case eAddressClassRuntime:
            // Check if bit zero it no set?
            if ((code_addr & 1ull) == 0)
            {
                // Bit zero isn't set, check if the address is a multiple of 2?
                if (code_addr & 2ull)
                {
                    // The address is a multiple of 2 so it must be thumb, set bit zero
                    code_addr |= 1ull;
                }
                else if (addr_class == eAddressClassCodeAlternateISA)
                {
                    // We checked the address and the address claims to be the alternate ISA
                    // which means thumb, so set bit zero.
                    code_addr |= 1ull;
                }
            }
            break;
        }
        break;
            
    default:
        break;
    }
    return code_addr;
}

lldb::addr_t
Target::GetOpcodeLoadAddress (lldb::addr_t load_addr, AddressClass addr_class) const
{
    addr_t opcode_addr = load_addr;
    switch (m_arch.GetMachine())
    {
    case llvm::Triple::mips:
    case llvm::Triple::mipsel:
    case llvm::Triple::mips64:
    case llvm::Triple::mips64el:
    case llvm::Triple::arm:
    case llvm::Triple::thumb:
        switch (addr_class)
        {
        case eAddressClassData:
        case eAddressClassDebug:
            return LLDB_INVALID_ADDRESS;
            
        case eAddressClassInvalid:
        case eAddressClassUnknown:
        case eAddressClassCode:
        case eAddressClassCodeAlternateISA:
        case eAddressClassRuntime:
            opcode_addr &= ~(1ull);
            break;
        }
        break;
            
    default:
        break;
    }
    return opcode_addr;
}

lldb::addr_t
Target::GetBreakableLoadAddress (lldb::addr_t addr)
{
    addr_t breakable_addr = addr;
    Log *log(lldb_private::GetLogIfAllCategoriesSet (LIBLLDB_LOG_BREAKPOINTS));

    switch (m_arch.GetMachine())
    {
    default:
        break;
    case llvm::Triple::mips:
    case llvm::Triple::mipsel:
    case llvm::Triple::mips64:
    case llvm::Triple::mips64el:
    {
        addr_t function_start = 0;
        addr_t current_offset = 0;
        uint32_t loop_count = 0;
        Address resolved_addr;
        uint32_t arch_flags = m_arch.GetFlags ();
        bool IsMips16 = arch_flags & ArchSpec::eMIPSAse_mips16;
        bool IsMicromips = arch_flags & ArchSpec::eMIPSAse_micromips;
        SectionLoadList &section_load_list = GetSectionLoadList();

        if (section_load_list.IsEmpty())
            // No sections are loaded, so we must assume we are not running yet
            // and need to operate only on file address.
            m_images.ResolveFileAddress (addr, resolved_addr); 
        else
            section_load_list.ResolveLoadAddress(addr, resolved_addr);

        // Get the function boundaries to make sure we don't scan back before the beginning of the current function.
        ModuleSP temp_addr_module_sp (resolved_addr.GetModule());
        if (temp_addr_module_sp)
        {
            SymbolContext sc;
            uint32_t resolve_scope = eSymbolContextFunction | eSymbolContextSymbol;
            temp_addr_module_sp->ResolveSymbolContextForAddress(resolved_addr, resolve_scope, sc);
            Address sym_addr;
            if (sc.function)
                sym_addr = sc.function->GetAddressRange().GetBaseAddress();
            else if (sc.symbol)
                sym_addr = sc.symbol->GetAddress();

            function_start = sym_addr.GetLoadAddress(this);
            if (function_start == LLDB_INVALID_ADDRESS)
                function_start = sym_addr.GetFileAddress();

            if (function_start)
                current_offset = addr - function_start;
        }

        // If breakpoint address is start of function then we dont have to do anything.
        if (current_offset == 0)
            return breakable_addr;
        else
            loop_count = current_offset / 2;

        if (loop_count > 3)
        {
            // Scan previous 6 bytes
            if (IsMips16 | IsMicromips)
                loop_count = 3;
            // For mips-only, instructions are always 4 bytes, so scan previous 4 bytes only.
            else
                loop_count = 2;
        }

        // Create Disassembler Instance
        lldb::DisassemblerSP disasm_sp(Disassembler::FindPlugin(m_arch, nullptr, nullptr));

        ExecutionContext exe_ctx;
        CalculateExecutionContext(exe_ctx);
        InstructionList instruction_list;
        InstructionSP prev_insn;
        bool prefer_file_cache = true; // Read from file
        uint32_t inst_to_choose = 0;

        for (uint32_t i = 1; i <= loop_count; i++)
        {
            // Adjust the address to read from.
            resolved_addr.Slide (-2);
            AddressRange range(resolved_addr, i*2);
            uint32_t insn_size = 0;

            disasm_sp->ParseInstructions(&exe_ctx, range, nullptr, prefer_file_cache);
            
            uint32_t num_insns = disasm_sp->GetInstructionList().GetSize();
            if (num_insns)
            {
                prev_insn = disasm_sp->GetInstructionList().GetInstructionAtIndex(0);
                insn_size = prev_insn->GetOpcode().GetByteSize();
                if (i == 1 && insn_size == 2)
                {
                    // This looks like a valid 2-byte instruction (but it could be a part of upper 4 byte instruction).
                    instruction_list.Append(prev_insn);
                    inst_to_choose = 1;
                }
                else if (i == 2)
                {
                    // Here we may get one 4-byte instruction or two 2-byte instructions.
                    if (num_insns == 2)
                    {
                        // Looks like there are two 2-byte instructions above our breakpoint target address.
                        // Now the upper 2-byte instruction is either a valid 2-byte instruction or could be a part of it's upper 4-byte instruction.
                        // In both cases we don't care because in this case lower 2-byte instruction is definitely a valid instruction
                        // and whatever i=1 iteration has found out is true.
                        inst_to_choose = 1;
                        break;
                    }
                    else if (insn_size == 4)
                    {
                        // This instruction claims its a valid 4-byte instruction. But it could be a part of it's upper 4-byte instruction.
                        // Lets try scanning upper 2 bytes to verify this.
                        instruction_list.Append(prev_insn);
                        inst_to_choose = 2;
                    }
                }
                else if (i == 3)
                {
                    if (insn_size == 4)
                        // FIXME: We reached here that means instruction at [target - 4] has already claimed to be a 4-byte instruction,
                        // and now instruction at [target - 6] is also claiming that it's a 4-byte instruction. This can not be true.
                        // In this case we can not decide the valid previous instruction so we let lldb set the breakpoint at the address given by user.
                        inst_to_choose = 0;
                    else
                        // This is straight-forward 
                        inst_to_choose = 2;
                    break;
                }
            }
            else
            {
                // Decode failed, bytes do not form a valid instruction. So whatever previous iteration has found out is true.
                if (i > 1)
                {
                    inst_to_choose = i - 1;
                    break;
                }
            }
        }

        // Check if we are able to find any valid instruction.
        if (inst_to_choose)
        {
            if (inst_to_choose > instruction_list.GetSize())
                inst_to_choose--;
            prev_insn = instruction_list.GetInstructionAtIndex(inst_to_choose - 1);

            if (prev_insn->HasDelaySlot())
            {
                uint32_t shift_size = prev_insn->GetOpcode().GetByteSize();
                // Adjust the breakable address
                breakable_addr = addr - shift_size;
                if (log)
                    log->Printf ("Target::%s Breakpoint at 0x%8.8" PRIx64 " is adjusted to 0x%8.8" PRIx64 " due to delay slot\n", __FUNCTION__, addr, breakable_addr);
            }
        }
        break;
    }
    }
    return breakable_addr;
}

SourceManager &
Target::GetSourceManager ()
{
    if (!m_source_manager_ap)
        m_source_manager_ap.reset (new SourceManager(shared_from_this()));
    return *m_source_manager_ap;
}

ClangModulesDeclVendor *
Target::GetClangModulesDeclVendor ()
{
    static std::mutex s_clang_modules_decl_vendor_mutex; // If this is contended we can make it per-target

    {
        std::lock_guard<std::mutex> guard(s_clang_modules_decl_vendor_mutex);

        if (!m_clang_modules_decl_vendor_ap)
        {
            m_clang_modules_decl_vendor_ap.reset(ClangModulesDeclVendor::Create(*this));
        }
    }
    
    return m_clang_modules_decl_vendor_ap.get();
}

Target::StopHookSP
Target::CreateStopHook ()
{
    lldb::user_id_t new_uid = ++m_stop_hook_next_id;
    Target::StopHookSP stop_hook_sp (new StopHook(shared_from_this(), new_uid));
    m_stop_hooks[new_uid] = stop_hook_sp;
    return stop_hook_sp;
}

bool
Target::RemoveStopHookByID (lldb::user_id_t user_id)
{
    size_t num_removed = m_stop_hooks.erase(user_id);
    return (num_removed != 0);
}

void
Target::RemoveAllStopHooks ()
{
    m_stop_hooks.clear();
}

Target::StopHookSP
Target::GetStopHookByID (lldb::user_id_t user_id)
{
    StopHookSP found_hook;
    
    StopHookCollection::iterator specified_hook_iter;
    specified_hook_iter = m_stop_hooks.find (user_id);
    if (specified_hook_iter != m_stop_hooks.end())
        found_hook = (*specified_hook_iter).second;
    return found_hook;
}

bool
Target::SetStopHookActiveStateByID (lldb::user_id_t user_id, bool active_state)
{
    StopHookCollection::iterator specified_hook_iter;
    specified_hook_iter = m_stop_hooks.find (user_id);
    if (specified_hook_iter == m_stop_hooks.end())
        return false;
        
    (*specified_hook_iter).second->SetIsActive (active_state);
    return true;
}

void
Target::SetAllStopHooksActiveState (bool active_state)
{
    StopHookCollection::iterator pos, end = m_stop_hooks.end();
    for (pos = m_stop_hooks.begin(); pos != end; pos++)
    {
        (*pos).second->SetIsActive (active_state);
    }
}

void
Target::RunStopHooks ()
{
    if (m_suppress_stop_hooks)
        return;
        
    if (!m_process_sp)
        return;
    
    // <rdar://problem/12027563> make sure we check that we are not stopped because of us running a user expression
    // since in that case we do not want to run the stop-hooks
    if (m_process_sp->GetModIDRef().IsLastResumeForUserExpression())
        return;
    
    if (m_stop_hooks.empty())
        return;
        
    StopHookCollection::iterator pos, end = m_stop_hooks.end();
        
    // If there aren't any active stop hooks, don't bother either:
    bool any_active_hooks = false;
    for (pos = m_stop_hooks.begin(); pos != end; pos++)
    {
        if ((*pos).second->IsActive())
        {
            any_active_hooks = true;
            break;
        }
    }
    if (!any_active_hooks)
        return;
    
    CommandReturnObject result;
    
    std::vector<ExecutionContext> exc_ctx_with_reasons;
    std::vector<SymbolContext> sym_ctx_with_reasons;
    
    ThreadList &cur_threadlist = m_process_sp->GetThreadList();
    size_t num_threads = cur_threadlist.GetSize();
    for (size_t i = 0; i < num_threads; i++)
    {
        lldb::ThreadSP cur_thread_sp = cur_threadlist.GetThreadAtIndex (i);
        if (cur_thread_sp->ThreadStoppedForAReason())
        {
            lldb::StackFrameSP cur_frame_sp = cur_thread_sp->GetStackFrameAtIndex(0);
            exc_ctx_with_reasons.push_back(ExecutionContext(m_process_sp.get(), cur_thread_sp.get(), cur_frame_sp.get()));
            sym_ctx_with_reasons.push_back(cur_frame_sp->GetSymbolContext(eSymbolContextEverything));
        }
    }
    
    // If no threads stopped for a reason, don't run the stop-hooks.
    size_t num_exe_ctx = exc_ctx_with_reasons.size();
    if (num_exe_ctx == 0)
        return;
    
    result.SetImmediateOutputStream (m_debugger.GetAsyncOutputStream());
    result.SetImmediateErrorStream (m_debugger.GetAsyncErrorStream());
    
    bool keep_going = true;
    bool hooks_ran = false;
    bool print_hook_header = (m_stop_hooks.size() != 1);
    bool print_thread_header = (num_exe_ctx != 1);
    
    for (pos = m_stop_hooks.begin(); keep_going && pos != end; pos++)
    {
        // result.Clear();
        StopHookSP cur_hook_sp = (*pos).second;
        if (!cur_hook_sp->IsActive())
            continue;
        
        bool any_thread_matched = false;
        for (size_t i = 0; keep_going && i < num_exe_ctx; i++)
        {
            if ((cur_hook_sp->GetSpecifier() == nullptr 
                  || cur_hook_sp->GetSpecifier()->SymbolContextMatches(sym_ctx_with_reasons[i]))
                && (cur_hook_sp->GetThreadSpecifier() == nullptr
                    || cur_hook_sp->GetThreadSpecifier()->ThreadPassesBasicTests(exc_ctx_with_reasons[i].GetThreadRef())))
            {
                if (!hooks_ran)
                {
                    hooks_ran = true;
                }
                if (print_hook_header && !any_thread_matched)
                {
                    const char *cmd = (cur_hook_sp->GetCommands().GetSize() == 1 ?
                                       cur_hook_sp->GetCommands().GetStringAtIndex(0) :
                                       nullptr);
                    if (cmd)
                        result.AppendMessageWithFormat("\n- Hook %" PRIu64 " (%s)\n", cur_hook_sp->GetID(), cmd);
                    else
                        result.AppendMessageWithFormat("\n- Hook %" PRIu64 "\n", cur_hook_sp->GetID());
                    any_thread_matched = true;
                }
                
                if (print_thread_header)
                    result.AppendMessageWithFormat("-- Thread %d\n", exc_ctx_with_reasons[i].GetThreadPtr()->GetIndexID());

                CommandInterpreterRunOptions options;
                options.SetStopOnContinue (true);
                options.SetStopOnError (true);
                options.SetEchoCommands (false);
                options.SetPrintResults (true);
                options.SetAddToHistory (false);

                GetDebugger().GetCommandInterpreter().HandleCommands (cur_hook_sp->GetCommands(),
                                                                      &exc_ctx_with_reasons[i],
                                                                      options,
                                                                      result);

                // If the command started the target going again, we should bag out of
                // running the stop hooks.
                if ((result.GetStatus() == eReturnStatusSuccessContinuingNoResult) || 
                    (result.GetStatus() == eReturnStatusSuccessContinuingResult))
                {
                    result.AppendMessageWithFormat ("Aborting stop hooks, hook %" PRIu64 " set the program running.", cur_hook_sp->GetID());
                    keep_going = false;
                }
            }
        }
    }

    result.GetImmediateOutputStream()->Flush();
    result.GetImmediateErrorStream()->Flush();
}

const TargetPropertiesSP &
Target::GetGlobalProperties()
{
    // NOTE: intentional leak so we don't crash if global destructor chain gets
    // called as other threads still use the result of this function
    static TargetPropertiesSP *g_settings_sp_ptr = nullptr;
    static std::once_flag g_once_flag;
    std::call_once(g_once_flag,  []() {
        g_settings_sp_ptr = new TargetPropertiesSP(new TargetProperties(nullptr));
    });
    return *g_settings_sp_ptr;
}

Error
Target::Install (ProcessLaunchInfo *launch_info)
{
    Error error;
    PlatformSP platform_sp (GetPlatform());
    if (platform_sp)
    {
        if (platform_sp->IsRemote())
        {
            if (platform_sp->IsConnected())
            {
                // Install all files that have an install path, and always install the
                // main executable when connected to a remote platform
                const ModuleList& modules = GetImages();
                const size_t num_images = modules.GetSize();
                for (size_t idx = 0; idx < num_images; ++idx)
                {
                    const bool is_main_executable = idx == 0;
                    ModuleSP module_sp(modules.GetModuleAtIndex(idx));
                    if (module_sp)
                    {
                        FileSpec local_file (module_sp->GetFileSpec());
                        if (local_file)
                        {
                            FileSpec remote_file (module_sp->GetRemoteInstallFileSpec());
                            if (!remote_file)
                            {
                                if (is_main_executable) // TODO: add setting for always installing main executable???
                                {
                                    // Always install the main executable
                                    remote_file = platform_sp->GetRemoteWorkingDirectory();
                                    remote_file.AppendPathComponent(module_sp->GetFileSpec().GetFilename().GetCString());
                                }
                            }
                            if (remote_file)
                            {
                                error = platform_sp->Install(local_file, remote_file);
                                if (error.Success())
                                {
                                    module_sp->SetPlatformFileSpec(remote_file);
                                    if (is_main_executable)
                                    {
                                        platform_sp->SetFilePermissions(remote_file, 0700);
                                        if (launch_info)
                                            launch_info->SetExecutableFile(remote_file, false);
                                    }
                                }
                                else
                                    break;
                            }
                        }
                    }
                }
            }
        }
    }
    return error;
}

bool
Target::ResolveLoadAddress (addr_t load_addr, Address &so_addr, uint32_t stop_id)
{
    return m_section_load_history.ResolveLoadAddress(stop_id, load_addr, so_addr);
}

bool
Target::ResolveFileAddress (lldb::addr_t file_addr, Address &resolved_addr)
{
    return m_images.ResolveFileAddress(file_addr, resolved_addr);
}

bool
Target::SetSectionLoadAddress (const SectionSP &section_sp, addr_t new_section_load_addr, bool warn_multiple)
{
    const addr_t old_section_load_addr = m_section_load_history.GetSectionLoadAddress (SectionLoadHistory::eStopIDNow, section_sp);
    if (old_section_load_addr != new_section_load_addr)
    {
        uint32_t stop_id = 0;
        ProcessSP process_sp(GetProcessSP());
        if (process_sp)
            stop_id = process_sp->GetStopID();
        else
            stop_id = m_section_load_history.GetLastStopID();
        if (m_section_load_history.SetSectionLoadAddress (stop_id, section_sp, new_section_load_addr, warn_multiple))
            return true; // Return true if the section load address was changed...
    }
    return false; // Return false to indicate nothing changed
}

size_t
Target::UnloadModuleSections (const ModuleList &module_list)
{
    size_t section_unload_count = 0;
    size_t num_modules = module_list.GetSize();
    for (size_t i=0; i<num_modules; ++i)
    {
        section_unload_count += UnloadModuleSections (module_list.GetModuleAtIndex(i));
    }
    return section_unload_count;
}

size_t
Target::UnloadModuleSections (const lldb::ModuleSP &module_sp)
{
    uint32_t stop_id = 0;
    ProcessSP process_sp(GetProcessSP());
    if (process_sp)
        stop_id = process_sp->GetStopID();
    else
        stop_id = m_section_load_history.GetLastStopID();
    SectionList *sections = module_sp->GetSectionList();
    size_t section_unload_count = 0;
    if (sections)
    {
        const uint32_t num_sections = sections->GetNumSections(0);
        for (uint32_t i = 0; i < num_sections; ++i)
        {
            section_unload_count += m_section_load_history.SetSectionUnloaded(stop_id, sections->GetSectionAtIndex(i));
        }
    }
    return section_unload_count;
}

bool
Target::SetSectionUnloaded (const lldb::SectionSP &section_sp)
{
    uint32_t stop_id = 0;
    ProcessSP process_sp(GetProcessSP());
    if (process_sp)
        stop_id = process_sp->GetStopID();
    else
        stop_id = m_section_load_history.GetLastStopID();
    return m_section_load_history.SetSectionUnloaded (stop_id, section_sp);
}

bool
Target::SetSectionUnloaded (const lldb::SectionSP &section_sp, addr_t load_addr)
{
    uint32_t stop_id = 0;
    ProcessSP process_sp(GetProcessSP());
    if (process_sp)
        stop_id = process_sp->GetStopID();
    else
        stop_id = m_section_load_history.GetLastStopID();
    return m_section_load_history.SetSectionUnloaded (stop_id, section_sp, load_addr);
}

void
Target::ClearAllLoadedSections ()
{
    m_section_load_history.Clear();
}

lldb::addr_t
Target::FindLoadAddrForNameInSymbolsAndPersistentVariables(ConstString name_const_str, SymbolType symbol_type)
{
    lldb::addr_t symbol_addr = LLDB_INVALID_ADDRESS;
    SymbolContextList sc_list;
    
    if (GetImages().FindSymbolsWithNameAndType(name_const_str, symbol_type, sc_list))
    {
        SymbolContext desired_symbol;
        
        if (sc_list.GetSize() == 1 && sc_list.GetContextAtIndex(0, desired_symbol))
        {
            if (desired_symbol.symbol)
            {
                symbol_addr = desired_symbol.symbol->GetAddress().GetLoadAddress(this);
            }
        }
        else if (sc_list.GetSize() > 1)
        {
            for (size_t i = 0; i < sc_list.GetSize(); i++)
            {
                if (sc_list.GetContextAtIndex(i, desired_symbol))
                {
                    if (desired_symbol.symbol)
                    {
                        symbol_addr = desired_symbol.symbol->GetAddress().GetLoadAddress(this);
                        if (symbol_addr != LLDB_INVALID_ADDRESS)
                            break;
                    }
                }
            }
        }
    }
    
    if (symbol_addr == LLDB_INVALID_ADDRESS)
    {
        // If we didn't find it in the symbols, check the ClangPersistentVariables, 'cause we may have
        // made it by hand.
        ConstString mangled_const_str;
        if (name_const_str.GetMangledCounterpart(mangled_const_str))
            symbol_addr = GetPersistentSymbol (mangled_const_str);
    }
    
    if (symbol_addr == LLDB_INVALID_ADDRESS)
    {
        // Let's try looking for the name passed-in itself, as it might be a mangled name
        symbol_addr = GetPersistentSymbol (name_const_str);
    }
    
    return symbol_addr;
}

Error
Target::Launch (ProcessLaunchInfo &launch_info, Stream *stream)
{
    Error error;
    Log *log(lldb_private::GetLogIfAllCategoriesSet (LIBLLDB_LOG_TARGET));

    if (log)
        log->Printf ("Target::%s() called for %s", __FUNCTION__, launch_info.GetExecutableFile().GetPath().c_str ());

    StateType state = eStateInvalid;
    
    // Scope to temporarily get the process state in case someone has manually
    // remotely connected already to a process and we can skip the platform
    // launching.
    {
        ProcessSP process_sp (GetProcessSP());
    
        if (process_sp)
        {
            state = process_sp->GetState();
            if (log)
                log->Printf ("Target::%s the process exists, and its current state is %s", __FUNCTION__, StateAsCString (state));
        }
        else
        {
            if (log)
                log->Printf ("Target::%s the process instance doesn't currently exist.", __FUNCTION__);
        }
    }

    launch_info.GetFlags().Set (eLaunchFlagDebug);
    
    // Get the value of synchronous execution here.  If you wait till after you have started to
    // run, then you could have hit a breakpoint, whose command might switch the value, and
    // then you'll pick up that incorrect value.
    Debugger &debugger = GetDebugger();
    const bool synchronous_execution = debugger.GetCommandInterpreter().GetSynchronous ();
    
    PlatformSP platform_sp (GetPlatform());
    
    // Finalize the file actions, and if none were given, default to opening
    // up a pseudo terminal
    const bool default_to_use_pty = platform_sp ? platform_sp->IsHost() : false;
    if (log)
        log->Printf ("Target::%s have platform=%s, platform_sp->IsHost()=%s, default_to_use_pty=%s",
                     __FUNCTION__,
                     platform_sp ? "true" : "false",
                     platform_sp ? (platform_sp->IsHost () ? "true" : "false") : "n/a",
                     default_to_use_pty ? "true" : "false");

    launch_info.FinalizeFileActions (this, default_to_use_pty);
    
    if (state == eStateConnected)
    {
        if (launch_info.GetFlags().Test (eLaunchFlagLaunchInTTY))
        {
            error.SetErrorString("can't launch in tty when launching through a remote connection");
            return error;
        }
    }
    
    if (!launch_info.GetArchitecture().IsValid())
        launch_info.GetArchitecture() = GetArchitecture();

    // If we're not already connected to the process, and if we have a platform that can launch a process for debugging, go ahead and do that here.
    if (state != eStateConnected && platform_sp && platform_sp->CanDebugProcess ())
    {
        if (log)
            log->Printf ("Target::%s asking the platform to debug the process", __FUNCTION__);

        // Get a weak pointer to the previous process if we have one
        ProcessWP process_wp;
        if (m_process_sp)
            process_wp = m_process_sp;
        m_process_sp = GetPlatform()->DebugProcess (launch_info,
                                                    debugger,
                                                    this,
                                                    error);

        // Cleanup the old process since someone might still have a strong
        // reference to this process and we would like to allow it to cleanup
        // as much as it can without the object being destroyed. We try to
        // lock the shared pointer and if that works, then someone else still
        // has a strong reference to the process.

        ProcessSP old_process_sp(process_wp.lock());
        if (old_process_sp)
            old_process_sp->Finalize();
    }
    else
    {
        if (log)
            log->Printf ("Target::%s the platform doesn't know how to debug a process, getting a process plugin to do this for us.", __FUNCTION__);

        if (state == eStateConnected)
        {
            assert(m_process_sp);
        }
        else
        {
            // Use a Process plugin to construct the process.
            const char *plugin_name = launch_info.GetProcessPluginName();
            CreateProcess(launch_info.GetListenerForProcess(debugger), plugin_name, nullptr);
        }

        // Since we didn't have a platform launch the process, launch it here.
        if (m_process_sp)
            error = m_process_sp->Launch (launch_info);
    }
    
    if (!m_process_sp)
    {
        if (error.Success())
            error.SetErrorString("failed to launch or debug process");
        return error;
    }

    if (error.Success())
    {
        if (synchronous_execution || !launch_info.GetFlags().Test(eLaunchFlagStopAtEntry))
        {
            ListenerSP hijack_listener_sp (launch_info.GetHijackListener());
            if (!hijack_listener_sp)
            {
                hijack_listener_sp = Listener::MakeListener("lldb.Target.Launch.hijack");
                launch_info.SetHijackListener(hijack_listener_sp);
                m_process_sp->HijackProcessEvents(hijack_listener_sp);
            }

            StateType state = m_process_sp->WaitForProcessToStop(nullptr, nullptr, false, hijack_listener_sp, nullptr);
            
            if (state == eStateStopped)
            {
                if (!launch_info.GetFlags().Test(eLaunchFlagStopAtEntry))
                {
                    if (synchronous_execution)
                    {
                        error = m_process_sp->PrivateResume();
                        if (error.Success())
                        {
                            state = m_process_sp->WaitForProcessToStop(nullptr, nullptr, true, hijack_listener_sp, stream);
                            const bool must_be_alive = false; // eStateExited is ok, so this must be false
                            if (!StateIsStoppedState(state, must_be_alive))
                            {
                                error.SetErrorStringWithFormat("process isn't stopped: %s", StateAsCString(state));
                            }
                        }
                    }
                    else
                    {
                        m_process_sp->RestoreProcessEvents();
                        error = m_process_sp->PrivateResume();
                    }
                    if (!error.Success())
                    {
                        Error error2;
                        error2.SetErrorStringWithFormat("process resume at entry point failed: %s", error.AsCString());
                        error = error2;
                    }
                }
            }
            else if (state == eStateExited)
            {
                bool with_shell = !!launch_info.GetShell();
                const int exit_status = m_process_sp->GetExitStatus();
                const char *exit_desc = m_process_sp->GetExitDescription();
#define LAUNCH_SHELL_MESSAGE "\n'r' and 'run' are aliases that default to launching through a shell.\nTry launching without going through a shell by using 'process launch'."
                if (exit_desc && exit_desc[0])
                {
                    if (with_shell)
                        error.SetErrorStringWithFormat ("process exited with status %i (%s)" LAUNCH_SHELL_MESSAGE, exit_status, exit_desc);
                    else
                        error.SetErrorStringWithFormat ("process exited with status %i (%s)", exit_status, exit_desc);
                }
                else
                {
                    if (with_shell)
                        error.SetErrorStringWithFormat ("process exited with status %i" LAUNCH_SHELL_MESSAGE, exit_status);
                    else
                        error.SetErrorStringWithFormat ("process exited with status %i", exit_status);
                }
            }
            else
            {
                error.SetErrorStringWithFormat ("initial process state wasn't stopped: %s", StateAsCString(state));
            }
        }
        m_process_sp->RestoreProcessEvents ();
    }
    else
    {
        Error error2;
        error2.SetErrorStringWithFormat ("process launch failed: %s", error.AsCString());
        error = error2;
    }
    return error;
}

Error
Target::Attach (ProcessAttachInfo &attach_info, Stream *stream)
{
    auto state = eStateInvalid;
    auto process_sp = GetProcessSP ();
    if (process_sp)
    {
        state = process_sp->GetState ();
        if (process_sp->IsAlive () && state != eStateConnected)
        {
            if (state == eStateAttaching)
                return Error ("process attach is in progress");
            return Error ("a process is already being debugged");
        }
    }

    const ModuleSP old_exec_module_sp = GetExecutableModule ();

    // If no process info was specified, then use the target executable
    // name as the process to attach to by default
    if (!attach_info.ProcessInfoSpecified ())
    {
        if (old_exec_module_sp)
            attach_info.GetExecutableFile ().GetFilename () = old_exec_module_sp->GetPlatformFileSpec ().GetFilename ();

        if (!attach_info.ProcessInfoSpecified ())
        {
            return Error ("no process specified, create a target with a file, or specify the --pid or --name");
        }
    }

    const auto platform_sp = GetDebugger ().GetPlatformList ().GetSelectedPlatform ();
    ListenerSP hijack_listener_sp;
    const bool async = attach_info.GetAsync();
    if (!async)
    {
        hijack_listener_sp = Listener::MakeListener("lldb.Target.Attach.attach.hijack");
        attach_info.SetHijackListener (hijack_listener_sp);
    }

    Error error;
    if (state != eStateConnected && platform_sp != nullptr && platform_sp->CanDebugProcess ())
    {
        SetPlatform (platform_sp);
        process_sp = platform_sp->Attach (attach_info, GetDebugger (), this, error);
    }
    else
    {
        if (state != eStateConnected)
        {
            const char *plugin_name = attach_info.GetProcessPluginName ();
            process_sp = CreateProcess (attach_info.GetListenerForProcess (GetDebugger ()), plugin_name, nullptr);
            if (process_sp == nullptr)
            {
                error.SetErrorStringWithFormat ("failed to create process using plugin %s", (plugin_name) ? plugin_name : "null");
                return error;
            }
        }
        if (hijack_listener_sp)
            process_sp->HijackProcessEvents (hijack_listener_sp);
        error = process_sp->Attach (attach_info);
    }

    if (error.Success () && process_sp)
    {
        if (async)
        {
            process_sp->RestoreProcessEvents ();
        }
        else
        {
            state = process_sp->WaitForProcessToStop (nullptr, nullptr, false, attach_info.GetHijackListener(), stream);
            process_sp->RestoreProcessEvents ();

            if (state != eStateStopped)
            {
                const char *exit_desc = process_sp->GetExitDescription ();
                if (exit_desc)
                    error.SetErrorStringWithFormat ("%s", exit_desc);
                else
                    error.SetErrorString ("process did not stop (no such process or permission problem?)");
                process_sp->Destroy (false);
            }
        }
    }
    return error;
}

//--------------------------------------------------------------
// Target::StopHook
//--------------------------------------------------------------
Target::StopHook::StopHook (lldb::TargetSP target_sp, lldb::user_id_t uid) :
        UserID (uid),
        m_target_sp (target_sp),
        m_commands (),
        m_specifier_sp (),
        m_thread_spec_ap(),
        m_active (true)
{
}

Target::StopHook::StopHook (const StopHook &rhs) :
        UserID (rhs.GetID()),
        m_target_sp (rhs.m_target_sp),
        m_commands (rhs.m_commands),
        m_specifier_sp (rhs.m_specifier_sp),
        m_thread_spec_ap (),
        m_active (rhs.m_active)
{
    if (rhs.m_thread_spec_ap)
        m_thread_spec_ap.reset (new ThreadSpec(*rhs.m_thread_spec_ap.get()));
}
        
Target::StopHook::~StopHook() = default;

void
Target::StopHook::SetSpecifier(SymbolContextSpecifier *specifier)
{
    m_specifier_sp.reset(specifier);
}

void
Target::StopHook::SetThreadSpecifier (ThreadSpec *specifier)
{
    m_thread_spec_ap.reset (specifier);
}

void
Target::StopHook::GetDescription (Stream *s, lldb::DescriptionLevel level) const
{
    int indent_level = s->GetIndentLevel();

    s->SetIndentLevel(indent_level + 2);

    s->Printf ("Hook: %" PRIu64 "\n", GetID());
    if (m_active)
        s->Indent ("State: enabled\n");
    else
        s->Indent ("State: disabled\n");    
    
    if (m_specifier_sp)
    {
        s->Indent();
        s->PutCString ("Specifier:\n");
        s->SetIndentLevel (indent_level + 4);
        m_specifier_sp->GetDescription (s, level);
        s->SetIndentLevel (indent_level + 2);
    }

    if (m_thread_spec_ap)
    {
        StreamString tmp;
        s->Indent("Thread:\n");
        m_thread_spec_ap->GetDescription (&tmp, level);
        s->SetIndentLevel (indent_level + 4);
        s->Indent (tmp.GetData());
        s->PutCString ("\n");
        s->SetIndentLevel (indent_level + 2);
    }

    s->Indent ("Commands: \n");
    s->SetIndentLevel (indent_level + 4);
    uint32_t num_commands = m_commands.GetSize();
    for (uint32_t i = 0; i < num_commands; i++)
    {
        s->Indent(m_commands.GetStringAtIndex(i));
        s->PutCString ("\n");
    }
    s->SetIndentLevel (indent_level);
}

//--------------------------------------------------------------
// class TargetProperties
//--------------------------------------------------------------

OptionEnumValueElement
lldb_private::g_dynamic_value_types[] =
{
    { eNoDynamicValues,      "no-dynamic-values", "Don't calculate the dynamic type of values"},
    { eDynamicCanRunTarget,  "run-target",        "Calculate the dynamic type of values even if you have to run the target."},
    { eDynamicDontRunTarget, "no-run-target",     "Calculate the dynamic type of values, but don't run the target."},
    { 0, nullptr, nullptr }
};

static OptionEnumValueElement
g_inline_breakpoint_enums[] =
{
    { eInlineBreakpointsNever,   "never",     "Never look for inline breakpoint locations (fastest). This setting should only be used if you know that no inlining occurs in your programs."},
    { eInlineBreakpointsHeaders, "headers",   "Only check for inline breakpoint locations when setting breakpoints in header files, but not when setting breakpoint in implementation source files (default)."},
    { eInlineBreakpointsAlways,  "always",    "Always look for inline breakpoint locations when setting file and line breakpoints (slower but most accurate)."},
    { 0, nullptr, nullptr }
};

typedef enum x86DisassemblyFlavor
{
    eX86DisFlavorDefault,
    eX86DisFlavorIntel,
    eX86DisFlavorATT
} x86DisassemblyFlavor;

static OptionEnumValueElement
g_x86_dis_flavor_value_types[] =
{
    { eX86DisFlavorDefault, "default", "Disassembler default (currently att)."},
    { eX86DisFlavorIntel,   "intel",   "Intel disassembler flavor."},
    { eX86DisFlavorATT,     "att",     "AT&T disassembler flavor."},
    { 0, nullptr, nullptr }
};

static OptionEnumValueElement
g_hex_immediate_style_values[] =
{
    { Disassembler::eHexStyleC,        "c",      "C-style (0xffff)."},
    { Disassembler::eHexStyleAsm,      "asm",    "Asm-style (0ffffh)."},
    { 0, nullptr, nullptr }
};

static OptionEnumValueElement
g_load_script_from_sym_file_values[] =
{
    { eLoadScriptFromSymFileTrue,    "true",    "Load debug scripts inside symbol files"},
    { eLoadScriptFromSymFileFalse,   "false",   "Do not load debug scripts inside symbol files."},
    { eLoadScriptFromSymFileWarn,    "warn",    "Warn about debug scripts inside symbol files but do not load them."},
    { 0, nullptr, nullptr }
};

static OptionEnumValueElement
g_load_current_working_dir_lldbinit_values[] =
{
    { eLoadCWDlldbinitTrue,    "true",    "Load .lldbinit files from current directory"},
    { eLoadCWDlldbinitFalse,   "false",   "Do not load .lldbinit files from current directory"},
    { eLoadCWDlldbinitWarn,    "warn",    "Warn about loading .lldbinit files from current directory"},
    { 0, nullptr, nullptr }
};

static OptionEnumValueElement
g_memory_module_load_level_values[] =
{
    { eMemoryModuleLoadLevelMinimal,  "minimal" , "Load minimal information when loading modules from memory. Currently this setting loads sections only."},
    { eMemoryModuleLoadLevelPartial,  "partial" , "Load partial information when loading modules from memory. Currently this setting loads sections and function bounds."},
    { eMemoryModuleLoadLevelComplete, "complete", "Load complete information when loading modules from memory. Currently this setting loads sections and all symbols."},
    { 0, nullptr, nullptr }
};

static PropertyDefinition
g_properties[] =
{
    { "default-arch"                       , OptionValue::eTypeArch      , true , 0                         , nullptr, nullptr, "Default architecture to choose, when there's a choice." },
    { "move-to-nearest-code"               , OptionValue::eTypeBoolean   , false, true                      , nullptr, nullptr, "Move breakpoints to nearest code." },
    { "language"                           , OptionValue::eTypeLanguage  , false, eLanguageTypeUnknown      , nullptr, nullptr, "The language to use when interpreting expressions entered in commands." },
    { "expr-prefix"                        , OptionValue::eTypeFileSpec  , false, 0                         , nullptr, nullptr, "Path to a file containing expressions to be prepended to all expressions." },
    { "prefer-dynamic-value"               , OptionValue::eTypeEnum      , false, eDynamicDontRunTarget     , nullptr, g_dynamic_value_types, "Should printed values be shown as their dynamic value." },
    { "enable-synthetic-value"             , OptionValue::eTypeBoolean   , false, true                      , nullptr, nullptr, "Should synthetic values be used by default whenever available." },
    { "skip-prologue"                      , OptionValue::eTypeBoolean   , false, true                      , nullptr, nullptr, "Skip function prologues when setting breakpoints by name." },
    { "source-map"                         , OptionValue::eTypePathMap   , false, 0                         , nullptr, nullptr, "Source path remappings are used to track the change of location between a source file when built, and "
      "where it exists on the current system.  It consists of an array of duples, the first element of each duple is "
      "some part (starting at the root) of the path to the file when it was built, "
      "and the second is where the remainder of the original build hierarchy is rooted on the local system.  "
      "Each element of the array is checked in order and the first one that results in a match wins." },
    { "exec-search-paths"                  , OptionValue::eTypeFileSpecList, false, 0                       , nullptr, nullptr, "Executable search paths to use when locating executable files whose paths don't match the local file system." },
    { "debug-file-search-paths"            , OptionValue::eTypeFileSpecList, false, 0                       , nullptr, nullptr, "List of directories to be searched when locating debug symbol files." },
    { "clang-module-search-paths"          , OptionValue::eTypeFileSpecList, false, 0                       , nullptr, nullptr, "List of directories to be searched when locating modules for Clang." },
    { "swift-framework-search-paths"       , OptionValue::eTypeFileSpecList, false, 0                       , nullptr, nullptr, "List of directories to be searched when locating fraomeworks for Swift." },
    { "swift-module-search-paths"          , OptionValue::eTypeFileSpecList, false, 0                       , nullptr, nullptr, "List of directories to be searched when locating modules for Swift." },
    { "auto-import-clang-modules"          , OptionValue::eTypeBoolean   , false, true                      , nullptr, nullptr, "Automatically load Clang modules referred to by the program." },
    { "use-all-compiler-flags"             , OptionValue::eTypeBoolean   , false, false                     , nullptr, nullptr, "Try to use compiler flags for all modules when setting up the Swift expression parser, not just the main executable." },
    { "auto-apply-fixits"                  , OptionValue::eTypeBoolean   , false, true                      , nullptr, nullptr, "Automatically apply fixit hints to expressions." },
    { "notify-about-fixits"                , OptionValue::eTypeBoolean   , false, true                      , nullptr, nullptr, "Print the fixed expression text." },
    { "max-children-count"                 , OptionValue::eTypeSInt64    , false, 256                       , nullptr, nullptr, "Maximum number of children to expand in any level of depth." },
    { "max-string-summary-length"          , OptionValue::eTypeSInt64    , false, 1024                      , nullptr, nullptr, "Maximum number of characters to show when using %s in summary strings." },
    { "max-memory-read-size"               , OptionValue::eTypeSInt64    , false, 1024                      , nullptr, nullptr, "Maximum number of bytes that 'memory read' will fetch before --force must be specified." },
    { "breakpoints-use-platform-avoid-list", OptionValue::eTypeBoolean   , false, true                      , nullptr, nullptr, "Consult the platform module avoid list when setting non-module specific breakpoints." },
    { "arg0"                               , OptionValue::eTypeString    , false, 0                         , nullptr, nullptr, "The first argument passed to the program in the argument array which can be different from the executable itself." },
    { "run-args"                           , OptionValue::eTypeArgs      , false, 0                         , nullptr, nullptr, "A list containing all the arguments to be passed to the executable when it is run. Note that this does NOT include the argv[0] which is in target.arg0." },
    { "env-vars"                           , OptionValue::eTypeDictionary, false, OptionValue::eTypeString  , nullptr, nullptr, "A list of all the environment variables to be passed to the executable's environment, and their values." },
    { "inherit-env"                        , OptionValue::eTypeBoolean   , false, true                      , nullptr, nullptr, "Inherit the environment from the process that is running LLDB." },
    { "input-path"                         , OptionValue::eTypeFileSpec  , false, 0                         , nullptr, nullptr, "The file/path to be used by the executable program for reading its standard input." },
    { "output-path"                        , OptionValue::eTypeFileSpec  , false, 0                         , nullptr, nullptr, "The file/path to be used by the executable program for writing its standard output." },
    { "error-path"                         , OptionValue::eTypeFileSpec  , false, 0                         , nullptr, nullptr, "The file/path to be used by the executable program for writing its standard error." },
    { "detach-on-error"                    , OptionValue::eTypeBoolean   , false, true                      , nullptr, nullptr, "debugserver will detach (rather than killing) a process if it loses connection with lldb." },
    { "disable-aslr"                       , OptionValue::eTypeBoolean   , false, true                      , nullptr, nullptr, "Disable Address Space Layout Randomization (ASLR)" },
    { "disable-stdio"                      , OptionValue::eTypeBoolean   , false, false                     , nullptr, nullptr, "Disable stdin/stdout for process (e.g. for a GUI application)" },
    { "inline-breakpoint-strategy"         , OptionValue::eTypeEnum      , false, eInlineBreakpointsAlways  , nullptr, g_inline_breakpoint_enums, "The strategy to use when settings breakpoints by file and line. "
        "Breakpoint locations can end up being inlined by the compiler, so that a compile unit 'a.c' might contain an inlined function from another source file. "
        "Usually this is limited to breakpoint locations from inlined functions from header or other include files, or more accurately non-implementation source files. "
        "Sometimes code might #include implementation files and cause inlined breakpoint locations in inlined implementation files. "
        "Always checking for inlined breakpoint locations can be expensive (memory and time), so if you have a project with many headers "
        "and find that setting breakpoints is slow, then you can change this setting to headers. "
        "This setting allows you to control exactly which strategy is used when setting "
        "file and line breakpoints." },
    // FIXME: This is the wrong way to do per-architecture settings, but we don't have a general per architecture settings system in place yet.
    { "x86-disassembly-flavor"             , OptionValue::eTypeEnum      , false, eX86DisFlavorDefault,       nullptr, g_x86_dis_flavor_value_types, "The default disassembly flavor to use for x86 or x86-64 targets." },
    { "use-hex-immediates"                 , OptionValue::eTypeBoolean   , false, true,                       nullptr, nullptr, "Show immediates in disassembly as hexadecimal." },
    { "hex-immediate-style"                , OptionValue::eTypeEnum   ,    false, Disassembler::eHexStyleC,   nullptr, g_hex_immediate_style_values, "Which style to use for printing hexadecimal disassembly values." },
    { "use-fast-stepping"                  , OptionValue::eTypeBoolean   , false, true,                       nullptr, nullptr, "Use a fast stepping algorithm based on running from branch to branch rather than instruction single-stepping." },
    { "load-script-from-symbol-file"       , OptionValue::eTypeEnum   ,    false, eLoadScriptFromSymFileWarn, nullptr, g_load_script_from_sym_file_values, "Allow LLDB to load scripting resources embedded in symbol files when available." },
    { "load-cwd-lldbinit"                  , OptionValue::eTypeEnum   ,    false, eLoadCWDlldbinitWarn,       nullptr, g_load_current_working_dir_lldbinit_values, "Allow LLDB to .lldbinit files from the current directory automatically." },
    { "memory-module-load-level"           , OptionValue::eTypeEnum   ,    false, eMemoryModuleLoadLevelComplete, nullptr, g_memory_module_load_level_values,
        "Loading modules from memory can be slow as reading the symbol tables and other data can take a long time depending on your connection to the debug target. "
        "This setting helps users control how much information gets loaded when loading modules from memory."
        "'complete' is the default value for this setting which will load all sections and symbols by reading them from memory (slowest, most accurate). "
        "'partial' will load sections and attempt to find function bounds without downloading the symbol table (faster, still accurate, missing symbol names). "
        "'minimal' is the fastest setting and will load section data with no symbols, but should rarely be used as stack frames in these memory regions will be inaccurate and not provide any context (fastest). " },
    { "display-expression-in-crashlogs"    , OptionValue::eTypeBoolean   , false, false,                      nullptr, nullptr, "Expressions that crash will show up in crash logs if the host system supports executable specific crash log strings and this setting is set to true." },
    { "trap-handler-names"                 , OptionValue::eTypeArray     , true,  OptionValue::eTypeString,   nullptr, nullptr, "A list of trap handler function names, e.g. a common Unix user process one is _sigtramp." },
    { "sdk-path"                           , OptionValue::eTypeFileSpec  , false, 0,                          nullptr, nullptr, "The path to the SDK used to build the current target." },
    { "module-cache-path"                  , OptionValue::eTypeFileSpec  , false, 0,                          nullptr, nullptr, "The path to the module-cache directory." },
    { "display-runtime-support-values"     , OptionValue::eTypeBoolean   , false, false,                      nullptr, nullptr, "If true, LLDB will show variables that are meant to support the operation of a language's runtime support." },
    { "non-stop-mode"                      , OptionValue::eTypeBoolean   , false, 0,                          nullptr, nullptr, "Disable lock-step debugging, instead control threads independently." },
    { nullptr                                 , OptionValue::eTypeInvalid   , false, 0                         , nullptr, nullptr, nullptr }
};

enum
{
    ePropertyDefaultArch,
    ePropertyMoveToNearestCode,
    ePropertyLanguage,
    ePropertyExprPrefix,
    ePropertyPreferDynamic,
    ePropertyEnableSynthetic,
    ePropertySkipPrologue,
    ePropertySourceMap,
    ePropertyExecutableSearchPaths,
    ePropertyDebugFileSearchPaths,
    ePropertyClangModuleSearchPaths,
    ePropertySwiftFrameworkSearchPaths,
    ePropertySwiftModuleSearchPaths,
    ePropertyAutoImportClangModules,
    ePropertyUseAllCompilerFlags,
    ePropertyAutoApplyFixIts,
    ePropertyNotifyAboutFixIts,
    ePropertyMaxChildrenCount,
    ePropertyMaxSummaryLength,
    ePropertyMaxMemReadSize,
    ePropertyBreakpointUseAvoidList,
    ePropertyArg0,
    ePropertyRunArgs,
    ePropertyEnvVars,
    ePropertyInheritEnv,
    ePropertyInputPath,
    ePropertyOutputPath,
    ePropertyErrorPath,
    ePropertyDetachOnError,
    ePropertyDisableASLR,
    ePropertyDisableSTDIO,
    ePropertyInlineStrategy,
    ePropertyDisassemblyFlavor,
    ePropertyUseHexImmediates,
    ePropertyHexImmediateStyle,
    ePropertyUseFastStepping,
    ePropertyLoadScriptFromSymbolFile,
    ePropertyLoadCWDlldbinitFile,
    ePropertyMemoryModuleLoadLevel,
    ePropertyDisplayExpressionsInCrashlogs,
    ePropertyTrapHandlerNames,
    ePropertySDKPath,
    ePropertyModuleCachePath,
    ePropertyDisplayRuntimeSupportValues,
    ePropertyNonStopModeEnabled
};

class TargetOptionValueProperties : public OptionValueProperties
{
public:
    TargetOptionValueProperties (const ConstString &name) :
        OptionValueProperties (name),
        m_target(nullptr),
        m_got_host_env (false)
    {
    }

    // This constructor is used when creating TargetOptionValueProperties when it
    // is part of a new lldb_private::Target instance. It will copy all current
    // global property values as needed
    TargetOptionValueProperties (Target *target, const TargetPropertiesSP &target_properties_sp) :
        OptionValueProperties(*target_properties_sp->GetValueProperties()),
        m_target (target),
        m_got_host_env (false)
    {
    }

    const Property *
    GetPropertyAtIndex(const ExecutionContext *exe_ctx, bool will_modify, uint32_t idx) const override
    {
        // When getting the value for a key from the target options, we will always
        // try and grab the setting from the current target if there is one. Else we just
        // use the one from this instance.
        if (idx == ePropertyEnvVars)
            GetHostEnvironmentIfNeeded ();
            
        if (exe_ctx)
        {
            Target *target = exe_ctx->GetTargetPtr();
            if (target)
            {
                TargetOptionValueProperties *target_properties = static_cast<TargetOptionValueProperties *>(target->GetValueProperties().get());
                if (this != target_properties)
                    return target_properties->ProtectedGetPropertyAtIndex (idx);
            }
        }
        return ProtectedGetPropertyAtIndex (idx);
    }
    
    lldb::TargetSP
    GetTargetSP ()
    {
        return m_target->shared_from_this();
    }
    
protected:
    void
    GetHostEnvironmentIfNeeded () const
    {
        if (!m_got_host_env)
        {
            if (m_target)
            {
                m_got_host_env = true;
                const uint32_t idx = ePropertyInheritEnv;
                if (GetPropertyAtIndexAsBoolean(nullptr, idx, g_properties[idx].default_uint_value != 0))
                {
                    PlatformSP platform_sp (m_target->GetPlatform());
                    if (platform_sp)
                    {
                        StringList env;
                        if (platform_sp->GetEnvironment(env))
                        {
                            OptionValueDictionary *env_dict = GetPropertyAtIndexAsOptionValueDictionary(nullptr, ePropertyEnvVars);
                            if (env_dict)
                            {
                                const bool can_replace = false;
                                const size_t envc = env.GetSize();
                                for (size_t idx=0; idx<envc; idx++)
                                {
                                    const char *env_entry = env.GetStringAtIndex (idx);
                                    if (env_entry)
                                    {
                                        const char *equal_pos = ::strchr(env_entry, '=');
                                        ConstString key;
                                        // It is ok to have environment variables with no values
                                        const char *value = nullptr;
                                        if (equal_pos)
                                        {
                                            key.SetCStringWithLength(env_entry, equal_pos - env_entry);
                                            if (equal_pos[1])
                                                value = equal_pos + 1;
                                        }
                                        else
                                        {
                                            key.SetCString(env_entry);
                                        }
                                        // Don't allow existing keys to be replaced with ones we get from the platform environment
                                        env_dict->SetValueForKey(key, OptionValueSP(new OptionValueString(value)), can_replace);
                                    }
                                }
                            }
                        }
                    }
                }
            }
        }
    }
    Target *m_target;
    mutable bool m_got_host_env;
};

//----------------------------------------------------------------------
// TargetProperties
//----------------------------------------------------------------------
TargetProperties::TargetProperties (Target *target) :
    Properties (),
    m_launch_info ()
{
    if (target)
    {
        m_collection_sp.reset (new TargetOptionValueProperties(target, Target::GetGlobalProperties()));

        // Set callbacks to update launch_info whenever "settins set" updated any of these properties
        m_collection_sp->SetValueChangedCallback(ePropertyArg0, TargetProperties::Arg0ValueChangedCallback, this);
        m_collection_sp->SetValueChangedCallback(ePropertyRunArgs, TargetProperties::RunArgsValueChangedCallback, this);
        m_collection_sp->SetValueChangedCallback(ePropertyEnvVars, TargetProperties::EnvVarsValueChangedCallback, this);
        m_collection_sp->SetValueChangedCallback(ePropertyInputPath, TargetProperties::InputPathValueChangedCallback, this);
        m_collection_sp->SetValueChangedCallback(ePropertyOutputPath, TargetProperties::OutputPathValueChangedCallback, this);
        m_collection_sp->SetValueChangedCallback(ePropertyErrorPath, TargetProperties::ErrorPathValueChangedCallback, this);
        m_collection_sp->SetValueChangedCallback(ePropertyDetachOnError, TargetProperties::DetachOnErrorValueChangedCallback, this);
        m_collection_sp->SetValueChangedCallback(ePropertyDisableASLR, TargetProperties::DisableASLRValueChangedCallback, this);
        m_collection_sp->SetValueChangedCallback(ePropertyDisableSTDIO, TargetProperties::DisableSTDIOValueChangedCallback, this);
    
        // Update m_launch_info once it was created
        Arg0ValueChangedCallback(this, nullptr);
        RunArgsValueChangedCallback(this, nullptr);
        //EnvVarsValueChangedCallback(this, nullptr); // FIXME: cause segfault in Target::GetPlatform()
        InputPathValueChangedCallback(this, nullptr);
        OutputPathValueChangedCallback(this, nullptr);
        ErrorPathValueChangedCallback(this, nullptr);
        DetachOnErrorValueChangedCallback(this, nullptr);
        DisableASLRValueChangedCallback(this, nullptr);
        DisableSTDIOValueChangedCallback(this, nullptr);
    }
    else
    {
        m_collection_sp.reset (new TargetOptionValueProperties(ConstString("target")));
        m_collection_sp->Initialize(g_properties);
        m_collection_sp->AppendProperty(ConstString("process"),
                                        ConstString("Settings specify to processes."),
                                        true,
                                        Process::GetGlobalProperties()->GetValueProperties());
    }
}

TargetProperties::~TargetProperties() = default;

ArchSpec
TargetProperties::GetDefaultArchitecture () const
{
    OptionValueArch *value = m_collection_sp->GetPropertyAtIndexAsOptionValueArch(nullptr, ePropertyDefaultArch);
    if (value)
        return value->GetCurrentValue();
    return ArchSpec();
}

void
TargetProperties::SetDefaultArchitecture (const ArchSpec& arch)
{
    OptionValueArch *value = m_collection_sp->GetPropertyAtIndexAsOptionValueArch(nullptr, ePropertyDefaultArch);
    if (value)
        return value->SetCurrentValue(arch, true);
}

bool
TargetProperties::GetMoveToNearestCode() const
{
    const uint32_t idx = ePropertyMoveToNearestCode;
    return m_collection_sp->GetPropertyAtIndexAsBoolean(nullptr, idx, g_properties[idx].default_uint_value != 0);
}

lldb::DynamicValueType
TargetProperties::GetPreferDynamicValue() const
{
    const uint32_t idx = ePropertyPreferDynamic;
    return (lldb::DynamicValueType)m_collection_sp->GetPropertyAtIndexAsEnumeration(nullptr, idx, g_properties[idx].default_uint_value);
}

bool
TargetProperties::SetPreferDynamicValue (lldb::DynamicValueType d)
{
    const uint32_t idx = ePropertyPreferDynamic;
    return m_collection_sp->SetPropertyAtIndexAsEnumeration(nullptr, idx, d);
}

bool
TargetProperties::GetDisableASLR () const
{
    const uint32_t idx = ePropertyDisableASLR;
    return m_collection_sp->GetPropertyAtIndexAsBoolean(nullptr, idx, g_properties[idx].default_uint_value != 0);
}

void
TargetProperties::SetDisableASLR (bool b)
{
    const uint32_t idx = ePropertyDisableASLR;
    m_collection_sp->SetPropertyAtIndexAsBoolean(nullptr, idx, b);
}

bool
TargetProperties::GetDetachOnError () const
{
    const uint32_t idx = ePropertyDetachOnError;
    return m_collection_sp->GetPropertyAtIndexAsBoolean(nullptr, idx, g_properties[idx].default_uint_value != 0);
}

void
TargetProperties::SetDetachOnError (bool b)
{
    const uint32_t idx = ePropertyDetachOnError;
    m_collection_sp->SetPropertyAtIndexAsBoolean(nullptr, idx, b);
}

bool
TargetProperties::GetDisableSTDIO () const
{
    const uint32_t idx = ePropertyDisableSTDIO;
    return m_collection_sp->GetPropertyAtIndexAsBoolean(nullptr, idx, g_properties[idx].default_uint_value != 0);
}

void
TargetProperties::SetDisableSTDIO (bool b)
{
    const uint32_t idx = ePropertyDisableSTDIO;
    m_collection_sp->SetPropertyAtIndexAsBoolean(nullptr, idx, b);
}

const char *
TargetProperties::GetDisassemblyFlavor () const
{
    const uint32_t idx = ePropertyDisassemblyFlavor;
    const char *return_value;
    
    x86DisassemblyFlavor flavor_value = (x86DisassemblyFlavor) m_collection_sp->GetPropertyAtIndexAsEnumeration(nullptr, idx, g_properties[idx].default_uint_value);
    return_value = g_x86_dis_flavor_value_types[flavor_value].string_value;
    return return_value;
}

InlineStrategy
TargetProperties::GetInlineStrategy () const
{
    const uint32_t idx = ePropertyInlineStrategy;
    return (InlineStrategy)m_collection_sp->GetPropertyAtIndexAsEnumeration(nullptr, idx, g_properties[idx].default_uint_value);
}

const char *
TargetProperties::GetArg0 () const
{
    const uint32_t idx = ePropertyArg0;
    return m_collection_sp->GetPropertyAtIndexAsString(nullptr, idx, nullptr);
}

void
TargetProperties::SetArg0 (const char *arg)
{
    const uint32_t idx = ePropertyArg0;
    m_collection_sp->SetPropertyAtIndexAsString(nullptr, idx, arg);
    m_launch_info.SetArg0(arg);
}

bool
TargetProperties::GetRunArguments (Args &args) const
{
    const uint32_t idx = ePropertyRunArgs;
    return m_collection_sp->GetPropertyAtIndexAsArgs(nullptr, idx, args);
}

void
TargetProperties::SetRunArguments (const Args &args)
{
    const uint32_t idx = ePropertyRunArgs;
    m_collection_sp->SetPropertyAtIndexFromArgs(nullptr, idx, args);
    m_launch_info.GetArguments() = args;
}

size_t
TargetProperties::GetEnvironmentAsArgs (Args &env) const
{
    const uint32_t idx = ePropertyEnvVars;
    return m_collection_sp->GetPropertyAtIndexAsArgs(nullptr, idx, env);
}

void
TargetProperties::SetEnvironmentFromArgs (const Args &env)
{
    const uint32_t idx = ePropertyEnvVars;
    m_collection_sp->SetPropertyAtIndexFromArgs(nullptr, idx, env);
    m_launch_info.GetEnvironmentEntries() = env;
}

bool
TargetProperties::GetSkipPrologue() const
{
    const uint32_t idx = ePropertySkipPrologue;
    return m_collection_sp->GetPropertyAtIndexAsBoolean(nullptr, idx, g_properties[idx].default_uint_value != 0);
}

PathMappingList &
TargetProperties::GetSourcePathMap () const
{
    const uint32_t idx = ePropertySourceMap;
    OptionValuePathMappings *option_value = m_collection_sp->GetPropertyAtIndexAsOptionValuePathMappings(nullptr, false, idx);
    assert(option_value);
    return option_value->GetCurrentValue();
}

FileSpecList &
TargetProperties::GetExecutableSearchPaths ()
{
    const uint32_t idx = ePropertyExecutableSearchPaths;
    OptionValueFileSpecList *option_value = m_collection_sp->GetPropertyAtIndexAsOptionValueFileSpecList(nullptr, false, idx);
    assert(option_value);
    return option_value->GetCurrentValue();
}

FileSpecList &
TargetProperties::GetDebugFileSearchPaths ()
{
    const uint32_t idx = ePropertyDebugFileSearchPaths;
    OptionValueFileSpecList *option_value = m_collection_sp->GetPropertyAtIndexAsOptionValueFileSpecList(nullptr, false, idx);
    assert(option_value);
    return option_value->GetCurrentValue();
}

FileSpec &
TargetProperties::GetModuleCachePath ()
{
    const uint32_t idx = ePropertyModuleCachePath;
    OptionValueFileSpec *option_value = m_collection_sp->GetPropertyAtIndexAsOptionValueFileSpec (NULL, false, idx);
    assert (option_value);
    return option_value->GetCurrentValue();
}

FileSpec &
TargetProperties::GetSDKPath ()
{
    const uint32_t idx = ePropertySDKPath;
    OptionValueFileSpec *option_value = m_collection_sp->GetPropertyAtIndexAsOptionValueFileSpec (NULL, false, idx);
    assert (option_value);
    return option_value->GetCurrentValue();
}

FileSpecList &
TargetProperties::GetSwiftFrameworkSearchPaths ()
{
    const uint32_t idx = ePropertySwiftFrameworkSearchPaths;
    OptionValueFileSpecList *option_value = m_collection_sp->GetPropertyAtIndexAsOptionValueFileSpecList (NULL, false, idx);
    assert (option_value);
    return option_value->GetCurrentValue();
}

FileSpecList &
TargetProperties::GetSwiftModuleSearchPaths ()
{
    const uint32_t idx = ePropertySwiftModuleSearchPaths;
    OptionValueFileSpecList *option_value = m_collection_sp->GetPropertyAtIndexAsOptionValueFileSpecList (NULL, false, idx);
    assert (option_value);
    return option_value->GetCurrentValue();
}

FileSpecList &
TargetProperties::GetClangModuleSearchPaths ()
{
    const uint32_t idx = ePropertyClangModuleSearchPaths;
    OptionValueFileSpecList *option_value = m_collection_sp->GetPropertyAtIndexAsOptionValueFileSpecList(nullptr, false, idx);
    assert(option_value);
    return option_value->GetCurrentValue();
}

bool
TargetProperties::GetEnableAutoImportClangModules() const
{
    const uint32_t idx = ePropertyAutoImportClangModules;
    return m_collection_sp->GetPropertyAtIndexAsBoolean(nullptr, idx, g_properties[idx].default_uint_value != 0);
}

bool
TargetProperties::GetUseAllCompilerFlags() const
{
    const uint32_t idx = ePropertyUseAllCompilerFlags;
    return m_collection_sp->GetPropertyAtIndexAsBoolean (NULL, idx, g_properties[idx].default_uint_value != 0);
}

bool
TargetProperties::GetEnableAutoApplyFixIts() const
{
    const uint32_t idx = ePropertyAutoApplyFixIts;
    return m_collection_sp->GetPropertyAtIndexAsBoolean(nullptr, idx, g_properties[idx].default_uint_value != 0);
}

bool
TargetProperties::GetEnableNotifyAboutFixIts() const
{
    const uint32_t idx = ePropertyNotifyAboutFixIts;
    return m_collection_sp->GetPropertyAtIndexAsBoolean(nullptr, idx, g_properties[idx].default_uint_value != 0);
}

bool
TargetProperties::GetEnableSyntheticValue () const
{
    const uint32_t idx = ePropertyEnableSynthetic;
    return m_collection_sp->GetPropertyAtIndexAsBoolean(nullptr, idx, g_properties[idx].default_uint_value != 0);
}

uint32_t
TargetProperties::GetMaximumNumberOfChildrenToDisplay() const
{
    const uint32_t idx = ePropertyMaxChildrenCount;
    return m_collection_sp->GetPropertyAtIndexAsSInt64(nullptr, idx, g_properties[idx].default_uint_value);
}

uint32_t
TargetProperties::GetMaximumSizeOfStringSummary() const
{
    const uint32_t idx = ePropertyMaxSummaryLength;
    return m_collection_sp->GetPropertyAtIndexAsSInt64(nullptr, idx, g_properties[idx].default_uint_value);
}

uint32_t
TargetProperties::GetMaximumMemReadSize () const
{
    const uint32_t idx = ePropertyMaxMemReadSize;
    return m_collection_sp->GetPropertyAtIndexAsSInt64(nullptr, idx, g_properties[idx].default_uint_value);
}

FileSpec
TargetProperties::GetStandardInputPath () const
{
    const uint32_t idx = ePropertyInputPath;
    return m_collection_sp->GetPropertyAtIndexAsFileSpec(nullptr, idx);
}

void
TargetProperties::SetStandardInputPath (const char *p)
{
    const uint32_t idx = ePropertyInputPath;
    m_collection_sp->SetPropertyAtIndexAsString(nullptr, idx, p);
}

FileSpec
TargetProperties::GetStandardOutputPath () const
{
    const uint32_t idx = ePropertyOutputPath;
    return m_collection_sp->GetPropertyAtIndexAsFileSpec(nullptr, idx);
}

void
TargetProperties::SetStandardOutputPath (const char *p)
{
    const uint32_t idx = ePropertyOutputPath;
    m_collection_sp->SetPropertyAtIndexAsString(nullptr, idx, p);
}

FileSpec
TargetProperties::GetStandardErrorPath () const
{
    const uint32_t idx = ePropertyErrorPath;
    return m_collection_sp->GetPropertyAtIndexAsFileSpec(nullptr, idx);
}

LanguageType
TargetProperties::GetLanguage () const
{
    OptionValueLanguage *value = m_collection_sp->GetPropertyAtIndexAsOptionValueLanguage(nullptr, ePropertyLanguage);
    if (value)
        return value->GetCurrentValue();
    return LanguageType();
}

const char *
TargetProperties::GetExpressionPrefixContentsAsCString ()
{
    const uint32_t idx = ePropertyExprPrefix;
    OptionValueFileSpec *file = m_collection_sp->GetPropertyAtIndexAsOptionValueFileSpec(nullptr, false, idx);
    if (file)
    {
        const bool null_terminate = true;
        DataBufferSP data_sp(file->GetFileContents(null_terminate));
        if (data_sp)
            return (const char *) data_sp->GetBytes();
    }
    return nullptr;
}

void
TargetProperties::SetStandardErrorPath (const char *p)
{
    const uint32_t idx = ePropertyErrorPath;
    m_collection_sp->SetPropertyAtIndexAsString(nullptr, idx, p);
}

bool
TargetProperties::GetBreakpointsConsultPlatformAvoidList ()
{
    const uint32_t idx = ePropertyBreakpointUseAvoidList;
    return m_collection_sp->GetPropertyAtIndexAsBoolean(nullptr, idx, g_properties[idx].default_uint_value != 0);
}

bool
TargetProperties::GetUseHexImmediates () const
{
    const uint32_t idx = ePropertyUseHexImmediates;
    return m_collection_sp->GetPropertyAtIndexAsBoolean(nullptr, idx, g_properties[idx].default_uint_value != 0);
}

bool
TargetProperties::GetUseFastStepping () const
{
    const uint32_t idx = ePropertyUseFastStepping;
    return m_collection_sp->GetPropertyAtIndexAsBoolean(nullptr, idx, g_properties[idx].default_uint_value != 0);
}

bool
TargetProperties::GetDisplayExpressionsInCrashlogs () const
{
    const uint32_t idx = ePropertyDisplayExpressionsInCrashlogs;
    return m_collection_sp->GetPropertyAtIndexAsBoolean(nullptr, idx, g_properties[idx].default_uint_value != 0);
}

LoadScriptFromSymFile
TargetProperties::GetLoadScriptFromSymbolFile () const
{
    const uint32_t idx = ePropertyLoadScriptFromSymbolFile;
    return (LoadScriptFromSymFile)m_collection_sp->GetPropertyAtIndexAsEnumeration(nullptr, idx, g_properties[idx].default_uint_value);
}

LoadCWDlldbinitFile
TargetProperties::GetLoadCWDlldbinitFile () const
{
    const uint32_t idx = ePropertyLoadCWDlldbinitFile;
    return (LoadCWDlldbinitFile) m_collection_sp->GetPropertyAtIndexAsEnumeration(nullptr, idx, g_properties[idx].default_uint_value);
}

Disassembler::HexImmediateStyle
TargetProperties::GetHexImmediateStyle () const
{
    const uint32_t idx = ePropertyHexImmediateStyle;
    return (Disassembler::HexImmediateStyle)m_collection_sp->GetPropertyAtIndexAsEnumeration(nullptr, idx, g_properties[idx].default_uint_value);
}

MemoryModuleLoadLevel
TargetProperties::GetMemoryModuleLoadLevel() const
{
    const uint32_t idx = ePropertyMemoryModuleLoadLevel;
    return (MemoryModuleLoadLevel)m_collection_sp->GetPropertyAtIndexAsEnumeration(nullptr, idx, g_properties[idx].default_uint_value);
}

bool
TargetProperties::GetUserSpecifiedTrapHandlerNames (Args &args) const
{
    const uint32_t idx = ePropertyTrapHandlerNames;
    return m_collection_sp->GetPropertyAtIndexAsArgs(nullptr, idx, args);
}

void
TargetProperties::SetUserSpecifiedTrapHandlerNames (const Args &args)
{
    const uint32_t idx = ePropertyTrapHandlerNames;
    m_collection_sp->SetPropertyAtIndexFromArgs(nullptr, idx, args);
}

bool
TargetProperties::GetDisplayRuntimeSupportValues () const
{
    const uint32_t idx = ePropertyDisplayRuntimeSupportValues;
    return m_collection_sp->GetPropertyAtIndexAsBoolean(nullptr, idx, false);
}

void
TargetProperties::SetDisplayRuntimeSupportValues (bool b)
{
    const uint32_t idx = ePropertyDisplayRuntimeSupportValues;
    m_collection_sp->SetPropertyAtIndexAsBoolean(nullptr, idx, b);
}

bool
TargetProperties::GetNonStopModeEnabled () const
{
    const uint32_t idx = ePropertyNonStopModeEnabled;
    return m_collection_sp->GetPropertyAtIndexAsBoolean(nullptr, idx, false);
}

void
TargetProperties::SetNonStopModeEnabled (bool b)
{
    const uint32_t idx = ePropertyNonStopModeEnabled;
    m_collection_sp->SetPropertyAtIndexAsBoolean(nullptr, idx, b);
}

const ProcessLaunchInfo &
TargetProperties::GetProcessLaunchInfo ()
{
    m_launch_info.SetArg0(GetArg0()); // FIXME: Arg0 callback doesn't work
    return m_launch_info;
}

void
TargetProperties::SetProcessLaunchInfo(const ProcessLaunchInfo &launch_info)
{
    m_launch_info = launch_info;
    SetArg0(launch_info.GetArg0());
    SetRunArguments(launch_info.GetArguments());
    SetEnvironmentFromArgs(launch_info.GetEnvironmentEntries());
    const FileAction *input_file_action = launch_info.GetFileActionForFD(STDIN_FILENO);
    if (input_file_action)
    {
        const char *input_path = input_file_action->GetPath();
        if (input_path)
            SetStandardInputPath(input_path);
    }
    const FileAction *output_file_action = launch_info.GetFileActionForFD(STDOUT_FILENO);
    if (output_file_action)
    {
        const char *output_path = output_file_action->GetPath();
        if (output_path)
            SetStandardOutputPath(output_path);
    }
    const FileAction *error_file_action = launch_info.GetFileActionForFD(STDERR_FILENO);
    if (error_file_action)
    {
        const char *error_path = error_file_action->GetPath();
        if (error_path)
            SetStandardErrorPath(error_path);
    }
    SetDetachOnError(launch_info.GetFlags().Test(lldb::eLaunchFlagDetachOnError));
    SetDisableASLR(launch_info.GetFlags().Test(lldb::eLaunchFlagDisableASLR));
    SetDisableSTDIO(launch_info.GetFlags().Test(lldb::eLaunchFlagDisableSTDIO));
}

void
TargetProperties::Arg0ValueChangedCallback(void *target_property_ptr, OptionValue *)
{
    TargetProperties *this_ = reinterpret_cast<TargetProperties *>(target_property_ptr);
    this_->m_launch_info.SetArg0(this_->GetArg0());
}

void
TargetProperties::RunArgsValueChangedCallback(void *target_property_ptr, OptionValue *)
{
    TargetProperties *this_ = reinterpret_cast<TargetProperties *>(target_property_ptr);
    Args args;
    if (this_->GetRunArguments(args))
        this_->m_launch_info.GetArguments() = args;
}

void
TargetProperties::EnvVarsValueChangedCallback(void *target_property_ptr, OptionValue *)
{
    TargetProperties *this_ = reinterpret_cast<TargetProperties *>(target_property_ptr);
    Args args;
    if (this_->GetEnvironmentAsArgs(args))
        this_->m_launch_info.GetEnvironmentEntries() = args;
}

void
TargetProperties::InputPathValueChangedCallback(void *target_property_ptr, OptionValue *)
{
    TargetProperties *this_ = reinterpret_cast<TargetProperties *>(target_property_ptr);
    this_->m_launch_info.AppendOpenFileAction(STDIN_FILENO, this_->GetStandardInputPath(), true, false);
}

void
TargetProperties::OutputPathValueChangedCallback(void *target_property_ptr, OptionValue *)
{
    TargetProperties *this_ = reinterpret_cast<TargetProperties *>(target_property_ptr);
    this_->m_launch_info.AppendOpenFileAction(STDOUT_FILENO, this_->GetStandardOutputPath(), false, true);
}

void
TargetProperties::ErrorPathValueChangedCallback(void *target_property_ptr, OptionValue *)
{
    TargetProperties *this_ = reinterpret_cast<TargetProperties *>(target_property_ptr);
    this_->m_launch_info.AppendOpenFileAction(STDERR_FILENO, this_->GetStandardErrorPath(), false, true);
}

void
TargetProperties::DetachOnErrorValueChangedCallback(void *target_property_ptr, OptionValue *)
{
    TargetProperties *this_ = reinterpret_cast<TargetProperties *>(target_property_ptr);
    if (this_->GetDetachOnError())
        this_->m_launch_info.GetFlags().Set(lldb::eLaunchFlagDetachOnError);
    else
        this_->m_launch_info.GetFlags().Clear(lldb::eLaunchFlagDetachOnError);
}

void
TargetProperties::DisableASLRValueChangedCallback(void *target_property_ptr, OptionValue *)
{
    TargetProperties *this_ = reinterpret_cast<TargetProperties *>(target_property_ptr);
    if (this_->GetDisableASLR())
        this_->m_launch_info.GetFlags().Set(lldb::eLaunchFlagDisableASLR);
    else
        this_->m_launch_info.GetFlags().Clear(lldb::eLaunchFlagDisableASLR);
}

void
TargetProperties::DisableSTDIOValueChangedCallback(void *target_property_ptr, OptionValue *)
{
    TargetProperties *this_ = reinterpret_cast<TargetProperties *>(target_property_ptr);
    if (this_->GetDisableSTDIO())
        this_->m_launch_info.GetFlags().Set(lldb::eLaunchFlagDisableSTDIO);
    else
        this_->m_launch_info.GetFlags().Clear(lldb::eLaunchFlagDisableSTDIO);
}

uint32_t
EvaluateExpressionOptions::GetExpressionNumber () const
{
    if (m_expr_number == 0)
    {
        static uint32_t g_expr_idx = 0;
        m_expr_number = ++g_expr_idx;
    }
    return m_expr_number;
}

//----------------------------------------------------------------------
// Target::TargetEventData
//----------------------------------------------------------------------

Target::TargetEventData::TargetEventData (const lldb::TargetSP &target_sp) :
    EventData (),
    m_target_sp (target_sp),
    m_module_list ()
{
}

Target::TargetEventData::TargetEventData (const lldb::TargetSP &target_sp, const ModuleList &module_list) :
    EventData (),
    m_target_sp (target_sp),
    m_module_list (module_list)
{
}

Target::TargetEventData::~TargetEventData() = default;

const ConstString &
Target::TargetEventData::GetFlavorString ()
{
    static ConstString g_flavor ("Target::TargetEventData");
    return g_flavor;
}

void
Target::TargetEventData::Dump (Stream *s) const
{
    for (size_t i = 0; i < m_module_list.GetSize(); ++i)
    {
        if (i != 0)
             *s << ", ";
        m_module_list.GetModuleAtIndex(i)->GetDescription(s, lldb::eDescriptionLevelBrief);
    }
}

const Target::TargetEventData *
Target::TargetEventData::GetEventDataFromEvent (const Event *event_ptr)
{
    if (event_ptr)
    {
        const EventData *event_data = event_ptr->GetData();
        if (event_data && event_data->GetFlavor() == TargetEventData::GetFlavorString())
            return static_cast <const TargetEventData *> (event_ptr->GetData());
    }
    return nullptr;
}

TargetSP
Target::TargetEventData::GetTargetFromEvent (const Event *event_ptr)
{
    TargetSP target_sp;
    const TargetEventData *event_data = GetEventDataFromEvent (event_ptr);
    if (event_data)
        target_sp = event_data->m_target_sp;
    return target_sp;
}

ModuleList
Target::TargetEventData::GetModuleListFromEvent (const Event *event_ptr)
{
    ModuleList module_list;
    const TargetEventData *event_data = GetEventDataFromEvent (event_ptr);
    if (event_data)
        module_list = event_data->m_module_list;
    return module_list;
}<|MERGE_RESOLUTION|>--- conflicted
+++ resolved
@@ -72,38 +72,6 @@
     return class_name;
 }
 
-<<<<<<< HEAD
-Target::Target(Debugger &debugger, const ArchSpec &target_arch, const lldb::PlatformSP &platform_sp, bool is_dummy_target) :
-    TargetProperties (this),
-    Broadcaster (debugger.GetBroadcasterManager(), Target::GetStaticBroadcasterClass().AsCString()),
-    ExecutionContextScope (),
-    m_debugger (debugger),
-    m_platform_sp (platform_sp),
-    m_mutex (Mutex::eMutexTypeRecursive),
-    m_arch (target_arch),
-    m_images (this),
-    m_section_load_history (),
-    m_breakpoint_list (false),
-    m_internal_breakpoint_list (true),
-    m_watchpoint_list (),
-    m_process_sp (),
-    m_search_filter_sp (),
-    m_image_search_paths (ImageSearchPathsChanged, this),
-    m_ast_importer_sp (),
-    m_source_manager_ap(),
-    m_stop_hooks (),
-    m_stop_hook_next_id (0),
-    m_valid (true),
-    m_suppress_stop_hooks (false),
-    m_is_dummy_target(is_dummy_target)
-
-{
-    SetEventName (eBroadcastBitBreakpointChanged, "breakpoint-changed");
-    SetEventName (eBroadcastBitModulesLoaded, "modules-loaded");
-    SetEventName (eBroadcastBitModulesUnloaded, "modules-unloaded");
-    SetEventName (eBroadcastBitWatchpointChanged, "watchpoint-changed");
-    SetEventName (eBroadcastBitSymbolsLoaded, "symbols-loaded");
-=======
 Target::Target(Debugger &debugger, const ArchSpec &target_arch, const lldb::PlatformSP &platform_sp,
                bool is_dummy_target)
     : TargetProperties(this),
@@ -135,7 +103,6 @@
     SetEventName(eBroadcastBitModulesUnloaded, "modules-unloaded");
     SetEventName(eBroadcastBitWatchpointChanged, "watchpoint-changed");
     SetEventName(eBroadcastBitSymbolsLoaded, "symbols-loaded");
->>>>>>> 7e5854f7
 
     CheckInWithManager();
 
