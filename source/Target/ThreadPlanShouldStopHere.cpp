//===-- ThreadPlanShouldStopHere.cpp ----------------------------*- C++ -*-===//
//
// Part of the LLVM Project, under the Apache License v2.0 with LLVM Exceptions.
// See https://llvm.org/LICENSE.txt for license information.
// SPDX-License-Identifier: Apache-2.0 WITH LLVM-exception
//
//===----------------------------------------------------------------------===//

#include "lldb/Target/ThreadPlanShouldStopHere.h"
#include "lldb/Symbol/Symbol.h"
#include "lldb/Target/LanguageRuntime.h"
#include "lldb/Target/Process.h"
#include "lldb/Target/RegisterContext.h"
#include "lldb/Target/Thread.h"
#include "lldb/Utility/Log.h"

using namespace lldb;
using namespace lldb_private;

// ThreadPlanShouldStopHere constructor
ThreadPlanShouldStopHere::ThreadPlanShouldStopHere(ThreadPlan *owner)
    : m_callbacks(), m_baton(nullptr), m_owner(owner),
      m_flags(ThreadPlanShouldStopHere::eNone) {
  m_callbacks.should_stop_here_callback =
      ThreadPlanShouldStopHere::DefaultShouldStopHereCallback;
  m_callbacks.step_from_here_callback =
      ThreadPlanShouldStopHere::DefaultStepFromHereCallback;
}

ThreadPlanShouldStopHere::ThreadPlanShouldStopHere(
    ThreadPlan *owner, const ThreadPlanShouldStopHereCallbacks *callbacks,
    void *baton)
    : m_callbacks(), m_baton(), m_owner(owner),
      m_flags(ThreadPlanShouldStopHere::eNone) {
  SetShouldStopHereCallbacks(callbacks, baton);
}

ThreadPlanShouldStopHere::~ThreadPlanShouldStopHere() = default;

bool ThreadPlanShouldStopHere::InvokeShouldStopHereCallback(
    FrameComparison operation, Status &status) {
  bool should_stop_here = true;
  if (m_callbacks.should_stop_here_callback) {
    should_stop_here = m_callbacks.should_stop_here_callback(
        m_owner, m_flags, operation, status, m_baton);
    Log *log(lldb_private::GetLogIfAllCategoriesSet(LIBLLDB_LOG_STEP));
    if (log) {
      lldb::addr_t current_addr =
          m_owner->GetThread().GetRegisterContext()->GetPC(0);

      log->Printf("ShouldStopHere callback returned %u from 0x%" PRIx64 ".",
                  should_stop_here, current_addr);
    }
  }

  return should_stop_here;
}

bool ThreadPlanShouldStopHere::DefaultShouldStopHereCallback(
    ThreadPlan *current_plan, Flags &flags, FrameComparison operation,
    Status &status, void *baton) {
  bool should_stop_here = true;
  StackFrame *frame = current_plan->GetThread().GetStackFrameAtIndex(0).get();
  if (!frame)
    return true;

  Log *log(lldb_private::GetLogIfAllCategoriesSet(LIBLLDB_LOG_STEP));

  if ((operation == eFrameCompareOlder && flags.Test(eStepOutAvoidNoDebug)) ||
      (operation == eFrameCompareYounger && flags.Test(eStepInAvoidNoDebug)) ||
      (operation == eFrameCompareSameParent &&
       flags.Test(eStepInAvoidNoDebug))) {
    if (!frame->HasDebugInformation()) {
      if (log)
        log->Printf("Stepping out of frame with no debug info");

      should_stop_here = false;
    }
  }

  // Check whether the frame we are in is a language runtime thunk, only for
  // step out:
  if (operation == eFrameCompareOlder) {
    Symbol *symbol = frame->GetSymbolContext(eSymbolContextSymbol).symbol;
    if (symbol) {
      ProcessSP process_sp(current_plan->GetThread().GetProcess());
      if (LanguageRuntime::IsSymbolAnyRuntimeThunk(*symbol)) {
        should_stop_here = false;
      }
    }
  }

  // Always avoid code with line number 0.
  // FIXME: At present the ShouldStop and the StepFromHere calculate this
  // independently.  If this ever
  // becomes expensive (this one isn't) we can try to have this set a state
  // that the StepFromHere can use.
  if (frame) {
    SymbolContext sc;
    sc = frame->GetSymbolContext(eSymbolContextLineEntry);
    if (sc.line_entry.line == 0)
      should_stop_here = false;
  }

  return should_stop_here;
}

ThreadPlanSP ThreadPlanShouldStopHere::DefaultStepFromHereCallback(
    ThreadPlan *current_plan, Flags &flags, FrameComparison operation,
    Status &status, void *baton) {
  const bool stop_others = false;
  const size_t frame_index = 0;
  ThreadPlanSP return_plan_sp;
  // If we are stepping through code at line number 0, then we need to step
  // over this range.  Otherwise we will step out.
  Log *log(lldb_private::GetLogIfAllCategoriesSet(LIBLLDB_LOG_STEP));

  StackFrame *frame = current_plan->GetThread().GetStackFrameAtIndex(0).get();
  if (!frame)
    return return_plan_sp;
  SymbolContext sc;
  sc = frame->GetSymbolContext(eSymbolContextLineEntry | eSymbolContextSymbol);

  if (sc.line_entry.line == 0) {
    AddressRange range = sc.line_entry.range;

    // If this is a runtime thunk, just step out:
    // If the whole function is marked line 0 just step out, that's easier &
    // faster than continuing to step through it.
    bool just_step_out = false;
    if (sc.symbol) {
      ProcessSP process_sp(current_plan->GetThread().GetProcess());

      if (LanguageRuntime::IsSymbolAnyRuntimeThunk(*sc.symbol)) {
        if (log)
          log->Printf("In runtime thunk %s - stepping out.",
                      sc.symbol->GetName().GetCString());
        just_step_out = true;
      }
      // If the whole function is marked line 0 just step out, that's easier &
      // faster than continuing to step through it.
      // FIXME: This assumes that the function is a single line range.  It could
      // be a series of contiguous line 0 ranges.  Check for that too.
      if (!just_step_out && sc.symbol->ValueIsAddress()) {
        Address symbol_end = sc.symbol->GetAddress();
        symbol_end.Slide(sc.symbol->GetByteSize() - 1);
        if (range.ContainsFileAddress(sc.symbol->GetAddress()) &&
            range.ContainsFileAddress(symbol_end)) {
          if (log)
            log->Printf("Stopped in a function with only line 0 lines, just "
                        "stepping out.");
          just_step_out = true;
        }
      }
    }

<<<<<<< HEAD
    if (!just_step_out) {
      // If the current plan is a "Step In" plan we should use step in, otherwise
      // just step over:
      if (current_plan->GetKind() == ThreadPlan::eKindStepInRange) {
        if (log)
          log->Printf("ThreadPlanShouldStopHere::DefaultStepFromHereCallback "
                      "Queueing StepInRange plan to step through line 0 code.");
        return_plan_sp =
            current_plan->GetThread().QueueThreadPlanForStepInRangeNoShouldStop(
                false, range, sc, NULL, eOnlyDuringStepping, status,
                eLazyBoolCalculate, eLazyBoolNo);
      } else {
        if (log)
          log->Printf(
              "ThreadPlanShouldStopHere::DefaultStepFromHereCallback "
              "Queueing StepOverRange plan to step through line 0 code.");
        return_plan_sp =
            current_plan->GetThread().QueueThreadPlanForStepOverRange(
                false, range, sc, eOnlyDuringStepping, status, eLazyBoolNo);
      }
=======
      return_plan_sp = current_plan->GetThread().QueueThreadPlanForStepInRange(
          false, range, sc, nullptr, eOnlyDuringStepping, status,
          eLazyBoolCalculate, eLazyBoolNo);
>>>>>>> 82021248
    }
  }

  if (!return_plan_sp)
    return_plan_sp =
        current_plan->GetThread().QueueThreadPlanForStepOutNoShouldStop(
            false, nullptr, true, stop_others, eVoteNo, eVoteNoOpinion,
            frame_index, status, true);
  return return_plan_sp;
}

ThreadPlanSP ThreadPlanShouldStopHere::QueueStepOutFromHerePlan(
    lldb_private::Flags &flags, lldb::FrameComparison operation,
    Status &status) {
  ThreadPlanSP return_plan_sp;
  if (m_callbacks.step_from_here_callback) {
    return_plan_sp = m_callbacks.step_from_here_callback(
        m_owner, flags, operation, status, m_baton);
  }
  return return_plan_sp;
}

lldb::ThreadPlanSP ThreadPlanShouldStopHere::CheckShouldStopHereAndQueueStepOut(
    lldb::FrameComparison operation, Status &status) {
  if (!InvokeShouldStopHereCallback(operation, status))
    return QueueStepOutFromHerePlan(m_flags, operation, status);
  else
    return ThreadPlanSP();
}<|MERGE_RESOLUTION|>--- conflicted
+++ resolved
@@ -154,7 +154,6 @@
       }
     }
 
-<<<<<<< HEAD
     if (!just_step_out) {
       // If the current plan is a "Step In" plan we should use step in, otherwise
       // just step over:
@@ -164,7 +163,7 @@
                       "Queueing StepInRange plan to step through line 0 code.");
         return_plan_sp =
             current_plan->GetThread().QueueThreadPlanForStepInRangeNoShouldStop(
-                false, range, sc, NULL, eOnlyDuringStepping, status,
+                false, range, sc, nullptr, eOnlyDuringStepping, status,
                 eLazyBoolCalculate, eLazyBoolNo);
       } else {
         if (log)
@@ -175,11 +174,6 @@
             current_plan->GetThread().QueueThreadPlanForStepOverRange(
                 false, range, sc, eOnlyDuringStepping, status, eLazyBoolNo);
       }
-=======
-      return_plan_sp = current_plan->GetThread().QueueThreadPlanForStepInRange(
-          false, range, sc, nullptr, eOnlyDuringStepping, status,
-          eLazyBoolCalculate, eLazyBoolNo);
->>>>>>> 82021248
     }
   }
 
