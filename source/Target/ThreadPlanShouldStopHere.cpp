//===-- ThreadPlanShouldStopHere.cpp ----------------------------*- C++ -*-===//
//
//                     The LLVM Compiler Infrastructure
//
// This file is distributed under the University of Illinois Open Source
// License. See LICENSE.TXT for details.
//
//===----------------------------------------------------------------------===//

#include "lldb/Target/ThreadPlanShouldStopHere.h"
#include "lldb/Symbol/Symbol.h"
#include "lldb/Target/LanguageRuntime.h"
#include "lldb/Target/Process.h"
#include "lldb/Target/RegisterContext.h"
#include "lldb/Target/Thread.h"
#include "lldb/Utility/Log.h"

using namespace lldb;
using namespace lldb_private;

//----------------------------------------------------------------------
// ThreadPlanShouldStopHere constructor
//----------------------------------------------------------------------
ThreadPlanShouldStopHere::ThreadPlanShouldStopHere(ThreadPlan *owner)
    : m_callbacks(), m_baton(nullptr), m_owner(owner),
      m_flags(ThreadPlanShouldStopHere::eNone) {
  m_callbacks.should_stop_here_callback =
      ThreadPlanShouldStopHere::DefaultShouldStopHereCallback;
  m_callbacks.step_from_here_callback =
      ThreadPlanShouldStopHere::DefaultStepFromHereCallback;
}

ThreadPlanShouldStopHere::ThreadPlanShouldStopHere(
    ThreadPlan *owner, const ThreadPlanShouldStopHereCallbacks *callbacks,
    void *baton)
    : m_callbacks(), m_baton(), m_owner(owner),
      m_flags(ThreadPlanShouldStopHere::eNone) {
  SetShouldStopHereCallbacks(callbacks, baton);
}

ThreadPlanShouldStopHere::~ThreadPlanShouldStopHere() = default;

bool ThreadPlanShouldStopHere::InvokeShouldStopHereCallback(
    FrameComparison operation, Status &status) {
  bool should_stop_here = true;
  if (m_callbacks.should_stop_here_callback) {
    should_stop_here = m_callbacks.should_stop_here_callback(
        m_owner, m_flags, operation, status, m_baton);
    Log *log(lldb_private::GetLogIfAllCategoriesSet(LIBLLDB_LOG_STEP));
    if (log) {
      lldb::addr_t current_addr =
          m_owner->GetThread().GetRegisterContext()->GetPC(0);

      log->Printf("ShouldStopHere callback returned %u from 0x%" PRIx64 ".",
                  should_stop_here, current_addr);
    }
  }

  return should_stop_here;
}

bool ThreadPlanShouldStopHere::DefaultShouldStopHereCallback(
    ThreadPlan *current_plan, Flags &flags, FrameComparison operation,
    Status &status, void *baton) {
  bool should_stop_here = true;
  StackFrame *frame = current_plan->GetThread().GetStackFrameAtIndex(0).get();
  if (!frame)
    return true;

  Log *log(lldb_private::GetLogIfAllCategoriesSet(LIBLLDB_LOG_STEP));

  if ((operation == eFrameCompareOlder && flags.Test(eStepOutAvoidNoDebug)) ||
      (operation == eFrameCompareYounger && flags.Test(eStepInAvoidNoDebug)) ||
      (operation == eFrameCompareSameParent &&
       flags.Test(eStepInAvoidNoDebug))) {
    if (!frame->HasDebugInformation()) {
      if (log)
        log->Printf("Stepping out of frame with no debug info");

      should_stop_here = false;
    }
  }

  // Check whether the frame we are in is a language runtime thunk, only for
  // step out:
  if (operation == eFrameCompareOlder) {
    Symbol *symbol = frame->GetSymbolContext(eSymbolContextSymbol).symbol;
    if (symbol) {
      ProcessSP process_sp(current_plan->GetThread().GetProcess());
      if (LanguageRuntime::IsSymbolAnyRuntimeThunk(process_sp, *symbol)) {
          should_stop_here = false;
      }
    }
  }

  // Always avoid code with line number 0.
  // FIXME: At present the ShouldStop and the StepFromHere calculate this
  // independently.  If this ever
  // becomes expensive (this one isn't) we can try to have this set a state
  // that the StepFromHere can use.
  if (frame) {
    SymbolContext sc;
    sc = frame->GetSymbolContext(eSymbolContextLineEntry);
    if (sc.line_entry.line == 0)
      should_stop_here = false;
  }

  return should_stop_here;
}

ThreadPlanSP ThreadPlanShouldStopHere::DefaultStepFromHereCallback(
    ThreadPlan *current_plan, Flags &flags, FrameComparison operation,
    Status &status, void *baton) {
  const bool stop_others = false;
  const size_t frame_index = 0;
  ThreadPlanSP return_plan_sp;
  // If we are stepping through code at line number 0, then we need to step
  // over this range.  Otherwise we will step out.
  Log *log(lldb_private::GetLogIfAllCategoriesSet(LIBLLDB_LOG_STEP));

  StackFrame *frame = current_plan->GetThread().GetStackFrameAtIndex(0).get();
  if (!frame)
    return return_plan_sp;
  SymbolContext sc;
  sc = frame->GetSymbolContext(eSymbolContextLineEntry | eSymbolContextSymbol);

  if (sc.line_entry.line == 0) {
    AddressRange range = sc.line_entry.range;

    // If this is a runtime thunk, just step out:
    // If the whole function is marked line 0 just step out, that's easier &
    // faster than continuing to step through it.
    bool just_step_out = false;
    if (sc.symbol) {
      ProcessSP process_sp(current_plan->GetThread().GetProcess());

      if (LanguageRuntime::IsSymbolAnyRuntimeThunk(process_sp, *sc.symbol)) {
          if (log)
            log->Printf("In runtime thunk %s - stepping out.", 
              sc.symbol->GetName().GetCString());
        just_step_out = true;
      }
      // If the whole function is marked line 0 just step out, that's easier &
      // faster than continuing to step through it.
      // FIXME: This assumes that the function is a single line range.  It could
      // be a series of contiguous line 0 ranges.  Check for that too.
      if (!just_step_out && sc.symbol->ValueIsAddress()) {
        Address symbol_end = sc.symbol->GetAddress();
        symbol_end.Slide(sc.symbol->GetByteSize() - 1);
        if (range.ContainsFileAddress(sc.symbol->GetAddress()) &&
            range.ContainsFileAddress(symbol_end)) {
          if (log)
            log->Printf("Stopped in a function with only line 0 lines, just "
                        "stepping out.");
          just_step_out = true;
        }
      }
    }
    
    if (!just_step_out) {
<<<<<<< HEAD
      // If the current plan is a "Step In" plan we should use step in, otherwise
      // just step over:
      if (current_plan->GetKind() == ThreadPlan::eKindStepInRange) {
        if (log)
          log->Printf("ThreadPlanShouldStopHere::DefaultStepFromHereCallback "
                      "Queueing StepInRange plan to step through line 0 code.");
        return_plan_sp = 
          current_plan
            ->GetThread().QueueThreadPlanForStepInRangeNoShouldStop(
              false, range, sc, NULL, eOnlyDuringStepping, eLazyBoolCalculate,
              eLazyBoolNo);
      } else {
        if (log)
          log->Printf("ThreadPlanShouldStopHere::DefaultStepFromHereCallback "
                      "Queueing StepOverRange plan to step through line 0 code.");
        return_plan_sp = 
            current_plan->GetThread().QueueThreadPlanForStepOverRange(
              false, range, sc, eOnlyDuringStepping, eLazyBoolNo);
      }
=======
      if (log)
        log->Printf("ThreadPlanShouldStopHere::DefaultStepFromHereCallback "
                    "Queueing StepInRange plan to step through line 0 code.");

      return_plan_sp = current_plan->GetThread().QueueThreadPlanForStepInRange(
          false, range, sc, NULL, eOnlyDuringStepping, status,
          eLazyBoolCalculate, eLazyBoolNo);
>>>>>>> 41d57ed0
    }
  }

  if (!return_plan_sp)
    return_plan_sp =
        current_plan->GetThread().QueueThreadPlanForStepOutNoShouldStop(
            false, nullptr, true, stop_others, eVoteNo, eVoteNoOpinion,
            frame_index, status, true);
  return return_plan_sp;
}

ThreadPlanSP ThreadPlanShouldStopHere::QueueStepOutFromHerePlan(
    lldb_private::Flags &flags, lldb::FrameComparison operation,
    Status &status) {
  ThreadPlanSP return_plan_sp;
  if (m_callbacks.step_from_here_callback) {
    return_plan_sp = m_callbacks.step_from_here_callback(
        m_owner, flags, operation, status, m_baton);
  }
  return return_plan_sp;
}

lldb::ThreadPlanSP ThreadPlanShouldStopHere::CheckShouldStopHereAndQueueStepOut(
    lldb::FrameComparison operation, Status &status) {
  if (!InvokeShouldStopHereCallback(operation, status))
    return QueueStepOutFromHerePlan(m_flags, operation, status);
  else
    return ThreadPlanSP();
}<|MERGE_RESOLUTION|>--- conflicted
+++ resolved
@@ -136,7 +136,7 @@
 
       if (LanguageRuntime::IsSymbolAnyRuntimeThunk(process_sp, *sc.symbol)) {
           if (log)
-            log->Printf("In runtime thunk %s - stepping out.", 
+            log->Printf("In runtime thunk %s - stepping out.",
               sc.symbol->GetName().GetCString());
         just_step_out = true;
       }
@@ -156,37 +156,27 @@
         }
       }
     }
-    
+
     if (!just_step_out) {
-<<<<<<< HEAD
       // If the current plan is a "Step In" plan we should use step in, otherwise
       // just step over:
       if (current_plan->GetKind() == ThreadPlan::eKindStepInRange) {
         if (log)
           log->Printf("ThreadPlanShouldStopHere::DefaultStepFromHereCallback "
                       "Queueing StepInRange plan to step through line 0 code.");
-        return_plan_sp = 
-          current_plan
-            ->GetThread().QueueThreadPlanForStepInRangeNoShouldStop(
-              false, range, sc, NULL, eOnlyDuringStepping, eLazyBoolCalculate,
-              eLazyBoolNo);
+        return_plan_sp =
+            current_plan->GetThread().QueueThreadPlanForStepInRangeNoShouldStop(
+                false, range, sc, NULL, eOnlyDuringStepping, status,
+                eLazyBoolCalculate, eLazyBoolNo);
       } else {
         if (log)
-          log->Printf("ThreadPlanShouldStopHere::DefaultStepFromHereCallback "
-                      "Queueing StepOverRange plan to step through line 0 code.");
-        return_plan_sp = 
+          log->Printf(
+              "ThreadPlanShouldStopHere::DefaultStepFromHereCallback "
+              "Queueing StepOverRange plan to step through line 0 code.");
+        return_plan_sp =
             current_plan->GetThread().QueueThreadPlanForStepOverRange(
-              false, range, sc, eOnlyDuringStepping, eLazyBoolNo);
-      }
-=======
-      if (log)
-        log->Printf("ThreadPlanShouldStopHere::DefaultStepFromHereCallback "
-                    "Queueing StepInRange plan to step through line 0 code.");
-
-      return_plan_sp = current_plan->GetThread().QueueThreadPlanForStepInRange(
-          false, range, sc, NULL, eOnlyDuringStepping, status,
-          eLazyBoolCalculate, eLazyBoolNo);
->>>>>>> 41d57ed0
+                false, range, sc, eOnlyDuringStepping, status, eLazyBoolNo);
+      }
     }
   }
 
