//===-- ThreadPlanShouldStopHere.cpp ----------------------------*- C++ -*-===//
//
//                     The LLVM Compiler Infrastructure
//
// This file is distributed under the University of Illinois Open Source
// License. See LICENSE.TXT for details.
//
//===----------------------------------------------------------------------===//

// C Includes
// C++ Includes
// Other libraries and framework includes
// Project includes
#include "lldb/Target/ThreadPlanShouldStopHere.h"
#include "lldb/Symbol/Symbol.h"
#include "lldb/Target/LanguageRuntime.h"
#include "lldb/Target/Process.h"
#include "lldb/Target/RegisterContext.h"
#include "lldb/Target/Thread.h"
#include "lldb/Utility/Log.h"

using namespace lldb;
using namespace lldb_private;

//----------------------------------------------------------------------
// ThreadPlanShouldStopHere constructor
//----------------------------------------------------------------------
ThreadPlanShouldStopHere::ThreadPlanShouldStopHere(ThreadPlan *owner)
    : m_callbacks(), m_baton(nullptr), m_owner(owner),
      m_flags(ThreadPlanShouldStopHere::eNone) {
  m_callbacks.should_stop_here_callback =
      ThreadPlanShouldStopHere::DefaultShouldStopHereCallback;
  m_callbacks.step_from_here_callback =
      ThreadPlanShouldStopHere::DefaultStepFromHereCallback;
}

ThreadPlanShouldStopHere::ThreadPlanShouldStopHere(
    ThreadPlan *owner, const ThreadPlanShouldStopHereCallbacks *callbacks,
    void *baton)
    : m_callbacks(), m_baton(), m_owner(owner),
      m_flags(ThreadPlanShouldStopHere::eNone) {
  SetShouldStopHereCallbacks(callbacks, baton);
}

ThreadPlanShouldStopHere::~ThreadPlanShouldStopHere() = default;

bool ThreadPlanShouldStopHere::InvokeShouldStopHereCallback(
    FrameComparison operation) {
  bool should_stop_here = true;
  if (m_callbacks.should_stop_here_callback) {
    should_stop_here = m_callbacks.should_stop_here_callback(
        m_owner, m_flags, operation, m_baton);
    Log *log(lldb_private::GetLogIfAllCategoriesSet(LIBLLDB_LOG_STEP));
    if (log) {
      lldb::addr_t current_addr =
          m_owner->GetThread().GetRegisterContext()->GetPC(0);

      log->Printf("ShouldStopHere callback returned %u from 0x%" PRIx64 ".",
                  should_stop_here, current_addr);
    }
  }

  return should_stop_here;
}

bool ThreadPlanShouldStopHere::DefaultShouldStopHereCallback(
    ThreadPlan *current_plan, Flags &flags, FrameComparison operation,
    void *baton) {
  bool should_stop_here = true;
  StackFrame *frame = current_plan->GetThread().GetStackFrameAtIndex(0).get();
  if (!frame)
    return true;

  Log *log(lldb_private::GetLogIfAllCategoriesSet(LIBLLDB_LOG_STEP));

  if ((operation == eFrameCompareOlder && flags.Test(eStepOutAvoidNoDebug)) ||
      (operation == eFrameCompareYounger && flags.Test(eStepInAvoidNoDebug)) ||
      (operation == eFrameCompareSameParent &&
       flags.Test(eStepInAvoidNoDebug))) {
    if (!frame->HasDebugInformation()) {
      if (log)
        log->Printf("Stepping out of frame with no debug info");

      should_stop_here = false;
    }
  }

  // Check whether the frame we are in is a language runtime thunk, only for
  // step out:
  if (operation == eFrameCompareOlder) {
    Symbol *symbol = frame->GetSymbolContext(eSymbolContextSymbol).symbol;
    if (symbol) {
      ProcessSP process_sp(current_plan->GetThread().GetProcess());
      if (LanguageRuntime::IsSymbolAnyRuntimeThunk(process_sp, *symbol)) {
          should_stop_here = false;
      }
    }
  }

  // Always avoid code with line number 0.
  // FIXME: At present the ShouldStop and the StepFromHere calculate this
  // independently.  If this ever
  // becomes expensive (this one isn't) we can try to have this set a state
  // that the StepFromHere can use.
  if (frame) {
    SymbolContext sc;
    sc = frame->GetSymbolContext(eSymbolContextLineEntry);
    if (sc.line_entry.line == 0)
      should_stop_here = false;
  }

  return should_stop_here;
}

ThreadPlanSP ThreadPlanShouldStopHere::DefaultStepFromHereCallback(
    ThreadPlan *current_plan, Flags &flags, FrameComparison operation,
    void *baton) {
  const bool stop_others = false;
  const size_t frame_index = 0;
  ThreadPlanSP return_plan_sp;
  // If we are stepping through code at line number 0, then we need to step
  // over this range.  Otherwise we will step out.
  Log *log(lldb_private::GetLogIfAllCategoriesSet(LIBLLDB_LOG_STEP));

  StackFrame *frame = current_plan->GetThread().GetStackFrameAtIndex(0).get();
  if (!frame)
    return return_plan_sp;
  SymbolContext sc;
  sc = frame->GetSymbolContext(eSymbolContextLineEntry | eSymbolContextSymbol);

  if (sc.line_entry.line == 0) {
    AddressRange range = sc.line_entry.range;

<<<<<<< HEAD
    // If this is a runtime thunk, just step out:
=======
    // If the whole function is marked line 0 just step out, that's easier &
    // faster than continuing to step through it.
>>>>>>> 0c8a6dca
    bool just_step_out = false;
    if (sc.symbol) {
      ProcessSP process_sp(current_plan->GetThread().GetProcess());

      if (LanguageRuntime::IsSymbolAnyRuntimeThunk(process_sp, *sc.symbol)) {
          if (log)
            log->Printf("In runtime thunk %s - stepping out.", 
              sc.symbol->GetName().GetCString());
        just_step_out = true;
      }
      // If the whole function is marked line 0 just step out, that's easier &
      // faster than continuing to step through it.
      // FIXME: This assumes that the function is a single line range.  It could
      // be a series of contiguous line 0 ranges.  Check for that too.
      if (!just_step_out && sc.symbol->ValueIsAddress()) {
        Address symbol_end = sc.symbol->GetAddress();
        symbol_end.Slide(sc.symbol->GetByteSize() - 1);
        if (range.ContainsFileAddress(sc.symbol->GetAddress()) &&
            range.ContainsFileAddress(symbol_end)) {
          if (log)
            log->Printf("Stopped in a function with only line 0 lines, just "
                        "stepping out.");
          just_step_out = true;
        }
      }
    }
    
    if (!just_step_out) {
      // If the current plan is a "Step In" plan we should use step in, otherwise
      // just step over:
      if (current_plan->GetKind() == ThreadPlan::eKindStepInRange) {
        if (log)
          log->Printf("ThreadPlanShouldStopHere::DefaultStepFromHereCallback "
                      "Queueing StepInRange plan to step through line 0 code.");
        return_plan_sp = 
          current_plan
            ->GetThread().QueueThreadPlanForStepInRangeNoShouldStop(
              false, range, sc, NULL, eOnlyDuringStepping, eLazyBoolCalculate,
              eLazyBoolNo);
      } else {
        if (log)
          log->Printf("ThreadPlanShouldStopHere::DefaultStepFromHereCallback "
                      "Queueing StepOverRange plan to step through line 0 code.");
        return_plan_sp = 
            current_plan->GetThread().QueueThreadPlanForStepOverRange(
              false, range, sc, eOnlyDuringStepping, eLazyBoolNo);
      }
    }
  }

  if (!return_plan_sp)
    return_plan_sp =
        current_plan->GetThread().QueueThreadPlanForStepOutNoShouldStop(
            false, nullptr, true, stop_others, eVoteNo, eVoteNoOpinion,
            frame_index, true);
  return return_plan_sp;
}

ThreadPlanSP ThreadPlanShouldStopHere::QueueStepOutFromHerePlan(
    lldb_private::Flags &flags, lldb::FrameComparison operation) {
  ThreadPlanSP return_plan_sp;
  if (m_callbacks.step_from_here_callback) {
    return_plan_sp =
        m_callbacks.step_from_here_callback(m_owner, flags, operation, m_baton);
  }
  return return_plan_sp;
}

lldb::ThreadPlanSP ThreadPlanShouldStopHere::CheckShouldStopHereAndQueueStepOut(
    lldb::FrameComparison operation) {
  if (!InvokeShouldStopHereCallback(operation))
    return QueueStepOutFromHerePlan(m_flags, operation);
  else
    return ThreadPlanSP();
}<|MERGE_RESOLUTION|>--- conflicted
+++ resolved
@@ -131,12 +131,9 @@
   if (sc.line_entry.line == 0) {
     AddressRange range = sc.line_entry.range;
 
-<<<<<<< HEAD
     // If this is a runtime thunk, just step out:
-=======
     // If the whole function is marked line 0 just step out, that's easier &
     // faster than continuing to step through it.
->>>>>>> 0c8a6dca
     bool just_step_out = false;
     if (sc.symbol) {
       ProcessSP process_sp(current_plan->GetThread().GetProcess());
