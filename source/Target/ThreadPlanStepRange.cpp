//===-- ThreadPlanStepRange.cpp ---------------------------------*- C++ -*-===//
//
//                     The LLVM Compiler Infrastructure
//
// This file is distributed under the University of Illinois Open Source
// License. See LICENSE.TXT for details.
//
//===----------------------------------------------------------------------===//

// C Includes
// C++ Includes
// Other libraries and framework includes
// Project includes
#include "lldb/Target/ThreadPlanStepRange.h"
#include "lldb/Breakpoint/BreakpointLocation.h"
#include "lldb/Breakpoint/BreakpointSite.h"
#include "lldb/Core/Disassembler.h"
#include "lldb/Symbol/Function.h"
#include "lldb/Symbol/Symbol.h"
#include "lldb/Target/ExecutionContext.h"
#include "lldb/Target/Process.h"
#include "lldb/Target/RegisterContext.h"
#include "lldb/Target/StopInfo.h"
#include "lldb/Target/Target.h"
#include "lldb/Target/Thread.h"
#include "lldb/Target/ThreadPlanRunToAddress.h"
#include "lldb/Utility/Log.h"
#include "lldb/Utility/Stream.h"

using namespace lldb;
using namespace lldb_private;

//----------------------------------------------------------------------
// ThreadPlanStepRange: Step through a stack range, either stepping over or
// into based on the value of \a type.
//----------------------------------------------------------------------

ThreadPlanStepRange::ThreadPlanStepRange(ThreadPlanKind kind, const char *name,
                                         Thread &thread,
                                         const AddressRange &range,
                                         const SymbolContext &addr_context,
                                         lldb::RunMode stop_others,
                                         bool given_ranges_only)
    : ThreadPlan(kind, name, thread, eVoteNoOpinion, eVoteNoOpinion),
      m_addr_context(addr_context), m_address_ranges(),
      m_stop_others(stop_others), m_stack_id(), m_parent_stack_id(),
      m_no_more_plans(false), m_first_run_event(true), m_use_fast_step(false),
      m_given_ranges_only(given_ranges_only) {
  m_use_fast_step = GetTarget().GetUseFastStepping();
  AddRange(range);
  m_stack_id = m_thread.GetStackFrameAtIndex(0)->GetStackID();
  StackFrameSP parent_stack = m_thread.GetStackFrameAtIndex(1);
  if (parent_stack)
    m_parent_stack_id = parent_stack->GetStackID();
}

ThreadPlanStepRange::~ThreadPlanStepRange() { ClearNextBranchBreakpoint(); }

void ThreadPlanStepRange::DidPush() {
  // See if we can find a "next range" breakpoint:
  SetNextBranchBreakpoint();
}

bool ThreadPlanStepRange::ValidatePlan(Stream *error) { return true; }

Vote ThreadPlanStepRange::ShouldReportStop(Event *event_ptr) {
  Log *log(lldb_private::GetLogIfAllCategoriesSet(LIBLLDB_LOG_STEP));

  const Vote vote = IsPlanComplete() ? eVoteYes : eVoteNo;
  if (log)
    log->Printf("ThreadPlanStepRange::ShouldReportStop() returning vote %i\n",
                vote);
  return vote;
}

void ThreadPlanStepRange::AddRange(const AddressRange &new_range) {
  // For now I'm just adding the ranges.  At some point we may want to condense
  // the ranges if they overlap, though I don't think it is likely to be very
  // important.
  m_address_ranges.push_back(new_range);

  // Fill the slot for this address range with an empty DisassemblerSP in the
  // instruction ranges. I want the indices to match, but I don't want to do
  // the work to disassemble this range if I don't step into it.
  m_instruction_ranges.push_back(DisassemblerSP());
}

void ThreadPlanStepRange::DumpRanges(Stream *s) {
  size_t num_ranges = m_address_ranges.size();
  if (num_ranges == 1) {
    m_address_ranges[0].Dump(s, m_thread.CalculateTarget().get(),
                             Address::DumpStyleLoadAddress);
  } else {
    for (size_t i = 0; i < num_ranges; i++) {
      s->Printf(" %" PRIu64 ": ", uint64_t(i));
      m_address_ranges[i].Dump(s, m_thread.CalculateTarget().get(),
                               Address::DumpStyleLoadAddress);
    }
  }
}

bool ThreadPlanStepRange::InRange() {
  Log *log(lldb_private::GetLogIfAllCategoriesSet(LIBLLDB_LOG_STEP));
  bool ret_value = false;

  lldb::addr_t pc_load_addr = m_thread.GetRegisterContext()->GetPC();

  size_t num_ranges = m_address_ranges.size();
  for (size_t i = 0; i < num_ranges; i++) {
    ret_value = m_address_ranges[i].ContainsLoadAddress(
        pc_load_addr, m_thread.CalculateTarget().get());
    if (ret_value)
      break;
  }

  if (!ret_value && !m_given_ranges_only) {
    // See if we've just stepped to another part of the same line number...
    StackFrame *frame = m_thread.GetStackFrameAtIndex(0).get();

    SymbolContext new_context(
        frame->GetSymbolContext(eSymbolContextEverything));
    if (m_addr_context.line_entry.IsValid() &&
        new_context.line_entry.IsValid()) {
      if (m_addr_context.line_entry.original_file ==
          new_context.line_entry.original_file) {
        if (m_addr_context.line_entry.line == new_context.line_entry.line) {
          m_addr_context = new_context;
          AddRange(
              m_addr_context.line_entry.GetSameLineContiguousAddressRange());
          ret_value = true;
          if (log) {
            StreamString s;
            m_addr_context.line_entry.Dump(&s, m_thread.CalculateTarget().get(),
                                           true, Address::DumpStyleLoadAddress,
                                           Address::DumpStyleLoadAddress, true);

            log->Printf(
                "Step range plan stepped to another range of same line: %s",
                s.GetData());
          }
        } else if (new_context.line_entry.line == 0) {
          new_context.line_entry.line = m_addr_context.line_entry.line;
          m_addr_context = new_context;
          AddRange(
              m_addr_context.line_entry.GetSameLineContiguousAddressRange());
          ret_value = true;
          if (log) {
            StreamString s;
            m_addr_context.line_entry.Dump(&s, m_thread.CalculateTarget().get(),
                                           true, Address::DumpStyleLoadAddress,
                                           Address::DumpStyleLoadAddress, true);

            log->Printf("Step range plan stepped to a range at linenumber 0 "
                        "stepping through that range: %s",
                        s.GetData());
          }
        } else if (new_context.line_entry.range.GetBaseAddress().GetLoadAddress(
                       m_thread.CalculateTarget().get()) != pc_load_addr) {
          // Another thing that sometimes happens here is that we step out of
          // one line into the MIDDLE of another line.  So far I mostly see
          // this due to bugs in the debug information. But we probably don't
          // want to be in the middle of a line range, so in that case reset
          // the stepping range to the line we've stepped into the middle of
          // and continue.
          m_addr_context = new_context;
          m_address_ranges.clear();
          AddRange(m_addr_context.line_entry.range);
          ret_value = true;
          if (log) {
            StreamString s;
            m_addr_context.line_entry.Dump(&s, m_thread.CalculateTarget().get(),
                                           true, Address::DumpStyleLoadAddress,
                                           Address::DumpStyleLoadAddress, true);

            log->Printf("Step range plan stepped to the middle of new "
                        "line(%d): %s, continuing to clear this line.",
                        new_context.line_entry.line, s.GetData());
          }
        }
      }
    }
  }

  if (!ret_value && log)
    log->Printf("Step range plan out of range to 0x%" PRIx64, pc_load_addr);

  return ret_value;
}

bool ThreadPlanStepRange::InSymbol() {
  lldb::addr_t cur_pc = m_thread.GetRegisterContext()->GetPC();
  if (m_addr_context.function != nullptr) {
    return m_addr_context.function->GetAddressRange().ContainsLoadAddress(
        cur_pc, m_thread.CalculateTarget().get());
  } else if (m_addr_context.symbol && m_addr_context.symbol->ValueIsAddress()) {
    AddressRange range(m_addr_context.symbol->GetAddressRef(),
                       m_addr_context.symbol->GetByteSize());
    return range.ContainsLoadAddress(cur_pc, m_thread.CalculateTarget().get());
  }
  return false;
}

// FIXME: This should also handle inlining if we aren't going to do inlining in
// the
// main stack.
//
// Ideally we should remember the whole stack frame list, and then compare that
// to the current list.

lldb::FrameComparison ThreadPlanStepRange::CompareCurrentFrameToStartFrame() {
  FrameComparison frame_order;

  StackID cur_frame_id = m_thread.GetStackFrameAtIndex(0)->GetStackID();

  if (cur_frame_id == m_stack_id) {
    frame_order = eFrameCompareEqual;
  } else if (cur_frame_id < m_stack_id) {
    frame_order = eFrameCompareYounger;
  } else {
    StackFrameSP cur_parent_frame = m_thread.GetStackFrameAtIndex(1);
    StackID cur_parent_id;
    if (cur_parent_frame)
      cur_parent_id = cur_parent_frame->GetStackID();
    if (m_parent_stack_id.IsValid() && cur_parent_id.IsValid() &&
        m_parent_stack_id == cur_parent_id)
      frame_order = eFrameCompareSameParent;
    else
      frame_order = eFrameCompareOlder;
  }
  return frame_order;
}

bool ThreadPlanStepRange::StopOthers() {
  return (m_stop_others == lldb::eOnlyThisThread ||
          m_stop_others == lldb::eOnlyDuringStepping);
}

InstructionList *ThreadPlanStepRange::GetInstructionsForAddress(
    lldb::addr_t addr, size_t &range_index, size_t &insn_offset) {
  size_t num_ranges = m_address_ranges.size();
  for (size_t i = 0; i < num_ranges; i++) {
    if (m_address_ranges[i].ContainsLoadAddress(addr, &GetTarget())) {
      // Some joker added a zero size range to the stepping range...
      if (m_address_ranges[i].GetByteSize() == 0)
        return nullptr;

      if (!m_instruction_ranges[i]) {
        // Disassemble the address range given:
        ExecutionContext exe_ctx(m_thread.GetProcess());
        const char *plugin_name = nullptr;
        const char *flavor = nullptr;
        const bool prefer_file_cache = true;
        m_instruction_ranges[i] = Disassembler::DisassembleRange(
            GetTarget().GetArchitecture(), plugin_name, flavor, exe_ctx,
            m_address_ranges[i], prefer_file_cache);
      }
      if (!m_instruction_ranges[i])
        return nullptr;
      else {
        // Find where we are in the instruction list as well.  If we aren't at
        // an instruction, return nullptr. In this case, we're probably lost,
        // and shouldn't try to do anything fancy.

        insn_offset =
            m_instruction_ranges[i]
                ->GetInstructionList()
                .GetIndexOfInstructionAtLoadAddress(addr, GetTarget());
        if (insn_offset == UINT32_MAX)
          return nullptr;
        else {
          range_index = i;
          return &m_instruction_ranges[i]->GetInstructionList();
        }
      }
    }
  }
  return nullptr;
}

void ThreadPlanStepRange::ClearNextBranchBreakpoint() {
  if (m_next_branch_bp_sp) {
    Log *log(lldb_private::GetLogIfAllCategoriesSet(LIBLLDB_LOG_STEP));
    if (log)
      log->Printf("Removing next branch breakpoint: %d.",
                  m_next_branch_bp_sp->GetID());
    GetTarget().RemoveBreakpointByID(m_next_branch_bp_sp->GetID());
    m_next_branch_bp_sp.reset();
  }
}

bool ThreadPlanStepRange::SetNextBranchBreakpoint() {
  if (m_next_branch_bp_sp)
    return true;

  Log *log(lldb_private::GetLogIfAllCategoriesSet(LIBLLDB_LOG_STEP));
  // Stepping through ranges using breakpoints doesn't work yet, but with this
  // off we fall back to instruction single stepping.
  if (!m_use_fast_step)
    return false;

  lldb::addr_t cur_addr = GetThread().GetRegisterContext()->GetPC();
  // Find the current address in our address ranges, and fetch the disassembly
  // if we haven't already:
  size_t pc_index;
  size_t range_index;
  InstructionList *instructions =
      GetInstructionsForAddress(cur_addr, range_index, pc_index);
  if (instructions == nullptr)
    return false;
  else {
    Target &target = GetThread().GetProcess()->GetTarget();
    uint32_t branch_index;
    branch_index =
        instructions->GetIndexOfNextBranchInstruction(pc_index, target);

    Address run_to_address;

    // If we didn't find a branch, run to the end of the range.
    if (branch_index == UINT32_MAX) {
      uint32_t last_index = instructions->GetSize() - 1;
      if (last_index - pc_index > 1) {
        InstructionSP last_inst =
            instructions->GetInstructionAtIndex(last_index);
        size_t last_inst_size = last_inst->GetOpcode().GetByteSize();
        run_to_address = last_inst->GetAddress();
        run_to_address.Slide(last_inst_size);
      }
    } else if (branch_index - pc_index > 1) {
      run_to_address =
          instructions->GetInstructionAtIndex(branch_index)->GetAddress();
    }

    if (run_to_address.IsValid()) {
      const bool is_internal = true;
      m_next_branch_bp_sp =
          GetTarget().CreateBreakpoint(run_to_address, is_internal, false);
      if (m_next_branch_bp_sp) {
        if (log) {
          lldb::break_id_t bp_site_id = LLDB_INVALID_BREAK_ID;
          BreakpointLocationSP bp_loc =
              m_next_branch_bp_sp->GetLocationAtIndex(0);
          if (bp_loc) {
            BreakpointSiteSP bp_site = bp_loc->GetBreakpointSite();
            if (bp_site) {
              bp_site_id = bp_site->GetID();
            }
          }
          log->Printf("ThreadPlanStepRange::SetNextBranchBreakpoint - Setting "
                      "breakpoint %d (site %d) to run to address 0x%" PRIx64,
                      m_next_branch_bp_sp->GetID(), bp_site_id,
                      run_to_address.GetLoadAddress(
                          &m_thread.GetProcess()->GetTarget()));
        }
        m_next_branch_bp_sp->SetThreadID(m_thread.GetID());
        m_next_branch_bp_sp->SetBreakpointKind("next-branch-location");
        return true;
      } else
        return false;
    }
  }
  return false;
}

bool ThreadPlanStepRange::NextRangeBreakpointExplainsStop(
    lldb::StopInfoSP stop_info_sp) {
  Log *log(lldb_private::GetLogIfAllCategoriesSet(LIBLLDB_LOG_STEP));
  if (!m_next_branch_bp_sp)
    return false;

  break_id_t bp_site_id = stop_info_sp->GetValue();
  BreakpointSiteSP bp_site_sp =
      m_thread.GetProcess()->GetBreakpointSiteList().FindByID(bp_site_id);
  if (!bp_site_sp)
    return false;
  else if (!bp_site_sp->IsBreakpointAtThisSite(m_next_branch_bp_sp->GetID()))
    return false;
  else {
    // If we've hit the next branch breakpoint, then clear it.
    size_t num_owners = bp_site_sp->GetNumberOfOwners();
    bool explains_stop = true;
    // If all the owners are internal, then we are probably just stepping over
    // this range from multiple threads, or multiple frames, so we want to
    // continue.  If one is not internal, then we should not explain the stop,
    // and let the user breakpoint handle the stop.
    for (size_t i = 0; i < num_owners; i++) {
      if (!bp_site_sp->GetOwnerAtIndex(i)->GetBreakpoint().IsInternal()) {
        explains_stop = false;
        break;
      }
    }
    if (log)
      log->Printf("ThreadPlanStepRange::NextRangeBreakpointExplainsStop - Hit "
                  "next range breakpoint which has %" PRIu64
                  " owners - explains stop: %u.",
                  (uint64_t)num_owners, explains_stop);
    ClearNextBranchBreakpoint();
    return explains_stop;
  }
}

bool ThreadPlanStepRange::WillStop() { return true; }

StateType ThreadPlanStepRange::GetPlanRunState() {
  if (m_next_branch_bp_sp)
    return eStateRunning;
  else
    return eStateStepping;
}

bool ThreadPlanStepRange::MischiefManaged() {
<<<<<<< HEAD
=======
  // If we have pushed some plans between ShouldStop & MischiefManaged, then
  // we're not done...
  // I do this check first because we might have stepped somewhere that will
  // fool InRange into
  // thinking it needs to step past the end of that line.  This happens, for
  // instance, when stepping over inlined code that is in the middle of the
  // current line.

  if (!m_no_more_plans)
    return false;

>>>>>>> 0c8a6dca
  bool done = true;
  if (!IsPlanComplete()) {
    // If we have pushed some plans between ShouldStop & MischiefManaged, then
    // we're not done...
    // I do this check first because we might have stepped somewhere that will
    // fool InRange into
    // thinking it needs to step past the end of that line.  This happens, for
    // instance, when stepping
    // over inlined code that is in the middle of the current line.

    if (!m_no_more_plans)
      done = false;
    else {
      if (InRange()) {
        done = false;
      } else {
        FrameComparison frame_order = CompareCurrentFrameToStartFrame();
        done = (frame_order != eFrameCompareOlder) ? m_no_more_plans : true;
      }
    }
  }

  if (done) {
    Log *log(lldb_private::GetLogIfAllCategoriesSet(LIBLLDB_LOG_STEP));
    if (log)
      log->Printf("Completed step through range plan.");
    ClearNextBranchBreakpoint();
    ThreadPlan::MischiefManaged();
    return true;
  } else {
    return false;
  }
}

bool ThreadPlanStepRange::IsPlanStale() {
  Log *log(lldb_private::GetLogIfAllCategoriesSet(LIBLLDB_LOG_STEP));
  FrameComparison frame_order = CompareCurrentFrameToStartFrame();

  if (frame_order == eFrameCompareOlder) {
    if (log) {
      log->Printf("ThreadPlanStepRange::IsPlanStale returning true, we've "
                  "stepped out.");
    }
    return true;
  } else if (frame_order == eFrameCompareEqual && InSymbol()) {
    // If we are not in a place we should step through, we've gotten stale. One
    // tricky bit here is that some stubs don't push a frame, so we should.
    // check that we are in the same symbol.
    if (!InRange()) {
      // Set plan Complete when we reach next instruction just after the range
      lldb::addr_t addr = m_thread.GetRegisterContext()->GetPC() - 1;
      size_t num_ranges = m_address_ranges.size();
      for (size_t i = 0; i < num_ranges; i++) {
        bool in_range = m_address_ranges[i].ContainsLoadAddress(
            addr, m_thread.CalculateTarget().get());
        if (in_range) {
          SetPlanComplete();
        }
      }
      return true;
    }
  }
  return false;
}<|MERGE_RESOLUTION|>--- conflicted
+++ resolved
@@ -408,29 +408,14 @@
 }
 
 bool ThreadPlanStepRange::MischiefManaged() {
-<<<<<<< HEAD
-=======
-  // If we have pushed some plans between ShouldStop & MischiefManaged, then
-  // we're not done...
-  // I do this check first because we might have stepped somewhere that will
-  // fool InRange into
-  // thinking it needs to step past the end of that line.  This happens, for
-  // instance, when stepping over inlined code that is in the middle of the
-  // current line.
-
-  if (!m_no_more_plans)
-    return false;
-
->>>>>>> 0c8a6dca
   bool done = true;
   if (!IsPlanComplete()) {
-    // If we have pushed some plans between ShouldStop & MischiefManaged, then
-    // we're not done...
-    // I do this check first because we might have stepped somewhere that will
-    // fool InRange into
-    // thinking it needs to step past the end of that line.  This happens, for
-    // instance, when stepping
-    // over inlined code that is in the middle of the current line.
+    // If we have pushed some plans between ShouldStop &
+    // MischiefManaged, then we're not done...  I do this check first
+    // because we might have stepped somewhere that will fool InRange
+    // into thinking it needs to step past the end of that line.  This
+    // happens, for instance, when stepping over inlined code that is
+    // in the middle of the current line.
 
     if (!m_no_more_plans)
       done = false;
