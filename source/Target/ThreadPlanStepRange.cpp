--- conflicted
+++ resolved
@@ -495,7 +495,6 @@
             done = false;
         else
         {
-<<<<<<< HEAD
             if (InRange())
             {
                 done = false;
@@ -503,20 +502,8 @@
             else 
             {
                 FrameComparison frame_order = CompareCurrentFrameToStartFrame();
-                if (frame_order != eFrameCompareOlder)
-                {
-                    if (m_no_more_plans)
-                        done = true;
-                    else
-                        done = false;
-                }
-                else
-                    done = true;
-            }
-=======
-            FrameComparison frame_order = CompareCurrentFrameToStartFrame();
-            done = (frame_order != eFrameCompareOlder) ? m_no_more_plans : true;
->>>>>>> d9db0bf5
+                done = (frame_order != eFrameCompareOlder) ? m_no_more_plans : true;
+            }
         }
     }
 
