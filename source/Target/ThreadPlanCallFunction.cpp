//===-- ThreadPlanCallFunction.cpp ------------------------------*- C++ -*-===//
//
//                     The LLVM Compiler Infrastructure
//
// This file is distributed under the University of Illinois Open Source
// License. See LICENSE.TXT for details.
//
//===----------------------------------------------------------------------===//

// C Includes
// C++ Includes
// Other libraries and framework includes
// Project includes
#include "lldb/Target/ThreadPlanCallFunction.h"
#include "lldb/Breakpoint/Breakpoint.h"
#include "lldb/Breakpoint/BreakpointLocation.h"
#include "lldb/Core/Address.h"
#include "lldb/Core/Module.h"
#include "lldb/Symbol/ObjectFile.h"
#include "lldb/Target/ABI.h"
#include "lldb/Target/LanguageRuntime.h"
#include "lldb/Target/Process.h"
#include "lldb/Target/RegisterContext.h"
#include "lldb/Target/StopInfo.h"
#include "lldb/Target/SwiftLanguageRuntime.h"
#include "lldb/Target/Target.h"
#include "lldb/Target/Thread.h"
#include "lldb/Target/ThreadPlanRunToAddress.h"
#include "lldb/Utility/Log.h"
#include "lldb/Utility/Stream.h"

using namespace lldb;
using namespace lldb_private;

//----------------------------------------------------------------------
// ThreadPlanCallFunction: Plan to call a single function
//----------------------------------------------------------------------
bool ThreadPlanCallFunction::ConstructorSetup(
    Thread &thread, ABI *&abi, lldb::addr_t &start_load_addr,
    lldb::addr_t &function_load_addr) {
  SetIsMasterPlan(true);
  SetOkayToDiscard(false);
  SetPrivate(true);

  ProcessSP process_sp(thread.GetProcess());
  if (!process_sp)
    return false;

  abi = process_sp->GetABI().get();

  if (!abi)
    return false;

  Log *log(lldb_private::GetLogIfAnyCategoriesSet(LIBLLDB_LOG_STEP));

  SetBreakpoints();

  m_function_sp = thread.GetRegisterContext()->GetSP() - abi->GetRedZoneSize();
  // If we can't read memory at the point of the process where we are planning
  // to put our function, we're not going to get any further...
  Status error;
  process_sp->ReadUnsignedIntegerFromMemory(m_function_sp, 4, 0, error);
  if (!error.Success()) {
    m_constructor_errors.Printf(
        "Trying to put the stack in unreadable memory at: 0x%" PRIx64 ".",
        m_function_sp);
    if (log)
      log->Printf("ThreadPlanCallFunction(%p): %s.", static_cast<void *>(this),
                  m_constructor_errors.GetData());
    return false;
  }

  Module *exe_module = GetTarget().GetExecutableModulePointer();

  if (exe_module == nullptr) {
    m_constructor_errors.Printf(
        "Can't execute code without an executable module.");
    if (log)
      log->Printf("ThreadPlanCallFunction(%p): %s.", static_cast<void *>(this),
                  m_constructor_errors.GetData());
    return false;
  } else {
    ObjectFile *objectFile = exe_module->GetObjectFile();
    if (!objectFile) {
      m_constructor_errors.Printf(
          "Could not find object file for module \"%s\".",
          exe_module->GetFileSpec().GetFilename().AsCString());

      if (log)
        log->Printf("ThreadPlanCallFunction(%p): %s.",
                    static_cast<void *>(this), m_constructor_errors.GetData());
      return false;
    }

    m_start_addr = objectFile->GetEntryPointAddress();
    if (!m_start_addr.IsValid()) {
      m_constructor_errors.Printf(
          "Could not find entry point address for executable module \"%s\".",
          exe_module->GetFileSpec().GetFilename().AsCString());
      if (log)
        log->Printf("ThreadPlanCallFunction(%p): %s.",
                    static_cast<void *>(this), m_constructor_errors.GetData());
      return false;
    }
  }

  start_load_addr = m_start_addr.GetLoadAddress(&GetTarget());

  // Checkpoint the thread state so we can restore it later.
  if (log && log->GetVerbose())
    ReportRegisterState("About to checkpoint thread before function call.  "
                        "Original register state was:");

  if (!thread.CheckpointThreadState(m_stored_thread_state)) {
    m_constructor_errors.Printf("Setting up ThreadPlanCallFunction, failed to "
                                "checkpoint thread state.");
    if (log)
      log->Printf("ThreadPlanCallFunction(%p): %s.", static_cast<void *>(this),
                  m_constructor_errors.GetData());
    return false;
  }
  function_load_addr = m_function_addr.GetLoadAddress(&GetTarget());

  return true;
}

ThreadPlanCallFunction::ThreadPlanCallFunction(
    Thread &thread, const Address &function, const CompilerType &return_type,
    llvm::ArrayRef<addr_t> args, const EvaluateExpressionOptions &options)
    : ThreadPlan(ThreadPlan::eKindCallFunction, "Call function plan", thread,
                 eVoteNoOpinion, eVoteNoOpinion),
      m_valid(false), m_stop_other_threads(options.GetStopOthers()),
      m_unwind_on_error(options.DoesUnwindOnError()),
      m_ignore_breakpoints(options.DoesIgnoreBreakpoints()),
      m_debug_execution(options.GetDebug()),
      m_trap_exceptions(options.GetTrapExceptions()), m_function_addr(function),
      m_function_sp(0), m_takedown_done(false),
      m_should_clear_objc_exception_bp(false),
      m_should_clear_cxx_exception_bp(false),
      m_stop_address(LLDB_INVALID_ADDRESS),
      m_expression_language(options.GetLanguage()), m_hit_error_backstop(false),
      m_return_type(return_type) {
  lldb::addr_t start_load_addr = LLDB_INVALID_ADDRESS;
  lldb::addr_t function_load_addr = LLDB_INVALID_ADDRESS;
  ABI *abi = nullptr;

  if (!ConstructorSetup(thread, abi, start_load_addr, function_load_addr))
    return;

  if (!abi->PrepareTrivialCall(thread, m_function_sp, function_load_addr,
                               start_load_addr, args))
    return;

  ReportRegisterState("Function call was set up.  Register state was:");

  m_valid = true;
}

ThreadPlanCallFunction::ThreadPlanCallFunction(
    Thread &thread, const Address &function,
    const EvaluateExpressionOptions &options)
    : ThreadPlan(ThreadPlan::eKindCallFunction, "Call function plan", thread,
                 eVoteNoOpinion, eVoteNoOpinion),
      m_valid(false), m_stop_other_threads(options.GetStopOthers()),
      m_unwind_on_error(options.DoesUnwindOnError()),
      m_ignore_breakpoints(options.DoesIgnoreBreakpoints()),
      m_debug_execution(options.GetDebug()),
      m_trap_exceptions(options.GetTrapExceptions()), m_function_addr(function),
      m_function_sp(0), m_takedown_done(false),
      m_should_clear_objc_exception_bp(false),
      m_should_clear_cxx_exception_bp(false),
      m_stop_address(LLDB_INVALID_ADDRESS), m_return_type(CompilerType()) {}

ThreadPlanCallFunction::~ThreadPlanCallFunction() {
  DoTakedown(PlanSucceeded());
}

void ThreadPlanCallFunction::ReportRegisterState(const char *message) {
  Log *log(lldb_private::GetLogIfAllCategoriesSet(LIBLLDB_LOG_STEP));
  if (log && log->GetVerbose()) {
    StreamString strm;
    RegisterContext *reg_ctx = m_thread.GetRegisterContext().get();

    log->PutCString(message);

    RegisterValue reg_value;

    for (uint32_t reg_idx = 0, num_registers = reg_ctx->GetRegisterCount();
         reg_idx < num_registers; ++reg_idx) {
      const RegisterInfo *reg_info = reg_ctx->GetRegisterInfoAtIndex(reg_idx);
      if (reg_ctx->ReadRegister(reg_info, reg_value)) {
        reg_value.Dump(&strm, reg_info, true, false, eFormatDefault);
        strm.EOL();
      }
    }
    log->PutString(strm.GetString());
  }
}

void ThreadPlanCallFunction::DoTakedown(bool success) {
  Log *log(lldb_private::GetLogIfAnyCategoriesSet(LIBLLDB_LOG_STEP));

  if (!m_valid) {
    // Don't call DoTakedown if we were never valid to begin with.
    if (log)
      log->Printf("ThreadPlanCallFunction(%p): Log called on "
                  "ThreadPlanCallFunction that was never valid.",
                  static_cast<void *>(this));
    return;
  }

  if (!m_takedown_done) {
    if (success) {
      SetReturnValue();
    }
    if (log)
      log->Printf("ThreadPlanCallFunction(%p): DoTakedown called for thread "
                  "0x%4.4" PRIx64 ", m_valid: %d complete: %d.\n",
                  static_cast<void *>(this), m_thread.GetID(), m_valid,
                  IsPlanComplete());
    m_takedown_done = true;
    m_stop_address =
        m_thread.GetStackFrameAtIndex(0)->GetRegisterContext()->GetPC();
    m_real_stop_info_sp = GetPrivateStopInfo();
    if (!m_thread.RestoreRegisterStateFromCheckpoint(m_stored_thread_state)) {
      if (log)
        log->Printf("ThreadPlanCallFunction(%p): DoTakedown failed to restore "
                    "register state",
                    static_cast<void *>(this));
    }
    SetPlanComplete(success);
    ClearBreakpoints();
    if (log && log->GetVerbose())
      ReportRegisterState("Restoring thread state after function call.  "
                          "Restored register state:");
  } else {
    if (log)
      log->Printf("ThreadPlanCallFunction(%p): DoTakedown called as no-op for "
                  "thread 0x%4.4" PRIx64 ", m_valid: %d complete: %d.\n",
                  static_cast<void *>(this), m_thread.GetID(), m_valid,
                  IsPlanComplete());
  }
}

void ThreadPlanCallFunction::WillPop() { DoTakedown(PlanSucceeded()); }

void ThreadPlanCallFunction::GetDescription(Stream *s, DescriptionLevel level) {
  if (level == eDescriptionLevelBrief) {
    s->Printf("Function call thread plan");
  } else {
    TargetSP target_sp(m_thread.CalculateTarget());
    s->Printf("Thread plan to call 0x%" PRIx64,
              m_function_addr.GetLoadAddress(target_sp.get()));
  }
}

bool ThreadPlanCallFunction::ValidatePlan(Stream *error) {
  if (!m_valid) {
    if (error) {
      if (m_constructor_errors.GetSize() > 0)
        error->PutCString(m_constructor_errors.GetString());
      else
        error->PutCString("Unknown error");
    }
    return false;
  }

  return true;
}

Vote ThreadPlanCallFunction::ShouldReportStop(Event *event_ptr) {
  if (m_takedown_done || IsPlanComplete())
    return eVoteYes;
  else
    return ThreadPlan::ShouldReportStop(event_ptr);
}

bool ThreadPlanCallFunction::DoPlanExplainsStop(Event *event_ptr) {
  Log *log(lldb_private::GetLogIfAnyCategoriesSet(LIBLLDB_LOG_STEP |
                                                  LIBLLDB_LOG_PROCESS));
  m_real_stop_info_sp = GetPrivateStopInfo();

  // If our subplan knows why we stopped, even if it's done (which would
  // forward the question to us) we answer yes.
  if (m_subplan_sp && m_subplan_sp->PlanExplainsStop(event_ptr)) {
    SetPlanComplete();
    return true;
  }

  // Check if the breakpoint is one of ours.

  StopReason stop_reason;
  if (!m_real_stop_info_sp)
    stop_reason = eStopReasonNone;
  else
    stop_reason = m_real_stop_info_sp->GetStopReason();
  if (log)
    log->Printf(
        "ThreadPlanCallFunction::PlanExplainsStop: Got stop reason - %s.",
        Thread::StopReasonAsCString(stop_reason));

  if (stop_reason == eStopReasonBreakpoint && BreakpointsExplainStop())
    return true;

  // One more quirk here.  If this event was from Halt interrupting the target,
  // then we should not consider ourselves complete.  Return true to
  // acknowledge the stop.
  if (Process::ProcessEventData::GetInterruptedFromEvent(event_ptr)) {
    if (log)
      log->Printf("ThreadPlanCallFunction::PlanExplainsStop: The event is an "
                  "Interrupt, returning true.");
    return true;
  }
  // We control breakpoints separately from other "stop reasons."  So first,
  // check the case where we stopped for an internal breakpoint, in that case,
  // continue on. If it is not an internal breakpoint, consult
  // m_ignore_breakpoints.

  if (stop_reason == eStopReasonBreakpoint) {
    ProcessSP process_sp(m_thread.CalculateProcess());
    uint64_t break_site_id = m_real_stop_info_sp->GetValue();
    BreakpointSiteSP bp_site_sp;
    if (process_sp)
      bp_site_sp = process_sp->GetBreakpointSiteList().FindByID(break_site_id);
    if (bp_site_sp) {
      uint32_t num_owners = bp_site_sp->GetNumberOfOwners();
      bool is_internal = true;
      for (uint32_t i = 0; i < num_owners; i++) {
        Breakpoint &bp = bp_site_sp->GetOwnerAtIndex(i)->GetBreakpoint();
        if (log)
          log->Printf("ThreadPlanCallFunction::PlanExplainsStop: hit "
                      "breakpoint %d while calling function",
                      bp.GetID());

        if (!bp.IsInternal()) {
          is_internal = false;
          break;
        }
      }
      if (is_internal) {
        if (log)
          log->Printf("ThreadPlanCallFunction::PlanExplainsStop hit an "
                      "internal breakpoint, not stopping.");
        return false;
      }
    }

    if (m_ignore_breakpoints) {
      if (log)
        log->Printf("ThreadPlanCallFunction::PlanExplainsStop: we are ignoring "
                    "breakpoints, overriding breakpoint stop info ShouldStop, "
                    "returning true");
      m_real_stop_info_sp->OverrideShouldStop(false);
      return true;
    } else {
      if (log)
        log->Printf("ThreadPlanCallFunction::PlanExplainsStop: we are not "
                    "ignoring breakpoints, overriding breakpoint stop info "
                    "ShouldStop, returning true");
      m_real_stop_info_sp->OverrideShouldStop(true);
      return false;
    }
  } else if (!m_unwind_on_error) {
    // If we don't want to discard this plan, than any stop we don't understand
    // should be propagated up the stack.
    return false;
  } else {
    // If the subplan is running, any crashes are attributable to us. If we
    // want to discard the plan, then we say we explain the stop but if we are
    // going to be discarded, let whoever is above us explain the stop. But
    // don't discard the plan if the stop would restart itself (for instance if
    // it is a signal that is set not to stop.  Check that here first.  We just
    // say we explain the stop but aren't done and everything will continue on
    // from there.

    if (m_real_stop_info_sp &&
        m_real_stop_info_sp->ShouldStopSynchronous(event_ptr)) {
      SetPlanComplete(false);
      return m_subplan_sp ? m_unwind_on_error : false;
    } else
      return true;
  }
}

bool ThreadPlanCallFunction::ShouldStop(Event *event_ptr) {
  // We do some computation in DoPlanExplainsStop that may or may not set the
<<<<<<< HEAD
  // plan as complete.
  // We need to do that here to make sure our state is correct.
  if (GetCachedPlanExplainsStop() == eLazyBoolCalculate)
    DoPlanExplainsStop(event_ptr);
=======
  // plan as complete. We need to do that here to make sure our state is
  // correct.
  DoPlanExplainsStop(event_ptr);
>>>>>>> 0c8a6dca

  if (IsPlanComplete()) {
    ReportRegisterState("Function completed.  Register state was:");
    return true;
  } else {
    return false;
  }
}

bool ThreadPlanCallFunction::StopOthers() { return m_stop_other_threads; }

StateType ThreadPlanCallFunction::GetPlanRunState() { return eStateRunning; }

void ThreadPlanCallFunction::DidPush() {
  //#define SINGLE_STEP_EXPRESSIONS

  // Now set the thread state to "no reason" so we don't run with whatever
  // signal was outstanding... Wait till the plan is pushed so we aren't
  // changing the stop info till we're about to run.

  GetThread().SetStopInfoToNothing();

#ifndef SINGLE_STEP_EXPRESSIONS
  m_subplan_sp.reset(
      new ThreadPlanRunToAddress(m_thread, m_start_addr, m_stop_other_threads));

  m_thread.QueueThreadPlan(m_subplan_sp, false);
  m_subplan_sp->SetPrivate(true);
#endif
}

bool ThreadPlanCallFunction::WillStop() { return true; }

bool ThreadPlanCallFunction::MischiefManaged() {
  Log *log(lldb_private::GetLogIfAllCategoriesSet(LIBLLDB_LOG_STEP));

  if (IsPlanComplete()) {
    if (log)
      log->Printf("ThreadPlanCallFunction(%p): Completed call function plan.",
                  static_cast<void *>(this));

    ThreadPlan::MischiefManaged();
    return true;
  } else {
    return false;
  }
}

void ThreadPlanCallFunction::SetBreakpoints() {
  ProcessSP process_sp(m_thread.CalculateProcess());
  if (process_sp) {
    if (m_trap_exceptions) {
      m_cxx_language_runtime =
          process_sp->GetLanguageRuntime(eLanguageTypeC_plus_plus);
      m_objc_language_runtime =
          process_sp->GetLanguageRuntime(eLanguageTypeObjC);

      if (m_cxx_language_runtime) {
        m_should_clear_cxx_exception_bp =
            !m_cxx_language_runtime->ExceptionBreakpointsAreSet();
        m_cxx_language_runtime->SetExceptionBreakpoints();
      }
      if (m_objc_language_runtime) {
        m_should_clear_objc_exception_bp =
            !m_objc_language_runtime->ExceptionBreakpointsAreSet();
        m_objc_language_runtime->SetExceptionBreakpoints();
      }
    }
    if (GetExpressionLanguage() == eLanguageTypeSwift) {
      SwiftLanguageRuntime *swift_runtime =
          process_sp->GetSwiftLanguageRuntime();
      if (swift_runtime) {
        ConstString backstop_name = swift_runtime->GetErrorBackstopName();
        if (!backstop_name.IsEmpty()) {
          FileSpecList stdlib_module_list;
          stdlib_module_list.Append(FileSpec(
              swift_runtime->GetStandardLibraryName().AsCString(), false));
          const LazyBool skip_prologue = eLazyBoolNo;
          const bool is_internal = true;
          const bool is_hardware = false;
          m_error_backstop_bp_sp = process_sp->GetTarget().CreateBreakpoint(
              &stdlib_module_list, NULL, backstop_name.AsCString(),
              eFunctionNameTypeFull, eLanguageTypeUnknown, 0, skip_prologue,
              is_internal, is_hardware);
        }
      }
    }
  }
}

void ThreadPlanCallFunction::ClearBreakpoints() {
  if (m_trap_exceptions) {
    if (m_cxx_language_runtime && m_should_clear_cxx_exception_bp)
      m_cxx_language_runtime->ClearExceptionBreakpoints();
    if (m_objc_language_runtime && m_should_clear_objc_exception_bp)
      m_objc_language_runtime->ClearExceptionBreakpoints();
  }
  if (m_error_backstop_bp_sp) {
    GetTarget().RemoveBreakpointByID(m_error_backstop_bp_sp->GetID());
  }
}

bool ThreadPlanCallFunction::BreakpointsExplainStop() {
  StopInfoSP stop_info_sp = GetPrivateStopInfo();

  if (stop_info_sp->GetStopReason() != eStopReasonBreakpoint)
    return false;

  if (m_trap_exceptions) {
    if ((m_cxx_language_runtime &&
         m_cxx_language_runtime->ExceptionBreakpointsExplainStop(
             stop_info_sp)) ||
        (m_objc_language_runtime &&
         m_objc_language_runtime->ExceptionBreakpointsExplainStop(
             stop_info_sp))) {
      Log *log(lldb_private::GetLogIfAnyCategoriesSet(LIBLLDB_LOG_STEP));
      if (log)
        log->Printf("ThreadPlanCallFunction::BreakpointsExplainStop - Hit an "
                    "exception breakpoint, setting plan complete.");

      SetPlanComplete(false);

      // If the user has set the ObjC language breakpoint, it would normally
      // get priority over our internal catcher breakpoint, but in this case we
      // can't let that happen, so force the ShouldStop here.
      stop_info_sp->OverrideShouldStop(true);
      return true;
    }
  }
  if (m_error_backstop_bp_sp) {
    ProcessSP process_sp(m_thread.CalculateProcess());
    if (process_sp) {
      uint64_t break_site_id = stop_info_sp->GetValue();
      if (process_sp->GetBreakpointSiteList().BreakpointSiteContainsBreakpoint(
              break_site_id, m_error_backstop_bp_sp->GetID())) {
        // Our expression threw an uncaught exception.  That will happen in REPL
        // & Playground, though not in
        // the regular expression parser.  In that case, we should fetch the
        // actual return value from the
        // argument passed to this function, and set that as the return value.
        SetPlanComplete(true);
        StackFrameSP frame_sp = m_thread.GetStackFrameAtIndex(0);
        PersistentExpressionState *persistent_state =
            GetTarget().GetPersistentExpressionStateForLanguage(
                eLanguageTypeSwift);
        const bool is_error = true;
        ConstString persistent_variable_name(
            persistent_state->GetNextPersistentVariableName(is_error));
        m_return_valobj_sp =
            SwiftLanguageRuntime::CalculateErrorValueFromFirstArgument(
                frame_sp, persistent_variable_name);

        DataExtractor data;
        Status data_error;
        size_t data_size =
            m_return_valobj_sp->GetStaticValue()->GetData(data, data_error);

        if (data_size == data.GetAddressByteSize()) {
          lldb::offset_t offset = 0;
          lldb::addr_t addr = data.GetAddress(&offset);

          SwiftLanguageRuntime::RegisterGlobalError(
              GetTarget(), persistent_variable_name, addr);
        }

        m_hit_error_backstop = true;
        return true;
      }
    }
  }

  return false;
}

void ThreadPlanCallFunction::SetStopOthers(bool new_value) {
  m_subplan_sp->SetStopOthers(new_value);
}

bool ThreadPlanCallFunction::RestoreThreadState() {
  return GetThread().RestoreThreadStateFromCheckpoint(m_stored_thread_state);
}

void ThreadPlanCallFunction::SetReturnValue() {
  ProcessSP process_sp(m_thread.GetProcess());
  const ABI *abi = process_sp ? process_sp->GetABI().get() : nullptr;
  if (abi && m_return_type.IsValid()) {
    const bool persistent = false;
    m_return_valobj_sp =
        abi->GetReturnValueObject(m_thread, m_return_type, persistent);
  }
}<|MERGE_RESOLUTION|>--- conflicted
+++ resolved
@@ -384,16 +384,10 @@
 
 bool ThreadPlanCallFunction::ShouldStop(Event *event_ptr) {
   // We do some computation in DoPlanExplainsStop that may or may not set the
-<<<<<<< HEAD
   // plan as complete.
   // We need to do that here to make sure our state is correct.
   if (GetCachedPlanExplainsStop() == eLazyBoolCalculate)
     DoPlanExplainsStop(event_ptr);
-=======
-  // plan as complete. We need to do that here to make sure our state is
-  // correct.
-  DoPlanExplainsStop(event_ptr);
->>>>>>> 0c8a6dca
 
   if (IsPlanComplete()) {
     ReportRegisterState("Function completed.  Register state was:");
