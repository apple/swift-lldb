//===-- CPlusPlusLanguage.cpp -----------------------------------*- C++ -*-===//
//
//                     The LLVM Compiler Infrastructure
//
// This file is distributed under the University of Illinois Open Source
// License. See LICENSE.TXT for details.
//
//===----------------------------------------------------------------------===//

#include "CPlusPlusLanguage.h"

// C Includes
#include <cctype>
#include <cstring>

// C++ Includes
#include <functional>
#include <memory>
#include <mutex>
#include <set>

// Other libraries and framework includes
#include "llvm/ADT/StringRef.h"

// Project includes
#include "lldb/Core/ConstString.h"
#include "lldb/Core/FastDemangle.h"
#include "lldb/Core/Log.h"
#include "lldb/Core/PluginManager.h"
#include "lldb/Core/RegularExpression.h"
#include "lldb/Core/UniqueCStringMap.h"
#include "lldb/DataFormatters/CXXFunctionPointer.h"
#include "lldb/DataFormatters/DataVisualization.h"
#include "lldb/DataFormatters/FormattersHelpers.h"
#include "lldb/DataFormatters/VectorType.h"
#include "lldb/Symbol/SymbolFile.h"
#include "lldb/Symbol/TypeList.h"
#include "lldb/Target/Target.h"

#include "BlockPointer.h"
#include "CxxStringTypes.h"
#include "LibCxx.h"
#include "LibCxxAtomic.h"
#include "LibStdcpp.h"

using namespace lldb;
using namespace lldb_private;
using namespace lldb_private::formatters;

void CPlusPlusLanguage::Initialize() {
  PluginManager::RegisterPlugin(GetPluginNameStatic(), "C++ Language",
                                CreateInstance);
}

void CPlusPlusLanguage::Terminate() {
  PluginManager::UnregisterPlugin(CreateInstance);
}

lldb_private::ConstString CPlusPlusLanguage::GetPluginNameStatic() {
  static ConstString g_name("cplusplus");
  return g_name;
}

//------------------------------------------------------------------
// PluginInterface protocol
//------------------------------------------------------------------

lldb_private::ConstString CPlusPlusLanguage::GetPluginName() {
  return GetPluginNameStatic();
}

uint32_t CPlusPlusLanguage::GetPluginVersion() { return 1; }

//------------------------------------------------------------------
// Static Functions
//------------------------------------------------------------------

Language *CPlusPlusLanguage::CreateInstance(lldb::LanguageType language) {
  if (Language::LanguageIsCPlusPlus(language))
    return new CPlusPlusLanguage();
  return nullptr;
}

void CPlusPlusLanguage::MethodName::Clear() {
  m_full.Clear();
  m_basename = llvm::StringRef();
  m_context = llvm::StringRef();
  m_arguments = llvm::StringRef();
  m_qualifiers = llvm::StringRef();
  m_type = eTypeInvalid;
  m_parsed = false;
  m_parse_error = false;
}

bool ReverseFindMatchingChars(const llvm::StringRef &s,
                              const llvm::StringRef &left_right_chars,
                              size_t &left_pos, size_t &right_pos,
                              size_t pos = llvm::StringRef::npos) {
  assert(left_right_chars.size() == 2);
  left_pos = llvm::StringRef::npos;
  const char left_char = left_right_chars[0];
  const char right_char = left_right_chars[1];
  pos = s.find_last_of(left_right_chars, pos);
  if (pos == llvm::StringRef::npos || s[pos] == left_char)
    return false;
  right_pos = pos;
  uint32_t depth = 1;
  while (pos > 0 && depth > 0) {
    pos = s.find_last_of(left_right_chars, pos);
    if (pos == llvm::StringRef::npos)
      return false;
    if (s[pos] == left_char) {
      if (--depth == 0) {
        left_pos = pos;
        return left_pos < right_pos;
      }
    } else if (s[pos] == right_char) {
      ++depth;
    }
  }
  return false;
}

static bool IsValidBasename(const llvm::StringRef &basename) {
  // Check that the basename matches with the following regular expression or is
  // an operator name:
  // "^~?([A-Za-z_][A-Za-z_0-9]*)(<.*>)?$"
  // We are using a hand written implementation because it is significantly more
  // efficient then
  // using the general purpose regular expression library.
  size_t idx = 0;
  if (basename.size() > 0 && basename[0] == '~')
    idx = 1;

  if (basename.size() <= idx)
    return false; // Empty string or "~"

  if (!std::isalpha(basename[idx]) && basename[idx] != '_')
    return false; // First charater (after removing the possible '~'') isn't in
                  // [A-Za-z_]

  // Read all characters matching [A-Za-z_0-9]
  ++idx;
  while (idx < basename.size()) {
    if (!std::isalnum(basename[idx]) && basename[idx] != '_')
      break;
    ++idx;
  }

  // We processed all characters. It is a vaild basename.
  if (idx == basename.size())
    return true;

  // Check for basename with template arguments
  // TODO: Improve the quality of the validation with validating the template
  // arguments
  if (basename[idx] == '<' && basename.back() == '>')
    return true;

  // Check if the basename is a vaild C++ operator name
  if (!basename.startswith("operator"))
    return false;

  static RegularExpression g_operator_regex(
      llvm::StringRef("^(operator)( "
                      "?)([A-Za-z_][A-Za-z_0-9]*|\\(\\)|"
                      "\\[\\]|[\\^<>=!\\/"
                      "*+-]+)(<.*>)?(\\[\\])?$"));
  std::string basename_str(basename.str());
  return g_operator_regex.Execute(basename_str, nullptr);
}

void CPlusPlusLanguage::MethodName::Parse() {
  if (!m_parsed && m_full) {
    //        ConstString mangled;
    //        m_full.GetMangledCounterpart(mangled);
    //        printf ("\n   parsing = '%s'\n", m_full.GetCString());
    //        if (mangled)
    //            printf ("   mangled = '%s'\n", mangled.GetCString());
    m_parse_error = false;
    m_parsed = true;
    llvm::StringRef full(m_full.GetCString());

    size_t arg_start, arg_end;
    llvm::StringRef parens("()", 2);
    if (ReverseFindMatchingChars(full, parens, arg_start, arg_end)) {
      m_arguments = full.substr(arg_start, arg_end - arg_start + 1);
      if (arg_end + 1 < full.size())
        m_qualifiers = full.substr(arg_end + 1);
      if (arg_start > 0) {
        size_t basename_end = arg_start;
        size_t context_start = 0;
        size_t context_end = llvm::StringRef::npos;
        if (basename_end > 0 && full[basename_end - 1] == '>') {
          // TODO: handle template junk...
          // Templated function
          size_t template_start, template_end;
          llvm::StringRef lt_gt("<>", 2);
          if (ReverseFindMatchingChars(full, lt_gt, template_start,
                                       template_end, basename_end)) {
            // Check for templated functions that include return type like:
            // 'void foo<Int>()'
            context_start = full.rfind(' ', template_start);
            if (context_start == llvm::StringRef::npos)
              context_start = 0;
            else
              ++context_start;

            context_end = full.rfind(':', template_start);
            if (context_end == llvm::StringRef::npos ||
                context_end < context_start)
              context_end = context_start;
          } else {
            context_end = full.rfind(':', basename_end);
          }
        } else if (context_end == llvm::StringRef::npos) {
          context_end = full.rfind(':', basename_end);
        }

        if (context_end == llvm::StringRef::npos)
          m_basename = full.substr(0, basename_end);
        else {
          if (context_start < context_end)
            m_context =
                full.substr(context_start, context_end - 1 - context_start);
          const size_t basename_begin = context_end + 1;
          m_basename =
              full.substr(basename_begin, basename_end - basename_begin);
        }
        m_type = eTypeUnknownMethod;
      } else {
        m_parse_error = true;
        return;
      }

      if (!IsValidBasename(m_basename)) {
        // The C++ basename doesn't match our regular expressions so this can't
        // be a valid C++ method, clear everything out and indicate an error
        m_context = llvm::StringRef();
        m_basename = llvm::StringRef();
        m_arguments = llvm::StringRef();
        m_qualifiers = llvm::StringRef();
        m_parse_error = true;
      }
    } else {
      m_parse_error = true;
    }
  }
}

llvm::StringRef CPlusPlusLanguage::MethodName::GetBasename() {
  if (!m_parsed)
    Parse();
  return m_basename;
}

llvm::StringRef CPlusPlusLanguage::MethodName::GetContext() {
  if (!m_parsed)
    Parse();
  return m_context;
}

llvm::StringRef CPlusPlusLanguage::MethodName::GetArguments() {
  if (!m_parsed)
    Parse();
  return m_arguments;
}

llvm::StringRef CPlusPlusLanguage::MethodName::GetQualifiers() {
  if (!m_parsed)
    Parse();
  return m_qualifiers;
}

std::string CPlusPlusLanguage::MethodName::GetScopeQualifiedName() {
  if (!m_parsed)
    Parse();
  if (m_basename.empty() || m_context.empty())
    return std::string();

  std::string res;
  res += m_context;
  res += "::";
  res += m_basename;

  return res;
}

bool CPlusPlusLanguage::IsCPPMangledName(const char *name) {
  // FIXME, we should really run through all the known C++ Language plugins and
  // ask each one if
  // this is a C++ mangled name, but we can put that off till there is actually
  // more than one
  // we care about.

  return (name != nullptr && name[0] == '_' && name[1] == 'Z');
}

bool CPlusPlusLanguage::ExtractContextAndIdentifier(
    const char *name, llvm::StringRef &context, llvm::StringRef &identifier) {
  static RegularExpression g_basename_regex(llvm::StringRef(
      "^(([A-Za-z_][A-Za-z_0-9]*::)*)(~?[A-Za-z_~][A-Za-z_0-9]*)$"));
  RegularExpression::Match match(4);
  if (g_basename_regex.Execute(llvm::StringRef::withNullAsEmpty(name),
                               &match)) {
    match.GetMatchAtIndex(name, 1, context);
    match.GetMatchAtIndex(name, 3, identifier);
    return true;
  }
  return false;
}

class CPPRuntimeEquivalents {
public:
  CPPRuntimeEquivalents() {
    m_impl.Append(ConstString("std::basic_string<char, std::char_traits<char>, "
                              "std::allocator<char> >")
                      .GetStringRef(),
                  ConstString("basic_string<char>"));

    // these two (with a prefixed std::) occur when c++stdlib string class
    // occurs as a template argument in some STL container
    m_impl.Append(ConstString("std::basic_string<char, std::char_traits<char>, "
                              "std::allocator<char> >")
                      .GetStringRef(),
                  ConstString("std::basic_string<char>"));

    m_impl.Sort();
  }

  void Add(ConstString &type_name, ConstString &type_equivalent) {
    m_impl.Insert(type_name.GetStringRef(), type_equivalent);
  }

  uint32_t FindExactMatches(ConstString &type_name,
                            std::vector<ConstString> &equivalents) {
    uint32_t count = 0;

    for (ImplData match =
             m_impl.FindFirstValueForName(type_name.GetStringRef());
         match != nullptr; match = m_impl.FindNextValueForName(match)) {
      equivalents.push_back(match->value);
      count++;
    }

    return count;
  }

  // partial matches can occur when a name with equivalents is a template
  // argument.
  // e.g. we may have "class Foo" be a match for "struct Bar". if we have a
  // typename
  // such as "class Templatized<class Foo, Anything>" we want this to be
  // replaced with
  // "class Templatized<struct Bar, Anything>". Since partial matching is time
  // consuming
  // once we get a partial match, we add it to the exact matches list for faster
  // retrieval
  uint32_t FindPartialMatches(ConstString &type_name,
                              std::vector<ConstString> &equivalents) {
    uint32_t count = 0;

    llvm::StringRef type_name_cstr = type_name.GetStringRef();

    size_t items_count = m_impl.GetSize();

    for (size_t item = 0; item < items_count; item++) {
      llvm::StringRef key_cstr = m_impl.GetCStringAtIndex(item);
      if (type_name_cstr.contains(key_cstr)) {
        count += AppendReplacements(type_name_cstr, key_cstr, equivalents);
      }
    }

    return count;
  }

private:
  std::string &replace(std::string &target, std::string &pattern,
                       std::string &with) {
    size_t pos;
    size_t pattern_len = pattern.size();

    while ((pos = target.find(pattern)) != std::string::npos)
      target.replace(pos, pattern_len, with);

    return target;
  }

  uint32_t AppendReplacements(llvm::StringRef original,
                              llvm::StringRef matching_key,
                              std::vector<ConstString> &equivalents) {
    std::string matching_key_str(matching_key);
    ConstString original_const(original);

    uint32_t count = 0;

    for (ImplData match = m_impl.FindFirstValueForName(matching_key);
         match != nullptr; match = m_impl.FindNextValueForName(match)) {
      std::string target(original);
      std::string equiv_class(match->value.AsCString());

      replace(target, matching_key_str, equiv_class);

      ConstString target_const(target.c_str());

// you will most probably want to leave this off since it might make this map
// grow indefinitely
#ifdef ENABLE_CPP_EQUIVALENTS_MAP_TO_GROW
      Add(original_const, target_const);
#endif
      equivalents.push_back(target_const);

      count++;
    }

    return count;
  }

  typedef UniqueCStringMap<ConstString> Impl;
  typedef const Impl::Entry *ImplData;
  Impl m_impl;
};

static CPPRuntimeEquivalents &GetEquivalentsMap() {
  static CPPRuntimeEquivalents g_equivalents_map;
  return g_equivalents_map;
}

uint32_t
CPlusPlusLanguage::FindEquivalentNames(ConstString type_name,
                                       std::vector<ConstString> &equivalents) {
  uint32_t count = GetEquivalentsMap().FindExactMatches(type_name, equivalents);

  bool might_have_partials =
      (count == 0) // if we have a full name match just use it
      && (strchr(type_name.AsCString(), '<') !=
              nullptr // we should only have partial matches when templates are
                      // involved, check that we have
          && strchr(type_name.AsCString(), '>') != nullptr); // angle brackets
                                                             // in the type_name
                                                             // before trying to
                                                             // scan for partial
                                                             // matches

  if (might_have_partials)
    count = GetEquivalentsMap().FindPartialMatches(type_name, equivalents);

  return count;
}

/// Given a mangled function `mangled`, replace all the primitive function type
/// arguments of `search` with type `replace`.
static ConstString SubsPrimitiveParmItanium(llvm::StringRef mangled,
                                            llvm::StringRef search,
                                            llvm::StringRef replace) {
  Log *log = GetLogIfAllCategoriesSet(LIBLLDB_LOG_LANGUAGE);

  const size_t max_len =
      mangled.size() + mangled.count(search) * replace.size() + 1;

  // Make a temporary buffer to fix up the mangled parameter types and copy the
  // original there
  std::string output_buf;
  output_buf.reserve(max_len);
  output_buf.insert(0, mangled.str());
  ptrdiff_t replaced_offset = 0;

  auto swap_parms_hook = [&](const char *parsee) {
    if (!parsee || !*parsee)
      return;

    // Check whether we've found a substitutee
    llvm::StringRef s(parsee);
    if (s.startswith(search)) {
      // account for the case where a replacement is of a different length to
      // the original
      replaced_offset += replace.size() - search.size();

      ptrdiff_t replace_idx = (mangled.size() - s.size()) + replaced_offset;
      output_buf.erase(replace_idx, search.size());
      output_buf.insert(replace_idx, replace.str());
    }
  };

  // FastDemangle will call our hook for each instance of a primitive type,
  // allowing us to perform substitution
  const char *const demangled =
      FastDemangle(mangled.str().c_str(), mangled.size(), swap_parms_hook);

  if (log)
    log->Printf("substituted mangling for %s:{%s} %s:{%s}\n",
                mangled.str().c_str(), demangled, output_buf.c_str(),
                FastDemangle(output_buf.c_str()));

  return output_buf == mangled ? ConstString() : ConstString(output_buf);
}

uint32_t CPlusPlusLanguage::FindAlternateFunctionManglings(
    const ConstString mangled_name, std::set<ConstString> &alternates) {
  const auto start_size = alternates.size();
  /// Get a basic set of alternative manglings for the given symbol `name`, by
  /// making a few basic possible substitutions on basic types, storage duration
  /// and `const`ness for the given symbol. The output parameter `alternates`
  /// is filled with a best-guess, non-exhaustive set of different manglings
  /// for the given name.

  // Maybe we're looking for a const symbol but the debug info told us it was
  // non-const...
  if (!strncmp(mangled_name.GetCString(), "_ZN", 3) &&
      strncmp(mangled_name.GetCString(), "_ZNK", 4)) {
    std::string fixed_scratch("_ZNK");
    fixed_scratch.append(mangled_name.GetCString() + 3);
    alternates.insert(ConstString(fixed_scratch));
  }

  // Maybe we're looking for a static symbol but we thought it was global...
  if (!strncmp(mangled_name.GetCString(), "_Z", 2) &&
      strncmp(mangled_name.GetCString(), "_ZL", 3)) {
    std::string fixed_scratch("_ZL");
    fixed_scratch.append(mangled_name.GetCString() + 2);
    alternates.insert(ConstString(fixed_scratch));
  }

  // `char` is implementation defined as either `signed` or `unsigned`.  As a
  // result a char parameter has 3 possible manglings: 'c'-char, 'a'-signed
  // char, 'h'-unsigned char.  If we're looking for symbols with a signed char
  // parameter, try finding matches which have the general case 'c'.
  if (ConstString char_fixup =
          SubsPrimitiveParmItanium(mangled_name.GetStringRef(), "a", "c"))
    alternates.insert(char_fixup);

  // long long parameter mangling 'x', may actually just be a long 'l' argument
  if (ConstString long_fixup =
          SubsPrimitiveParmItanium(mangled_name.GetStringRef(), "x", "l"))
    alternates.insert(long_fixup);

  // unsigned long long parameter mangling 'y', may actually just be unsigned
  // long 'm' argument
  if (ConstString ulong_fixup =
          SubsPrimitiveParmItanium(mangled_name.GetStringRef(), "y", "m"))
    alternates.insert(ulong_fixup);

  return alternates.size() - start_size;
}

static void LoadLibCxxFormatters(lldb::TypeCategoryImplSP cpp_category_sp) {
  if (!cpp_category_sp)
    return;

  TypeSummaryImpl::Flags stl_summary_flags;
  stl_summary_flags.SetCascades(true)
      .SetSkipPointers(false)
      .SetSkipReferences(false)
      .SetDontShowChildren(true)
      .SetDontShowValue(true)
      .SetShowMembersOneLiner(false)
      .SetHideItemNames(false);

#ifndef LLDB_DISABLE_PYTHON
  lldb::TypeSummaryImplSP std_string_summary_sp(new CXXFunctionSummaryFormat(
      stl_summary_flags, lldb_private::formatters::LibcxxStringSummaryProvider,
      "std::string summary provider"));
  lldb::TypeSummaryImplSP std_wstring_summary_sp(new CXXFunctionSummaryFormat(
      stl_summary_flags, lldb_private::formatters::LibcxxWStringSummaryProvider,
      "std::wstring summary provider"));

  cpp_category_sp->GetTypeSummariesContainer()->Add(
      ConstString("std::__1::string"), std_string_summary_sp);
  cpp_category_sp->GetTypeSummariesContainer()->Add(
      ConstString("std::__ndk1::string"), std_string_summary_sp);
  cpp_category_sp->GetTypeSummariesContainer()->Add(
      ConstString("std::__1::basic_string<char, std::__1::char_traits<char>, "
                  "std::__1::allocator<char> >"),
      std_string_summary_sp);
  cpp_category_sp->GetTypeSummariesContainer()->Add(
      ConstString("std::__ndk1::basic_string<char, "
                  "std::__ndk1::char_traits<char>, "
                  "std::__ndk1::allocator<char> >"),
      std_string_summary_sp);

  cpp_category_sp->GetTypeSummariesContainer()->Add(
      ConstString("std::__1::wstring"), std_wstring_summary_sp);
  cpp_category_sp->GetTypeSummariesContainer()->Add(
      ConstString("std::__ndk1::wstring"), std_wstring_summary_sp);
  cpp_category_sp->GetTypeSummariesContainer()->Add(
      ConstString("std::__1::basic_string<wchar_t, "
                  "std::__1::char_traits<wchar_t>, "
                  "std::__1::allocator<wchar_t> >"),
      std_wstring_summary_sp);
  cpp_category_sp->GetTypeSummariesContainer()->Add(
      ConstString("std::__ndk1::basic_string<wchar_t, "
                  "std::__ndk1::char_traits<wchar_t>, "
                  "std::__ndk1::allocator<wchar_t> >"),
      std_wstring_summary_sp);

  SyntheticChildren::Flags stl_synth_flags;
  stl_synth_flags.SetCascades(true).SetSkipPointers(false).SetSkipReferences(
      false);

  AddCXXSynthetic(
      cpp_category_sp,
      lldb_private::formatters::LibcxxVectorBoolSyntheticFrontEndCreator,
      "libc++ std::vector<bool> synthetic children",
      ConstString(
          "^std::__(ndk)?1::vector<bool, std::__(ndk)?1::allocator<bool> >$"),
      stl_synth_flags, true);
  AddCXXSynthetic(
      cpp_category_sp,
      lldb_private::formatters::LibcxxStdVectorSyntheticFrontEndCreator,
      "libc++ std::vector synthetic children",
      ConstString("^std::__(ndk)?1::vector<.+>(( )?&)?$"), stl_synth_flags,
      true);
  AddCXXSynthetic(
      cpp_category_sp,
      lldb_private::formatters::LibcxxStdListSyntheticFrontEndCreator,
      "libc++ std::list synthetic children",
      ConstString("^std::__(ndk)?1::list<.+>(( )?&)?$"), stl_synth_flags, true);
  AddCXXSynthetic(
      cpp_category_sp,
      lldb_private::formatters::LibcxxStdMapSyntheticFrontEndCreator,
      "libc++ std::map synthetic children",
      ConstString("^std::__(ndk)?1::map<.+> >(( )?&)?$"), stl_synth_flags,
      true);
  AddCXXSynthetic(
      cpp_category_sp,
      lldb_private::formatters::LibcxxVectorBoolSyntheticFrontEndCreator,
      "libc++ std::vector<bool> synthetic children",
      ConstString("std::__(ndk)?1::vector<std::__(ndk)?1::allocator<bool> >"),
      stl_synth_flags);
  AddCXXSynthetic(
      cpp_category_sp,
      lldb_private::formatters::LibcxxVectorBoolSyntheticFrontEndCreator,
      "libc++ std::vector<bool> synthetic children",
      ConstString(
          "std::__(ndk)?1::vector<bool, std::__(ndk)?1::allocator<bool> >"),
      stl_synth_flags);
  AddCXXSynthetic(
      cpp_category_sp,
      lldb_private::formatters::LibcxxStdMapSyntheticFrontEndCreator,
      "libc++ std::set synthetic children",
      ConstString("^std::__(ndk)?1::set<.+> >(( )?&)?$"), stl_synth_flags,
      true);
  AddCXXSynthetic(
      cpp_category_sp,
      lldb_private::formatters::LibcxxStdMapSyntheticFrontEndCreator,
      "libc++ std::multiset synthetic children",
      ConstString("^std::__(ndk)?1::multiset<.+> >(( )?&)?$"), stl_synth_flags,
      true);
  AddCXXSynthetic(
      cpp_category_sp,
      lldb_private::formatters::LibcxxStdMapSyntheticFrontEndCreator,
      "libc++ std::multimap synthetic children",
      ConstString("^std::__(ndk)?1::multimap<.+> >(( )?&)?$"), stl_synth_flags,
      true);
  AddCXXSynthetic(
      cpp_category_sp,
      lldb_private::formatters::LibcxxStdUnorderedMapSyntheticFrontEndCreator,
      "libc++ std::unordered containers synthetic children",
      ConstString("^(std::__(ndk)?1::)unordered_(multi)?(map|set)<.+> >$"),
      stl_synth_flags, true);
  AddCXXSynthetic(
      cpp_category_sp,
      lldb_private::formatters::LibcxxInitializerListSyntheticFrontEndCreator,
      "libc++ std::initializer_list synthetic children",
      ConstString("^std::initializer_list<.+>(( )?&)?$"), stl_synth_flags,
      true);
  AddCXXSynthetic(
      cpp_category_sp,
      lldb_private::formatters::LibcxxAtomicSyntheticFrontEndCreator,
      "libc++ std::atomic synthetic children",
      ConstString("^std::__(ndk)?1::atomic<.+>$"), stl_synth_flags, true);

  cpp_category_sp->GetRegexTypeSyntheticsContainer()->Add(
      RegularExpressionSP(new RegularExpression(
          llvm::StringRef("^(std::__(ndk)?1::)deque<.+>(( )?&)?$"))),
      SyntheticChildrenSP(new ScriptedSyntheticChildren(
          stl_synth_flags,
          "lldb.formatters.cpp.libcxx.stddeque_SynthProvider")));

  AddCXXSynthetic(
      cpp_category_sp,
      lldb_private::formatters::LibcxxSharedPtrSyntheticFrontEndCreator,
      "shared_ptr synthetic children",
      ConstString("^(std::__(ndk)?1::)shared_ptr<.+>(( )?&)?$"),
      stl_synth_flags, true);
  AddCXXSynthetic(
      cpp_category_sp,
      lldb_private::formatters::LibcxxSharedPtrSyntheticFrontEndCreator,
      "weak_ptr synthetic children",
      ConstString("^(std::__(ndk)?1::)weak_ptr<.+>(( )?&)?$"), stl_synth_flags,
      true);

  stl_summary_flags.SetDontShowChildren(false);
  stl_summary_flags.SetSkipPointers(false);
  AddCXXSummary(
      cpp_category_sp, lldb_private::formatters::LibcxxContainerSummaryProvider,
      "libc++ std::vector<bool> summary provider",
      ConstString(
          "std::__(ndk)?1::vector<bool, std::__(ndk)?1::allocator<bool> >"),
      stl_summary_flags, true);
  AddCXXSummary(cpp_category_sp,
                lldb_private::formatters::LibcxxContainerSummaryProvider,
                "libc++ std::vector summary provider",
                ConstString("^std::__(ndk)?1::vector<.+>(( )?&)?$"),
                stl_summary_flags, true);
  AddCXXSummary(cpp_category_sp,
                lldb_private::formatters::LibcxxContainerSummaryProvider,
                "libc++ std::list summary provider",
                ConstString("^std::__(ndk)?1::list<.+>(( )?&)?$"),
                stl_summary_flags, true);
  AddCXXSummary(cpp_category_sp,
                lldb_private::formatters::LibcxxContainerSummaryProvider,
                "libc++ std::map summary provider",
                ConstString("^std::__(ndk)?1::map<.+>(( )?&)?$"),
                stl_summary_flags, true);
  AddCXXSummary(cpp_category_sp,
                lldb_private::formatters::LibcxxContainerSummaryProvider,
                "libc++ std::deque summary provider",
                ConstString("^std::__(ndk)?1::deque<.+>(( )?&)?$"),
                stl_summary_flags, true);
  AddCXXSummary(cpp_category_sp,
                lldb_private::formatters::LibcxxContainerSummaryProvider,
                "libc++ std::set summary provider",
                ConstString("^std::__(ndk)?1::set<.+>(( )?&)?$"),
                stl_summary_flags, true);
  AddCXXSummary(cpp_category_sp,
                lldb_private::formatters::LibcxxContainerSummaryProvider,
                "libc++ std::multiset summary provider",
                ConstString("^std::__(ndk)?1::multiset<.+>(( )?&)?$"),
                stl_summary_flags, true);
  AddCXXSummary(cpp_category_sp,
                lldb_private::formatters::LibcxxContainerSummaryProvider,
                "libc++ std::multimap summary provider",
                ConstString("^std::__(ndk)?1::multimap<.+>(( )?&)?$"),
                stl_summary_flags, true);
  AddCXXSummary(
      cpp_category_sp, lldb_private::formatters::LibcxxContainerSummaryProvider,
      "libc++ std::unordered containers summary provider",
      ConstString("^(std::__(ndk)?1::)unordered_(multi)?(map|set)<.+> >$"),
      stl_summary_flags, true);
  AddCXXSummary(
      cpp_category_sp, lldb_private::formatters::LibCxxAtomicSummaryProvider,
      "libc++ std::atomic summary provider",
      ConstString("^std::__(ndk)?1::atomic<.+>$"), stl_summary_flags, true);

  stl_summary_flags.SetSkipPointers(true);

  AddCXXSummary(cpp_category_sp,
                lldb_private::formatters::LibcxxSmartPointerSummaryProvider,
                "libc++ std::shared_ptr summary provider",
                ConstString("^std::__(ndk)?1::shared_ptr<.+>(( )?&)?$"),
                stl_summary_flags, true);
  AddCXXSummary(cpp_category_sp,
                lldb_private::formatters::LibcxxSmartPointerSummaryProvider,
                "libc++ std::weak_ptr summary provider",
                ConstString("^std::__(ndk)?1::weak_ptr<.+>(( )?&)?$"),
                stl_summary_flags, true);

  AddCXXSynthetic(
      cpp_category_sp,
      lldb_private::formatters::LibCxxVectorIteratorSyntheticFrontEndCreator,
      "std::vector iterator synthetic children",
      ConstString("^std::__(ndk)?1::__wrap_iter<.+>$"), stl_synth_flags, true);

  AddCXXSummary(
      cpp_category_sp, lldb_private::formatters::LibcxxContainerSummaryProvider,
      "libc++ std::vector<bool> summary provider",
      ConstString(
          "std::__(ndk)?1::vector<bool, std::__(ndk)?1::allocator<bool> >"),
      stl_summary_flags);
  AddCXXSynthetic(
      cpp_category_sp,
      lldb_private::formatters::LibCxxMapIteratorSyntheticFrontEndCreator,
      "std::map iterator synthetic children",
      ConstString("^std::__(ndk)?1::__map_iterator<.+>$"), stl_synth_flags,
      true);

  AddCXXSynthetic(
      cpp_category_sp, lldb_private::formatters::LibcxxFunctionFrontEndCreator,
      "std::function synthetic value provider",
      ConstString("^std::__1::function<.+>$"), stl_synth_flags, true);
#endif
}

static void LoadLibStdcppFormatters(lldb::TypeCategoryImplSP cpp_category_sp) {
  if (!cpp_category_sp)
    return;

  TypeSummaryImpl::Flags stl_summary_flags;
  stl_summary_flags.SetCascades(true)
      .SetSkipPointers(false)
      .SetSkipReferences(false)
      .SetDontShowChildren(true)
      .SetDontShowValue(true)
      .SetShowMembersOneLiner(false)
      .SetHideItemNames(false);

  lldb::TypeSummaryImplSP std_string_summary_sp(
      new StringSummaryFormat(stl_summary_flags, "${var._M_dataplus._M_p}"));

  lldb::TypeSummaryImplSP cxx11_string_summary_sp(new CXXFunctionSummaryFormat(
      stl_summary_flags, LibStdcppStringSummaryProvider,
      "libstdc++ c++11 std::string summary provider"));
  lldb::TypeSummaryImplSP cxx11_wstring_summary_sp(new CXXFunctionSummaryFormat(
      stl_summary_flags, LibStdcppWStringSummaryProvider,
      "libstdc++ c++11 std::wstring summary provider"));

  cpp_category_sp->GetTypeSummariesContainer()->Add(ConstString("std::string"),
                                                    std_string_summary_sp);
  cpp_category_sp->GetTypeSummariesContainer()->Add(
      ConstString("std::basic_string<char>"), std_string_summary_sp);
  cpp_category_sp->GetTypeSummariesContainer()->Add(
      ConstString("std::basic_string<char,std::char_traits<char>,std::"
                  "allocator<char> >"),
      std_string_summary_sp);
  cpp_category_sp->GetTypeSummariesContainer()->Add(
      ConstString("std::basic_string<char, std::char_traits<char>, "
                  "std::allocator<char> >"),
      std_string_summary_sp);

  cpp_category_sp->GetTypeSummariesContainer()->Add(
      ConstString("std::__cxx11::string"), cxx11_string_summary_sp);
  cpp_category_sp->GetTypeSummariesContainer()->Add(
      ConstString("std::__cxx11::basic_string<char, std::char_traits<char>, "
                  "std::allocator<char> >"),
      cxx11_string_summary_sp);

  // making sure we force-pick the summary for printing wstring (_M_p is a
  // wchar_t*)
  lldb::TypeSummaryImplSP std_wstring_summary_sp(
      new StringSummaryFormat(stl_summary_flags, "${var._M_dataplus._M_p%S}"));

  cpp_category_sp->GetTypeSummariesContainer()->Add(ConstString("std::wstring"),
                                                    std_wstring_summary_sp);
  cpp_category_sp->GetTypeSummariesContainer()->Add(
      ConstString("std::basic_string<wchar_t>"), std_wstring_summary_sp);
  cpp_category_sp->GetTypeSummariesContainer()->Add(
      ConstString("std::basic_string<wchar_t,std::char_traits<wchar_t>,std::"
                  "allocator<wchar_t> >"),
      std_wstring_summary_sp);
  cpp_category_sp->GetTypeSummariesContainer()->Add(
      ConstString("std::basic_string<wchar_t, std::char_traits<wchar_t>, "
                  "std::allocator<wchar_t> >"),
      std_wstring_summary_sp);

  cpp_category_sp->GetTypeSummariesContainer()->Add(
      ConstString("std::__cxx11::wstring"), cxx11_wstring_summary_sp);
  cpp_category_sp->GetTypeSummariesContainer()->Add(
      ConstString("std::__cxx11::basic_string<wchar_t, "
                  "std::char_traits<wchar_t>, std::allocator<wchar_t> >"),
      cxx11_wstring_summary_sp);

#ifndef LLDB_DISABLE_PYTHON

  SyntheticChildren::Flags stl_synth_flags;
  stl_synth_flags.SetCascades(true).SetSkipPointers(false).SetSkipReferences(
      false);

  cpp_category_sp->GetRegexTypeSyntheticsContainer()->Add(
      RegularExpressionSP(
          new RegularExpression(llvm::StringRef("^std::vector<.+>(( )?&)?$"))),
      SyntheticChildrenSP(new ScriptedSyntheticChildren(
          stl_synth_flags,
          "lldb.formatters.cpp.gnu_libstdcpp.StdVectorSynthProvider")));
  cpp_category_sp->GetRegexTypeSyntheticsContainer()->Add(
      RegularExpressionSP(
          new RegularExpression(llvm::StringRef("^std::map<.+> >(( )?&)?$"))),
      SyntheticChildrenSP(new ScriptedSyntheticChildren(
          stl_synth_flags,
          "lldb.formatters.cpp.gnu_libstdcpp.StdMapSynthProvider")));
  cpp_category_sp->GetRegexTypeSyntheticsContainer()->Add(
      RegularExpressionSP(new RegularExpression(
          llvm::StringRef("^std::(__cxx11::)?list<.+>(( )?&)?$"))),
      SyntheticChildrenSP(new ScriptedSyntheticChildren(
          stl_synth_flags,
          "lldb.formatters.cpp.gnu_libstdcpp.StdListSynthProvider")));
  stl_summary_flags.SetDontShowChildren(false);
  stl_summary_flags.SetSkipPointers(true);
  cpp_category_sp->GetRegexTypeSummariesContainer()->Add(
      RegularExpressionSP(
          new RegularExpression(llvm::StringRef("^std::vector<.+>(( )?&)?$"))),
      TypeSummaryImplSP(
          new StringSummaryFormat(stl_summary_flags, "size=${svar%#}")));
  cpp_category_sp->GetRegexTypeSummariesContainer()->Add(
      RegularExpressionSP(
          new RegularExpression(llvm::StringRef("^std::map<.+> >(( )?&)?$"))),
      TypeSummaryImplSP(
          new StringSummaryFormat(stl_summary_flags, "size=${svar%#}")));
  cpp_category_sp->GetRegexTypeSummariesContainer()->Add(
      RegularExpressionSP(new RegularExpression(
          llvm::StringRef("^std::(__cxx11::)?list<.+>(( )?&)?$"))),
      TypeSummaryImplSP(
          new StringSummaryFormat(stl_summary_flags, "size=${svar%#}")));

  AddCXXSynthetic(
      cpp_category_sp,
      lldb_private::formatters::LibStdcppVectorIteratorSyntheticFrontEndCreator,
      "std::vector iterator synthetic children",
      ConstString("^__gnu_cxx::__normal_iterator<.+>$"), stl_synth_flags, true);

  AddCXXSynthetic(
      cpp_category_sp,
      lldb_private::formatters::LibstdcppMapIteratorSyntheticFrontEndCreator,
      "std::map iterator synthetic children",
      ConstString("^std::_Rb_tree_iterator<.+>$"), stl_synth_flags, true);

  AddCXXSynthetic(
      cpp_category_sp,
      lldb_private::formatters::LibStdcppUniquePtrSyntheticFrontEndCreator,
      "std::unique_ptr synthetic children",
      ConstString("^std::unique_ptr<.+>(( )?&)?$"), stl_synth_flags, true);
  AddCXXSynthetic(
      cpp_category_sp,
      lldb_private::formatters::LibStdcppSharedPtrSyntheticFrontEndCreator,
      "std::shared_ptr synthetic children",
      ConstString("^std::shared_ptr<.+>(( )?&)?$"), stl_synth_flags, true);
  AddCXXSynthetic(
      cpp_category_sp,
      lldb_private::formatters::LibStdcppSharedPtrSyntheticFrontEndCreator,
      "std::weak_ptr synthetic children",
      ConstString("^std::weak_ptr<.+>(( )?&)?$"), stl_synth_flags, true);
  AddCXXSynthetic(
      cpp_category_sp,
      lldb_private::formatters::LibStdcppTupleSyntheticFrontEndCreator,
      "std::tuple synthetic children", ConstString("^std::tuple<.+>(( )?&)?$"),
      stl_synth_flags, true);

  AddCXXSummary(cpp_category_sp,
                lldb_private::formatters::LibStdcppUniquePointerSummaryProvider,
                "libstdc++ std::unique_ptr summary provider",
                ConstString("^std::unique_ptr<.+>(( )?&)?$"), stl_summary_flags,
                true);
  AddCXXSummary(cpp_category_sp,
                lldb_private::formatters::LibStdcppSmartPointerSummaryProvider,
                "libstdc++ std::shared_ptr summary provider",
                ConstString("^std::shared_ptr<.+>(( )?&)?$"), stl_summary_flags,
                true);
  AddCXXSummary(cpp_category_sp,
                lldb_private::formatters::LibStdcppSmartPointerSummaryProvider,
                "libstdc++ std::weak_ptr summary provider",
                ConstString("^std::weak_ptr<.+>(( )?&)?$"), stl_summary_flags,
                true);
#endif
}

static void LoadSystemFormatters(lldb::TypeCategoryImplSP cpp_category_sp) {
  if (!cpp_category_sp)
    return;

  TypeSummaryImpl::Flags string_flags;
  string_flags.SetCascades(true)
      .SetSkipPointers(true)
      .SetSkipReferences(false)
      .SetDontShowChildren(true)
      .SetDontShowValue(false)
      .SetShowMembersOneLiner(false)
      .SetHideItemNames(false);

  TypeSummaryImpl::Flags string_array_flags;
  string_array_flags.SetCascades(true)
      .SetSkipPointers(true)
      .SetSkipReferences(false)
      .SetDontShowChildren(true)
      .SetDontShowValue(true)
      .SetShowMembersOneLiner(false)
      .SetHideItemNames(false);

#ifndef LLDB_DISABLE_PYTHON
  // FIXME because of a bug in the FormattersContainer we need to add a summary
  // for both X* and const X* (<rdar://problem/12717717>)
  AddCXXSummary(
      cpp_category_sp, lldb_private::formatters::Char16StringSummaryProvider,
      "char16_t * summary provider", ConstString("char16_t *"), string_flags);
  AddCXXSummary(cpp_category_sp,
                lldb_private::formatters::Char16StringSummaryProvider,
                "char16_t [] summary provider",
                ConstString("char16_t \\[[0-9]+\\]"), string_array_flags, true);

  AddCXXSummary(
      cpp_category_sp, lldb_private::formatters::Char32StringSummaryProvider,
      "char32_t * summary provider", ConstString("char32_t *"), string_flags);
  AddCXXSummary(cpp_category_sp,
                lldb_private::formatters::Char32StringSummaryProvider,
                "char32_t [] summary provider",
                ConstString("char32_t \\[[0-9]+\\]"), string_array_flags, true);

  AddCXXSummary(
      cpp_category_sp, lldb_private::formatters::WCharStringSummaryProvider,
      "wchar_t * summary provider", ConstString("wchar_t *"), string_flags);
  AddCXXSummary(cpp_category_sp,
                lldb_private::formatters::WCharStringSummaryProvider,
                "wchar_t * summary provider",
                ConstString("wchar_t \\[[0-9]+\\]"), string_array_flags, true);

  AddCXXSummary(
      cpp_category_sp, lldb_private::formatters::Char16StringSummaryProvider,
      "unichar * summary provider", ConstString("unichar *"), string_flags);

  TypeSummaryImpl::Flags widechar_flags;
  widechar_flags.SetDontShowValue(true)
      .SetSkipPointers(true)
      .SetSkipReferences(false)
      .SetCascades(true)
      .SetDontShowChildren(true)
      .SetHideItemNames(true)
      .SetShowMembersOneLiner(false);

  AddCXXSummary(
      cpp_category_sp, lldb_private::formatters::Char16SummaryProvider,
      "char16_t summary provider", ConstString("char16_t"), widechar_flags);
  AddCXXSummary(
      cpp_category_sp, lldb_private::formatters::Char32SummaryProvider,
      "char32_t summary provider", ConstString("char32_t"), widechar_flags);
  AddCXXSummary(cpp_category_sp, lldb_private::formatters::WCharSummaryProvider,
                "wchar_t summary provider", ConstString("wchar_t"),
                widechar_flags);

  AddCXXSummary(
      cpp_category_sp, lldb_private::formatters::Char16SummaryProvider,
      "unichar summary provider", ConstString("unichar"), widechar_flags);
#endif
}

std::unique_ptr<Language::TypeScavenger> CPlusPlusLanguage::GetTypeScavenger() {
<<<<<<< HEAD
  class CPlusPlusTypeScavenger : public Language::ImageListTypeScavenger {
  public:
    virtual CompilerType AdjustForInclusion(CompilerType &candidate) override {
      LanguageType lang_type(candidate.GetMinimumLanguage());
      if (!Language::LanguageIsC(lang_type) &&
          !Language::LanguageIsCPlusPlus(lang_type))
        return CompilerType();
      if (candidate.IsTypedefType())
        return candidate.GetTypedefedType();
      return candidate;
    }
  };

=======
  class CPlusPlusTypeScavenger : public Language::TypeScavenger {
  private:
    class CPlusPlusTypeScavengerResult : public Language::TypeScavenger::Result {
    public:
      CPlusPlusTypeScavengerResult(CompilerType type)
      : Language::TypeScavenger::Result(), m_compiler_type(type) {}
      
      bool IsValid() override { return m_compiler_type.IsValid(); }
      
      bool DumpToStream(Stream &stream, bool print_help_if_available) override {
        if (IsValid()) {
          m_compiler_type.DumpTypeDescription(&stream);
          stream.EOL();
          return true;
        }
        return false;
      }
      
      ~CPlusPlusTypeScavengerResult() override = default;
      
    private:
      CompilerType m_compiler_type;
    };
    
  protected:
    CPlusPlusTypeScavenger() = default;
    
    ~CPlusPlusTypeScavenger() override = default;
    
    bool Find_Impl(ExecutionContextScope *exe_scope, const char *key,
                   ResultSet &results) override {
      bool result = false;
      
      Target *target = exe_scope->CalculateTarget().get();
      if (target) {
        const auto &images(target->GetImages());
        SymbolContext null_sc;
        ConstString cs_key(key);
        llvm::DenseSet<SymbolFile*> searched_sym_files;
        TypeList matches;
        images.FindTypes(null_sc,
                         cs_key,
                         false,
                         UINT32_MAX,
                         searched_sym_files,
                         matches);
        for (const auto& match : matches.Types()) {
          if (match.get()) {
            CompilerType compiler_type(match->GetFullCompilerType());
            LanguageType lang_type(compiler_type.GetMinimumLanguage());
            // other plugins will find types for other languages - here we only do C and C++
            if (!Language::LanguageIsC(lang_type) && !Language::LanguageIsCPlusPlus(lang_type))
              continue;
            if (compiler_type.IsTypedefType())
              compiler_type = compiler_type.GetTypedefedType();
            std::unique_ptr<Language::TypeScavenger::Result> scavengeresult(
                                                                    new CPlusPlusTypeScavengerResult(compiler_type));
            results.insert(std::move(scavengeresult));
            result = true;
          }
        }
      }
      
      return result;
    }
    
    friend class lldb_private::CPlusPlusLanguage;
  };
  
>>>>>>> 24f4965f
  return std::unique_ptr<TypeScavenger>(new CPlusPlusTypeScavenger());
}

lldb::TypeCategoryImplSP CPlusPlusLanguage::GetFormatters() {
  static std::once_flag g_initialize;
  static TypeCategoryImplSP g_category;

  std::call_once(g_initialize, [this]() -> void {
    DataVisualization::Categories::GetCategory(GetPluginName(), g_category);
    if (g_category) {
      LoadLibCxxFormatters(g_category);
      LoadLibStdcppFormatters(g_category);
      LoadSystemFormatters(g_category);
    }
  });
  return g_category;
}

HardcodedFormatters::HardcodedSummaryFinder
CPlusPlusLanguage::GetHardcodedSummaries() {
  static std::once_flag g_initialize;
  static ConstString g_vectortypes("VectorTypes");
  static HardcodedFormatters::HardcodedSummaryFinder g_formatters;

  std::call_once(g_initialize, []() -> void {
    g_formatters.push_back(
        [](lldb_private::ValueObject &valobj, lldb::DynamicValueType,
           FormatManager &) -> TypeSummaryImpl::SharedPointer {
          static CXXFunctionSummaryFormat::SharedPointer formatter_sp(
              new CXXFunctionSummaryFormat(
                  TypeSummaryImpl::Flags(),
                  lldb_private::formatters::CXXFunctionPointerSummaryProvider,
                  "Function pointer summary provider"));
          if (valobj.GetCompilerType().IsFunctionPointerType()) {
            return formatter_sp;
          }
          return nullptr;
        });
    g_formatters.push_back(
        [](lldb_private::ValueObject &valobj, lldb::DynamicValueType,
           FormatManager &fmt_mgr) -> TypeSummaryImpl::SharedPointer {
          static CXXFunctionSummaryFormat::SharedPointer formatter_sp(
              new CXXFunctionSummaryFormat(
                  TypeSummaryImpl::Flags()
                      .SetCascades(true)
                      .SetDontShowChildren(true)
                      .SetHideItemNames(true)
                      .SetShowMembersOneLiner(true)
                      .SetSkipPointers(true)
                      .SetSkipReferences(false),
                  lldb_private::formatters::VectorTypeSummaryProvider,
                  "vector_type pointer summary provider"));
          if (valobj.GetCompilerType().IsVectorType(nullptr, nullptr)) {
            if (fmt_mgr.GetCategory(g_vectortypes)->IsEnabled())
              return formatter_sp;
          }
          return nullptr;
        });
    g_formatters.push_back(
        [](lldb_private::ValueObject &valobj, lldb::DynamicValueType,
           FormatManager &fmt_mgr) -> TypeSummaryImpl::SharedPointer {
          static CXXFunctionSummaryFormat::SharedPointer formatter_sp(
              new CXXFunctionSummaryFormat(
                  TypeSummaryImpl::Flags()
                      .SetCascades(true)
                      .SetDontShowChildren(true)
                      .SetHideItemNames(true)
                      .SetShowMembersOneLiner(true)
                      .SetSkipPointers(true)
                      .SetSkipReferences(false),
                  lldb_private::formatters::BlockPointerSummaryProvider,
                  "block pointer summary provider"));
          if (valobj.GetCompilerType().IsBlockPointerType(nullptr)) {
            return formatter_sp;
          }
          return nullptr;
        });
  });

  return g_formatters;
}

HardcodedFormatters::HardcodedSyntheticFinder
CPlusPlusLanguage::GetHardcodedSynthetics() {
  static std::once_flag g_initialize;
  static ConstString g_vectortypes("VectorTypes");
  static HardcodedFormatters::HardcodedSyntheticFinder g_formatters;

  std::call_once(g_initialize, []() -> void {
    g_formatters.push_back([](lldb_private::ValueObject &valobj,
                              lldb::DynamicValueType, FormatManager &fmt_mgr)
                               -> SyntheticChildren::SharedPointer {
      static CXXSyntheticChildren::SharedPointer formatter_sp(
          new CXXSyntheticChildren(
              SyntheticChildren::Flags()
                  .SetCascades(true)
                  .SetSkipPointers(true)
                  .SetSkipReferences(true)
                  .SetNonCacheable(true),
              "vector_type synthetic children",
              lldb_private::formatters::VectorTypeSyntheticFrontEndCreator));
      if (valobj.GetCompilerType().IsVectorType(nullptr, nullptr)) {
        if (fmt_mgr.GetCategory(g_vectortypes)->IsEnabled())
          return formatter_sp;
      }
      return nullptr;
    });
    g_formatters.push_back([](lldb_private::ValueObject &valobj,
                              lldb::DynamicValueType, FormatManager &fmt_mgr)
                               -> SyntheticChildren::SharedPointer {
      static CXXSyntheticChildren::SharedPointer formatter_sp(
          new CXXSyntheticChildren(
              SyntheticChildren::Flags()
                  .SetCascades(true)
                  .SetSkipPointers(true)
                  .SetSkipReferences(true)
                  .SetNonCacheable(true),
              "block pointer synthetic children",
              lldb_private::formatters::BlockPointerSyntheticFrontEndCreator));
      if (valobj.GetCompilerType().IsBlockPointerType(nullptr)) {
        return formatter_sp;
      }
      return nullptr;
    });

  });

  return g_formatters;
}<|MERGE_RESOLUTION|>--- conflicted
+++ resolved
@@ -1022,7 +1022,6 @@
 }
 
 std::unique_ptr<Language::TypeScavenger> CPlusPlusLanguage::GetTypeScavenger() {
-<<<<<<< HEAD
   class CPlusPlusTypeScavenger : public Language::ImageListTypeScavenger {
   public:
     virtual CompilerType AdjustForInclusion(CompilerType &candidate) override {
@@ -1036,77 +1035,6 @@
     }
   };
 
-=======
-  class CPlusPlusTypeScavenger : public Language::TypeScavenger {
-  private:
-    class CPlusPlusTypeScavengerResult : public Language::TypeScavenger::Result {
-    public:
-      CPlusPlusTypeScavengerResult(CompilerType type)
-      : Language::TypeScavenger::Result(), m_compiler_type(type) {}
-      
-      bool IsValid() override { return m_compiler_type.IsValid(); }
-      
-      bool DumpToStream(Stream &stream, bool print_help_if_available) override {
-        if (IsValid()) {
-          m_compiler_type.DumpTypeDescription(&stream);
-          stream.EOL();
-          return true;
-        }
-        return false;
-      }
-      
-      ~CPlusPlusTypeScavengerResult() override = default;
-      
-    private:
-      CompilerType m_compiler_type;
-    };
-    
-  protected:
-    CPlusPlusTypeScavenger() = default;
-    
-    ~CPlusPlusTypeScavenger() override = default;
-    
-    bool Find_Impl(ExecutionContextScope *exe_scope, const char *key,
-                   ResultSet &results) override {
-      bool result = false;
-      
-      Target *target = exe_scope->CalculateTarget().get();
-      if (target) {
-        const auto &images(target->GetImages());
-        SymbolContext null_sc;
-        ConstString cs_key(key);
-        llvm::DenseSet<SymbolFile*> searched_sym_files;
-        TypeList matches;
-        images.FindTypes(null_sc,
-                         cs_key,
-                         false,
-                         UINT32_MAX,
-                         searched_sym_files,
-                         matches);
-        for (const auto& match : matches.Types()) {
-          if (match.get()) {
-            CompilerType compiler_type(match->GetFullCompilerType());
-            LanguageType lang_type(compiler_type.GetMinimumLanguage());
-            // other plugins will find types for other languages - here we only do C and C++
-            if (!Language::LanguageIsC(lang_type) && !Language::LanguageIsCPlusPlus(lang_type))
-              continue;
-            if (compiler_type.IsTypedefType())
-              compiler_type = compiler_type.GetTypedefedType();
-            std::unique_ptr<Language::TypeScavenger::Result> scavengeresult(
-                                                                    new CPlusPlusTypeScavengerResult(compiler_type));
-            results.insert(std::move(scavengeresult));
-            result = true;
-          }
-        }
-      }
-      
-      return result;
-    }
-    
-    friend class lldb_private::CPlusPlusLanguage;
-  };
-  
->>>>>>> 24f4965f
   return std::unique_ptr<TypeScavenger>(new CPlusPlusTypeScavenger());
 }
 
