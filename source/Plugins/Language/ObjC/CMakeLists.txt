set(EXTRA_CXXFLAGS "")

if (CXX_SUPPORTS_NO_GNU_ANONYMOUS_STRUCT)
  set(EXTRA_CXXFLAGS ${EXTRA_CXXFLAGS} -Wno-gnu-anonymous-struct)
endif ()

if (CXX_SUPPORTS_NO_NESTED_ANON_TYPES)
  set(EXTRA_CXXFLAGS ${EXTRA_CXXFLAGS} -Wno-nested-anon-types)
endif ()

add_lldb_library(lldbPluginObjCLanguage PLUGIN
  ObjCLanguage.cpp
  CF.cpp
  Cocoa.cpp
  CoreMedia.cpp
  NSArray.cpp
  NSDictionary.cpp
  NSError.cpp
  NSException.cpp
  NSIndexPath.cpp
  NSSet.cpp
  NSString.cpp

  LINK_LIBS
    lldbCore
    lldbDataFormatters
    lldbExpression
    lldbHost
    lldbSymbol
    lldbTarget
    lldbUtility
    lldbPluginAppleObjCRuntime
    lldbPluginClangCommon
<<<<<<< HEAD
    lldbPluginSwiftLanguage
    lldbPluginClangCommon
=======
  CLANG_LIBS
    clangAST
>>>>>>> a8446221

  EXTRA_CXXFLAGS ${EXTRA_CXXFLAGS}
)<|MERGE_RESOLUTION|>--- conflicted
+++ resolved
@@ -31,13 +31,9 @@
     lldbUtility
     lldbPluginAppleObjCRuntime
     lldbPluginClangCommon
-<<<<<<< HEAD
     lldbPluginSwiftLanguage
-    lldbPluginClangCommon
-=======
   CLANG_LIBS
     clangAST
->>>>>>> a8446221
 
   EXTRA_CXXFLAGS ${EXTRA_CXXFLAGS}
 )