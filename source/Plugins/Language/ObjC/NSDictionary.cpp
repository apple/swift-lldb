--- conflicted
+++ resolved
@@ -326,13 +326,8 @@
   CompilerType valobj_type(valobj_sp->GetCompilerType());
   Flags flags(valobj_type.GetTypeInfo());
 
-<<<<<<< HEAD
   if (flags.IsClear(eTypeIsPointer) && flags.IsClear(eTypeIsSwift)) {
-    Error error;
-=======
-  if (flags.IsClear(eTypeIsPointer)) {
     Status error;
->>>>>>> 15663172
     valobj_sp = valobj_sp->AddressOf(error);
     if (error.Fail() || !valobj_sp)
       return nullptr;
