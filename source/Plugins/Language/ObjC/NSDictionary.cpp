//===-- NSDictionary.cpp ----------------------------------------*- C++ -*-===//
//
//                     The LLVM Compiler Infrastructure
//
// This file is distributed under the University of Illinois Open Source
// License. See LICENSE.TXT for details.
//
//===----------------------------------------------------------------------===//

// C Includes
// C++ Includes
#include <mutex>

// Other libraries and framework includes
#include "clang/AST/DeclCXX.h"

// Project includes
#include "NSDictionary.h"

#include "lldb/Core/DataBufferHeap.h"
#include "lldb/Core/Error.h"
#include "lldb/Core/Stream.h"
#include "lldb/Core/ValueObject.h"
#include "lldb/Core/ValueObjectConstResult.h"
#include "lldb/DataFormatters/FormattersHelpers.h"
#include "lldb/Host/Endian.h"
#include "lldb/Symbol/ClangASTContext.h"
#include "lldb/Target/Language.h"
#include "lldb/Target/ObjCLanguageRuntime.h"
#include "lldb/Target/StackFrame.h"
#include "lldb/Target/Target.h"

#include "clang/AST/DeclCXX.h"

// FIXME: we should not need this
#include "Plugins/Language/Swift/SwiftDictionary.h"
#include <mutex>

using namespace lldb;
using namespace lldb_private;
using namespace lldb_private::formatters;

std::map<ConstString, CXXFunctionSummaryFormat::Callback>&
NSDictionary_Additionals::GetAdditionalSummaries ()
{
    static std::map<ConstString, CXXFunctionSummaryFormat::Callback> g_map;
    return g_map;
}

std::map<ConstString, CXXSyntheticChildren::CreateFrontEndCallback>&
NSDictionary_Additionals::GetAdditionalSynthetics ()
{
    static std::map<ConstString, CXXSyntheticChildren::CreateFrontEndCallback> g_map;
    return g_map;
}

static CompilerType
GetLLDBNSPairType (TargetSP target_sp)
{
    CompilerType compiler_type;
    
    ClangASTContext *target_ast_context = target_sp->GetScratchClangASTContext();
    
    if (target_ast_context)
    {
        ConstString g___lldb_autogen_nspair("__lldb_autogen_nspair");
        
        compiler_type = target_ast_context->GetTypeForIdentifier<clang::CXXRecordDecl>(g___lldb_autogen_nspair);
        
        if (!compiler_type)
        {
            compiler_type = target_ast_context->CreateRecordType(nullptr, lldb::eAccessPublic, g___lldb_autogen_nspair.GetCString(), clang::TTK_Struct, lldb::eLanguageTypeC);
            
            if (compiler_type)
            {
                ClangASTContext::StartTagDeclarationDefinition(compiler_type);
                CompilerType id_compiler_type = target_ast_context->GetBasicType (eBasicTypeObjCID);
                ClangASTContext::AddFieldToRecordType(compiler_type, "key", id_compiler_type, lldb::eAccessPublic, 0);
                ClangASTContext::AddFieldToRecordType(compiler_type, "value", id_compiler_type, lldb::eAccessPublic, 0);
                ClangASTContext::CompleteTagDeclarationDefinition(compiler_type);
            }
        }
    }
    return compiler_type;
}

namespace lldb_private {
    namespace  formatters {
        class NSDictionaryISyntheticFrontEnd : public SyntheticChildrenFrontEnd
        {
        public:
            NSDictionaryISyntheticFrontEnd (lldb::ValueObjectSP valobj_sp);

            ~NSDictionaryISyntheticFrontEnd() override;

            size_t
            CalculateNumChildren() override;
            
            lldb::ValueObjectSP
            GetChildAtIndex(size_t idx) override;
            
            bool
            Update() override;
            
            bool
            MightHaveChildren() override;
            
            size_t
            GetIndexOfChildWithName(const ConstString &name) override;

        private:
            struct DataDescriptor_32
            {
                uint32_t _used : 26;
                uint32_t _szidx : 6;
            };

            struct DataDescriptor_64
            {
                uint64_t _used : 58;
                uint32_t _szidx : 6;
            };

            struct DictionaryItemDescriptor
            {
                lldb::addr_t key_ptr;
                lldb::addr_t val_ptr;
                lldb::ValueObjectSP valobj_sp;
            };

            ExecutionContextRef m_exe_ctx_ref;
            uint8_t m_ptr_size;
            lldb::ByteOrder m_order;
            DataDescriptor_32 *m_data_32;
            DataDescriptor_64 *m_data_64;
            lldb::addr_t m_data_ptr;
            CompilerType m_pair_type;
            std::vector<DictionaryItemDescriptor> m_children;
        };

        class NSDictionary1SyntheticFrontEnd : public SyntheticChildrenFrontEnd
        {
        public:
            NSDictionary1SyntheticFrontEnd (lldb::ValueObjectSP valobj_sp);
            
            ~NSDictionary1SyntheticFrontEnd() override = default;
            
            size_t
            CalculateNumChildren() override;
            
            lldb::ValueObjectSP
            GetChildAtIndex(size_t idx) override;
            
            bool
            Update() override;
            
            bool
            MightHaveChildren() override;
            
            size_t
            GetIndexOfChildWithName(const ConstString &name) override;
            
        private:
            ValueObjectSP m_pair;
        };
        
        class NSDictionaryMSyntheticFrontEnd : public SyntheticChildrenFrontEnd
        {
        public:
            NSDictionaryMSyntheticFrontEnd (lldb::ValueObjectSP valobj_sp);

            ~NSDictionaryMSyntheticFrontEnd() override;

            size_t
            CalculateNumChildren() override;
            
            lldb::ValueObjectSP
            GetChildAtIndex(size_t idx) override;
            
            bool
            Update() override;
            
            bool
            MightHaveChildren() override;
            
            size_t
            GetIndexOfChildWithName(const ConstString &name) override;

        private:
            struct DataDescriptor_32
            {
                uint32_t _used : 26;
                uint32_t _kvo : 1;
                uint32_t _size;
                uint32_t _mutations;
                uint32_t _objs_addr;
                uint32_t _keys_addr;
            };

            struct DataDescriptor_64
            {
                uint64_t _used : 58;
                uint32_t _kvo : 1;
                uint64_t _size;
                uint64_t _mutations;
                uint64_t _objs_addr;
                uint64_t _keys_addr;
            };

            struct DictionaryItemDescriptor
            {
                lldb::addr_t key_ptr;
                lldb::addr_t val_ptr;
                lldb::ValueObjectSP valobj_sp;
            };

            ExecutionContextRef m_exe_ctx_ref;
            uint8_t m_ptr_size;
            lldb::ByteOrder m_order;
            DataDescriptor_32 *m_data_32;
            DataDescriptor_64 *m_data_64;
            CompilerType m_pair_type;
            std::vector<DictionaryItemDescriptor> m_children;
        };
    } // namespace formatters
} // namespace lldb_private

template<bool name_entries>
bool
lldb_private::formatters::NSDictionarySummaryProvider (ValueObject& valobj, Stream& stream, const TypeSummaryOptions& options)
{
    static ConstString g_TypeHint("NSDictionary");
    ProcessSP process_sp = valobj.GetProcessSP();
    if (!process_sp)
        return false;
    
    ObjCLanguageRuntime* runtime = (ObjCLanguageRuntime*)process_sp->GetLanguageRuntime(lldb::eLanguageTypeObjC);
    
    if (!runtime)
        return false;
    
    ObjCLanguageRuntime::ClassDescriptorSP descriptor(runtime->GetClassDescriptor(valobj));
    
    if (!descriptor || !descriptor->IsValid())
        return false;
    
    uint32_t ptr_size = process_sp->GetAddressByteSize();
    bool is_64bit = (ptr_size == 8);
    
    lldb::addr_t valobj_addr = valobj.GetValueAsUnsigned(0);
    
    if (!valobj_addr)
        return false;
    
    uint64_t value = 0;
    
    ConstString class_name(descriptor->GetClassName());

    static const ConstString g_DictionaryI("__NSDictionaryI");
    static const ConstString g_DictionaryM("__NSDictionaryM");
    static const ConstString g_Dictionary1("__NSSingleEntryDictionaryI");
    
    if (class_name.IsEmpty())
<<<<<<< HEAD
        return nullptr;
=======
        return false;
>>>>>>> e119e26c

    if (class_name == g_DictionaryI)
    {
        Error error;
        value = process_sp->ReadUnsignedIntegerFromMemory(valobj_addr + ptr_size, ptr_size, 0, error);
        if (error.Fail())
            return false;
        value &= (is_64bit ? ~0xFC00000000000000UL : ~0xFC000000U);
    }
    else if (class_name == g_DictionaryM)
    {
        Error error;
        value = process_sp->ReadUnsignedIntegerFromMemory(valobj_addr + ptr_size, ptr_size, 0, error);
        if (error.Fail())
            return false;
        value &= (is_64bit ? ~0xFC00000000000000UL : ~0xFC000000U);
    }
    else if (class_name == g_Dictionary1)
    {
        value = 1;
    }
    /*else if (!strcmp(class_name,"__NSCFDictionary"))
     {
     Error error;
     value = process_sp->ReadUnsignedIntegerFromMemory(valobj_addr + (is_64bit ? 20 : 12), 4, 0, error);
     if (error.Fail())
     return false;
     if (is_64bit)
     value &= ~0x0f1f000000000000UL;
     }*/
    else
    {
        auto& map(NSDictionary_Additionals::GetAdditionalSummaries());
        auto iter = map.find(class_name), end = map.end();
        if (iter != end)
            return iter->second(valobj, stream, options);
        else
            return false;
    }
    
    std::string prefix,suffix;
    if (Language* language = Language::FindPlugin(options.GetLanguage()))
    {
        if (!language->GetFormatterPrefixSuffix(valobj, g_TypeHint, prefix, suffix))
        {
            prefix.clear();
            suffix.clear();
        }
    }
    
    stream.Printf("%s%" PRIu64 " %s%s%s",
                  prefix.c_str(),
                  value,
                  "key/value pair",
                  value == 1 ? "" : "s",
                  suffix.c_str());
    return true;
}

SyntheticChildrenFrontEnd* lldb_private::formatters::NSDictionarySyntheticFrontEndCreator (CXXSyntheticChildren* synth, lldb::ValueObjectSP valobj_sp)
{
    lldb::ProcessSP process_sp (valobj_sp->GetProcessSP());
    if (!process_sp)
        return nullptr;
    ObjCLanguageRuntime *runtime = (ObjCLanguageRuntime*)process_sp->GetLanguageRuntime(lldb::eLanguageTypeObjC);
    if (!runtime)
        return nullptr;
    
    CompilerType valobj_type(valobj_sp->GetCompilerType());
    Flags flags(valobj_type.GetTypeInfo());
    
    if (flags.IsClear(eTypeIsPointer) && flags.IsClear(eTypeIsSwift))
    {
        Error error;
        valobj_sp = valobj_sp->AddressOf(error);
        if (error.Fail() || !valobj_sp)
            return nullptr;
    }
    
    ObjCLanguageRuntime::ClassDescriptorSP descriptor(runtime->GetClassDescriptor(*valobj_sp));
    
    if (!descriptor || !descriptor->IsValid())
        return nullptr;
    
    ConstString class_name(descriptor->GetClassName());
    
    static const ConstString g_DictionaryI("__NSDictionaryI");
    static const ConstString g_DictionaryM("__NSDictionaryM");
    static const ConstString g_Dictionary1("__NSSingleEntryDictionaryI");
    
    if (class_name.IsEmpty())
        return nullptr;
    
    if (class_name == g_DictionaryI)
    {
        return (new NSDictionaryISyntheticFrontEnd(valobj_sp));
    }
    else if (class_name == g_DictionaryM)
    {
        return (new NSDictionaryMSyntheticFrontEnd(valobj_sp));
    }
    else if (class_name == g_Dictionary1)
    {
        return (new NSDictionary1SyntheticFrontEnd(valobj_sp));
    }
    else
    {
        auto& map(NSDictionary_Additionals::GetAdditionalSynthetics());
        auto iter = map.find(class_name), end = map.end();
        if (iter != end)
            return iter->second(synth, valobj_sp);
    }
    
    return nullptr;
}

lldb_private::formatters::NSDictionaryISyntheticFrontEnd::NSDictionaryISyntheticFrontEnd (lldb::ValueObjectSP valobj_sp) :
    SyntheticChildrenFrontEnd(*valobj_sp),
    m_exe_ctx_ref(),
    m_ptr_size(8),
    m_order(lldb::eByteOrderInvalid),
    m_data_32(nullptr),
    m_data_64(nullptr),
    m_pair_type()
{
}

lldb_private::formatters::NSDictionaryISyntheticFrontEnd::~NSDictionaryISyntheticFrontEnd ()
{
    delete m_data_32;
    m_data_32 = nullptr;
    delete m_data_64;
    m_data_64 = nullptr;
}

size_t
lldb_private::formatters::NSDictionaryISyntheticFrontEnd::GetIndexOfChildWithName (const ConstString &name)
{
    const char* item_name = name.GetCString();
    uint32_t idx = ExtractIndexFromString(item_name);
    if (idx < UINT32_MAX && idx >= CalculateNumChildren())
        return UINT32_MAX;
    return idx;
}

size_t
lldb_private::formatters::NSDictionaryISyntheticFrontEnd::CalculateNumChildren ()
{
    if (!m_data_32 && !m_data_64)
        return 0;
    return (m_data_32 ? m_data_32->_used : m_data_64->_used);
}

bool
lldb_private::formatters::NSDictionaryISyntheticFrontEnd::Update()
{
    m_children.clear();
    delete m_data_32;
    m_data_32 = nullptr;
    delete m_data_64;
    m_data_64 = nullptr;
    m_ptr_size = 0;
    ValueObjectSP valobj_sp = m_backend.GetSP();
    if (!valobj_sp)
        return false;
    m_exe_ctx_ref = valobj_sp->GetExecutionContextRef();
    Error error;
    error.Clear();
    lldb::ProcessSP process_sp(valobj_sp->GetProcessSP());
    if (!process_sp)
        return false;
    m_ptr_size = process_sp->GetAddressByteSize();
    m_order = process_sp->GetByteOrder();
    uint64_t data_location = valobj_sp->GetValueAsUnsigned(0) + m_ptr_size;
    if (m_ptr_size == 4)
    {
        m_data_32 = new DataDescriptor_32();
        process_sp->ReadMemory (data_location, m_data_32, sizeof(DataDescriptor_32), error);
    }
    else
    {
        m_data_64 = new DataDescriptor_64();
        process_sp->ReadMemory (data_location, m_data_64, sizeof(DataDescriptor_64), error);
    }
    if (error.Fail())
        return false;
    m_data_ptr = data_location + m_ptr_size;
    return false;
}

bool
lldb_private::formatters::NSDictionaryISyntheticFrontEnd::MightHaveChildren ()
{
    return true;
}

lldb::ValueObjectSP
lldb_private::formatters::NSDictionaryISyntheticFrontEnd::GetChildAtIndex (size_t idx)
{
    uint32_t num_children = CalculateNumChildren();
    
    if (idx >= num_children)
        return lldb::ValueObjectSP();
    
    if (m_children.empty())
    {
        // do the scan phase
        lldb::addr_t key_at_idx = 0, val_at_idx = 0;
        
        uint32_t tries = 0;
        uint32_t test_idx = 0;
        
        while(tries < num_children)
        {
            key_at_idx = m_data_ptr + (2*test_idx * m_ptr_size);
            val_at_idx = key_at_idx + m_ptr_size;
            ProcessSP process_sp = m_exe_ctx_ref.GetProcessSP();
            if (!process_sp)
                return lldb::ValueObjectSP();
            Error error;
            key_at_idx = process_sp->ReadPointerFromMemory(key_at_idx, error);
            if (error.Fail())
                return lldb::ValueObjectSP();
            val_at_idx = process_sp->ReadPointerFromMemory(val_at_idx, error);
            if (error.Fail())
                return lldb::ValueObjectSP();
            
            test_idx++;
            
            if (!key_at_idx || !val_at_idx)
                continue;
            tries++;
            
            DictionaryItemDescriptor descriptor = {key_at_idx,val_at_idx,lldb::ValueObjectSP()};
            
            m_children.push_back(descriptor);
        }
    }
    
    if (idx >= m_children.size()) // should never happen
        return lldb::ValueObjectSP();
    
    DictionaryItemDescriptor &dict_item = m_children[idx];
    if (!dict_item.valobj_sp)
    {
        if (!m_pair_type.IsValid())
        {
            TargetSP target_sp(m_backend.GetTargetSP());
            if (!target_sp)
                return ValueObjectSP();
            m_pair_type = GetLLDBNSPairType(target_sp);
        }
        if (!m_pair_type.IsValid())
            return ValueObjectSP();
        
        DataBufferSP buffer_sp(new DataBufferHeap(2*m_ptr_size,0));
        
        if (m_ptr_size == 8)
        {
            uint64_t *data_ptr = (uint64_t *)buffer_sp->GetBytes();
            *data_ptr = dict_item.key_ptr;
            *(data_ptr+1) = dict_item.val_ptr;
        }
        else
        {
            uint32_t *data_ptr = (uint32_t *)buffer_sp->GetBytes();
            *data_ptr = dict_item.key_ptr;
            *(data_ptr+1) = dict_item.val_ptr;
        }
        
        StreamString idx_name;
        idx_name.Printf("[%" PRIu64 "]", (uint64_t)idx);
        DataExtractor data(buffer_sp, m_order, m_ptr_size);
        dict_item.valobj_sp = CreateValueObjectFromData(idx_name.GetData(),
                                                        data,
                                                        m_exe_ctx_ref,
                                                        m_pair_type);
    }
    return dict_item.valobj_sp;
}

lldb_private::formatters::NSDictionary1SyntheticFrontEnd::NSDictionary1SyntheticFrontEnd (lldb::ValueObjectSP valobj_sp) :
<<<<<<< HEAD
SyntheticChildrenFrontEnd(*valobj_sp.get()),
m_pair(nullptr)
{
}

size_t
lldb_private::formatters::NSDictionary1SyntheticFrontEnd::GetIndexOfChildWithName (const ConstString &name)
{
    static const ConstString g_zero("[0]");
    
    if (name == g_zero)
        return 0;
    
    return UINT32_MAX;
}

size_t
lldb_private::formatters::NSDictionary1SyntheticFrontEnd::CalculateNumChildren ()
{
    return 1;
}

bool
lldb_private::formatters::NSDictionary1SyntheticFrontEnd::Update()
{
    m_pair.reset();
    return false;
}

bool
lldb_private::formatters::NSDictionary1SyntheticFrontEnd::MightHaveChildren ()
{
    return true;
}

lldb::ValueObjectSP
lldb_private::formatters::NSDictionary1SyntheticFrontEnd::GetChildAtIndex (size_t idx)
{
    if (idx != 0)
        return lldb::ValueObjectSP();
    
    if (m_pair.get())
        return m_pair;
    
    auto process_sp(m_backend.GetProcessSP());
    if (!process_sp)
        return nullptr;
    
    auto ptr_size = process_sp->GetAddressByteSize();
    
    lldb::addr_t key_ptr = m_backend.GetValueAsUnsigned(LLDB_INVALID_ADDRESS) + ptr_size;
    lldb::addr_t value_ptr = key_ptr + ptr_size;
    
    Error error;
    
    lldb::addr_t key_at_idx = process_sp->ReadPointerFromMemory(key_ptr, error);
    if (error.Fail())
        return nullptr;
    lldb::addr_t value_at_idx = process_sp->ReadPointerFromMemory(value_ptr, error);
    if (error.Fail())
        return nullptr;
    
    auto pair_type = GetLLDBNSPairType(process_sp->GetTarget().shared_from_this());
    
    DataBufferSP buffer_sp(new DataBufferHeap(2*ptr_size,0));
    
    if (ptr_size == 8)
    {
        uint64_t *data_ptr = (uint64_t *)buffer_sp->GetBytes();
        *data_ptr = key_at_idx;
        *(data_ptr+1) = value_at_idx;
    }
    else
    {
        uint32_t *data_ptr = (uint32_t *)buffer_sp->GetBytes();
        *data_ptr = key_ptr;
        *(data_ptr+1) = value_ptr;
    }
    
    DataExtractor data(buffer_sp, process_sp->GetByteOrder(), ptr_size);
    m_pair = CreateValueObjectFromData("[0]",
                                       data,
                                       m_backend.GetExecutionContextRef(),
                                       pair_type);

    
    return m_pair;
}

lldb_private::formatters::NSDictionaryMSyntheticFrontEnd::NSDictionaryMSyntheticFrontEnd (lldb::ValueObjectSP valobj_sp) :
=======
>>>>>>> e119e26c
SyntheticChildrenFrontEnd(*valobj_sp.get()),
m_pair(nullptr)
{
}

size_t
lldb_private::formatters::NSDictionary1SyntheticFrontEnd::GetIndexOfChildWithName (const ConstString &name)
{
    static const ConstString g_zero("[0]");
    
    if (name == g_zero)
        return 0;
    
    return UINT32_MAX;
}

size_t
lldb_private::formatters::NSDictionary1SyntheticFrontEnd::CalculateNumChildren ()
{
    return 1;
}

bool
lldb_private::formatters::NSDictionary1SyntheticFrontEnd::Update()
{
    m_pair.reset();
    return false;
}

bool
lldb_private::formatters::NSDictionary1SyntheticFrontEnd::MightHaveChildren ()
{
    return true;
}

lldb::ValueObjectSP
lldb_private::formatters::NSDictionary1SyntheticFrontEnd::GetChildAtIndex (size_t idx)
{
    if (idx != 0)
        return lldb::ValueObjectSP();
    
    if (m_pair.get())
        return m_pair;
    
    auto process_sp(m_backend.GetProcessSP());
    if (!process_sp)
        return nullptr;
    
    auto ptr_size = process_sp->GetAddressByteSize();
    
    lldb::addr_t key_ptr = m_backend.GetValueAsUnsigned(LLDB_INVALID_ADDRESS) + ptr_size;
    lldb::addr_t value_ptr = key_ptr + ptr_size;
    
    Error error;
    
    lldb::addr_t key_at_idx = process_sp->ReadPointerFromMemory(key_ptr, error);
    if (error.Fail())
        return nullptr;
    lldb::addr_t value_at_idx = process_sp->ReadPointerFromMemory(value_ptr, error);
    if (error.Fail())
        return nullptr;
    
    auto pair_type = GetLLDBNSPairType(process_sp->GetTarget().shared_from_this());
    
    DataBufferSP buffer_sp(new DataBufferHeap(2*ptr_size,0));
    
    if (ptr_size == 8)
    {
        uint64_t *data_ptr = (uint64_t *)buffer_sp->GetBytes();
        *data_ptr = key_at_idx;
        *(data_ptr+1) = value_at_idx;
    }
    else
    {
        uint32_t *data_ptr = (uint32_t *)buffer_sp->GetBytes();
        *data_ptr = key_ptr;
        *(data_ptr+1) = value_ptr;
    }
    
    DataExtractor data(buffer_sp, process_sp->GetByteOrder(), ptr_size);
    m_pair = CreateValueObjectFromData("[0]",
                                       data,
                                       m_backend.GetExecutionContextRef(),
                                       pair_type);

    
    return m_pair;
}

lldb_private::formatters::NSDictionaryMSyntheticFrontEnd::NSDictionaryMSyntheticFrontEnd (lldb::ValueObjectSP valobj_sp) :
    SyntheticChildrenFrontEnd(*valobj_sp),
    m_exe_ctx_ref(),
    m_ptr_size(8),
    m_order(lldb::eByteOrderInvalid),
    m_data_32(nullptr),
    m_data_64(nullptr),
    m_pair_type()
{
}

lldb_private::formatters::NSDictionaryMSyntheticFrontEnd::~NSDictionaryMSyntheticFrontEnd ()
{
    delete m_data_32;
    m_data_32 = nullptr;
    delete m_data_64;
    m_data_64 = nullptr;
}

size_t
lldb_private::formatters::NSDictionaryMSyntheticFrontEnd::GetIndexOfChildWithName (const ConstString &name)
{
    const char* item_name = name.GetCString();
    uint32_t idx = ExtractIndexFromString(item_name);
    if (idx < UINT32_MAX && idx >= CalculateNumChildren())
        return UINT32_MAX;
    return idx;
}

size_t
lldb_private::formatters::NSDictionaryMSyntheticFrontEnd::CalculateNumChildren ()
{
    if (!m_data_32 && !m_data_64)
        return 0;
    return (m_data_32 ? m_data_32->_used : m_data_64->_used);
}

bool
lldb_private::formatters::NSDictionaryMSyntheticFrontEnd::Update()
{
    m_children.clear();
    ValueObjectSP valobj_sp = m_backend.GetSP();
    m_ptr_size = 0;
    delete m_data_32;
    m_data_32 = nullptr;
    delete m_data_64;
    m_data_64 = nullptr;
    if (!valobj_sp)
        return false;
    m_exe_ctx_ref = valobj_sp->GetExecutionContextRef();
    Error error;
    error.Clear();
    lldb::ProcessSP process_sp(valobj_sp->GetProcessSP());
    if (!process_sp)
        return false;
    m_ptr_size = process_sp->GetAddressByteSize();
    m_order = process_sp->GetByteOrder();
    uint64_t data_location = valobj_sp->GetValueAsUnsigned(0) + m_ptr_size;
    if (m_ptr_size == 4)
    {
        m_data_32 = new DataDescriptor_32();
        process_sp->ReadMemory (data_location, m_data_32, sizeof(DataDescriptor_32), error);
    }
    else
    {
        m_data_64 = new DataDescriptor_64();
        process_sp->ReadMemory (data_location, m_data_64, sizeof(DataDescriptor_64), error);
    }
    if (error.Fail())
        return false;
    return false;
}

bool
lldb_private::formatters::NSDictionaryMSyntheticFrontEnd::MightHaveChildren ()
{
    return true;
}

lldb::ValueObjectSP
lldb_private::formatters::NSDictionaryMSyntheticFrontEnd::GetChildAtIndex (size_t idx)
{
    lldb::addr_t m_keys_ptr = (m_data_32 ? m_data_32->_keys_addr : m_data_64->_keys_addr);
    lldb::addr_t m_values_ptr = (m_data_32 ? m_data_32->_objs_addr : m_data_64->_objs_addr);
    
    uint32_t num_children = CalculateNumChildren();
    
    if (idx >= num_children)
        return lldb::ValueObjectSP();
    
    if (m_children.empty())
    {
        // do the scan phase
        lldb::addr_t key_at_idx = 0, val_at_idx = 0;
        
        uint32_t tries = 0;
        uint32_t test_idx = 0;
        
        while(tries < num_children)
        {
            key_at_idx = m_keys_ptr + (test_idx * m_ptr_size);
            val_at_idx = m_values_ptr + (test_idx * m_ptr_size);;
            ProcessSP process_sp = m_exe_ctx_ref.GetProcessSP();
            if (!process_sp)
                return lldb::ValueObjectSP();
            Error error;
            key_at_idx = process_sp->ReadPointerFromMemory(key_at_idx, error);
            if (error.Fail())
                return lldb::ValueObjectSP();
            val_at_idx = process_sp->ReadPointerFromMemory(val_at_idx, error);
            if (error.Fail())
                return lldb::ValueObjectSP();
            
            test_idx++;
            
            if (!key_at_idx || !val_at_idx)
                continue;
            tries++;
            
            DictionaryItemDescriptor descriptor = {key_at_idx,val_at_idx,lldb::ValueObjectSP()};
            
            m_children.push_back(descriptor);
        }
    }
    
    if (idx >= m_children.size()) // should never happen
        return lldb::ValueObjectSP();
    
    DictionaryItemDescriptor &dict_item = m_children[idx];
    if (!dict_item.valobj_sp)
    {
        if (!m_pair_type.IsValid())
        {
            TargetSP target_sp(m_backend.GetTargetSP());
            if (!target_sp)
                return ValueObjectSP();
            m_pair_type = GetLLDBNSPairType(target_sp);
        }
        if (!m_pair_type.IsValid())
            return ValueObjectSP();
        
        DataBufferSP buffer_sp(new DataBufferHeap(2*m_ptr_size,0));
        
        if (m_ptr_size == 8)
        {
            uint64_t *data_ptr = (uint64_t *)buffer_sp->GetBytes();
            *data_ptr = dict_item.key_ptr;
            *(data_ptr+1) = dict_item.val_ptr;
        }
        else
        {
            uint32_t *data_ptr = (uint32_t *)buffer_sp->GetBytes();
            *data_ptr = dict_item.key_ptr;
            *(data_ptr+1) = dict_item.val_ptr;
        }
        
        StreamString idx_name;
        idx_name.Printf("[%" PRIu64 "]", (uint64_t)idx);
        DataExtractor data(buffer_sp, m_order, m_ptr_size);
        dict_item.valobj_sp = CreateValueObjectFromData(idx_name.GetData(),
                                                        data,
                                                        m_exe_ctx_ref,
                                                        m_pair_type);
    }
    return dict_item.valobj_sp;
}

template bool
lldb_private::formatters::NSDictionarySummaryProvider<true> (ValueObject&, Stream&, const TypeSummaryOptions&);

template bool
lldb_private::formatters::NSDictionarySummaryProvider<false> (ValueObject&, Stream&, const TypeSummaryOptions&);<|MERGE_RESOLUTION|>--- conflicted
+++ resolved
@@ -261,11 +261,7 @@
     static const ConstString g_Dictionary1("__NSSingleEntryDictionaryI");
     
     if (class_name.IsEmpty())
-<<<<<<< HEAD
-        return nullptr;
-=======
-        return false;
->>>>>>> e119e26c
+        return false;
 
     if (class_name == g_DictionaryI)
     {
@@ -548,99 +544,6 @@
 }
 
 lldb_private::formatters::NSDictionary1SyntheticFrontEnd::NSDictionary1SyntheticFrontEnd (lldb::ValueObjectSP valobj_sp) :
-<<<<<<< HEAD
-SyntheticChildrenFrontEnd(*valobj_sp.get()),
-m_pair(nullptr)
-{
-}
-
-size_t
-lldb_private::formatters::NSDictionary1SyntheticFrontEnd::GetIndexOfChildWithName (const ConstString &name)
-{
-    static const ConstString g_zero("[0]");
-    
-    if (name == g_zero)
-        return 0;
-    
-    return UINT32_MAX;
-}
-
-size_t
-lldb_private::formatters::NSDictionary1SyntheticFrontEnd::CalculateNumChildren ()
-{
-    return 1;
-}
-
-bool
-lldb_private::formatters::NSDictionary1SyntheticFrontEnd::Update()
-{
-    m_pair.reset();
-    return false;
-}
-
-bool
-lldb_private::formatters::NSDictionary1SyntheticFrontEnd::MightHaveChildren ()
-{
-    return true;
-}
-
-lldb::ValueObjectSP
-lldb_private::formatters::NSDictionary1SyntheticFrontEnd::GetChildAtIndex (size_t idx)
-{
-    if (idx != 0)
-        return lldb::ValueObjectSP();
-    
-    if (m_pair.get())
-        return m_pair;
-    
-    auto process_sp(m_backend.GetProcessSP());
-    if (!process_sp)
-        return nullptr;
-    
-    auto ptr_size = process_sp->GetAddressByteSize();
-    
-    lldb::addr_t key_ptr = m_backend.GetValueAsUnsigned(LLDB_INVALID_ADDRESS) + ptr_size;
-    lldb::addr_t value_ptr = key_ptr + ptr_size;
-    
-    Error error;
-    
-    lldb::addr_t key_at_idx = process_sp->ReadPointerFromMemory(key_ptr, error);
-    if (error.Fail())
-        return nullptr;
-    lldb::addr_t value_at_idx = process_sp->ReadPointerFromMemory(value_ptr, error);
-    if (error.Fail())
-        return nullptr;
-    
-    auto pair_type = GetLLDBNSPairType(process_sp->GetTarget().shared_from_this());
-    
-    DataBufferSP buffer_sp(new DataBufferHeap(2*ptr_size,0));
-    
-    if (ptr_size == 8)
-    {
-        uint64_t *data_ptr = (uint64_t *)buffer_sp->GetBytes();
-        *data_ptr = key_at_idx;
-        *(data_ptr+1) = value_at_idx;
-    }
-    else
-    {
-        uint32_t *data_ptr = (uint32_t *)buffer_sp->GetBytes();
-        *data_ptr = key_ptr;
-        *(data_ptr+1) = value_ptr;
-    }
-    
-    DataExtractor data(buffer_sp, process_sp->GetByteOrder(), ptr_size);
-    m_pair = CreateValueObjectFromData("[0]",
-                                       data,
-                                       m_backend.GetExecutionContextRef(),
-                                       pair_type);
-
-    
-    return m_pair;
-}
-
-lldb_private::formatters::NSDictionaryMSyntheticFrontEnd::NSDictionaryMSyntheticFrontEnd (lldb::ValueObjectSP valobj_sp) :
-=======
->>>>>>> e119e26c
 SyntheticChildrenFrontEnd(*valobj_sp.get()),
 m_pair(nullptr)
 {
