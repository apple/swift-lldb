//===-- NSArray.cpp ---------------------------------------------*- C++ -*-===//
//
//                     The LLVM Compiler Infrastructure
//
// This file is distributed under the University of Illinois Open Source
// License. See LICENSE.TXT for details.
//
//===----------------------------------------------------------------------===//

// C Includes
// C++ Includes
// Other libraries and framework includes
#include "clang/AST/ASTContext.h"

// Project includes
#include "Cocoa.h"

#include "lldb/Core/DataBufferHeap.h"
#include "lldb/Core/Error.h"
#include "lldb/Core/Stream.h"
#include "lldb/Core/ValueObject.h"
#include "lldb/Core/ValueObjectConstResult.h"
#include "lldb/DataFormatters/FormattersHelpers.h"
#include "lldb/Expression/FunctionCaller.h"
#include "lldb/Host/Endian.h"
#include "lldb/Symbol/ClangASTContext.h"
#include "lldb/Target/Language.h"
#include "lldb/Target/ObjCLanguageRuntime.h"
#include "Plugins/LanguageRuntime/ObjC/AppleObjCRuntime/AppleObjCRuntime.h"
#include "lldb/Target/Target.h"

using namespace lldb;
using namespace lldb_private;
using namespace lldb_private::formatters;

namespace  lldb_private {
    namespace formatters {
        class NSArrayMSyntheticFrontEnd : public SyntheticChildrenFrontEnd
        {
        public:
            NSArrayMSyntheticFrontEnd (lldb::ValueObjectSP valobj_sp);

            ~NSArrayMSyntheticFrontEnd() override = default;

            size_t
            CalculateNumChildren() override;
            
            lldb::ValueObjectSP
            GetChildAtIndex(size_t idx) override;
            
            bool
            Update() override = 0;
            
            bool
            MightHaveChildren() override;
            
            size_t
            GetIndexOfChildWithName(const ConstString &name) override;
            
        protected:
            virtual lldb::addr_t
            GetDataAddress () = 0;
            
            virtual uint64_t
            GetUsedCount () = 0;
            
            virtual uint64_t
            GetOffset () = 0;
            
            virtual uint64_t
            GetSize () = 0;
            
            ExecutionContextRef m_exe_ctx_ref;
            uint8_t m_ptr_size;
            CompilerType m_id_type;
            std::vector<lldb::ValueObjectSP> m_children;
        };
        
        class NSArrayMSyntheticFrontEnd_109 : public NSArrayMSyntheticFrontEnd
        {
        public:
            NSArrayMSyntheticFrontEnd_109 (lldb::ValueObjectSP valobj_sp);

            ~NSArrayMSyntheticFrontEnd_109() override;

            bool
            Update() override;
            
        protected:
            lldb::addr_t
            GetDataAddress() override;
            
            uint64_t
            GetUsedCount() override;
            
            uint64_t
            GetOffset() override;
            
            uint64_t
            GetSize() override;
            
        private:
            struct DataDescriptor_32
            {
                uint32_t _used;
                uint32_t _priv1 : 2;
                uint32_t _size : 30;
                uint32_t _priv2 : 2;
                uint32_t _offset : 30;
                uint32_t _priv3;
                uint32_t _data;
            };

            struct DataDescriptor_64
            {
                uint64_t _used;
                uint64_t _priv1 : 2;
                uint64_t _size : 62;
                uint64_t _priv2 : 2;
                uint64_t _offset : 62;
                uint32_t _priv3;
                uint64_t _data;
            };

            DataDescriptor_32 *m_data_32;
            DataDescriptor_64 *m_data_64;
        };
        
        class NSArrayMSyntheticFrontEnd_1010 : public NSArrayMSyntheticFrontEnd
        {
        public:
            NSArrayMSyntheticFrontEnd_1010 (lldb::ValueObjectSP valobj_sp);

            ~NSArrayMSyntheticFrontEnd_1010() override;

            bool
            Update() override;
            
        protected:
            lldb::addr_t
            GetDataAddress() override;
            
            uint64_t
            GetUsedCount() override;
            
            uint64_t
            GetOffset() override;
            
            uint64_t
            GetSize() override;
            
        private:
            struct DataDescriptor_32
            {
                uint32_t _used;
                uint32_t _offset;
                uint32_t _size : 28;
                uint64_t _priv1 : 4;
                uint32_t _priv2;
                uint32_t _data;
            };

            struct DataDescriptor_64
            {
                uint64_t _used;
                uint64_t _offset;
                uint64_t _size : 60;
                uint64_t _priv1 : 4;
                uint32_t _priv2;
                uint64_t _data;
            };

            DataDescriptor_32 *m_data_32;
            DataDescriptor_64 *m_data_64;
        };
        
        class NSArrayISyntheticFrontEnd : public SyntheticChildrenFrontEnd
        {
        public:
            NSArrayISyntheticFrontEnd (lldb::ValueObjectSP valobj_sp);

            ~NSArrayISyntheticFrontEnd() override = default;

            size_t
            CalculateNumChildren() override;
            
            lldb::ValueObjectSP
            GetChildAtIndex(size_t idx) override;
            
            bool
            Update() override;
            
            bool
            MightHaveChildren() override;
            
            size_t
            GetIndexOfChildWithName(const ConstString &name) override;

        private:
            ExecutionContextRef m_exe_ctx_ref;
            uint8_t m_ptr_size;
            uint64_t m_items;
            lldb::addr_t m_data_ptr;
            CompilerType m_id_type;
            std::vector<lldb::ValueObjectSP> m_children;
        };
        
        class NSArray0SyntheticFrontEnd : public SyntheticChildrenFrontEnd
        {
        public:
            NSArray0SyntheticFrontEnd (lldb::ValueObjectSP valobj_sp);

            ~NSArray0SyntheticFrontEnd() override = default;

            size_t
            CalculateNumChildren() override;
            
            lldb::ValueObjectSP
            GetChildAtIndex(size_t idx) override;
            
            bool
            Update() override;
            
            bool
            MightHaveChildren() override;
            
            size_t
            GetIndexOfChildWithName(const ConstString &name) override;
        };

        class NSArray1SyntheticFrontEnd : public SyntheticChildrenFrontEnd
        {
        public:
            NSArray1SyntheticFrontEnd (lldb::ValueObjectSP valobj_sp);
            
            ~NSArray1SyntheticFrontEnd() override = default;
            
            size_t
            CalculateNumChildren() override;
            
            lldb::ValueObjectSP
            GetChildAtIndex(size_t idx) override;
            
            bool
            Update() override;
            
            bool
            MightHaveChildren() override;
            
            size_t
            GetIndexOfChildWithName(const ConstString &name) override;
        };
    } // namespace formatters
} // namespace lldb_private

bool
lldb_private::formatters::NSArraySummaryProvider (ValueObject& valobj, Stream& stream, const TypeSummaryOptions& options)
{
    static ConstString g_TypeHint("NSArray");
    
    ProcessSP process_sp = valobj.GetProcessSP();
    if (!process_sp)
        return false;
    
    ObjCLanguageRuntime* runtime = (ObjCLanguageRuntime*)process_sp->GetLanguageRuntime(lldb::eLanguageTypeObjC);
    
    if (!runtime)
        return false;
    
    ObjCLanguageRuntime::ClassDescriptorSP descriptor(runtime->GetClassDescriptor(valobj));
    
    if (!descriptor || !descriptor->IsValid())
        return false;
    
    uint32_t ptr_size = process_sp->GetAddressByteSize();
    
    lldb::addr_t valobj_addr = valobj.GetValueAsUnsigned(0);
    
    if (!valobj_addr)
        return false;
    
    uint64_t value = 0;
    
    ConstString class_name(descriptor->GetClassName());
    
    static const ConstString g_NSArrayI("__NSArrayI");
    static const ConstString g_NSArrayM("__NSArrayM");
    static const ConstString g_NSArray0("__NSArray0");
    static const ConstString g_NSArray1("__NSSingleObjectArrayI");
    static const ConstString g_NSArrayCF("__NSCFArray");
    
    if (class_name.IsEmpty())
        return false;
    
    if (class_name == g_NSArrayI)
    {
        Error error;
        value = process_sp->ReadUnsignedIntegerFromMemory(valobj_addr + ptr_size, ptr_size, 0, error);
        if (error.Fail())
            return false;
    }
    else if (class_name == g_NSArrayM)
    {
        Error error;
        value = process_sp->ReadUnsignedIntegerFromMemory(valobj_addr + ptr_size, ptr_size, 0, error);
        if (error.Fail())
            return false;
    }
    else if (class_name == g_NSArray0)
    {
        value = 0;
    }
    else if (class_name == g_NSArray1)
    {
        value = 1;
    }
    else if (class_name == g_NSArrayCF)
    {
        Error error;
        value = process_sp->ReadUnsignedIntegerFromMemory(valobj_addr + 2 * ptr_size, ptr_size, 0, error);
        if (error.Fail())
            return false;
    }
    else
        return false;
    
    std::string prefix,suffix;
    if (Language* language = Language::FindPlugin(options.GetLanguage()))
    {
        if (!language->GetFormatterPrefixSuffix(valobj, g_TypeHint, prefix, suffix))
        {
            prefix.clear();
            suffix.clear();
        }
    }
    
    stream.Printf("%s%" PRIu64 " %s%s%s",
                  prefix.c_str(),
                  value,
                  "element",
                  value == 1 ? "" : "s",
                  suffix.c_str());
    return true;
}

lldb_private::formatters::NSArrayMSyntheticFrontEnd::NSArrayMSyntheticFrontEnd (lldb::ValueObjectSP valobj_sp) :
SyntheticChildrenFrontEnd(*valobj_sp),
m_exe_ctx_ref(),
m_ptr_size(8),
m_id_type(),
m_children()
{
    if (valobj_sp)
    {
        clang::ASTContext *ast = valobj_sp->GetExecutionContextRef().GetTargetSP()->GetScratchClangASTContext()->getASTContext();
        if (ast)
            m_id_type = CompilerType(ast, ast->ObjCBuiltinIdTy);
        if (valobj_sp->GetProcessSP())
            m_ptr_size = valobj_sp->GetProcessSP()->GetAddressByteSize();
    }
}

lldb_private::formatters::NSArrayMSyntheticFrontEnd_109::NSArrayMSyntheticFrontEnd_109 (lldb::ValueObjectSP valobj_sp) :
    NSArrayMSyntheticFrontEnd(valobj_sp),
    m_data_32(nullptr),
    m_data_64(nullptr)
{
}

lldb_private::formatters::NSArrayMSyntheticFrontEnd_1010::NSArrayMSyntheticFrontEnd_1010 (lldb::ValueObjectSP valobj_sp) :
    NSArrayMSyntheticFrontEnd(valobj_sp),
    m_data_32(nullptr),
    m_data_64(nullptr)
{
}

size_t
lldb_private::formatters::NSArrayMSyntheticFrontEnd::CalculateNumChildren ()
{
    return GetUsedCount();
}

lldb::ValueObjectSP
lldb_private::formatters::NSArrayMSyntheticFrontEnd::GetChildAtIndex (size_t idx)
{
    if (idx >= CalculateNumChildren())
        return lldb::ValueObjectSP();
    lldb::addr_t object_at_idx = GetDataAddress();
    size_t pyhs_idx = idx;
    pyhs_idx += GetOffset();
    if (GetSize() <= pyhs_idx)
        pyhs_idx -= GetSize();
    object_at_idx += (pyhs_idx * m_ptr_size);
    StreamString idx_name;
    idx_name.Printf("[%" PRIu64 "]", (uint64_t)idx);
    lldb::ValueObjectSP retval_sp = CreateValueObjectFromAddress(idx_name.GetData(),
                                                                 object_at_idx,
                                                                 m_exe_ctx_ref,
                                                                 m_id_type);
    m_children.push_back(retval_sp);
    return retval_sp;
}

bool
lldb_private::formatters::NSArrayMSyntheticFrontEnd_109::Update()
{
    m_children.clear();
    ValueObjectSP valobj_sp = m_backend.GetSP();
    m_ptr_size = 0;
    delete m_data_32;
    m_data_32 = nullptr;
    delete m_data_64;
    m_data_64 = nullptr;
    if (!valobj_sp)
        return false;
    m_exe_ctx_ref = valobj_sp->GetExecutionContextRef();
    Error error;
    error.Clear();
    lldb::ProcessSP process_sp(valobj_sp->GetProcessSP());
    if (!process_sp)
        return false;
    m_ptr_size = process_sp->GetAddressByteSize();
    uint64_t data_location = valobj_sp->GetValueAsUnsigned(0) + m_ptr_size;
    if (m_ptr_size == 4)
    {
        m_data_32 = new DataDescriptor_32();
        process_sp->ReadMemory (data_location, m_data_32, sizeof(DataDescriptor_32), error);
    }
    else
    {
        m_data_64 = new DataDescriptor_64();
        process_sp->ReadMemory (data_location, m_data_64, sizeof(DataDescriptor_64), error);
    }
    if (error.Fail())
        return false;
    return false;
}

bool
lldb_private::formatters::NSArrayMSyntheticFrontEnd_1010::Update()
{
    m_children.clear();
    ValueObjectSP valobj_sp = m_backend.GetSP();
    m_ptr_size = 0;
    delete m_data_32;
    m_data_32 = nullptr;
    delete m_data_64;
    m_data_64 = nullptr;
    if (!valobj_sp)
        return false;
    m_exe_ctx_ref = valobj_sp->GetExecutionContextRef();
    Error error;
    error.Clear();
    lldb::ProcessSP process_sp(valobj_sp->GetProcessSP());
    if (!process_sp)
        return false;
    m_ptr_size = process_sp->GetAddressByteSize();
    uint64_t data_location = valobj_sp->GetValueAsUnsigned(0) + m_ptr_size;
    if (m_ptr_size == 4)
    {
        m_data_32 = new DataDescriptor_32();
        process_sp->ReadMemory (data_location, m_data_32, sizeof(DataDescriptor_32), error);
    }
    else
    {
        m_data_64 = new DataDescriptor_64();
        process_sp->ReadMemory (data_location, m_data_64, sizeof(DataDescriptor_64), error);
    }
    if (error.Fail())
        return false;
    return false;
}

bool
lldb_private::formatters::NSArrayMSyntheticFrontEnd::MightHaveChildren ()
{
    return true;
}

size_t
lldb_private::formatters::NSArrayMSyntheticFrontEnd::GetIndexOfChildWithName (const ConstString &name)
{
    const char* item_name = name.GetCString();
    uint32_t idx = ExtractIndexFromString(item_name);
    if (idx < UINT32_MAX && idx >= CalculateNumChildren())
        return UINT32_MAX;
    return idx;
}

lldb_private::formatters::NSArrayMSyntheticFrontEnd_109::~NSArrayMSyntheticFrontEnd_109()
{
    delete m_data_32;
    m_data_32 = nullptr;
    delete m_data_64;
    m_data_64 = nullptr;
}

lldb::addr_t
lldb_private::formatters::NSArrayMSyntheticFrontEnd_109::GetDataAddress ()
{
    if (!m_data_32 && !m_data_64)
        return LLDB_INVALID_ADDRESS;
    return m_data_32 ? m_data_32->_data :
    m_data_64->_data;
}

uint64_t
lldb_private::formatters::NSArrayMSyntheticFrontEnd_109::GetUsedCount ()
{
    if (!m_data_32 && !m_data_64)
        return 0;
    return m_data_32 ? m_data_32->_used :
    m_data_64->_used;
}

uint64_t
lldb_private::formatters::NSArrayMSyntheticFrontEnd_109::GetOffset ()
{
    if (!m_data_32 && !m_data_64)
        return 0;
    return m_data_32 ? m_data_32->_offset :
    m_data_64->_offset;
}

uint64_t
lldb_private::formatters::NSArrayMSyntheticFrontEnd_109::GetSize ()
{
    if (!m_data_32 && !m_data_64)
        return 0;
    return m_data_32 ? m_data_32->_size :
    m_data_64->_size;
}

lldb_private::formatters::NSArrayMSyntheticFrontEnd_1010::~NSArrayMSyntheticFrontEnd_1010()
{
    delete m_data_32;
    m_data_32 = nullptr;
    delete m_data_64;
    m_data_64 = nullptr;
}

lldb::addr_t
lldb_private::formatters::NSArrayMSyntheticFrontEnd_1010::GetDataAddress ()
{
    if (!m_data_32 && !m_data_64)
        return LLDB_INVALID_ADDRESS;
    return m_data_32 ? m_data_32->_data :
    m_data_64->_data;
}

uint64_t
lldb_private::formatters::NSArrayMSyntheticFrontEnd_1010::GetUsedCount ()
{
    if (!m_data_32 && !m_data_64)
        return 0;
    return m_data_32 ? m_data_32->_used :
    m_data_64->_used;
}

uint64_t
lldb_private::formatters::NSArrayMSyntheticFrontEnd_1010::GetOffset ()
{
    if (!m_data_32 && !m_data_64)
        return 0;
    return m_data_32 ? m_data_32->_offset :
    m_data_64->_offset;
}

uint64_t
lldb_private::formatters::NSArrayMSyntheticFrontEnd_1010::GetSize ()
{
    if (!m_data_32 && !m_data_64)
        return 0;
    return m_data_32 ? m_data_32->_size :
    m_data_64->_size;
}

lldb_private::formatters::NSArrayISyntheticFrontEnd::NSArrayISyntheticFrontEnd (lldb::ValueObjectSP valobj_sp) :
    SyntheticChildrenFrontEnd(*valobj_sp),
    m_exe_ctx_ref(),
    m_ptr_size(8),
    m_items(0),
    m_data_ptr(0)
{
    if (valobj_sp)
    {
        CompilerType type = valobj_sp->GetCompilerType();
        if (type)
        {
            ClangASTContext *ast = valobj_sp->GetExecutionContextRef().GetTargetSP()->GetScratchClangASTContext();
            if (ast)
                m_id_type = CompilerType(ast->getASTContext(), ast->getASTContext()->ObjCBuiltinIdTy);
        }
    }
}

size_t
lldb_private::formatters::NSArrayISyntheticFrontEnd::GetIndexOfChildWithName (const ConstString &name)
{
    const char* item_name = name.GetCString();
    uint32_t idx = ExtractIndexFromString(item_name);
    if (idx < UINT32_MAX && idx >= CalculateNumChildren())
        return UINT32_MAX;
    return idx;
}

size_t
lldb_private::formatters::NSArrayISyntheticFrontEnd::CalculateNumChildren ()
{
    return m_items;
}

bool
lldb_private::formatters::NSArrayISyntheticFrontEnd::Update()
{
    m_ptr_size = 0;
    m_items = 0;
    m_data_ptr = 0;
    m_children.clear();
    ValueObjectSP valobj_sp = m_backend.GetSP();
    if (!valobj_sp)
        return false;
    m_exe_ctx_ref = valobj_sp->GetExecutionContextRef();
    Error error;
    error.Clear();
    lldb::ProcessSP process_sp(valobj_sp->GetProcessSP());
    if (!process_sp)
        return false;
    m_ptr_size = process_sp->GetAddressByteSize();
    uint64_t data_location = valobj_sp->GetValueAsUnsigned(0) + m_ptr_size;
    m_items = process_sp->ReadPointerFromMemory(data_location, error);
    if (error.Fail())
        return false;
    m_data_ptr = data_location+m_ptr_size;
    return false;
}

bool
lldb_private::formatters::NSArrayISyntheticFrontEnd::MightHaveChildren ()
{
    return true;
}

lldb::ValueObjectSP
lldb_private::formatters::NSArrayISyntheticFrontEnd::GetChildAtIndex (size_t idx)
{
    if (idx >= CalculateNumChildren())
        return lldb::ValueObjectSP();
    lldb::addr_t object_at_idx = m_data_ptr;
    object_at_idx += (idx * m_ptr_size);
    ProcessSP process_sp = m_exe_ctx_ref.GetProcessSP();
    if (!process_sp)
        return lldb::ValueObjectSP();
    Error error;
    if (error.Fail())
        return lldb::ValueObjectSP();
    StreamString idx_name;
    idx_name.Printf("[%" PRIu64 "]", (uint64_t)idx);
    lldb::ValueObjectSP retval_sp = CreateValueObjectFromAddress(idx_name.GetData(),
                                                                 object_at_idx,
                                                                 m_exe_ctx_ref,
                                                                 m_id_type);
    m_children.push_back(retval_sp);
    return retval_sp;
}

lldb_private::formatters::NSArray0SyntheticFrontEnd::NSArray0SyntheticFrontEnd (lldb::ValueObjectSP valobj_sp) :
    SyntheticChildrenFrontEnd(*valobj_sp)
{
}

size_t
lldb_private::formatters::NSArray0SyntheticFrontEnd::GetIndexOfChildWithName (const ConstString &name)
{
    return UINT32_MAX;
}

size_t
lldb_private::formatters::NSArray0SyntheticFrontEnd::CalculateNumChildren ()
{
    return 0;
}

bool
lldb_private::formatters::NSArray0SyntheticFrontEnd::Update()
{
    return false;
}

bool
lldb_private::formatters::NSArray0SyntheticFrontEnd::MightHaveChildren ()
{
    return false;
}

lldb::ValueObjectSP
lldb_private::formatters::NSArray0SyntheticFrontEnd::GetChildAtIndex (size_t idx)
{
    return lldb::ValueObjectSP();
}

lldb_private::formatters::NSArray1SyntheticFrontEnd::NSArray1SyntheticFrontEnd (lldb::ValueObjectSP valobj_sp) :
SyntheticChildrenFrontEnd (*valobj_sp.get())
{
}

size_t
lldb_private::formatters::NSArray1SyntheticFrontEnd::GetIndexOfChildWithName (const ConstString &name)
{
    static const ConstString g_zero("[0]");
    
    if (name == g_zero)
        return 0;
    
    return UINT32_MAX;
}

size_t
lldb_private::formatters::NSArray1SyntheticFrontEnd::CalculateNumChildren ()
{
    return 1;
}

bool
lldb_private::formatters::NSArray1SyntheticFrontEnd::Update()
{
    return false;
}

bool
lldb_private::formatters::NSArray1SyntheticFrontEnd::MightHaveChildren ()
{
    return true;
}

lldb::ValueObjectSP
lldb_private::formatters::NSArray1SyntheticFrontEnd::GetChildAtIndex (size_t idx)
{
    static const ConstString g_zero("[0]");
    
    if (idx == 0)
    {
        CompilerType id_type(m_backend.GetTargetSP()->GetScratchClangASTContext()->GetBasicType(lldb::eBasicTypeObjCID));
        return m_backend.GetSyntheticChildAtOffset(m_backend.GetProcessSP()->GetAddressByteSize(), id_type, true, g_zero);
    }
    return lldb::ValueObjectSP();
}

SyntheticChildrenFrontEnd* lldb_private::formatters::NSArraySyntheticFrontEndCreator (CXXSyntheticChildren*, lldb::ValueObjectSP valobj_sp)
{
    if (!valobj_sp)
        return nullptr;
    
    lldb::ProcessSP process_sp (valobj_sp->GetProcessSP());
    if (!process_sp)
        return nullptr;
    AppleObjCRuntime *runtime = llvm::dyn_cast_or_null<AppleObjCRuntime>(process_sp->GetObjCLanguageRuntime());
    if (!runtime)
        return nullptr;
    
    CompilerType valobj_type(valobj_sp->GetCompilerType());
    Flags flags(valobj_type.GetTypeInfo());
    
    if (flags.IsClear(eTypeIsPointer) && flags.IsClear(eTypeIsSwift))
    {
        Error error;
        valobj_sp = valobj_sp->AddressOf(error);
        if (error.Fail() || !valobj_sp)
            return nullptr;
    }
    
    ObjCLanguageRuntime::ClassDescriptorSP descriptor(runtime->GetClassDescriptor(*valobj_sp));
    
    if (!descriptor || !descriptor->IsValid())
        return nullptr;
    
    ConstString class_name(descriptor->GetClassName());
    
<<<<<<< HEAD
    ConstString class_name(descriptor->GetClassName());
    
    static const ConstString g_NSArrayI("__NSArrayI");
    static const ConstString g_NSArrayM("__NSArrayM");
    static const ConstString g_NSArray0("__NSArray0");
    static const ConstString g_NSArray1("__NSSingleObjectArrayI");
    
    if (class_name.IsEmpty())
        return nullptr;
    
=======
    static const ConstString g_NSArrayI("__NSArrayI");
    static const ConstString g_NSArrayM("__NSArrayM");
    static const ConstString g_NSArray0("__NSArray0");
    static const ConstString g_NSArray1("__NSSingleObjectArrayI");
    
    if (class_name.IsEmpty())
        return nullptr;
    
>>>>>>> e119e26c
    if (class_name == g_NSArrayI)
    {
        return (new NSArrayISyntheticFrontEnd(valobj_sp));
    }
    else if (class_name == g_NSArray0)
    {
        return (new NSArray0SyntheticFrontEnd(valobj_sp));
    }
    else if (class_name == g_NSArray1)
    {
        return (new NSArray1SyntheticFrontEnd(valobj_sp));
    }
    else if (class_name == g_NSArrayM)
    {
        if (runtime->GetFoundationVersion() >= 1100)
            return (new NSArrayMSyntheticFrontEnd_1010(valobj_sp));
        else
            return (new NSArrayMSyntheticFrontEnd_109(valobj_sp));
    }
    
    return nullptr;
}<|MERGE_RESOLUTION|>--- conflicted
+++ resolved
@@ -776,9 +776,6 @@
     
     ConstString class_name(descriptor->GetClassName());
     
-<<<<<<< HEAD
-    ConstString class_name(descriptor->GetClassName());
-    
     static const ConstString g_NSArrayI("__NSArrayI");
     static const ConstString g_NSArrayM("__NSArrayM");
     static const ConstString g_NSArray0("__NSArray0");
@@ -787,16 +784,6 @@
     if (class_name.IsEmpty())
         return nullptr;
     
-=======
-    static const ConstString g_NSArrayI("__NSArrayI");
-    static const ConstString g_NSArrayM("__NSArrayM");
-    static const ConstString g_NSArray0("__NSArray0");
-    static const ConstString g_NSArray1("__NSSingleObjectArrayI");
-    
-    if (class_name.IsEmpty())
-        return nullptr;
-    
->>>>>>> e119e26c
     if (class_name == g_NSArrayI)
     {
         return (new NSArrayISyntheticFrontEnd(valobj_sp));
