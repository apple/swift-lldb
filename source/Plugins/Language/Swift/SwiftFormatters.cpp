//===-- SwiftFormatters.cpp -------------------------------------*- C++ -*-===//
//
// This source file is part of the Swift.org open source project
//
// Copyright (c) 2014 - 2016 Apple Inc. and the Swift project authors
// Licensed under Apache License v2.0 with Runtime Library Exception
//
// See https://swift.org/LICENSE.txt for license information
// See https://swift.org/CONTRIBUTORS.txt for the list of Swift project authors
//
//===----------------------------------------------------------------------===//

#include "SwiftFormatters.h"
#include "lldb/DataFormatters/FormattersHelpers.h"
#include "lldb/DataFormatters/StringPrinter.h"
#include "lldb/Symbol/ClangASTContext.h"
#include "lldb/Target/Process.h"
#include "lldb/Target/SwiftLanguageRuntime.h"
#include "lldb/Utility/DataBufferHeap.h"
#include "lldb/Utility/Status.h"
#include "swift/AST/Types.h"
#include "swift/Demangling/ManglingMacros.h"
#include "llvm/ADT/Optional.h"
#include "llvm/ADT/StringRef.h"

// FIXME: we should not need this
#include "Plugins/Language/CPlusPlus/CxxStringTypes.h"
#include "Plugins/Language/ObjC/Cocoa.h"
#include "Plugins/Language/ObjC/NSString.h"

using namespace lldb;
using namespace lldb_private;
using namespace lldb_private::formatters;
using namespace lldb_private::formatters::swift;
using namespace llvm;

bool lldb_private::formatters::swift::Character_SummaryProvider(
    ValueObject &valobj, Stream &stream, const TypeSummaryOptions &options) {
  static ConstString g__str("_str");

  ValueObjectSP str_sp = valobj.GetChildMemberWithName(g__str, true);
  if (!str_sp)
    return false;

  return String_SummaryProvider(*str_sp, stream, options);
}

bool lldb_private::formatters::swift::UnicodeScalar_SummaryProvider(
    ValueObject &valobj, Stream &stream, const TypeSummaryOptions &options) {
  static ConstString g_value("_value");
  ValueObjectSP value_sp(valobj.GetChildMemberWithName(g_value, true));
  if (!value_sp)
    return false;
  return Char32SummaryProvider(*value_sp.get(), stream, options);
}

bool lldb_private::formatters::swift::StringGuts_SummaryProvider(
    ValueObject &valobj, Stream &stream, const TypeSummaryOptions &options) {
  return StringGuts_SummaryProvider(
      valobj, stream, options,
      StringPrinter::ReadStringAndDumpToStreamOptions());
}

bool lldb_private::formatters::swift::SwiftSharedString_SummaryProvider(
    ValueObject &valobj, Stream &stream, const TypeSummaryOptions &options) {
  return SwiftSharedString_SummaryProvider_2(
      valobj, stream, options,
      StringPrinter::ReadStringAndDumpToStreamOptions());
}

static bool readStringFromAddress(
    uint64_t startAddress, uint64_t length, ProcessSP process, Stream &stream,
    const TypeSummaryOptions &summary_options,
    StringPrinter::ReadStringAndDumpToStreamOptions read_options) {
  if (length == 0) {
    stream.Printf("\"\"");
    return true;
  }

  read_options.SetLocation(startAddress);
  read_options.SetProcessSP(process);
  read_options.SetStream(&stream);
  read_options.SetSourceSize(length);
  read_options.SetHasSourceSize(true);
  read_options.SetNeedsZeroTermination(false);
  read_options.SetIgnoreMaxLength(summary_options.GetCapping() ==
                                  lldb::eTypeSummaryUncapped);
  read_options.SetBinaryZeroIsTerminator(false);
  read_options.SetLanguage(lldb::eLanguageTypeSwift);

  return StringPrinter::ReadStringAndDumpToStream<
      StringPrinter::StringElementType::UTF8>(read_options);
};

bool lldb_private::formatters::swift::StringGuts_SummaryProvider(
    ValueObject &valobj, Stream &stream,
    const TypeSummaryOptions &summary_options,
    StringPrinter::ReadStringAndDumpToStreamOptions read_options) {

  static ConstString g__object("_object");
  static ConstString g__storage("_storage");
  static ConstString g__value("_value");

  ProcessSP process(valobj.GetProcessSP());
  if (!process)
    return false;

  auto ptrSize = process->GetAddressByteSize();

  auto object_sp = valobj.GetChildMemberWithName(g__object, true);
  if (!object_sp)
    return false;

  // We retrieve String contents by first extracting the
  // platform-independent 128-bit raw value representation from
  // _StringObject, then interpreting that.
  Status error;
  uint64_t raw0;
  uint64_t raw1;

  if (ptrSize == 8) {
    // On 64-bit platforms, we simply need to get the raw integer
    // values of the two stored properties.
    static ConstString g__countAndFlagsBits("_countAndFlagsBits");

    auto countAndFlagsBits = object_sp->GetChildAtNamePath(
      {g__countAndFlagsBits, g__value});
    if (!countAndFlagsBits)
      return false;
    raw0 = countAndFlagsBits->GetValueAsUnsigned(0);

    auto object = object_sp->GetChildMemberWithName(g__object, true);
    if (!object)
      return false;
    raw1 = object->GetValueAsUnsigned(0);
  } else if (ptrSize == 4) {
    // On 32-bit platforms, we emulate what `_StringObject.rawBits`
    // does. It involves inspecting the variant and rearranging bits
    // to match the 64-bit representation.
    static ConstString g__count("_count");
    static ConstString g__variant("_variant");
    static ConstString g__discriminator("_discriminator");
    static ConstString g__flags("_flags");
    static ConstString g_immortal("immortal");

    auto count_sp = object_sp->GetChildAtNamePath({g__count, g__value});
    if (!count_sp)
      return false;
    uint64_t count = count_sp->GetValueAsUnsigned(0);

    auto discriminator_sp =
        object_sp->GetChildAtNamePath({g__discriminator, g__value});
    if (!discriminator_sp)
      return false;
    uint64_t discriminator = discriminator_sp->GetValueAsUnsigned(0) & 0xff;

    auto flags_sp = object_sp->GetChildAtNamePath({g__flags, g__value});
    if (!flags_sp)
      return false;
    uint64_t flags = flags_sp->GetValueAsUnsigned(0) & 0xffff;

    auto variant_sp = object_sp->GetChildMemberWithName(g__variant, true);
    if (!variant_sp)
      return false;

    llvm::StringRef variantCase = variant_sp->GetValueAsCString();

    ValueObjectSP payload_sp;
    if (variantCase.startswith("immortal")) {
      payload_sp = variant_sp->GetChildAtNamePath({g_immortal, g__value});
    } else if (variantCase.startswith("native")) {
      payload_sp = variant_sp->GetChildAtNamePath({g_immortal, g__value});
    } else if (variantCase.startswith("bridged")) {
      static ConstString g_bridged("bridged");
      auto anyobject_sp = variant_sp->GetChildMemberWithName(g_bridged, true);
      if (!anyobject_sp)
        return false;
      payload_sp = anyobject_sp->GetChildAtIndex(0, true); // "instance"
    } else {
      lldbassert(false && "Uknown variant");
      return false;
    }
    if (!payload_sp)
      return false;
    uint64_t pointerBits = payload_sp->GetValueAsUnsigned(LLDB_INVALID_ADDRESS);

    if (pointerBits == LLDB_INVALID_ADDRESS)
      return false;

    if ((discriminator & 0xB0) == 0xA0) {
      raw0 = count | (pointerBits << 32);
      raw1 = flags | (discriminator << 56);
    } else {
      raw0 = count | (flags << 48);
      raw1 = pointerBits | (discriminator << 56);
    }
  } else {
    lldbassert(false && "Unsupported arch?");
    return false;
  }

  // Copied from StringObject.swift
  //
  // TODO: Hyperlink to final set of documentation diagrams instead
  //
  /*
  On 64-bit platforms, the discriminator is the most significant 4 bits of the
  bridge object.

  ┌─────────────────────╥─────┬─────┬─────┬─────┐
  │ Form                ║ b63 │ b62 │ b61 │ b60 │
  ╞═════════════════════╬═════╪═════╪═════╪═════╡
  │ Immortal, Small     ║  1  │ASCII│  1  │  0  │
  ├─────────────────────╫─────┼─────┼─────┼─────┤
  │ Immortal, Large     ║  1  │  0  │  0  │  0  │
  ╞═════════════════════╬═════╪═════╪═════╪═════╡
  │ Native              ║  0  │  0  │  0  │  0  │
  ├─────────────────────╫─────┼─────┼─────┼─────┤
  │ Shared              ║  x  │  0  │  0  │  0  │
  ├─────────────────────╫─────┼─────┼─────┼─────┤
  │ Shared, Bridged     ║  0  │  1  │  0  │  0  │
  ╞═════════════════════╬═════╪═════╪═════╪═════╡
  │ Foreign             ║  x  │  0  │  0  │  1  │
  ├─────────────────────╫─────┼─────┼─────┼─────┤
  │ Foreign, Bridged    ║  0  │  1  │  0  │  1  │
  └─────────────────────╨─────┴─────┴─────┴─────┘

  b63: isImmortal: Should the Swift runtime skip ARC
    - Small strings are just values, always immortal
    - Large strings can sometimes be immortal, e.g. literals
  b62: (large) isBridged / (small) isASCII
    - For large strings, this means lazily-bridged NSString: perform ObjC ARC
    - Small strings repurpose this as a dedicated bit to remember ASCII-ness
  b61: isSmall: Dedicated bit to denote small strings
  b60: isForeign: aka isSlow, cannot provide access to contiguous UTF-8

 All non-small forms share the same structure for the other half of the bits
 (i.e. non-object bits) as a word containing code unit count and various
 performance flags. The top 16 bits are for performance flags, which are not
 semantically relevant but communicate that some operations can be done more
 efficiently on this particular string, and the lower 48 are the code unit
 count (aka endIndex).

┌─────────┬───────┬──────────────────┬─────────────────┬────────┬───────┐
│   b63   │  b62  │       b61        │       b60       │ b59:48 │ b47:0 │
├─────────┼───────┼──────────────────┼─────────────────┼────────┼───────┤
│ isASCII │ isNFC │ isNativelyStored │ isTailAllocated │  TBD   │ count │
└─────────┴───────┴──────────────────┴─────────────────┴────────┴───────┘

 isASCII: set when all code units are known to be ASCII, enabling:
   - Trivial Unicode scalars, they're just the code units
   - Trivial UTF-16 transcoding (just bit-extend)
   - Also, isASCII always implies isNFC
 isNFC: set when the contents are in normal form C
   - Enables trivial lexicographical comparisons: just memcmp
   - `isASCII` always implies `isNFC`, but not vice versa
 isNativelyStored: set for native stored strings
   - `largeAddressBits` holds an instance of `_StringStorage`.
   - I.e. the start of the code units is at the stored address + `nativeBias`
 isTailAllocated: start of the code units is at the stored address + `nativeBias`
   - `isNativelyStored` always implies `isTailAllocated`, but not vice versa
      (e.g. literals)
 TBD: Reserved for future usage
   - Setting a TBD bit to 1 must be semantically equivalent to 0
   - I.e. it can only be used to "cache" fast-path information in the future
 count: stores the number of code units, corresponds to `endIndex`.
  */

  uint8_t discriminator = raw1 >> 56;

  if ((discriminator & 0xB0) == 0xA0) { // 1x10xxxx: Small string
    uint64_t count = (raw1 >> 56) & 0x0F;
    uint64_t maxCount = (ptrSize == 8 ? 15 : 10);
    if (count > maxCount)
      return false;

    uint64_t buffer[2] = {raw0, raw1};
    DataExtractor data(buffer, count, process->GetByteOrder(), ptrSize);

    StringPrinter::ReadBufferAndDumpToStreamOptions options(read_options);
<<<<<<< HEAD
    options.SetData(data);
    options.SetStream(&stream);
    options.SetSourceSize(count);
    options.SetBinaryZeroIsTerminator(false);
    options.SetLanguage(lldb::eLanguageTypeSwift);

=======
    options.SetData(data)
        .SetStream(&stream)
        .SetSourceSize(count)
        .SetBinaryZeroIsTerminator(false)
        .SetLanguage(lldb::eLanguageTypeSwift);
    options.SetHasSourceSize(true);
>>>>>>> 79fe5265
    return StringPrinter::ReadBufferAndDumpToStream<
        StringPrinter::StringElementType::UTF8>(options);

  }

  uint64_t count = raw0 & 0x0000FFFFFFFFFFFF;
  uint16_t flags = raw0 >> 48;
  lldb::addr_t objectAddress = (raw1 & 0x0FFFFFFFFFFFFFFF);
  if ((flags & 0x1000) != 0) { // Tail-allocated / biased address
    lldbassert((discriminator & 0x70) == 0 &&
      "tail-allocation is only for natively stored or literals");
    uint64_t bias = (ptrSize == 8 ? 32 : 20);
    auto address = objectAddress + bias;
    return readStringFromAddress(
      address, count, process, stream, summary_options, read_options);
  }

  if ((discriminator & 0xF0) == 0x00) { // Shared string
    // FIXME: Verify that there is a __SharedStringStorage instance at `address`.
    lldbassert((flags & 0x3000) == 0);
    uint64_t startOffset = (ptrSize == 8 ? 24 : 12);
    auto address = objectAddress + startOffset;
    lldb::addr_t start = process->ReadPointerFromMemory(address, error);
    if (error.Fail())
      return false;

    return readStringFromAddress(
      start, count, process, stream, summary_options, read_options);
  }

  lldbassert((discriminator & 0x70) != 0 &&
    "native/shared strings already handled");

  if ((discriminator & 0xE0) == 0x40) { // 010xxxxx: Bridged
    CompilerType id_type =
        process->GetTarget().GetScratchClangASTContext()->GetBasicType(
            lldb::eBasicTypeObjCID);

    // We may have an NSString pointer inline, so try formatting it directly.
    DataExtractor DE(&objectAddress, ptrSize, process->GetByteOrder(), ptrSize);
    auto nsstring = ValueObject::CreateValueObjectFromData(
        "nsstring", DE, valobj.GetExecutionContextRef(), id_type);
    if (!nsstring || nsstring->GetError().Fail())
      return false;

    return NSStringSummaryProvider(*nsstring.get(), stream, summary_options);
  }

  if ((discriminator & 0xF8) == 0x18) { // 0001xxxx: Foreign
    // Not currently generated
    lldbassert(
      false && "Foreign non-bridged strings are not currently used in Swift");
    return false;
  }

  lldbassert(false && "Invalid discriminator");
  return false;
}

bool lldb_private::formatters::swift::String_SummaryProvider(
    ValueObject &valobj, Stream &stream, const TypeSummaryOptions &options) {
  return String_SummaryProvider(
      valobj, stream, options,
      StringPrinter::ReadStringAndDumpToStreamOptions());
}

bool lldb_private::formatters::swift::String_SummaryProvider(
    ValueObject &valobj, Stream &stream,
    const TypeSummaryOptions &summary_options,
    StringPrinter::ReadStringAndDumpToStreamOptions read_options) {
  static ConstString g_guts("_guts");
  ValueObjectSP guts_sp = valobj.GetChildMemberWithName(g_guts, true);
  if (guts_sp)
    return StringGuts_SummaryProvider(*guts_sp, stream, summary_options,
                                      read_options);
  return false;
}

bool lldb_private::formatters::swift::StaticString_SummaryProvider(
    ValueObject &valobj, Stream &stream, const TypeSummaryOptions &options) {
  return StaticString_SummaryProvider(
      valobj, stream, options,
      StringPrinter::ReadStringAndDumpToStreamOptions());
}

bool lldb_private::formatters::swift::StaticString_SummaryProvider(
    ValueObject &valobj, Stream &stream,
    const TypeSummaryOptions &summary_options,
    StringPrinter::ReadStringAndDumpToStreamOptions read_options) {
  static ConstString g__startPtrOrData("_startPtrOrData");
  static ConstString g__byteSize("_utf8CodeUnitCount");
  static ConstString g__flags("_flags");

  ValueObjectSP flags_sp(valobj.GetChildMemberWithName(g__flags, true));
  if (!flags_sp)
    return false;

  ProcessSP process_sp(valobj.GetProcessSP());
  if (!process_sp)
    return false;

  // 0 == pointer representation
  InferiorSizedWord flags(flags_sp->GetValueAsUnsigned(0), *process_sp);
  if (0 != (flags & 0x1).GetValue())
    return false;

  ValueObjectSP startptr_sp(
      valobj.GetChildMemberWithName(g__startPtrOrData, true));
  ValueObjectSP bytesize_sp(valobj.GetChildMemberWithName(g__byteSize, true));
  if (!startptr_sp || !bytesize_sp)
    return false;

  lldb::addr_t start_ptr =
      startptr_sp->GetValueAsUnsigned(LLDB_INVALID_ADDRESS);
  uint64_t size = bytesize_sp->GetValueAsUnsigned(0);

  if (start_ptr == LLDB_INVALID_ADDRESS || start_ptr == 0)
    return false;

  if (size == 0) {
    stream.Printf("\"\"");
    return true;
  }

  read_options.SetProcessSP(process_sp);
  read_options.SetLocation(start_ptr);
  read_options.SetSourceSize(size);
  read_options.SetHasSourceSize(true);
  read_options.SetBinaryZeroIsTerminator(false);
  read_options.SetNeedsZeroTermination(false);
  read_options.SetStream(&stream);
  read_options.SetIgnoreMaxLength(summary_options.GetCapping() ==
                                  lldb::eTypeSummaryUncapped);
  read_options.SetLanguage(lldb::eLanguageTypeSwift);

  return StringPrinter::ReadStringAndDumpToStream<
      StringPrinter::StringElementType::UTF8>(read_options);
}

bool lldb_private::formatters::swift::SwiftSharedString_SummaryProvider_2(
    ValueObject &valobj, Stream &stream,
    const TypeSummaryOptions &summary_options,
    StringPrinter::ReadStringAndDumpToStreamOptions read_options) {
  ProcessSP process(valobj.GetProcessSP());
  if (!process)
    return false;

  Status error;
  auto ptr_size = process->GetAddressByteSize();

  lldb::addr_t raw1 = valobj.GetPointerValue();
  lldb::addr_t address = (raw1 & 0x00FFFFFFFFFFFFFF);
  uint64_t startOffset = (ptr_size == 8 ? 24 : 12);

  lldb::addr_t start =
      process->ReadPointerFromMemory(address + startOffset, error);
  if (error.Fail())
    return false;
  lldb::addr_t raw0 =
      process->ReadPointerFromMemory(address + startOffset + ptr_size, error);
  if (error.Fail())
    return false;

  uint64_t count = raw0 & 0x0000FFFFFFFFFFFF;

  return readStringFromAddress(start, count, process, stream, summary_options,
                               read_options);
}

bool lldb_private::formatters::swift::SwiftStringStorage_SummaryProvider(
    ValueObject &valobj, Stream &stream, const TypeSummaryOptions &options) {
  ProcessSP process(valobj.GetProcessSP());
  if (!process)
    return false;
  auto ptrSize = process->GetAddressByteSize();
  uint64_t bias = (ptrSize == 8 ? 32 : 20);
  uint64_t raw0_offset = (ptrSize == 8 ? 24 : 12);
  lldb::addr_t raw1 = valobj.GetPointerValue();
  lldb::addr_t address = (raw1 & 0x00FFFFFFFFFFFFFF) + bias;

  Status error;
  lldb::addr_t raw0 = process->ReadPointerFromMemory(raw1 + raw0_offset, error);
  if (error.Fail())
    return false;
  uint64_t count = raw0 & 0x0000FFFFFFFFFFFF;
  return readStringFromAddress(
      address, count, process, stream, options,
      StringPrinter::ReadStringAndDumpToStreamOptions());
}

bool lldb_private::formatters::swift::Bool_SummaryProvider(
    ValueObject &valobj, Stream &stream, const TypeSummaryOptions &options) {
  static ConstString g_value("_value");
  ValueObjectSP value_child(valobj.GetChildMemberWithName(g_value, true));
  if (!value_child)
    return false;

  // Swift Bools are stored in a byte, but only the LSB of the byte is
  // significant.  The swift::irgen::FixedTypeInfo structure represents
  // this information by providing a mask of the "extra bits" for the type.
  // But at present CompilerType has no way to represent that information.
  // So for now we hard code it.
  uint64_t value = value_child->GetValueAsUnsigned(LLDB_INVALID_ADDRESS);
  const uint64_t mask = 1 << 0;
  value &= mask;
  
  switch (value) {
  case 0:
    stream.Printf("false");
    return true;
  case 1:
    stream.Printf("true");
    return true;
  case LLDB_INVALID_ADDRESS:
    return false;
  default:
    stream.Printf("<invalid> (0x%" PRIx8 ")", (uint8_t)value);
    return true;
  }
}

bool lldb_private::formatters::swift::DarwinBoolean_SummaryProvider(
    ValueObject &valobj, Stream &stream, const TypeSummaryOptions &options) {
  static ConstString g__value("_value");
  ValueObjectSP value_child(valobj.GetChildMemberWithName(g__value, true));
  if (!value_child)
    return false;
  auto value = value_child->GetValueAsUnsigned(LLDB_INVALID_ADDRESS);
  switch (value) {
  case 0:
    stream.Printf("false");
    return true;
  default:
    stream.Printf("true");
    return true;
  }
}

static bool RangeFamily_SummaryProvider(ValueObject &valobj, Stream &stream,
                                        const TypeSummaryOptions &options,
                                        bool isHalfOpen) {
  static ConstString g_lowerBound("lowerBound");
  static ConstString g_upperBound("upperBound");

  ValueObjectSP lowerBound_sp(
      valobj.GetChildMemberWithName(g_lowerBound, true));
  ValueObjectSP upperBound_sp(
      valobj.GetChildMemberWithName(g_upperBound, true));

  if (!lowerBound_sp || !upperBound_sp)
    return false;

  lowerBound_sp = lowerBound_sp->GetQualifiedRepresentationIfAvailable(
      lldb::eDynamicDontRunTarget, true);
  upperBound_sp = upperBound_sp->GetQualifiedRepresentationIfAvailable(
      lldb::eDynamicDontRunTarget, true);

  auto start_summary = lowerBound_sp->GetValueAsCString();
  auto end_summary = upperBound_sp->GetValueAsCString();

  // the Range should not have a summary unless both start and end indices have
  // one - or it will look awkward
  if (!start_summary || !start_summary[0] || !end_summary || !end_summary[0])
    return false;

  stream.Printf("%s%s%s", start_summary, isHalfOpen ? "..<" : "...",
                end_summary);

  return true;
}

bool lldb_private::formatters::swift::Range_SummaryProvider(
    ValueObject &valobj, Stream &stream, const TypeSummaryOptions &options) {
  return RangeFamily_SummaryProvider(valobj, stream, options, true);
}

bool lldb_private::formatters::swift::CountableRange_SummaryProvider(
    ValueObject &valobj, Stream &stream, const TypeSummaryOptions &options) {
  return RangeFamily_SummaryProvider(valobj, stream, options, true);
}

bool lldb_private::formatters::swift::ClosedRange_SummaryProvider(
    ValueObject &valobj, Stream &stream, const TypeSummaryOptions &options) {
  return RangeFamily_SummaryProvider(valobj, stream, options, false);
}

bool lldb_private::formatters::swift::CountableClosedRange_SummaryProvider(
    ValueObject &valobj, Stream &stream, const TypeSummaryOptions &options) {
  return RangeFamily_SummaryProvider(valobj, stream, options, false);
}

bool lldb_private::formatters::swift::StridedRangeGenerator_SummaryProvider(
    ValueObject &valobj, Stream &stream, const TypeSummaryOptions &options) {
  static ConstString g__bounds("_bounds");
  static ConstString g__stride("_stride");

  ValueObjectSP bounds_sp(valobj.GetChildMemberWithName(g__bounds, true));
  ValueObjectSP stride_sp(valobj.GetChildMemberWithName(g__stride, true));

  if (!bounds_sp || !stride_sp)
    return false;

  auto bounds_summary = bounds_sp->GetSummaryAsCString();
  auto stride_summary = stride_sp->GetValueAsCString();

  if (!bounds_summary || !bounds_summary[0] || !stride_summary ||
      !stride_summary[0])
    return false;

  stream.Printf("(%s).by(%s)", bounds_summary, stride_summary);

  return true;
}

bool lldb_private::formatters::swift::BuiltinObjC_SummaryProvider(
    ValueObject &valobj, Stream &stream, const TypeSummaryOptions &options) {
  stream.Printf("0x%" PRIx64 " ", valobj.GetValueAsUnsigned(0));
  stream.Printf("%s", valobj.GetObjectDescription());
  return true;
}

namespace lldb_private {
namespace formatters {
namespace swift {
class EnumSyntheticFrontEnd : public SyntheticChildrenFrontEnd {
public:
  EnumSyntheticFrontEnd(lldb::ValueObjectSP valobj_sp);

  virtual size_t CalculateNumChildren();

  virtual lldb::ValueObjectSP GetChildAtIndex(size_t idx);

  virtual bool Update();

  virtual bool MightHaveChildren();

  virtual size_t GetIndexOfChildWithName(ConstString name);

  virtual ~EnumSyntheticFrontEnd() = default;

private:
  ExecutionContextRef m_exe_ctx_ref;
  ConstString m_element_name;
  size_t m_child_index;
};
}
}
}

lldb_private::formatters::swift::EnumSyntheticFrontEnd::EnumSyntheticFrontEnd(
    lldb::ValueObjectSP valobj_sp)
    : SyntheticChildrenFrontEnd(*valobj_sp.get()), m_exe_ctx_ref(),
      m_element_name(nullptr), m_child_index(UINT32_MAX) {
  if (valobj_sp)
    Update();
}

size_t
lldb_private::formatters::swift::EnumSyntheticFrontEnd::CalculateNumChildren() {
  return m_child_index != UINT32_MAX ? 1 : 0;
}

lldb::ValueObjectSP
lldb_private::formatters::swift::EnumSyntheticFrontEnd::GetChildAtIndex(
    size_t idx) {
  if (idx)
    return ValueObjectSP();
  if (m_child_index == UINT32_MAX)
    return ValueObjectSP();
  return m_backend.GetChildAtIndex(m_child_index, true);
}

bool lldb_private::formatters::swift::EnumSyntheticFrontEnd::Update() {
  m_element_name.Clear();
  m_child_index = UINT32_MAX;
  m_exe_ctx_ref = m_backend.GetExecutionContextRef();
  m_element_name.SetCString(m_backend.GetValueAsCString());
  m_child_index = m_backend.GetIndexOfChildWithName(m_element_name);
  return false;
}

bool lldb_private::formatters::swift::EnumSyntheticFrontEnd::
    MightHaveChildren() {
  return m_child_index != UINT32_MAX;
}

size_t
lldb_private::formatters::swift::EnumSyntheticFrontEnd::GetIndexOfChildWithName(
    ConstString name) {
  if (name == m_element_name)
    return 0;
  return UINT32_MAX;
}

SyntheticChildrenFrontEnd *
lldb_private::formatters::swift::EnumSyntheticFrontEndCreator(
    CXXSyntheticChildren *, lldb::ValueObjectSP valobj_sp) {
  if (!valobj_sp)
    return NULL;
  return (new EnumSyntheticFrontEnd(valobj_sp));
}

bool lldb_private::formatters::swift::ObjC_Selector_SummaryProvider(
    ValueObject &valobj, Stream &stream, const TypeSummaryOptions &options) {
  static ConstString g_ptr("ptr");
  static ConstString g__rawValue("_rawValue");

  ValueObjectSP ptr_sp(valobj.GetChildAtNamePath({g_ptr, g__rawValue}));
  if (!ptr_sp)
    return false;

  auto ptr_value = ptr_sp->GetValueAsUnsigned(LLDB_INVALID_ADDRESS);

  if (0 == ptr_value || LLDB_INVALID_ADDRESS == ptr_value)
    return false;

  StringPrinter::ReadStringAndDumpToStreamOptions read_options;
  read_options.SetLocation(ptr_value);
  read_options.SetProcessSP(valobj.GetProcessSP());
  read_options.SetStream(&stream);
  read_options.SetQuote('"');
  read_options.SetNeedsZeroTermination(true);
  read_options.SetLanguage(lldb::eLanguageTypeSwift);

  return StringPrinter::ReadStringAndDumpToStream<
      StringPrinter::StringElementType::ASCII>(read_options);
}

template <int Key> struct TypePreservingNSNumber;

template <> struct TypePreservingNSNumber<0> {
  typedef int64_t SixtyFourValueType;
  typedef int32_t ThirtyTwoValueType;

  static constexpr const char *FormatString = "Int(%" PRId64 ")";
};

template <> struct TypePreservingNSNumber<1> {
  typedef int64_t ValueType;
  static constexpr const char *FormatString = "Int64(%" PRId64 ")";
};

template <> struct TypePreservingNSNumber<2> {
  typedef int32_t ValueType;
  static constexpr const char *FormatString = "Int32(%" PRId32 ")";
};

template <> struct TypePreservingNSNumber<3> {
  typedef int16_t ValueType;
  static constexpr const char *FormatString = "Int16(%" PRId16 ")";
};

template <> struct TypePreservingNSNumber<4> {
  typedef int8_t ValueType;
  static constexpr const char *FormatString = "Int8(%" PRId8 ")";
};

template <> struct TypePreservingNSNumber<5> {
  typedef uint64_t SixtyFourValueType;
  typedef uint32_t ThirtyTwoValueType;

  static constexpr const char *FormatString = "UInt(%" PRIu64 ")";
};

template <> struct TypePreservingNSNumber<6> {
  typedef uint64_t ValueType;
  static constexpr const char *FormatString = "UInt64(%" PRIu64 ")";
};

template <> struct TypePreservingNSNumber<7> {
  typedef uint32_t ValueType;
  static constexpr const char *FormatString = "UInt32(%" PRIu32 ")";
};

template <> struct TypePreservingNSNumber<8> {
  typedef uint16_t ValueType;
  static constexpr const char *FormatString = "UInt16(%" PRIu16 ")";
};

template <> struct TypePreservingNSNumber<9> {
  typedef uint8_t ValueType;
  static constexpr const char *FormatString = "UInt8(%" PRIu8 ")";
};

template <> struct TypePreservingNSNumber<10> {
  typedef float ValueType;
  static constexpr const char *FormatString = "Float(%f)";
};

template <> struct TypePreservingNSNumber<11> {
  typedef double ValueType;
  static constexpr const char *FormatString = "Double(%f)";
};

template <> struct TypePreservingNSNumber<12> {
  typedef double SixtyFourValueType;
  typedef float ThirtyTwoValueType;

  static constexpr const char *FormatString = "CGFloat(%f)";
};

template <> struct TypePreservingNSNumber<13> {
  typedef bool ValueType;
  static constexpr const char *FormatString = "Bool(%d)";
};

template <int Key,
          typename Value = typename TypePreservingNSNumber<Key>::ValueType>
bool PrintTypePreservingNSNumber(DataBufferSP buffer_sp, Stream &stream) {
  Value value;
  memcpy(&value, buffer_sp->GetBytes(), sizeof(value));
  stream.Printf(TypePreservingNSNumber<Key>::FormatString, value);
  return true;
}

template <>
bool PrintTypePreservingNSNumber<13, void>(DataBufferSP buffer_sp,
                                           Stream &stream) {
  typename TypePreservingNSNumber<13>::ValueType value;
  memcpy(&value, buffer_sp->GetBytes(), sizeof(value));
  stream.PutCString(value ? "true" : "false");
  return true;
}

template <int Key, typename SixtyFour =
                       typename TypePreservingNSNumber<Key>::SixtyFourValueType,
          typename ThirtyTwo =
              typename TypePreservingNSNumber<Key>::ThirtyTwoValueType>
bool PrintTypePreservingNSNumber(DataBufferSP buffer_sp, ProcessSP process_sp,
                                 Stream &stream) {
  switch (process_sp->GetAddressByteSize()) {
  case 4: {
    ThirtyTwo value;
    memcpy(&value, buffer_sp->GetBytes(), sizeof(value));
    stream.Printf(TypePreservingNSNumber<Key>::FormatString, (SixtyFour)value);
    return true;
  }
  case 8: {
    SixtyFour value;
    memcpy(&value, buffer_sp->GetBytes(), sizeof(value));
    stream.Printf(TypePreservingNSNumber<Key>::FormatString, value);
    return true;
  }
  }

  llvm_unreachable("unknown address byte size");
}

bool lldb_private::formatters::swift::TypePreservingNSNumber_SummaryProvider(
    ValueObject &valobj, Stream &stream, const TypeSummaryOptions &options) {
  lldb::addr_t ptr_value(valobj.GetValueAsUnsigned(LLDB_INVALID_ADDRESS));
  if (ptr_value == LLDB_INVALID_ADDRESS)
    return false;

  ProcessSP process_sp(valobj.GetProcessSP());
  if (!process_sp)
    return false;

  uint32_t ptr_size = process_sp->GetAddressByteSize();
  const uint32_t size_of_tag = 1;
  const uint32_t size_of_payload = 8;

  lldb::addr_t addr_of_payload = ptr_value + ptr_size;
  lldb::addr_t addr_of_tag = addr_of_payload + size_of_payload;

  Status read_error;
  uint64_t tag = process_sp->ReadUnsignedIntegerFromMemory(
      addr_of_tag, size_of_tag, 0, read_error);
  if (read_error.Fail())
    return false;

  DataBufferSP buffer_sp(new DataBufferHeap(size_of_payload, 0));
  process_sp->ReadMemoryFromInferior(addr_of_payload, buffer_sp->GetBytes(),
                                     size_of_payload, read_error);
  if (read_error.Fail())
    return false;

#define PROCESS_DEPENDENT_TAG(Key)                                             \
  case Key:                                                                    \
    return PrintTypePreservingNSNumber<Key>(buffer_sp, process_sp, stream);
#define PROCESS_INDEPENDENT_TAG(Key)                                           \
  case Key:                                                                    \
    return PrintTypePreservingNSNumber<Key>(buffer_sp, stream);

  switch (tag) {
    PROCESS_DEPENDENT_TAG(0);
    PROCESS_INDEPENDENT_TAG(1);
    PROCESS_INDEPENDENT_TAG(2);
    PROCESS_INDEPENDENT_TAG(3);
    PROCESS_INDEPENDENT_TAG(4);
    PROCESS_DEPENDENT_TAG(5);
    PROCESS_INDEPENDENT_TAG(6);
    PROCESS_INDEPENDENT_TAG(7);
    PROCESS_INDEPENDENT_TAG(8);
    PROCESS_INDEPENDENT_TAG(9);
    PROCESS_INDEPENDENT_TAG(10);
    PROCESS_INDEPENDENT_TAG(11);
    PROCESS_DEPENDENT_TAG(12);
    PROCESS_INDEPENDENT_TAG(13);
  default:
    break;
  }

#undef PROCESS_DEPENDENT_TAG
#undef PROCESS_INDEPENDENT_TAG

  return false;
}

namespace {

/// Enumerate the kinds of SIMD elements.
enum class SIMDElementKind {
  Int32,
  UInt32,
  Float32,
  Float64
};

/// A helper for formatting a kind of SIMD element.
class SIMDElementFormatter {
  SIMDElementKind m_kind;

public:
  SIMDElementFormatter(SIMDElementKind kind) : m_kind(kind) {}

  /// Create a string representation of a SIMD element given a pointer to it.
  std::string Format(const uint8_t *data) const {
    std::string S;
    llvm::raw_string_ostream OS(S);
    switch (m_kind) {
    case SIMDElementKind::Int32: {
      auto *p = reinterpret_cast<const int32_t *>(data);
      OS << *p;
      break;
    }
    case SIMDElementKind::UInt32: {
      auto *p = reinterpret_cast<const uint32_t *>(data);
      OS << *p;
      break;
    }
    case SIMDElementKind::Float32: {
      auto *p = reinterpret_cast<const float *>(data);
      OS << *p;
      break;
    }
    case SIMDElementKind::Float64: {
      auto *p = reinterpret_cast<const double *>(data);
      OS << *p;
      break;
    }
    }
    return S;
  }

  /// Get the size in bytes of this kind of SIMD element.
  unsigned getElementSize() const {
    return (m_kind == SIMDElementKind::Float64) ? 8 : 4;
  }
};

/// Read a vector from a buffer target.
llvm::Optional<std::vector<std::string>>
ReadVector(const SIMDElementFormatter &formatter, const uint8_t *buffer,
           unsigned len, unsigned offset, unsigned num_elements) {
  unsigned elt_size = formatter.getElementSize();
  if ((offset + num_elements * elt_size) > len)
    return llvm::None;
  std::vector<std::string> elements;
  for (unsigned I = 0; I < num_elements; ++I)
    elements.emplace_back(formatter.Format(buffer + offset + (I * elt_size)));
  return elements;
}

/// Read a SIMD vector from the target.
llvm::Optional<std::vector<std::string>>
ReadVector(Process &process, ValueObject &valobj,
           const SIMDElementFormatter &formatter, unsigned num_elements) {
  Status error;
  static ConstString g_storage("_storage");
  static ConstString g_value("_value");
  ValueObjectSP value_sp = valobj.GetChildAtNamePath({g_storage, g_value});
  if (!value_sp)
    return llvm::None;

  // The layout of the vector is the same as what you'd expect for a C-style
  // array. It's a contiguous bag of bytes with no padding.
  lldb_private::DataExtractor data;
  uint64_t len = value_sp->GetData(data, error);
  unsigned elt_size = formatter.getElementSize();
  if (error.Fail())
    return llvm::None;

  const uint8_t *buffer = data.GetDataStart();
  return ReadVector(formatter, buffer, len, 0, num_elements);
}

/// Print a vector of elements as a row, if possible.
bool PrintRow(Stream &stream, llvm::Optional<std::vector<std::string>> vec) {
  if (!vec)
    return false;

  std::string joined = llvm::join(*vec, ", ");
  stream.Printf("(%s)", joined.c_str());
  return true;
}

void PrintMatrix(Stream &stream,
                 const std::vector<std::vector<std::string>> &matrix,
                 int num_columns, int num_rows) {
  // Print each row.
  stream.Printf("\n[ ");
  for (unsigned J = 0; J < num_rows; ++J) {
    // Join the J-th row's elements with commas.
    std::vector<std::string> row;
    for (unsigned I = 0; I < num_columns; ++I)
      row.emplace_back(std::move(matrix[I][J]));
    std::string joined = llvm::join(row, ", ");

    // Add spacing and punctuation to 1) make it possible to copy the matrix
    // into a Python repl and 2) to avoid writing '[[' in FileCheck tests.
    if (J > 0)
      stream.Printf("  ");
    stream.Printf("[%s]", joined.c_str());
    if (J != (num_rows - 1))
      stream.Printf(",\n");
    else
      stream.Printf(" ]\n");
  }
}

} // end anonymous namespace

bool lldb_private::formatters::swift::SIMDVector_SummaryProvider(
    ValueObject &valobj, Stream &stream, const TypeSummaryOptions &options) {
  Status error;
  ProcessSP process_sp(valobj.GetProcessSP());
  if (!process_sp)
    return false;
  Process &process = *process_sp.get();

  // SIMD vector contains an inner member `_storage` which is an opaque
  // container. Given SIMD is always in the form SIMDX<Type> where X is a
  // positive integer, we can calculate the number of elements and the
  // dynamic archetype (and hence its size). Everything follows naturally
  // as the elements are laid out in a contigous buffer without padding.
  CompilerType simd_type = valobj.GetCompilerType().GetCanonicalType();
  void *type_buffer = reinterpret_cast<void *>(simd_type.GetOpaqueQualType());
  llvm::Optional<uint64_t> opt_type_size = simd_type.GetByteSize(nullptr);
  if (!opt_type_size)
    return false;
  uint64_t type_size = *opt_type_size;

  auto swift_type = reinterpret_cast<::swift::TypeBase *>(type_buffer);
  auto bound_type = dyn_cast<::swift::BoundGenericType>(swift_type);
  if (!bound_type)
    return false;
  auto generic_args = bound_type->getGenericArgs();
  lldbassert(generic_args.size() == 1 && "broken SIMD type");
  if (generic_args.size() != 1)
    return false;
  auto swift_arg_type = generic_args[0];
  CompilerType arg_type(swift_arg_type);

  llvm::Optional<uint64_t> opt_arg_size = arg_type.GetByteSize(nullptr);
  if (!opt_arg_size)
    return false;
  uint64_t arg_size = *opt_arg_size;

  DataExtractor storage_buf;
  uint64_t len = valobj.GetData(storage_buf, error);
  lldbassert(len == type_size && "extracted less bytes than requested");
  if (len < type_size)
    return false;

  // We deduce the number of elements looking at the size of the swift
  // type and the size of the generic argument, as we know the type is
  // laid out contiguosly in memory. SIMD3, though, has an element of
  // padding. Given this is the only type in the standard library with
  // padding, we special-case it.
  ConstString full_type_name = simd_type.GetTypeName();
  llvm::StringRef type_name = full_type_name.GetStringRef();
  uint64_t num_elements = type_size / arg_size;
  int generic_pos = type_name.find("<");
  if (generic_pos != llvm::StringRef::npos)
    type_name = type_name.slice(0, generic_pos);
  if (type_name == "Swift.SIMD3")
    num_elements = 3;

  std::vector<std::string> elem_vector;
  for (int i = 0; i < num_elements; ++i) {
    DataExtractor elem_extractor(storage_buf, i * arg_size, arg_size);
    auto simd_elem = ValueObject::CreateValueObjectFromData(
        "simd_elem", elem_extractor, valobj.GetExecutionContextRef(), arg_type);
    if (!simd_elem || simd_elem->GetError().Fail())
      return false;

    auto synthetic = simd_elem->GetSyntheticValue();
    const char *value_string = synthetic->GetValueAsCString();
    elem_vector.push_back(value_string);
  }

  return PrintRow(stream, elem_vector);
}

bool lldb_private::formatters::swift::LegacySIMD_SummaryProvider(
    ValueObject &valobj, Stream &stream, const TypeSummaryOptions &options) {
  Status error;
  ProcessSP process_sp(valobj.GetProcessSP());
  if (!process_sp)
    return false;
  Process &process = *process_sp.get();

  // Get the type name without the "simd.simd_" prefix.
  ConstString full_type_name = valobj.GetTypeName();

  llvm::StringRef type_name = full_type_name.GetStringRef();
  if (type_name.startswith("simd."))
    type_name = type_name.drop_front(5);
  if (type_name.startswith("simd_"))
    type_name = type_name.drop_front(5);

  // Get the type of object this is.
  bool is_quaternion = type_name.startswith("quat");
  bool is_matrix = type_name[type_name.size() - 2] == 'x';
  bool is_vector = !is_matrix && !is_quaternion;

  // Get the kind of SIMD element inside of this object.
  llvm::Optional<SIMDElementKind> kind = llvm::None;
  if (type_name.startswith("int"))
    kind = SIMDElementKind::Int32;
  else if (type_name.startswith("uint"))
    kind = SIMDElementKind::UInt32;
  else if ((is_quaternion && type_name.endswith("f")) ||
           type_name.startswith("float"))
    kind = SIMDElementKind::Float32;
  else if ((is_quaternion && type_name.endswith("d")) ||
           type_name.startswith("double"))
    kind = SIMDElementKind::Float64;
  if (!kind)
    return false;

  SIMDElementFormatter formatter(*kind);

  if (is_vector) {
    unsigned num_elements = llvm::hexDigitValue(type_name.back());
    return PrintRow(stream,
                    ReadVector(process, valobj, formatter, num_elements));
  } else if (is_quaternion) {
    static ConstString g_vector("vector");
    ValueObjectSP vec_sp = valobj.GetChildAtNamePath({g_vector});
    if (!vec_sp)
      return false;

    return PrintRow(stream, ReadVector(process, *vec_sp.get(), formatter, 4));
  } else if (is_matrix) {
    static ConstString g_columns("columns");
    ValueObjectSP columns_sp = valobj.GetChildAtNamePath({g_columns});
    if (!columns_sp)
      return false;

    unsigned num_columns = llvm::hexDigitValue(type_name[type_name.size() - 3]);
    unsigned num_rows = llvm::hexDigitValue(type_name[type_name.size() - 1]);

    // SIMD matrices are stored column-major. Collect each column vector as a
    // precursor for row-by-row pretty-printing.
    std::vector<std::vector<std::string>> columns;
    for (unsigned I = 0; I < num_columns; ++I) {
      std::string col_num_str = llvm::utostr(I);
      ConstString col_num_const_str(col_num_str.c_str());
      ValueObjectSP column_sp =
          columns_sp->GetChildAtNamePath({col_num_const_str});
      if (!column_sp)
        return false;

      auto vec = ReadVector(process, *column_sp.get(), formatter, num_rows);
      if (!vec)
        return false;

      columns.emplace_back(std::move(*vec));
    }

    PrintMatrix(stream, columns, num_columns, num_rows);
    return true;
  }

  return false;
}

bool lldb_private::formatters::swift::GLKit_SummaryProvider(
    ValueObject &valobj, Stream &stream, const TypeSummaryOptions &options) {
  Status error;

  ProcessSP process_sp(valobj.GetProcessSP());
  if (!process_sp)
    return false;

  Process &process = *process_sp.get();

  // Get the type name without the "GLKit." prefix.
  ConstString full_type_name = valobj.GetTypeName();
  llvm::StringRef type_name = full_type_name.GetStringRef();
  if (type_name.startswith("GLKit."))
    type_name = type_name.drop_front(6);

  // Get the type of object this is.
  bool is_quaternion = type_name == "GLKQuaternion";
  bool is_matrix = type_name.startswith("GLKMatrix");
  bool is_vector = type_name.startswith("GLKVector");

  if (!(is_quaternion || is_matrix || is_vector))
    return false;

  SIMDElementFormatter formatter(SIMDElementKind::Float32);

  unsigned num_elements =
      is_quaternion ? 4 : llvm::hexDigitValue(type_name.back());
  DataExtractor data;
  uint64_t len = valobj.GetData(data, error);
  const uint8_t *buffer = data.GetDataStart();
  if (!is_matrix) {
    return PrintRow(stream,
                    ReadVector(formatter, buffer, len, 0, num_elements));
  }

  // GLKit matrices are stored column-major. Collect each column vector as a
  // precursor for row-by-row pretty-printing.
  std::vector<std::vector<std::string>> columns;
  for (unsigned I = 0; I < num_elements; ++I) {
    auto vec =
        ReadVector(formatter, buffer, len, I * 4 * num_elements, num_elements);
    if (!vec)
      return false;

    columns.emplace_back(std::move(*vec));
  }

  PrintMatrix(stream, columns, num_elements, num_elements);
  return true;
}<|MERGE_RESOLUTION|>--- conflicted
+++ resolved
@@ -278,21 +278,12 @@
     DataExtractor data(buffer, count, process->GetByteOrder(), ptrSize);
 
     StringPrinter::ReadBufferAndDumpToStreamOptions options(read_options);
-<<<<<<< HEAD
     options.SetData(data);
     options.SetStream(&stream);
     options.SetSourceSize(count);
     options.SetBinaryZeroIsTerminator(false);
     options.SetLanguage(lldb::eLanguageTypeSwift);
-
-=======
-    options.SetData(data)
-        .SetStream(&stream)
-        .SetSourceSize(count)
-        .SetBinaryZeroIsTerminator(false)
-        .SetLanguage(lldb::eLanguageTypeSwift);
     options.SetHasSourceSize(true);
->>>>>>> 79fe5265
     return StringPrinter::ReadBufferAndDumpToStream<
         StringPrinter::StringElementType::UTF8>(options);
 
