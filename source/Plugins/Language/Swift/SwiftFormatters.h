--- conflicted
+++ resolved
@@ -93,14 +93,11 @@
 bool AccelerateSIMD_SummaryProvider(ValueObject &valobj, Stream &stream,
                                     const TypeSummaryOptions &options);
 
-<<<<<<< HEAD
 // SWIFT_ENABLE_TENSORFLOW
 bool ObjectDescription_SummaryProvider(ValueObject &valobj, Stream &stream,
                                        const TypeSummaryOptions &options);
-=======
 bool GLKit_SummaryProvider(ValueObject &valobj, Stream &stream,
                            const TypeSummaryOptions &options);
->>>>>>> ef92a319
 
 // TODO: this is a transient workaround for the fact that
 // ObjC types are totally opaque in Swift for LLDB
