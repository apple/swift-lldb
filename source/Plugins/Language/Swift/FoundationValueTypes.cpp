//===-- FoundationValueTypes.cpp --------------------------------*- C++ -*-===//
//
// This source file is part of the Swift.org open source project
//
// Copyright (c) 2014 - 2016 Apple Inc. and the Swift project authors
// Licensed under Apache License v2.0 with Runtime Library Exception
//
// See https://swift.org/LICENSE.txt for license information
// See https://swift.org/CONTRIBUTORS.txt for the list of Swift project authors
//
//===----------------------------------------------------------------------===//

#include "FoundationValueTypes.h"
#include "ObjCRuntimeSyntheticProvider.h"

#include "llvm/ADT/STLExtras.h"

#include "lldb/Core/ValueObject.h"
#include "lldb/DataFormatters/FormattersHelpers.h"
#include "lldb/Symbol/ClangASTContext.h"
#include "lldb/Target/ObjCLanguageRuntime.h"
#include "lldb/Target/Process.h"
#include "lldb/Target/SwiftLanguageRuntime.h"
#include "lldb/Target/Target.h"
#include "lldb/Utility/DataExtractor.h"
#include "lldb/Utility/Status.h"

using namespace lldb;
using namespace lldb_private;
using namespace lldb_private::formatters;
using namespace lldb_private::formatters::swift;

bool lldb_private::formatters::swift::Date_SummaryProvider(
    ValueObject &valobj, Stream &stream, const TypeSummaryOptions &options) {
  static ConstString g__time("_time");

  ValueObjectSP time_sp(valobj.GetChildAtNamePath({g__time}));

  if (!time_sp)
    return false;

  DataExtractor data_extractor;
  Status error;
  if (!time_sp->GetData(data_extractor, error))
    return false;

  offset_t offset_ptr = 0;
  double date_value = data_extractor.GetDouble(&offset_ptr);

  if (date_value == -63114076800) {
    stream.Printf("0001-12-30 00:00:00 +0000");
    return true;
  }
  // this snippet of code assumes that time_t == seconds since Jan-1-1970
  // this is generally true and POSIXly happy, but might break if a library
  // vendor decides to get creative
  time_t epoch = GetOSXEpoch();
  epoch = epoch + (time_t)date_value;
  tm *tm_date = gmtime(&epoch);
  if (!tm_date)
    return false;
  std::string buffer(1024, 0);
  if (strftime(&buffer[0], 1023, "%Z", tm_date) == 0)
    return false;
  stream.Printf("%04d-%02d-%02d %02d:%02d:%02d %s", tm_date->tm_year + 1900,
                tm_date->tm_mon + 1, tm_date->tm_mday, tm_date->tm_hour,
                tm_date->tm_min, tm_date->tm_sec, buffer.c_str());
  return true;
}

bool lldb_private::formatters::swift::NotificationName_SummaryProvider(
    ValueObject &valobj, Stream &stream, const TypeSummaryOptions &options) {
  static ConstString g__rawValue("_rawValue");

  ValueObjectSP underlying_name_sp(valobj.GetChildAtNamePath({g__rawValue}));

  if (!underlying_name_sp)
    return false;

  std::string summary;
  if (!underlying_name_sp->GetSummaryAsCString(summary, options))
    return false;

  stream.PutCString(summary.c_str());
  return true;
}

bool lldb_private::formatters::swift::URL_SummaryProvider(
    ValueObject &valobj, Stream &stream, const TypeSummaryOptions &options) {
  static ConstString g__url("_url");

  ValueObjectSP underlying_url_sp(valobj.GetChildAtNamePath({g__url}));

  if (!underlying_url_sp)
    return false;

  std::string summary;
  if (!underlying_url_sp->GetSummaryAsCString(summary, options))
    return false;

  stream.PutCString(summary.c_str());
  return true;
}

bool lldb_private::formatters::swift::IndexPath_SummaryProvider(
    ValueObject &valobj, Stream &stream, const TypeSummaryOptions &options) {
  static ConstString g__indexes("_indexes");
  static ConstString g_empty("empty");
  static ConstString g_single("single");
  static ConstString g_pair("pair");
  static ConstString g_array("array");
  
  ValueObjectSP underlying_enum_sp(valobj.GetChildAtNamePath({g__indexes}));

  if (!underlying_enum_sp)
    return false;

  underlying_enum_sp =
      underlying_enum_sp->GetQualifiedRepresentationIfAvailable(
          lldb::eDynamicDontRunTarget, true);
  ConstString value(underlying_enum_sp->GetValueAsCString());
  if (value.IsEmpty())
    return false;
  
  if (value == g_empty)
    stream.PutCString("0 indices");
  else if (value == g_single)
    stream.PutCString("1 index");
  else if (value == g_pair)
    stream.PutCString("2 indices");
  else if (value == g_array)
  {
    if (underlying_enum_sp->GetNumChildren() != 1) 
      return false;
  
    underlying_enum_sp = underlying_enum_sp->GetChildAtIndex(0, true)
       ->GetQualifiedRepresentationIfAvailable(lldb::eDynamicDontRunTarget, true);
    size_t num_children = underlying_enum_sp->GetNumChildren();
    stream.Printf("%zu indices", num_children);
  }
  return true;
}

bool lldb_private::formatters::swift::Measurement_SummaryProvider(
    ValueObject &valobj, Stream &stream, const TypeSummaryOptions &options) {
  static ConstString g_value("value");
  static ConstString g_unit("unit");
  static ConstString g__symbol("_symbol");

  ValueObjectSP value_sp(valobj.GetChildAtNamePath({g_value}));
  if (!value_sp)
    return false;

  ValueObjectSP unit_sp(valobj.GetChildAtNamePath({g_unit}));
  if (!unit_sp)
    return false;

  ProcessSP process_sp(valobj.GetProcessSP());
  if (!process_sp)
    return false;

  auto descriptor_sp(
      process_sp->GetObjCLanguageRuntime()->GetClassDescriptor(*unit_sp));
  if (!descriptor_sp)
    return false;

  if (descriptor_sp->GetNumIVars() == 0)
    return false;

  auto ivar = descriptor_sp->GetIVarAtIndex(0);
  if (!ivar.m_type.IsValid())
    return false;

  ValueObjectSP symbol_sp(
      unit_sp->GetSyntheticChildAtOffset(ivar.m_offset, ivar.m_type, true));
  if (!symbol_sp)
    return false;

  symbol_sp = symbol_sp->GetQualifiedRepresentationIfAvailable(
      lldb::eDynamicDontRunTarget, true);

  DataExtractor data_extractor;
  Status error;
  if (!value_sp->GetData(data_extractor, error))
    return false;

  offset_t offset_ptr = 0;
  double measurement_value = data_extractor.GetDouble(&offset_ptr);

  std::string unit;
  if (!symbol_sp->GetSummaryAsCString(unit, options))
    return false;

  if (unit.size() > 2 && unit[0] == '"') {
    unit = unit.substr(1);
    if (unit.back() == '"')
      unit.pop_back();
  }

  stream.Printf("%g %s", measurement_value, unit.c_str());
  return true;
}

bool lldb_private::formatters::swift::UUID_SummaryProvider(
    ValueObject &valobj, Stream &stream, const TypeSummaryOptions &options) {
  static ConstString g_uuid("uuid");

  ValueObjectSP uuid_sp(valobj.GetChildAtNamePath({g_uuid}));
  if (!uuid_sp)
    return false;

  if (uuid_sp->GetNumChildren() < 16)
    return false;

  ValueObjectSP children[] = {
      uuid_sp->GetChildAtIndex(0, true),  uuid_sp->GetChildAtIndex(1, true),
      uuid_sp->GetChildAtIndex(2, true),  uuid_sp->GetChildAtIndex(3, true),
      uuid_sp->GetChildAtIndex(4, true),  uuid_sp->GetChildAtIndex(5, true),
      uuid_sp->GetChildAtIndex(6, true),  uuid_sp->GetChildAtIndex(7, true),
      uuid_sp->GetChildAtIndex(8, true),  uuid_sp->GetChildAtIndex(9, true),
      uuid_sp->GetChildAtIndex(10, true), uuid_sp->GetChildAtIndex(11, true),
      uuid_sp->GetChildAtIndex(12, true), uuid_sp->GetChildAtIndex(13, true),
      uuid_sp->GetChildAtIndex(14, true), uuid_sp->GetChildAtIndex(15, true)};

  for (ValueObjectSP &child : children) {
    if (!child)
      return false;
    child = child->GetQualifiedRepresentationIfAvailable(
        lldb::eDynamicDontRunTarget, true);
  }

  const char *separator = "-";
  stream.Printf("%2.2X%2.2X%2.2X%2.2X%s%2.2X%2.2X%s%2.2X%2.2X%s%2.2X%2.2X%s%2."
                "2X%2.2X%2.2X%2.2X%2.2X%2.2X",
                (uint8_t)children[0]->GetValueAsUnsigned(0),
                (uint8_t)children[1]->GetValueAsUnsigned(0),
                (uint8_t)children[2]->GetValueAsUnsigned(0),
                (uint8_t)children[3]->GetValueAsUnsigned(0), separator,
                (uint8_t)children[4]->GetValueAsUnsigned(0),
                (uint8_t)children[5]->GetValueAsUnsigned(0), separator,
                (uint8_t)children[6]->GetValueAsUnsigned(0),
                (uint8_t)children[7]->GetValueAsUnsigned(0), separator,
                (uint8_t)children[8]->GetValueAsUnsigned(0),
                (uint8_t)children[9]->GetValueAsUnsigned(0), separator,
                (uint8_t)children[10]->GetValueAsUnsigned(0),
                (uint8_t)children[11]->GetValueAsUnsigned(0),
                (uint8_t)children[12]->GetValueAsUnsigned(0),
                (uint8_t)children[13]->GetValueAsUnsigned(0),
                (uint8_t)children[14]->GetValueAsUnsigned(0),
                (uint8_t)children[15]->GetValueAsUnsigned(0));

  return true;
}

bool lldb_private::formatters::swift::Data_SummaryProvider(
    ValueObject &valobj, Stream &stream, const TypeSummaryOptions &options) {
  // Grab the underlying representation from
  //
  //   struct Data {
  //       enum _Representation { ... }
  //       var _representation: _Representation
  //   }
  static ConstString g__representation("_representation");
  ValueObjectSP representation_enum_sp =
      valobj.GetChildAtNamePath(g__representation);
  if (!representation_enum_sp)
    return false;

  representation_enum_sp =
      representation_enum_sp->GetQualifiedRepresentationIfAvailable(
          lldb::eDynamicDontRunTarget, true);
  if (!representation_enum_sp)
    return false;

  // representation_case holds the name of the enum case we're looking at.
  ConstString representation_case(representation_enum_sp->GetValueAsCString());
  if (!representation_case)
    return false;

<<<<<<< HEAD
  bool success = false;
  uint64_t len = value_sp->GetValueAsUnsigned(0, &success);
  if (success) {
    stream.Printf("%" PRIu64 " bytes", len);
    return true;
=======
  // Switch on
  //
  //   enum _Representation {
  //       case empty
  //       case inline(InlineData)
  //       case slice(InlineSlice)
  //       case large(LargeSlice)
  //   }
  static ConstString g_empty("empty");
  static ConstString g_inline("inline");
  static ConstString g_slice("slice");
  static ConstString g_large("large");

  int64_t count = 0;
  if (representation_case == g_empty) {
    // Do nothing; count is already 0.
  } else if (representation_case == g_inline) {
    // Grab the associated value from `case inline(InlineData)`.
    if (representation_enum_sp->GetNumChildren() != 1)
      return false;

    ValueObjectSP inline_data_sp =
        representation_enum_sp->GetChildAtIndex(0, true)
            ->GetQualifiedRepresentationIfAvailable(lldb::eDynamicDontRunTarget,
                                                    true);
    if (!inline_data_sp)
      return false;

    // Grab the length out of
    //
    //   struct InlineData {
    //       var length: UInt8
    //       var buffer: (...)
    //   }
    static ConstString g_length("length");
    ValueObjectSP length_sp = inline_data_sp->GetChildAtNamePath(g_length)
                                  ->GetQualifiedRepresentationIfAvailable(
                                      lldb::eDynamicDontRunTarget, true);
    if (!length_sp)
      return false;

    bool success = false;
    count = (int64_t)length_sp->GetValueAsUnsigned(0, &success);
    if (!success) {
      return false;
    }
  } else if (representation_case == g_slice) {
    // Grab the associated value from `case slice(InlineSlice)`.
    if (representation_enum_sp->GetNumChildren() != 1)
      return false;

    ValueObjectSP slice_data_sp =
        representation_enum_sp->GetChildAtIndex(0, true)
            ->GetQualifiedRepresentationIfAvailable(lldb::eDynamicDontRunTarget,
                                                    true);
    if (!slice_data_sp)
      return false;

    // Grab the slice out of
    //
    //   struct InlineSlice {
    //       var slice: Range<HalfInt>
    //       var storage: _DataStorage
    //   }
    static ConstString g_slice("slice");
    ValueObjectSP slice_storage_sp = slice_data_sp->GetChildAtNamePath(g_slice);
    if (!slice_storage_sp)
      return false;

    slice_storage_sp = slice_storage_sp->GetQualifiedRepresentationIfAvailable(
        lldb::eDynamicDontRunTarget, true);
    if (!slice_storage_sp)
      return false;

    // We need to manually calculate slice.upperBound - slice.lowerBound.
    static ConstString g_upperBound("upperBound");
    ValueObjectSP upper_bound_sp =
        slice_storage_sp->GetChildAtNamePath(g_upperBound);
    if (!upper_bound_sp)
      return false;

    upper_bound_sp = upper_bound_sp->GetQualifiedRepresentationIfAvailable(
        lldb::eDynamicDontRunTarget, true);
    if (!upper_bound_sp)
      return false;

    static ConstString g_lowerBound("lowerBound");
    ValueObjectSP lower_bound_sp =
        slice_storage_sp->GetChildAtNamePath(g_lowerBound);
    if (!lower_bound_sp)
      return false;

    lower_bound_sp = lower_bound_sp->GetQualifiedRepresentationIfAvailable(
        lldb::eDynamicDontRunTarget, true);
    if (!lower_bound_sp)
      return false;

    bool success = false;
    int64_t upperBound = upper_bound_sp->GetValueAsSigned(0, &success);
    if (!success)
      return false;

    int64_t lowerBound = lower_bound_sp->GetValueAsSigned(0, &success);
    if (!success)
      return false;

    count = upperBound - lowerBound;
  } else if (representation_case == g_large) {
    // Grab the associated value from `case large(LargeSlice)`.
    if (representation_enum_sp->GetNumChildren() != 1)
      return false;

    ValueObjectSP large_data_sp =
        representation_enum_sp->GetChildAtIndex(0, true)
            ->GetQualifiedRepresentationIfAvailable(lldb::eDynamicDontRunTarget,
                                                    true);
    if (!large_data_sp)
      return false;

    // Grab the reference out of
    //
    //   struct LargeSlice {
    //       var slice: RangeReference
    //       var storage: _DataStorage
    //   }
    static ConstString g_slice("slice");
    ValueObjectSP slice_ref_sp = large_data_sp->GetChildAtNamePath(g_slice);
    if (!slice_ref_sp)
      return false;

    slice_ref_sp = slice_ref_sp->GetQualifiedRepresentationIfAvailable(
        lldb::eDynamicDontRunTarget, true);
    if (!slice_ref_sp)
      return false;

    // Grab the range out of
    //
    //   class RangeReference {
    //       var range: Range<Int>
    //   }
    static ConstString g_range("range");
    ValueObjectSP range_sp = slice_ref_sp->GetChildAtNamePath(g_range);
    if (!range_sp)
      return false;

    range_sp = range_sp->GetQualifiedRepresentationIfAvailable(
        lldb::eDynamicDontRunTarget, true);
    if (!range_sp)
      return false;

    // We need to manually calculate range.upperBound - range.lowerBound.
    static ConstString g_upperBound("upperBound");
    ValueObjectSP upper_bound_sp = range_sp->GetChildAtNamePath(g_upperBound);
    if (!upper_bound_sp)
      return false;

    upper_bound_sp = upper_bound_sp->GetQualifiedRepresentationIfAvailable(
        lldb::eDynamicDontRunTarget, true);
    if (!upper_bound_sp)
      return false;

    static ConstString g_lowerBound("lowerBound");
    ValueObjectSP lower_bound_sp = range_sp->GetChildAtNamePath(g_lowerBound);
    if (!lower_bound_sp)
      return false;

    lower_bound_sp = lower_bound_sp->GetQualifiedRepresentationIfAvailable(
        lldb::eDynamicDontRunTarget, true);
    if (!lower_bound_sp)
      return false;

    bool success = false;
    int64_t upperBound = upper_bound_sp->GetValueAsSigned(0, &success);
    if (!success)
      return false;

    int64_t lowerBound = lower_bound_sp->GetValueAsSigned(0, &success);
    if (!success)
      return false;

    count = upperBound - lowerBound;
  } else {
    // Unknown enum case.
    return false;
>>>>>>> e02a3c25
  }

  if (count == 1)
    stream.Printf("1 byte");
  else
    stream.Printf("%lld bytes", count);

  return true;
}

class URLComponentsSyntheticChildrenFrontEnd
    : public SyntheticChildrenFrontEnd {
public:
  URLComponentsSyntheticChildrenFrontEnd(lldb::ValueObjectSP valobj_sp)
      : SyntheticChildrenFrontEnd(*valobj_sp), m_synth_frontend_up(),
        m_synth_backend_up()
#define COMPONENT(Name, PrettyName, ID) , m_##Name(nullptr)
#include "URLComponents.def"
  {
    SetValid(false);
  }

  ~URLComponentsSyntheticChildrenFrontEnd() override = default;

  size_t CalculateNumChildren() override {
    if (IsValid())
      return 9;
    return 0;
  }

  lldb::ValueObjectSP GetChildAtIndex(size_t idx) override {
    if (IsValid()) {
      switch (idx) {
#define COMPONENT(Name, PrettyName, ID)                                        \
  case ID:                                                                     \
    return (m_##Name) ? (m_##Name)->GetSP() : nullptr;
#include "URLComponents.def"
      default:
        break;
      }
    }

    return nullptr;
  }

  bool Update() override {
    static ConstString g__handle("_handle");
    static ConstString g__pointer("_pointer");

#define COMPONENT(Name, PrettyName, ID)                                        \
  static ConstString g__##Name = ConstString("_" #Name);
#include "URLComponents.def"

    m_synth_frontend_up.reset();
    m_synth_backend_up.reset();

#define COMPONENT(Name, PrettyName, ID) m_##Name = nullptr;
#include "URLComponents.def"

    SetValid(false);

    ValueObjectSP underlying_sp =
        m_backend.GetChildAtNamePath({g__handle, g__pointer});
    if (!underlying_sp)
      return false;

    ObjCLanguageRuntime *objc_runtime =
        m_backend.GetProcessSP()->GetObjCLanguageRuntime();
    if (!objc_runtime)
      return false;

    ObjCLanguageRuntime::ClassDescriptorSP class_descriptor_sp =
        objc_runtime->GetClassDescriptor(*underlying_sp);
    if (!class_descriptor_sp)
      return false;

    m_synth_backend_up = llvm::make_unique<ObjCRuntimeSyntheticProvider>(
        SyntheticChildren::Flags(), class_descriptor_sp);
    m_synth_frontend_up = m_synth_backend_up->GetFrontEnd(*underlying_sp);
    if (!m_synth_frontend_up)
      return false;
    else
      m_synth_frontend_up->Update();

#define COMPONENT(Name, PrettyName, ID)                                        \
  m_##Name = m_synth_frontend_up                                               \
                 ->GetChildAtIndex(                                            \
                     m_synth_frontend_up->GetIndexOfChildWithName(g__##Name))  \
                 .get();                                                       \
  if (m_##Name)                                                                \
    m_##Name->SetName(GetNameFor##Name());
#include "URLComponents.def"

    SetValid(CheckValid());

    return false;
  }

  bool MightHaveChildren() override { return true; }

  size_t GetIndexOfChildWithName(const ConstString &name) override {
#define COMPONENT(Name, PrettyName, ID)                                        \
  if (name == GetNameFor##Name())                                              \
    return ID;
#include "URLComponents.def"
    return UINT32_MAX;
  }

private:
#define COMPONENT(Name, PrettyName, ID)                                        \
  static ConstString GetNameFor##Name() {                                      \
    static ConstString g_value(#PrettyName);                                   \
    return g_value;                                                            \
  }
#include "URLComponents.def"

  SyntheticChildrenFrontEnd::AutoPointer m_synth_frontend_up;
  std::unique_ptr<ObjCRuntimeSyntheticProvider> m_synth_backend_up;
#define COMPONENT(Name, PrettyName, ID) ValueObject *m_##Name;
#include "URLComponents.def"

  bool CheckValid() {
#define COMPONENT(Name, PrettyName, ID)                                        \
  if (m_##Name == nullptr)                                                     \
    return false;
#include "URLComponents.def"

    return true;
  }
};

SyntheticChildrenFrontEnd *
lldb_private::formatters::swift::URLComponentsSyntheticFrontEndCreator(
    CXXSyntheticChildren *, lldb::ValueObjectSP valobj_sp) {
  if (!valobj_sp)
    return nullptr;

  return new URLComponentsSyntheticChildrenFrontEnd(valobj_sp);
}<|MERGE_RESOLUTION|>--- conflicted
+++ resolved
@@ -277,13 +277,6 @@
   if (!representation_case)
     return false;
 
-<<<<<<< HEAD
-  bool success = false;
-  uint64_t len = value_sp->GetValueAsUnsigned(0, &success);
-  if (success) {
-    stream.Printf("%" PRIu64 " bytes", len);
-    return true;
-=======
   // Switch on
   //
   //   enum _Representation {
@@ -468,7 +461,6 @@
   } else {
     // Unknown enum case.
     return false;
->>>>>>> e02a3c25
   }
 
   if (count == 1)
