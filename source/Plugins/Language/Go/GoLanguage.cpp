//===-- GoLanguage.cpp ------------------------------------------*- C++ -*-===//
//
//                     The LLVM Compiler Infrastructure
//
// This file is distributed under the University of Illinois Open Source
// License. See LICENSE.TXT for details.
//
//===----------------------------------------------------------------------===//

// C Includes
#include <string.h>
// C++ Includes
#include <functional>
#include <mutex>

// Other libraries and framework includes
#include "llvm/ADT/StringRef.h"
#include "llvm/Support/Threading.h"

// Project includes
#include "GoLanguage.h"
#include "Plugins/Language/Go/GoFormatterFunctions.h"
#include "lldb/Core/PluginManager.h"
#include "lldb/DataFormatters/FormattersHelpers.h"
#include "lldb/Symbol/GoASTContext.h"
#include "lldb/Utility/ConstString.h"

using namespace lldb;
using namespace lldb_private;
using namespace lldb_private::formatters;

void GoLanguage::Initialize() {
  PluginManager::RegisterPlugin(GetPluginNameStatic(), "Go Language",
                                CreateInstance);
}

void GoLanguage::Terminate() {
  PluginManager::UnregisterPlugin(CreateInstance);
}

lldb_private::ConstString GoLanguage::GetPluginNameStatic() {
  static ConstString g_name("Go");
  return g_name;
}

//------------------------------------------------------------------
// PluginInterface protocol
//------------------------------------------------------------------
lldb_private::ConstString GoLanguage::GetPluginName() {
  return GetPluginNameStatic();
}

uint32_t GoLanguage::GetPluginVersion() { return 1; }

//------------------------------------------------------------------
// Static Functions
//------------------------------------------------------------------
Language *GoLanguage::CreateInstance(lldb::LanguageType language) {
  if (language == eLanguageTypeGo)
    return new GoLanguage();
  return nullptr;
}

HardcodedFormatters::HardcodedSummaryFinder
GoLanguage::GetHardcodedSummaries() {
  static llvm::once_flag g_initialize;
  static HardcodedFormatters::HardcodedSummaryFinder g_formatters;

<<<<<<< HEAD
  std::call_once(g_initialize, []() -> void {
    g_formatters.push_back([](lldb_private::ValueObject &valobj,
                              lldb::DynamicValueType, FormatManager &)
                               -> TypeSummaryImpl::SharedPointer {
      static CXXFunctionSummaryFormat::SharedPointer formatter_sp(
          new CXXFunctionSummaryFormat(
              TypeSummaryImpl::Flags().SetDontShowChildren(true),
              lldb_private::formatters::GoStringSummaryProvider,
              "Go string summary provider"));
      if (GoASTContext::IsGoString(valobj.GetCompilerType())) {
        return formatter_sp;
      }
      if (GoASTContext::IsGoString(valobj.GetCompilerType().GetPointeeType())) {
        return formatter_sp;
      }
      return nullptr;
    });
    g_formatters.push_back([](lldb_private::ValueObject &valobj,
                              lldb::DynamicValueType, FormatManager &)
                               -> TypeSummaryImpl::SharedPointer {
      static lldb::TypeSummaryImplSP formatter_sp(new StringSummaryFormat(
          TypeSummaryImpl::Flags().SetHideItemNames(true),
          "(len ${var.len}, cap ${var.cap})"));
      if (GoASTContext::IsGoSlice(valobj.GetCompilerType())) {
        return formatter_sp;
      }
      if (GoASTContext::IsGoSlice(valobj.GetCompilerType().GetPointeeType())) {
        return formatter_sp;
      }
      return nullptr;
    });
=======
  llvm::call_once(g_initialize, []() -> void {
    g_formatters.push_back(
        [](lldb_private::ValueObject &valobj, lldb::DynamicValueType,
           FormatManager &) -> TypeSummaryImpl::SharedPointer {
          static CXXFunctionSummaryFormat::SharedPointer formatter_sp(
              new CXXFunctionSummaryFormat(
                  TypeSummaryImpl::Flags().SetDontShowChildren(true),
                  lldb_private::formatters::GoStringSummaryProvider,
                  "Go string summary provider"));
          if (GoASTContext::IsGoString(valobj.GetCompilerType())) {
            return formatter_sp;
          }
          if (GoASTContext::IsGoString(
                  valobj.GetCompilerType().GetPointeeType())) {
            return formatter_sp;
          }
          return nullptr;
        });
    g_formatters.push_back(
        [](lldb_private::ValueObject &valobj, lldb::DynamicValueType,
           FormatManager &) -> TypeSummaryImpl::SharedPointer {
          static lldb::TypeSummaryImplSP formatter_sp(new StringSummaryFormat(
              TypeSummaryImpl::Flags().SetHideItemNames(true),
              "(len ${var.len}, cap ${var.cap})"));
          if (GoASTContext::IsGoSlice(valobj.GetCompilerType())) {
            return formatter_sp;
          }
          if (GoASTContext::IsGoSlice(
                  valobj.GetCompilerType().GetPointeeType())) {
            return formatter_sp;
          }
          return nullptr;
        });
>>>>>>> 5971f884
  });
  return g_formatters;
}

HardcodedFormatters::HardcodedSyntheticFinder
GoLanguage::GetHardcodedSynthetics() {
  static llvm::once_flag g_initialize;
  static HardcodedFormatters::HardcodedSyntheticFinder g_formatters;

  llvm::call_once(g_initialize, []() -> void {
    g_formatters.push_back(
        [](lldb_private::ValueObject &valobj, lldb::DynamicValueType,
           FormatManager &fmt_mgr) -> SyntheticChildren::SharedPointer {
          static CXXSyntheticChildren::SharedPointer formatter_sp(
              new CXXSyntheticChildren(
                  SyntheticChildren::Flags(), "slice synthetic children",
                  lldb_private::formatters::GoSliceSyntheticFrontEndCreator));
          if (GoASTContext::IsGoSlice(valobj.GetCompilerType())) {
            return formatter_sp;
          }
          return nullptr;
        });
  });

  return g_formatters;
}<|MERGE_RESOLUTION|>--- conflicted
+++ resolved
@@ -66,39 +66,6 @@
   static llvm::once_flag g_initialize;
   static HardcodedFormatters::HardcodedSummaryFinder g_formatters;
 
-<<<<<<< HEAD
-  std::call_once(g_initialize, []() -> void {
-    g_formatters.push_back([](lldb_private::ValueObject &valobj,
-                              lldb::DynamicValueType, FormatManager &)
-                               -> TypeSummaryImpl::SharedPointer {
-      static CXXFunctionSummaryFormat::SharedPointer formatter_sp(
-          new CXXFunctionSummaryFormat(
-              TypeSummaryImpl::Flags().SetDontShowChildren(true),
-              lldb_private::formatters::GoStringSummaryProvider,
-              "Go string summary provider"));
-      if (GoASTContext::IsGoString(valobj.GetCompilerType())) {
-        return formatter_sp;
-      }
-      if (GoASTContext::IsGoString(valobj.GetCompilerType().GetPointeeType())) {
-        return formatter_sp;
-      }
-      return nullptr;
-    });
-    g_formatters.push_back([](lldb_private::ValueObject &valobj,
-                              lldb::DynamicValueType, FormatManager &)
-                               -> TypeSummaryImpl::SharedPointer {
-      static lldb::TypeSummaryImplSP formatter_sp(new StringSummaryFormat(
-          TypeSummaryImpl::Flags().SetHideItemNames(true),
-          "(len ${var.len}, cap ${var.cap})"));
-      if (GoASTContext::IsGoSlice(valobj.GetCompilerType())) {
-        return formatter_sp;
-      }
-      if (GoASTContext::IsGoSlice(valobj.GetCompilerType().GetPointeeType())) {
-        return formatter_sp;
-      }
-      return nullptr;
-    });
-=======
   llvm::call_once(g_initialize, []() -> void {
     g_formatters.push_back(
         [](lldb_private::ValueObject &valobj, lldb::DynamicValueType,
@@ -132,7 +99,6 @@
           }
           return nullptr;
         });
->>>>>>> 5971f884
   });
   return g_formatters;
 }
