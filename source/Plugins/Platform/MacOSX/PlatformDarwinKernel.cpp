--- conflicted
+++ resolved
@@ -684,13 +684,8 @@
       }
     }
 
-<<<<<<< HEAD
-    // Give the generic methods, including possibly calling into  DebugSymbols
-    // framework on macOS systems, a chance.
-=======
     // Give the generic methods, including possibly calling into
     // DebugSymbols framework on macOS systems, a chance.
->>>>>>> 3b169075
     error = PlatformDarwin::GetSharedModule(module_spec, process, module_sp,
                                            module_search_paths_ptr,
                                            old_module_sp_ptr, did_create_ptr);
@@ -744,13 +739,8 @@
       }
     }
 
-<<<<<<< HEAD
-    // Give the generic methods, including possibly calling into  DebugSymbols
-    // framework on macOS systems, a chance.
-=======
     // Give the generic methods, including possibly calling into
     // DebugSymbols framework on macOS systems, a chance.
->>>>>>> 3b169075
     error = PlatformDarwin::GetSharedModule(module_spec, process, module_sp,
                                             module_search_paths_ptr,
                                             old_module_sp_ptr, did_create_ptr);
