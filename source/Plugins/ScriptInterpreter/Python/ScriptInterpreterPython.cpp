--- conflicted
+++ resolved
@@ -511,102 +511,7 @@
   PyGILState_Release(gil_state);
 }
 
-<<<<<<< HEAD
-void ScriptInterpreterPython::Initialize() {
-  static std::once_flag g_once_flag;
-
-  llvm::call_once(g_once_flag, []() {
-    PluginManager::RegisterPlugin(GetPluginNameStatic(),
-                                  GetPluginDescriptionStatic(),
-                                  lldb::eScriptLanguagePython, CreateInstance);
-  });
-}
-
-void ScriptInterpreterPython::Terminate() {}
-
-lldb::ScriptInterpreterSP
-ScriptInterpreterPython::CreateInstance(CommandInterpreter &interpreter) {
-  return std::make_shared<ScriptInterpreterPython>(interpreter);
-}
-
-lldb_private::ConstString ScriptInterpreterPython::GetPluginNameStatic() {
-  static ConstString g_name("script-python");
-  return g_name;
-}
-
-const char *ScriptInterpreterPython::GetPluginDescriptionStatic() {
-  return "Embedded Python interpreter";
-}
-
-void ScriptInterpreterPython::ComputePythonDirForApple(
-    llvm::SmallVectorImpl<char> &path) {
-  auto style = llvm::sys::path::Style::posix;
-
-  llvm::StringRef path_ref(path.begin(), path.size());
-  auto rbegin = llvm::sys::path::rbegin(path_ref, style);
-  auto rend = llvm::sys::path::rend(path_ref);
-  auto framework = std::find(rbegin, rend, "LLDB.framework");
-  if (framework == rend) {
-    ComputePythonDirForPosix(path);
-    return;
-  }
-  path.resize(framework - rend);
-  llvm::sys::path::append(path, style, "LLDB.framework", "Resources", "Python");
-}
-
-void ScriptInterpreterPython::ComputePythonDirForPosix(
-    llvm::SmallVectorImpl<char> &path) {
-  auto style = llvm::sys::path::Style::posix;
-#if defined(LLDB_PYTHON_RELATIVE_LIBDIR)
-  // Build the path by backing out of the lib dir, then building with whatever
-  // the real python interpreter uses.  (e.g. lib for most, lib64 on RHEL
-  // x86_64).
-  llvm::sys::path::remove_filename(path, style);
-  llvm::sys::path::append(path, style, LLDB_PYTHON_RELATIVE_LIBDIR);
-#else
-  llvm::sys::path::append(path, style,
-                          "python" + llvm::Twine(PY_MAJOR_VERSION) + "." +
-                              llvm::Twine(PY_MINOR_VERSION),
-                          "site-packages");
-#endif
-}
-
-void ScriptInterpreterPython::ComputePythonDirForWindows(
-    llvm::SmallVectorImpl<char> &path) {
-  auto style = llvm::sys::path::Style::windows;
-  llvm::sys::path::remove_filename(path, style);
-  llvm::sys::path::append(path, style, "lib", "site-packages");
-
-  // This will be injected directly through FileSpec.GetDirectory().SetString(),
-  // so we need to normalize manually.
-  std::replace(path.begin(), path.end(), '\\', '/');
-}
-
-FileSpec ScriptInterpreterPython::GetPythonDir() {
-  static FileSpec g_spec = []() {
-    FileSpec spec = HostInfo::GetShlibDir();
-    if (!spec)
-      return FileSpec();
-    llvm::SmallString<64> path;
-    spec.GetPath(path);
-
-#if defined(__APPLE__)
-    ComputePythonDirForApple(path);
-#elif defined(_WIN32)
-    ComputePythonDirForWindows(path);
-#else
-    ComputePythonDirForPosix(path);
-#endif
-    spec.GetDirectory().SetString(path);
-    return spec;
-  }();
-  return g_spec;
-}
-
-lldb_private::ConstString ScriptInterpreterPython::GetPluginName() {
-=======
 lldb_private::ConstString ScriptInterpreterPythonImpl::GetPluginName() {
->>>>>>> ccc5f6dd
   return GetPluginNameStatic();
 }
 
