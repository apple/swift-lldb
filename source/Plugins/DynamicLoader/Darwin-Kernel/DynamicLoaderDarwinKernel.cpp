//===-- DynamicLoaderDarwinKernel.cpp -----------------------------*- C++
//-*-===//
//
//                     The LLVM Compiler Infrastructure
//
// This file is distributed under the University of Illinois Open Source
// License. See LICENSE.TXT for details.
//
//===----------------------------------------------------------------------===//

#include "lldb/Utility/SafeMachO.h"

#include "Plugins/Platform/MacOSX/PlatformDarwinKernel.h"
#include "lldb/Breakpoint/StoppointCallbackContext.h"
#include "lldb/Core/DataBuffer.h"
#include "lldb/Core/DataBufferHeap.h"
#include "lldb/Core/Debugger.h"
#include "lldb/Core/Log.h"
#include "lldb/Core/Module.h"
#include "lldb/Core/ModuleSpec.h"
#include "lldb/Core/PluginManager.h"
#include "lldb/Core/Section.h"
#include "lldb/Core/State.h"
#include "lldb/Core/StreamFile.h"
#include "lldb/Host/Symbols.h"
#include "lldb/Interpreter/OptionValueProperties.h"
#include "lldb/Symbol/ObjectFile.h"
#include "lldb/Target/RegisterContext.h"
#include "lldb/Target/StackFrame.h"
#include "lldb/Target/Target.h"
#include "lldb/Target/Thread.h"
#include "lldb/Target/ThreadPlanRunToAddress.h"

#include "DynamicLoaderDarwinKernel.h"

//#define ENABLE_DEBUG_PRINTF // COMMENT THIS LINE OUT PRIOR TO CHECKIN
#ifdef ENABLE_DEBUG_PRINTF
#include <stdio.h>
#define DEBUG_PRINTF(fmt, ...) printf(fmt, ##__VA_ARGS__)
#else
#define DEBUG_PRINTF(fmt, ...)
#endif

using namespace lldb;
using namespace lldb_private;

// Progressively greater amounts of scanning we will allow
// For some targets very early in startup, we can't do any random reads of
// memory or we can crash the device
// so a setting is needed that can completely disable the KASLR scans.

enum KASLRScanType {
  eKASLRScanNone = 0,        // No reading into the inferior at all
  eKASLRScanLowgloAddresses, // Check one word of memory for a possible kernel
                             // addr, then see if a kernel is there
  eKASLRScanNearPC, // Scan backwards from the current $pc looking for kernel;
                    // checking at 96 locations total
  eKASLRScanExhaustiveScan // Scan through the entire possible kernel address
                           // range looking for a kernel
};

OptionEnumValueElement g_kaslr_kernel_scan_enum_values[] = {
    {eKASLRScanNone, "none",
     "Do not read memory looking for a Darwin kernel when attaching."},
    {eKASLRScanLowgloAddresses, "basic", "Check for the Darwin kernel's load "
                                         "addr in the lowglo page "
                                         "(boot-args=debug) only."},
    {eKASLRScanNearPC, "fast-scan", "Scan near the pc value on attach to find "
                                    "the Darwin kernel's load address."},
    {eKASLRScanExhaustiveScan, "exhaustive-scan",
     "Scan through the entire potential address range of Darwin kernel (only "
     "on 32-bit targets)."},
    {0, NULL, NULL}};

static PropertyDefinition g_properties[] = {
    {"load-kexts", OptionValue::eTypeBoolean, true, true, NULL, NULL,
     "Automatically loads kext images when attaching to a kernel."},
    {"scan-type", OptionValue::eTypeEnum, true, eKASLRScanNearPC, NULL,
     g_kaslr_kernel_scan_enum_values, "Control how many reads lldb will make "
                                      "while searching for a Darwin kernel on "
                                      "attach."},
    {NULL, OptionValue::eTypeInvalid, false, 0, NULL, NULL, NULL}};

enum { ePropertyLoadKexts, ePropertyScanType };

class DynamicLoaderDarwinKernelProperties : public Properties {
public:
  static ConstString &GetSettingName() {
    static ConstString g_setting_name("darwin-kernel");
    return g_setting_name;
  }

  DynamicLoaderDarwinKernelProperties() : Properties() {
    m_collection_sp.reset(new OptionValueProperties(GetSettingName()));
    m_collection_sp->Initialize(g_properties);
  }

  virtual ~DynamicLoaderDarwinKernelProperties() {}

  bool GetLoadKexts() const {
    const uint32_t idx = ePropertyLoadKexts;
    return m_collection_sp->GetPropertyAtIndexAsBoolean(
        NULL, idx, g_properties[idx].default_uint_value != 0);
  }

  KASLRScanType GetScanType() const {
    const uint32_t idx = ePropertyScanType;
    return (KASLRScanType)m_collection_sp->GetPropertyAtIndexAsEnumeration(
        NULL, idx, g_properties[idx].default_uint_value);
  }
};

typedef std::shared_ptr<DynamicLoaderDarwinKernelProperties>
    DynamicLoaderDarwinKernelPropertiesSP;

static const DynamicLoaderDarwinKernelPropertiesSP &GetGlobalProperties() {
  static DynamicLoaderDarwinKernelPropertiesSP g_settings_sp;
  if (!g_settings_sp)
    g_settings_sp.reset(new DynamicLoaderDarwinKernelProperties());
  return g_settings_sp;
}

//----------------------------------------------------------------------
// Create an instance of this class. This function is filled into
// the plugin info class that gets handed out by the plugin factory and
// allows the lldb to instantiate an instance of this class.
//----------------------------------------------------------------------
DynamicLoader *DynamicLoaderDarwinKernel::CreateInstance(Process *process,
                                                         bool force) {
  if (!force) {
    // If the user provided an executable binary and it is not a kernel,
    // this plugin should not create an instance.
    Module *exe_module = process->GetTarget().GetExecutableModulePointer();
    if (exe_module) {
      ObjectFile *object_file = exe_module->GetObjectFile();
      if (object_file) {
        if (object_file->GetStrata() != ObjectFile::eStrataKernel) {
          return NULL;
        }
      }
    }

    // If the target's architecture does not look like an Apple environment,
    // this plugin should not create an instance.
    const llvm::Triple &triple_ref =
        process->GetTarget().GetArchitecture().GetTriple();
    switch (triple_ref.getOS()) {
    case llvm::Triple::Darwin:
    case llvm::Triple::MacOSX:
    case llvm::Triple::IOS:
    case llvm::Triple::TvOS:
    case llvm::Triple::WatchOS:
      if (triple_ref.getVendor() != llvm::Triple::Apple) {
        return NULL;
      }
      break;
    // If we have triple like armv7-unknown-unknown, we should try looking for a
    // Darwin kernel.
    case llvm::Triple::UnknownOS:
      break;
    default:
      return NULL;
      break;
    }
  }

  // At this point if there is an ExecutableModule, it is a kernel and the
  // Target is some variant of an Apple system.
  // If the Process hasn't provided the kernel load address, we need to look
  // around in memory to find it.

  const addr_t kernel_load_address = SearchForDarwinKernel(process);
  if (CheckForKernelImageAtAddress(kernel_load_address, process).IsValid()) {
    process->SetCanRunCode(false);
    return new DynamicLoaderDarwinKernel(process, kernel_load_address);
  }
  return NULL;
}

lldb::addr_t
DynamicLoaderDarwinKernel::SearchForDarwinKernel(Process *process) {
  addr_t kernel_load_address = process->GetImageInfoAddress();
  if (kernel_load_address == LLDB_INVALID_ADDRESS) {
    kernel_load_address = SearchForKernelAtSameLoadAddr(process);
    if (kernel_load_address == LLDB_INVALID_ADDRESS) {
      kernel_load_address = SearchForKernelWithDebugHints(process);
      if (kernel_load_address == LLDB_INVALID_ADDRESS) {
        kernel_load_address = SearchForKernelNearPC(process);
        if (kernel_load_address == LLDB_INVALID_ADDRESS) {
          kernel_load_address = SearchForKernelViaExhaustiveSearch(process);
        }
      }
    }
  }
  return kernel_load_address;
}

//----------------------------------------------------------------------
// Check if the kernel binary is loaded in memory without a slide.
// First verify that the ExecutableModule is a kernel before we proceed.
// Returns the address of the kernel if one was found, else
// LLDB_INVALID_ADDRESS.
//----------------------------------------------------------------------
lldb::addr_t
DynamicLoaderDarwinKernel::SearchForKernelAtSameLoadAddr(Process *process) {
  Module *exe_module = process->GetTarget().GetExecutableModulePointer();
  if (exe_module == NULL)
    return LLDB_INVALID_ADDRESS;

  ObjectFile *exe_objfile = exe_module->GetObjectFile();
  if (exe_objfile == NULL)
    return LLDB_INVALID_ADDRESS;

  if (exe_objfile->GetType() != ObjectFile::eTypeExecutable ||
      exe_objfile->GetStrata() != ObjectFile::eStrataKernel)
    return LLDB_INVALID_ADDRESS;

  if (!exe_objfile->GetHeaderAddress().IsValid())
    return LLDB_INVALID_ADDRESS;

  if (CheckForKernelImageAtAddress(
          exe_objfile->GetHeaderAddress().GetFileAddress(), process) ==
      exe_module->GetUUID())
    return exe_objfile->GetHeaderAddress().GetFileAddress();

  return LLDB_INVALID_ADDRESS;
}

//----------------------------------------------------------------------
// If the debug flag is included in the boot-args nvram setting, the kernel's
// load address
// will be noted in the lowglo page at a fixed address
// Returns the address of the kernel if one was found, else
// LLDB_INVALID_ADDRESS.
//----------------------------------------------------------------------
lldb::addr_t
DynamicLoaderDarwinKernel::SearchForKernelWithDebugHints(Process *process) {
  if (GetGlobalProperties()->GetScanType() == eKASLRScanNone)
    return LLDB_INVALID_ADDRESS;

  Error read_err;
  addr_t kernel_addresses_64[] = {
      0xfffffff000004010ULL, // newest arm64 devices
      0xffffff8000004010ULL, // 2014-2015-ish arm64 devices
      0xffffff8000002010ULL, // oldest arm64 devices
      LLDB_INVALID_ADDRESS};
  addr_t kernel_addresses_32[] = {0xffff0110, // 2016 and earlier armv7 devices
                                  0xffff1010, 
                                  LLDB_INVALID_ADDRESS};

  uint8_t uval[8];
  if (process->GetAddressByteSize() == 8) {
  for (size_t i = 0; kernel_addresses_64[i] != LLDB_INVALID_ADDRESS; i++) {
      if (process->ReadMemoryFromInferior (kernel_addresses_64[i], uval, 8, read_err) == 8)
      {
          DataExtractor data (&uval, 8, process->GetByteOrder(), process->GetAddressByteSize());
          offset_t offset = 0;
          uint64_t addr = data.GetU64 (&offset);
          if (CheckForKernelImageAtAddress(addr, process).IsValid()) {
              return addr;
          }
      }
  }
  }

  if (process->GetAddressByteSize() == 4) {
  for (size_t i = 0; kernel_addresses_32[i] != LLDB_INVALID_ADDRESS; i++) {
      if (process->ReadMemoryFromInferior (kernel_addresses_32[i], uval, 4, read_err) == 4)
      {
          DataExtractor data (&uval, 4, process->GetByteOrder(), process->GetAddressByteSize());
          offset_t offset = 0;
          uint32_t addr = data.GetU32 (&offset);
          if (CheckForKernelImageAtAddress(addr, process).IsValid()) {
              return addr;
          }
      }
  }
  }

  return LLDB_INVALID_ADDRESS;
}

//----------------------------------------------------------------------
// If the kernel is currently executing when lldb attaches, and we don't have
// a better way of finding the kernel's load address, try searching backwards
// from the current pc value looking for the kernel's Mach header in memory.
// Returns the address of the kernel if one was found, else
// LLDB_INVALID_ADDRESS.
//----------------------------------------------------------------------
lldb::addr_t
DynamicLoaderDarwinKernel::SearchForKernelNearPC(Process *process) {
  if (GetGlobalProperties()->GetScanType() == eKASLRScanNone ||
      GetGlobalProperties()->GetScanType() == eKASLRScanLowgloAddresses) {
    return LLDB_INVALID_ADDRESS;
  }

  ThreadSP thread = process->GetThreadList().GetSelectedThread();
  if (thread.get() == NULL)
    return LLDB_INVALID_ADDRESS;
  addr_t pc = thread->GetRegisterContext()->GetPC(LLDB_INVALID_ADDRESS);

  if (pc == LLDB_INVALID_ADDRESS)
    return LLDB_INVALID_ADDRESS;

  // The kernel will load at at one megabyte boundary (0x100000), or at that
  // boundary plus
  // an offset of one page (0x1000) or two, or four (0x4000), depending on the
  // device.

  // Round the current pc down to the nearest one megabyte boundary - the place
  // where we will start searching.
  addr_t addr = pc & ~0xfffff;

  // Search backwards 32 megabytes, looking for the start of the kernel at each
  // one-megabyte boundary.
  for (int i = 0; i < 32; i++, addr -= 0x100000) {
    if (CheckForKernelImageAtAddress(addr, process).IsValid())
      return addr;
    if (CheckForKernelImageAtAddress(addr + 0x1000, process).IsValid())
      return addr + 0x1000;
    if (CheckForKernelImageAtAddress(addr + 0x2000, process).IsValid())
      return addr + 0x2000;
    if (CheckForKernelImageAtAddress(addr + 0x4000, process).IsValid())
      return addr + 0x4000;
  }

  return LLDB_INVALID_ADDRESS;
}

//----------------------------------------------------------------------
// Scan through the valid address range for a kernel binary.
// This is uselessly slow in 64-bit environments so we don't even try it.
// This scan is not enabled by default even for 32-bit targets.
// Returns the address of the kernel if one was found, else
// LLDB_INVALID_ADDRESS.
//----------------------------------------------------------------------
lldb::addr_t DynamicLoaderDarwinKernel::SearchForKernelViaExhaustiveSearch(
    Process *process) {
  if (GetGlobalProperties()->GetScanType() != eKASLRScanExhaustiveScan) {
    return LLDB_INVALID_ADDRESS;
  }

  addr_t kernel_range_low, kernel_range_high;
  if (process->GetTarget().GetArchitecture().GetAddressByteSize() == 8) {
    kernel_range_low = 1ULL << 63;
    kernel_range_high = UINT64_MAX;
  } else {
    kernel_range_low = 1ULL << 31;
    kernel_range_high = UINT32_MAX;
  }

  // Stepping through memory at one-megabyte resolution looking for a kernel
  // rarely works (fast enough) with a 64-bit address space -- for now, let's
  // not even bother.  We may be attaching to something which *isn't* a kernel
  // and we don't want to spin for minutes on-end looking for a kernel.
  if (process->GetTarget().GetArchitecture().GetAddressByteSize() == 8)
    return LLDB_INVALID_ADDRESS;

  addr_t addr = kernel_range_low;

  while (addr >= kernel_range_low && addr < kernel_range_high) {
    if (CheckForKernelImageAtAddress(addr, process).IsValid())
      return addr;
    if (CheckForKernelImageAtAddress(addr + 0x1000, process).IsValid())
      return addr + 0x1000;
    if (CheckForKernelImageAtAddress(addr + 0x2000, process).IsValid())
      return addr + 0x2000;
    if (CheckForKernelImageAtAddress(addr + 0x4000, process).IsValid())
      return addr + 0x4000;
    addr += 0x100000;
  }
  return LLDB_INVALID_ADDRESS;
}

//----------------------------------------------------------------------
// Given an address in memory, look to see if there is a kernel image at that
// address.
// Returns a UUID; if a kernel was not found at that address, UUID.IsValid()
// will be false.
//----------------------------------------------------------------------
lldb_private::UUID
DynamicLoaderDarwinKernel::CheckForKernelImageAtAddress(lldb::addr_t addr,
                                                        Process *process) {
  Log *log(lldb_private::GetLogIfAnyCategoriesSet(LIBLLDB_LOG_DYNAMIC_LOADER));
  if (addr == LLDB_INVALID_ADDRESS)
    return UUID();

  if (log)
    log->Printf("DynamicLoaderDarwinKernel::CheckForKernelImageAtAddress: "
                "looking for kernel binary at 0x%" PRIx64,
                addr);

  // First try a quick test -- read the first 4 bytes and see if there is a
  // valid Mach-O magic field there
  // (the first field of the mach_header/mach_header_64 struct).

  Error read_error;
  uint8_t magicbuf[4];
  if (process->ReadMemoryFromInferior (addr, magicbuf, sizeof (magicbuf), read_error) != sizeof (magicbuf))
      return UUID();

  const uint32_t magicks[] = { llvm::MachO::MH_MAGIC_64, llvm::MachO::MH_MAGIC, llvm::MachO::MH_CIGAM, llvm::MachO::MH_CIGAM_64};

  bool found_matching_pattern = false;
<<<<<<< HEAD
  for (int i = 0; i < llvm::array_lengthof (magicks); i++)
=======
  for (size_t i = 0; i < llvm::array_lengthof (magicks); i++)
>>>>>>> d380b714
    if (::memcmp (magicbuf, &magicks[i], sizeof (magicbuf)) == 0)
        found_matching_pattern = true;

  if (found_matching_pattern == false)
      return UUID();

  // Read the mach header and see whether it looks like a kernel
  llvm::MachO::mach_header header;
  if (process->DoReadMemory(addr, &header, sizeof(header), read_error) !=
      sizeof(header))
    return UUID();

  if (header.magic == llvm::MachO::MH_CIGAM ||
      header.magic == llvm::MachO::MH_CIGAM_64) {
    header.magic = llvm::ByteSwap_32(header.magic);
    header.cputype = llvm::ByteSwap_32(header.cputype);
    header.cpusubtype = llvm::ByteSwap_32(header.cpusubtype);
    header.filetype = llvm::ByteSwap_32(header.filetype);
    header.ncmds = llvm::ByteSwap_32(header.ncmds);
    header.sizeofcmds = llvm::ByteSwap_32(header.sizeofcmds);
    header.flags = llvm::ByteSwap_32(header.flags);
  }

  // A kernel is an executable which does not have the dynamic link object flag
  // set.
  if (header.filetype == llvm::MachO::MH_EXECUTE &&
      (header.flags & llvm::MachO::MH_DYLDLINK) == 0) {
    // Create a full module to get the UUID
    ModuleSP memory_module_sp = process->ReadModuleFromMemory(
        FileSpec("temp_mach_kernel", false), addr);
    if (!memory_module_sp.get())
      return UUID();

    ObjectFile *exe_objfile = memory_module_sp->GetObjectFile();
    if (exe_objfile == NULL) {
      if (log)
        log->Printf("DynamicLoaderDarwinKernel::CheckForKernelImageAtAddress "
                    "found a binary at 0x%" PRIx64
                    " but could not create an object file from memory",
                    addr);
      return UUID();
    }

    if (exe_objfile->GetType() == ObjectFile::eTypeExecutable &&
        exe_objfile->GetStrata() == ObjectFile::eStrataKernel) {
      ArchSpec kernel_arch(eArchTypeMachO, header.cputype, header.cpusubtype);
      if (!process->GetTarget().GetArchitecture().IsCompatibleMatch(
              kernel_arch)) {
        process->GetTarget().SetArchitecture(kernel_arch);
      }
      if (log) {
        std::string uuid_str;
        if (memory_module_sp->GetUUID().IsValid()) {
          uuid_str = "with UUID ";
          uuid_str += memory_module_sp->GetUUID().GetAsString();
        } else {
          uuid_str = "and no LC_UUID found in load commands ";
        }
        log->Printf(
            "DynamicLoaderDarwinKernel::CheckForKernelImageAtAddress: "
            "kernel binary image found at 0x%" PRIx64 " with arch '%s' %s",
            addr, kernel_arch.GetTriple().str().c_str(), uuid_str.c_str());
      }
      return memory_module_sp->GetUUID();
    }
  }

  return UUID();
}

//----------------------------------------------------------------------
// Constructor
//----------------------------------------------------------------------
DynamicLoaderDarwinKernel::DynamicLoaderDarwinKernel(Process *process,
                                                     lldb::addr_t kernel_addr)
    : DynamicLoader(process), m_kernel_load_address(kernel_addr), m_kernel(),
      m_kext_summary_header_ptr_addr(), m_kext_summary_header_addr(),
      m_kext_summary_header(), m_known_kexts(), m_mutex(),
      m_break_id(LLDB_INVALID_BREAK_ID) {
  Error error;
  PlatformSP platform_sp(
      Platform::Create(PlatformDarwinKernel::GetPluginNameStatic(), error));
  // Only select the darwin-kernel Platform if we've been asked to load kexts.
  // It can take some time to scan over all of the kext info.plists and that
  // shouldn't be done if kext loading is explicitly disabled.
  if (platform_sp.get() && GetGlobalProperties()->GetLoadKexts()) {
    process->GetTarget().SetPlatform(platform_sp);
  }
}

//----------------------------------------------------------------------
// Destructor
//----------------------------------------------------------------------
DynamicLoaderDarwinKernel::~DynamicLoaderDarwinKernel() { Clear(true); }

void DynamicLoaderDarwinKernel::UpdateIfNeeded() {
  LoadKernelModuleIfNeeded();
  SetNotificationBreakpointIfNeeded();
}
//------------------------------------------------------------------
/// Called after attaching a process.
///
/// Allow DynamicLoader plug-ins to execute some code after
/// attaching to a process.
//------------------------------------------------------------------
void DynamicLoaderDarwinKernel::DidAttach() {
  PrivateInitialize(m_process);
  UpdateIfNeeded();
}

//------------------------------------------------------------------
/// Called after attaching a process.
///
/// Allow DynamicLoader plug-ins to execute some code after
/// attaching to a process.
//------------------------------------------------------------------
void DynamicLoaderDarwinKernel::DidLaunch() {
  PrivateInitialize(m_process);
  UpdateIfNeeded();
}

//----------------------------------------------------------------------
// Clear out the state of this class.
//----------------------------------------------------------------------
void DynamicLoaderDarwinKernel::Clear(bool clear_process) {
  std::lock_guard<std::recursive_mutex> guard(m_mutex);

  if (m_process->IsAlive() && LLDB_BREAK_ID_IS_VALID(m_break_id))
    m_process->ClearBreakpointSiteByID(m_break_id);

  if (clear_process)
    m_process = NULL;
  m_kernel.Clear();
  m_known_kexts.clear();
  m_kext_summary_header_ptr_addr.Clear();
  m_kext_summary_header_addr.Clear();
  m_break_id = LLDB_INVALID_BREAK_ID;
}

bool DynamicLoaderDarwinKernel::KextImageInfo::LoadImageAtFileAddress(
    Process *process) {
  if (IsLoaded())
    return true;

  if (m_module_sp) {
    bool changed = false;
    if (m_module_sp->SetLoadAddress(process->GetTarget(), 0, true, changed))
      m_load_process_stop_id = process->GetStopID();
  }
  return false;
}

void DynamicLoaderDarwinKernel::KextImageInfo::SetModule(ModuleSP module_sp) {
  m_module_sp = module_sp;
  if (module_sp.get() && module_sp->GetObjectFile()) {
    if (module_sp->GetObjectFile()->GetType() == ObjectFile::eTypeExecutable &&
        module_sp->GetObjectFile()->GetStrata() == ObjectFile::eStrataKernel) {
      m_kernel_image = true;
    } else {
      m_kernel_image = false;
    }
  }
}

ModuleSP DynamicLoaderDarwinKernel::KextImageInfo::GetModule() {
  return m_module_sp;
}

void DynamicLoaderDarwinKernel::KextImageInfo::SetLoadAddress(
    addr_t load_addr) {
  m_load_address = load_addr;
}

addr_t DynamicLoaderDarwinKernel::KextImageInfo::GetLoadAddress() const {
  return m_load_address;
}

uint64_t DynamicLoaderDarwinKernel::KextImageInfo::GetSize() const {
  return m_size;
}

void DynamicLoaderDarwinKernel::KextImageInfo::SetSize(uint64_t size) {
  m_size = size;
}

uint32_t DynamicLoaderDarwinKernel::KextImageInfo::GetProcessStopId() const {
  return m_load_process_stop_id;
}

void DynamicLoaderDarwinKernel::KextImageInfo::SetProcessStopId(
    uint32_t stop_id) {
  m_load_process_stop_id = stop_id;
}

bool DynamicLoaderDarwinKernel::KextImageInfo::
operator==(const KextImageInfo &rhs) {
  if (m_uuid.IsValid() || rhs.GetUUID().IsValid()) {
    if (m_uuid == rhs.GetUUID()) {
      return true;
    }
    return false;
  }

  if (m_name == rhs.GetName() && m_load_address == rhs.GetLoadAddress())
    return true;

  return false;
}

void DynamicLoaderDarwinKernel::KextImageInfo::SetName(const char *name) {
  m_name = name;
}

std::string DynamicLoaderDarwinKernel::KextImageInfo::GetName() const {
  return m_name;
}

void DynamicLoaderDarwinKernel::KextImageInfo::SetUUID(const UUID &uuid) {
  m_uuid = uuid;
}

UUID DynamicLoaderDarwinKernel::KextImageInfo::GetUUID() const {
  return m_uuid;
}

// Given the m_load_address from the kext summaries, and a UUID, try to create
// an in-memory
// Module at that address.  Require that the MemoryModule have a matching UUID
// and detect
// if this MemoryModule is a kernel or a kext.
//
// Returns true if m_memory_module_sp is now set to a valid Module.

bool DynamicLoaderDarwinKernel::KextImageInfo::ReadMemoryModule(
    Process *process) {
  Log *log = lldb_private::GetLogIfAllCategoriesSet(LIBLLDB_LOG_HOST);
  if (m_memory_module_sp.get() != NULL)
    return true;
  if (m_load_address == LLDB_INVALID_ADDRESS)
    return false;

  FileSpec file_spec;
  file_spec.SetFile(m_name.c_str(), false);

  ModuleSP memory_module_sp =
      process->ReadModuleFromMemory(file_spec, m_load_address);

  if (memory_module_sp.get() == NULL)
    return false;

  bool is_kernel = false;
  if (memory_module_sp->GetObjectFile()) {
    if (memory_module_sp->GetObjectFile()->GetType() ==
            ObjectFile::eTypeExecutable &&
        memory_module_sp->GetObjectFile()->GetStrata() ==
            ObjectFile::eStrataKernel) {
      is_kernel = true;
    } else if (memory_module_sp->GetObjectFile()->GetType() ==
               ObjectFile::eTypeSharedLibrary) {
      is_kernel = false;
    }
  }

  // If this is a kext, and the kernel specified what UUID we should find at
  // this
  // load address, require that the memory module have a matching UUID or
  // something
  // has gone wrong and we should discard it.
  if (m_uuid.IsValid()) {
    if (m_uuid != memory_module_sp->GetUUID()) {
      if (log) {
        log->Printf("KextImageInfo::ReadMemoryModule the kernel said to find "
                    "uuid %s at 0x%" PRIx64
                    " but instead we found uuid %s, throwing it away",
                    m_uuid.GetAsString().c_str(), m_load_address,
                    memory_module_sp->GetUUID().GetAsString().c_str());
      }
      return false;
    }
  }

  // If the in-memory Module has a UUID, let's use that.
  if (!m_uuid.IsValid() && memory_module_sp->GetUUID().IsValid()) {
    m_uuid = memory_module_sp->GetUUID();
  }

  m_memory_module_sp = memory_module_sp;
  m_kernel_image = is_kernel;
  if (is_kernel) {
    if (log) {
      // This is unusual and probably not intended
      log->Printf("KextImageInfo::ReadMemoryModule read the kernel binary out "
                  "of memory");
    }
    if (memory_module_sp->GetArchitecture().IsValid()) {
      process->GetTarget().SetArchitecture(memory_module_sp->GetArchitecture());
    }
    if (m_uuid.IsValid()) {
      ModuleSP exe_module_sp = process->GetTarget().GetExecutableModule();
      if (exe_module_sp.get() && exe_module_sp->GetUUID().IsValid()) {
        if (m_uuid != exe_module_sp->GetUUID()) {
          // The user specified a kernel binary that has a different UUID than
          // the kernel actually running in memory.  This never ends well;
          // clear the user specified kernel binary from the Target.

          m_module_sp.reset();

          ModuleList user_specified_kernel_list;
          user_specified_kernel_list.Append(exe_module_sp);
          process->GetTarget().GetImages().Remove(user_specified_kernel_list);
        }
      }
    }
  }

  return true;
}

bool DynamicLoaderDarwinKernel::KextImageInfo::IsKernel() const {
  return m_kernel_image == true;
}

void DynamicLoaderDarwinKernel::KextImageInfo::SetIsKernel(bool is_kernel) {
  m_kernel_image = is_kernel;
}

bool DynamicLoaderDarwinKernel::KextImageInfo::LoadImageUsingMemoryModule(
    Process *process) {
  if (IsLoaded())
    return true;

  Target &target = process->GetTarget();

  // If we don't have / can't create a memory module for this kext, don't try to
  // load it - we won't
  // have the correct segment load addresses.
  if (!ReadMemoryModule(process)) {
    Log *log(GetLogIfAnyCategoriesSet(LIBLLDB_LOG_DYNAMIC_LOADER));
    if (log)
      log->Printf("Unable to read '%s' from memory at address 0x%" PRIx64
                  " to get the segment load addresses.",
                  m_name.c_str(), m_load_address);
    return false;
  }

  bool uuid_is_valid = m_uuid.IsValid();

  if (IsKernel() && uuid_is_valid && m_memory_module_sp.get()) {
    Stream *s = target.GetDebugger().GetOutputFile().get();
    if (s) {
      s->Printf("Kernel UUID: %s\n",
                m_memory_module_sp->GetUUID().GetAsString().c_str());
      s->Printf("Load Address: 0x%" PRIx64 "\n", m_load_address);
    }
  }

  if (!m_module_sp) {
    // See if the kext has already been loaded into the target, probably by the
    // user doing target modules add.
    const ModuleList &target_images = target.GetImages();
    m_module_sp = target_images.FindModule(m_uuid);

    // Search for the kext on the local filesystem via the UUID
    if (!m_module_sp && uuid_is_valid) {
      ModuleSpec module_spec;
      module_spec.GetUUID() = m_uuid;
      module_spec.GetArchitecture() = target.GetArchitecture();

      // For the kernel, we really do need an on-disk file copy of the binary to
      // do anything useful.
      // This will force a clal to
      if (IsKernel()) {
        if (Symbols::DownloadObjectAndSymbolFile(module_spec, true)) {
          if (module_spec.GetFileSpec().Exists()) {
            m_module_sp.reset(new Module(module_spec.GetFileSpec(),
                                         target.GetArchitecture()));
            if (m_module_sp.get() &&
                m_module_sp->MatchesModuleSpec(module_spec)) {
              ModuleList loaded_module_list;
              loaded_module_list.Append(m_module_sp);
              target.ModulesDidLoad(loaded_module_list);
            }
          }
        }
      }

      // If the current platform is PlatformDarwinKernel, create a ModuleSpec
      // with the filename set
      // to be the bundle ID for this kext, e.g.
      // "com.apple.filesystems.msdosfs", and ask the platform
      // to find it.
      PlatformSP platform_sp(target.GetPlatform());
      if (!m_module_sp && platform_sp) {
        ConstString platform_name(platform_sp->GetPluginName());
        static ConstString g_platform_name(
            PlatformDarwinKernel::GetPluginNameStatic());
        if (platform_name == g_platform_name) {
          ModuleSpec kext_bundle_module_spec(module_spec);
          FileSpec kext_filespec(m_name.c_str(), false);
          kext_bundle_module_spec.GetFileSpec() = kext_filespec;
          platform_sp->GetSharedModule(
              kext_bundle_module_spec, process, m_module_sp,
              &target.GetExecutableSearchPaths(), NULL, NULL);
        }
      }

      // Ask the Target to find this file on the local system, if possible.
      // This will search in the list of currently-loaded files, look in the
      // standard search paths on the system, and on a Mac it will try calling
      // the DebugSymbols framework with the UUID to find the binary via its
      // search methods.
      if (!m_module_sp) {
        m_module_sp = target.GetSharedModule(module_spec);
      }

      if (IsKernel() && !m_module_sp) {
        Stream *s = target.GetDebugger().GetOutputFile().get();
        if (s) {
          s->Printf("WARNING: Unable to locate kernel binary on the debugger "
                    "system.\n");
        }
      }
    }

    // If we managed to find a module, append it to the target's list of images.
    // If we also have a memory module, require that they have matching UUIDs
    if (m_module_sp) {
      bool uuid_match_ok = true;
      if (m_memory_module_sp) {
        if (m_module_sp->GetUUID() != m_memory_module_sp->GetUUID()) {
          uuid_match_ok = false;
        }
      }
      if (uuid_match_ok) {
        target.GetImages().AppendIfNeeded(m_module_sp);
        if (IsKernel() &&
            target.GetExecutableModulePointer() != m_module_sp.get()) {
          target.SetExecutableModule(m_module_sp, false);
        }
      }
    }
  }

  if (!m_module_sp && !IsKernel() && m_uuid.IsValid() && !m_name.empty()) {
    Stream *s = target.GetDebugger().GetOutputFile().get();
    if (s) {
      s->Printf("warning: Can't find binary/dSYM for %s (%s)\n", m_name.c_str(),
                m_uuid.GetAsString().c_str());
    }
  }

  static ConstString g_section_name_LINKEDIT("__LINKEDIT");

  if (m_memory_module_sp && m_module_sp) {
    if (m_module_sp->GetUUID() == m_memory_module_sp->GetUUID()) {
      ObjectFile *ondisk_object_file = m_module_sp->GetObjectFile();
      ObjectFile *memory_object_file = m_memory_module_sp->GetObjectFile();

      if (memory_object_file && ondisk_object_file) {
        // The memory_module for kexts may have an invalid __LINKEDIT seg; skip
        // it.
        const bool ignore_linkedit = !IsKernel();

        SectionList *ondisk_section_list = ondisk_object_file->GetSectionList();
        SectionList *memory_section_list = memory_object_file->GetSectionList();
        if (memory_section_list && ondisk_section_list) {
          const uint32_t num_ondisk_sections = ondisk_section_list->GetSize();
          // There may be CTF sections in the memory image so we can't
          // always just compare the number of sections (which are actually
          // segments in mach-o parlance)
          uint32_t sect_idx = 0;

          // Use the memory_module's addresses for each section to set the
          // file module's load address as appropriate.  We don't want to use
          // a single slide value for the entire kext - different segments may
          // be slid different amounts by the kext loader.

          uint32_t num_sections_loaded = 0;
          for (sect_idx = 0; sect_idx < num_ondisk_sections; ++sect_idx) {
            SectionSP ondisk_section_sp(
                ondisk_section_list->GetSectionAtIndex(sect_idx));
            if (ondisk_section_sp) {
              // Don't ever load __LINKEDIT as it may or may not be actually
              // mapped into memory and there is no current way to tell.
              // I filed rdar://problem/12851706 to track being able to tell
              // if the __LINKEDIT is actually mapped, but until then, we need
              // to not load the __LINKEDIT
              if (ignore_linkedit &&
                  ondisk_section_sp->GetName() == g_section_name_LINKEDIT)
                continue;

              const Section *memory_section =
                  memory_section_list
                      ->FindSectionByName(ondisk_section_sp->GetName())
                      .get();
              if (memory_section) {
                target.SetSectionLoadAddress(ondisk_section_sp,
                                             memory_section->GetFileAddress());
                ++num_sections_loaded;
              }
            }
          }
          if (num_sections_loaded > 0)
            m_load_process_stop_id = process->GetStopID();
          else
            m_module_sp.reset(); // No sections were loaded
        } else
          m_module_sp.reset(); // One or both section lists
      } else
        m_module_sp.reset(); // One or both object files missing
    } else
      m_module_sp.reset(); // UUID mismatch
  }

  bool is_loaded = IsLoaded();

  if (is_loaded && m_module_sp && IsKernel()) {
    Stream *s = target.GetDebugger().GetOutputFile().get();
    if (s) {
      ObjectFile *kernel_object_file = m_module_sp->GetObjectFile();
      if (kernel_object_file) {
        addr_t file_address =
            kernel_object_file->GetHeaderAddress().GetFileAddress();
        if (m_load_address != LLDB_INVALID_ADDRESS &&
            file_address != LLDB_INVALID_ADDRESS) {
          s->Printf("Kernel slid 0x%" PRIx64 " in memory.\n",
                    m_load_address - file_address);
        }
      }
      {
        s->Printf("Loaded kernel file %s\n",
                  m_module_sp->GetFileSpec().GetPath().c_str());
      }
      s->Flush();
    }
  }
  return is_loaded;
}

uint32_t DynamicLoaderDarwinKernel::KextImageInfo::GetAddressByteSize() {
  if (m_memory_module_sp)
    return m_memory_module_sp->GetArchitecture().GetAddressByteSize();
  if (m_module_sp)
    return m_module_sp->GetArchitecture().GetAddressByteSize();
  return 0;
}

lldb::ByteOrder DynamicLoaderDarwinKernel::KextImageInfo::GetByteOrder() {
  if (m_memory_module_sp)
    return m_memory_module_sp->GetArchitecture().GetByteOrder();
  if (m_module_sp)
    return m_module_sp->GetArchitecture().GetByteOrder();
  return endian::InlHostByteOrder();
}

lldb_private::ArchSpec
DynamicLoaderDarwinKernel::KextImageInfo::GetArchitecture() const {
  if (m_memory_module_sp)
    return m_memory_module_sp->GetArchitecture();
  if (m_module_sp)
    return m_module_sp->GetArchitecture();
  return lldb_private::ArchSpec();
}

//----------------------------------------------------------------------
// Load the kernel module and initialize the "m_kernel" member. Return
// true _only_ if the kernel is loaded the first time through (subsequent
// calls to this function should return false after the kernel has been
// already loaded).
//----------------------------------------------------------------------
void DynamicLoaderDarwinKernel::LoadKernelModuleIfNeeded() {
  if (!m_kext_summary_header_ptr_addr.IsValid()) {
    m_kernel.Clear();
    m_kernel.SetModule(m_process->GetTarget().GetExecutableModule());
    m_kernel.SetIsKernel(true);

    ConstString kernel_name("mach_kernel");
    if (m_kernel.GetModule().get() && m_kernel.GetModule()->GetObjectFile() &&
        !m_kernel.GetModule()
             ->GetObjectFile()
             ->GetFileSpec()
             .GetFilename()
             .IsEmpty()) {
      kernel_name =
          m_kernel.GetModule()->GetObjectFile()->GetFileSpec().GetFilename();
    }
    m_kernel.SetName(kernel_name.AsCString());

    if (m_kernel.GetLoadAddress() == LLDB_INVALID_ADDRESS) {
      m_kernel.SetLoadAddress(m_kernel_load_address);
      if (m_kernel.GetLoadAddress() == LLDB_INVALID_ADDRESS &&
          m_kernel.GetModule()) {
        // We didn't get a hint from the process, so we will
        // try the kernel at the address that it exists at in
        // the file if we have one
        ObjectFile *kernel_object_file = m_kernel.GetModule()->GetObjectFile();
        if (kernel_object_file) {
          addr_t load_address =
              kernel_object_file->GetHeaderAddress().GetLoadAddress(
                  &m_process->GetTarget());
          addr_t file_address =
              kernel_object_file->GetHeaderAddress().GetFileAddress();
          if (load_address != LLDB_INVALID_ADDRESS && load_address != 0) {
            m_kernel.SetLoadAddress(load_address);
            if (load_address != file_address) {
              // Don't accidentally relocate the kernel to the File address --
              // the Load address has already been set to its actual in-memory
              // address.
              // Mark it as IsLoaded.
              m_kernel.SetProcessStopId(m_process->GetStopID());
            }
          } else {
            m_kernel.SetLoadAddress(file_address);
          }
        }
      }
    }

    if (m_kernel.GetLoadAddress() != LLDB_INVALID_ADDRESS) {
      if (!m_kernel.LoadImageUsingMemoryModule(m_process)) {
        m_kernel.LoadImageAtFileAddress(m_process);
      }
    }

    if (m_kernel.IsLoaded() && m_kernel.GetModule()) {
      static ConstString kext_summary_symbol("gLoadedKextSummaries");
      const Symbol *symbol =
          m_kernel.GetModule()->FindFirstSymbolWithNameAndType(
              kext_summary_symbol, eSymbolTypeData);
      if (symbol) {
        m_kext_summary_header_ptr_addr = symbol->GetAddress();
        // Update all image infos
        ReadAllKextSummaries();
      }
    } else {
      m_kernel.Clear();
    }
  }
}

//----------------------------------------------------------------------
// Static callback function that gets called when our DYLD notification
// breakpoint gets hit. We update all of our image infos and then
// let our super class DynamicLoader class decide if we should stop
// or not (based on global preference).
//----------------------------------------------------------------------
bool DynamicLoaderDarwinKernel::BreakpointHitCallback(
    void *baton, StoppointCallbackContext *context, user_id_t break_id,
    user_id_t break_loc_id) {
  return static_cast<DynamicLoaderDarwinKernel *>(baton)->BreakpointHit(
      context, break_id, break_loc_id);
}

bool DynamicLoaderDarwinKernel::BreakpointHit(StoppointCallbackContext *context,
                                              user_id_t break_id,
                                              user_id_t break_loc_id) {
  Log *log(GetLogIfAnyCategoriesSet(LIBLLDB_LOG_DYNAMIC_LOADER));
  if (log)
    log->Printf("DynamicLoaderDarwinKernel::BreakpointHit (...)\n");

  ReadAllKextSummaries();

  if (log)
    PutToLog(log);

  return GetStopWhenImagesChange();
}

bool DynamicLoaderDarwinKernel::ReadKextSummaryHeader() {
  std::lock_guard<std::recursive_mutex> guard(m_mutex);

  // the all image infos is already valid for this process stop ID

  if (m_kext_summary_header_ptr_addr.IsValid()) {
    const uint32_t addr_size = m_kernel.GetAddressByteSize();
    const ByteOrder byte_order = m_kernel.GetByteOrder();
    Error error;
    // Read enough bytes for a "OSKextLoadedKextSummaryHeader" structure
    // which is currently 4 uint32_t and a pointer.
    uint8_t buf[24];
    DataExtractor data(buf, sizeof(buf), byte_order, addr_size);
    const size_t count = 4 * sizeof(uint32_t) + addr_size;
    const bool prefer_file_cache = false;
    if (m_process->GetTarget().ReadPointerFromMemory(
            m_kext_summary_header_ptr_addr, prefer_file_cache, error,
            m_kext_summary_header_addr)) {
      // We got a valid address for our kext summary header and make sure it
      // isn't NULL
      if (m_kext_summary_header_addr.IsValid() &&
          m_kext_summary_header_addr.GetFileAddress() != 0) {
        const size_t bytes_read = m_process->GetTarget().ReadMemory(
            m_kext_summary_header_addr, prefer_file_cache, buf, count, error);
        if (bytes_read == count) {
          lldb::offset_t offset = 0;
          m_kext_summary_header.version = data.GetU32(&offset);
          if (m_kext_summary_header.version > 128) {
            Stream *s =
                m_process->GetTarget().GetDebugger().GetOutputFile().get();
            s->Printf("WARNING: Unable to read kext summary header, got "
                      "improbable version number %u\n",
                      m_kext_summary_header.version);
            // If we get an improbably large version number, we're probably
            // getting bad memory.
            m_kext_summary_header_addr.Clear();
            return false;
          }
          if (m_kext_summary_header.version >= 2) {
            m_kext_summary_header.entry_size = data.GetU32(&offset);
            if (m_kext_summary_header.entry_size > 4096) {
              // If we get an improbably large entry_size, we're probably
              // getting bad memory.
              Stream *s =
                  m_process->GetTarget().GetDebugger().GetOutputFile().get();
              s->Printf("WARNING: Unable to read kext summary header, got "
                        "improbable entry_size %u\n",
                        m_kext_summary_header.entry_size);
              m_kext_summary_header_addr.Clear();
              return false;
            }
          } else {
            // Versions less than 2 didn't have an entry size, it was hard coded
            m_kext_summary_header.entry_size =
                KERNEL_MODULE_ENTRY_SIZE_VERSION_1;
          }
          m_kext_summary_header.entry_count = data.GetU32(&offset);
          if (m_kext_summary_header.entry_count > 10000) {
            // If we get an improbably large number of kexts, we're probably
            // getting bad memory.
            Stream *s =
                m_process->GetTarget().GetDebugger().GetOutputFile().get();
            s->Printf("WARNING: Unable to read kext summary header, got "
                      "improbable number of kexts %u\n",
                      m_kext_summary_header.entry_count);
            m_kext_summary_header_addr.Clear();
            return false;
          }
          return true;
        }
      }
    }
  }
  m_kext_summary_header_addr.Clear();
  return false;
}

// We've either (a) just attached to a new kernel, or (b) the kexts-changed
// breakpoint was hit
// and we need to figure out what kexts have been added or removed.
// Read the kext summaries from the inferior kernel memory, compare them against
// the
// m_known_kexts vector and update the m_known_kexts vector as needed to keep in
// sync with the
// inferior.

bool DynamicLoaderDarwinKernel::ParseKextSummaries(
    const Address &kext_summary_addr, uint32_t count) {
  KextImageInfo::collection kext_summaries;
  Log *log(GetLogIfAnyCategoriesSet(LIBLLDB_LOG_DYNAMIC_LOADER));
  if (log)
    log->Printf("Kexts-changed breakpoint hit, there are %d kexts currently.\n",
                count);

  std::lock_guard<std::recursive_mutex> guard(m_mutex);

  if (!ReadKextSummaries(kext_summary_addr, count, kext_summaries))
    return false;

  // read the plugin.dynamic-loader.darwin-kernel.load-kexts setting -- if the
  // user requested no
  // kext loading, don't print any messages about kexts & don't try to read
  // them.
  const bool load_kexts = GetGlobalProperties()->GetLoadKexts();

  // By default, all kexts we've loaded in the past are marked as "remove" and
  // all of the kexts
  // we just found out about from ReadKextSummaries are marked as "add".
  std::vector<bool> to_be_removed(m_known_kexts.size(), true);
  std::vector<bool> to_be_added(count, true);

  int number_of_new_kexts_being_added = 0;
  int number_of_old_kexts_being_removed = m_known_kexts.size();

  const uint32_t new_kexts_size = kext_summaries.size();
  const uint32_t old_kexts_size = m_known_kexts.size();

  // The m_known_kexts vector may have entries that have been Cleared,
  // or are a kernel.
  for (uint32_t old_kext = 0; old_kext < old_kexts_size; old_kext++) {
    bool ignore = false;
    KextImageInfo &image_info = m_known_kexts[old_kext];
    if (image_info.IsKernel()) {
      ignore = true;
    } else if (image_info.GetLoadAddress() == LLDB_INVALID_ADDRESS &&
               !image_info.GetModule()) {
      ignore = true;
    }

    if (ignore) {
      number_of_old_kexts_being_removed--;
      to_be_removed[old_kext] = false;
    }
  }

  // Scan over the list of kexts we just read from the kernel, note those that
  // need to be added and those already loaded.
  for (uint32_t new_kext = 0; new_kext < new_kexts_size; new_kext++) {
    bool add_this_one = true;
    for (uint32_t old_kext = 0; old_kext < old_kexts_size; old_kext++) {
      if (m_known_kexts[old_kext] == kext_summaries[new_kext]) {
        // We already have this kext, don't re-load it.
        to_be_added[new_kext] = false;
        // This kext is still present, do not remove it.
        to_be_removed[old_kext] = false;

        number_of_old_kexts_being_removed--;
        add_this_one = false;
        break;
      }
    }
    if (add_this_one) {
      number_of_new_kexts_being_added++;
    }
  }

  if (number_of_new_kexts_being_added == 0 &&
      number_of_old_kexts_being_removed == 0)
    return true;

  Stream *s = m_process->GetTarget().GetDebugger().GetOutputFile().get();
  if (s && load_kexts) {
    if (number_of_new_kexts_being_added > 0 &&
        number_of_old_kexts_being_removed > 0) {
      s->Printf("Loading %d kext modules and unloading %d kext modules ",
                number_of_new_kexts_being_added,
                number_of_old_kexts_being_removed);
    } else if (number_of_new_kexts_being_added > 0) {
      s->Printf("Loading %d kext modules ", number_of_new_kexts_being_added);
    } else if (number_of_old_kexts_being_removed > 0) {
      s->Printf("Unloading %d kext modules ",
                number_of_old_kexts_being_removed);
    }
  }

  if (log) {
    if (load_kexts) {
      log->Printf("DynamicLoaderDarwinKernel::ParseKextSummaries: %d kexts "
                  "added, %d kexts removed",
                  number_of_new_kexts_being_added,
                  number_of_old_kexts_being_removed);
    } else {
      log->Printf(
          "DynamicLoaderDarwinKernel::ParseKextSummaries kext loading is "
          "disabled, else would have %d kexts added, %d kexts removed",
          number_of_new_kexts_being_added, number_of_old_kexts_being_removed);
    }
  }

  if (number_of_new_kexts_being_added > 0) {
    ModuleList loaded_module_list;

    const uint32_t num_of_new_kexts = kext_summaries.size();
    for (uint32_t new_kext = 0; new_kext < num_of_new_kexts; new_kext++) {
      if (to_be_added[new_kext] == true) {
        KextImageInfo &image_info = kext_summaries[new_kext];
        if (load_kexts) {
          if (!image_info.LoadImageUsingMemoryModule(m_process)) {
            image_info.LoadImageAtFileAddress(m_process);
          }
        }

        m_known_kexts.push_back(image_info);

        if (image_info.GetModule() &&
            m_process->GetStopID() == image_info.GetProcessStopId())
          loaded_module_list.AppendIfNeeded(image_info.GetModule());

        if (s && load_kexts)
          s->Printf(".");

        if (log)
          kext_summaries[new_kext].PutToLog(log);
      }
    }
    m_process->GetTarget().ModulesDidLoad(loaded_module_list);
  }

  if (number_of_old_kexts_being_removed > 0) {
    ModuleList loaded_module_list;
    const uint32_t num_of_old_kexts = m_known_kexts.size();
    for (uint32_t old_kext = 0; old_kext < num_of_old_kexts; old_kext++) {
      ModuleList unloaded_module_list;
      if (to_be_removed[old_kext]) {
        KextImageInfo &image_info = m_known_kexts[old_kext];
        // You can't unload the kernel.
        if (!image_info.IsKernel()) {
          if (image_info.GetModule()) {
            unloaded_module_list.AppendIfNeeded(image_info.GetModule());
          }
          if (s)
            s->Printf(".");
          image_info.Clear();
          // should pull it out of the KextImageInfos vector but that would
          // mutate the list and invalidate
          // the to_be_removed bool vector; leaving it in place once Cleared()
          // is relatively harmless.
        }
      }
      m_process->GetTarget().ModulesDidUnload(unloaded_module_list, false);
    }
  }

  if (s && load_kexts) {
    s->Printf(" done.\n");
    s->Flush();
  }

  return true;
}

uint32_t DynamicLoaderDarwinKernel::ReadKextSummaries(
    const Address &kext_summary_addr, uint32_t image_infos_count,
    KextImageInfo::collection &image_infos) {
  const ByteOrder endian = m_kernel.GetByteOrder();
  const uint32_t addr_size = m_kernel.GetAddressByteSize();

  image_infos.resize(image_infos_count);
  const size_t count = image_infos.size() * m_kext_summary_header.entry_size;
  DataBufferHeap data(count, 0);
  Error error;

  const bool prefer_file_cache = false;
  const size_t bytes_read = m_process->GetTarget().ReadMemory(
      kext_summary_addr, prefer_file_cache, data.GetBytes(), data.GetByteSize(),
      error);
  if (bytes_read == count) {

    DataExtractor extractor(data.GetBytes(), data.GetByteSize(), endian,
                            addr_size);
    uint32_t i = 0;
    for (uint32_t kext_summary_offset = 0;
         i < image_infos.size() &&
         extractor.ValidOffsetForDataOfSize(kext_summary_offset,
                                            m_kext_summary_header.entry_size);
         ++i, kext_summary_offset += m_kext_summary_header.entry_size) {
      lldb::offset_t offset = kext_summary_offset;
      const void *name_data =
          extractor.GetData(&offset, KERNEL_MODULE_MAX_NAME);
      if (name_data == NULL)
        break;
      image_infos[i].SetName((const char *)name_data);
      UUID uuid(extractor.GetData(&offset, 16), 16);
      image_infos[i].SetUUID(uuid);
      image_infos[i].SetLoadAddress(extractor.GetU64(&offset));
      image_infos[i].SetSize(extractor.GetU64(&offset));
    }
    if (i < image_infos.size())
      image_infos.resize(i);
  } else {
    image_infos.clear();
  }
  return image_infos.size();
}

bool DynamicLoaderDarwinKernel::ReadAllKextSummaries() {
  std::lock_guard<std::recursive_mutex> guard(m_mutex);

  if (ReadKextSummaryHeader()) {
    if (m_kext_summary_header.entry_count > 0 &&
        m_kext_summary_header_addr.IsValid()) {
      Address summary_addr(m_kext_summary_header_addr);
      summary_addr.Slide(m_kext_summary_header.GetSize());
      if (!ParseKextSummaries(summary_addr,
                              m_kext_summary_header.entry_count)) {
        m_known_kexts.clear();
      }
      return true;
    }
  }
  return false;
}

//----------------------------------------------------------------------
// Dump an image info structure to the file handle provided.
//----------------------------------------------------------------------
void DynamicLoaderDarwinKernel::KextImageInfo::PutToLog(Log *log) const {
  if (log == NULL)
    return;
  const uint8_t *u = (uint8_t *)m_uuid.GetBytes();

  if (m_load_address == LLDB_INVALID_ADDRESS) {
    if (u) {
      log->Printf("\tuuid=%2.2X%2.2X%2.2X%2.2X-%2.2X%2.2X-%2.2X%2.2X-%2.2X%2."
                  "2X-%2.2X%2.2X%2.2X%2.2X%2.2X%2.2X name=\"%s\" (UNLOADED)",
                  u[0], u[1], u[2], u[3], u[4], u[5], u[6], u[7], u[8], u[9],
                  u[10], u[11], u[12], u[13], u[14], u[15], m_name.c_str());
    } else
      log->Printf("\tname=\"%s\" (UNLOADED)", m_name.c_str());
  } else {
    if (u) {
      log->Printf("\taddr=0x%16.16" PRIx64 " size=0x%16.16" PRIx64
                  " uuid=%2.2X%2.2X%2.2X%2.2X-%2.2X%2.2X-%2.2X%2.2X-%2.2X%2.2X-"
                  "%2.2X%2.2X%2.2X%2.2X%2.2X%2.2X name=\"%s\"",
                  m_load_address, m_size, u[0], u[1], u[2], u[3], u[4], u[5],
                  u[6], u[7], u[8], u[9], u[10], u[11], u[12], u[13], u[14],
                  u[15], m_name.c_str());
    } else {
      log->Printf("\t[0x%16.16" PRIx64 " - 0x%16.16" PRIx64 ") name=\"%s\"",
                  m_load_address, m_load_address + m_size, m_name.c_str());
    }
  }
}

//----------------------------------------------------------------------
// Dump the _dyld_all_image_infos members and all current image infos
// that we have parsed to the file handle provided.
//----------------------------------------------------------------------
void DynamicLoaderDarwinKernel::PutToLog(Log *log) const {
  if (log == NULL)
    return;

  std::lock_guard<std::recursive_mutex> guard(m_mutex);
  log->Printf("gLoadedKextSummaries = 0x%16.16" PRIx64
              " { version=%u, entry_size=%u, entry_count=%u }",
              m_kext_summary_header_addr.GetFileAddress(),
              m_kext_summary_header.version, m_kext_summary_header.entry_size,
              m_kext_summary_header.entry_count);

  size_t i;
  const size_t count = m_known_kexts.size();
  if (count > 0) {
    log->PutCString("Loaded:");
    for (i = 0; i < count; i++)
      m_known_kexts[i].PutToLog(log);
  }
}

void DynamicLoaderDarwinKernel::PrivateInitialize(Process *process) {
  DEBUG_PRINTF("DynamicLoaderDarwinKernel::%s() process state = %s\n",
               __FUNCTION__, StateAsCString(m_process->GetState()));
  Clear(true);
  m_process = process;
}

void DynamicLoaderDarwinKernel::SetNotificationBreakpointIfNeeded() {
  if (m_break_id == LLDB_INVALID_BREAK_ID && m_kernel.GetModule()) {
    DEBUG_PRINTF("DynamicLoaderDarwinKernel::%s() process state = %s\n",
                 __FUNCTION__, StateAsCString(m_process->GetState()));

    const bool internal_bp = true;
    const bool hardware = false;
    const LazyBool skip_prologue = eLazyBoolNo;
    FileSpecList module_spec_list;
    module_spec_list.Append(m_kernel.GetModule()->GetFileSpec());
    Breakpoint *bp =
        m_process->GetTarget()
            .CreateBreakpoint(&module_spec_list, NULL,
                              "OSKextLoadedKextSummariesUpdated",
                              eFunctionNameTypeFull, eLanguageTypeUnknown, 0,
                              skip_prologue, internal_bp, hardware)
            .get();

    bp->SetCallback(DynamicLoaderDarwinKernel::BreakpointHitCallback, this,
                    true);
    m_break_id = bp->GetID();
  }
}

//----------------------------------------------------------------------
// Member function that gets called when the process state changes.
//----------------------------------------------------------------------
void DynamicLoaderDarwinKernel::PrivateProcessStateChanged(Process *process,
                                                           StateType state) {
  DEBUG_PRINTF("DynamicLoaderDarwinKernel::%s(%s)\n", __FUNCTION__,
               StateAsCString(state));
  switch (state) {
  case eStateConnected:
  case eStateAttaching:
  case eStateLaunching:
  case eStateInvalid:
  case eStateUnloaded:
  case eStateExited:
  case eStateDetached:
    Clear(false);
    break;

  case eStateStopped:
    UpdateIfNeeded();
    break;

  case eStateRunning:
  case eStateStepping:
  case eStateCrashed:
  case eStateSuspended:
    break;
  }
}

ThreadPlanSP
DynamicLoaderDarwinKernel::GetStepThroughTrampolinePlan(Thread &thread,
                                                        bool stop_others) {
  ThreadPlanSP thread_plan_sp;
  Log *log(GetLogIfAllCategoriesSet(LIBLLDB_LOG_STEP));
  if (log)
    log->Printf("Could not find symbol for step through.");
  return thread_plan_sp;
}

Error DynamicLoaderDarwinKernel::CanLoadImage() {
  Error error;
  error.SetErrorString(
      "always unsafe to load or unload shared libraries in the darwin kernel");
  return error;
}

void DynamicLoaderDarwinKernel::Initialize() {
  PluginManager::RegisterPlugin(GetPluginNameStatic(),
                                GetPluginDescriptionStatic(), CreateInstance,
                                DebuggerInitialize);
}

void DynamicLoaderDarwinKernel::Terminate() {
  PluginManager::UnregisterPlugin(CreateInstance);
}

void DynamicLoaderDarwinKernel::DebuggerInitialize(
    lldb_private::Debugger &debugger) {
  if (!PluginManager::GetSettingForDynamicLoaderPlugin(
          debugger, DynamicLoaderDarwinKernelProperties::GetSettingName())) {
    const bool is_global_setting = true;
    PluginManager::CreateSettingForDynamicLoaderPlugin(
        debugger, GetGlobalProperties()->GetValueProperties(),
        ConstString("Properties for the DynamicLoaderDarwinKernel plug-in."),
        is_global_setting);
  }
}

lldb_private::ConstString DynamicLoaderDarwinKernel::GetPluginNameStatic() {
  static ConstString g_name("darwin-kernel");
  return g_name;
}

const char *DynamicLoaderDarwinKernel::GetPluginDescriptionStatic() {
  return "Dynamic loader plug-in that watches for shared library loads/unloads "
         "in the MacOSX kernel.";
}

//------------------------------------------------------------------
// PluginInterface protocol
//------------------------------------------------------------------
lldb_private::ConstString DynamicLoaderDarwinKernel::GetPluginName() {
  return GetPluginNameStatic();
}

uint32_t DynamicLoaderDarwinKernel::GetPluginVersion() { return 1; }

lldb::ByteOrder
DynamicLoaderDarwinKernel::GetByteOrderFromMagic(uint32_t magic) {
  switch (magic) {
  case llvm::MachO::MH_MAGIC:
  case llvm::MachO::MH_MAGIC_64:
    return endian::InlHostByteOrder();

  case llvm::MachO::MH_CIGAM:
  case llvm::MachO::MH_CIGAM_64:
    if (endian::InlHostByteOrder() == lldb::eByteOrderBig)
      return lldb::eByteOrderLittle;
    else
      return lldb::eByteOrderBig;

  default:
    break;
  }
  return lldb::eByteOrderInvalid;
}<|MERGE_RESOLUTION|>--- conflicted
+++ resolved
@@ -402,11 +402,7 @@
   const uint32_t magicks[] = { llvm::MachO::MH_MAGIC_64, llvm::MachO::MH_MAGIC, llvm::MachO::MH_CIGAM, llvm::MachO::MH_CIGAM_64};
 
   bool found_matching_pattern = false;
-<<<<<<< HEAD
-  for (int i = 0; i < llvm::array_lengthof (magicks); i++)
-=======
   for (size_t i = 0; i < llvm::array_lengthof (magicks); i++)
->>>>>>> d380b714
     if (::memcmp (magicbuf, &magicks[i], sizeof (magicbuf)) == 0)
         found_matching_pattern = true;
 
