--- conflicted
+++ resolved
@@ -98,20 +98,6 @@
 //----------------------------------------------------------------------
 // Constructor
 //----------------------------------------------------------------------
-<<<<<<< HEAD
-DynamicLoaderMacOSXDYLD::DynamicLoaderMacOSXDYLD(Process *process)
-    : DynamicLoader(process),
-      m_dyld(),
-      m_dyld_module_wp(),
-      m_dyld_all_image_infos_addr(LLDB_INVALID_ADDRESS),
-      m_dyld_all_image_infos(),
-      m_dyld_all_image_infos_stop_id(UINT32_MAX),
-      m_break_id(LLDB_INVALID_BREAK_ID),
-      m_dyld_image_infos(),
-      m_dyld_image_infos_stop_id(UINT32_MAX),
-      m_mutex(),
-      m_process_image_addr_is_all_images_infos(false)
-=======
 DynamicLoaderMacOSXDYLD::DynamicLoaderMacOSXDYLD (Process* process) :
     DynamicLoaderDarwin(process),
     m_dyld_all_image_infos_addr(LLDB_INVALID_ADDRESS),
@@ -120,7 +106,6 @@
     m_break_id(LLDB_INVALID_BREAK_ID),
     m_mutex(),
     m_process_image_addr_is_all_images_infos (false)
->>>>>>> 969e9c06
 {
 }
 
@@ -591,14 +576,9 @@
     Log *log(lldb_private::GetLogIfAnyCategoriesSet (LIBLLDB_LOG_DYNAMIC_LOADER));
     if (log)
         log->Printf ("Adding %d modules.\n", image_infos_count);
-<<<<<<< HEAD
-
-    std::lock_guard<std::recursive_mutex> guard(m_mutex);
-=======
-        
+
     std::lock_guard<std::recursive_mutex> guard(m_mutex);
     std::lock_guard<std::recursive_mutex> baseclass_guard(GetMutex());
->>>>>>> 969e9c06
     if (m_process->GetStopID() == m_dyld_image_infos_stop_id)
         return true;
 
@@ -633,14 +613,9 @@
 {
     ImageInfo::collection image_infos;
     Log *log(lldb_private::GetLogIfAnyCategoriesSet (LIBLLDB_LOG_DYNAMIC_LOADER));
-<<<<<<< HEAD
-
-    std::lock_guard<std::recursive_mutex> guard(m_mutex);
-=======
-    
+
     std::lock_guard<std::recursive_mutex> guard(m_mutex);
     std::lock_guard<std::recursive_mutex> baseclass_guard(GetMutex());
->>>>>>> 969e9c06
     if (m_process->GetStopID() == m_dyld_image_infos_stop_id)
         return true;
 
@@ -782,14 +757,9 @@
 DynamicLoaderMacOSXDYLD::InitializeFromAllImageInfos ()
 {
     Log *log(lldb_private::GetLogIfAnyCategoriesSet (LIBLLDB_LOG_DYNAMIC_LOADER));
-<<<<<<< HEAD
-
-    std::lock_guard<std::recursive_mutex> guard(m_mutex);
-=======
-    
+
     std::lock_guard<std::recursive_mutex> guard(m_mutex);
     std::lock_guard<std::recursive_mutex> baseclass_guard(GetMutex());
->>>>>>> 969e9c06
     if (m_process->GetStopID() == m_dyld_image_infos_stop_id
           || m_dyld_image_infos.size() != 0)
         return false;
@@ -1103,10 +1073,7 @@
         return;
 
     std::lock_guard<std::recursive_mutex> guard(m_mutex);
-<<<<<<< HEAD
-=======
     std::lock_guard<std::recursive_mutex> baseclass_guard(GetMutex());
->>>>>>> 969e9c06
     log->Printf("dyld_all_image_infos = { version=%d, count=%d, addr=0x%8.8" PRIx64 ", notify=0x%8.8" PRIx64 " }",
                     m_dyld_all_image_infos.version,
                     m_dyld_all_image_infos.dylib_info_count,
