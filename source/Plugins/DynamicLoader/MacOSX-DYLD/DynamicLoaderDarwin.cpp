--- conflicted
+++ resolved
@@ -693,11 +693,7 @@
   if (module_sp.get() == nullptr)
     return false;
 
-<<<<<<< HEAD
-  ObjCLanguageRuntime *objc_runtime = m_process->GetObjCLanguageRuntime();
-=======
   ObjCLanguageRuntime *objc_runtime = ObjCLanguageRuntime::Get(*m_process);
->>>>>>> fbc68663
   return objc_runtime != nullptr &&
          objc_runtime->IsModuleObjCLibrary(module_sp);
 }
