--- conflicted
+++ resolved
@@ -599,11 +599,7 @@
 }
 
 lldb::addr_t
-<<<<<<< HEAD
-DynamicLoaderPOSIXDYLD::GetThreadLocalData(const lldb::ModuleSP module, const lldb::ThreadSP thread,
-=======
 DynamicLoaderPOSIXDYLD::GetThreadLocalData(const lldb::ModuleSP module_sp, const lldb::ThreadSP thread,
->>>>>>> 70389419
                                            lldb::addr_t tls_file_addr)
 {
     auto it = m_loaded_modules.find (module_sp);
