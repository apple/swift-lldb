//===-- DYLDRendezvous.cpp --------------------------------------*- C++ -*-===//
//
// Part of the LLVM Project, under the Apache License v2.0 with LLVM Exceptions.
// See https://llvm.org/LICENSE.txt for license information.
// SPDX-License-Identifier: Apache-2.0 WITH LLVM-exception
//
//===----------------------------------------------------------------------===//

#include "lldb/Core/Module.h"
#include "lldb/Symbol/ObjectFile.h"
#include "lldb/Symbol/Symbol.h"
#include "lldb/Symbol/SymbolContext.h"
#include "lldb/Target/Platform.h"
#include "lldb/Target/Process.h"
#include "lldb/Target/Target.h"
#include "lldb/Utility/ArchSpec.h"
#include "lldb/Utility/Log.h"
#include "lldb/Utility/Status.h"

#include "llvm/Support/Path.h"

#include "DYLDRendezvous.h"

using namespace lldb;
using namespace lldb_private;

/// Locates the address of the rendezvous structure.  Returns the address on
/// success and LLDB_INVALID_ADDRESS on failure.
static addr_t ResolveRendezvousAddress(Process *process) {
  Log *log(GetLogIfAnyCategoriesSet(LIBLLDB_LOG_DYNAMIC_LOADER));
  addr_t info_location;
  addr_t info_addr;
  Status error;

  if (!process) {
    LLDB_LOGF(log, "%s null process provided", __FUNCTION__);
    return LLDB_INVALID_ADDRESS;
  }

  // Try to get it from our process.  This might be a remote process and might
  // grab it via some remote-specific mechanism.
  info_location = process->GetImageInfoAddress();
  LLDB_LOGF(log, "%s info_location = 0x%" PRIx64, __FUNCTION__, info_location);

  // If the process fails to return an address, fall back to seeing if the
  // local object file can help us find it.
  if (info_location == LLDB_INVALID_ADDRESS) {
    Target *target = &process->GetTarget();
    if (target) {
      ObjectFile *obj_file = target->GetExecutableModule()->GetObjectFile();
      Address addr = obj_file->GetImageInfoAddress(target);

      if (addr.IsValid()) {
        info_location = addr.GetLoadAddress(target);
        LLDB_LOGF(log,
                  "%s resolved via direct object file approach to 0x%" PRIx64,
                  __FUNCTION__, info_location);
      } else {
        LLDB_LOGF(log,
                  "%s FAILED - direct object file approach did not yield a "
                  "valid address",
                  __FUNCTION__);
      }
    }
  }

  if (info_location == LLDB_INVALID_ADDRESS) {
    LLDB_LOGF(log, "%s FAILED - invalid info address", __FUNCTION__);
    return LLDB_INVALID_ADDRESS;
  }

  LLDB_LOGF(log, "%s reading pointer (%" PRIu32 " bytes) from 0x%" PRIx64,
            __FUNCTION__, process->GetAddressByteSize(), info_location);

  info_addr = process->ReadPointerFromMemory(info_location, error);
  if (error.Fail()) {
    LLDB_LOGF(log, "%s FAILED - could not read from the info location: %s",
              __FUNCTION__, error.AsCString());
    return LLDB_INVALID_ADDRESS;
  }

  if (info_addr == 0) {
    LLDB_LOGF(log,
              "%s FAILED - the rendezvous address contained at 0x%" PRIx64
              " returned a null value",
              __FUNCTION__, info_location);
    return LLDB_INVALID_ADDRESS;
  }

  return info_addr;
}

DYLDRendezvous::DYLDRendezvous(Process *process)
    : m_process(process), m_rendezvous_addr(LLDB_INVALID_ADDRESS), m_current(),
      m_previous(), m_loaded_modules(), m_soentries(), m_added_soentries(),
      m_removed_soentries() {
  Log *log(GetLogIfAnyCategoriesSet(LIBLLDB_LOG_DYNAMIC_LOADER));

  m_thread_info.valid = false;

  // Cache a copy of the executable path
  if (m_process) {
    Module *exe_mod = m_process->GetTarget().GetExecutableModulePointer();
    if (exe_mod) {
      m_exe_file_spec = exe_mod->GetPlatformFileSpec();
      LLDB_LOGF(log, "DYLDRendezvous::%s exe module executable path set: '%s'",
                __FUNCTION__, m_exe_file_spec.GetCString());
    } else {
      LLDB_LOGF(log,
                "DYLDRendezvous::%s cannot cache exe module path: null "
                "executable module pointer",
                __FUNCTION__);
    }
  }
}

bool DYLDRendezvous::Resolve() {
  Log *log(GetLogIfAnyCategoriesSet(LIBLLDB_LOG_DYNAMIC_LOADER));

  const size_t word_size = 4;
  Rendezvous info;
  size_t address_size;
  size_t padding;
  addr_t info_addr;
  addr_t cursor;

  address_size = m_process->GetAddressByteSize();
  padding = address_size - word_size;
  LLDB_LOGF(log,
            "DYLDRendezvous::%s address size: %" PRIu64 ", padding %" PRIu64,
            __FUNCTION__, uint64_t(address_size), uint64_t(padding));

  if (m_rendezvous_addr == LLDB_INVALID_ADDRESS)
    cursor = info_addr = ResolveRendezvousAddress(m_process);
  else
    cursor = info_addr = m_rendezvous_addr;
  LLDB_LOGF(log, "DYLDRendezvous::%s cursor = 0x%" PRIx64, __FUNCTION__,
            cursor);

  if (cursor == LLDB_INVALID_ADDRESS)
    return false;

  if (!(cursor = ReadWord(cursor, &info.version, word_size)))
    return false;

  if (!(cursor = ReadPointer(cursor + padding, &info.map_addr)))
    return false;

  if (!(cursor = ReadPointer(cursor, &info.brk)))
    return false;

  if (!(cursor = ReadWord(cursor, &info.state, word_size)))
    return false;

  if (!(cursor = ReadPointer(cursor + padding, &info.ldbase)))
    return false;

  // The rendezvous was successfully read.  Update our internal state.
  m_rendezvous_addr = info_addr;
  m_previous = m_current;
  m_current = info;

  if (UpdateSOEntries(true))
    return true;

  return UpdateSOEntries();
}

bool DYLDRendezvous::IsValid() {
  return m_rendezvous_addr != LLDB_INVALID_ADDRESS;
}

bool DYLDRendezvous::UpdateSOEntries(bool fromRemote) {
  SOEntry entry;
  LoadedModuleInfoList module_list;

  // If we can't get the SO info from the remote, return failure.
  if (fromRemote && m_process->LoadModules(module_list) == 0)
    return false;

  if (!fromRemote && m_current.map_addr == 0)
    return false;

  // When the previous and current states are consistent this is the first time
  // we have been asked to update.  Just take a snapshot of the currently
  // loaded modules.
  if (m_previous.state == eConsistent && m_current.state == eConsistent)
    return fromRemote ? SaveSOEntriesFromRemote(module_list)
                      : TakeSnapshot(m_soentries);

  // If we are about to add or remove a shared object clear out the current
  // state and take a snapshot of the currently loaded images.
  if (m_current.state == eAdd || m_current.state == eDelete) {
    // Some versions of the android dynamic linker might send two notifications
    // with state == eAdd back to back. Ignore them until we get an eConsistent
    // notification.
    if (!(m_previous.state == eConsistent ||
          (m_previous.state == eAdd && m_current.state == eDelete)))
      return false;

    m_soentries.clear();
    if (fromRemote)
      return SaveSOEntriesFromRemote(module_list);

    m_added_soentries.clear();
    m_removed_soentries.clear();
    return TakeSnapshot(m_soentries);
  }
  assert(m_current.state == eConsistent);

  // Otherwise check the previous state to determine what to expect and update
  // accordingly.
  if (m_previous.state == eAdd)
    return fromRemote ? AddSOEntriesFromRemote(module_list) : AddSOEntries();
  else if (m_previous.state == eDelete)
    return fromRemote ? RemoveSOEntriesFromRemote(module_list)
                      : RemoveSOEntries();

  return false;
}

bool DYLDRendezvous::FillSOEntryFromModuleInfo(
    LoadedModuleInfoList::LoadedModuleInfo const &modInfo, SOEntry &entry) {
  addr_t link_map_addr;
  addr_t base_addr;
  addr_t dyn_addr;
  std::string name;

  if (!modInfo.get_link_map(link_map_addr) || !modInfo.get_base(base_addr) ||
      !modInfo.get_dynamic(dyn_addr) || !modInfo.get_name(name))
    return false;

  entry.link_addr = link_map_addr;
  entry.base_addr = base_addr;
  entry.dyn_addr = dyn_addr;

  entry.file_spec.SetFile(name, FileSpec::Style::native);

  UpdateBaseAddrIfNecessary(entry, name);

  // not needed if we're using ModuleInfos
  entry.next = 0;
  entry.prev = 0;
  entry.path_addr = 0;

  return true;
}

bool DYLDRendezvous::SaveSOEntriesFromRemote(
    LoadedModuleInfoList &module_list) {
  for (auto const &modInfo : module_list.m_list) {
    SOEntry entry;
    if (!FillSOEntryFromModuleInfo(modInfo, entry))
      return false;

    // Only add shared libraries and not the executable.
    if (!SOEntryIsMainExecutable(entry))
      m_soentries.push_back(entry);
  }

  m_loaded_modules = module_list;
  return true;
}

bool DYLDRendezvous::AddSOEntriesFromRemote(LoadedModuleInfoList &module_list) {
  for (auto const &modInfo : module_list.m_list) {
    bool found = false;
    for (auto const &existing : m_loaded_modules.m_list) {
      if (modInfo == existing) {
        found = true;
        break;
      }
    }

    if (found)
      continue;

    SOEntry entry;
    if (!FillSOEntryFromModuleInfo(modInfo, entry))
      return false;

    // Only add shared libraries and not the executable.
    if (!SOEntryIsMainExecutable(entry))
      m_soentries.push_back(entry);
  }

  m_loaded_modules = module_list;
  return true;
}

bool DYLDRendezvous::RemoveSOEntriesFromRemote(
    LoadedModuleInfoList &module_list) {
  for (auto const &existing : m_loaded_modules.m_list) {
    bool found = false;
    for (auto const &modInfo : module_list.m_list) {
      if (modInfo == existing) {
        found = true;
        break;
      }
    }

    if (found)
      continue;

    SOEntry entry;
    if (!FillSOEntryFromModuleInfo(existing, entry))
      return false;

    // Only add shared libraries and not the executable.
    if (!SOEntryIsMainExecutable(entry)) {
      auto pos = std::find(m_soentries.begin(), m_soentries.end(), entry);
      if (pos == m_soentries.end())
        return false;

      m_soentries.erase(pos);
    }
  }

  m_loaded_modules = module_list;
  return true;
}

bool DYLDRendezvous::AddSOEntries() {
  SOEntry entry;
  iterator pos;

  assert(m_previous.state == eAdd);

  if (m_current.map_addr == 0)
    return false;

  for (addr_t cursor = m_current.map_addr; cursor != 0; cursor = entry.next) {
    if (!ReadSOEntryFromMemory(cursor, entry))
      return false;

    // Only add shared libraries and not the executable.
    if (SOEntryIsMainExecutable(entry))
      continue;

    pos = std::find(m_soentries.begin(), m_soentries.end(), entry);
    if (pos == m_soentries.end()) {
      m_soentries.push_back(entry);
      m_added_soentries.push_back(entry);
    }
  }

  return true;
}

bool DYLDRendezvous::RemoveSOEntries() {
  SOEntryList entry_list;
  iterator pos;

  assert(m_previous.state == eDelete);

  if (!TakeSnapshot(entry_list))
    return false;

  for (iterator I = begin(); I != end(); ++I) {
    pos = std::find(entry_list.begin(), entry_list.end(), *I);
    if (pos == entry_list.end())
      m_removed_soentries.push_back(*I);
  }

  m_soentries = entry_list;
  return true;
}

bool DYLDRendezvous::SOEntryIsMainExecutable(const SOEntry &entry) {
  // On some systes the executable is indicated by an empty path in the entry.
  // On others it is the full path to the executable.

  auto triple = m_process->GetTarget().GetArchitecture().GetTriple();
  switch (triple.getOS()) {
  case llvm::Triple::FreeBSD:
  case llvm::Triple::NetBSD:
    return entry.file_spec == m_exe_file_spec;
  case llvm::Triple::Linux:
    if (triple.isAndroid())
      return entry.file_spec == m_exe_file_spec;
    return !entry.file_spec;
  default:
    return false;
  }
}

bool DYLDRendezvous::TakeSnapshot(SOEntryList &entry_list) {
  SOEntry entry;

  if (m_current.map_addr == 0)
    return false;

  // Clear previous entries since we are about to obtain an up to date list.
  entry_list.clear();

  for (addr_t cursor = m_current.map_addr; cursor != 0; cursor = entry.next) {
    if (!ReadSOEntryFromMemory(cursor, entry))
      return false;

    // Only add shared libraries and not the executable.
    if (SOEntryIsMainExecutable(entry))
      continue;

    entry_list.push_back(entry);
  }

  return true;
}

addr_t DYLDRendezvous::ReadWord(addr_t addr, uint64_t *dst, size_t size) {
  Status error;

  *dst = m_process->ReadUnsignedIntegerFromMemory(addr, size, 0, error);
  if (error.Fail())
    return 0;

  return addr + size;
}

addr_t DYLDRendezvous::ReadPointer(addr_t addr, addr_t *dst) {
  Status error;

  *dst = m_process->ReadPointerFromMemory(addr, error);
  if (error.Fail())
    return 0;

  return addr + m_process->GetAddressByteSize();
}

std::string DYLDRendezvous::ReadStringFromMemory(addr_t addr) {
  std::string str;
  Status error;

  if (addr == LLDB_INVALID_ADDRESS)
    return std::string();

  m_process->ReadCStringFromMemory(addr, str, error);

  return str;
}

// Returns true if the load bias reported by the linker is incorrect for the
// given entry. This function is used to handle cases where we want to work
// around a bug in the system linker.
static bool isLoadBiasIncorrect(Target &target, const std::string &file_path) {
  // On Android L (API 21, 22) the load address of the "/system/bin/linker"
  // isn't filled in correctly.
  unsigned os_major = target.GetPlatform()->GetOSVersion().getMajor();
  return target.GetArchitecture().GetTriple().isAndroid() &&
         (os_major == 21 || os_major == 22) &&
         (file_path == "/system/bin/linker" ||
          file_path == "/system/bin/linker64");
}

void DYLDRendezvous::UpdateBaseAddrIfNecessary(SOEntry &entry,
                                               std::string const &file_path) {
  // If the load bias reported by the linker is incorrect then fetch the load
  // address of the file from the proc file system.
  if (isLoadBiasIncorrect(m_process->GetTarget(), file_path)) {
    lldb::addr_t load_addr = LLDB_INVALID_ADDRESS;
    bool is_loaded = false;
    Status error =
        m_process->GetFileLoadAddress(entry.file_spec, is_loaded, load_addr);
    if (error.Success() && is_loaded)
      entry.base_addr = load_addr;
  }
}

bool DYLDRendezvous::ReadSOEntryFromMemory(lldb::addr_t addr, SOEntry &entry) {
  entry.clear();

  entry.link_addr = addr;

  if (!(addr = ReadPointer(addr, &entry.base_addr)))
    return false;

  // mips adds an extra load offset field to the link map struct on FreeBSD and
  // NetBSD (need to validate other OSes).
  // http://svnweb.freebsd.org/base/head/sys/sys/link_elf.h?revision=217153&view=markup#l57
  const ArchSpec &arch = m_process->GetTarget().GetArchitecture();
  if ((arch.GetTriple().getOS() == llvm::Triple::FreeBSD ||
       arch.GetTriple().getOS() == llvm::Triple::NetBSD) &&
      arch.IsMIPS()) {
    addr_t mips_l_offs;
    if (!(addr = ReadPointer(addr, &mips_l_offs)))
      return false;
    if (mips_l_offs != 0 && mips_l_offs != entry.base_addr)
      return false;
  }

  if (!(addr = ReadPointer(addr, &entry.path_addr)))
    return false;

  if (!(addr = ReadPointer(addr, &entry.dyn_addr)))
    return false;

  if (!(addr = ReadPointer(addr, &entry.next)))
    return false;

  if (!(addr = ReadPointer(addr, &entry.prev)))
    return false;

  std::string file_path = ReadStringFromMemory(entry.path_addr);
  entry.file_spec.SetFile(file_path, FileSpec::Style::native);

  UpdateBaseAddrIfNecessary(entry, file_path);

  // The base_addr is not filled in for some case.
  // Try to figure it out based on the load address of the object file.
  // The issue observed for '/system/bin/linker' on Android L (5.0, 5.1)
  if (entry.base_addr == 0) {
    lldb::addr_t load_addr = LLDB_INVALID_ADDRESS;
    bool is_loaded = false;
    Status error =
        m_process->GetFileLoadAddress(entry.file_spec, is_loaded, load_addr);
    if (error.Success() && is_loaded)
      entry.base_addr = load_addr;
  }

  // The base_addr is not filled in for some case.
  // Try to figure it out based on the load address of the object file.
  // The issue observed for '/system/bin/linker' on Android L (5.0, 5.1)
  if (entry.base_addr == 0) {
    lldb::addr_t load_addr = LLDB_INVALID_ADDRESS;
    bool is_loaded = false;
    Status error =
        m_process->GetFileLoadAddress(entry.file_spec, is_loaded, load_addr);
    if (error.Success() && is_loaded)
      entry.base_addr = load_addr;
  }

  return true;
}

bool DYLDRendezvous::FindMetadata(const char *name, PThreadField field,
                                  uint32_t &value) {
  Target &target = m_process->GetTarget();

  SymbolContextList list;
  if (!target.GetImages().FindSymbolsWithNameAndType(ConstString(name),
                                                     eSymbolTypeAny, list))
    return false;

  Address address = list[0].symbol->GetAddress();
  addr_t addr = address.GetLoadAddress(&target);
  if (addr == LLDB_INVALID_ADDRESS)
    return false;

  Status error;
  value = (uint32_t)m_process->ReadUnsignedIntegerFromMemory(
      addr + field * sizeof(uint32_t), sizeof(uint32_t), 0, error);
  if (error.Fail())
    return false;

  if (field == eSize)
    value /= 8; // convert bits to bytes

  return true;
}

const DYLDRendezvous::ThreadInfo &DYLDRendezvous::GetThreadInfo() {
  if (!m_thread_info.valid) {
    bool ok = true;

    ok &= FindMetadata("_thread_db_pthread_dtvp", eOffset,
                       m_thread_info.dtv_offset);
    ok &=
        FindMetadata("_thread_db_dtv_dtv", eSize, m_thread_info.dtv_slot_size);
    ok &= FindMetadata("_thread_db_link_map_l_tls_modid", eOffset,
                       m_thread_info.modid_offset);
    ok &= FindMetadata("_thread_db_dtv_t_pointer_val", eOffset,
                       m_thread_info.tls_offset);

    if (ok)
      m_thread_info.valid = true;
  }

  return m_thread_info;
}

void DYLDRendezvous::DumpToLog(Log *log) const {
  int state = GetState();

  if (!log)
    return;

  log->PutCString("DYLDRendezvous:");
<<<<<<< HEAD
  log->Printf("   Address: %" PRIx64, GetRendezvousAddress());
  log->Printf("   Version: %" PRIu64, GetVersion());
  log->Printf("   Link   : %" PRIx64, GetLinkMapAddress());
  log->Printf("   Break  : %" PRIx64, GetBreakAddress());
  log->Printf("   LDBase : %" PRIx64, GetLDBase());
  log->Printf("   State  : %s",
              (state == eConsistent)
                  ? "consistent"
                  : (state == eAdd)
                        ? "add"
                        : (state == eDelete) ? "delete" : "unknown");
=======
  LLDB_LOGF(log, "   Address: %" PRIx64, GetRendezvousAddress());
  LLDB_LOGF(log, "   Version: %" PRIu64, GetVersion());
  LLDB_LOGF(log, "   Link   : %" PRIx64, GetLinkMapAddress());
  LLDB_LOGF(log, "   Break  : %" PRIx64, GetBreakAddress());
  LLDB_LOGF(log, "   LDBase : %" PRIx64, GetLDBase());
  LLDB_LOGF(log, "   State  : %s",
            (state == eConsistent)
                ? "consistent"
                : (state == eAdd) ? "add"
                                  : (state == eDelete) ? "delete" : "unknown");
>>>>>>> b496d64a

  iterator I = begin();
  iterator E = end();

  if (I != E)
    log->PutCString("DYLDRendezvous SOEntries:");

  for (int i = 1; I != E; ++I, ++i) {
    LLDB_LOGF(log, "\n   SOEntry [%d] %s", i, I->file_spec.GetCString());
    LLDB_LOGF(log, "      Base : %" PRIx64, I->base_addr);
    LLDB_LOGF(log, "      Path : %" PRIx64, I->path_addr);
    LLDB_LOGF(log, "      Dyn  : %" PRIx64, I->dyn_addr);
    LLDB_LOGF(log, "      Next : %" PRIx64, I->next);
    LLDB_LOGF(log, "      Prev : %" PRIx64, I->prev);
  }
}<|MERGE_RESOLUTION|>--- conflicted
+++ resolved
@@ -585,19 +585,6 @@
     return;
 
   log->PutCString("DYLDRendezvous:");
-<<<<<<< HEAD
-  log->Printf("   Address: %" PRIx64, GetRendezvousAddress());
-  log->Printf("   Version: %" PRIu64, GetVersion());
-  log->Printf("   Link   : %" PRIx64, GetLinkMapAddress());
-  log->Printf("   Break  : %" PRIx64, GetBreakAddress());
-  log->Printf("   LDBase : %" PRIx64, GetLDBase());
-  log->Printf("   State  : %s",
-              (state == eConsistent)
-                  ? "consistent"
-                  : (state == eAdd)
-                        ? "add"
-                        : (state == eDelete) ? "delete" : "unknown");
-=======
   LLDB_LOGF(log, "   Address: %" PRIx64, GetRendezvousAddress());
   LLDB_LOGF(log, "   Version: %" PRIu64, GetVersion());
   LLDB_LOGF(log, "   Link   : %" PRIx64, GetLinkMapAddress());
@@ -608,7 +595,6 @@
                 ? "consistent"
                 : (state == eAdd) ? "add"
                                   : (state == eDelete) ? "delete" : "unknown");
->>>>>>> b496d64a
 
   iterator I = begin();
   iterator E = end();
