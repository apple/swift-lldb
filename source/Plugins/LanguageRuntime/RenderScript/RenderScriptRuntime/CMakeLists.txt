--- conflicted
+++ resolved
@@ -7,10 +7,7 @@
   RenderScriptRuntime.cpp
   RenderScriptExpressionOpts.cpp
   RenderScriptx86ABIFixups.cpp
-<<<<<<< HEAD
-=======
   RenderScriptScriptGroup.cpp
->>>>>>> d380b714
 
   DEPENDS
   ${tablegen_deps}
