--- conflicted
+++ resolved
@@ -419,15 +419,9 @@
   value_type = Value::ValueType::eValueTypeScalar;
 
   // Make sure we can have a dynamic value before starting...
-<<<<<<< HEAD
   if (CouldHaveDynamicValue(in_value, allow_swift)) {
-    // First job, pull out the address at 0 offset from the object  That will be
-    // the ISA pointer.
-=======
-  if (CouldHaveDynamicValue(in_value)) {
     // First job, pull out the address at 0 offset from the object  That will
     // be the ISA pointer.
->>>>>>> 0c8a6dca
     ClassDescriptorSP objc_class_sp(GetNonKVOClassDescriptor(in_value));
     if (objc_class_sp) {
       const addr_t object_ptr = in_value.GetPointerValue();
@@ -2417,21 +2411,13 @@
   if ((isa & ~m_objc_debug_isa_class_mask) == 0)
     return false;
 
-<<<<<<< HEAD
   if (log)
     log->Printf("AOCRT::NPI Evalulate(isa = 0x%" PRIx64 ")", (uint64_t)isa);
 
-  // If all of the indexed ISA variables are set, then its possible that
-  // this ISA is indexed, and we should first try to get its value using
-  // the index.
-  // Note, we check these varaibles first as the ObjC runtime will set at
-  // least one of their values to 0 if they aren't needed.
-=======
   // If all of the indexed ISA variables are set, then its possible that this
   // ISA is indexed, and we should first try to get its value using the index.
   // Note, we check these varaibles first as the ObjC runtime will set at least
   // one of their values to 0 if they aren't needed.
->>>>>>> 0c8a6dca
   if (m_objc_debug_indexed_isa_magic_mask &&
       m_objc_debug_indexed_isa_magic_value &&
       m_objc_debug_indexed_isa_index_mask &&
