//===-- AppleObjCRuntimeV2.cpp ----------------------------------*- C++ -*-===//
//
// Part of the LLVM Project, under the Apache License v2.0 with LLVM Exceptions.
// See https://llvm.org/LICENSE.txt for license information.
// SPDX-License-Identifier: Apache-2.0 WITH LLVM-exception
//
//===----------------------------------------------------------------------===//

#include <stdint.h>

#include <memory>
#include <string>
#include <vector>

#include "clang/AST/ASTContext.h"
#include "clang/AST/DeclObjC.h"

#include "lldb/Core/ClangForward.h"
#include "lldb/Host/OptionParser.h"
#include "lldb/Symbol/CompilerType.h"
#include "lldb/lldb-enumerations.h"

#include "lldb/Core/ClangForward.h"
#include "lldb/Core/Debugger.h"
#include "lldb/Core/Module.h"
#include "lldb/Core/PluginManager.h"
#include "lldb/Core/Section.h"
#include "lldb/Core/ValueObjectConstResult.h"
#include "lldb/Core/ValueObjectVariable.h"
#include "lldb/Expression/DiagnosticManager.h"
#include "lldb/Expression/FunctionCaller.h"
#include "lldb/Expression/UtilityFunction.h"
#include "lldb/Interpreter/CommandObject.h"
#include "lldb/Interpreter/CommandObjectMultiword.h"
#include "lldb/Interpreter/CommandReturnObject.h"
#include "lldb/Interpreter/OptionArgParser.h"
#include "lldb/Interpreter/OptionValueBoolean.h"
#include "lldb/Symbol/ClangASTContext.h"
#include "lldb/Symbol/ObjectFile.h"
#include "lldb/Symbol/Symbol.h"
#include "lldb/Symbol/TypeList.h"
#include "lldb/Symbol/VariableList.h"
#include "lldb/Target/ABI.h"
#include "lldb/Target/ExecutionContext.h"
#include "lldb/Target/Platform.h"
#include "lldb/Target/Process.h"
#include "lldb/Target/RegisterContext.h"
#include "lldb/Target/StackFrameRecognizer.h"
#include "lldb/Target/Target.h"
#include "lldb/Target/Thread.h"
#include "lldb/Utility/ConstString.h"
#include "lldb/Utility/Log.h"
#include "lldb/Utility/Scalar.h"
#include "lldb/Utility/Status.h"
#include "lldb/Utility/Stream.h"
#include "lldb/Utility/StreamString.h"
#include "lldb/Utility/Timer.h"

#include "AppleObjCClassDescriptorV2.h"
#include "AppleObjCDeclVendor.h"
#include "AppleObjCRuntimeV2.h"
#include "AppleObjCTrampolineHandler.h"
#include "AppleObjCTypeEncodingParser.h"

#include "clang/AST/ASTContext.h"
#include "clang/AST/DeclObjC.h"

#include "Plugins/LanguageRuntime/ObjC/ObjCLanguageRuntime.h"

#include <vector>

using namespace lldb;
using namespace lldb_private;

char AppleObjCRuntimeV2::ID = 0;

static const char *g_get_dynamic_class_info_name =
    "__lldb_apple_objc_v2_get_dynamic_class_info";
// Testing using the new C++11 raw string literals. If this breaks GCC then we
// will need to revert to the code above...
static const char *g_get_dynamic_class_info_body = R"(

extern "C"
{
    size_t strlen(const char *);
    char *strncpy (char * s1, const char * s2, size_t n);
    int printf(const char * format, ...);
}
#define DEBUG_PRINTF(fmt, ...) if (should_log) printf(fmt, ## __VA_ARGS__)

typedef struct _NXMapTable {
    void *prototype;
    unsigned num_classes;
    unsigned num_buckets_minus_one;
    void *buckets;
} NXMapTable;

#define NX_MAPNOTAKEY   ((void *)(-1))

typedef struct BucketInfo
{
    const char *name_ptr;
    Class isa;
} BucketInfo;

struct ClassInfo
{
    Class isa;
    uint32_t hash;
} __attribute__((__packed__));

uint32_t
__lldb_apple_objc_v2_get_dynamic_class_info (void *gdb_objc_realized_classes_ptr,
                                             void *class_infos_ptr,
                                             uint32_t class_infos_byte_size,
                                             uint32_t should_log)
{
    DEBUG_PRINTF ("gdb_objc_realized_classes_ptr = %p\n", gdb_objc_realized_classes_ptr);
    DEBUG_PRINTF ("class_infos_ptr = %p\n", class_infos_ptr);
    DEBUG_PRINTF ("class_infos_byte_size = %u\n", class_infos_byte_size);
    const NXMapTable *grc = (const NXMapTable *)gdb_objc_realized_classes_ptr;
    if (grc)
    {
        const unsigned num_classes = grc->num_classes;
        if (class_infos_ptr)
        {
            const size_t max_class_infos = class_infos_byte_size/sizeof(ClassInfo);
            ClassInfo *class_infos = (ClassInfo *)class_infos_ptr;
            BucketInfo *buckets = (BucketInfo *)grc->buckets;
            
            uint32_t idx = 0;
            for (unsigned i=0; i<=grc->num_buckets_minus_one; ++i)
            {
                if (buckets[i].name_ptr != NX_MAPNOTAKEY)
                {
                    if (idx < max_class_infos)
                    {
                        const char *s = buckets[i].name_ptr;
                        uint32_t h = 5381;
                        for (unsigned char c = *s; c; c = *++s)
                            h = ((h << 5) + h) + c;
                        class_infos[idx].hash = h;
                        class_infos[idx].isa = buckets[i].isa;
                    }
                    ++idx;
                }
            }
            if (idx < max_class_infos)
            {
                class_infos[idx].isa = NULL;
                class_infos[idx].hash = 0;
            }
        }
        return num_classes;
    }
    return 0;
}

)";

// We'll substitute in class_getName or class_getNameRaw depending
// on which is present.
static const char *g_shared_cache_class_name_funcptr = R"(
extern "C"
{
    const char *%s(void *objc_class);
    const char *(*class_name_lookup_func)(void *) = %s;
}
)";

static const char *g_get_shared_cache_class_info_name =
    "__lldb_apple_objc_v2_get_shared_cache_class_info";
// Testing using the new C++11 raw string literals. If this breaks GCC then we
// will need to revert to the code above...
static const char *g_get_shared_cache_class_info_body = R"(

extern "C"
{
    size_t strlen(const char *);
    char *strncpy (char * s1, const char * s2, size_t n);
    int printf(const char * format, ...);
}

#define DEBUG_PRINTF(fmt, ...) if (should_log) printf(fmt, ## __VA_ARGS__)


struct objc_classheader_t {
    int32_t clsOffset;
    int32_t hiOffset;
};

struct objc_clsopt_t {
    uint32_t capacity;
    uint32_t occupied;
    uint32_t shift;
    uint32_t mask;
    uint32_t zero;
    uint32_t unused;
    uint64_t salt;
    uint32_t scramble[256];
    uint8_t tab[0]; // tab[mask+1]
    //  uint8_t checkbytes[capacity];
    //  int32_t offset[capacity];
    //  objc_classheader_t clsOffsets[capacity];
    //  uint32_t duplicateCount;
    //  objc_classheader_t duplicateOffsets[duplicateCount];
};

struct objc_opt_t {
    uint32_t version;
    int32_t selopt_offset;
    int32_t headeropt_offset;
    int32_t clsopt_offset;
};

struct objc_opt_v14_t {
    uint32_t version;
    uint32_t flags;
    int32_t selopt_offset;
    int32_t headeropt_offset;
    int32_t clsopt_offset;
};

struct ClassInfo
{
    Class isa;
    uint32_t hash;
}  __attribute__((__packed__));

uint32_t
__lldb_apple_objc_v2_get_shared_cache_class_info (void *objc_opt_ro_ptr,
                                                  void *class_infos_ptr,
                                                  uint32_t class_infos_byte_size,
                                                  uint32_t should_log)
{
    uint32_t idx = 0;
    DEBUG_PRINTF ("objc_opt_ro_ptr = %p\n", objc_opt_ro_ptr);
    DEBUG_PRINTF ("class_infos_ptr = %p\n", class_infos_ptr);
    DEBUG_PRINTF ("class_infos_byte_size = %u (%llu class infos)\n", class_infos_byte_size, (uint64_t)(class_infos_byte_size/sizeof(ClassInfo)));
    if (objc_opt_ro_ptr)
    {
        const objc_opt_t *objc_opt = (objc_opt_t *)objc_opt_ro_ptr;
        const objc_opt_v14_t* objc_opt_v14 = (objc_opt_v14_t*)objc_opt_ro_ptr;
        const bool is_v14_format = objc_opt->version >= 14;
        if (is_v14_format)
        {
            DEBUG_PRINTF ("objc_opt->version = %u\n", objc_opt_v14->version);
            DEBUG_PRINTF ("objc_opt->flags = %u\n", objc_opt_v14->flags);
            DEBUG_PRINTF ("objc_opt->selopt_offset = %d\n", objc_opt_v14->selopt_offset);
            DEBUG_PRINTF ("objc_opt->headeropt_offset = %d\n", objc_opt_v14->headeropt_offset);
            DEBUG_PRINTF ("objc_opt->clsopt_offset = %d\n", objc_opt_v14->clsopt_offset);
        }
        else
        {
            DEBUG_PRINTF ("objc_opt->version = %u\n", objc_opt->version);
            DEBUG_PRINTF ("objc_opt->selopt_offset = %d\n", objc_opt->selopt_offset);
            DEBUG_PRINTF ("objc_opt->headeropt_offset = %d\n", objc_opt->headeropt_offset);
            DEBUG_PRINTF ("objc_opt->clsopt_offset = %d\n", objc_opt->clsopt_offset);
        }
        if (objc_opt->version == 12 || objc_opt->version == 13 || objc_opt->version == 14 || objc_opt->version == 15)
        {
            const objc_clsopt_t* clsopt = NULL;
            if (is_v14_format)
                clsopt = (const objc_clsopt_t*)((uint8_t *)objc_opt_v14 + objc_opt_v14->clsopt_offset);
            else
                clsopt = (const objc_clsopt_t*)((uint8_t *)objc_opt + objc_opt->clsopt_offset);
            const size_t max_class_infos = class_infos_byte_size/sizeof(ClassInfo);
            DEBUG_PRINTF("max_class_infos = %llu\n", (uint64_t)max_class_infos);
            ClassInfo *class_infos = (ClassInfo *)class_infos_ptr;
            int32_t invalidEntryOffset = 0;
            // this is safe to do because the version field order is invariant
            if (objc_opt->version == 12)
                invalidEntryOffset = 16;
            const uint8_t *checkbytes = &clsopt->tab[clsopt->mask+1];
            const int32_t *offsets = (const int32_t *)(checkbytes + clsopt->capacity);
            const objc_classheader_t *classOffsets = (const objc_classheader_t *)(offsets + clsopt->capacity);
            DEBUG_PRINTF ("clsopt->capacity = %u\n", clsopt->capacity);
            DEBUG_PRINTF ("clsopt->mask = 0x%8.8x\n", clsopt->mask);
            DEBUG_PRINTF ("classOffsets = %p\n", classOffsets);
            DEBUG_PRINTF("invalidEntryOffset = %d\n", invalidEntryOffset);
            for (uint32_t i=0; i<clsopt->capacity; ++i)
            {
                const int32_t clsOffset = classOffsets[i].clsOffset;
                DEBUG_PRINTF("clsOffset[%u] = %u\n", i, clsOffset);
                if (clsOffset & 1)
                {
                    DEBUG_PRINTF("clsOffset & 1\n");
                    continue; // duplicate
                }
                else if (clsOffset == invalidEntryOffset)
                {
                    DEBUG_PRINTF("clsOffset == invalidEntryOffset\n");
                    continue; // invalid offset
                }
                
                if (class_infos && idx < max_class_infos)
                {
                    class_infos[idx].isa = (Class)((uint8_t *)clsopt + clsOffset);
                    const char *name = class_name_lookup_func (class_infos[idx].isa);
                    DEBUG_PRINTF ("[%u] isa = %8p %s\n", idx, class_infos[idx].isa, name);
                    // Hash the class name so we don't have to read it
                    const char *s = name;
                    uint32_t h = 5381;
                    for (unsigned char c = *s; c; c = *++s)
                    {
                        // class_getName demangles swift names and the hash must
                        // be calculated on the mangled name.  hash==0 means lldb
                        // will fetch the mangled name and compute the hash in
                        // ParseClassInfoArray.
                        if (c == '.')
                        {
                            h = 0;
                            break;
                        }
                        h = ((h << 5) + h) + c;
                    }
                    class_infos[idx].hash = h;
                }
                else
                {
                    DEBUG_PRINTF("not(class_infos && idx < max_class_infos)\n");
                }
                ++idx;
            }
            
            const uint32_t *duplicate_count_ptr = (uint32_t *)&classOffsets[clsopt->capacity];
            const uint32_t duplicate_count = *duplicate_count_ptr;
            const objc_classheader_t *duplicateClassOffsets = (const objc_classheader_t *)(&duplicate_count_ptr[1]);
            DEBUG_PRINTF ("duplicate_count = %u\n", duplicate_count);
            DEBUG_PRINTF ("duplicateClassOffsets = %p\n", duplicateClassOffsets);
            for (uint32_t i=0; i<duplicate_count; ++i)
            {
                const int32_t clsOffset = duplicateClassOffsets[i].clsOffset;
                if (clsOffset & 1)
                    continue; // duplicate
                else if (clsOffset == invalidEntryOffset)
                    continue; // invalid offset
                
                if (class_infos && idx < max_class_infos)
                {
                    class_infos[idx].isa = (Class)((uint8_t *)clsopt + clsOffset);
                    const char *name = class_name_lookup_func (class_infos[idx].isa);
                    DEBUG_PRINTF ("[%u] isa = %8p %s\n", idx, class_infos[idx].isa, name);
                    // Hash the class name so we don't have to read it
                    const char *s = name;
                    uint32_t h = 5381;
                    for (unsigned char c = *s; c; c = *++s)
                    {
                        // class_getName demangles swift names and the hash must
                        // be calculated on the mangled name.  hash==0 means lldb
                        // will fetch the mangled name and compute the hash in
                        // ParseClassInfoArray.
                        if (c == '.')
                        {
                            h = 0;
                            break;
                        } 
                        h = ((h << 5) + h) + c;
                    }
                    class_infos[idx].hash = h;
                }
                ++idx;
            }
        }
        DEBUG_PRINTF ("%u class_infos\n", idx);
        DEBUG_PRINTF ("done\n");
    }
    return idx;
}


)";

static uint64_t
ExtractRuntimeGlobalSymbol(Process *process, ConstString name,
                           const ModuleSP &module_sp, Status &error,
                           bool read_value = true, uint8_t byte_size = 0,
                           uint64_t default_value = LLDB_INVALID_ADDRESS,
                           SymbolType sym_type = lldb::eSymbolTypeData) {
  if (!process) {
    error.SetErrorString("no process");
    return default_value;
  }
  if (!module_sp) {
    error.SetErrorString("no module");
    return default_value;
  }
  if (!byte_size)
    byte_size = process->GetAddressByteSize();
  const Symbol *symbol =
      module_sp->FindFirstSymbolWithNameAndType(name, lldb::eSymbolTypeData);
  if (symbol && symbol->ValueIsAddress()) {
    lldb::addr_t symbol_load_addr =
        symbol->GetAddressRef().GetLoadAddress(&process->GetTarget());
    if (symbol_load_addr != LLDB_INVALID_ADDRESS) {
      if (read_value)
        return process->ReadUnsignedIntegerFromMemory(
            symbol_load_addr, byte_size, default_value, error);
      else
        return symbol_load_addr;
    } else {
      error.SetErrorString("symbol address invalid");
      return default_value;
    }
  } else {
    error.SetErrorString("no symbol");
    return default_value;
  }
}

static void RegisterObjCExceptionRecognizer();

AppleObjCRuntimeV2::AppleObjCRuntimeV2(Process *process,
                                       const ModuleSP &objc_module_sp)
    : AppleObjCRuntime(process), m_get_class_info_code(),
      m_get_class_info_args(LLDB_INVALID_ADDRESS),
      m_get_class_info_args_mutex(), m_get_shared_cache_class_info_code(),
      m_get_shared_cache_class_info_args(LLDB_INVALID_ADDRESS),
      m_get_shared_cache_class_info_args_mutex(), m_decl_vendor_up(),
      m_tagged_pointer_obfuscator(LLDB_INVALID_ADDRESS),
      m_isa_hash_table_ptr(LLDB_INVALID_ADDRESS), m_hash_signature(),
      m_has_object_getClass(false), m_loaded_objc_opt(false),
      m_non_pointer_isa_cache_up(
          NonPointerISACache::CreateInstance(*this, objc_module_sp)),
      m_tagged_pointer_vendor_up(
          TaggedPointerVendorV2::CreateInstance(*this, objc_module_sp)),
      m_encoding_to_type_sp(), m_noclasses_warning_emitted(false),
      m_CFBoolean_values() {
  static const ConstString g_gdb_object_getClass("gdb_object_getClass");
  m_has_object_getClass =
      (objc_module_sp->FindFirstSymbolWithNameAndType(
           g_gdb_object_getClass, eSymbolTypeCode) != nullptr);
  RegisterObjCExceptionRecognizer();
}

bool AppleObjCRuntimeV2::GetDynamicTypeAndAddress(
    ValueObject &in_value, lldb::DynamicValueType use_dynamic,
    TypeAndOrName &class_type_or_name, Address &address,
    Value::ValueType &value_type, bool allow_swift) {
  // We should never get here with a null process...
  assert(m_process != nullptr);

  // The Runtime is attached to a particular process, you shouldn't pass in a
  // value from another process. Note, however, the process might be NULL (e.g.
  // if the value was made with SBTarget::EvaluateExpression...) in which case
  // it is sufficient if the target's match:

  Process *process = in_value.GetProcessSP().get();
  if (process)
    assert(process == m_process);
  else
    assert(in_value.GetTargetSP().get() == m_process->CalculateTarget().get());

  class_type_or_name.Clear();
  value_type = Value::ValueType::eValueTypeScalar;

  // Make sure we can have a dynamic value before starting...
  if (CouldHaveDynamicValue(in_value, allow_swift)) {
    // First job, pull out the address at 0 offset from the object  That will
    // be the ISA pointer.
    ClassDescriptorSP objc_class_sp(GetNonKVOClassDescriptor(in_value));
    if (objc_class_sp) {
      const addr_t object_ptr = in_value.GetPointerValue();
      address.SetRawAddress(object_ptr);

      ConstString class_name(objc_class_sp->GetClassName());
      class_type_or_name.SetName(class_name);
      TypeSP type_sp(objc_class_sp->GetType());
      if (type_sp)
        class_type_or_name.SetTypeSP(type_sp);
      else {
        type_sp = LookupInCompleteClassCache(class_name);
        if (type_sp) {
          objc_class_sp->SetType(type_sp);
          class_type_or_name.SetTypeSP(type_sp);
        } else {
          // try to go for a CompilerType at least
          DeclVendor *vendor = GetDeclVendor();
          if (vendor) {
            std::vector<clang::NamedDecl *> decls;
            if (vendor->FindDecls(class_name, false, 1, decls) && decls.size())
              class_type_or_name.SetCompilerType(
                  ClangASTContext::GetTypeForDecl(decls[0]));
          }
        }
      }
    }
  }
  return !class_type_or_name.IsEmpty();
}

bool AppleObjCRuntimeV2::GetDynamicTypeAndAddress(
    ValueObject &in_value, DynamicValueType use_dynamic,
    TypeAndOrName &class_type_or_name, Address &address,
    Value::ValueType &value_type) {
  return GetDynamicTypeAndAddress(in_value, use_dynamic, class_type_or_name,
                                  address, value_type,
                                  /* allow_swift = */ false);
}

//------------------------------------------------------------------
// Static Functions
LanguageRuntime *AppleObjCRuntimeV2::CreateInstance(Process *process,
                                                    LanguageType language) {
  // FIXME: This should be a MacOS or iOS process, and we need to look for the
  // OBJC section to make
  // sure we aren't using the V1 runtime.
  if (language == eLanguageTypeObjC) {
    ModuleSP objc_module_sp;

    if (AppleObjCRuntime::GetObjCVersion(process, objc_module_sp) ==
        ObjCRuntimeVersions::eAppleObjC_V2)
      return new AppleObjCRuntimeV2(process, objc_module_sp);
    else
      return nullptr;
  } else
    return nullptr;
}

static constexpr OptionDefinition g_objc_classtable_dump_options[] = {
    {LLDB_OPT_SET_ALL, false, "verbose", 'v', OptionParser::eNoArgument,
     nullptr, {}, 0, eArgTypeNone,
     "Print ivar and method information in detail"}};

class CommandObjectObjC_ClassTable_Dump : public CommandObjectParsed {
public:
  class CommandOptions : public Options {
  public:
    CommandOptions() : Options(), m_verbose(false, false) {}

    ~CommandOptions() override = default;

    Status SetOptionValue(uint32_t option_idx, llvm::StringRef option_arg,
                          ExecutionContext *execution_context) override {
      Status error;
      const int short_option = m_getopt_table[option_idx].val;
      switch (short_option) {
      case 'v':
        m_verbose.SetCurrentValue(true);
        m_verbose.SetOptionWasSet();
        break;

      default:
        error.SetErrorStringWithFormat("unrecognized short option '%c'",
                                       short_option);
        break;
      }

      return error;
    }

    void OptionParsingStarting(ExecutionContext *execution_context) override {
      m_verbose.Clear();
    }

    llvm::ArrayRef<OptionDefinition> GetDefinitions() override {
      return llvm::makeArrayRef(g_objc_classtable_dump_options);
    }

    OptionValueBoolean m_verbose;
  };

  CommandObjectObjC_ClassTable_Dump(CommandInterpreter &interpreter)
      : CommandObjectParsed(
            interpreter, "dump", "Dump information on Objective-C classes "
                                 "known to the current process.",
            "language objc class-table dump",
            eCommandRequiresProcess | eCommandProcessMustBeLaunched |
                eCommandProcessMustBePaused),
        m_options() {
    CommandArgumentEntry arg;
    CommandArgumentData index_arg;

    // Define the first (and only) variant of this arg.
    index_arg.arg_type = eArgTypeRegularExpression;
    index_arg.arg_repetition = eArgRepeatOptional;

    // There is only one variant this argument could be; put it into the
    // argument entry.
    arg.push_back(index_arg);

    // Push the data for the first argument into the m_arguments vector.
    m_arguments.push_back(arg);
  }

  ~CommandObjectObjC_ClassTable_Dump() override = default;

  Options *GetOptions() override { return &m_options; }

protected:
  bool DoExecute(Args &command, CommandReturnObject &result) override {
    std::unique_ptr<RegularExpression> regex_up;
    switch (command.GetArgumentCount()) {
    case 0:
      break;
    case 1: {
      regex_up.reset(new RegularExpression());
      if (!regex_up->Compile(llvm::StringRef::withNullAsEmpty(
              command.GetArgumentAtIndex(0)))) {
        result.AppendError(
            "invalid argument - please provide a valid regular expression");
        result.SetStatus(lldb::eReturnStatusFailed);
        return false;
      }
      break;
    }
    default: {
      result.AppendError("please provide 0 or 1 arguments");
      result.SetStatus(lldb::eReturnStatusFailed);
      return false;
    }
    }

    Process *process = m_exe_ctx.GetProcessPtr();
    ObjCLanguageRuntime *objc_runtime = ObjCLanguageRuntime::Get(*process);
    if (objc_runtime) {
      auto iterators_pair = objc_runtime->GetDescriptorIteratorPair();
      auto iterator = iterators_pair.first;
      auto &std_out = result.GetOutputStream();
      for (; iterator != iterators_pair.second; iterator++) {
        if (iterator->second) {
          const char *class_name =
              iterator->second->GetClassName().AsCString("<unknown>");
          if (regex_up && class_name &&
              !regex_up->Execute(llvm::StringRef(class_name)))
            continue;
          std_out.Printf("isa = 0x%" PRIx64, iterator->first);
          std_out.Printf(" name = %s", class_name);
          std_out.Printf(" instance size = %" PRIu64,
                         iterator->second->GetInstanceSize());
          std_out.Printf(" num ivars = %" PRIuPTR,
                         (uintptr_t)iterator->second->GetNumIVars());
          if (auto superclass = iterator->second->GetSuperclass()) {
            std_out.Printf(" superclass = %s",
                           superclass->GetClassName().AsCString("<unknown>"));
          }
          std_out.Printf("\n");
          if (m_options.m_verbose) {
            for (size_t i = 0; i < iterator->second->GetNumIVars(); i++) {
              auto ivar = iterator->second->GetIVarAtIndex(i);
              std_out.Printf(
                  "  ivar name = %s type = %s size = %" PRIu64
                  " offset = %" PRId32 "\n",
                  ivar.m_name.AsCString("<unknown>"),
                  ivar.m_type.GetDisplayTypeName().AsCString("<unknown>"),
                  ivar.m_size, ivar.m_offset);
            }
            iterator->second->Describe(
                nullptr,
                [&std_out](const char *name, const char *type) -> bool {
                  std_out.Printf("  instance method name = %s type = %s\n",
                                 name, type);
                  return false;
                },
                [&std_out](const char *name, const char *type) -> bool {
                  std_out.Printf("  class method name = %s type = %s\n", name,
                                 type);
                  return false;
                },
                nullptr);
          }
        } else {
          if (regex_up && !regex_up->Execute(llvm::StringRef()))
            continue;
          std_out.Printf("isa = 0x%" PRIx64 " has no associated class.\n",
                         iterator->first);
        }
      }
      result.SetStatus(lldb::eReturnStatusSuccessFinishResult);
      return true;
    } else {
      result.AppendError("current process has no Objective-C runtime loaded");
      result.SetStatus(lldb::eReturnStatusFailed);
      return false;
    }
  }

  CommandOptions m_options;
};

class CommandObjectMultiwordObjC_TaggedPointer_Info
    : public CommandObjectParsed {
public:
  CommandObjectMultiwordObjC_TaggedPointer_Info(CommandInterpreter &interpreter)
      : CommandObjectParsed(
            interpreter, "info", "Dump information on a tagged pointer.",
            "language objc tagged-pointer info",
            eCommandRequiresProcess | eCommandProcessMustBeLaunched |
                eCommandProcessMustBePaused) {
    CommandArgumentEntry arg;
    CommandArgumentData index_arg;

    // Define the first (and only) variant of this arg.
    index_arg.arg_type = eArgTypeAddress;
    index_arg.arg_repetition = eArgRepeatPlus;

    // There is only one variant this argument could be; put it into the
    // argument entry.
    arg.push_back(index_arg);

    // Push the data for the first argument into the m_arguments vector.
    m_arguments.push_back(arg);
  }

  ~CommandObjectMultiwordObjC_TaggedPointer_Info() override = default;

protected:
  bool DoExecute(Args &command, CommandReturnObject &result) override {
    if (command.GetArgumentCount() == 0) {
      result.AppendError("this command requires arguments");
      result.SetStatus(lldb::eReturnStatusFailed);
      return false;
    }

    Process *process = m_exe_ctx.GetProcessPtr();
    ExecutionContext exe_ctx(process);
    ObjCLanguageRuntime *objc_runtime = ObjCLanguageRuntime::Get(*process);
    if (objc_runtime) {
      ObjCLanguageRuntime::TaggedPointerVendor *tagged_ptr_vendor =
          objc_runtime->GetTaggedPointerVendor();
      if (tagged_ptr_vendor) {
        for (size_t i = 0; i < command.GetArgumentCount(); i++) {
          const char *arg_str = command.GetArgumentAtIndex(i);
          if (!arg_str)
            continue;
          Status error;
          lldb::addr_t arg_addr = OptionArgParser::ToAddress(
              &exe_ctx, arg_str, LLDB_INVALID_ADDRESS, &error);
          if (arg_addr == 0 || arg_addr == LLDB_INVALID_ADDRESS || error.Fail())
            continue;
          auto descriptor_sp = tagged_ptr_vendor->GetClassDescriptor(arg_addr);
          if (!descriptor_sp)
            continue;
          uint64_t info_bits = 0;
          uint64_t value_bits = 0;
          uint64_t payload = 0;
          if (descriptor_sp->GetTaggedPointerInfo(&info_bits, &value_bits,
                                                  &payload)) {
            result.GetOutputStream().Printf(
                "0x%" PRIx64 " is tagged.\n\tpayload = 0x%" PRIx64
                "\n\tvalue = 0x%" PRIx64 "\n\tinfo bits = 0x%" PRIx64
                "\n\tclass = %s\n",
                (uint64_t)arg_addr, payload, value_bits, info_bits,
                descriptor_sp->GetClassName().AsCString("<unknown>"));
          } else {
            result.GetOutputStream().Printf("0x%" PRIx64 " is not tagged.\n",
                                            (uint64_t)arg_addr);
          }
        }
      } else {
        result.AppendError("current process has no tagged pointer support");
        result.SetStatus(lldb::eReturnStatusFailed);
        return false;
      }
      result.SetStatus(lldb::eReturnStatusSuccessFinishResult);
      return true;
    } else {
      result.AppendError("current process has no Objective-C runtime loaded");
      result.SetStatus(lldb::eReturnStatusFailed);
      return false;
    }
  }
};

class CommandObjectMultiwordObjC_ClassTable : public CommandObjectMultiword {
public:
  CommandObjectMultiwordObjC_ClassTable(CommandInterpreter &interpreter)
      : CommandObjectMultiword(
            interpreter, "class-table",
            "Commands for operating on the Objective-C class table.",
            "class-table <subcommand> [<subcommand-options>]") {
    LoadSubCommand(
        "dump",
        CommandObjectSP(new CommandObjectObjC_ClassTable_Dump(interpreter)));
  }

  ~CommandObjectMultiwordObjC_ClassTable() override = default;
};

class CommandObjectMultiwordObjC_TaggedPointer : public CommandObjectMultiword {
public:
  CommandObjectMultiwordObjC_TaggedPointer(CommandInterpreter &interpreter)
      : CommandObjectMultiword(
            interpreter, "tagged-pointer",
            "Commands for operating on Objective-C tagged pointers.",
            "class-table <subcommand> [<subcommand-options>]") {
    LoadSubCommand(
        "info",
        CommandObjectSP(
            new CommandObjectMultiwordObjC_TaggedPointer_Info(interpreter)));
  }

  ~CommandObjectMultiwordObjC_TaggedPointer() override = default;
};

class CommandObjectMultiwordObjC : public CommandObjectMultiword {
public:
  CommandObjectMultiwordObjC(CommandInterpreter &interpreter)
      : CommandObjectMultiword(
            interpreter, "objc",
            "Commands for operating on the Objective-C language runtime.",
            "objc <subcommand> [<subcommand-options>]") {
    LoadSubCommand("class-table",
                   CommandObjectSP(
                       new CommandObjectMultiwordObjC_ClassTable(interpreter)));
    LoadSubCommand("tagged-pointer",
                   CommandObjectSP(new CommandObjectMultiwordObjC_TaggedPointer(
                       interpreter)));
  }

  ~CommandObjectMultiwordObjC() override = default;
};

void AppleObjCRuntimeV2::Initialize() {
  PluginManager::RegisterPlugin(
      GetPluginNameStatic(), "Apple Objective-C Language Runtime - Version 2",
      CreateInstance,
      [](CommandInterpreter &interpreter) -> lldb::CommandObjectSP {
        return CommandObjectSP(new CommandObjectMultiwordObjC(interpreter));
      },
      GetBreakpointExceptionPrecondition);
}

void AppleObjCRuntimeV2::Terminate() {
  PluginManager::UnregisterPlugin(CreateInstance);
}

lldb_private::ConstString AppleObjCRuntimeV2::GetPluginNameStatic() {
  static ConstString g_name("apple-objc-v2");
  return g_name;
}

// PluginInterface protocol
lldb_private::ConstString AppleObjCRuntimeV2::GetPluginName() {
  return GetPluginNameStatic();
}

uint32_t AppleObjCRuntimeV2::GetPluginVersion() { return 1; }

BreakpointResolverSP
AppleObjCRuntimeV2::CreateExceptionResolver(Breakpoint *bkpt, bool catch_bp,
                                            bool throw_bp) {
  BreakpointResolverSP resolver_sp;

  if (throw_bp)
    resolver_sp = std::make_shared<BreakpointResolverName>(
        bkpt, std::get<1>(GetExceptionThrowLocation()).AsCString(),
        eFunctionNameTypeBase, eLanguageTypeUnknown, Breakpoint::Exact, 0,
        eLazyBoolNo);
  // FIXME: We don't do catch breakpoints for ObjC yet.
  // Should there be some way for the runtime to specify what it can do in this
  // regard?
  return resolver_sp;
}

UtilityFunction *AppleObjCRuntimeV2::CreateObjectChecker(const char *name) {
  char check_function_code[2048];

  int len = 0;
  if (m_has_object_getClass) {
    len = ::snprintf(check_function_code, sizeof(check_function_code), R"(
                     extern "C" void *gdb_object_getClass(void *);
                     extern "C" int printf(const char *format, ...);
                     extern "C" void
                     %s(void *$__lldb_arg_obj, void *$__lldb_arg_selector) {
                       if ($__lldb_arg_obj == (void *)0)
                         return; // nil is ok
                       if (!gdb_object_getClass($__lldb_arg_obj)) {
                         *((volatile int *)0) = 'ocgc';
                       } else if ($__lldb_arg_selector != (void *)0) {
                         signed char $responds = (signed char)
                             [(id)$__lldb_arg_obj respondsToSelector:
                                 (void *) $__lldb_arg_selector];
                         if ($responds == (signed char) 0)
                           *((volatile int *)0) = 'ocgc';
                       }
                     })", name);
  } else {
    len = ::snprintf(check_function_code, sizeof(check_function_code), R"(
                     extern "C" void *gdb_class_getClass(void *);
                     extern "C" int printf(const char *format, ...);
                     extern "C" void
                     %s(void *$__lldb_arg_obj, void *$__lldb_arg_selector) {
                       if ($__lldb_arg_obj == (void *)0)
                         return; // nil is ok
                       void **$isa_ptr = (void **)$__lldb_arg_obj;
                       if (*$isa_ptr == (void *)0 ||
                           !gdb_class_getClass(*$isa_ptr))
                         *((volatile int *)0) = 'ocgc';
                       else if ($__lldb_arg_selector != (void *)0) {
                         signed char $responds = (signed char)
                             [(id)$__lldb_arg_obj respondsToSelector:
                                 (void *) $__lldb_arg_selector];
                         if ($responds == (signed char) 0)
                           *((volatile int *)0) = 'ocgc';
                       }
                     })", name);
  }

  assert(len < (int)sizeof(check_function_code));
  UNUSED_IF_ASSERT_DISABLED(len);

  Status error;
  return GetTargetRef().GetUtilityFunctionForLanguage(
      check_function_code, eLanguageTypeObjC, name, error);
}

size_t AppleObjCRuntimeV2::GetByteOffsetForIvar(CompilerType &parent_ast_type,
                                                const char *ivar_name) {
  uint32_t ivar_offset = LLDB_INVALID_IVAR_OFFSET;

  const char *class_name = parent_ast_type.GetConstTypeName().AsCString();
  if (class_name && class_name[0] && ivar_name && ivar_name[0]) {
    // Make the objective C V2 mangled name for the ivar offset from the class
    // name and ivar name
    std::string buffer("OBJC_IVAR_$_");
    buffer.append(class_name);
    buffer.push_back('.');
    buffer.append(ivar_name);
    ConstString ivar_const_str(buffer.c_str());

    // Try to get the ivar offset address from the symbol table first using the
    // name we created above
    SymbolContextList sc_list;
    Target &target = m_process->GetTarget();
    target.GetImages().FindSymbolsWithNameAndType(ivar_const_str,
                                                  eSymbolTypeObjCIVar, sc_list);

    addr_t ivar_offset_address = LLDB_INVALID_ADDRESS;

    Status error;
    SymbolContext ivar_offset_symbol;
    if (sc_list.GetSize() == 1 &&
        sc_list.GetContextAtIndex(0, ivar_offset_symbol)) {
      if (ivar_offset_symbol.symbol)
        ivar_offset_address =
            ivar_offset_symbol.symbol->GetLoadAddress(&target);
    }

    // If we didn't get the ivar offset address from the symbol table, fall
    // back to getting it from the runtime
    if (ivar_offset_address == LLDB_INVALID_ADDRESS)
      ivar_offset_address = LookupRuntimeSymbol(ivar_const_str);

    if (ivar_offset_address != LLDB_INVALID_ADDRESS)
      ivar_offset = m_process->ReadUnsignedIntegerFromMemory(
          ivar_offset_address, 4, LLDB_INVALID_IVAR_OFFSET, error);
  }
  return ivar_offset;
}

// tagged pointers are special not-a-real-pointer values that contain both type
// and value information this routine attempts to check with as little
// computational effort as possible whether something could possibly be a
// tagged pointer - false positives are possible but false negatives shouldn't
bool AppleObjCRuntimeV2::IsTaggedPointer(addr_t ptr) {
  if (!m_tagged_pointer_vendor_up)
    return false;
  return m_tagged_pointer_vendor_up->IsPossibleTaggedPointer(ptr);
}

class RemoteNXMapTable {
public:
  RemoteNXMapTable()
      : m_count(0), m_num_buckets_minus_one(0),
        m_buckets_ptr(LLDB_INVALID_ADDRESS), m_process(nullptr),
        m_end_iterator(*this, -1), m_load_addr(LLDB_INVALID_ADDRESS),
        m_map_pair_size(0), m_invalid_key(0) {}

  void Dump() {
    printf("RemoteNXMapTable.m_load_addr = 0x%" PRIx64 "\n", m_load_addr);
    printf("RemoteNXMapTable.m_count = %u\n", m_count);
    printf("RemoteNXMapTable.m_num_buckets_minus_one = %u\n",
           m_num_buckets_minus_one);
    printf("RemoteNXMapTable.m_buckets_ptr = 0x%" PRIX64 "\n", m_buckets_ptr);
  }

  bool ParseHeader(Process *process, lldb::addr_t load_addr) {
    m_process = process;
    m_load_addr = load_addr;
    m_map_pair_size = m_process->GetAddressByteSize() * 2;
    m_invalid_key =
        m_process->GetAddressByteSize() == 8 ? UINT64_MAX : UINT32_MAX;
    Status err;

    // This currently holds true for all platforms we support, but we might
    // need to change this to use get the actually byte size of "unsigned" from
    // the target AST...
    const uint32_t unsigned_byte_size = sizeof(uint32_t);
    // Skip the prototype as we don't need it (const struct
    // +NXMapTablePrototype *prototype)

    bool success = true;
    if (load_addr == LLDB_INVALID_ADDRESS)
      success = false;
    else {
      lldb::addr_t cursor = load_addr + m_process->GetAddressByteSize();

      // unsigned count;
      m_count = m_process->ReadUnsignedIntegerFromMemory(
          cursor, unsigned_byte_size, 0, err);
      if (m_count) {
        cursor += unsigned_byte_size;

        // unsigned nbBucketsMinusOne;
        m_num_buckets_minus_one = m_process->ReadUnsignedIntegerFromMemory(
            cursor, unsigned_byte_size, 0, err);
        cursor += unsigned_byte_size;

        // void *buckets;
        m_buckets_ptr = m_process->ReadPointerFromMemory(cursor, err);

        success = m_count > 0 && m_buckets_ptr != LLDB_INVALID_ADDRESS;
      }
    }

    if (!success) {
      m_count = 0;
      m_num_buckets_minus_one = 0;
      m_buckets_ptr = LLDB_INVALID_ADDRESS;
    }
    return success;
  }

  // const_iterator mimics NXMapState and its code comes from NXInitMapState
  // and NXNextMapState.
  typedef std::pair<ConstString, ObjCLanguageRuntime::ObjCISA> element;

  friend class const_iterator;
  class const_iterator {
  public:
    const_iterator(RemoteNXMapTable &parent, int index)
        : m_parent(parent), m_index(index) {
      AdvanceToValidIndex();
    }

    const_iterator(const const_iterator &rhs)
        : m_parent(rhs.m_parent), m_index(rhs.m_index) {
      // AdvanceToValidIndex() has been called by rhs already.
    }

    const_iterator &operator=(const const_iterator &rhs) {
      // AdvanceToValidIndex() has been called by rhs already.
      assert(&m_parent == &rhs.m_parent);
      m_index = rhs.m_index;
      return *this;
    }

    bool operator==(const const_iterator &rhs) const {
      if (&m_parent != &rhs.m_parent)
        return false;
      if (m_index != rhs.m_index)
        return false;

      return true;
    }

    bool operator!=(const const_iterator &rhs) const {
      return !(operator==(rhs));
    }

    const_iterator &operator++() {
      AdvanceToValidIndex();
      return *this;
    }

    const element operator*() const {
      if (m_index == -1) {
        // TODO find a way to make this an error, but not an assert
        return element();
      }

      lldb::addr_t pairs_ptr = m_parent.m_buckets_ptr;
      size_t map_pair_size = m_parent.m_map_pair_size;
      lldb::addr_t pair_ptr = pairs_ptr + (m_index * map_pair_size);

      Status err;

      lldb::addr_t key =
          m_parent.m_process->ReadPointerFromMemory(pair_ptr, err);
      if (!err.Success())
        return element();
      lldb::addr_t value = m_parent.m_process->ReadPointerFromMemory(
          pair_ptr + m_parent.m_process->GetAddressByteSize(), err);
      if (!err.Success())
        return element();

      std::string key_string;

      m_parent.m_process->ReadCStringFromMemory(key, key_string, err);
      if (!err.Success())
        return element();

      return element(ConstString(key_string.c_str()),
                     (ObjCLanguageRuntime::ObjCISA)value);
    }

  private:
    void AdvanceToValidIndex() {
      if (m_index == -1)
        return;

      const lldb::addr_t pairs_ptr = m_parent.m_buckets_ptr;
      const size_t map_pair_size = m_parent.m_map_pair_size;
      const lldb::addr_t invalid_key = m_parent.m_invalid_key;
      Status err;

      while (m_index--) {
        lldb::addr_t pair_ptr = pairs_ptr + (m_index * map_pair_size);
        lldb::addr_t key =
            m_parent.m_process->ReadPointerFromMemory(pair_ptr, err);

        if (!err.Success()) {
          m_index = -1;
          return;
        }

        if (key != invalid_key)
          return;
      }
    }
    RemoteNXMapTable &m_parent;
    int m_index;
  };

  const_iterator begin() {
    return const_iterator(*this, m_num_buckets_minus_one + 1);
  }

  const_iterator end() { return m_end_iterator; }

  uint32_t GetCount() const { return m_count; }

  uint32_t GetBucketCount() const { return m_num_buckets_minus_one; }

  lldb::addr_t GetBucketDataPointer() const { return m_buckets_ptr; }

  lldb::addr_t GetTableLoadAddress() const { return m_load_addr; }

private:
  // contents of _NXMapTable struct
  uint32_t m_count;
  uint32_t m_num_buckets_minus_one;
  lldb::addr_t m_buckets_ptr;
  lldb_private::Process *m_process;
  const_iterator m_end_iterator;
  lldb::addr_t m_load_addr;
  size_t m_map_pair_size;
  lldb::addr_t m_invalid_key;
};

AppleObjCRuntimeV2::HashTableSignature::HashTableSignature()
    : m_count(0), m_num_buckets(0), m_buckets_ptr(0) {}

void AppleObjCRuntimeV2::HashTableSignature::UpdateSignature(
    const RemoteNXMapTable &hash_table) {
  m_count = hash_table.GetCount();
  m_num_buckets = hash_table.GetBucketCount();
  m_buckets_ptr = hash_table.GetBucketDataPointer();
}

bool AppleObjCRuntimeV2::HashTableSignature::NeedsUpdate(
    Process *process, AppleObjCRuntimeV2 *runtime,
    RemoteNXMapTable &hash_table) {
  if (!hash_table.ParseHeader(process, runtime->GetISAHashTablePointer())) {
    return false; // Failed to parse the header, no need to update anything
  }

  // Check with out current signature and return true if the count, number of
  // buckets or the hash table address changes.
  if (m_count == hash_table.GetCount() &&
      m_num_buckets == hash_table.GetBucketCount() &&
      m_buckets_ptr == hash_table.GetBucketDataPointer()) {
    // Hash table hasn't changed
    return false;
  }
  // Hash table data has changed, we need to update
  return true;
}

ObjCLanguageRuntime::ClassDescriptorSP
AppleObjCRuntimeV2::GetClassDescriptorFromISA(ObjCISA isa) {
  ObjCLanguageRuntime::ClassDescriptorSP class_descriptor_sp;
  if (m_non_pointer_isa_cache_up)
    class_descriptor_sp = m_non_pointer_isa_cache_up->GetClassDescriptor(isa);
  if (!class_descriptor_sp)
    class_descriptor_sp = ObjCLanguageRuntime::GetClassDescriptorFromISA(isa);
  return class_descriptor_sp;
}

ObjCLanguageRuntime::ClassDescriptorSP
AppleObjCRuntimeV2::GetClassDescriptor(ValueObject &valobj) {
  ClassDescriptorSP objc_class_sp;
  if (valobj.IsBaseClass()) {
    ValueObject *parent = valobj.GetParent();
    // if I am my own parent, bail out of here fast..
    if (parent && parent != &valobj) {
      ClassDescriptorSP parent_descriptor_sp = GetClassDescriptor(*parent);
      if (parent_descriptor_sp)
        return parent_descriptor_sp->GetSuperclass();
    }
    return nullptr;
  }
  // if we get an invalid VO (which might still happen when playing around with
  // pointers returned by the expression parser, don't consider this a valid
  // ObjC object)
  if (valobj.GetCompilerType().IsValid()) {
    addr_t isa_pointer = valobj.GetPointerValue();

    // tagged pointer
    if (IsTaggedPointer(isa_pointer)) {
      return m_tagged_pointer_vendor_up->GetClassDescriptor(isa_pointer);
    } else {
      ExecutionContext exe_ctx(valobj.GetExecutionContextRef());

      Process *process = exe_ctx.GetProcessPtr();
      if (process) {
        Status error;
        ObjCISA isa = process->ReadPointerFromMemory(isa_pointer, error);
        if (isa != LLDB_INVALID_ADDRESS) {
          objc_class_sp = GetClassDescriptorFromISA(isa);
          if (isa && !objc_class_sp) {
            Log *log(GetLogIfAllCategoriesSet(LIBLLDB_LOG_PROCESS));
            LLDB_LOGF(log,
                      "0x%" PRIx64
                      ": AppleObjCRuntimeV2::GetClassDescriptor() ISA was "
                      "not in class descriptor cache 0x%" PRIx64,
                      isa_pointer, isa);
          }
        }
      }
    }
  }
  return objc_class_sp;
}

lldb::addr_t AppleObjCRuntimeV2::GetTaggedPointerObfuscator() {
  if (m_tagged_pointer_obfuscator != LLDB_INVALID_ADDRESS)
    return m_tagged_pointer_obfuscator;


  Process *process = GetProcess();
  ModuleSP objc_module_sp(GetObjCModule());

  if (!objc_module_sp)
    return LLDB_INVALID_ADDRESS;

  static ConstString g_gdb_objc_obfuscator("objc_debug_taggedpointer_obfuscator");

  const Symbol *symbol = objc_module_sp->FindFirstSymbolWithNameAndType(
  g_gdb_objc_obfuscator, lldb::eSymbolTypeAny);
  if (symbol) {
    lldb::addr_t g_gdb_obj_obfuscator_ptr =
      symbol->GetLoadAddress(&process->GetTarget());

    if (g_gdb_obj_obfuscator_ptr != LLDB_INVALID_ADDRESS) {
      Status error;
      m_tagged_pointer_obfuscator = process->ReadPointerFromMemory(
        g_gdb_obj_obfuscator_ptr, error);
    }
  }
  // If we don't have a correct value at this point, there must be no obfuscation.
  if (m_tagged_pointer_obfuscator == LLDB_INVALID_ADDRESS)
    m_tagged_pointer_obfuscator = 0;

  return m_tagged_pointer_obfuscator;
}

lldb::addr_t AppleObjCRuntimeV2::GetISAHashTablePointer() {
  if (m_isa_hash_table_ptr == LLDB_INVALID_ADDRESS) {
    Process *process = GetProcess();

    ModuleSP objc_module_sp(GetObjCModule());

    if (!objc_module_sp)
      return LLDB_INVALID_ADDRESS;

    static ConstString g_gdb_objc_realized_classes("gdb_objc_realized_classes");

    const Symbol *symbol = objc_module_sp->FindFirstSymbolWithNameAndType(
        g_gdb_objc_realized_classes, lldb::eSymbolTypeAny);
    if (symbol) {
      lldb::addr_t gdb_objc_realized_classes_ptr =
          symbol->GetLoadAddress(&process->GetTarget());

      if (gdb_objc_realized_classes_ptr != LLDB_INVALID_ADDRESS) {
        Status error;
        m_isa_hash_table_ptr = process->ReadPointerFromMemory(
            gdb_objc_realized_classes_ptr, error);
      }
    }
  }
  return m_isa_hash_table_ptr;
}

AppleObjCRuntimeV2::DescriptorMapUpdateResult
AppleObjCRuntimeV2::UpdateISAToDescriptorMapDynamic(
    RemoteNXMapTable &hash_table) {
  Process *process = GetProcess();

  if (process == nullptr)
    return DescriptorMapUpdateResult::Fail();

  uint32_t num_class_infos = 0;

  Log *log(GetLogIfAnyCategoriesSet(LIBLLDB_LOG_PROCESS | LIBLLDB_LOG_TYPES));

  ExecutionContext exe_ctx;

  ThreadSP thread_sp = process->GetThreadList().GetExpressionExecutionThread();

  if (!thread_sp)
    return DescriptorMapUpdateResult::Fail();

  thread_sp->CalculateExecutionContext(exe_ctx);
  ClangASTContext *ast = process->GetTarget().GetScratchClangASTContext();

  if (!ast)
    return DescriptorMapUpdateResult::Fail();

  Address function_address;

  DiagnosticManager diagnostics;

  const uint32_t addr_size = process->GetAddressByteSize();

  Status err;

  // Read the total number of classes from the hash table
  const uint32_t num_classes = hash_table.GetCount();
  if (num_classes == 0) {
    LLDB_LOGF(log, "No dynamic classes found in gdb_objc_realized_classes.");
    return DescriptorMapUpdateResult::Success(0);
  }

  // Make some types for our arguments
  CompilerType clang_uint32_t_type =
      ast->GetBuiltinTypeForEncodingAndBitSize(eEncodingUint, 32);
  CompilerType clang_void_pointer_type =
      ast->GetBasicType(eBasicTypeVoid).GetPointerType();

  ValueList arguments;
  FunctionCaller *get_class_info_function = nullptr;

  if (!m_get_class_info_code) {
    Status error;
    m_get_class_info_code.reset(GetTargetRef().GetUtilityFunctionForLanguage(
        g_get_dynamic_class_info_body, eLanguageTypeObjC,
        g_get_dynamic_class_info_name, error));
    if (error.Fail()) {
      LLDB_LOGF(log,
                "Failed to get Utility Function for implementation lookup: %s",
                error.AsCString());
      m_get_class_info_code.reset();
    } else {
      diagnostics.Clear();

      if (!m_get_class_info_code->Install(diagnostics, exe_ctx)) {
        if (log) {
          LLDB_LOGF(log, "Failed to install implementation lookup");
          diagnostics.Dump(log);
        }
        m_get_class_info_code.reset();
      }
    }
    if (!m_get_class_info_code)
      return DescriptorMapUpdateResult::Fail();

    // Next make the runner function for our implementation utility function.
    Value value;
    value.SetValueType(Value::eValueTypeScalar);
    value.SetCompilerType(clang_void_pointer_type);
    arguments.PushValue(value);
    arguments.PushValue(value);

    value.SetValueType(Value::eValueTypeScalar);
    value.SetCompilerType(clang_uint32_t_type);
    arguments.PushValue(value);
    arguments.PushValue(value);

    get_class_info_function = m_get_class_info_code->MakeFunctionCaller(
        clang_uint32_t_type, arguments, thread_sp, error);

    if (error.Fail()) {
      LLDB_LOGF(log,
                "Failed to make function caller for implementation lookup: %s.",
                error.AsCString());
      return DescriptorMapUpdateResult::Fail();
    }
  } else {
    get_class_info_function = m_get_class_info_code->GetFunctionCaller();
    if (!get_class_info_function) {
      if (log) {
        LLDB_LOGF(log, "Failed to get implementation lookup function caller.");
        diagnostics.Dump(log);
      }

      return DescriptorMapUpdateResult::Fail();
    }
    arguments = get_class_info_function->GetArgumentValues();
  }

  diagnostics.Clear();

  const uint32_t class_info_byte_size = addr_size + 4;
  const uint32_t class_infos_byte_size = num_classes * class_info_byte_size;
  lldb::addr_t class_infos_addr = process->AllocateMemory(
      class_infos_byte_size, ePermissionsReadable | ePermissionsWritable, err);

  if (class_infos_addr == LLDB_INVALID_ADDRESS) {
    LLDB_LOGF(log,
              "unable to allocate %" PRIu32
              " bytes in process for shared cache read",
              class_infos_byte_size);
    return DescriptorMapUpdateResult::Fail();
  }

  std::lock_guard<std::mutex> guard(m_get_class_info_args_mutex);

  // Fill in our function argument values
  arguments.GetValueAtIndex(0)->GetScalar() = hash_table.GetTableLoadAddress();
  arguments.GetValueAtIndex(1)->GetScalar() = class_infos_addr;
  arguments.GetValueAtIndex(2)->GetScalar() = class_infos_byte_size;
  
  // Only dump the runtime classes from the expression evaluation if the log is
  // verbose:
  Log *type_log = GetLogIfAllCategoriesSet(LIBLLDB_LOG_TYPES);
  bool dump_log = type_log && type_log->GetVerbose();
  
  arguments.GetValueAtIndex(3)->GetScalar() = dump_log ? 1 : 0;

  bool success = false;

  diagnostics.Clear();

  // Write our function arguments into the process so we can run our function
  if (get_class_info_function->WriteFunctionArguments(
          exe_ctx, m_get_class_info_args, arguments, diagnostics)) {
    EvaluateExpressionOptions options;
    options.SetUnwindOnError(true);
    options.SetTryAllThreads(false);
    options.SetStopOthers(true);
    options.SetIgnoreBreakpoints(true);
    options.SetTimeout(process->GetUtilityExpressionTimeout());
    options.SetIsForUtilityExpr(true);

    Value return_value;
    return_value.SetValueType(Value::eValueTypeScalar);
    // return_value.SetContext (Value::eContextTypeClangType,
    // clang_uint32_t_type);
    return_value.SetCompilerType(clang_uint32_t_type);
    return_value.GetScalar() = 0;

    diagnostics.Clear();

    // Run the function
    ExpressionResults results = get_class_info_function->ExecuteFunction(
        exe_ctx, &m_get_class_info_args, options, diagnostics, return_value);

    if (results == eExpressionCompleted) {
      // The result is the number of ClassInfo structures that were filled in
      num_class_infos = return_value.GetScalar().ULong();
      LLDB_LOGF(log, "Discovered %u ObjC classes\n", num_class_infos);
      if (num_class_infos > 0) {
        // Read the ClassInfo structures
        DataBufferHeap buffer(num_class_infos * class_info_byte_size, 0);
        if (process->ReadMemory(class_infos_addr, buffer.GetBytes(),
                                buffer.GetByteSize(),
                                err) == buffer.GetByteSize()) {
          DataExtractor class_infos_data(buffer.GetBytes(),
                                         buffer.GetByteSize(),
                                         process->GetByteOrder(), addr_size);
          ParseClassInfoArray(class_infos_data, num_class_infos);
        }
      }
      success = true;
    } else {
      if (log) {
        LLDB_LOGF(log, "Error evaluating our find class name function.");
        diagnostics.Dump(log);
      }
    }
  } else {
    if (log) {
      LLDB_LOGF(log, "Error writing function arguments.");
      diagnostics.Dump(log);
    }
  }

  // Deallocate the memory we allocated for the ClassInfo array
  process->DeallocateMemory(class_infos_addr);

  return DescriptorMapUpdateResult(success, num_class_infos);
}

uint32_t AppleObjCRuntimeV2::ParseClassInfoArray(const DataExtractor &data,
                                                 uint32_t num_class_infos) {
  // Parses an array of "num_class_infos" packed ClassInfo structures:
  //
  //    struct ClassInfo
  //    {
  //        Class isa;
  //        uint32_t hash;
  //    } __attribute__((__packed__));

  Log *log(GetLogIfAllCategoriesSet(LIBLLDB_LOG_TYPES));
  bool should_log = log && log->GetVerbose();

  uint32_t num_parsed = 0;

  // Iterate through all ClassInfo structures
  lldb::offset_t offset = 0;
  for (uint32_t i = 0; i < num_class_infos; ++i) {
    ObjCISA isa = data.GetPointer(&offset);

    if (isa == 0) {
      if (should_log)
        LLDB_LOGF(
            log, "AppleObjCRuntimeV2 found NULL isa, ignoring this class info");
      continue;
    }
    // Check if we already know about this ISA, if we do, the info will never
    // change, so we can just skip it.
    if (ISAIsCached(isa)) {
      if (should_log)
        LLDB_LOGF(log,
                  "AppleObjCRuntimeV2 found cached isa=0x%" PRIx64
                  ", ignoring this class info",
                  isa);
      offset += 4;
    } else {
      // Read the 32 bit hash for the class name
      const uint32_t name_hash = data.GetU32(&offset);
      ClassDescriptorSP descriptor_sp(
          new ClassDescriptorV2(*this, isa, nullptr));

      // The code in g_get_shared_cache_class_info_body sets the value of the hash
      // to 0 to signal a demangled symbol. We use class_getName() in that code to
      // find the class name, but this returns a demangled name for Swift symbols.
      // For those symbols, recompute the hash here by reading their name from the
      // runtime.
      if (name_hash)
        AddClass(isa, descriptor_sp, name_hash);
      else
        AddClass(isa, descriptor_sp, descriptor_sp->GetClassName().AsCString(nullptr));
      num_parsed++;
      if (should_log)
        LLDB_LOGF(log,
                  "AppleObjCRuntimeV2 added isa=0x%" PRIx64
                  ", hash=0x%8.8x, name=%s",
                  isa, name_hash,
                  descriptor_sp->GetClassName().AsCString("<unknown>"));
    }
  }
  if (should_log)
    LLDB_LOGF(log, "AppleObjCRuntimeV2 parsed %" PRIu32 " class infos",
              num_parsed);
  return num_parsed;
}

AppleObjCRuntimeV2::DescriptorMapUpdateResult
AppleObjCRuntimeV2::UpdateISAToDescriptorMapSharedCache() {
  Process *process = GetProcess();

  if (process == nullptr)
    return DescriptorMapUpdateResult::Fail();

  Log *log(GetLogIfAnyCategoriesSet(LIBLLDB_LOG_PROCESS | LIBLLDB_LOG_TYPES));

  ExecutionContext exe_ctx;

  ThreadSP thread_sp = process->GetThreadList().GetExpressionExecutionThread();

  if (!thread_sp)
    return DescriptorMapUpdateResult::Fail();

  thread_sp->CalculateExecutionContext(exe_ctx);
  ClangASTContext *ast = process->GetTarget().GetScratchClangASTContext();

  if (!ast)
    return DescriptorMapUpdateResult::Fail();

  Address function_address;

  DiagnosticManager diagnostics;

  const uint32_t addr_size = process->GetAddressByteSize();

  Status err;

  uint32_t num_class_infos = 0;

  const lldb::addr_t objc_opt_ptr = GetSharedCacheReadOnlyAddress();

  if (objc_opt_ptr == LLDB_INVALID_ADDRESS)
    return DescriptorMapUpdateResult::Fail();

  const uint32_t num_classes = 128 * 1024;

  // Make some types for our arguments
  CompilerType clang_uint32_t_type =
      ast->GetBuiltinTypeForEncodingAndBitSize(eEncodingUint, 32);
  CompilerType clang_void_pointer_type =
      ast->GetBasicType(eBasicTypeVoid).GetPointerType();

  ValueList arguments;
  FunctionCaller *get_shared_cache_class_info_function = nullptr;

  if (!m_get_shared_cache_class_info_code) {
    Status error;

    // If the inferior objc.dylib has the class_getNameRaw function,
    // use that in our jitted expression.  Else fall back to the old
    // class_getName.
    static ConstString g_class_getName_symbol_name("class_getName");
    static ConstString g_class_getNameRaw_symbol_name("class_getNameRaw");
    ConstString class_name_getter_function_name = g_class_getName_symbol_name;

    ObjCLanguageRuntime *objc_runtime = ObjCLanguageRuntime::Get(*process);
    if (objc_runtime) {
      const ModuleList &images = process->GetTarget().GetImages();
      std::lock_guard<std::recursive_mutex> guard(images.GetMutex());
      for (size_t i = 0; i < images.GetSize(); ++i) {
        lldb::ModuleSP mod_sp = images.GetModuleAtIndexUnlocked(i);
        if (objc_runtime->IsModuleObjCLibrary(mod_sp)) {
          const Symbol *symbol =
              mod_sp->FindFirstSymbolWithNameAndType(g_class_getNameRaw_symbol_name, 
                                                lldb::eSymbolTypeCode);
          if (symbol && 
              (symbol->ValueIsAddress() || symbol->GetAddressRef().IsValid())) {
            class_name_getter_function_name = g_class_getNameRaw_symbol_name;
          }
        }
      }
    }

    // Substitute in the correct class_getName / class_getNameRaw function name,
    // concatenate the two parts of our expression text.  The format string
    // has two %s's, so provide the name twice.
    int prefix_string_size = snprintf (nullptr, 0, 
                               g_shared_cache_class_name_funcptr,
                               class_name_getter_function_name.AsCString(),
                               class_name_getter_function_name.AsCString());

    char *class_name_func_ptr_expr = (char*) malloc (prefix_string_size + 1);
    snprintf (class_name_func_ptr_expr, prefix_string_size + 1,
              g_shared_cache_class_name_funcptr,
              class_name_getter_function_name.AsCString(),
              class_name_getter_function_name.AsCString());
    std::string shared_class_expression = class_name_func_ptr_expr;
    shared_class_expression += g_get_shared_cache_class_info_body;
    free (class_name_func_ptr_expr);

    m_get_shared_cache_class_info_code.reset(
        GetTargetRef().GetUtilityFunctionForLanguage(
            shared_class_expression.c_str(), eLanguageTypeObjC,
            g_get_shared_cache_class_info_name, error));
    if (error.Fail()) {
      LLDB_LOGF(log,
                "Failed to get Utility function for implementation lookup: %s.",
                error.AsCString());
      m_get_shared_cache_class_info_code.reset();
    } else {
      diagnostics.Clear();

      if (!m_get_shared_cache_class_info_code->Install(diagnostics, exe_ctx)) {
        if (log) {
          LLDB_LOGF(log, "Failed to install implementation lookup.");
          diagnostics.Dump(log);
        }
        m_get_shared_cache_class_info_code.reset();
      }
    }

    if (!m_get_shared_cache_class_info_code)
      return DescriptorMapUpdateResult::Fail();

    // Next make the function caller for our implementation utility function.
    Value value;
    value.SetValueType(Value::eValueTypeScalar);
    // value.SetContext (Value::eContextTypeClangType, clang_void_pointer_type);
    value.SetCompilerType(clang_void_pointer_type);
    arguments.PushValue(value);
    arguments.PushValue(value);

    value.SetValueType(Value::eValueTypeScalar);
    // value.SetContext (Value::eContextTypeClangType, clang_uint32_t_type);
    value.SetCompilerType(clang_uint32_t_type);
    arguments.PushValue(value);
    arguments.PushValue(value);

    get_shared_cache_class_info_function =
        m_get_shared_cache_class_info_code->MakeFunctionCaller(
            clang_uint32_t_type, arguments, thread_sp, error);

    if (get_shared_cache_class_info_function == nullptr)
      return DescriptorMapUpdateResult::Fail();

  } else {
    get_shared_cache_class_info_function =
        m_get_shared_cache_class_info_code->GetFunctionCaller();
    if (get_shared_cache_class_info_function == nullptr)
      return DescriptorMapUpdateResult::Fail();
    arguments = get_shared_cache_class_info_function->GetArgumentValues();
  }

  diagnostics.Clear();

  const uint32_t class_info_byte_size = addr_size + 4;
  const uint32_t class_infos_byte_size = num_classes * class_info_byte_size;
  lldb::addr_t class_infos_addr = process->AllocateMemory(
      class_infos_byte_size, ePermissionsReadable | ePermissionsWritable, err);

  if (class_infos_addr == LLDB_INVALID_ADDRESS) {
    LLDB_LOGF(log,
              "unable to allocate %" PRIu32
              " bytes in process for shared cache read",
              class_infos_byte_size);
    return DescriptorMapUpdateResult::Fail();
  }

  std::lock_guard<std::mutex> guard(m_get_shared_cache_class_info_args_mutex);

  // Fill in our function argument values
  arguments.GetValueAtIndex(0)->GetScalar() = objc_opt_ptr;
  arguments.GetValueAtIndex(1)->GetScalar() = class_infos_addr;
  arguments.GetValueAtIndex(2)->GetScalar() = class_infos_byte_size;
  // Only dump the runtime classes from the expression evaluation if the log is
  // verbose:
  Log *type_log = GetLogIfAllCategoriesSet(LIBLLDB_LOG_TYPES);
  bool dump_log = type_log && type_log->GetVerbose();
  
  arguments.GetValueAtIndex(3)->GetScalar() = dump_log ? 1 : 0;

  bool success = false;

  diagnostics.Clear();

  // Write our function arguments into the process so we can run our function
  if (get_shared_cache_class_info_function->WriteFunctionArguments(
          exe_ctx, m_get_shared_cache_class_info_args, arguments,
          diagnostics)) {
    EvaluateExpressionOptions options;
    options.SetUnwindOnError(true);
    options.SetTryAllThreads(false);
    options.SetStopOthers(true);
    options.SetIgnoreBreakpoints(true);
    options.SetTimeout(process->GetUtilityExpressionTimeout());
    options.SetIsForUtilityExpr(true);

    Value return_value;
    return_value.SetValueType(Value::eValueTypeScalar);
    // return_value.SetContext (Value::eContextTypeClangType,
    // clang_uint32_t_type);
    return_value.SetCompilerType(clang_uint32_t_type);
    return_value.GetScalar() = 0;

    diagnostics.Clear();

    // Run the function
    ExpressionResults results =
        get_shared_cache_class_info_function->ExecuteFunction(
            exe_ctx, &m_get_shared_cache_class_info_args, options, diagnostics,
            return_value);

    if (results == eExpressionCompleted) {
      // The result is the number of ClassInfo structures that were filled in
      num_class_infos = return_value.GetScalar().ULong();
      LLDB_LOGF(log, "Discovered %u ObjC classes in shared cache\n",
                num_class_infos);
      assert(num_class_infos <= num_classes);
      if (num_class_infos > 0) {
        if (num_class_infos > num_classes) {
          num_class_infos = num_classes;

          success = false;
        } else {
          success = true;
        }

        // Read the ClassInfo structures
        DataBufferHeap buffer(num_class_infos * class_info_byte_size, 0);
        if (process->ReadMemory(class_infos_addr, buffer.GetBytes(),
                                buffer.GetByteSize(),
                                err) == buffer.GetByteSize()) {
          DataExtractor class_infos_data(buffer.GetBytes(),
                                         buffer.GetByteSize(),
                                         process->GetByteOrder(), addr_size);

          ParseClassInfoArray(class_infos_data, num_class_infos);
        }
      } else {
        success = true;
      }
    } else {
      if (log) {
        LLDB_LOGF(log, "Error evaluating our find class name function.");
        diagnostics.Dump(log);
      }
    }
  } else {
    if (log) {
      LLDB_LOGF(log, "Error writing function arguments.");
      diagnostics.Dump(log);
    }
  }

  // Deallocate the memory we allocated for the ClassInfo array
  process->DeallocateMemory(class_infos_addr);

  return DescriptorMapUpdateResult(success, num_class_infos);
}

bool AppleObjCRuntimeV2::UpdateISAToDescriptorMapFromMemory(
    RemoteNXMapTable &hash_table) {
  Log *log(GetLogIfAnyCategoriesSet(LIBLLDB_LOG_PROCESS | LIBLLDB_LOG_TYPES));

  Process *process = GetProcess();

  if (process == nullptr)
    return false;

  uint32_t num_map_table_isas = 0;

  ModuleSP objc_module_sp(GetObjCModule());

  if (objc_module_sp) {
    for (RemoteNXMapTable::element elt : hash_table) {
      ++num_map_table_isas;

      if (ISAIsCached(elt.second))
        continue;

      ClassDescriptorSP descriptor_sp = ClassDescriptorSP(
          new ClassDescriptorV2(*this, elt.second, elt.first.AsCString()));

      if (log && log->GetVerbose())
        LLDB_LOGF(log,
                  "AppleObjCRuntimeV2 added (ObjCISA)0x%" PRIx64
                  " (%s) from dynamic table to isa->descriptor cache",
                  elt.second, elt.first.AsCString());

      AddClass(elt.second, descriptor_sp, elt.first.AsCString());
    }
  }

  return num_map_table_isas > 0;
}

lldb::addr_t AppleObjCRuntimeV2::GetSharedCacheReadOnlyAddress() {
  Process *process = GetProcess();

  if (process) {
    ModuleSP objc_module_sp(GetObjCModule());

    if (objc_module_sp) {
      ObjectFile *objc_object = objc_module_sp->GetObjectFile();

      if (objc_object) {
        SectionList *section_list = objc_module_sp->GetSectionList();

        if (section_list) {
          SectionSP text_segment_sp(
              section_list->FindSectionByName(ConstString("__TEXT")));

          if (text_segment_sp) {
            SectionSP objc_opt_section_sp(
                text_segment_sp->GetChildren().FindSectionByName(
                    ConstString("__objc_opt_ro")));

            if (objc_opt_section_sp) {
              return objc_opt_section_sp->GetLoadBaseAddress(
                  &process->GetTarget());
            }
          }
        }
      }
    }
  }
  return LLDB_INVALID_ADDRESS;
}

void AppleObjCRuntimeV2::UpdateISAToDescriptorMapIfNeeded() {
  Log *log(GetLogIfAnyCategoriesSet(LIBLLDB_LOG_PROCESS | LIBLLDB_LOG_TYPES));

  static Timer::Category func_cat(LLVM_PRETTY_FUNCTION);
  Timer scoped_timer(func_cat, LLVM_PRETTY_FUNCTION);

  // Else we need to check with our process to see when the map was updated.
  Process *process = GetProcess();

  if (process) {
    RemoteNXMapTable hash_table;

    // Update the process stop ID that indicates the last time we updated the
    // map, whether it was successful or not.
    m_isa_to_descriptor_stop_id = process->GetStopID();

    if (!m_hash_signature.NeedsUpdate(process, this, hash_table))
      return;

    m_hash_signature.UpdateSignature(hash_table);

    // Grab the dynamically loaded objc classes from the hash table in memory
    DescriptorMapUpdateResult dynamic_update_result =
        UpdateISAToDescriptorMapDynamic(hash_table);

    // Now get the objc classes that are baked into the Objective-C runtime in
    // the shared cache, but only once per process as this data never changes
    if (!m_loaded_objc_opt) {
      // it is legitimately possible for the shared cache to be empty - in that
      // case, the dynamic hash table will contain all the class information we
      // need; the situation we're trying to detect is one where we aren't
      // seeing class information from the runtime - in order to detect that
      // vs. just the shared cache being empty or sparsely populated, we set an
      // arbitrary (very low) threshold for the number of classes that we want
      // to see in a "good" scenario - anything below that is suspicious
      // (Foundation alone has thousands of classes)
      const uint32_t num_classes_to_warn_at = 500;

      DescriptorMapUpdateResult shared_cache_update_result =
          UpdateISAToDescriptorMapSharedCache();

      LLDB_LOGF(log,
                "attempted to read objc class data - results: "
                "[dynamic_update]: ran: %s, count: %" PRIu32
                " [shared_cache_update]: ran: %s, count: %" PRIu32,
                dynamic_update_result.m_update_ran ? "yes" : "no",
                dynamic_update_result.m_num_found,
                shared_cache_update_result.m_update_ran ? "yes" : "no",
                shared_cache_update_result.m_num_found);

      // warn if:
      // - we could not run either expression
      // - we found fewer than num_classes_to_warn_at classes total
      if ((!shared_cache_update_result.m_update_ran) ||
          (!dynamic_update_result.m_update_ran))
        WarnIfNoClassesCached(
            SharedCacheWarningReason::eExpressionExecutionFailure);
      else if (dynamic_update_result.m_num_found +
                   shared_cache_update_result.m_num_found <
               num_classes_to_warn_at)
        WarnIfNoClassesCached(SharedCacheWarningReason::eNotEnoughClassesRead);
      else
        m_loaded_objc_opt = true;
    }
  } else {
    m_isa_to_descriptor_stop_id = UINT32_MAX;
  }
}

static bool DoesProcessHaveSharedCache(Process &process) {
  PlatformSP platform_sp = process.GetTarget().GetPlatform();
  if (!platform_sp)
    return true; // this should not happen

  ConstString platform_plugin_name = platform_sp->GetPluginName();
  if (platform_plugin_name) {
    llvm::StringRef platform_plugin_name_sr =
        platform_plugin_name.GetStringRef();
    if (platform_plugin_name_sr.endswith("-simulator"))
      return false;
  }

  return true;
}

void AppleObjCRuntimeV2::WarnIfNoClassesCached(
    SharedCacheWarningReason reason) {
  if (m_noclasses_warning_emitted)
    return;

  if (GetProcess() && !DoesProcessHaveSharedCache(*GetProcess())) {
    // Simulators do not have the objc_opt_ro class table so don't actually
    // complain to the user
    m_noclasses_warning_emitted = true;
    return;
  }

  Debugger &debugger(GetProcess()->GetTarget().GetDebugger());
  if (auto stream = debugger.GetAsyncOutputStream()) {
    switch (reason) {
    case SharedCacheWarningReason::eNotEnoughClassesRead:
      stream->PutCString("warning: could not find Objective-C class data in "
                         "the process. This may reduce the quality of type "
                         "information available.\n");
      m_noclasses_warning_emitted = true;
      break;
    case SharedCacheWarningReason::eExpressionExecutionFailure:
      stream->PutCString("warning: could not execute support code to read "
                         "Objective-C class data in the process. This may "
                         "reduce the quality of type information available.\n");
      m_noclasses_warning_emitted = true;
      break;
    }
  }
}

ConstString
AppleObjCRuntimeV2::GetActualTypeName(ObjCLanguageRuntime::ObjCISA isa) {
  if (isa == g_objc_Tagged_ISA) {
    static const ConstString g_objc_tagged_isa_name("_lldb_Tagged_ObjC_ISA");
    return g_objc_tagged_isa_name;
  }
  if (isa == g_objc_Tagged_ISA_NSAtom) {
    static const ConstString g_objc_tagged_isa_nsatom_name("NSAtom");
    return g_objc_tagged_isa_nsatom_name;
  }
  if (isa == g_objc_Tagged_ISA_NSNumber) {
    static const ConstString g_objc_tagged_isa_nsnumber_name("NSNumber");
    return g_objc_tagged_isa_nsnumber_name;
  }
  if (isa == g_objc_Tagged_ISA_NSDateTS) {
    static const ConstString g_objc_tagged_isa_nsdatets_name("NSDateTS");
    return g_objc_tagged_isa_nsdatets_name;
  }
  if (isa == g_objc_Tagged_ISA_NSManagedObject) {
    static const ConstString g_objc_tagged_isa_nsmanagedobject_name(
        "NSManagedObject");
    return g_objc_tagged_isa_nsmanagedobject_name;
  }
  if (isa == g_objc_Tagged_ISA_NSDate) {
    static const ConstString g_objc_tagged_isa_nsdate_name("NSDate");
    return g_objc_tagged_isa_nsdate_name;
  }
  return ObjCLanguageRuntime::GetActualTypeName(isa);
}

DeclVendor *AppleObjCRuntimeV2::GetDeclVendor() {
  if (!m_decl_vendor_up)
    m_decl_vendor_up.reset(new AppleObjCDeclVendor(*this));

  return m_decl_vendor_up.get();
}

lldb::addr_t AppleObjCRuntimeV2::LookupRuntimeSymbol(ConstString name) {
  lldb::addr_t ret = LLDB_INVALID_ADDRESS;

  const char *name_cstr = name.AsCString();

  if (name_cstr) {
    llvm::StringRef name_strref(name_cstr);

    static const llvm::StringRef ivar_prefix("OBJC_IVAR_$_");
    static const llvm::StringRef class_prefix("OBJC_CLASS_$_");

    if (name_strref.startswith(ivar_prefix)) {
      llvm::StringRef ivar_skipped_prefix =
          name_strref.substr(ivar_prefix.size());
      std::pair<llvm::StringRef, llvm::StringRef> class_and_ivar =
          ivar_skipped_prefix.split('.');

      if (class_and_ivar.first.size() && class_and_ivar.second.size()) {
        const ConstString class_name_cs(class_and_ivar.first);
        ClassDescriptorSP descriptor =
            ObjCLanguageRuntime::GetClassDescriptorFromClassName(class_name_cs);

        if (descriptor) {
          const ConstString ivar_name_cs(class_and_ivar.second);
          const char *ivar_name_cstr = ivar_name_cs.AsCString();

          auto ivar_func = [&ret, ivar_name_cstr](
              const char *name, const char *type, lldb::addr_t offset_addr,
              uint64_t size) -> lldb::addr_t {
            if (!strcmp(name, ivar_name_cstr)) {
              ret = offset_addr;
              return true;
            }
            return false;
          };

          descriptor->Describe(
              std::function<void(ObjCISA)>(nullptr),
              std::function<bool(const char *, const char *)>(nullptr),
              std::function<bool(const char *, const char *)>(nullptr),
              ivar_func);
        }
      }
    } else if (name_strref.startswith(class_prefix)) {
      llvm::StringRef class_skipped_prefix =
          name_strref.substr(class_prefix.size());
      const ConstString class_name_cs(class_skipped_prefix);
      ClassDescriptorSP descriptor =
          GetClassDescriptorFromClassName(class_name_cs);

      if (descriptor)
        ret = descriptor->GetISA();
    }
  }

  return ret;
}

AppleObjCRuntimeV2::NonPointerISACache *
AppleObjCRuntimeV2::NonPointerISACache::CreateInstance(
    AppleObjCRuntimeV2 &runtime, const lldb::ModuleSP &objc_module_sp) {
  Process *process(runtime.GetProcess());

  Status error;

  Log *log(lldb_private::GetLogIfAllCategoriesSet(LIBLLDB_LOG_TYPES));

  auto objc_debug_isa_magic_mask = ExtractRuntimeGlobalSymbol(
      process, ConstString("objc_debug_isa_magic_mask"), objc_module_sp, error);
  if (error.Fail())
    return nullptr;

  auto objc_debug_isa_magic_value = ExtractRuntimeGlobalSymbol(
      process, ConstString("objc_debug_isa_magic_value"), objc_module_sp,
      error);
  if (error.Fail())
    return nullptr;

  auto objc_debug_isa_class_mask = ExtractRuntimeGlobalSymbol(
      process, ConstString("objc_debug_isa_class_mask"), objc_module_sp, error);
  if (error.Fail())
    return nullptr;

  if (log)
    log->PutCString("AOCRT::NPI: Found all the non-indexed ISA masks");

  bool foundError = false;
  auto objc_debug_indexed_isa_magic_mask = ExtractRuntimeGlobalSymbol(
      process, ConstString("objc_debug_indexed_isa_magic_mask"), objc_module_sp,
      error);
  foundError |= error.Fail();

  auto objc_debug_indexed_isa_magic_value = ExtractRuntimeGlobalSymbol(
      process, ConstString("objc_debug_indexed_isa_magic_value"),
      objc_module_sp, error);
  foundError |= error.Fail();

  auto objc_debug_indexed_isa_index_mask = ExtractRuntimeGlobalSymbol(
      process, ConstString("objc_debug_indexed_isa_index_mask"), objc_module_sp,
      error);
  foundError |= error.Fail();

  auto objc_debug_indexed_isa_index_shift = ExtractRuntimeGlobalSymbol(
      process, ConstString("objc_debug_indexed_isa_index_shift"),
      objc_module_sp, error);
  foundError |= error.Fail();

  auto objc_indexed_classes =
      ExtractRuntimeGlobalSymbol(process, ConstString("objc_indexed_classes"),
                                 objc_module_sp, error, false);
  foundError |= error.Fail();

  if (log)
    log->PutCString("AOCRT::NPI: Found all the indexed ISA masks");

  // we might want to have some rules to outlaw these other values (e.g if the
  // mask is zero but the value is non-zero, ...)

  return new NonPointerISACache(
      runtime, objc_module_sp, objc_debug_isa_class_mask,
      objc_debug_isa_magic_mask, objc_debug_isa_magic_value,
      objc_debug_indexed_isa_magic_mask, objc_debug_indexed_isa_magic_value,
      objc_debug_indexed_isa_index_mask, objc_debug_indexed_isa_index_shift,
      foundError ? 0 : objc_indexed_classes);
}

AppleObjCRuntimeV2::TaggedPointerVendorV2 *
AppleObjCRuntimeV2::TaggedPointerVendorV2::CreateInstance(
    AppleObjCRuntimeV2 &runtime, const lldb::ModuleSP &objc_module_sp) {
  Process *process(runtime.GetProcess());

  Status error;

  auto objc_debug_taggedpointer_mask = ExtractRuntimeGlobalSymbol(
      process, ConstString("objc_debug_taggedpointer_mask"), objc_module_sp,
      error);
  if (error.Fail())
    return new TaggedPointerVendorLegacy(runtime);

  auto objc_debug_taggedpointer_slot_shift = ExtractRuntimeGlobalSymbol(
      process, ConstString("objc_debug_taggedpointer_slot_shift"),
      objc_module_sp, error, true, 4);
  if (error.Fail())
    return new TaggedPointerVendorLegacy(runtime);

  auto objc_debug_taggedpointer_slot_mask = ExtractRuntimeGlobalSymbol(
      process, ConstString("objc_debug_taggedpointer_slot_mask"),
      objc_module_sp, error, true, 4);
  if (error.Fail())
    return new TaggedPointerVendorLegacy(runtime);

  auto objc_debug_taggedpointer_payload_lshift = ExtractRuntimeGlobalSymbol(
      process, ConstString("objc_debug_taggedpointer_payload_lshift"),
      objc_module_sp, error, true, 4);
  if (error.Fail())
    return new TaggedPointerVendorLegacy(runtime);

  auto objc_debug_taggedpointer_payload_rshift = ExtractRuntimeGlobalSymbol(
      process, ConstString("objc_debug_taggedpointer_payload_rshift"),
      objc_module_sp, error, true, 4);
  if (error.Fail())
    return new TaggedPointerVendorLegacy(runtime);

  auto objc_debug_taggedpointer_classes = ExtractRuntimeGlobalSymbol(
      process, ConstString("objc_debug_taggedpointer_classes"), objc_module_sp,
      error, false);
  if (error.Fail())
    return new TaggedPointerVendorLegacy(runtime);

  // try to detect the "extended tagged pointer" variables - if any are
  // missing, use the non-extended vendor
  do {
    auto objc_debug_taggedpointer_ext_mask = ExtractRuntimeGlobalSymbol(
        process, ConstString("objc_debug_taggedpointer_ext_mask"),
        objc_module_sp, error);
    if (error.Fail())
      break;

    auto objc_debug_taggedpointer_ext_slot_shift = ExtractRuntimeGlobalSymbol(
        process, ConstString("objc_debug_taggedpointer_ext_slot_shift"),
        objc_module_sp, error, true, 4);
    if (error.Fail())
      break;

    auto objc_debug_taggedpointer_ext_slot_mask = ExtractRuntimeGlobalSymbol(
        process, ConstString("objc_debug_taggedpointer_ext_slot_mask"),
        objc_module_sp, error, true, 4);
    if (error.Fail())
      break;

    auto objc_debug_taggedpointer_ext_classes = ExtractRuntimeGlobalSymbol(
        process, ConstString("objc_debug_taggedpointer_ext_classes"),
        objc_module_sp, error, false);
    if (error.Fail())
      break;

    auto objc_debug_taggedpointer_ext_payload_lshift =
        ExtractRuntimeGlobalSymbol(
            process, ConstString("objc_debug_taggedpointer_ext_payload_lshift"),
            objc_module_sp, error, true, 4);
    if (error.Fail())
      break;

    auto objc_debug_taggedpointer_ext_payload_rshift =
        ExtractRuntimeGlobalSymbol(
            process, ConstString("objc_debug_taggedpointer_ext_payload_rshift"),
            objc_module_sp, error, true, 4);
    if (error.Fail())
      break;

    return new TaggedPointerVendorExtended(
        runtime, objc_debug_taggedpointer_mask,
        objc_debug_taggedpointer_ext_mask, objc_debug_taggedpointer_slot_shift,
        objc_debug_taggedpointer_ext_slot_shift,
        objc_debug_taggedpointer_slot_mask,
        objc_debug_taggedpointer_ext_slot_mask,
        objc_debug_taggedpointer_payload_lshift,
        objc_debug_taggedpointer_payload_rshift,
        objc_debug_taggedpointer_ext_payload_lshift,
        objc_debug_taggedpointer_ext_payload_rshift,
        objc_debug_taggedpointer_classes, objc_debug_taggedpointer_ext_classes);
  } while (false);

  // we might want to have some rules to outlaw these values (e.g if the
  // table's address is zero)

  return new TaggedPointerVendorRuntimeAssisted(
      runtime, objc_debug_taggedpointer_mask,
      objc_debug_taggedpointer_slot_shift, objc_debug_taggedpointer_slot_mask,
      objc_debug_taggedpointer_payload_lshift,
      objc_debug_taggedpointer_payload_rshift,
      objc_debug_taggedpointer_classes);
}

bool AppleObjCRuntimeV2::TaggedPointerVendorLegacy::IsPossibleTaggedPointer(
    lldb::addr_t ptr) {
  return (ptr & 1);
}

ObjCLanguageRuntime::ClassDescriptorSP
AppleObjCRuntimeV2::TaggedPointerVendorLegacy::GetClassDescriptor(
    lldb::addr_t ptr) {
  if (!IsPossibleTaggedPointer(ptr))
    return ObjCLanguageRuntime::ClassDescriptorSP();

  uint32_t foundation_version = m_runtime.GetFoundationVersion();

  if (foundation_version == LLDB_INVALID_MODULE_VERSION)
    return ObjCLanguageRuntime::ClassDescriptorSP();

  uint64_t class_bits = (ptr & 0xE) >> 1;
  ConstString name;

  static ConstString g_NSAtom("NSAtom");
  static ConstString g_NSNumber("NSNumber");
  static ConstString g_NSDateTS("NSDateTS");
  static ConstString g_NSManagedObject("NSManagedObject");
  static ConstString g_NSDate("NSDate");

  if (foundation_version >= 900) {
    switch (class_bits) {
    case 0:
      name = g_NSAtom;
      break;
    case 3:
      name = g_NSNumber;
      break;
    case 4:
      name = g_NSDateTS;
      break;
    case 5:
      name = g_NSManagedObject;
      break;
    case 6:
      name = g_NSDate;
      break;
    default:
      return ObjCLanguageRuntime::ClassDescriptorSP();
    }
  } else {
    switch (class_bits) {
    case 1:
      name = g_NSNumber;
      break;
    case 5:
      name = g_NSManagedObject;
      break;
    case 6:
      name = g_NSDate;
      break;
    case 7:
      name = g_NSDateTS;
      break;
    default:
      return ObjCLanguageRuntime::ClassDescriptorSP();
    }
  }

  lldb::addr_t unobfuscated = ptr ^ m_runtime.GetTaggedPointerObfuscator();
  return ClassDescriptorSP(new ClassDescriptorV2Tagged(name, unobfuscated));
}

AppleObjCRuntimeV2::TaggedPointerVendorRuntimeAssisted::
    TaggedPointerVendorRuntimeAssisted(
        AppleObjCRuntimeV2 &runtime, uint64_t objc_debug_taggedpointer_mask,
        uint32_t objc_debug_taggedpointer_slot_shift,
        uint32_t objc_debug_taggedpointer_slot_mask,
        uint32_t objc_debug_taggedpointer_payload_lshift,
        uint32_t objc_debug_taggedpointer_payload_rshift,
        lldb::addr_t objc_debug_taggedpointer_classes)
    : TaggedPointerVendorV2(runtime), m_cache(),
      m_objc_debug_taggedpointer_mask(objc_debug_taggedpointer_mask),
      m_objc_debug_taggedpointer_slot_shift(
          objc_debug_taggedpointer_slot_shift),
      m_objc_debug_taggedpointer_slot_mask(objc_debug_taggedpointer_slot_mask),
      m_objc_debug_taggedpointer_payload_lshift(
          objc_debug_taggedpointer_payload_lshift),
      m_objc_debug_taggedpointer_payload_rshift(
          objc_debug_taggedpointer_payload_rshift),
      m_objc_debug_taggedpointer_classes(objc_debug_taggedpointer_classes) {}

bool AppleObjCRuntimeV2::TaggedPointerVendorRuntimeAssisted::
    IsPossibleTaggedPointer(lldb::addr_t ptr) {
  return (ptr & m_objc_debug_taggedpointer_mask) != 0;
}

ObjCLanguageRuntime::ClassDescriptorSP
AppleObjCRuntimeV2::TaggedPointerVendorRuntimeAssisted::GetClassDescriptor(
    lldb::addr_t ptr) {
  ClassDescriptorSP actual_class_descriptor_sp;
  uint64_t data_payload;
  uint64_t unobfuscated = (ptr) ^ m_runtime.GetTaggedPointerObfuscator();

  if (!IsPossibleTaggedPointer(unobfuscated))
    return ObjCLanguageRuntime::ClassDescriptorSP();

  uintptr_t slot = (ptr >> m_objc_debug_taggedpointer_slot_shift) &
                   m_objc_debug_taggedpointer_slot_mask;

  CacheIterator iterator = m_cache.find(slot), end = m_cache.end();
  if (iterator != end) {
    actual_class_descriptor_sp = iterator->second;
  } else {
    Process *process(m_runtime.GetProcess());
    uintptr_t slot_ptr = slot * process->GetAddressByteSize() +
                         m_objc_debug_taggedpointer_classes;
    Status error;
    uintptr_t slot_data = process->ReadPointerFromMemory(slot_ptr, error);
    if (error.Fail() || slot_data == 0 ||
        slot_data == uintptr_t(LLDB_INVALID_ADDRESS))
      return nullptr;
    actual_class_descriptor_sp =
        m_runtime.GetClassDescriptorFromISA((ObjCISA)slot_data);
    if (!actual_class_descriptor_sp)
      return ObjCLanguageRuntime::ClassDescriptorSP();
    m_cache[slot] = actual_class_descriptor_sp;
  }

  data_payload =
      (((uint64_t)unobfuscated << m_objc_debug_taggedpointer_payload_lshift) >>
       m_objc_debug_taggedpointer_payload_rshift);

  return ClassDescriptorSP(
      new ClassDescriptorV2Tagged(actual_class_descriptor_sp, data_payload));
}

AppleObjCRuntimeV2::TaggedPointerVendorExtended::TaggedPointerVendorExtended(
    AppleObjCRuntimeV2 &runtime, uint64_t objc_debug_taggedpointer_mask,
    uint64_t objc_debug_taggedpointer_ext_mask,
    uint32_t objc_debug_taggedpointer_slot_shift,
    uint32_t objc_debug_taggedpointer_ext_slot_shift,
    uint32_t objc_debug_taggedpointer_slot_mask,
    uint32_t objc_debug_taggedpointer_ext_slot_mask,
    uint32_t objc_debug_taggedpointer_payload_lshift,
    uint32_t objc_debug_taggedpointer_payload_rshift,
    uint32_t objc_debug_taggedpointer_ext_payload_lshift,
    uint32_t objc_debug_taggedpointer_ext_payload_rshift,
    lldb::addr_t objc_debug_taggedpointer_classes,
    lldb::addr_t objc_debug_taggedpointer_ext_classes)
    : TaggedPointerVendorRuntimeAssisted(
          runtime, objc_debug_taggedpointer_mask,
          objc_debug_taggedpointer_slot_shift,
          objc_debug_taggedpointer_slot_mask,
          objc_debug_taggedpointer_payload_lshift,
          objc_debug_taggedpointer_payload_rshift,
          objc_debug_taggedpointer_classes),
      m_ext_cache(),
      m_objc_debug_taggedpointer_ext_mask(objc_debug_taggedpointer_ext_mask),
      m_objc_debug_taggedpointer_ext_slot_shift(
          objc_debug_taggedpointer_ext_slot_shift),
      m_objc_debug_taggedpointer_ext_slot_mask(
          objc_debug_taggedpointer_ext_slot_mask),
      m_objc_debug_taggedpointer_ext_payload_lshift(
          objc_debug_taggedpointer_ext_payload_lshift),
      m_objc_debug_taggedpointer_ext_payload_rshift(
          objc_debug_taggedpointer_ext_payload_rshift),
      m_objc_debug_taggedpointer_ext_classes(
          objc_debug_taggedpointer_ext_classes) {}

bool AppleObjCRuntimeV2::TaggedPointerVendorExtended::
    IsPossibleExtendedTaggedPointer(lldb::addr_t ptr) {
  if (!IsPossibleTaggedPointer(ptr))
    return false;

  if (m_objc_debug_taggedpointer_ext_mask == 0)
    return false;

  return ((ptr & m_objc_debug_taggedpointer_ext_mask) ==
          m_objc_debug_taggedpointer_ext_mask);
}

ObjCLanguageRuntime::ClassDescriptorSP
AppleObjCRuntimeV2::TaggedPointerVendorExtended::GetClassDescriptor(
    lldb::addr_t ptr) {
  ClassDescriptorSP actual_class_descriptor_sp;
  uint64_t data_payload;
  uint64_t unobfuscated = (ptr) ^ m_runtime.GetTaggedPointerObfuscator();

  if (!IsPossibleTaggedPointer(unobfuscated))
    return ObjCLanguageRuntime::ClassDescriptorSP();

  if (!IsPossibleExtendedTaggedPointer(unobfuscated))
    return this->TaggedPointerVendorRuntimeAssisted::GetClassDescriptor(ptr);

  uintptr_t slot = (ptr >> m_objc_debug_taggedpointer_ext_slot_shift) &
                   m_objc_debug_taggedpointer_ext_slot_mask;

  CacheIterator iterator = m_ext_cache.find(slot), end = m_ext_cache.end();
  if (iterator != end) {
    actual_class_descriptor_sp = iterator->second;
  } else {
    Process *process(m_runtime.GetProcess());
    uintptr_t slot_ptr = slot * process->GetAddressByteSize() +
                         m_objc_debug_taggedpointer_ext_classes;
    Status error;
    uintptr_t slot_data = process->ReadPointerFromMemory(slot_ptr, error);
    if (error.Fail() || slot_data == 0 ||
        slot_data == uintptr_t(LLDB_INVALID_ADDRESS))
      return nullptr;
    actual_class_descriptor_sp =
        m_runtime.GetClassDescriptorFromISA((ObjCISA)slot_data);
    if (!actual_class_descriptor_sp)
      return ObjCLanguageRuntime::ClassDescriptorSP();
    m_ext_cache[slot] = actual_class_descriptor_sp;
  }

  data_payload =
      (((uint64_t)unobfuscated << m_objc_debug_taggedpointer_ext_payload_lshift) >>
       m_objc_debug_taggedpointer_ext_payload_rshift);

  return ClassDescriptorSP(
      new ClassDescriptorV2Tagged(actual_class_descriptor_sp, data_payload));
}

AppleObjCRuntimeV2::NonPointerISACache::NonPointerISACache(
    AppleObjCRuntimeV2 &runtime, const ModuleSP &objc_module_sp,
    uint64_t objc_debug_isa_class_mask, uint64_t objc_debug_isa_magic_mask,
    uint64_t objc_debug_isa_magic_value,
    uint64_t objc_debug_indexed_isa_magic_mask,
    uint64_t objc_debug_indexed_isa_magic_value,
    uint64_t objc_debug_indexed_isa_index_mask,
    uint64_t objc_debug_indexed_isa_index_shift,
    lldb::addr_t objc_indexed_classes)
    : m_runtime(runtime), m_cache(), m_objc_module_wp(objc_module_sp),
      m_objc_debug_isa_class_mask(objc_debug_isa_class_mask),
      m_objc_debug_isa_magic_mask(objc_debug_isa_magic_mask),
      m_objc_debug_isa_magic_value(objc_debug_isa_magic_value),
      m_objc_debug_indexed_isa_magic_mask(objc_debug_indexed_isa_magic_mask),
      m_objc_debug_indexed_isa_magic_value(objc_debug_indexed_isa_magic_value),
      m_objc_debug_indexed_isa_index_mask(objc_debug_indexed_isa_index_mask),
      m_objc_debug_indexed_isa_index_shift(objc_debug_indexed_isa_index_shift),
      m_objc_indexed_classes(objc_indexed_classes), m_indexed_isa_cache() {}

ObjCLanguageRuntime::ClassDescriptorSP
AppleObjCRuntimeV2::NonPointerISACache::GetClassDescriptor(ObjCISA isa) {
  ObjCISA real_isa = 0;
  if (!EvaluateNonPointerISA(isa, real_isa))
    return ObjCLanguageRuntime::ClassDescriptorSP();
  auto cache_iter = m_cache.find(real_isa);
  if (cache_iter != m_cache.end())
    return cache_iter->second;
  auto descriptor_sp =
      m_runtime.ObjCLanguageRuntime::GetClassDescriptorFromISA(real_isa);
  if (descriptor_sp) // cache only positive matches since the table might grow
    m_cache[real_isa] = descriptor_sp;
  return descriptor_sp;
}

bool AppleObjCRuntimeV2::NonPointerISACache::EvaluateNonPointerISA(
    ObjCISA isa, ObjCISA &ret_isa) {
  Log *log(lldb_private::GetLogIfAllCategoriesSet(LIBLLDB_LOG_TYPES));

<<<<<<< HEAD
=======
  LLDB_LOGF(log, "AOCRT::NPI Evalulate(isa = 0x%" PRIx64 ")", (uint64_t)isa);

>>>>>>> b496d64a
  if ((isa & ~m_objc_debug_isa_class_mask) == 0)
    return false;

  if (log)
    log->Printf("AOCRT::NPI Evalulate(isa = 0x%" PRIx64 ")", (uint64_t)isa);

  // If all of the indexed ISA variables are set, then its possible that this
  // ISA is indexed, and we should first try to get its value using the index.
  // Note, we check these variables first as the ObjC runtime will set at least
  // one of their values to 0 if they aren't needed.
  if (m_objc_debug_indexed_isa_magic_mask &&
      m_objc_debug_indexed_isa_magic_value &&
      m_objc_debug_indexed_isa_index_mask &&
      m_objc_debug_indexed_isa_index_shift && m_objc_indexed_classes) {
    if ((isa & ~m_objc_debug_indexed_isa_index_mask) == 0)
      return false;

    if ((isa & m_objc_debug_indexed_isa_magic_mask) ==
        m_objc_debug_indexed_isa_magic_value) {
      // Magic bits are correct, so try extract the index.
      uintptr_t index = (isa & m_objc_debug_indexed_isa_index_mask) >>
                        m_objc_debug_indexed_isa_index_shift;
      // If the index is out of bounds of the length of the array then check if
      // the array has been updated.  If that is the case then we should try
      // read the count again, and update the cache if the count has been
      // updated.
      if (index > m_indexed_isa_cache.size()) {
        LLDB_LOGF(log,
                  "AOCRT::NPI (index = %" PRIu64
                  ") exceeds cache (size = %" PRIu64 ")",
                  (uint64_t)index, (uint64_t)m_indexed_isa_cache.size());

        Process *process(m_runtime.GetProcess());

        ModuleSP objc_module_sp(m_objc_module_wp.lock());
        if (!objc_module_sp)
          return false;

        Status error;
        auto objc_indexed_classes_count = ExtractRuntimeGlobalSymbol(
            process, ConstString("objc_indexed_classes_count"), objc_module_sp,
            error);
        if (error.Fail())
          return false;

        LLDB_LOGF(log, "AOCRT::NPI (new class count = %" PRIu64 ")",
                  (uint64_t)objc_indexed_classes_count);

        if (objc_indexed_classes_count > m_indexed_isa_cache.size()) {
          // Read the class entries we don't have.  We should just read all of
          // them instead of just the one we need as then we can cache those we
          // may need later.
          auto num_new_classes =
              objc_indexed_classes_count - m_indexed_isa_cache.size();
          const uint32_t addr_size = process->GetAddressByteSize();
          DataBufferHeap buffer(num_new_classes * addr_size, 0);

          lldb::addr_t last_read_class =
              m_objc_indexed_classes + (m_indexed_isa_cache.size() * addr_size);
          size_t bytes_read = process->ReadMemory(
              last_read_class, buffer.GetBytes(), buffer.GetByteSize(), error);
          if (error.Fail() || bytes_read != buffer.GetByteSize())
            return false;

          LLDB_LOGF(log, "AOCRT::NPI (read new classes count = %" PRIu64 ")",
                    (uint64_t)num_new_classes);

          // Append the new entries to the existing cache.
          DataExtractor data(buffer.GetBytes(), buffer.GetByteSize(),
                             process->GetByteOrder(),
                             process->GetAddressByteSize());

          lldb::offset_t offset = 0;
          for (unsigned i = 0; i != num_new_classes; ++i)
            m_indexed_isa_cache.push_back(data.GetPointer(&offset));
        }
      }

      // If the index is still out of range then this isn't a pointer.
      if (index > m_indexed_isa_cache.size())
        return false;

      LLDB_LOGF(log, "AOCRT::NPI Evalulate(ret_isa = 0x%" PRIx64 ")",
                (uint64_t)m_indexed_isa_cache[index]);

      ret_isa = m_indexed_isa_cache[index];
      return (ret_isa != 0); // this is a pointer so 0 is not a valid value
    }

    return false;
  }

  // Definitely not an indexed ISA, so try to use a mask to extract the pointer
  // from the ISA.
  if ((isa & m_objc_debug_isa_magic_mask) == m_objc_debug_isa_magic_value) {
    ret_isa = isa & m_objc_debug_isa_class_mask;
    return (ret_isa != 0); // this is a pointer so 0 is not a valid value
  }
  return false;
}

ObjCLanguageRuntime::EncodingToTypeSP AppleObjCRuntimeV2::GetEncodingToType() {
  if (!m_encoding_to_type_sp)
    m_encoding_to_type_sp =
        std::make_shared<AppleObjCTypeEncodingParser>(*this);
  return m_encoding_to_type_sp;
}

lldb_private::AppleObjCRuntime::ObjCISA
AppleObjCRuntimeV2::GetPointerISA(ObjCISA isa) {
  ObjCISA ret = isa;

  if (m_non_pointer_isa_cache_up)
    m_non_pointer_isa_cache_up->EvaluateNonPointerISA(isa, ret);

  return ret;
}

bool AppleObjCRuntimeV2::GetCFBooleanValuesIfNeeded() {
  if (m_CFBoolean_values)
    return true;

  static ConstString g_kCFBooleanFalse("__kCFBooleanFalse");
  static ConstString g_kCFBooleanTrue("__kCFBooleanTrue");

  std::function<lldb::addr_t(ConstString)> get_symbol =
      [this](ConstString sym) -> lldb::addr_t {
    SymbolContextList sc_list;
    if (GetProcess()->GetTarget().GetImages().FindSymbolsWithNameAndType(
            sym, lldb::eSymbolTypeData, sc_list) == 1) {
      SymbolContext sc;
      sc_list.GetContextAtIndex(0, sc);
      if (sc.symbol)
        return sc.symbol->GetLoadAddress(&GetProcess()->GetTarget());
    }

    return LLDB_INVALID_ADDRESS;
  };

  lldb::addr_t false_addr = get_symbol(g_kCFBooleanFalse);
  lldb::addr_t true_addr = get_symbol(g_kCFBooleanTrue);

  return (m_CFBoolean_values = {false_addr, true_addr}).operator bool();
}

void AppleObjCRuntimeV2::GetValuesForGlobalCFBooleans(lldb::addr_t &cf_true,
                                                      lldb::addr_t &cf_false) {
  if (GetCFBooleanValuesIfNeeded()) {
    cf_true = m_CFBoolean_values->second;
    cf_false = m_CFBoolean_values->first;
  } else
    this->AppleObjCRuntime::GetValuesForGlobalCFBooleans(cf_true, cf_false);
}

#pragma mark Frame recognizers

class ObjCExceptionRecognizedStackFrame : public RecognizedStackFrame {
 public:
  ObjCExceptionRecognizedStackFrame(StackFrameSP frame_sp) {
    ThreadSP thread_sp = frame_sp->GetThread();
    ProcessSP process_sp = thread_sp->GetProcess();

    const lldb::ABISP &abi = process_sp->GetABI();
    if (!abi) return;

    CompilerType voidstar = process_sp->GetTarget()
                                .GetScratchClangASTContext()
                                ->GetBasicType(lldb::eBasicTypeVoid)
                                .GetPointerType();

    ValueList args;
    Value input_value;
    input_value.SetCompilerType(voidstar);
    args.PushValue(input_value);

    if (!abi->GetArgumentValues(*thread_sp, args)) return;

    addr_t exception_addr = args.GetValueAtIndex(0)->GetScalar().ULongLong();

    Value value(exception_addr);
    value.SetCompilerType(voidstar);
    exception = ValueObjectConstResult::Create(frame_sp.get(), value,
                                               ConstString("exception"));
    exception = ValueObjectRecognizerSynthesizedValue::Create(
        *exception, eValueTypeVariableArgument);
    exception = exception->GetDynamicValue(eDynamicDontRunTarget);
      
    m_arguments = ValueObjectListSP(new ValueObjectList());
    m_arguments->Append(exception);
  }

  ValueObjectSP exception;

  lldb::ValueObjectSP GetExceptionObject() override { return exception; }
};

class ObjCExceptionThrowFrameRecognizer : public StackFrameRecognizer {
  lldb::RecognizedStackFrameSP
  RecognizeFrame(lldb::StackFrameSP frame) override {
    return lldb::RecognizedStackFrameSP(
        new ObjCExceptionRecognizedStackFrame(frame));
  };
};

static void RegisterObjCExceptionRecognizer() {
  static llvm::once_flag g_once_flag;
  llvm::call_once(g_once_flag, []() {
    FileSpec module;
    ConstString function;
    std::tie(module, function) = AppleObjCRuntime::GetExceptionThrowLocation();
    StackFrameRecognizerManager::AddRecognizer(
        StackFrameRecognizerSP(new ObjCExceptionThrowFrameRecognizer()),
        module.GetFilename(), function, /*first_instruction_only*/ true);
  });
}<|MERGE_RESOLUTION|>--- conflicted
+++ resolved
@@ -2525,16 +2525,10 @@
     ObjCISA isa, ObjCISA &ret_isa) {
   Log *log(lldb_private::GetLogIfAllCategoriesSet(LIBLLDB_LOG_TYPES));
 
-<<<<<<< HEAD
-=======
-  LLDB_LOGF(log, "AOCRT::NPI Evalulate(isa = 0x%" PRIx64 ")", (uint64_t)isa);
-
->>>>>>> b496d64a
   if ((isa & ~m_objc_debug_isa_class_mask) == 0)
     return false;
 
-  if (log)
-    log->Printf("AOCRT::NPI Evalulate(isa = 0x%" PRIx64 ")", (uint64_t)isa);
+  LLDB_LOGF(log, "AOCRT::NPI Evalulate(isa = 0x%" PRIx64 ")", (uint64_t)isa);
 
   // If all of the indexed ISA variables are set, then its possible that this
   // ISA is indexed, and we should first try to get its value using the index.
