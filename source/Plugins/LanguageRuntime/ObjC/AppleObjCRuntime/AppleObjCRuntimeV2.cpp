//===-- AppleObjCRuntimeV2.cpp ----------------------------------*- C++ -*-===//
//
// Part of the LLVM Project, under the Apache License v2.0 with LLVM Exceptions.
// See https://llvm.org/LICENSE.txt for license information.
// SPDX-License-Identifier: Apache-2.0 WITH LLVM-exception
//
//===----------------------------------------------------------------------===//

#include <stdint.h>

#include <memory>
#include <string>
#include <vector>

#include "clang/AST/ASTContext.h"
#include "clang/AST/DeclObjC.h"

#include "lldb/Core/ClangForward.h"
#include "lldb/Host/OptionParser.h"
#include "lldb/Symbol/CompilerType.h"
#include "lldb/lldb-enumerations.h"

#include "lldb/Core/ClangForward.h"
#include "lldb/Core/Debugger.h"
#include "lldb/Core/Module.h"
#include "lldb/Core/PluginManager.h"
#include "lldb/Core/Section.h"
#include "lldb/Core/ValueObjectConstResult.h"
#include "lldb/Core/ValueObjectVariable.h"
#include "lldb/Expression/DiagnosticManager.h"
#include "lldb/Expression/FunctionCaller.h"
#include "lldb/Expression/UtilityFunction.h"
#include "lldb/Interpreter/CommandObject.h"
#include "lldb/Interpreter/CommandObjectMultiword.h"
#include "lldb/Interpreter/CommandReturnObject.h"
#include "lldb/Interpreter/OptionArgParser.h"
#include "lldb/Interpreter/OptionValueBoolean.h"
#include "lldb/Symbol/ClangASTContext.h"
#include "lldb/Symbol/ObjectFile.h"
#include "lldb/Symbol/Symbol.h"
#include "lldb/Symbol/TypeList.h"
#include "lldb/Symbol/VariableList.h"
#include "lldb/Target/ABI.h"
#include "lldb/Target/ExecutionContext.h"
#include "lldb/Target/Platform.h"
#include "lldb/Target/Process.h"
#include "lldb/Target/RegisterContext.h"
#include "lldb/Target/StackFrameRecognizer.h"
#include "lldb/Target/Target.h"
#include "lldb/Target/Thread.h"
#include "lldb/Utility/ConstString.h"
#include "lldb/Utility/Log.h"
#include "lldb/Utility/Scalar.h"
#include "lldb/Utility/Status.h"
#include "lldb/Utility/Stream.h"
#include "lldb/Utility/StreamString.h"
#include "lldb/Utility/Timer.h"

#include "AppleObjCClassDescriptorV2.h"
#include "AppleObjCDeclVendor.h"
#include "AppleObjCRuntimeV2.h"
#include "AppleObjCTrampolineHandler.h"
#include "AppleObjCTypeEncodingParser.h"

#include "clang/AST/ASTContext.h"
#include "clang/AST/DeclObjC.h"

#include <vector>

using namespace lldb;
using namespace lldb_private;

static const char *g_get_dynamic_class_info_name =
    "__lldb_apple_objc_v2_get_dynamic_class_info";
// Testing using the new C++11 raw string literals. If this breaks GCC then we
// will need to revert to the code above...
static const char *g_get_dynamic_class_info_body = R"(

extern "C"
{
    size_t strlen(const char *);
    char *strncpy (char * s1, const char * s2, size_t n);
    int printf(const char * format, ...);
}
#define DEBUG_PRINTF(fmt, ...) if (should_log) printf(fmt, ## __VA_ARGS__)

typedef struct _NXMapTable {
    void *prototype;
    unsigned num_classes;
    unsigned num_buckets_minus_one;
    void *buckets;
} NXMapTable;

#define NX_MAPNOTAKEY   ((void *)(-1))

typedef struct BucketInfo
{
    const char *name_ptr;
    Class isa;
} BucketInfo;

struct ClassInfo
{
    Class isa;
    uint32_t hash;
} __attribute__((__packed__));

uint32_t
__lldb_apple_objc_v2_get_dynamic_class_info (void *gdb_objc_realized_classes_ptr,
                                             void *class_infos_ptr,
                                             uint32_t class_infos_byte_size,
                                             uint32_t should_log)
{
    DEBUG_PRINTF ("gdb_objc_realized_classes_ptr = %p\n", gdb_objc_realized_classes_ptr);
    DEBUG_PRINTF ("class_infos_ptr = %p\n", class_infos_ptr);
    DEBUG_PRINTF ("class_infos_byte_size = %u\n", class_infos_byte_size);
    const NXMapTable *grc = (const NXMapTable *)gdb_objc_realized_classes_ptr;
    if (grc)
    {
        const unsigned num_classes = grc->num_classes;
        if (class_infos_ptr)
        {
            const size_t max_class_infos = class_infos_byte_size/sizeof(ClassInfo);
            ClassInfo *class_infos = (ClassInfo *)class_infos_ptr;
            BucketInfo *buckets = (BucketInfo *)grc->buckets;
            
            uint32_t idx = 0;
            for (unsigned i=0; i<=grc->num_buckets_minus_one; ++i)
            {
                if (buckets[i].name_ptr != NX_MAPNOTAKEY)
                {
                    if (idx < max_class_infos)
                    {
                        const char *s = buckets[i].name_ptr;
                        uint32_t h = 5381;
                        for (unsigned char c = *s; c; c = *++s)
                            h = ((h << 5) + h) + c;
                        class_infos[idx].hash = h;
                        class_infos[idx].isa = buckets[i].isa;
                    }
                    ++idx;
                }
            }
            if (idx < max_class_infos)
            {
                class_infos[idx].isa = NULL;
                class_infos[idx].hash = 0;
            }
        }
        return num_classes;
    }
    return 0;
}

)";

static const char *g_get_shared_cache_class_info_name =
    "__lldb_apple_objc_v2_get_shared_cache_class_info";
// Testing using the new C++11 raw string literals. If this breaks GCC then we
// will need to revert to the code above...
static const char *g_get_shared_cache_class_info_body = R"(

extern "C"
{
    const char *class_getName(void *objc_class);
    size_t strlen(const char *);
    char *strncpy (char * s1, const char * s2, size_t n);
    int printf(const char * format, ...);
}

#define DEBUG_PRINTF(fmt, ...) if (should_log) printf(fmt, ## __VA_ARGS__)


struct objc_classheader_t {
    int32_t clsOffset;
    int32_t hiOffset;
};

struct objc_clsopt_t {
    uint32_t capacity;
    uint32_t occupied;
    uint32_t shift;
    uint32_t mask;
    uint32_t zero;
    uint32_t unused;
    uint64_t salt;
    uint32_t scramble[256];
    uint8_t tab[0]; // tab[mask+1]
    //  uint8_t checkbytes[capacity];
    //  int32_t offset[capacity];
    //  objc_classheader_t clsOffsets[capacity];
    //  uint32_t duplicateCount;
    //  objc_classheader_t duplicateOffsets[duplicateCount];
};

struct objc_opt_t {
    uint32_t version;
    int32_t selopt_offset;
    int32_t headeropt_offset;
    int32_t clsopt_offset;
};

struct objc_opt_v14_t {
    uint32_t version;
    uint32_t flags;
    int32_t selopt_offset;
    int32_t headeropt_offset;
    int32_t clsopt_offset;
};

struct ClassInfo
{
    Class isa;
    uint32_t hash;
}  __attribute__((__packed__));

uint32_t
__lldb_apple_objc_v2_get_shared_cache_class_info (void *objc_opt_ro_ptr,
                                                  void *class_infos_ptr,
                                                  uint32_t class_infos_byte_size,
                                                  uint32_t should_log)
{
    uint32_t idx = 0;
    DEBUG_PRINTF ("objc_opt_ro_ptr = %p\n", objc_opt_ro_ptr);
    DEBUG_PRINTF ("class_infos_ptr = %p\n", class_infos_ptr);
    DEBUG_PRINTF ("class_infos_byte_size = %u (%llu class infos)\n", class_infos_byte_size, (uint64_t)(class_infos_byte_size/sizeof(ClassInfo)));
    if (objc_opt_ro_ptr)
    {
        const objc_opt_t *objc_opt = (objc_opt_t *)objc_opt_ro_ptr;
        const objc_opt_v14_t* objc_opt_v14 = (objc_opt_v14_t*)objc_opt_ro_ptr;
        const bool is_v14_format = objc_opt->version >= 14;
        if (is_v14_format)
        {
            DEBUG_PRINTF ("objc_opt->version = %u\n", objc_opt_v14->version);
            DEBUG_PRINTF ("objc_opt->flags = %u\n", objc_opt_v14->flags);
            DEBUG_PRINTF ("objc_opt->selopt_offset = %d\n", objc_opt_v14->selopt_offset);
            DEBUG_PRINTF ("objc_opt->headeropt_offset = %d\n", objc_opt_v14->headeropt_offset);
            DEBUG_PRINTF ("objc_opt->clsopt_offset = %d\n", objc_opt_v14->clsopt_offset);
        }
        else
        {
            DEBUG_PRINTF ("objc_opt->version = %u\n", objc_opt->version);
            DEBUG_PRINTF ("objc_opt->selopt_offset = %d\n", objc_opt->selopt_offset);
            DEBUG_PRINTF ("objc_opt->headeropt_offset = %d\n", objc_opt->headeropt_offset);
            DEBUG_PRINTF ("objc_opt->clsopt_offset = %d\n", objc_opt->clsopt_offset);
        }
        if (objc_opt->version == 12 || objc_opt->version == 13 || objc_opt->version == 14 || objc_opt->version == 15)
        {
            const objc_clsopt_t* clsopt = NULL;
            if (is_v14_format)
                clsopt = (const objc_clsopt_t*)((uint8_t *)objc_opt_v14 + objc_opt_v14->clsopt_offset);
            else
                clsopt = (const objc_clsopt_t*)((uint8_t *)objc_opt + objc_opt->clsopt_offset);
            const size_t max_class_infos = class_infos_byte_size/sizeof(ClassInfo);
            DEBUG_PRINTF("max_class_infos = %llu\n", (uint64_t)max_class_infos);
            ClassInfo *class_infos = (ClassInfo *)class_infos_ptr;
            int32_t invalidEntryOffset = 0;
            // this is safe to do because the version field order is invariant
            if (objc_opt->version == 12)
                invalidEntryOffset = 16;
            const uint8_t *checkbytes = &clsopt->tab[clsopt->mask+1];
            const int32_t *offsets = (const int32_t *)(checkbytes + clsopt->capacity);
            const objc_classheader_t *classOffsets = (const objc_classheader_t *)(offsets + clsopt->capacity);
            DEBUG_PRINTF ("clsopt->capacity = %u\n", clsopt->capacity);
            DEBUG_PRINTF ("clsopt->mask = 0x%8.8x\n", clsopt->mask);
            DEBUG_PRINTF ("classOffsets = %p\n", classOffsets);
            DEBUG_PRINTF("invalidEntryOffset = %d\n", invalidEntryOffset);
            for (uint32_t i=0; i<clsopt->capacity; ++i)
            {
                const int32_t clsOffset = classOffsets[i].clsOffset;
                DEBUG_PRINTF("clsOffset[%u] = %u\n", i, clsOffset);
                if (clsOffset & 1)
                {
                    DEBUG_PRINTF("clsOffset & 1\n");
                    continue; // duplicate
                }
                else if (clsOffset == invalidEntryOffset)
                {
                    DEBUG_PRINTF("clsOffset == invalidEntryOffset\n");
                    continue; // invalid offset
                }
                
                if (class_infos && idx < max_class_infos)
                {
                    class_infos[idx].isa = (Class)((uint8_t *)clsopt + clsOffset);
                    const char *name = class_getName (class_infos[idx].isa);
                    DEBUG_PRINTF ("[%u] isa = %8p %s\n", idx, class_infos[idx].isa, name);
                    // Hash the class name so we don't have to read it
                    const char *s = name;
                    uint32_t h = 5381;
                    for (unsigned char c = *s; c; c = *++s)
                        h = ((h << 5) + h) + c;
                    class_infos[idx].hash = h;
                }
                else
                {
                    DEBUG_PRINTF("not(class_infos && idx < max_class_infos)\n");
                }
                ++idx;
            }
            
            const uint32_t *duplicate_count_ptr = (uint32_t *)&classOffsets[clsopt->capacity];
            const uint32_t duplicate_count = *duplicate_count_ptr;
            const objc_classheader_t *duplicateClassOffsets = (const objc_classheader_t *)(&duplicate_count_ptr[1]);
            DEBUG_PRINTF ("duplicate_count = %u\n", duplicate_count);
            DEBUG_PRINTF ("duplicateClassOffsets = %p\n", duplicateClassOffsets);
            for (uint32_t i=0; i<duplicate_count; ++i)
            {
                const int32_t clsOffset = duplicateClassOffsets[i].clsOffset;
                if (clsOffset & 1)
                    continue; // duplicate
                else if (clsOffset == invalidEntryOffset)
                    continue; // invalid offset
                
                if (class_infos && idx < max_class_infos)
                {
                    class_infos[idx].isa = (Class)((uint8_t *)clsopt + clsOffset);
                    const char *name = class_getName (class_infos[idx].isa);
                    DEBUG_PRINTF ("[%u] isa = %8p %s\n", idx, class_infos[idx].isa, name);
                    // Hash the class name so we don't have to read it
                    const char *s = name;
                    uint32_t h = 5381;
                    for (unsigned char c = *s; c; c = *++s)
                        h = ((h << 5) + h) + c;
                    class_infos[idx].hash = h;
                }
                ++idx;
            }
        }
        DEBUG_PRINTF ("%u class_infos\n", idx);
        DEBUG_PRINTF ("done\n");
    }
    return idx;
}


)";

static uint64_t
ExtractRuntimeGlobalSymbol(Process *process, ConstString name,
                           const ModuleSP &module_sp, Status &error,
                           bool read_value = true, uint8_t byte_size = 0,
                           uint64_t default_value = LLDB_INVALID_ADDRESS,
                           SymbolType sym_type = lldb::eSymbolTypeData) {
  if (!process) {
    error.SetErrorString("no process");
    return default_value;
  }
  if (!module_sp) {
    error.SetErrorString("no module");
    return default_value;
  }
  if (!byte_size)
    byte_size = process->GetAddressByteSize();
  const Symbol *symbol =
      module_sp->FindFirstSymbolWithNameAndType(name, lldb::eSymbolTypeData);
  if (symbol && symbol->ValueIsAddress()) {
    lldb::addr_t symbol_load_addr =
        symbol->GetAddressRef().GetLoadAddress(&process->GetTarget());
    if (symbol_load_addr != LLDB_INVALID_ADDRESS) {
      if (read_value)
        return process->ReadUnsignedIntegerFromMemory(
            symbol_load_addr, byte_size, default_value, error);
      else
        return symbol_load_addr;
    } else {
      error.SetErrorString("symbol address invalid");
      return default_value;
    }
  } else {
    error.SetErrorString("no symbol");
    return default_value;
  }
}

static void RegisterObjCExceptionRecognizer();

AppleObjCRuntimeV2::AppleObjCRuntimeV2(Process *process,
                                       const ModuleSP &objc_module_sp)
    : AppleObjCRuntime(process), m_get_class_info_code(),
      m_get_class_info_args(LLDB_INVALID_ADDRESS),
      m_get_class_info_args_mutex(), m_get_shared_cache_class_info_code(),
      m_get_shared_cache_class_info_args(LLDB_INVALID_ADDRESS),
      m_get_shared_cache_class_info_args_mutex(), m_decl_vendor_up(),
      m_tagged_pointer_obfuscator(LLDB_INVALID_ADDRESS),
      m_isa_hash_table_ptr(LLDB_INVALID_ADDRESS), m_hash_signature(),
      m_has_object_getClass(false), m_loaded_objc_opt(false),
      m_non_pointer_isa_cache_up(
          NonPointerISACache::CreateInstance(*this, objc_module_sp)),
      m_tagged_pointer_vendor_up(
          TaggedPointerVendorV2::CreateInstance(*this, objc_module_sp)),
      m_encoding_to_type_sp(), m_noclasses_warning_emitted(false),
      m_CFBoolean_values() {
  static const ConstString g_gdb_object_getClass("gdb_object_getClass");
  m_has_object_getClass = (objc_module_sp->FindFirstSymbolWithNameAndType(
                               g_gdb_object_getClass, eSymbolTypeCode) != NULL);
  RegisterObjCExceptionRecognizer();
}

bool AppleObjCRuntimeV2::GetDynamicTypeAndAddress(
    ValueObject &in_value, lldb::DynamicValueType use_dynamic,
    TypeAndOrName &class_type_or_name, Address &address,
    Value::ValueType &value_type, bool allow_swift) {
  // We should never get here with a null process...
  assert(m_process != NULL);

  // The Runtime is attached to a particular process, you shouldn't pass in a
  // value from another process. Note, however, the process might be NULL (e.g.
  // if the value was made with SBTarget::EvaluateExpression...) in which case
  // it is sufficient if the target's match:

  Process *process = in_value.GetProcessSP().get();
  if (process)
    assert(process == m_process);
  else
    assert(in_value.GetTargetSP().get() == m_process->CalculateTarget().get());

  class_type_or_name.Clear();
  value_type = Value::ValueType::eValueTypeScalar;

  // Make sure we can have a dynamic value before starting...
  if (CouldHaveDynamicValue(in_value, allow_swift)) {
    // First job, pull out the address at 0 offset from the object  That will
    // be the ISA pointer.
    ClassDescriptorSP objc_class_sp(GetNonKVOClassDescriptor(in_value));
    if (objc_class_sp) {
      const addr_t object_ptr = in_value.GetPointerValue();
      address.SetRawAddress(object_ptr);

      ConstString class_name(objc_class_sp->GetClassName());
      class_type_or_name.SetName(class_name);
      TypeSP type_sp(objc_class_sp->GetType());
      if (type_sp)
        class_type_or_name.SetTypeSP(type_sp);
      else {
        type_sp = LookupInCompleteClassCache(class_name);
        if (type_sp) {
          objc_class_sp->SetType(type_sp);
          class_type_or_name.SetTypeSP(type_sp);
        } else {
          // try to go for a CompilerType at least
          DeclVendor *vendor = GetDeclVendor();
          if (vendor) {
            std::vector<clang::NamedDecl *> decls;
            if (vendor->FindDecls(class_name, false, 1, decls) && decls.size())
              class_type_or_name.SetCompilerType(
                  ClangASTContext::GetTypeForDecl(decls[0]));
          }
        }
      }
    }
  }
  return !class_type_or_name.IsEmpty();
}

<<<<<<< HEAD
bool AppleObjCRuntimeV2::GetDynamicTypeAndAddress(
    ValueObject &in_value, DynamicValueType use_dynamic,
    TypeAndOrName &class_type_or_name, Address &address,
    Value::ValueType &value_type) {
  return GetDynamicTypeAndAddress(in_value, use_dynamic, class_type_or_name,
                                  address, value_type,
                                  /* allow_swift = */ false);
}

//------------------------------------------------------------------
=======
>>>>>>> 1f36bde5
// Static Functions
LanguageRuntime *AppleObjCRuntimeV2::CreateInstance(Process *process,
                                                    LanguageType language) {
  // FIXME: This should be a MacOS or iOS process, and we need to look for the
  // OBJC section to make
  // sure we aren't using the V1 runtime.
  if (language == eLanguageTypeObjC) {
    ModuleSP objc_module_sp;

    if (AppleObjCRuntime::GetObjCVersion(process, objc_module_sp) ==
        ObjCRuntimeVersions::eAppleObjC_V2)
      return new AppleObjCRuntimeV2(process, objc_module_sp);
    else
      return NULL;
  } else
    return NULL;
}

static constexpr OptionDefinition g_objc_classtable_dump_options[] = {
    {LLDB_OPT_SET_ALL, false, "verbose", 'v', OptionParser::eNoArgument,
     nullptr, {}, 0, eArgTypeNone,
     "Print ivar and method information in detail"}};

class CommandObjectObjC_ClassTable_Dump : public CommandObjectParsed {
public:
  class CommandOptions : public Options {
  public:
    CommandOptions() : Options(), m_verbose(false, false) {}

    ~CommandOptions() override = default;

    Status SetOptionValue(uint32_t option_idx, llvm::StringRef option_arg,
                          ExecutionContext *execution_context) override {
      Status error;
      const int short_option = m_getopt_table[option_idx].val;
      switch (short_option) {
      case 'v':
        m_verbose.SetCurrentValue(true);
        m_verbose.SetOptionWasSet();
        break;

      default:
        error.SetErrorStringWithFormat("unrecognized short option '%c'",
                                       short_option);
        break;
      }

      return error;
    }

    void OptionParsingStarting(ExecutionContext *execution_context) override {
      m_verbose.Clear();
    }

    llvm::ArrayRef<OptionDefinition> GetDefinitions() override {
      return llvm::makeArrayRef(g_objc_classtable_dump_options);
    }

    OptionValueBoolean m_verbose;
  };

  CommandObjectObjC_ClassTable_Dump(CommandInterpreter &interpreter)
      : CommandObjectParsed(
            interpreter, "dump", "Dump information on Objective-C classes "
                                 "known to the current process.",
            "language objc class-table dump",
            eCommandRequiresProcess | eCommandProcessMustBeLaunched |
                eCommandProcessMustBePaused),
        m_options() {
    CommandArgumentEntry arg;
    CommandArgumentData index_arg;

    // Define the first (and only) variant of this arg.
    index_arg.arg_type = eArgTypeRegularExpression;
    index_arg.arg_repetition = eArgRepeatOptional;

    // There is only one variant this argument could be; put it into the
    // argument entry.
    arg.push_back(index_arg);

    // Push the data for the first argument into the m_arguments vector.
    m_arguments.push_back(arg);
  }

  ~CommandObjectObjC_ClassTable_Dump() override = default;

  Options *GetOptions() override { return &m_options; }

protected:
  bool DoExecute(Args &command, CommandReturnObject &result) override {
    std::unique_ptr<RegularExpression> regex_up;
    switch (command.GetArgumentCount()) {
    case 0:
      break;
    case 1: {
      regex_up.reset(new RegularExpression());
      if (!regex_up->Compile(llvm::StringRef::withNullAsEmpty(
              command.GetArgumentAtIndex(0)))) {
        result.AppendError(
            "invalid argument - please provide a valid regular expression");
        result.SetStatus(lldb::eReturnStatusFailed);
        return false;
      }
      break;
    }
    default: {
      result.AppendError("please provide 0 or 1 arguments");
      result.SetStatus(lldb::eReturnStatusFailed);
      return false;
    }
    }

    Process *process = m_exe_ctx.GetProcessPtr();
    ObjCLanguageRuntime *objc_runtime = process->GetObjCLanguageRuntime();
    if (objc_runtime) {
      auto iterators_pair = objc_runtime->GetDescriptorIteratorPair();
      auto iterator = iterators_pair.first;
      auto &std_out = result.GetOutputStream();
      for (; iterator != iterators_pair.second; iterator++) {
        if (iterator->second) {
          const char *class_name =
              iterator->second->GetClassName().AsCString("<unknown>");
          if (regex_up && class_name &&
              !regex_up->Execute(llvm::StringRef(class_name)))
            continue;
          std_out.Printf("isa = 0x%" PRIx64, iterator->first);
          std_out.Printf(" name = %s", class_name);
          std_out.Printf(" instance size = %" PRIu64,
                         iterator->second->GetInstanceSize());
          std_out.Printf(" num ivars = %" PRIuPTR,
                         (uintptr_t)iterator->second->GetNumIVars());
          if (auto superclass = iterator->second->GetSuperclass()) {
            std_out.Printf(" superclass = %s",
                           superclass->GetClassName().AsCString("<unknown>"));
          }
          std_out.Printf("\n");
          if (m_options.m_verbose) {
            for (size_t i = 0; i < iterator->second->GetNumIVars(); i++) {
              auto ivar = iterator->second->GetIVarAtIndex(i);
              std_out.Printf(
                  "  ivar name = %s type = %s size = %" PRIu64
                  " offset = %" PRId32 "\n",
                  ivar.m_name.AsCString("<unknown>"),
                  ivar.m_type.GetDisplayTypeName().AsCString("<unknown>"),
                  ivar.m_size, ivar.m_offset);
            }
            iterator->second->Describe(
                nullptr,
                [&std_out](const char *name, const char *type) -> bool {
                  std_out.Printf("  instance method name = %s type = %s\n",
                                 name, type);
                  return false;
                },
                [&std_out](const char *name, const char *type) -> bool {
                  std_out.Printf("  class method name = %s type = %s\n", name,
                                 type);
                  return false;
                },
                nullptr);
          }
        } else {
          if (regex_up && !regex_up->Execute(llvm::StringRef()))
            continue;
          std_out.Printf("isa = 0x%" PRIx64 " has no associated class.\n",
                         iterator->first);
        }
      }
      result.SetStatus(lldb::eReturnStatusSuccessFinishResult);
      return true;
    } else {
      result.AppendError("current process has no Objective-C runtime loaded");
      result.SetStatus(lldb::eReturnStatusFailed);
      return false;
    }
  }

  CommandOptions m_options;
};

class CommandObjectMultiwordObjC_TaggedPointer_Info
    : public CommandObjectParsed {
public:
  CommandObjectMultiwordObjC_TaggedPointer_Info(CommandInterpreter &interpreter)
      : CommandObjectParsed(
            interpreter, "info", "Dump information on a tagged pointer.",
            "language objc tagged-pointer info",
            eCommandRequiresProcess | eCommandProcessMustBeLaunched |
                eCommandProcessMustBePaused) {
    CommandArgumentEntry arg;
    CommandArgumentData index_arg;

    // Define the first (and only) variant of this arg.
    index_arg.arg_type = eArgTypeAddress;
    index_arg.arg_repetition = eArgRepeatPlus;

    // There is only one variant this argument could be; put it into the
    // argument entry.
    arg.push_back(index_arg);

    // Push the data for the first argument into the m_arguments vector.
    m_arguments.push_back(arg);
  }

  ~CommandObjectMultiwordObjC_TaggedPointer_Info() override = default;

protected:
  bool DoExecute(Args &command, CommandReturnObject &result) override {
    if (command.GetArgumentCount() == 0) {
      result.AppendError("this command requires arguments");
      result.SetStatus(lldb::eReturnStatusFailed);
      return false;
    }

    Process *process = m_exe_ctx.GetProcessPtr();
    ExecutionContext exe_ctx(process);
    ObjCLanguageRuntime *objc_runtime = process->GetObjCLanguageRuntime();
    if (objc_runtime) {
      ObjCLanguageRuntime::TaggedPointerVendor *tagged_ptr_vendor =
          objc_runtime->GetTaggedPointerVendor();
      if (tagged_ptr_vendor) {
        for (size_t i = 0; i < command.GetArgumentCount(); i++) {
          const char *arg_str = command.GetArgumentAtIndex(i);
          if (!arg_str)
            continue;
          Status error;
          lldb::addr_t arg_addr = OptionArgParser::ToAddress(
              &exe_ctx, arg_str, LLDB_INVALID_ADDRESS, &error);
          if (arg_addr == 0 || arg_addr == LLDB_INVALID_ADDRESS || error.Fail())
            continue;
          auto descriptor_sp = tagged_ptr_vendor->GetClassDescriptor(arg_addr);
          if (!descriptor_sp)
            continue;
          uint64_t info_bits = 0;
          uint64_t value_bits = 0;
          uint64_t payload = 0;
          if (descriptor_sp->GetTaggedPointerInfo(&info_bits, &value_bits,
                                                  &payload)) {
            result.GetOutputStream().Printf(
                "0x%" PRIx64 " is tagged.\n\tpayload = 0x%" PRIx64
                "\n\tvalue = 0x%" PRIx64 "\n\tinfo bits = 0x%" PRIx64
                "\n\tclass = %s\n",
                (uint64_t)arg_addr, payload, value_bits, info_bits,
                descriptor_sp->GetClassName().AsCString("<unknown>"));
          } else {
            result.GetOutputStream().Printf("0x%" PRIx64 " is not tagged.\n",
                                            (uint64_t)arg_addr);
          }
        }
      } else {
        result.AppendError("current process has no tagged pointer support");
        result.SetStatus(lldb::eReturnStatusFailed);
        return false;
      }
      result.SetStatus(lldb::eReturnStatusSuccessFinishResult);
      return true;
    } else {
      result.AppendError("current process has no Objective-C runtime loaded");
      result.SetStatus(lldb::eReturnStatusFailed);
      return false;
    }
  }
};

class CommandObjectMultiwordObjC_ClassTable : public CommandObjectMultiword {
public:
  CommandObjectMultiwordObjC_ClassTable(CommandInterpreter &interpreter)
      : CommandObjectMultiword(
            interpreter, "class-table",
            "Commands for operating on the Objective-C class table.",
            "class-table <subcommand> [<subcommand-options>]") {
    LoadSubCommand(
        "dump",
        CommandObjectSP(new CommandObjectObjC_ClassTable_Dump(interpreter)));
  }

  ~CommandObjectMultiwordObjC_ClassTable() override = default;
};

class CommandObjectMultiwordObjC_TaggedPointer : public CommandObjectMultiword {
public:
  CommandObjectMultiwordObjC_TaggedPointer(CommandInterpreter &interpreter)
      : CommandObjectMultiword(
            interpreter, "tagged-pointer",
            "Commands for operating on Objective-C tagged pointers.",
            "class-table <subcommand> [<subcommand-options>]") {
    LoadSubCommand(
        "info",
        CommandObjectSP(
            new CommandObjectMultiwordObjC_TaggedPointer_Info(interpreter)));
  }

  ~CommandObjectMultiwordObjC_TaggedPointer() override = default;
};

class CommandObjectMultiwordObjC : public CommandObjectMultiword {
public:
  CommandObjectMultiwordObjC(CommandInterpreter &interpreter)
      : CommandObjectMultiword(
            interpreter, "objc",
            "Commands for operating on the Objective-C language runtime.",
            "objc <subcommand> [<subcommand-options>]") {
    LoadSubCommand("class-table",
                   CommandObjectSP(
                       new CommandObjectMultiwordObjC_ClassTable(interpreter)));
    LoadSubCommand("tagged-pointer",
                   CommandObjectSP(new CommandObjectMultiwordObjC_TaggedPointer(
                       interpreter)));
  }

  ~CommandObjectMultiwordObjC() override = default;
};

void AppleObjCRuntimeV2::Initialize() {
  PluginManager::RegisterPlugin(
      GetPluginNameStatic(), "Apple Objective-C Language Runtime - Version 2",
      CreateInstance,
      [](CommandInterpreter &interpreter) -> lldb::CommandObjectSP {
        return CommandObjectSP(new CommandObjectMultiwordObjC(interpreter));
      });
}

void AppleObjCRuntimeV2::Terminate() {
  PluginManager::UnregisterPlugin(CreateInstance);
}

lldb_private::ConstString AppleObjCRuntimeV2::GetPluginNameStatic() {
  static ConstString g_name("apple-objc-v2");
  return g_name;
}

// PluginInterface protocol
lldb_private::ConstString AppleObjCRuntimeV2::GetPluginName() {
  return GetPluginNameStatic();
}

uint32_t AppleObjCRuntimeV2::GetPluginVersion() { return 1; }

BreakpointResolverSP
AppleObjCRuntimeV2::CreateExceptionResolver(Breakpoint *bkpt, bool catch_bp,
                                            bool throw_bp) {
  BreakpointResolverSP resolver_sp;

  if (throw_bp)
    resolver_sp = std::make_shared<BreakpointResolverName>(
        bkpt, std::get<1>(GetExceptionThrowLocation()).AsCString(),
        eFunctionNameTypeBase, eLanguageTypeUnknown, Breakpoint::Exact, 0,
        eLazyBoolNo);
  // FIXME: We don't do catch breakpoints for ObjC yet.
  // Should there be some way for the runtime to specify what it can do in this
  // regard?
  return resolver_sp;
}

UtilityFunction *AppleObjCRuntimeV2::CreateObjectChecker(const char *name) {
  char check_function_code[2048];

  int len = 0;
  if (m_has_object_getClass) {
    len = ::snprintf(check_function_code, sizeof(check_function_code), R"(
                     extern "C" void *gdb_object_getClass(void *);
                     extern "C" int printf(const char *format, ...);
                     extern "C" void
                     %s(void *$__lldb_arg_obj, void *$__lldb_arg_selector) {
                       if ($__lldb_arg_obj == (void *)0)
                         return; // nil is ok
                       if (!gdb_object_getClass($__lldb_arg_obj)) {
                         *((volatile int *)0) = 'ocgc';
                       } else if ($__lldb_arg_selector != (void *)0) {
                         signed char $responds = (signed char)
                             [(id)$__lldb_arg_obj respondsToSelector:
                                 (void *) $__lldb_arg_selector];
                         if ($responds == (signed char) 0)
                           *((volatile int *)0) = 'ocgc';
                       }
                     })", name);
  } else {
    len = ::snprintf(check_function_code, sizeof(check_function_code), R"(
                     extern "C" void *gdb_class_getClass(void *);
                     extern "C" int printf(const char *format, ...);
                     extern "C" void
                     %s(void *$__lldb_arg_obj, void *$__lldb_arg_selector) {
                       if ($__lldb_arg_obj == (void *)0)
                         return; // nil is ok
                       void **$isa_ptr = (void **)$__lldb_arg_obj;
                       if (*$isa_ptr == (void *)0 ||
                           !gdb_class_getClass(*$isa_ptr))
                         *((volatile int *)0) = 'ocgc';
                       else if ($__lldb_arg_selector != (void *)0) {
                         signed char $responds = (signed char)
                             [(id)$__lldb_arg_obj respondsToSelector:
                                 (void *) $__lldb_arg_selector];
                         if ($responds == (signed char) 0)
                           *((volatile int *)0) = 'ocgc';
                       }
                     })", name);
  }

  assert(len < (int)sizeof(check_function_code));
  UNUSED_IF_ASSERT_DISABLED(len);

  Status error;
  return GetTargetRef().GetUtilityFunctionForLanguage(
      check_function_code, eLanguageTypeObjC, name, error);
}

size_t AppleObjCRuntimeV2::GetByteOffsetForIvar(CompilerType &parent_ast_type,
                                                const char *ivar_name) {
  uint32_t ivar_offset = LLDB_INVALID_IVAR_OFFSET;

  const char *class_name = parent_ast_type.GetConstTypeName().AsCString();
  if (class_name && class_name[0] && ivar_name && ivar_name[0]) {
    // Make the objective C V2 mangled name for the ivar offset from the class
    // name and ivar name
    std::string buffer("OBJC_IVAR_$_");
    buffer.append(class_name);
    buffer.push_back('.');
    buffer.append(ivar_name);
    ConstString ivar_const_str(buffer.c_str());

    // Try to get the ivar offset address from the symbol table first using the
    // name we created above
    SymbolContextList sc_list;
    Target &target = m_process->GetTarget();
    target.GetImages().FindSymbolsWithNameAndType(ivar_const_str,
                                                  eSymbolTypeObjCIVar, sc_list);

    addr_t ivar_offset_address = LLDB_INVALID_ADDRESS;

    Status error;
    SymbolContext ivar_offset_symbol;
    if (sc_list.GetSize() == 1 &&
        sc_list.GetContextAtIndex(0, ivar_offset_symbol)) {
      if (ivar_offset_symbol.symbol)
        ivar_offset_address =
            ivar_offset_symbol.symbol->GetLoadAddress(&target);
    }

    // If we didn't get the ivar offset address from the symbol table, fall
    // back to getting it from the runtime
    if (ivar_offset_address == LLDB_INVALID_ADDRESS)
      ivar_offset_address = LookupRuntimeSymbol(ivar_const_str);

    if (ivar_offset_address != LLDB_INVALID_ADDRESS)
      ivar_offset = m_process->ReadUnsignedIntegerFromMemory(
          ivar_offset_address, 4, LLDB_INVALID_IVAR_OFFSET, error);
  }
  return ivar_offset;
}

// tagged pointers are special not-a-real-pointer values that contain both type
// and value information this routine attempts to check with as little
// computational effort as possible whether something could possibly be a
// tagged pointer - false positives are possible but false negatives shouldn't
bool AppleObjCRuntimeV2::IsTaggedPointer(addr_t ptr) {
  if (!m_tagged_pointer_vendor_up)
    return false;
  return m_tagged_pointer_vendor_up->IsPossibleTaggedPointer(ptr);
}

class RemoteNXMapTable {
public:
  RemoteNXMapTable()
      : m_count(0), m_num_buckets_minus_one(0),
        m_buckets_ptr(LLDB_INVALID_ADDRESS), m_process(NULL),
        m_end_iterator(*this, -1), m_load_addr(LLDB_INVALID_ADDRESS),
        m_map_pair_size(0), m_invalid_key(0) {}

  void Dump() {
    printf("RemoteNXMapTable.m_load_addr = 0x%" PRIx64 "\n", m_load_addr);
    printf("RemoteNXMapTable.m_count = %u\n", m_count);
    printf("RemoteNXMapTable.m_num_buckets_minus_one = %u\n",
           m_num_buckets_minus_one);
    printf("RemoteNXMapTable.m_buckets_ptr = 0x%" PRIX64 "\n", m_buckets_ptr);
  }

  bool ParseHeader(Process *process, lldb::addr_t load_addr) {
    m_process = process;
    m_load_addr = load_addr;
    m_map_pair_size = m_process->GetAddressByteSize() * 2;
    m_invalid_key =
        m_process->GetAddressByteSize() == 8 ? UINT64_MAX : UINT32_MAX;
    Status err;

    // This currently holds true for all platforms we support, but we might
    // need to change this to use get the actually byte size of "unsigned" from
    // the target AST...
    const uint32_t unsigned_byte_size = sizeof(uint32_t);
    // Skip the prototype as we don't need it (const struct
    // +NXMapTablePrototype *prototype)

    bool success = true;
    if (load_addr == LLDB_INVALID_ADDRESS)
      success = false;
    else {
      lldb::addr_t cursor = load_addr + m_process->GetAddressByteSize();

      // unsigned count;
      m_count = m_process->ReadUnsignedIntegerFromMemory(
          cursor, unsigned_byte_size, 0, err);
      if (m_count) {
        cursor += unsigned_byte_size;

        // unsigned nbBucketsMinusOne;
        m_num_buckets_minus_one = m_process->ReadUnsignedIntegerFromMemory(
            cursor, unsigned_byte_size, 0, err);
        cursor += unsigned_byte_size;

        // void *buckets;
        m_buckets_ptr = m_process->ReadPointerFromMemory(cursor, err);

        success = m_count > 0 && m_buckets_ptr != LLDB_INVALID_ADDRESS;
      }
    }

    if (!success) {
      m_count = 0;
      m_num_buckets_minus_one = 0;
      m_buckets_ptr = LLDB_INVALID_ADDRESS;
    }
    return success;
  }

  // const_iterator mimics NXMapState and its code comes from NXInitMapState
  // and NXNextMapState.
  typedef std::pair<ConstString, ObjCLanguageRuntime::ObjCISA> element;

  friend class const_iterator;
  class const_iterator {
  public:
    const_iterator(RemoteNXMapTable &parent, int index)
        : m_parent(parent), m_index(index) {
      AdvanceToValidIndex();
    }

    const_iterator(const const_iterator &rhs)
        : m_parent(rhs.m_parent), m_index(rhs.m_index) {
      // AdvanceToValidIndex() has been called by rhs already.
    }

    const_iterator &operator=(const const_iterator &rhs) {
      // AdvanceToValidIndex() has been called by rhs already.
      assert(&m_parent == &rhs.m_parent);
      m_index = rhs.m_index;
      return *this;
    }

    bool operator==(const const_iterator &rhs) const {
      if (&m_parent != &rhs.m_parent)
        return false;
      if (m_index != rhs.m_index)
        return false;

      return true;
    }

    bool operator!=(const const_iterator &rhs) const {
      return !(operator==(rhs));
    }

    const_iterator &operator++() {
      AdvanceToValidIndex();
      return *this;
    }

    const element operator*() const {
      if (m_index == -1) {
        // TODO find a way to make this an error, but not an assert
        return element();
      }

      lldb::addr_t pairs_ptr = m_parent.m_buckets_ptr;
      size_t map_pair_size = m_parent.m_map_pair_size;
      lldb::addr_t pair_ptr = pairs_ptr + (m_index * map_pair_size);

      Status err;

      lldb::addr_t key =
          m_parent.m_process->ReadPointerFromMemory(pair_ptr, err);
      if (!err.Success())
        return element();
      lldb::addr_t value = m_parent.m_process->ReadPointerFromMemory(
          pair_ptr + m_parent.m_process->GetAddressByteSize(), err);
      if (!err.Success())
        return element();

      std::string key_string;

      m_parent.m_process->ReadCStringFromMemory(key, key_string, err);
      if (!err.Success())
        return element();

      return element(ConstString(key_string.c_str()),
                     (ObjCLanguageRuntime::ObjCISA)value);
    }

  private:
    void AdvanceToValidIndex() {
      if (m_index == -1)
        return;

      const lldb::addr_t pairs_ptr = m_parent.m_buckets_ptr;
      const size_t map_pair_size = m_parent.m_map_pair_size;
      const lldb::addr_t invalid_key = m_parent.m_invalid_key;
      Status err;

      while (m_index--) {
        lldb::addr_t pair_ptr = pairs_ptr + (m_index * map_pair_size);
        lldb::addr_t key =
            m_parent.m_process->ReadPointerFromMemory(pair_ptr, err);

        if (!err.Success()) {
          m_index = -1;
          return;
        }

        if (key != invalid_key)
          return;
      }
    }
    RemoteNXMapTable &m_parent;
    int m_index;
  };

  const_iterator begin() {
    return const_iterator(*this, m_num_buckets_minus_one + 1);
  }

  const_iterator end() { return m_end_iterator; }

  uint32_t GetCount() const { return m_count; }

  uint32_t GetBucketCount() const { return m_num_buckets_minus_one; }

  lldb::addr_t GetBucketDataPointer() const { return m_buckets_ptr; }

  lldb::addr_t GetTableLoadAddress() const { return m_load_addr; }

private:
  // contents of _NXMapTable struct
  uint32_t m_count;
  uint32_t m_num_buckets_minus_one;
  lldb::addr_t m_buckets_ptr;
  lldb_private::Process *m_process;
  const_iterator m_end_iterator;
  lldb::addr_t m_load_addr;
  size_t m_map_pair_size;
  lldb::addr_t m_invalid_key;
};

AppleObjCRuntimeV2::HashTableSignature::HashTableSignature()
    : m_count(0), m_num_buckets(0), m_buckets_ptr(0) {}

void AppleObjCRuntimeV2::HashTableSignature::UpdateSignature(
    const RemoteNXMapTable &hash_table) {
  m_count = hash_table.GetCount();
  m_num_buckets = hash_table.GetBucketCount();
  m_buckets_ptr = hash_table.GetBucketDataPointer();
}

bool AppleObjCRuntimeV2::HashTableSignature::NeedsUpdate(
    Process *process, AppleObjCRuntimeV2 *runtime,
    RemoteNXMapTable &hash_table) {
  if (!hash_table.ParseHeader(process, runtime->GetISAHashTablePointer())) {
    return false; // Failed to parse the header, no need to update anything
  }

  // Check with out current signature and return true if the count, number of
  // buckets or the hash table address changes.
  if (m_count == hash_table.GetCount() &&
      m_num_buckets == hash_table.GetBucketCount() &&
      m_buckets_ptr == hash_table.GetBucketDataPointer()) {
    // Hash table hasn't changed
    return false;
  }
  // Hash table data has changed, we need to update
  return true;
}

ObjCLanguageRuntime::ClassDescriptorSP
AppleObjCRuntimeV2::GetClassDescriptorFromISA(ObjCISA isa) {
  ObjCLanguageRuntime::ClassDescriptorSP class_descriptor_sp;
  if (m_non_pointer_isa_cache_up)
    class_descriptor_sp = m_non_pointer_isa_cache_up->GetClassDescriptor(isa);
  if (!class_descriptor_sp)
    class_descriptor_sp = ObjCLanguageRuntime::GetClassDescriptorFromISA(isa);
  return class_descriptor_sp;
}

ObjCLanguageRuntime::ClassDescriptorSP
AppleObjCRuntimeV2::GetClassDescriptor(ValueObject &valobj) {
  ClassDescriptorSP objc_class_sp;
  if (valobj.IsBaseClass()) {
    ValueObject *parent = valobj.GetParent();
    // if I am my own parent, bail out of here fast..
    if (parent && parent != &valobj) {
      ClassDescriptorSP parent_descriptor_sp = GetClassDescriptor(*parent);
      if (parent_descriptor_sp)
        return parent_descriptor_sp->GetSuperclass();
    }
    return nullptr;
  }
  // if we get an invalid VO (which might still happen when playing around with
  // pointers returned by the expression parser, don't consider this a valid
  // ObjC object)
  if (valobj.GetCompilerType().IsValid()) {
    addr_t isa_pointer = valobj.GetPointerValue();

    // tagged pointer
    if (IsTaggedPointer(isa_pointer)) {
      return m_tagged_pointer_vendor_up->GetClassDescriptor(isa_pointer);
    } else {
      ExecutionContext exe_ctx(valobj.GetExecutionContextRef());

      Process *process = exe_ctx.GetProcessPtr();
      if (process) {
        Status error;
        ObjCISA isa = process->ReadPointerFromMemory(isa_pointer, error);
        if (isa != LLDB_INVALID_ADDRESS) {
          objc_class_sp = GetClassDescriptorFromISA(isa);
          if (isa && !objc_class_sp) {
            Log *log(GetLogIfAllCategoriesSet(LIBLLDB_LOG_PROCESS));
            if (log)
              log->Printf("0x%" PRIx64
                          ": AppleObjCRuntimeV2::GetClassDescriptor() ISA was "
                          "not in class descriptor cache 0x%" PRIx64,
                          isa_pointer, isa);
          }
        }
      }
    }
  }
  return objc_class_sp;
}

lldb::addr_t AppleObjCRuntimeV2::GetTaggedPointerObfuscator() {
  if (m_tagged_pointer_obfuscator != LLDB_INVALID_ADDRESS)
    return m_tagged_pointer_obfuscator;


  Process *process = GetProcess();
  ModuleSP objc_module_sp(GetObjCModule());

  if (!objc_module_sp)
    return LLDB_INVALID_ADDRESS;

  static ConstString g_gdb_objc_obfuscator("objc_debug_taggedpointer_obfuscator");

  const Symbol *symbol = objc_module_sp->FindFirstSymbolWithNameAndType(
  g_gdb_objc_obfuscator, lldb::eSymbolTypeAny);
  if (symbol) {
    lldb::addr_t g_gdb_obj_obfuscator_ptr =
      symbol->GetLoadAddress(&process->GetTarget());

    if (g_gdb_obj_obfuscator_ptr != LLDB_INVALID_ADDRESS) {
      Status error;
      m_tagged_pointer_obfuscator = process->ReadPointerFromMemory(
        g_gdb_obj_obfuscator_ptr, error);
    }
  }
  // If we don't have a correct value at this point, there must be no obfuscation.
  if (m_tagged_pointer_obfuscator == LLDB_INVALID_ADDRESS)
    m_tagged_pointer_obfuscator = 0;

  return m_tagged_pointer_obfuscator;
}

lldb::addr_t AppleObjCRuntimeV2::GetISAHashTablePointer() {
  if (m_isa_hash_table_ptr == LLDB_INVALID_ADDRESS) {
    Process *process = GetProcess();

    ModuleSP objc_module_sp(GetObjCModule());

    if (!objc_module_sp)
      return LLDB_INVALID_ADDRESS;

    static ConstString g_gdb_objc_realized_classes("gdb_objc_realized_classes");

    const Symbol *symbol = objc_module_sp->FindFirstSymbolWithNameAndType(
        g_gdb_objc_realized_classes, lldb::eSymbolTypeAny);
    if (symbol) {
      lldb::addr_t gdb_objc_realized_classes_ptr =
          symbol->GetLoadAddress(&process->GetTarget());

      if (gdb_objc_realized_classes_ptr != LLDB_INVALID_ADDRESS) {
        Status error;
        m_isa_hash_table_ptr = process->ReadPointerFromMemory(
            gdb_objc_realized_classes_ptr, error);
      }
    }
  }
  return m_isa_hash_table_ptr;
}

AppleObjCRuntimeV2::DescriptorMapUpdateResult
AppleObjCRuntimeV2::UpdateISAToDescriptorMapDynamic(
    RemoteNXMapTable &hash_table) {
  Process *process = GetProcess();

  if (process == NULL)
    return DescriptorMapUpdateResult::Fail();

  uint32_t num_class_infos = 0;

  Log *log(GetLogIfAnyCategoriesSet(LIBLLDB_LOG_PROCESS | LIBLLDB_LOG_TYPES));

  ExecutionContext exe_ctx;

  ThreadSP thread_sp = process->GetThreadList().GetExpressionExecutionThread();

  if (!thread_sp)
    return DescriptorMapUpdateResult::Fail();

  thread_sp->CalculateExecutionContext(exe_ctx);
  ClangASTContext *ast = process->GetTarget().GetScratchClangASTContext();

  if (!ast)
    return DescriptorMapUpdateResult::Fail();

  Address function_address;

  DiagnosticManager diagnostics;

  const uint32_t addr_size = process->GetAddressByteSize();

  Status err;

  // Read the total number of classes from the hash table
  const uint32_t num_classes = hash_table.GetCount();
  if (num_classes == 0) {
    if (log)
      log->Printf("No dynamic classes found in gdb_objc_realized_classes.");
    return DescriptorMapUpdateResult::Success(0);
  }

  // Make some types for our arguments
  CompilerType clang_uint32_t_type =
      ast->GetBuiltinTypeForEncodingAndBitSize(eEncodingUint, 32);
  CompilerType clang_void_pointer_type =
      ast->GetBasicType(eBasicTypeVoid).GetPointerType();

  ValueList arguments;
  FunctionCaller *get_class_info_function = nullptr;

  if (!m_get_class_info_code) {
    Status error;
    m_get_class_info_code.reset(GetTargetRef().GetUtilityFunctionForLanguage(
        g_get_dynamic_class_info_body, eLanguageTypeObjC,
        g_get_dynamic_class_info_name, error));
    if (error.Fail()) {
      if (log)
        log->Printf(
            "Failed to get Utility Function for implementation lookup: %s",
            error.AsCString());
      m_get_class_info_code.reset();
    } else {
      diagnostics.Clear();

      if (!m_get_class_info_code->Install(diagnostics, exe_ctx)) {
        if (log) {
          log->Printf("Failed to install implementation lookup");
          diagnostics.Dump(log);
        }
        m_get_class_info_code.reset();
      }
    }
    if (!m_get_class_info_code)
      return DescriptorMapUpdateResult::Fail();

    // Next make the runner function for our implementation utility function.
    Value value;
    value.SetValueType(Value::eValueTypeScalar);
    value.SetCompilerType(clang_void_pointer_type);
    arguments.PushValue(value);
    arguments.PushValue(value);

    value.SetValueType(Value::eValueTypeScalar);
    value.SetCompilerType(clang_uint32_t_type);
    arguments.PushValue(value);
    arguments.PushValue(value);

    get_class_info_function = m_get_class_info_code->MakeFunctionCaller(
        clang_uint32_t_type, arguments, thread_sp, error);

    if (error.Fail()) {
      if (log)
        log->Printf(
            "Failed to make function caller for implementation lookup: %s.",
            error.AsCString());
      return DescriptorMapUpdateResult::Fail();
    }
  } else {
    get_class_info_function = m_get_class_info_code->GetFunctionCaller();
    if (!get_class_info_function) {
      if (log) {
        log->Printf("Failed to get implementation lookup function caller.");
        diagnostics.Dump(log);
      }

      return DescriptorMapUpdateResult::Fail();
    }
    arguments = get_class_info_function->GetArgumentValues();
  }

  diagnostics.Clear();

  const uint32_t class_info_byte_size = addr_size + 4;
  const uint32_t class_infos_byte_size = num_classes * class_info_byte_size;
  lldb::addr_t class_infos_addr = process->AllocateMemory(
      class_infos_byte_size, ePermissionsReadable | ePermissionsWritable, err);

  if (class_infos_addr == LLDB_INVALID_ADDRESS) {
    if (log)
      log->Printf("unable to allocate %" PRIu32
                  " bytes in process for shared cache read",
                  class_infos_byte_size);
    return DescriptorMapUpdateResult::Fail();
  }

  std::lock_guard<std::mutex> guard(m_get_class_info_args_mutex);

  // Fill in our function argument values
  arguments.GetValueAtIndex(0)->GetScalar() = hash_table.GetTableLoadAddress();
  arguments.GetValueAtIndex(1)->GetScalar() = class_infos_addr;
  arguments.GetValueAtIndex(2)->GetScalar() = class_infos_byte_size;
  
  // Only dump the runtime classes from the expression evaluation if the log is
  // verbose:
  Log *type_log = GetLogIfAllCategoriesSet(LIBLLDB_LOG_TYPES);
  bool dump_log = type_log && type_log->GetVerbose();
  
  arguments.GetValueAtIndex(3)->GetScalar() = dump_log ? 1 : 0;

  bool success = false;

  diagnostics.Clear();

  // Write our function arguments into the process so we can run our function
  if (get_class_info_function->WriteFunctionArguments(
          exe_ctx, m_get_class_info_args, arguments, diagnostics)) {
    EvaluateExpressionOptions options;
    options.SetUnwindOnError(true);
    options.SetTryAllThreads(false);
    options.SetStopOthers(true);
    options.SetIgnoreBreakpoints(true);
    options.SetTimeout(process->GetUtilityExpressionTimeout());
    options.SetIsForUtilityExpr(true);

    Value return_value;
    return_value.SetValueType(Value::eValueTypeScalar);
    // return_value.SetContext (Value::eContextTypeClangType,
    // clang_uint32_t_type);
    return_value.SetCompilerType(clang_uint32_t_type);
    return_value.GetScalar() = 0;

    diagnostics.Clear();

    // Run the function
    ExpressionResults results = get_class_info_function->ExecuteFunction(
        exe_ctx, &m_get_class_info_args, options, diagnostics, return_value);

    if (results == eExpressionCompleted) {
      // The result is the number of ClassInfo structures that were filled in
      num_class_infos = return_value.GetScalar().ULong();
      if (log)
        log->Printf("Discovered %u ObjC classes\n", num_class_infos);
      if (num_class_infos > 0) {
        // Read the ClassInfo structures
        DataBufferHeap buffer(num_class_infos * class_info_byte_size, 0);
        if (process->ReadMemory(class_infos_addr, buffer.GetBytes(),
                                buffer.GetByteSize(),
                                err) == buffer.GetByteSize()) {
          DataExtractor class_infos_data(buffer.GetBytes(),
                                         buffer.GetByteSize(),
                                         process->GetByteOrder(), addr_size);
          ParseClassInfoArray(class_infos_data, num_class_infos);
        }
      }
      success = true;
    } else {
      if (log) {
        log->Printf("Error evaluating our find class name function.");
        diagnostics.Dump(log);
      }
    }
  } else {
    if (log) {
      log->Printf("Error writing function arguments.");
      diagnostics.Dump(log);
    }
  }

  // Deallocate the memory we allocated for the ClassInfo array
  process->DeallocateMemory(class_infos_addr);

  return DescriptorMapUpdateResult(success, num_class_infos);
}

uint32_t AppleObjCRuntimeV2::ParseClassInfoArray(const DataExtractor &data,
                                                 uint32_t num_class_infos) {
  // Parses an array of "num_class_infos" packed ClassInfo structures:
  //
  //    struct ClassInfo
  //    {
  //        Class isa;
  //        uint32_t hash;
  //    } __attribute__((__packed__));

  Log *log(GetLogIfAllCategoriesSet(LIBLLDB_LOG_TYPES));
  bool should_log = log && log->GetVerbose();

  uint32_t num_parsed = 0;

  // Iterate through all ClassInfo structures
  lldb::offset_t offset = 0;
  for (uint32_t i = 0; i < num_class_infos; ++i) {
    ObjCISA isa = data.GetPointer(&offset);

    if (isa == 0) {
      if (should_log)
        log->Printf(
            "AppleObjCRuntimeV2 found NULL isa, ignoring this class info");
      continue;
    }
    // Check if we already know about this ISA, if we do, the info will never
    // change, so we can just skip it.
    if (ISAIsCached(isa)) {
      if (should_log)
        log->Printf("AppleObjCRuntimeV2 found cached isa=0x%" PRIx64
                    ", ignoring this class info",
                    isa);
      offset += 4;
    } else {
      // Read the 32 bit hash for the class name
      const uint32_t name_hash = data.GetU32(&offset);
      ClassDescriptorSP descriptor_sp(new ClassDescriptorV2(*this, isa, NULL));
      AddClass(isa, descriptor_sp, name_hash);
      num_parsed++;
      if (should_log)
        log->Printf("AppleObjCRuntimeV2 added isa=0x%" PRIx64
                    ", hash=0x%8.8x, name=%s",
                    isa, name_hash,
                    descriptor_sp->GetClassName().AsCString("<unknown>"));
    }
  }
  if (should_log)
    log->Printf("AppleObjCRuntimeV2 parsed %" PRIu32 " class infos",
                num_parsed);
  return num_parsed;
}

AppleObjCRuntimeV2::DescriptorMapUpdateResult
AppleObjCRuntimeV2::UpdateISAToDescriptorMapSharedCache() {
  Process *process = GetProcess();

  if (process == NULL)
    return DescriptorMapUpdateResult::Fail();

  Log *log(GetLogIfAnyCategoriesSet(LIBLLDB_LOG_PROCESS | LIBLLDB_LOG_TYPES));

  ExecutionContext exe_ctx;

  ThreadSP thread_sp = process->GetThreadList().GetExpressionExecutionThread();

  if (!thread_sp)
    return DescriptorMapUpdateResult::Fail();

  thread_sp->CalculateExecutionContext(exe_ctx);
  ClangASTContext *ast = process->GetTarget().GetScratchClangASTContext();

  if (!ast)
    return DescriptorMapUpdateResult::Fail();

  Address function_address;

  DiagnosticManager diagnostics;

  const uint32_t addr_size = process->GetAddressByteSize();

  Status err;

  uint32_t num_class_infos = 0;

  const lldb::addr_t objc_opt_ptr = GetSharedCacheReadOnlyAddress();

  if (objc_opt_ptr == LLDB_INVALID_ADDRESS)
    return DescriptorMapUpdateResult::Fail();

  const uint32_t num_classes = 128 * 1024;

  // Make some types for our arguments
  CompilerType clang_uint32_t_type =
      ast->GetBuiltinTypeForEncodingAndBitSize(eEncodingUint, 32);
  CompilerType clang_void_pointer_type =
      ast->GetBasicType(eBasicTypeVoid).GetPointerType();

  ValueList arguments;
  FunctionCaller *get_shared_cache_class_info_function = nullptr;

  if (!m_get_shared_cache_class_info_code) {
    Status error;
    m_get_shared_cache_class_info_code.reset(
        GetTargetRef().GetUtilityFunctionForLanguage(
            g_get_shared_cache_class_info_body, eLanguageTypeObjC,
            g_get_shared_cache_class_info_name, error));
    if (error.Fail()) {
      if (log)
        log->Printf(
            "Failed to get Utility function for implementation lookup: %s.",
            error.AsCString());
      m_get_shared_cache_class_info_code.reset();
    } else {
      diagnostics.Clear();

      if (!m_get_shared_cache_class_info_code->Install(diagnostics, exe_ctx)) {
        if (log) {
          log->Printf("Failed to install implementation lookup.");
          diagnostics.Dump(log);
        }
        m_get_shared_cache_class_info_code.reset();
      }
    }

    if (!m_get_shared_cache_class_info_code)
      return DescriptorMapUpdateResult::Fail();

    // Next make the function caller for our implementation utility function.
    Value value;
    value.SetValueType(Value::eValueTypeScalar);
    // value.SetContext (Value::eContextTypeClangType, clang_void_pointer_type);
    value.SetCompilerType(clang_void_pointer_type);
    arguments.PushValue(value);
    arguments.PushValue(value);

    value.SetValueType(Value::eValueTypeScalar);
    // value.SetContext (Value::eContextTypeClangType, clang_uint32_t_type);
    value.SetCompilerType(clang_uint32_t_type);
    arguments.PushValue(value);
    arguments.PushValue(value);

    get_shared_cache_class_info_function =
        m_get_shared_cache_class_info_code->MakeFunctionCaller(
            clang_uint32_t_type, arguments, thread_sp, error);

    if (get_shared_cache_class_info_function == nullptr)
      return DescriptorMapUpdateResult::Fail();

  } else {
    get_shared_cache_class_info_function =
        m_get_shared_cache_class_info_code->GetFunctionCaller();
    if (get_shared_cache_class_info_function == nullptr)
      return DescriptorMapUpdateResult::Fail();
    arguments = get_shared_cache_class_info_function->GetArgumentValues();
  }

  diagnostics.Clear();

  const uint32_t class_info_byte_size = addr_size + 4;
  const uint32_t class_infos_byte_size = num_classes * class_info_byte_size;
  lldb::addr_t class_infos_addr = process->AllocateMemory(
      class_infos_byte_size, ePermissionsReadable | ePermissionsWritable, err);

  if (class_infos_addr == LLDB_INVALID_ADDRESS) {
    if (log)
      log->Printf("unable to allocate %" PRIu32
                  " bytes in process for shared cache read",
                  class_infos_byte_size);
    return DescriptorMapUpdateResult::Fail();
  }

  std::lock_guard<std::mutex> guard(m_get_shared_cache_class_info_args_mutex);

  // Fill in our function argument values
  arguments.GetValueAtIndex(0)->GetScalar() = objc_opt_ptr;
  arguments.GetValueAtIndex(1)->GetScalar() = class_infos_addr;
  arguments.GetValueAtIndex(2)->GetScalar() = class_infos_byte_size;
  // Only dump the runtime classes from the expression evaluation if the log is
  // verbose:
  Log *type_log = GetLogIfAllCategoriesSet(LIBLLDB_LOG_TYPES);
  bool dump_log = type_log && type_log->GetVerbose();
  
  arguments.GetValueAtIndex(3)->GetScalar() = dump_log ? 1 : 0;

  bool success = false;

  diagnostics.Clear();

  // Write our function arguments into the process so we can run our function
  if (get_shared_cache_class_info_function->WriteFunctionArguments(
          exe_ctx, m_get_shared_cache_class_info_args, arguments,
          diagnostics)) {
    EvaluateExpressionOptions options;
    options.SetUnwindOnError(true);
    options.SetTryAllThreads(false);
    options.SetStopOthers(true);
    options.SetIgnoreBreakpoints(true);
    options.SetTimeout(process->GetUtilityExpressionTimeout());
    options.SetIsForUtilityExpr(true);

    Value return_value;
    return_value.SetValueType(Value::eValueTypeScalar);
    // return_value.SetContext (Value::eContextTypeClangType,
    // clang_uint32_t_type);
    return_value.SetCompilerType(clang_uint32_t_type);
    return_value.GetScalar() = 0;

    diagnostics.Clear();

    // Run the function
    ExpressionResults results =
        get_shared_cache_class_info_function->ExecuteFunction(
            exe_ctx, &m_get_shared_cache_class_info_args, options, diagnostics,
            return_value);

    if (results == eExpressionCompleted) {
      // The result is the number of ClassInfo structures that were filled in
      num_class_infos = return_value.GetScalar().ULong();
      if (log)
        log->Printf("Discovered %u ObjC classes in shared cache\n",
                    num_class_infos);
      assert(num_class_infos <= num_classes);
      if (num_class_infos > 0) {
        if (num_class_infos > num_classes) {
          num_class_infos = num_classes;

          success = false;
        } else {
          success = true;
        }

        // Read the ClassInfo structures
        DataBufferHeap buffer(num_class_infos * class_info_byte_size, 0);
        if (process->ReadMemory(class_infos_addr, buffer.GetBytes(),
                                buffer.GetByteSize(),
                                err) == buffer.GetByteSize()) {
          DataExtractor class_infos_data(buffer.GetBytes(),
                                         buffer.GetByteSize(),
                                         process->GetByteOrder(), addr_size);

          ParseClassInfoArray(class_infos_data, num_class_infos);
        }
      } else {
        success = true;
      }
    } else {
      if (log) {
        log->Printf("Error evaluating our find class name function.");
        diagnostics.Dump(log);
      }
    }
  } else {
    if (log) {
      log->Printf("Error writing function arguments.");
      diagnostics.Dump(log);
    }
  }

  // Deallocate the memory we allocated for the ClassInfo array
  process->DeallocateMemory(class_infos_addr);

  return DescriptorMapUpdateResult(success, num_class_infos);
}

bool AppleObjCRuntimeV2::UpdateISAToDescriptorMapFromMemory(
    RemoteNXMapTable &hash_table) {
  Log *log(GetLogIfAnyCategoriesSet(LIBLLDB_LOG_PROCESS | LIBLLDB_LOG_TYPES));

  Process *process = GetProcess();

  if (process == NULL)
    return false;

  uint32_t num_map_table_isas = 0;

  ModuleSP objc_module_sp(GetObjCModule());

  if (objc_module_sp) {
    for (RemoteNXMapTable::element elt : hash_table) {
      ++num_map_table_isas;

      if (ISAIsCached(elt.second))
        continue;

      ClassDescriptorSP descriptor_sp = ClassDescriptorSP(
          new ClassDescriptorV2(*this, elt.second, elt.first.AsCString()));

      if (log && log->GetVerbose())
        log->Printf("AppleObjCRuntimeV2 added (ObjCISA)0x%" PRIx64
                    " (%s) from dynamic table to isa->descriptor cache",
                    elt.second, elt.first.AsCString());

      AddClass(elt.second, descriptor_sp, elt.first.AsCString());
    }
  }

  return num_map_table_isas > 0;
}

lldb::addr_t AppleObjCRuntimeV2::GetSharedCacheReadOnlyAddress() {
  Process *process = GetProcess();

  if (process) {
    ModuleSP objc_module_sp(GetObjCModule());

    if (objc_module_sp) {
      ObjectFile *objc_object = objc_module_sp->GetObjectFile();

      if (objc_object) {
        SectionList *section_list = objc_module_sp->GetSectionList();

        if (section_list) {
          SectionSP text_segment_sp(
              section_list->FindSectionByName(ConstString("__TEXT")));

          if (text_segment_sp) {
            SectionSP objc_opt_section_sp(
                text_segment_sp->GetChildren().FindSectionByName(
                    ConstString("__objc_opt_ro")));

            if (objc_opt_section_sp) {
              return objc_opt_section_sp->GetLoadBaseAddress(
                  &process->GetTarget());
            }
          }
        }
      }
    }
  }
  return LLDB_INVALID_ADDRESS;
}

void AppleObjCRuntimeV2::UpdateISAToDescriptorMapIfNeeded() {
  Log *log(GetLogIfAnyCategoriesSet(LIBLLDB_LOG_PROCESS | LIBLLDB_LOG_TYPES));

  static Timer::Category func_cat(LLVM_PRETTY_FUNCTION);
  Timer scoped_timer(func_cat, LLVM_PRETTY_FUNCTION);

  // Else we need to check with our process to see when the map was updated.
  Process *process = GetProcess();

  if (process) {
    RemoteNXMapTable hash_table;

    // Update the process stop ID that indicates the last time we updated the
    // map, whether it was successful or not.
    m_isa_to_descriptor_stop_id = process->GetStopID();

    if (!m_hash_signature.NeedsUpdate(process, this, hash_table))
      return;

    m_hash_signature.UpdateSignature(hash_table);

    // Grab the dynamically loaded objc classes from the hash table in memory
    DescriptorMapUpdateResult dynamic_update_result =
        UpdateISAToDescriptorMapDynamic(hash_table);

    // Now get the objc classes that are baked into the Objective-C runtime in
    // the shared cache, but only once per process as this data never changes
    if (!m_loaded_objc_opt) {
      // it is legitimately possible for the shared cache to be empty - in that
      // case, the dynamic hash table will contain all the class information we
      // need; the situation we're trying to detect is one where we aren't
      // seeing class information from the runtime - in order to detect that
      // vs. just the shared cache being empty or sparsely populated, we set an
      // arbitrary (very low) threshold for the number of classes that we want
      // to see in a "good" scenario - anything below that is suspicious
      // (Foundation alone has thousands of classes)
      const uint32_t num_classes_to_warn_at = 500;

      DescriptorMapUpdateResult shared_cache_update_result =
          UpdateISAToDescriptorMapSharedCache();

      if (log)
        log->Printf("attempted to read objc class data - results: "
                    "[dynamic_update]: ran: %s, count: %" PRIu32
                    " [shared_cache_update]: ran: %s, count: %" PRIu32,
                    dynamic_update_result.m_update_ran ? "yes" : "no",
                    dynamic_update_result.m_num_found,
                    shared_cache_update_result.m_update_ran ? "yes" : "no",
                    shared_cache_update_result.m_num_found);

      // warn if:
      // - we could not run either expression
      // - we found fewer than num_classes_to_warn_at classes total
      if ((!shared_cache_update_result.m_update_ran) ||
          (!dynamic_update_result.m_update_ran))
        WarnIfNoClassesCached(
            SharedCacheWarningReason::eExpressionExecutionFailure);
      else if (dynamic_update_result.m_num_found +
                   shared_cache_update_result.m_num_found <
               num_classes_to_warn_at)
        WarnIfNoClassesCached(SharedCacheWarningReason::eNotEnoughClassesRead);
      else
        m_loaded_objc_opt = true;
    }
  } else {
    m_isa_to_descriptor_stop_id = UINT32_MAX;
  }
}

static bool DoesProcessHaveSharedCache(Process &process) {
  PlatformSP platform_sp = process.GetTarget().GetPlatform();
  if (!platform_sp)
    return true; // this should not happen

  ConstString platform_plugin_name = platform_sp->GetPluginName();
  if (platform_plugin_name) {
    llvm::StringRef platform_plugin_name_sr =
        platform_plugin_name.GetStringRef();
    if (platform_plugin_name_sr.endswith("-simulator"))
      return false;
  }

  return true;
}

void AppleObjCRuntimeV2::WarnIfNoClassesCached(
    SharedCacheWarningReason reason) {
  if (m_noclasses_warning_emitted)
    return;

  if (GetProcess() && !DoesProcessHaveSharedCache(*GetProcess())) {
    // Simulators do not have the objc_opt_ro class table so don't actually
    // complain to the user
    m_noclasses_warning_emitted = true;
    return;
  }

  Debugger &debugger(GetProcess()->GetTarget().GetDebugger());
  if (auto stream = debugger.GetAsyncOutputStream()) {
    switch (reason) {
    case SharedCacheWarningReason::eNotEnoughClassesRead:
      stream->PutCString("warning: could not find Objective-C class data in "
                         "the process. This may reduce the quality of type "
                         "information available.\n");
      m_noclasses_warning_emitted = true;
      break;
    case SharedCacheWarningReason::eExpressionExecutionFailure:
      stream->PutCString("warning: could not execute support code to read "
                         "Objective-C class data in the process. This may "
                         "reduce the quality of type information available.\n");
      m_noclasses_warning_emitted = true;
      break;
    }
  }
}

ConstString
AppleObjCRuntimeV2::GetActualTypeName(ObjCLanguageRuntime::ObjCISA isa) {
  if (isa == g_objc_Tagged_ISA) {
    static const ConstString g_objc_tagged_isa_name("_lldb_Tagged_ObjC_ISA");
    return g_objc_tagged_isa_name;
  }
  if (isa == g_objc_Tagged_ISA_NSAtom) {
    static const ConstString g_objc_tagged_isa_nsatom_name("NSAtom");
    return g_objc_tagged_isa_nsatom_name;
  }
  if (isa == g_objc_Tagged_ISA_NSNumber) {
    static const ConstString g_objc_tagged_isa_nsnumber_name("NSNumber");
    return g_objc_tagged_isa_nsnumber_name;
  }
  if (isa == g_objc_Tagged_ISA_NSDateTS) {
    static const ConstString g_objc_tagged_isa_nsdatets_name("NSDateTS");
    return g_objc_tagged_isa_nsdatets_name;
  }
  if (isa == g_objc_Tagged_ISA_NSManagedObject) {
    static const ConstString g_objc_tagged_isa_nsmanagedobject_name(
        "NSManagedObject");
    return g_objc_tagged_isa_nsmanagedobject_name;
  }
  if (isa == g_objc_Tagged_ISA_NSDate) {
    static const ConstString g_objc_tagged_isa_nsdate_name("NSDate");
    return g_objc_tagged_isa_nsdate_name;
  }
  return ObjCLanguageRuntime::GetActualTypeName(isa);
}

DeclVendor *AppleObjCRuntimeV2::GetDeclVendor() {
  if (!m_decl_vendor_up)
    m_decl_vendor_up.reset(new AppleObjCDeclVendor(*this));

  return m_decl_vendor_up.get();
}

lldb::addr_t AppleObjCRuntimeV2::LookupRuntimeSymbol(ConstString name) {
  lldb::addr_t ret = LLDB_INVALID_ADDRESS;

  const char *name_cstr = name.AsCString();

  if (name_cstr) {
    llvm::StringRef name_strref(name_cstr);

    static const llvm::StringRef ivar_prefix("OBJC_IVAR_$_");
    static const llvm::StringRef class_prefix("OBJC_CLASS_$_");

    if (name_strref.startswith(ivar_prefix)) {
      llvm::StringRef ivar_skipped_prefix =
          name_strref.substr(ivar_prefix.size());
      std::pair<llvm::StringRef, llvm::StringRef> class_and_ivar =
          ivar_skipped_prefix.split('.');

      if (class_and_ivar.first.size() && class_and_ivar.second.size()) {
        const ConstString class_name_cs(class_and_ivar.first);
        ClassDescriptorSP descriptor =
            ObjCLanguageRuntime::GetClassDescriptorFromClassName(class_name_cs);

        if (descriptor) {
          const ConstString ivar_name_cs(class_and_ivar.second);
          const char *ivar_name_cstr = ivar_name_cs.AsCString();

          auto ivar_func = [&ret, ivar_name_cstr](
              const char *name, const char *type, lldb::addr_t offset_addr,
              uint64_t size) -> lldb::addr_t {
            if (!strcmp(name, ivar_name_cstr)) {
              ret = offset_addr;
              return true;
            }
            return false;
          };

          descriptor->Describe(
              std::function<void(ObjCISA)>(nullptr),
              std::function<bool(const char *, const char *)>(nullptr),
              std::function<bool(const char *, const char *)>(nullptr),
              ivar_func);
        }
      }
    } else if (name_strref.startswith(class_prefix)) {
      llvm::StringRef class_skipped_prefix =
          name_strref.substr(class_prefix.size());
      const ConstString class_name_cs(class_skipped_prefix);
      ClassDescriptorSP descriptor =
          GetClassDescriptorFromClassName(class_name_cs);

      if (descriptor)
        ret = descriptor->GetISA();
    }
  }

  return ret;
}

AppleObjCRuntimeV2::NonPointerISACache *
AppleObjCRuntimeV2::NonPointerISACache::CreateInstance(
    AppleObjCRuntimeV2 &runtime, const lldb::ModuleSP &objc_module_sp) {
  Process *process(runtime.GetProcess());

  Status error;

  Log *log(lldb_private::GetLogIfAllCategoriesSet(LIBLLDB_LOG_TYPES));

  auto objc_debug_isa_magic_mask = ExtractRuntimeGlobalSymbol(
      process, ConstString("objc_debug_isa_magic_mask"), objc_module_sp, error);
  if (error.Fail())
    return NULL;

  auto objc_debug_isa_magic_value = ExtractRuntimeGlobalSymbol(
      process, ConstString("objc_debug_isa_magic_value"), objc_module_sp,
      error);
  if (error.Fail())
    return NULL;

  auto objc_debug_isa_class_mask = ExtractRuntimeGlobalSymbol(
      process, ConstString("objc_debug_isa_class_mask"), objc_module_sp, error);
  if (error.Fail())
    return NULL;

  if (log)
    log->PutCString("AOCRT::NPI: Found all the non-indexed ISA masks");

  bool foundError = false;
  auto objc_debug_indexed_isa_magic_mask = ExtractRuntimeGlobalSymbol(
      process, ConstString("objc_debug_indexed_isa_magic_mask"), objc_module_sp,
      error);
  foundError |= error.Fail();

  auto objc_debug_indexed_isa_magic_value = ExtractRuntimeGlobalSymbol(
      process, ConstString("objc_debug_indexed_isa_magic_value"),
      objc_module_sp, error);
  foundError |= error.Fail();

  auto objc_debug_indexed_isa_index_mask = ExtractRuntimeGlobalSymbol(
      process, ConstString("objc_debug_indexed_isa_index_mask"), objc_module_sp,
      error);
  foundError |= error.Fail();

  auto objc_debug_indexed_isa_index_shift = ExtractRuntimeGlobalSymbol(
      process, ConstString("objc_debug_indexed_isa_index_shift"),
      objc_module_sp, error);
  foundError |= error.Fail();

  auto objc_indexed_classes =
      ExtractRuntimeGlobalSymbol(process, ConstString("objc_indexed_classes"),
                                 objc_module_sp, error, false);
  foundError |= error.Fail();

  if (log)
    log->PutCString("AOCRT::NPI: Found all the indexed ISA masks");

  // we might want to have some rules to outlaw these other values (e.g if the
  // mask is zero but the value is non-zero, ...)

  return new NonPointerISACache(
      runtime, objc_module_sp, objc_debug_isa_class_mask,
      objc_debug_isa_magic_mask, objc_debug_isa_magic_value,
      objc_debug_indexed_isa_magic_mask, objc_debug_indexed_isa_magic_value,
      objc_debug_indexed_isa_index_mask, objc_debug_indexed_isa_index_shift,
      foundError ? 0 : objc_indexed_classes);
}

AppleObjCRuntimeV2::TaggedPointerVendorV2 *
AppleObjCRuntimeV2::TaggedPointerVendorV2::CreateInstance(
    AppleObjCRuntimeV2 &runtime, const lldb::ModuleSP &objc_module_sp) {
  Process *process(runtime.GetProcess());

  Status error;

  auto objc_debug_taggedpointer_mask = ExtractRuntimeGlobalSymbol(
      process, ConstString("objc_debug_taggedpointer_mask"), objc_module_sp,
      error);
  if (error.Fail())
    return new TaggedPointerVendorLegacy(runtime);

  auto objc_debug_taggedpointer_slot_shift = ExtractRuntimeGlobalSymbol(
      process, ConstString("objc_debug_taggedpointer_slot_shift"),
      objc_module_sp, error, true, 4);
  if (error.Fail())
    return new TaggedPointerVendorLegacy(runtime);

  auto objc_debug_taggedpointer_slot_mask = ExtractRuntimeGlobalSymbol(
      process, ConstString("objc_debug_taggedpointer_slot_mask"),
      objc_module_sp, error, true, 4);
  if (error.Fail())
    return new TaggedPointerVendorLegacy(runtime);

  auto objc_debug_taggedpointer_payload_lshift = ExtractRuntimeGlobalSymbol(
      process, ConstString("objc_debug_taggedpointer_payload_lshift"),
      objc_module_sp, error, true, 4);
  if (error.Fail())
    return new TaggedPointerVendorLegacy(runtime);

  auto objc_debug_taggedpointer_payload_rshift = ExtractRuntimeGlobalSymbol(
      process, ConstString("objc_debug_taggedpointer_payload_rshift"),
      objc_module_sp, error, true, 4);
  if (error.Fail())
    return new TaggedPointerVendorLegacy(runtime);

  auto objc_debug_taggedpointer_classes = ExtractRuntimeGlobalSymbol(
      process, ConstString("objc_debug_taggedpointer_classes"), objc_module_sp,
      error, false);
  if (error.Fail())
    return new TaggedPointerVendorLegacy(runtime);

  // try to detect the "extended tagged pointer" variables - if any are
  // missing, use the non-extended vendor
  do {
    auto objc_debug_taggedpointer_ext_mask = ExtractRuntimeGlobalSymbol(
        process, ConstString("objc_debug_taggedpointer_ext_mask"),
        objc_module_sp, error);
    if (error.Fail())
      break;

    auto objc_debug_taggedpointer_ext_slot_shift = ExtractRuntimeGlobalSymbol(
        process, ConstString("objc_debug_taggedpointer_ext_slot_shift"),
        objc_module_sp, error, true, 4);
    if (error.Fail())
      break;

    auto objc_debug_taggedpointer_ext_slot_mask = ExtractRuntimeGlobalSymbol(
        process, ConstString("objc_debug_taggedpointer_ext_slot_mask"),
        objc_module_sp, error, true, 4);
    if (error.Fail())
      break;

    auto objc_debug_taggedpointer_ext_classes = ExtractRuntimeGlobalSymbol(
        process, ConstString("objc_debug_taggedpointer_ext_classes"),
        objc_module_sp, error, false);
    if (error.Fail())
      break;

    auto objc_debug_taggedpointer_ext_payload_lshift =
        ExtractRuntimeGlobalSymbol(
            process, ConstString("objc_debug_taggedpointer_ext_payload_lshift"),
            objc_module_sp, error, true, 4);
    if (error.Fail())
      break;

    auto objc_debug_taggedpointer_ext_payload_rshift =
        ExtractRuntimeGlobalSymbol(
            process, ConstString("objc_debug_taggedpointer_ext_payload_rshift"),
            objc_module_sp, error, true, 4);
    if (error.Fail())
      break;

    return new TaggedPointerVendorExtended(
        runtime, objc_debug_taggedpointer_mask,
        objc_debug_taggedpointer_ext_mask, objc_debug_taggedpointer_slot_shift,
        objc_debug_taggedpointer_ext_slot_shift,
        objc_debug_taggedpointer_slot_mask,
        objc_debug_taggedpointer_ext_slot_mask,
        objc_debug_taggedpointer_payload_lshift,
        objc_debug_taggedpointer_payload_rshift,
        objc_debug_taggedpointer_ext_payload_lshift,
        objc_debug_taggedpointer_ext_payload_rshift,
        objc_debug_taggedpointer_classes, objc_debug_taggedpointer_ext_classes);
  } while (false);

  // we might want to have some rules to outlaw these values (e.g if the
  // table's address is zero)

  return new TaggedPointerVendorRuntimeAssisted(
      runtime, objc_debug_taggedpointer_mask,
      objc_debug_taggedpointer_slot_shift, objc_debug_taggedpointer_slot_mask,
      objc_debug_taggedpointer_payload_lshift,
      objc_debug_taggedpointer_payload_rshift,
      objc_debug_taggedpointer_classes);
}

bool AppleObjCRuntimeV2::TaggedPointerVendorLegacy::IsPossibleTaggedPointer(
    lldb::addr_t ptr) {
  return (ptr & 1);
}

ObjCLanguageRuntime::ClassDescriptorSP
AppleObjCRuntimeV2::TaggedPointerVendorLegacy::GetClassDescriptor(
    lldb::addr_t ptr) {
  if (!IsPossibleTaggedPointer(ptr))
    return ObjCLanguageRuntime::ClassDescriptorSP();

  uint32_t foundation_version = m_runtime.GetFoundationVersion();

  if (foundation_version == LLDB_INVALID_MODULE_VERSION)
    return ObjCLanguageRuntime::ClassDescriptorSP();

  uint64_t class_bits = (ptr & 0xE) >> 1;
  ConstString name;

  static ConstString g_NSAtom("NSAtom");
  static ConstString g_NSNumber("NSNumber");
  static ConstString g_NSDateTS("NSDateTS");
  static ConstString g_NSManagedObject("NSManagedObject");
  static ConstString g_NSDate("NSDate");

  if (foundation_version >= 900) {
    switch (class_bits) {
    case 0:
      name = g_NSAtom;
      break;
    case 3:
      name = g_NSNumber;
      break;
    case 4:
      name = g_NSDateTS;
      break;
    case 5:
      name = g_NSManagedObject;
      break;
    case 6:
      name = g_NSDate;
      break;
    default:
      return ObjCLanguageRuntime::ClassDescriptorSP();
    }
  } else {
    switch (class_bits) {
    case 1:
      name = g_NSNumber;
      break;
    case 5:
      name = g_NSManagedObject;
      break;
    case 6:
      name = g_NSDate;
      break;
    case 7:
      name = g_NSDateTS;
      break;
    default:
      return ObjCLanguageRuntime::ClassDescriptorSP();
    }
  }

  lldb::addr_t unobfuscated = ptr ^ m_runtime.GetTaggedPointerObfuscator();
  return ClassDescriptorSP(new ClassDescriptorV2Tagged(name, unobfuscated));
}

AppleObjCRuntimeV2::TaggedPointerVendorRuntimeAssisted::
    TaggedPointerVendorRuntimeAssisted(
        AppleObjCRuntimeV2 &runtime, uint64_t objc_debug_taggedpointer_mask,
        uint32_t objc_debug_taggedpointer_slot_shift,
        uint32_t objc_debug_taggedpointer_slot_mask,
        uint32_t objc_debug_taggedpointer_payload_lshift,
        uint32_t objc_debug_taggedpointer_payload_rshift,
        lldb::addr_t objc_debug_taggedpointer_classes)
    : TaggedPointerVendorV2(runtime), m_cache(),
      m_objc_debug_taggedpointer_mask(objc_debug_taggedpointer_mask),
      m_objc_debug_taggedpointer_slot_shift(
          objc_debug_taggedpointer_slot_shift),
      m_objc_debug_taggedpointer_slot_mask(objc_debug_taggedpointer_slot_mask),
      m_objc_debug_taggedpointer_payload_lshift(
          objc_debug_taggedpointer_payload_lshift),
      m_objc_debug_taggedpointer_payload_rshift(
          objc_debug_taggedpointer_payload_rshift),
      m_objc_debug_taggedpointer_classes(objc_debug_taggedpointer_classes) {}

bool AppleObjCRuntimeV2::TaggedPointerVendorRuntimeAssisted::
    IsPossibleTaggedPointer(lldb::addr_t ptr) {
  return (ptr & m_objc_debug_taggedpointer_mask) != 0;
}

ObjCLanguageRuntime::ClassDescriptorSP
AppleObjCRuntimeV2::TaggedPointerVendorRuntimeAssisted::GetClassDescriptor(
    lldb::addr_t ptr) {
  ClassDescriptorSP actual_class_descriptor_sp;
  uint64_t data_payload;
  uint64_t unobfuscated = (ptr) ^ m_runtime.GetTaggedPointerObfuscator();

  if (!IsPossibleTaggedPointer(unobfuscated))
    return ObjCLanguageRuntime::ClassDescriptorSP();

  uintptr_t slot = (ptr >> m_objc_debug_taggedpointer_slot_shift) &
                   m_objc_debug_taggedpointer_slot_mask;

  CacheIterator iterator = m_cache.find(slot), end = m_cache.end();
  if (iterator != end) {
    actual_class_descriptor_sp = iterator->second;
  } else {
    Process *process(m_runtime.GetProcess());
    uintptr_t slot_ptr = slot * process->GetAddressByteSize() +
                         m_objc_debug_taggedpointer_classes;
    Status error;
    uintptr_t slot_data = process->ReadPointerFromMemory(slot_ptr, error);
    if (error.Fail() || slot_data == 0 ||
        slot_data == uintptr_t(LLDB_INVALID_ADDRESS))
      return nullptr;
    actual_class_descriptor_sp =
        m_runtime.GetClassDescriptorFromISA((ObjCISA)slot_data);
    if (!actual_class_descriptor_sp)
      return ObjCLanguageRuntime::ClassDescriptorSP();
    m_cache[slot] = actual_class_descriptor_sp;
  }

  data_payload =
      (((uint64_t)unobfuscated << m_objc_debug_taggedpointer_payload_lshift) >>
       m_objc_debug_taggedpointer_payload_rshift);

  return ClassDescriptorSP(
      new ClassDescriptorV2Tagged(actual_class_descriptor_sp, data_payload));
}

AppleObjCRuntimeV2::TaggedPointerVendorExtended::TaggedPointerVendorExtended(
    AppleObjCRuntimeV2 &runtime, uint64_t objc_debug_taggedpointer_mask,
    uint64_t objc_debug_taggedpointer_ext_mask,
    uint32_t objc_debug_taggedpointer_slot_shift,
    uint32_t objc_debug_taggedpointer_ext_slot_shift,
    uint32_t objc_debug_taggedpointer_slot_mask,
    uint32_t objc_debug_taggedpointer_ext_slot_mask,
    uint32_t objc_debug_taggedpointer_payload_lshift,
    uint32_t objc_debug_taggedpointer_payload_rshift,
    uint32_t objc_debug_taggedpointer_ext_payload_lshift,
    uint32_t objc_debug_taggedpointer_ext_payload_rshift,
    lldb::addr_t objc_debug_taggedpointer_classes,
    lldb::addr_t objc_debug_taggedpointer_ext_classes)
    : TaggedPointerVendorRuntimeAssisted(
          runtime, objc_debug_taggedpointer_mask,
          objc_debug_taggedpointer_slot_shift,
          objc_debug_taggedpointer_slot_mask,
          objc_debug_taggedpointer_payload_lshift,
          objc_debug_taggedpointer_payload_rshift,
          objc_debug_taggedpointer_classes),
      m_ext_cache(),
      m_objc_debug_taggedpointer_ext_mask(objc_debug_taggedpointer_ext_mask),
      m_objc_debug_taggedpointer_ext_slot_shift(
          objc_debug_taggedpointer_ext_slot_shift),
      m_objc_debug_taggedpointer_ext_slot_mask(
          objc_debug_taggedpointer_ext_slot_mask),
      m_objc_debug_taggedpointer_ext_payload_lshift(
          objc_debug_taggedpointer_ext_payload_lshift),
      m_objc_debug_taggedpointer_ext_payload_rshift(
          objc_debug_taggedpointer_ext_payload_rshift),
      m_objc_debug_taggedpointer_ext_classes(
          objc_debug_taggedpointer_ext_classes) {}

bool AppleObjCRuntimeV2::TaggedPointerVendorExtended::
    IsPossibleExtendedTaggedPointer(lldb::addr_t ptr) {
  if (!IsPossibleTaggedPointer(ptr))
    return false;

  if (m_objc_debug_taggedpointer_ext_mask == 0)
    return false;

  return ((ptr & m_objc_debug_taggedpointer_ext_mask) ==
          m_objc_debug_taggedpointer_ext_mask);
}

ObjCLanguageRuntime::ClassDescriptorSP
AppleObjCRuntimeV2::TaggedPointerVendorExtended::GetClassDescriptor(
    lldb::addr_t ptr) {
  ClassDescriptorSP actual_class_descriptor_sp;
  uint64_t data_payload;
  uint64_t unobfuscated = (ptr) ^ m_runtime.GetTaggedPointerObfuscator();

  if (!IsPossibleTaggedPointer(unobfuscated))
    return ObjCLanguageRuntime::ClassDescriptorSP();

  if (!IsPossibleExtendedTaggedPointer(unobfuscated))
    return this->TaggedPointerVendorRuntimeAssisted::GetClassDescriptor(ptr);

  uintptr_t slot = (ptr >> m_objc_debug_taggedpointer_ext_slot_shift) &
                   m_objc_debug_taggedpointer_ext_slot_mask;

  CacheIterator iterator = m_ext_cache.find(slot), end = m_ext_cache.end();
  if (iterator != end) {
    actual_class_descriptor_sp = iterator->second;
  } else {
    Process *process(m_runtime.GetProcess());
    uintptr_t slot_ptr = slot * process->GetAddressByteSize() +
                         m_objc_debug_taggedpointer_ext_classes;
    Status error;
    uintptr_t slot_data = process->ReadPointerFromMemory(slot_ptr, error);
    if (error.Fail() || slot_data == 0 ||
        slot_data == uintptr_t(LLDB_INVALID_ADDRESS))
      return nullptr;
    actual_class_descriptor_sp =
        m_runtime.GetClassDescriptorFromISA((ObjCISA)slot_data);
    if (!actual_class_descriptor_sp)
      return ObjCLanguageRuntime::ClassDescriptorSP();
    m_ext_cache[slot] = actual_class_descriptor_sp;
  }

  data_payload =
      (((uint64_t)unobfuscated << m_objc_debug_taggedpointer_ext_payload_lshift) >>
       m_objc_debug_taggedpointer_ext_payload_rshift);

  return ClassDescriptorSP(
      new ClassDescriptorV2Tagged(actual_class_descriptor_sp, data_payload));
}

AppleObjCRuntimeV2::NonPointerISACache::NonPointerISACache(
    AppleObjCRuntimeV2 &runtime, const ModuleSP &objc_module_sp,
    uint64_t objc_debug_isa_class_mask, uint64_t objc_debug_isa_magic_mask,
    uint64_t objc_debug_isa_magic_value,
    uint64_t objc_debug_indexed_isa_magic_mask,
    uint64_t objc_debug_indexed_isa_magic_value,
    uint64_t objc_debug_indexed_isa_index_mask,
    uint64_t objc_debug_indexed_isa_index_shift,
    lldb::addr_t objc_indexed_classes)
    : m_runtime(runtime), m_cache(), m_objc_module_wp(objc_module_sp),
      m_objc_debug_isa_class_mask(objc_debug_isa_class_mask),
      m_objc_debug_isa_magic_mask(objc_debug_isa_magic_mask),
      m_objc_debug_isa_magic_value(objc_debug_isa_magic_value),
      m_objc_debug_indexed_isa_magic_mask(objc_debug_indexed_isa_magic_mask),
      m_objc_debug_indexed_isa_magic_value(objc_debug_indexed_isa_magic_value),
      m_objc_debug_indexed_isa_index_mask(objc_debug_indexed_isa_index_mask),
      m_objc_debug_indexed_isa_index_shift(objc_debug_indexed_isa_index_shift),
      m_objc_indexed_classes(objc_indexed_classes), m_indexed_isa_cache() {}

ObjCLanguageRuntime::ClassDescriptorSP
AppleObjCRuntimeV2::NonPointerISACache::GetClassDescriptor(ObjCISA isa) {
  ObjCISA real_isa = 0;
  if (!EvaluateNonPointerISA(isa, real_isa))
    return ObjCLanguageRuntime::ClassDescriptorSP();
  auto cache_iter = m_cache.find(real_isa);
  if (cache_iter != m_cache.end())
    return cache_iter->second;
  auto descriptor_sp =
      m_runtime.ObjCLanguageRuntime::GetClassDescriptorFromISA(real_isa);
  if (descriptor_sp) // cache only positive matches since the table might grow
    m_cache[real_isa] = descriptor_sp;
  return descriptor_sp;
}

bool AppleObjCRuntimeV2::NonPointerISACache::EvaluateNonPointerISA(
    ObjCISA isa, ObjCISA &ret_isa) {
  Log *log(lldb_private::GetLogIfAllCategoriesSet(LIBLLDB_LOG_TYPES));

  if ((isa & ~m_objc_debug_isa_class_mask) == 0)
    return false;

  if (log)
    log->Printf("AOCRT::NPI Evalulate(isa = 0x%" PRIx64 ")", (uint64_t)isa);

  // If all of the indexed ISA variables are set, then its possible that this
  // ISA is indexed, and we should first try to get its value using the index.
  // Note, we check these variables first as the ObjC runtime will set at least
  // one of their values to 0 if they aren't needed.
  if (m_objc_debug_indexed_isa_magic_mask &&
      m_objc_debug_indexed_isa_magic_value &&
      m_objc_debug_indexed_isa_index_mask &&
      m_objc_debug_indexed_isa_index_shift && m_objc_indexed_classes) {
    if ((isa & ~m_objc_debug_indexed_isa_index_mask) == 0)
      return false;

    if ((isa & m_objc_debug_indexed_isa_magic_mask) ==
        m_objc_debug_indexed_isa_magic_value) {
      // Magic bits are correct, so try extract the index.
      uintptr_t index = (isa & m_objc_debug_indexed_isa_index_mask) >>
                        m_objc_debug_indexed_isa_index_shift;
      // If the index is out of bounds of the length of the array then check if
      // the array has been updated.  If that is the case then we should try
      // read the count again, and update the cache if the count has been
      // updated.
      if (index > m_indexed_isa_cache.size()) {
        if (log)
          log->Printf("AOCRT::NPI (index = %" PRIu64
                      ") exceeds cache (size = %" PRIu64 ")",
                      (uint64_t)index, (uint64_t)m_indexed_isa_cache.size());

        Process *process(m_runtime.GetProcess());

        ModuleSP objc_module_sp(m_objc_module_wp.lock());
        if (!objc_module_sp)
          return false;

        Status error;
        auto objc_indexed_classes_count = ExtractRuntimeGlobalSymbol(
            process, ConstString("objc_indexed_classes_count"), objc_module_sp,
            error);
        if (error.Fail())
          return false;

        if (log)
          log->Printf("AOCRT::NPI (new class count = %" PRIu64 ")",
                      (uint64_t)objc_indexed_classes_count);

        if (objc_indexed_classes_count > m_indexed_isa_cache.size()) {
          // Read the class entries we don't have.  We should just read all of
          // them instead of just the one we need as then we can cache those we
          // may need later.
          auto num_new_classes =
              objc_indexed_classes_count - m_indexed_isa_cache.size();
          const uint32_t addr_size = process->GetAddressByteSize();
          DataBufferHeap buffer(num_new_classes * addr_size, 0);

          lldb::addr_t last_read_class =
              m_objc_indexed_classes + (m_indexed_isa_cache.size() * addr_size);
          size_t bytes_read = process->ReadMemory(
              last_read_class, buffer.GetBytes(), buffer.GetByteSize(), error);
          if (error.Fail() || bytes_read != buffer.GetByteSize())
            return false;

          if (log)
            log->Printf("AOCRT::NPI (read new classes count = %" PRIu64 ")",
                        (uint64_t)num_new_classes);

          // Append the new entries to the existing cache.
          DataExtractor data(buffer.GetBytes(), buffer.GetByteSize(),
                             process->GetByteOrder(),
                             process->GetAddressByteSize());

          lldb::offset_t offset = 0;
          for (unsigned i = 0; i != num_new_classes; ++i)
            m_indexed_isa_cache.push_back(data.GetPointer(&offset));
        }
      }

      // If the index is still out of range then this isn't a pointer.
      if (index > m_indexed_isa_cache.size())
        return false;

      if (log)
        log->Printf("AOCRT::NPI Evalulate(ret_isa = 0x%" PRIx64 ")",
                    (uint64_t)m_indexed_isa_cache[index]);

      ret_isa = m_indexed_isa_cache[index];
      return (ret_isa != 0); // this is a pointer so 0 is not a valid value
    }

    return false;
  }

  // Definitely not an indexed ISA, so try to use a mask to extract the pointer
  // from the ISA.
  if ((isa & m_objc_debug_isa_magic_mask) == m_objc_debug_isa_magic_value) {
    ret_isa = isa & m_objc_debug_isa_class_mask;
    return (ret_isa != 0); // this is a pointer so 0 is not a valid value
  }
  return false;
}

ObjCLanguageRuntime::EncodingToTypeSP AppleObjCRuntimeV2::GetEncodingToType() {
  if (!m_encoding_to_type_sp)
    m_encoding_to_type_sp =
        std::make_shared<AppleObjCTypeEncodingParser>(*this);
  return m_encoding_to_type_sp;
}

lldb_private::AppleObjCRuntime::ObjCISA
AppleObjCRuntimeV2::GetPointerISA(ObjCISA isa) {
  ObjCISA ret = isa;

  if (m_non_pointer_isa_cache_up)
    m_non_pointer_isa_cache_up->EvaluateNonPointerISA(isa, ret);

  return ret;
}

bool AppleObjCRuntimeV2::GetCFBooleanValuesIfNeeded() {
  if (m_CFBoolean_values)
    return true;

  static ConstString g_kCFBooleanFalse("__kCFBooleanFalse");
  static ConstString g_kCFBooleanTrue("__kCFBooleanTrue");

  std::function<lldb::addr_t(ConstString)> get_symbol =
      [this](ConstString sym) -> lldb::addr_t {
    SymbolContextList sc_list;
    if (GetProcess()->GetTarget().GetImages().FindSymbolsWithNameAndType(
            sym, lldb::eSymbolTypeData, sc_list) == 1) {
      SymbolContext sc;
      sc_list.GetContextAtIndex(0, sc);
      if (sc.symbol)
        return sc.symbol->GetLoadAddress(&GetProcess()->GetTarget());
    }

    return LLDB_INVALID_ADDRESS;
  };

  lldb::addr_t false_addr = get_symbol(g_kCFBooleanFalse);
  lldb::addr_t true_addr = get_symbol(g_kCFBooleanTrue);

  return (m_CFBoolean_values = {false_addr, true_addr}).operator bool();
}

void AppleObjCRuntimeV2::GetValuesForGlobalCFBooleans(lldb::addr_t &cf_true,
                                                      lldb::addr_t &cf_false) {
  if (GetCFBooleanValuesIfNeeded()) {
    cf_true = m_CFBoolean_values->second;
    cf_false = m_CFBoolean_values->first;
  } else
    this->AppleObjCRuntime::GetValuesForGlobalCFBooleans(cf_true, cf_false);
}

#pragma mark Frame recognizers

class ObjCExceptionRecognizedStackFrame : public RecognizedStackFrame {
 public:
  ObjCExceptionRecognizedStackFrame(StackFrameSP frame_sp) {
    ThreadSP thread_sp = frame_sp->GetThread();
    ProcessSP process_sp = thread_sp->GetProcess();

    const lldb::ABISP &abi = process_sp->GetABI();
    if (!abi) return;

    CompilerType voidstar = process_sp->GetTarget()
                                .GetScratchClangASTContext()
                                ->GetBasicType(lldb::eBasicTypeVoid)
                                .GetPointerType();

    ValueList args;
    Value input_value;
    input_value.SetCompilerType(voidstar);
    args.PushValue(input_value);

    if (!abi->GetArgumentValues(*thread_sp, args)) return;

    addr_t exception_addr = args.GetValueAtIndex(0)->GetScalar().ULongLong();

    Value value(exception_addr);
    value.SetCompilerType(voidstar);
    exception = ValueObjectConstResult::Create(frame_sp.get(), value,
                                               ConstString("exception"));
    exception = ValueObjectRecognizerSynthesizedValue::Create(
        *exception, eValueTypeVariableArgument);
    exception = exception->GetDynamicValue(eDynamicDontRunTarget);
      
    m_arguments = ValueObjectListSP(new ValueObjectList());
    m_arguments->Append(exception);
  }

  ValueObjectSP exception;

  lldb::ValueObjectSP GetExceptionObject() override { return exception; }
};

class ObjCExceptionThrowFrameRecognizer : public StackFrameRecognizer {
  lldb::RecognizedStackFrameSP RecognizeFrame(lldb::StackFrameSP frame) {
    return lldb::RecognizedStackFrameSP(
        new ObjCExceptionRecognizedStackFrame(frame));
  };
};

static void RegisterObjCExceptionRecognizer() {
  static llvm::once_flag g_once_flag;
  llvm::call_once(g_once_flag, []() {
    FileSpec module;
    ConstString function;
    std::tie(module, function) = AppleObjCRuntime::GetExceptionThrowLocation();
    StackFrameRecognizerManager::AddRecognizer(
        StackFrameRecognizerSP(new ObjCExceptionThrowFrameRecognizer()),
        module.GetFilename(), function, /*first_instruction_only*/ true);
  });
}<|MERGE_RESOLUTION|>--- conflicted
+++ resolved
@@ -453,7 +453,6 @@
   return !class_type_or_name.IsEmpty();
 }
 
-<<<<<<< HEAD
 bool AppleObjCRuntimeV2::GetDynamicTypeAndAddress(
     ValueObject &in_value, DynamicValueType use_dynamic,
     TypeAndOrName &class_type_or_name, Address &address,
@@ -464,8 +463,6 @@
 }
 
 //------------------------------------------------------------------
-=======
->>>>>>> 1f36bde5
 // Static Functions
 LanguageRuntime *AppleObjCRuntimeV2::CreateInstance(Process *process,
                                                     LanguageType language) {
