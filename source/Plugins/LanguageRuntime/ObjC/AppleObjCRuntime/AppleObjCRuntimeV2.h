//===-- AppleObjCRuntimeV2.h ------------------------------------*- C++ -*-===//
//
//                     The LLVM Compiler Infrastructure
//
// This file is distributed under the University of Illinois Open Source
// License. See LICENSE.TXT for details.
//
//===----------------------------------------------------------------------===//

#ifndef liblldb_AppleObjCRuntimeV2_h_
#define liblldb_AppleObjCRuntimeV2_h_

// C Includes
// C++ Includes
#include <map>
#include <memory>
#include <mutex>

// Other libraries and framework includes
// Project includes
#include "lldb/lldb-private.h"
#include "lldb/Target/ObjCLanguageRuntime.h"
#include "AppleObjCRuntime.h"

class RemoteNXMapTable;

namespace lldb_private {

class AppleObjCRuntimeV2 :
        public AppleObjCRuntime
{
public:
    ~AppleObjCRuntimeV2() override = default;

    //------------------------------------------------------------------
    // Static Functions
    //------------------------------------------------------------------
    static void
    Initialize();
    
    static void
    Terminate();
    
    static lldb_private::LanguageRuntime *
    CreateInstance (Process *process, lldb::LanguageType language);
    
    static lldb_private::ConstString
    GetPluginNameStatic();

    static bool classof(const ObjCLanguageRuntime* runtime)
    {
        switch (runtime->GetRuntimeVersion())
        {
            case ObjCRuntimeVersions::eAppleObjC_V2:
                return true;
            default:
                return false;
        }
    }

    // These are generic runtime functions:
    bool
    GetDynamicTypeAndAddress(ValueObject &in_value,
                             lldb::DynamicValueType use_dynamic,
                             TypeAndOrName &class_type_or_name,
                             Address &address,
                             Value::ValueType &value_type) override;

    bool
    GetDynamicTypeAndAddress(ValueObject &in_value,
                             lldb::DynamicValueType use_dynamic,
                             TypeAndOrName &class_type_or_name,
                             Address &address,
                             Value::ValueType &value_type,
                             bool allow_swift) override;

    UtilityFunction *
    CreateObjectChecker(const char *) override;

    //------------------------------------------------------------------
    // PluginInterface protocol
    //------------------------------------------------------------------
    ConstString
    GetPluginName() override;
    
    uint32_t
    GetPluginVersion() override;
    
    ObjCRuntimeVersions
    GetRuntimeVersion() const override
    {
        return ObjCRuntimeVersions::eAppleObjC_V2;
    }

    size_t
    GetByteOffsetForIvar(CompilerType &parent_qual_type, const char *ivar_name) override;

    void
    UpdateISAToDescriptorMapIfNeeded() override;
    
    ConstString
    GetActualTypeName(ObjCLanguageRuntime::ObjCISA isa) override;
    
    ClassDescriptorSP
    GetClassDescriptor(ValueObject& in_value) override;
    
    ClassDescriptorSP
    GetClassDescriptorFromISA(ObjCISA isa) override;
    
    DeclVendor *
    GetDeclVendor() override;
    
    lldb::addr_t
    LookupRuntimeSymbol(const ConstString &name) override;
    
    EncodingToTypeSP
    GetEncodingToType() override;

    bool
    IsTaggedPointer(lldb::addr_t ptr);

    TaggedPointerVendor*
    GetTaggedPointerVendor() override
    {
        return m_tagged_pointer_vendor_ap.get();
    }
    
    void
    GetValuesForGlobalCFBooleans(lldb::addr_t& cf_true,
                                 lldb::addr_t& cf_false) override;
    
    // none of these are valid ISAs - we use them to infer the type
    // of tagged pointers - if we have something meaningful to say
    // we report an actual type - otherwise, we just say tagged
    // there is no connection between the values here and the tagged pointers map
    static const ObjCLanguageRuntime::ObjCISA g_objc_Tagged_ISA = 1;
    static const ObjCLanguageRuntime::ObjCISA g_objc_Tagged_ISA_NSAtom = 2;
    static const ObjCLanguageRuntime::ObjCISA g_objc_Tagged_ISA_NSNumber = 3;
    static const ObjCLanguageRuntime::ObjCISA g_objc_Tagged_ISA_NSDateTS = 4;
    static const ObjCLanguageRuntime::ObjCISA g_objc_Tagged_ISA_NSManagedObject = 5;
    static const ObjCLanguageRuntime::ObjCISA g_objc_Tagged_ISA_NSDate = 6;

protected:
    lldb::BreakpointResolverSP
    CreateExceptionResolver(Breakpoint *bkpt, bool catch_bp, bool throw_bp) override;

private:
    class HashTableSignature
    {
    public:
        HashTableSignature ();

        bool
        NeedsUpdate (Process *process,
                     AppleObjCRuntimeV2 *runtime,
                     RemoteNXMapTable &hash_table);
        
        void
        UpdateSignature (const RemoteNXMapTable &hash_table);

    protected:
        uint32_t m_count;
        uint32_t m_num_buckets;
        lldb::addr_t m_buckets_ptr;
    };

    class NonPointerISACache
    {
    public:
        static NonPointerISACache*
        CreateInstance (AppleObjCRuntimeV2& runtime,
                        const lldb::ModuleSP& objc_module_sp);
        

        ObjCLanguageRuntime::ClassDescriptorSP
        GetClassDescriptor (ObjCISA isa);

    private:
        NonPointerISACache (AppleObjCRuntimeV2& runtime,
                            uint64_t objc_debug_isa_class_mask,
                            uint64_t objc_debug_isa_magic_mask,
                            uint64_t objc_debug_isa_magic_value);
        
        bool
        EvaluateNonPointerISA (ObjCISA isa, ObjCISA& ret_isa);
        
        AppleObjCRuntimeV2&                                         m_runtime;
        std::map<ObjCISA,ObjCLanguageRuntime::ClassDescriptorSP>    m_cache;
        uint64_t                                                    m_objc_debug_isa_class_mask;
        uint64_t                                                    m_objc_debug_isa_magic_mask;
        uint64_t                                                    m_objc_debug_isa_magic_value;

        friend class AppleObjCRuntimeV2;
        
        DISALLOW_COPY_AND_ASSIGN(NonPointerISACache);
    };
    
    class TaggedPointerVendorV2 : public ObjCLanguageRuntime::TaggedPointerVendor
    {
    public:
        ~TaggedPointerVendorV2() override = default;

        static TaggedPointerVendorV2*
        CreateInstance (AppleObjCRuntimeV2& runtime,
                        const lldb::ModuleSP& objc_module_sp);

    protected:
        AppleObjCRuntimeV2&                                         m_runtime;
        
        TaggedPointerVendorV2 (AppleObjCRuntimeV2& runtime) :
        TaggedPointerVendor(),
        m_runtime(runtime)
        {
        }

    private:
        DISALLOW_COPY_AND_ASSIGN(TaggedPointerVendorV2);
    };
    
    class TaggedPointerVendorRuntimeAssisted : public TaggedPointerVendorV2
    {
    public:
        bool
        IsPossibleTaggedPointer(lldb::addr_t ptr) override;
        
        ObjCLanguageRuntime::ClassDescriptorSP
        GetClassDescriptor(lldb::addr_t ptr) override;

    protected:
        TaggedPointerVendorRuntimeAssisted (AppleObjCRuntimeV2& runtime,
                                             uint64_t objc_debug_taggedpointer_mask,
                                             uint32_t objc_debug_taggedpointer_slot_shift,
                                             uint32_t objc_debug_taggedpointer_slot_mask,
                                             uint32_t objc_debug_taggedpointer_payload_lshift,
                                             uint32_t objc_debug_taggedpointer_payload_rshift,
                                             lldb::addr_t objc_debug_taggedpointer_classes);
        
        typedef std::map<uint8_t,ObjCLanguageRuntime::ClassDescriptorSP> Cache;
        typedef Cache::iterator CacheIterator;
        Cache                                                       m_cache;
        uint64_t                                                    m_objc_debug_taggedpointer_mask;
        uint32_t                                                    m_objc_debug_taggedpointer_slot_shift;
        uint32_t                                                    m_objc_debug_taggedpointer_slot_mask;
        uint32_t                                                    m_objc_debug_taggedpointer_payload_lshift;
        uint32_t                                                    m_objc_debug_taggedpointer_payload_rshift;
        lldb::addr_t                                                m_objc_debug_taggedpointer_classes;
        
        friend class AppleObjCRuntimeV2::TaggedPointerVendorV2;
        
        DISALLOW_COPY_AND_ASSIGN(TaggedPointerVendorRuntimeAssisted);
    };
    
    class TaggedPointerVendorExtended : public TaggedPointerVendorRuntimeAssisted
    {
        public:
        ObjCLanguageRuntime::ClassDescriptorSP
        GetClassDescriptor(lldb::addr_t ptr) override;

        protected:
        TaggedPointerVendorExtended (AppleObjCRuntimeV2& runtime,
                                     uint64_t objc_debug_taggedpointer_mask,
                                     uint64_t objc_debug_taggedpointer_ext_mask,
                                     uint32_t objc_debug_taggedpointer_slot_shift,
                                     uint32_t objc_debug_taggedpointer_ext_slot_shift,
                                     uint32_t objc_debug_taggedpointer_slot_mask,
                                     uint32_t objc_debug_taggedpointer_ext_slot_mask,
                                     uint32_t objc_debug_taggedpointer_payload_lshift,
                                     uint32_t objc_debug_taggedpointer_payload_rshift,
                                     uint32_t objc_debug_taggedpointer_ext_payload_lshift,
                                     uint32_t objc_debug_taggedpointer_ext_payload_rshift,
                                     lldb::addr_t objc_debug_taggedpointer_classes,
                                     lldb::addr_t objc_debug_taggedpointer_ext_classes);

        bool
        IsPossibleExtendedTaggedPointer (lldb::addr_t ptr);

        typedef std::map<uint8_t,ObjCLanguageRuntime::ClassDescriptorSP> Cache;
        typedef Cache::iterator CacheIterator;
        Cache                                                       m_ext_cache;
        uint64_t                                                    m_objc_debug_taggedpointer_ext_mask;
        uint32_t                                                    m_objc_debug_taggedpointer_ext_slot_shift;
        uint32_t                                                    m_objc_debug_taggedpointer_ext_slot_mask;
        uint32_t                                                    m_objc_debug_taggedpointer_ext_payload_lshift;
        uint32_t                                                    m_objc_debug_taggedpointer_ext_payload_rshift;
        lldb::addr_t                                                m_objc_debug_taggedpointer_ext_classes;

        friend class AppleObjCRuntimeV2::TaggedPointerVendorV2;

        DISALLOW_COPY_AND_ASSIGN(TaggedPointerVendorExtended);
    };
    
    class TaggedPointerVendorLegacy : public TaggedPointerVendorV2
    {
    public:
        bool
        IsPossibleTaggedPointer(lldb::addr_t ptr) override;
        
        ObjCLanguageRuntime::ClassDescriptorSP
        GetClassDescriptor (lldb::addr_t ptr) override;

    protected:
        TaggedPointerVendorLegacy (AppleObjCRuntimeV2& runtime) :
        TaggedPointerVendorV2 (runtime)
        {
        }
        
        friend class AppleObjCRuntimeV2::TaggedPointerVendorV2;
        
        DISALLOW_COPY_AND_ASSIGN(TaggedPointerVendorLegacy);
    };
    
    struct DescriptorMapUpdateResult
    {
        bool m_update_ran;
        uint32_t m_num_found;
        
        DescriptorMapUpdateResult (bool ran,
                                   uint32_t found)
        {
            m_update_ran = ran;
            m_num_found = found;
        }
        
        static DescriptorMapUpdateResult
        Fail ()
        {
            return {false, 0};
        }
        
        static DescriptorMapUpdateResult
        Success (uint32_t found)
        {
            return {true, found};
        }
    };

    AppleObjCRuntimeV2 (Process *process,
                        const lldb::ModuleSP &objc_module_sp);

    ObjCISA
    GetPointerISA (ObjCISA isa);

    lldb::addr_t
    GetISAHashTablePointer ();

    bool
<<<<<<< HEAD
    UpdateISAToDescriptorMapFromMemory (RemoteNXMapTable &hash_table);
=======
    UpdateISAToDescriptorMapFromMemory (RemoteNXMapTable &hash_table, uint32_t &discovered_classes_count);
    

    DescriptorMapUpdateResult
    UpdateISAToDescriptorMapDynamic(RemoteNXMapTable &hash_table);
>>>>>>> a0a6b64a
    
    DescriptorMapUpdateResult
    UpdateISAToDescriptorMapDynamic(RemoteNXMapTable &hash_table);

    uint32_t
    ParseClassInfoArray (const lldb_private::DataExtractor &data,
                         uint32_t num_class_infos);
    
    DescriptorMapUpdateResult
    UpdateISAToDescriptorMapSharedCache ();
    
    enum class SharedCacheWarningReason
    {
        eExpressionExecutionFailure,
        eNotEnoughClassesRead
    };
    
    void
    WarnIfNoClassesCached (SharedCacheWarningReason reason);

    lldb::addr_t
    GetSharedCacheReadOnlyAddress();
    
    bool
    GetCFBooleanValuesIfNeeded ();
    
    friend class ClassDescriptorV2;
    friend class SwiftLanguageRuntime;

    std::unique_ptr<UtilityFunction>        m_get_class_info_code;
    lldb::addr_t                            m_get_class_info_args;
    std::mutex m_get_class_info_args_mutex;

    std::unique_ptr<UtilityFunction>        m_get_shared_cache_class_info_code;
    lldb::addr_t                            m_get_shared_cache_class_info_args;
    std::mutex m_get_shared_cache_class_info_args_mutex;

    std::unique_ptr<DeclVendor>             m_decl_vendor_ap;
    lldb::addr_t                            m_isa_hash_table_ptr;
    HashTableSignature                      m_hash_signature;
    bool                                    m_has_object_getClass;
    bool                                    m_loaded_objc_opt;
    std::unique_ptr<NonPointerISACache>     m_non_pointer_isa_cache_ap;
    std::unique_ptr<TaggedPointerVendor>    m_tagged_pointer_vendor_ap;
    EncodingToTypeSP                        m_encoding_to_type_sp;
    bool                                    m_noclasses_warning_emitted;
    llvm::Optional<std::pair<lldb::addr_t,
                             lldb::addr_t>>  m_CFBoolean_values;
};
    
} // namespace lldb_private

#endif // liblldb_AppleObjCRuntimeV2_h_<|MERGE_RESOLUTION|>--- conflicted
+++ resolved
@@ -344,16 +344,8 @@
     GetISAHashTablePointer ();
 
     bool
-<<<<<<< HEAD
     UpdateISAToDescriptorMapFromMemory (RemoteNXMapTable &hash_table);
-=======
-    UpdateISAToDescriptorMapFromMemory (RemoteNXMapTable &hash_table, uint32_t &discovered_classes_count);
-    
-
-    DescriptorMapUpdateResult
-    UpdateISAToDescriptorMapDynamic(RemoteNXMapTable &hash_table);
->>>>>>> a0a6b64a
-    
+
     DescriptorMapUpdateResult
     UpdateISAToDescriptorMapDynamic(RemoteNXMapTable &hash_table);
 
