//===-- EmulateInstructionMIPS64.cpp -----------------------------*- C++-*-===//
//
// Part of the LLVM Project, under the Apache License v2.0 with LLVM Exceptions.
// See https://llvm.org/LICENSE.txt for license information.
// SPDX-License-Identifier: Apache-2.0 WITH LLVM-exception
//
//===----------------------------------------------------------------------===//

#include "EmulateInstructionMIPS64.h"

#include <stdlib.h>

#include "lldb/Core/Address.h"
#include "lldb/Core/Opcode.h"
#include "lldb/Core/PluginManager.h"
#include "lldb/Host/PosixApi.h"
#include "lldb/Symbol/UnwindPlan.h"
#include "lldb/Utility/ArchSpec.h"
#include "lldb/Utility/ConstString.h"
#include "lldb/Utility/DataExtractor.h"
#include "lldb/Utility/RegisterValue.h"
#include "lldb/Utility/Stream.h"
#include "llvm-c/Disassembler.h"
#include "llvm/MC/MCAsmInfo.h"
#include "llvm/MC/MCContext.h"
#include "llvm/MC/MCDisassembler/MCDisassembler.h"
#include "llvm/MC/MCInst.h"
#include "llvm/MC/MCInstrInfo.h"
#include "llvm/MC/MCRegisterInfo.h"
#include "llvm/MC/MCSubtargetInfo.h"
#include "llvm/Support/TargetRegistry.h"
#include "llvm/Support/TargetSelect.h"

#include "llvm/ADT/STLExtras.h"

#include "Plugins/Process/Utility/InstructionUtils.h"
#include "Plugins/Process/Utility/RegisterContext_mips.h"

using namespace lldb;
using namespace lldb_private;

#define UInt(x) ((uint64_t)x)
#define integer int64_t

//
// EmulateInstructionMIPS64 implementation
//

#ifdef __mips__
extern "C" {
void LLVMInitializeMipsTargetInfo();
void LLVMInitializeMipsTarget();
void LLVMInitializeMipsAsmPrinter();
void LLVMInitializeMipsTargetMC();
void LLVMInitializeMipsDisassembler();
}
#endif

EmulateInstructionMIPS64::EmulateInstructionMIPS64(
    const lldb_private::ArchSpec &arch)
    : EmulateInstruction(arch) {
  /* Create instance of llvm::MCDisassembler */
  std::string Status;
  llvm::Triple triple = arch.GetTriple();
  const llvm::Target *target =
      llvm::TargetRegistry::lookupTarget(triple.getTriple(), Status);

/*
 * If we fail to get the target then we haven't registered it. The
 * SystemInitializerCommon
 * does not initialize targets, MCs and disassemblers. However we need the
 * MCDisassembler
 * to decode the instructions so that the decoding complexity stays with LLVM.
 * Initialize the MIPS targets and disassemblers.
*/
#ifdef __mips__
  if (!target) {
    LLVMInitializeMipsTargetInfo();
    LLVMInitializeMipsTarget();
    LLVMInitializeMipsAsmPrinter();
    LLVMInitializeMipsTargetMC();
    LLVMInitializeMipsDisassembler();
    target = llvm::TargetRegistry::lookupTarget(triple.getTriple(), Status);
  }
#endif

  assert(target);

  llvm::StringRef cpu;

  switch (arch.GetCore()) {
  case ArchSpec::eCore_mips32:
  case ArchSpec::eCore_mips32el:
    cpu = "mips32";
    break;
  case ArchSpec::eCore_mips32r2:
  case ArchSpec::eCore_mips32r2el:
    cpu = "mips32r2";
    break;
  case ArchSpec::eCore_mips32r3:
  case ArchSpec::eCore_mips32r3el:
    cpu = "mips32r3";
    break;
  case ArchSpec::eCore_mips32r5:
  case ArchSpec::eCore_mips32r5el:
    cpu = "mips32r5";
    break;
  case ArchSpec::eCore_mips32r6:
  case ArchSpec::eCore_mips32r6el:
    cpu = "mips32r6";
    break;
  case ArchSpec::eCore_mips64:
  case ArchSpec::eCore_mips64el:
    cpu = "mips64";
    break;
  case ArchSpec::eCore_mips64r2:
  case ArchSpec::eCore_mips64r2el:
    cpu = "mips64r2";
    break;
  case ArchSpec::eCore_mips64r3:
  case ArchSpec::eCore_mips64r3el:
    cpu = "mips64r3";
    break;
  case ArchSpec::eCore_mips64r5:
  case ArchSpec::eCore_mips64r5el:
    cpu = "mips64r5";
    break;
  case ArchSpec::eCore_mips64r6:
  case ArchSpec::eCore_mips64r6el:
    cpu = "mips64r6";
    break;
  default:
    cpu = "generic";
    break;
  }

  std::string features = "";
  uint32_t arch_flags = arch.GetFlags();
  if (arch_flags & ArchSpec::eMIPSAse_msa)
    features += "+msa,";
  if (arch_flags & ArchSpec::eMIPSAse_dsp)
    features += "+dsp,";
  if (arch_flags & ArchSpec::eMIPSAse_dspr2)
    features += "+dspr2,";
  if (arch_flags & ArchSpec::eMIPSAse_mips16)
    features += "+mips16,";
  if (arch_flags & ArchSpec::eMIPSAse_micromips)
    features += "+micromips,";

  m_reg_info.reset(target->createMCRegInfo(triple.getTriple()));
  assert(m_reg_info.get());

  m_insn_info.reset(target->createMCInstrInfo());
  assert(m_insn_info.get());

  m_asm_info.reset(target->createMCAsmInfo(*m_reg_info, triple.getTriple()));
  m_subtype_info.reset(
      target->createMCSubtargetInfo(triple.getTriple(), cpu, features));
  assert(m_asm_info.get() && m_subtype_info.get());

  m_context.reset(
      new llvm::MCContext(m_asm_info.get(), m_reg_info.get(), nullptr));
  assert(m_context.get());

  m_disasm.reset(target->createMCDisassembler(*m_subtype_info, *m_context));
  assert(m_disasm.get());
}

void EmulateInstructionMIPS64::Initialize() {
  PluginManager::RegisterPlugin(GetPluginNameStatic(),
                                GetPluginDescriptionStatic(), CreateInstance);
}

void EmulateInstructionMIPS64::Terminate() {
  PluginManager::UnregisterPlugin(CreateInstance);
}

ConstString EmulateInstructionMIPS64::GetPluginNameStatic() {
  ConstString g_plugin_name("lldb.emulate-instruction.mips64");
  return g_plugin_name;
}

lldb_private::ConstString EmulateInstructionMIPS64::GetPluginName() {
  static ConstString g_plugin_name("EmulateInstructionMIPS64");
  return g_plugin_name;
}

const char *EmulateInstructionMIPS64::GetPluginDescriptionStatic() {
  return "Emulate instructions for the MIPS64 architecture.";
}

EmulateInstruction *
EmulateInstructionMIPS64::CreateInstance(const ArchSpec &arch,
                                         InstructionType inst_type) {
  if (EmulateInstructionMIPS64::SupportsEmulatingInstructionsOfTypeStatic(
          inst_type)) {
    if (arch.GetTriple().getArch() == llvm::Triple::mips64 ||
        arch.GetTriple().getArch() == llvm::Triple::mips64el) {
      return new EmulateInstructionMIPS64(arch);
    }
  }

  return nullptr;
}

bool EmulateInstructionMIPS64::SetTargetTriple(const ArchSpec &arch) {
  return arch.GetTriple().getArch() == llvm::Triple::mips64 ||
         arch.GetTriple().getArch() == llvm::Triple::mips64el;
}

const char *EmulateInstructionMIPS64::GetRegisterName(unsigned reg_num,
                                                      bool alternate_name) {
  if (alternate_name) {
    switch (reg_num) {
    case dwarf_sp_mips64:
      return "r29";
    case dwarf_r30_mips64:
      return "r30";
    case dwarf_ra_mips64:
      return "r31";
    case dwarf_f0_mips64:
      return "f0";
    case dwarf_f1_mips64:
      return "f1";
    case dwarf_f2_mips64:
      return "f2";
    case dwarf_f3_mips64:
      return "f3";
    case dwarf_f4_mips64:
      return "f4";
    case dwarf_f5_mips64:
      return "f5";
    case dwarf_f6_mips64:
      return "f6";
    case dwarf_f7_mips64:
      return "f7";
    case dwarf_f8_mips64:
      return "f8";
    case dwarf_f9_mips64:
      return "f9";
    case dwarf_f10_mips64:
      return "f10";
    case dwarf_f11_mips64:
      return "f11";
    case dwarf_f12_mips64:
      return "f12";
    case dwarf_f13_mips64:
      return "f13";
    case dwarf_f14_mips64:
      return "f14";
    case dwarf_f15_mips64:
      return "f15";
    case dwarf_f16_mips64:
      return "f16";
    case dwarf_f17_mips64:
      return "f17";
    case dwarf_f18_mips64:
      return "f18";
    case dwarf_f19_mips64:
      return "f19";
    case dwarf_f20_mips64:
      return "f20";
    case dwarf_f21_mips64:
      return "f21";
    case dwarf_f22_mips64:
      return "f22";
    case dwarf_f23_mips64:
      return "f23";
    case dwarf_f24_mips64:
      return "f24";
    case dwarf_f25_mips64:
      return "f25";
    case dwarf_f26_mips64:
      return "f26";
    case dwarf_f27_mips64:
      return "f27";
    case dwarf_f28_mips64:
      return "f28";
    case dwarf_f29_mips64:
      return "f29";
    case dwarf_f30_mips64:
      return "f30";
    case dwarf_f31_mips64:
      return "f31";
    case dwarf_w0_mips64:
      return "w0";
    case dwarf_w1_mips64:
      return "w1";
    case dwarf_w2_mips64:
      return "w2";
    case dwarf_w3_mips64:
      return "w3";
    case dwarf_w4_mips64:
      return "w4";
    case dwarf_w5_mips64:
      return "w5";
    case dwarf_w6_mips64:
      return "w6";
    case dwarf_w7_mips64:
      return "w7";
    case dwarf_w8_mips64:
      return "w8";
    case dwarf_w9_mips64:
      return "w9";
    case dwarf_w10_mips64:
      return "w10";
    case dwarf_w11_mips64:
      return "w11";
    case dwarf_w12_mips64:
      return "w12";
    case dwarf_w13_mips64:
      return "w13";
    case dwarf_w14_mips64:
      return "w14";
    case dwarf_w15_mips64:
      return "w15";
    case dwarf_w16_mips64:
      return "w16";
    case dwarf_w17_mips64:
      return "w17";
    case dwarf_w18_mips64:
      return "w18";
    case dwarf_w19_mips64:
      return "w19";
    case dwarf_w20_mips64:
      return "w20";
    case dwarf_w21_mips64:
      return "w21";
    case dwarf_w22_mips64:
      return "w22";
    case dwarf_w23_mips64:
      return "w23";
    case dwarf_w24_mips64:
      return "w24";
    case dwarf_w25_mips64:
      return "w25";
    case dwarf_w26_mips64:
      return "w26";
    case dwarf_w27_mips64:
      return "w27";
    case dwarf_w28_mips64:
      return "w28";
    case dwarf_w29_mips64:
      return "w29";
    case dwarf_w30_mips64:
      return "w30";
    case dwarf_w31_mips64:
      return "w31";
    case dwarf_mir_mips64:
      return "mir";
    case dwarf_mcsr_mips64:
      return "mcsr";
    case dwarf_config5_mips64:
      return "config5";
    default:
      break;
    }
    return nullptr;
  }

  switch (reg_num) {
  case dwarf_zero_mips64:
    return "r0";
  case dwarf_r1_mips64:
    return "r1";
  case dwarf_r2_mips64:
    return "r2";
  case dwarf_r3_mips64:
    return "r3";
  case dwarf_r4_mips64:
    return "r4";
  case dwarf_r5_mips64:
    return "r5";
  case dwarf_r6_mips64:
    return "r6";
  case dwarf_r7_mips64:
    return "r7";
  case dwarf_r8_mips64:
    return "r8";
  case dwarf_r9_mips64:
    return "r9";
  case dwarf_r10_mips64:
    return "r10";
  case dwarf_r11_mips64:
    return "r11";
  case dwarf_r12_mips64:
    return "r12";
  case dwarf_r13_mips64:
    return "r13";
  case dwarf_r14_mips64:
    return "r14";
  case dwarf_r15_mips64:
    return "r15";
  case dwarf_r16_mips64:
    return "r16";
  case dwarf_r17_mips64:
    return "r17";
  case dwarf_r18_mips64:
    return "r18";
  case dwarf_r19_mips64:
    return "r19";
  case dwarf_r20_mips64:
    return "r20";
  case dwarf_r21_mips64:
    return "r21";
  case dwarf_r22_mips64:
    return "r22";
  case dwarf_r23_mips64:
    return "r23";
  case dwarf_r24_mips64:
    return "r24";
  case dwarf_r25_mips64:
    return "r25";
  case dwarf_r26_mips64:
    return "r26";
  case dwarf_r27_mips64:
    return "r27";
  case dwarf_gp_mips64:
    return "gp";
  case dwarf_sp_mips64:
    return "sp";
  case dwarf_r30_mips64:
    return "fp";
  case dwarf_ra_mips64:
    return "ra";
  case dwarf_sr_mips64:
    return "sr";
  case dwarf_lo_mips64:
    return "lo";
  case dwarf_hi_mips64:
    return "hi";
  case dwarf_bad_mips64:
    return "bad";
  case dwarf_cause_mips64:
    return "cause";
  case dwarf_pc_mips64:
    return "pc";
  case dwarf_f0_mips64:
    return "f0";
  case dwarf_f1_mips64:
    return "f1";
  case dwarf_f2_mips64:
    return "f2";
  case dwarf_f3_mips64:
    return "f3";
  case dwarf_f4_mips64:
    return "f4";
  case dwarf_f5_mips64:
    return "f5";
  case dwarf_f6_mips64:
    return "f6";
  case dwarf_f7_mips64:
    return "f7";
  case dwarf_f8_mips64:
    return "f8";
  case dwarf_f9_mips64:
    return "f9";
  case dwarf_f10_mips64:
    return "f10";
  case dwarf_f11_mips64:
    return "f11";
  case dwarf_f12_mips64:
    return "f12";
  case dwarf_f13_mips64:
    return "f13";
  case dwarf_f14_mips64:
    return "f14";
  case dwarf_f15_mips64:
    return "f15";
  case dwarf_f16_mips64:
    return "f16";
  case dwarf_f17_mips64:
    return "f17";
  case dwarf_f18_mips64:
    return "f18";
  case dwarf_f19_mips64:
    return "f19";
  case dwarf_f20_mips64:
    return "f20";
  case dwarf_f21_mips64:
    return "f21";
  case dwarf_f22_mips64:
    return "f22";
  case dwarf_f23_mips64:
    return "f23";
  case dwarf_f24_mips64:
    return "f24";
  case dwarf_f25_mips64:
    return "f25";
  case dwarf_f26_mips64:
    return "f26";
  case dwarf_f27_mips64:
    return "f27";
  case dwarf_f28_mips64:
    return "f28";
  case dwarf_f29_mips64:
    return "f29";
  case dwarf_f30_mips64:
    return "f30";
  case dwarf_f31_mips64:
    return "f31";
  case dwarf_fcsr_mips64:
    return "fcsr";
  case dwarf_fir_mips64:
    return "fir";
  case dwarf_w0_mips64:
    return "w0";
  case dwarf_w1_mips64:
    return "w1";
  case dwarf_w2_mips64:
    return "w2";
  case dwarf_w3_mips64:
    return "w3";
  case dwarf_w4_mips64:
    return "w4";
  case dwarf_w5_mips64:
    return "w5";
  case dwarf_w6_mips64:
    return "w6";
  case dwarf_w7_mips64:
    return "w7";
  case dwarf_w8_mips64:
    return "w8";
  case dwarf_w9_mips64:
    return "w9";
  case dwarf_w10_mips64:
    return "w10";
  case dwarf_w11_mips64:
    return "w11";
  case dwarf_w12_mips64:
    return "w12";
  case dwarf_w13_mips64:
    return "w13";
  case dwarf_w14_mips64:
    return "w14";
  case dwarf_w15_mips64:
    return "w15";
  case dwarf_w16_mips64:
    return "w16";
  case dwarf_w17_mips64:
    return "w17";
  case dwarf_w18_mips64:
    return "w18";
  case dwarf_w19_mips64:
    return "w19";
  case dwarf_w20_mips64:
    return "w20";
  case dwarf_w21_mips64:
    return "w21";
  case dwarf_w22_mips64:
    return "w22";
  case dwarf_w23_mips64:
    return "w23";
  case dwarf_w24_mips64:
    return "w24";
  case dwarf_w25_mips64:
    return "w25";
  case dwarf_w26_mips64:
    return "w26";
  case dwarf_w27_mips64:
    return "w27";
  case dwarf_w28_mips64:
    return "w28";
  case dwarf_w29_mips64:
    return "w29";
  case dwarf_w30_mips64:
    return "w30";
  case dwarf_w31_mips64:
    return "w31";
  case dwarf_mcsr_mips64:
    return "mcsr";
  case dwarf_mir_mips64:
    return "mir";
  case dwarf_config5_mips64:
    return "config5";
  }
  return nullptr;
}

bool EmulateInstructionMIPS64::GetRegisterInfo(RegisterKind reg_kind,
                                               uint32_t reg_num,
                                               RegisterInfo &reg_info) {
  if (reg_kind == eRegisterKindGeneric) {
    switch (reg_num) {
    case LLDB_REGNUM_GENERIC_PC:
      reg_kind = eRegisterKindDWARF;
      reg_num = dwarf_pc_mips64;
      break;
    case LLDB_REGNUM_GENERIC_SP:
      reg_kind = eRegisterKindDWARF;
      reg_num = dwarf_sp_mips64;
      break;
    case LLDB_REGNUM_GENERIC_FP:
      reg_kind = eRegisterKindDWARF;
      reg_num = dwarf_r30_mips64;
      break;
    case LLDB_REGNUM_GENERIC_RA:
      reg_kind = eRegisterKindDWARF;
      reg_num = dwarf_ra_mips64;
      break;
    case LLDB_REGNUM_GENERIC_FLAGS:
      reg_kind = eRegisterKindDWARF;
      reg_num = dwarf_sr_mips64;
      break;
    default:
      return false;
    }
  }

  if (reg_kind == eRegisterKindDWARF) {
    ::memset(&reg_info, 0, sizeof(RegisterInfo));
    ::memset(reg_info.kinds, LLDB_INVALID_REGNUM, sizeof(reg_info.kinds));

    if (reg_num == dwarf_sr_mips64 || reg_num == dwarf_fcsr_mips64 ||
        reg_num == dwarf_fir_mips64 || reg_num == dwarf_mcsr_mips64 ||
        reg_num == dwarf_mir_mips64 || reg_num == dwarf_config5_mips64) {
      reg_info.byte_size = 4;
      reg_info.format = eFormatHex;
      reg_info.encoding = eEncodingUint;
    } else if ((int)reg_num >= dwarf_zero_mips64 &&
               (int)reg_num <= dwarf_f31_mips64) {
      reg_info.byte_size = 8;
      reg_info.format = eFormatHex;
      reg_info.encoding = eEncodingUint;
    } else if ((int)reg_num >= dwarf_w0_mips64 &&
               (int)reg_num <= dwarf_w31_mips64) {
      reg_info.byte_size = 16;
      reg_info.format = eFormatVectorOfUInt8;
      reg_info.encoding = eEncodingVector;
    } else {
      return false;
    }

    reg_info.name = GetRegisterName(reg_num, false);
    reg_info.alt_name = GetRegisterName(reg_num, true);
    reg_info.kinds[eRegisterKindDWARF] = reg_num;

    switch (reg_num) {
    case dwarf_r30_mips64:
      reg_info.kinds[eRegisterKindGeneric] = LLDB_REGNUM_GENERIC_FP;
      break;
    case dwarf_ra_mips64:
      reg_info.kinds[eRegisterKindGeneric] = LLDB_REGNUM_GENERIC_RA;
      break;
    case dwarf_sp_mips64:
      reg_info.kinds[eRegisterKindGeneric] = LLDB_REGNUM_GENERIC_SP;
      break;
    case dwarf_pc_mips64:
      reg_info.kinds[eRegisterKindGeneric] = LLDB_REGNUM_GENERIC_PC;
      break;
    case dwarf_sr_mips64:
      reg_info.kinds[eRegisterKindGeneric] = LLDB_REGNUM_GENERIC_FLAGS;
      break;
    default:
      break;
    }
    return true;
  }
  return false;
}

EmulateInstructionMIPS64::MipsOpcode *
EmulateInstructionMIPS64::GetOpcodeForInstruction(const char *op_name) {
  static EmulateInstructionMIPS64::MipsOpcode g_opcodes[] = {
      // Prologue/Epilogue instructions
      {"DADDiu", &EmulateInstructionMIPS64::Emulate_DADDiu,
       "DADDIU rt, rs, immediate"},
      {"ADDiu", &EmulateInstructionMIPS64::Emulate_DADDiu,
       "ADDIU  rt, rs, immediate"},
      {"SD", &EmulateInstructionMIPS64::Emulate_SD, "SD     rt, offset(rs)"},
      {"LD", &EmulateInstructionMIPS64::Emulate_LD, "LD     rt, offset(base)"},
      {"DSUBU", &EmulateInstructionMIPS64::Emulate_DSUBU_DADDU,
       "DSUBU  rd, rs, rt"},
      {"SUBU", &EmulateInstructionMIPS64::Emulate_DSUBU_DADDU,
       "SUBU   rd, rs, rt"},
      {"DADDU", &EmulateInstructionMIPS64::Emulate_DSUBU_DADDU,
       "DADDU  rd, rs, rt"},
      {"ADDU", &EmulateInstructionMIPS64::Emulate_DSUBU_DADDU,
       "ADDU   rd, rs, rt"},
      {"LUI", &EmulateInstructionMIPS64::Emulate_LUI, "LUI    rt, immediate"},

      // Load/Store  instructions
      /* Following list of emulated instructions are required by implementation
         of hardware watchpoint
         for MIPS in lldb. As we just need the address accessed by instructions,
         we have generalised
         all these instructions in 2 functions depending on their addressing
         modes */

      {"LB", &EmulateInstructionMIPS64::Emulate_LDST_Imm,
       "LB    rt, offset(base)"},
      {"LBE", &EmulateInstructionMIPS64::Emulate_LDST_Imm,
       "LBE   rt, offset(base)"},
      {"LBU", &EmulateInstructionMIPS64::Emulate_LDST_Imm,
       "LBU   rt, offset(base)"},
      {"LBUE", &EmulateInstructionMIPS64::Emulate_LDST_Imm,
       "LBUE  rt, offset(base)"},
      {"LDC1", &EmulateInstructionMIPS64::Emulate_LDST_Imm,
       "LDC1  ft, offset(base)"},
      {"LDL", &EmulateInstructionMIPS64::Emulate_LDST_Imm,
       "LDL   rt, offset(base)"},
      {"LDR", &EmulateInstructionMIPS64::Emulate_LDST_Imm,
       "LDR   rt, offset(base)"},
      {"LLD", &EmulateInstructionMIPS64::Emulate_LDST_Imm,
       "LLD   rt, offset(base)"},
      {"LDC2", &EmulateInstructionMIPS64::Emulate_LDST_Imm,
       "LDC2  rt, offset(base)"},
      {"LDXC1", &EmulateInstructionMIPS64::Emulate_LDST_Reg,
       "LDXC1 fd, index (base)"},
      {"LH", &EmulateInstructionMIPS64::Emulate_LDST_Imm,
       "LH    rt, offset(base)"},
      {"LHE", &EmulateInstructionMIPS64::Emulate_LDST_Imm,
       "LHE   rt, offset(base)"},
      {"LHU", &EmulateInstructionMIPS64::Emulate_LDST_Imm,
       "LHU   rt, offset(base)"},
      {"LHUE", &EmulateInstructionMIPS64::Emulate_LDST_Imm,
       "LHUE  rt, offset(base)"},
      {"LL", &EmulateInstructionMIPS64::Emulate_LDST_Imm,
       "LL    rt, offset(base)"},
      {"LLE", &EmulateInstructionMIPS64::Emulate_LDST_Imm,
       "LLE   rt, offset(base)"},
      {"LUXC1", &EmulateInstructionMIPS64::Emulate_LDST_Reg,
       "LUXC1 fd, index (base)"},
      {"LW", &EmulateInstructionMIPS64::Emulate_LDST_Imm,
       "LW    rt, offset(rs)"},
      {"LWC1", &EmulateInstructionMIPS64::Emulate_LDST_Imm,
       "LWC1  ft, offset(base)"},
      {"LWC2", &EmulateInstructionMIPS64::Emulate_LDST_Imm,
       "LWC2  rt, offset(base)"},
      {"LWE", &EmulateInstructionMIPS64::Emulate_LDST_Imm,
       "LWE   rt, offset(base)"},
      {"LWL", &EmulateInstructionMIPS64::Emulate_LDST_Imm,
       "LWL   rt, offset(base)"},
      {"LWLE", &EmulateInstructionMIPS64::Emulate_LDST_Imm,
       "LWLE  rt, offset(base)"},
      {"LWR", &EmulateInstructionMIPS64::Emulate_LDST_Imm,
       "LWR   rt, offset(base)"},
      {"LWRE", &EmulateInstructionMIPS64::Emulate_LDST_Imm,
       "LWRE  rt, offset(base)"},
      {"LWXC1", &EmulateInstructionMIPS64::Emulate_LDST_Reg,
       "LWXC1 fd, index (base)"},

      {"SB", &EmulateInstructionMIPS64::Emulate_LDST_Imm,
       "SB    rt, offset(base)"},
      {"SBE", &EmulateInstructionMIPS64::Emulate_LDST_Imm,
       "SBE   rt, offset(base)"},
      {"SC", &EmulateInstructionMIPS64::Emulate_LDST_Imm,
       "SC    rt, offset(base)"},
      {"SCE", &EmulateInstructionMIPS64::Emulate_LDST_Imm,
       "SCE   rt, offset(base)"},
      {"SCD", &EmulateInstructionMIPS64::Emulate_LDST_Imm,
       "SCD   rt, offset(base)"},
      {"SDL", &EmulateInstructionMIPS64::Emulate_LDST_Imm,
       "SDL   rt, offset(base)"},
      {"SDR", &EmulateInstructionMIPS64::Emulate_LDST_Imm,
       "SDR   rt, offset(base)"},
      {"SDC1", &EmulateInstructionMIPS64::Emulate_LDST_Imm,
       "SDC1  ft, offset(base)"},
      {"SDC2", &EmulateInstructionMIPS64::Emulate_LDST_Imm,
       "SDC2  rt, offset(base)"},
      {"SDXC1", &EmulateInstructionMIPS64::Emulate_LDST_Reg,
       "SDXC1 fs, index (base)"},
      {"SH", &EmulateInstructionMIPS64::Emulate_LDST_Imm,
       "SH    rt, offset(base)"},
      {"SHE", &EmulateInstructionMIPS64::Emulate_LDST_Imm,
       "SHE   rt, offset(base)"},
      {"SUXC1", &EmulateInstructionMIPS64::Emulate_LDST_Reg,
       "SUXC1 fs, index (base)"},
      {"SW", &EmulateInstructionMIPS64::Emulate_LDST_Imm,
       "SW    rt, offset(rs)"},
      {"SWC1", &EmulateInstructionMIPS64::Emulate_LDST_Imm,
       "SWC1  ft, offset(base)"},
      {"SWC2", &EmulateInstructionMIPS64::Emulate_LDST_Imm,
       "SWC2  rt, offset(base)"},
      {"SWE", &EmulateInstructionMIPS64::Emulate_LDST_Imm,
       "SWE   rt, offset(base)"},
      {"SWL", &EmulateInstructionMIPS64::Emulate_LDST_Imm,
       "SWL   rt, offset(base)"},
      {"SWLE", &EmulateInstructionMIPS64::Emulate_LDST_Imm,
       "SWLE  rt, offset(base)"},
      {"SWR", &EmulateInstructionMIPS64::Emulate_LDST_Imm,
       "SWR   rt, offset(base)"},
      {"SWRE", &EmulateInstructionMIPS64::Emulate_LDST_Imm,
       "SWRE  rt, offset(base)"},
      {"SWXC1", &EmulateInstructionMIPS64::Emulate_LDST_Reg,
       "SWXC1 fs, index (base)"},

      // Branch instructions
      {"BEQ", &EmulateInstructionMIPS64::Emulate_BXX_3ops, "BEQ rs,rt,offset"},
      {"BEQ64", &EmulateInstructionMIPS64::Emulate_BXX_3ops, "BEQ rs,rt,offset"},
      {"BNE", &EmulateInstructionMIPS64::Emulate_BXX_3ops, "BNE rs,rt,offset"},
      {"BNE64", &EmulateInstructionMIPS64::Emulate_BXX_3ops, "BNE rs,rt,offset"},
      {"BEQL", &EmulateInstructionMIPS64::Emulate_BXX_3ops,
       "BEQL rs,rt,offset"},
      {"BNEL", &EmulateInstructionMIPS64::Emulate_BXX_3ops,
       "BNEL rs,rt,offset"},
      {"BGEZALL", &EmulateInstructionMIPS64::Emulate_Bcond_Link,
       "BGEZALL rt,offset"},
      {"BAL", &EmulateInstructionMIPS64::Emulate_BAL, "BAL offset"},
      {"BGEZAL", &EmulateInstructionMIPS64::Emulate_Bcond_Link,
       "BGEZAL rs,offset"},
      {"BALC", &EmulateInstructionMIPS64::Emulate_BALC, "BALC offset"},
      {"BC", &EmulateInstructionMIPS64::Emulate_BC, "BC offset"},
      {"BGEZ", &EmulateInstructionMIPS64::Emulate_BXX_2ops, "BGEZ rs,offset"},
      {"BGEZ64", &EmulateInstructionMIPS64::Emulate_BXX_2ops, "BGEZ rs,offset"},
      {"BLEZALC", &EmulateInstructionMIPS64::Emulate_Bcond_Link_C,
       "BLEZALC rs,offset"},
      {"BGEZALC", &EmulateInstructionMIPS64::Emulate_Bcond_Link_C,
       "BGEZALC rs,offset"},
      {"BLTZALC", &EmulateInstructionMIPS64::Emulate_Bcond_Link_C,
       "BLTZALC rs,offset"},
      {"BGTZALC", &EmulateInstructionMIPS64::Emulate_Bcond_Link_C,
       "BGTZALC rs,offset"},
      {"BEQZALC", &EmulateInstructionMIPS64::Emulate_Bcond_Link_C,
       "BEQZALC rs,offset"},
      {"BNEZALC", &EmulateInstructionMIPS64::Emulate_Bcond_Link_C,
       "BNEZALC rs,offset"},
      {"BEQC", &EmulateInstructionMIPS64::Emulate_BXX_3ops_C,
       "BEQC rs,rt,offset"},
      {"BEQC64", &EmulateInstructionMIPS64::Emulate_BXX_3ops_C,
       "BEQC rs,rt,offset"},
      {"BNEC", &EmulateInstructionMIPS64::Emulate_BXX_3ops_C,
       "BNEC rs,rt,offset"},
      {"BNEC64", &EmulateInstructionMIPS64::Emulate_BXX_3ops_C,
       "BNEC rs,rt,offset"},
      {"BLTC", &EmulateInstructionMIPS64::Emulate_BXX_3ops_C,
       "BLTC rs,rt,offset"},
      {"BLTC64", &EmulateInstructionMIPS64::Emulate_BXX_3ops_C,
       "BLTC rs,rt,offset"},
      {"BGEC", &EmulateInstructionMIPS64::Emulate_BXX_3ops_C,
       "BGEC rs,rt,offset"},
      {"BGEC64", &EmulateInstructionMIPS64::Emulate_BXX_3ops_C,
       "BGEC rs,rt,offset"},
      {"BLTUC", &EmulateInstructionMIPS64::Emulate_BXX_3ops_C,
       "BLTUC rs,rt,offset"},
      {"BLTUC64", &EmulateInstructionMIPS64::Emulate_BXX_3ops_C,
       "BLTUC rs,rt,offset"},
      {"BGEUC", &EmulateInstructionMIPS64::Emulate_BXX_3ops_C,
       "BGEUC rs,rt,offset"},
      {"BGEUC64", &EmulateInstructionMIPS64::Emulate_BXX_3ops_C,
       "BGEUC rs,rt,offset"},
      {"BLTZC", &EmulateInstructionMIPS64::Emulate_BXX_2ops_C,
       "BLTZC rt,offset"},
      {"BLTZC64", &EmulateInstructionMIPS64::Emulate_BXX_2ops_C,
       "BLTZC rt,offset"},
      {"BLEZC", &EmulateInstructionMIPS64::Emulate_BXX_2ops_C,
       "BLEZC rt,offset"},
      {"BLEZC64", &EmulateInstructionMIPS64::Emulate_BXX_2ops_C,
       "BLEZC rt,offset"},
      {"BGEZC", &EmulateInstructionMIPS64::Emulate_BXX_2ops_C,
       "BGEZC rt,offset"},
      {"BGEZC64", &EmulateInstructionMIPS64::Emulate_BXX_2ops_C,
       "BGEZC rt,offset"},
      {"BGTZC", &EmulateInstructionMIPS64::Emulate_BXX_2ops_C,
       "BGTZC rt,offset"},
      {"BGTZC64", &EmulateInstructionMIPS64::Emulate_BXX_2ops_C,
       "BGTZC rt,offset"},
      {"BEQZC", &EmulateInstructionMIPS64::Emulate_BXX_2ops_C,
       "BEQZC rt,offset"},
      {"BEQZC64", &EmulateInstructionMIPS64::Emulate_BXX_2ops_C,
       "BEQZC rt,offset"},
      {"BNEZC", &EmulateInstructionMIPS64::Emulate_BXX_2ops_C,
       "BNEZC rt,offset"},
      {"BNEZC64", &EmulateInstructionMIPS64::Emulate_BXX_2ops_C,
       "BNEZC rt,offset"},
      {"BGEZL", &EmulateInstructionMIPS64::Emulate_BXX_2ops, "BGEZL rt,offset"},
      {"BGTZ", &EmulateInstructionMIPS64::Emulate_BXX_2ops, "BGTZ rt,offset"},
      {"BGTZ64", &EmulateInstructionMIPS64::Emulate_BXX_2ops, "BGTZ rt,offset"},
      {"BGTZL", &EmulateInstructionMIPS64::Emulate_BXX_2ops, "BGTZL rt,offset"},
      {"BLEZ", &EmulateInstructionMIPS64::Emulate_BXX_2ops, "BLEZ rt,offset"},
      {"BLEZ64", &EmulateInstructionMIPS64::Emulate_BXX_2ops, "BLEZ rt,offset"},
      {"BLEZL", &EmulateInstructionMIPS64::Emulate_BXX_2ops, "BLEZL rt,offset"},
      {"BLTZ", &EmulateInstructionMIPS64::Emulate_BXX_2ops, "BLTZ rt,offset"},
      {"BLTZ64", &EmulateInstructionMIPS64::Emulate_BXX_2ops, "BLTZ rt,offset"},
      {"BLTZAL", &EmulateInstructionMIPS64::Emulate_Bcond_Link,
       "BLTZAL rt,offset"},
      {"BLTZALL", &EmulateInstructionMIPS64::Emulate_Bcond_Link,
       "BLTZALL rt,offset"},
      {"BLTZL", &EmulateInstructionMIPS64::Emulate_BXX_2ops, "BLTZL rt,offset"},
      {"BOVC", &EmulateInstructionMIPS64::Emulate_BXX_3ops_C,
       "BOVC rs,rt,offset"},
      {"BNVC", &EmulateInstructionMIPS64::Emulate_BXX_3ops_C,
       "BNVC rs,rt,offset"},
      {"J", &EmulateInstructionMIPS64::Emulate_J, "J target"},
      {"JAL", &EmulateInstructionMIPS64::Emulate_JAL, "JAL target"},
      {"JALX", &EmulateInstructionMIPS64::Emulate_JAL, "JALX target"},
      {"JALR", &EmulateInstructionMIPS64::Emulate_JALR, "JALR target"},
      {"JALR64", &EmulateInstructionMIPS64::Emulate_JALR, "JALR target"},
      {"JALR_HB", &EmulateInstructionMIPS64::Emulate_JALR, "JALR.HB target"},
      {"JIALC", &EmulateInstructionMIPS64::Emulate_JIALC, "JIALC rt,offset"},
      {"JIALC64", &EmulateInstructionMIPS64::Emulate_JIALC, "JIALC rt,offset"},
      {"JIC", &EmulateInstructionMIPS64::Emulate_JIC, "JIC rt,offset"},
      {"JIC64", &EmulateInstructionMIPS64::Emulate_JIC, "JIC rt,offset"},
      {"JR", &EmulateInstructionMIPS64::Emulate_JR, "JR target"},
      {"JR64", &EmulateInstructionMIPS64::Emulate_JR, "JR target"},
      {"JR_HB", &EmulateInstructionMIPS64::Emulate_JR, "JR.HB target"},
      {"BC1F", &EmulateInstructionMIPS64::Emulate_FP_branch, "BC1F cc, offset"},
      {"BC1T", &EmulateInstructionMIPS64::Emulate_FP_branch, "BC1T cc, offset"},
      {"BC1FL", &EmulateInstructionMIPS64::Emulate_FP_branch,
       "BC1FL cc, offset"},
      {"BC1TL", &EmulateInstructionMIPS64::Emulate_FP_branch,
       "BC1TL cc, offset"},
      {"BC1EQZ", &EmulateInstructionMIPS64::Emulate_BC1EQZ,
       "BC1EQZ ft, offset"},
      {"BC1NEZ", &EmulateInstructionMIPS64::Emulate_BC1NEZ,
       "BC1NEZ ft, offset"},
      {"BC1ANY2F", &EmulateInstructionMIPS64::Emulate_3D_branch,
       "BC1ANY2F cc, offset"},
      {"BC1ANY2T", &EmulateInstructionMIPS64::Emulate_3D_branch,
       "BC1ANY2T cc, offset"},
      {"BC1ANY4F", &EmulateInstructionMIPS64::Emulate_3D_branch,
       "BC1ANY4F cc, offset"},
      {"BC1ANY4T", &EmulateInstructionMIPS64::Emulate_3D_branch,
       "BC1ANY4T cc, offset"},
      {"BNZ_B", &EmulateInstructionMIPS64::Emulate_BNZB, "BNZ.b wt,s16"},
      {"BNZ_H", &EmulateInstructionMIPS64::Emulate_BNZH, "BNZ.h wt,s16"},
      {"BNZ_W", &EmulateInstructionMIPS64::Emulate_BNZW, "BNZ.w wt,s16"},
      {"BNZ_D", &EmulateInstructionMIPS64::Emulate_BNZD, "BNZ.d wt,s16"},
      {"BZ_B", &EmulateInstructionMIPS64::Emulate_BZB, "BZ.b wt,s16"},
      {"BZ_H", &EmulateInstructionMIPS64::Emulate_BZH, "BZ.h wt,s16"},
      {"BZ_W", &EmulateInstructionMIPS64::Emulate_BZW, "BZ.w wt,s16"},
      {"BZ_D", &EmulateInstructionMIPS64::Emulate_BZD, "BZ.d wt,s16"},
      {"BNZ_V", &EmulateInstructionMIPS64::Emulate_BNZV, "BNZ.V wt,s16"},
      {"BZ_V", &EmulateInstructionMIPS64::Emulate_BZV, "BZ.V wt,s16"},
  };

  static const size_t k_num_mips_opcodes = llvm::array_lengthof(g_opcodes);

  for (size_t i = 0; i < k_num_mips_opcodes; ++i) {
    if (!strcasecmp(g_opcodes[i].op_name, op_name))
      return &g_opcodes[i];
  }

  return nullptr;
}

bool EmulateInstructionMIPS64::ReadInstruction() {
  bool success = false;
  m_addr = ReadRegisterUnsigned(eRegisterKindGeneric, LLDB_REGNUM_GENERIC_PC,
                                LLDB_INVALID_ADDRESS, &success);
  if (success) {
    Context read_inst_context;
    read_inst_context.type = eContextReadOpcode;
    read_inst_context.SetNoArgs();
    m_opcode.SetOpcode32(
        ReadMemoryUnsigned(read_inst_context, m_addr, 4, 0, &success),
        GetByteOrder());
  }
  if (!success)
    m_addr = LLDB_INVALID_ADDRESS;
  return success;
}

bool EmulateInstructionMIPS64::EvaluateInstruction(uint32_t evaluate_options) {
  bool success = false;
  llvm::MCInst mc_insn;
  uint64_t insn_size;
  DataExtractor data;

  /* Keep the complexity of the decode logic with the llvm::MCDisassembler
   * class. */
  if (m_opcode.GetData(data)) {
    llvm::MCDisassembler::DecodeStatus decode_status;
    llvm::ArrayRef<uint8_t> raw_insn(data.GetDataStart(), data.GetByteSize());
    decode_status = m_disasm->getInstruction(
        mc_insn, insn_size, raw_insn, m_addr, llvm::nulls(), llvm::nulls());
    if (decode_status != llvm::MCDisassembler::Success)
      return false;
  }

  /*
   * mc_insn.getOpcode() returns decoded opcode. However to make use
   * of llvm::Mips::<insn> we would need "MipsGenInstrInfo.inc".
  */
  llvm::StringRef op_name_ref = m_insn_info->getName(mc_insn.getOpcode());

<<<<<<< HEAD
  if (op_name_ref.empty())
=======
  if (op_name == nullptr)
>>>>>>> 82021248
    return false;

  std::string op_name_str = op_name_ref;
  const char *op_name = op_name_str.c_str();

  /*
   * Decoding has been done already. Just get the call-back function
   * and emulate the instruction.
  */
  MipsOpcode *opcode_data = GetOpcodeForInstruction(op_name);

  if (opcode_data == nullptr)
    return false;

  uint64_t old_pc = 0, new_pc = 0;
  const bool auto_advance_pc =
      evaluate_options & eEmulateInstructionOptionAutoAdvancePC;

  if (auto_advance_pc) {
    old_pc =
        ReadRegisterUnsigned(eRegisterKindDWARF, dwarf_pc_mips64, 0, &success);
    if (!success)
      return false;
  }

  /* emulate instruction */
  success = (this->*opcode_data->callback)(mc_insn);
  if (!success)
    return false;

  if (auto_advance_pc) {
    new_pc =
        ReadRegisterUnsigned(eRegisterKindDWARF, dwarf_pc_mips64, 0, &success);
    if (!success)
      return false;

    /* If we haven't changed the PC, change it here */
    if (old_pc == new_pc) {
      new_pc += 4;
      Context context;
      if (!WriteRegisterUnsigned(context, eRegisterKindDWARF, dwarf_pc_mips64,
                                 new_pc))
        return false;
    }
  }

  return true;
}

bool EmulateInstructionMIPS64::CreateFunctionEntryUnwind(
    UnwindPlan &unwind_plan) {
  unwind_plan.Clear();
  unwind_plan.SetRegisterKind(eRegisterKindDWARF);

  UnwindPlan::RowSP row(new UnwindPlan::Row);
  const bool can_replace = false;

  // Our previous Call Frame Address is the stack pointer
  row->GetCFAValue().SetIsRegisterPlusOffset(dwarf_sp_mips64, 0);

  // Our previous PC is in the RA
  row->SetRegisterLocationToRegister(dwarf_pc_mips64, dwarf_ra_mips64,
                                     can_replace);

  unwind_plan.AppendRow(row);

  // All other registers are the same.
  unwind_plan.SetSourceName("EmulateInstructionMIPS64");
  unwind_plan.SetSourcedFromCompiler(eLazyBoolNo);
  unwind_plan.SetUnwindPlanValidAtAllInstructions(eLazyBoolYes);
  unwind_plan.SetReturnAddressRegister(dwarf_ra_mips64);

  return true;
}

bool EmulateInstructionMIPS64::nonvolatile_reg_p(uint64_t regnum) {
  switch (regnum) {
  case dwarf_r16_mips64:
  case dwarf_r17_mips64:
  case dwarf_r18_mips64:
  case dwarf_r19_mips64:
  case dwarf_r20_mips64:
  case dwarf_r21_mips64:
  case dwarf_r22_mips64:
  case dwarf_r23_mips64:
  case dwarf_gp_mips64:
  case dwarf_sp_mips64:
  case dwarf_r30_mips64:
  case dwarf_ra_mips64:
    return true;
  default:
    return false;
  }
  return false;
}

bool EmulateInstructionMIPS64::Emulate_DADDiu(llvm::MCInst &insn) {
  // DADDIU rt, rs, immediate
  // GPR[rt] <- GPR[rs] + sign_extend(immediate)

  uint8_t dst, src;
  bool success = false;
  const uint32_t imm16 = insn.getOperand(2).getImm();
  int64_t imm = SignedBits(imm16, 15, 0);

  dst = m_reg_info->getEncodingValue(insn.getOperand(0).getReg());
  src = m_reg_info->getEncodingValue(insn.getOperand(1).getReg());

  // If immediate is greater than 2^16 - 1 then clang generate LUI,
  // (D)ADDIU,(D)SUBU instructions in prolog. Example lui    $1, 0x2 daddiu $1,
  // $1, -0x5920 dsubu  $sp, $sp, $1 In this case, (D)ADDIU dst and src will be
  // same and not equal to sp
  if (dst == src) {
    Context context;

    /* read <src> register */
    const uint64_t src_opd_val = ReadRegisterUnsigned(
        eRegisterKindDWARF, dwarf_zero_mips64 + src, 0, &success);
    if (!success)
      return false;

    /* Check if this is daddiu sp, sp, imm16 */
    if (dst == dwarf_sp_mips64) {
      /*
       * From the MIPS IV spec:
       *
       * The term “unsigned” in the instruction name is a misnomer; this
       * operation is 64-bit modulo arithmetic that does not trap on overflow.
       * It is appropriate for arithmetic which is not signed, such as address
       * arithmetic, or integer arithmetic environments that ignore overflow,
       * such as “C” language arithmetic.
       *
       * Assume 2's complement and rely on unsigned overflow here.
       */
      uint64_t result = src_opd_val + imm;
      RegisterInfo reg_info_sp;

      if (GetRegisterInfo(eRegisterKindDWARF, dwarf_sp_mips64, reg_info_sp))
        context.SetRegisterPlusOffset(reg_info_sp, imm);

      /* We are allocating bytes on stack */
      context.type = eContextAdjustStackPointer;

      WriteRegisterUnsigned(context, eRegisterKindDWARF, dwarf_sp_mips64,
                            result);
      return true;
    }

    imm += src_opd_val;
    context.SetImmediateSigned(imm);
    context.type = eContextImmediate;

    if (!WriteRegisterUnsigned(context, eRegisterKindDWARF,
                               dwarf_zero_mips64 + dst, imm))
      return false;
  }

  return true;
}

bool EmulateInstructionMIPS64::Emulate_SD(llvm::MCInst &insn) {
  uint64_t address;
  RegisterInfo reg_info_base;
  RegisterInfo reg_info_src;
  bool success = false;
  uint32_t imm16 = insn.getOperand(2).getImm();
  uint64_t imm = SignedBits(imm16, 15, 0);
  uint32_t src, base;
  Context bad_vaddr_context;

  src = m_reg_info->getEncodingValue(insn.getOperand(0).getReg());
  base = m_reg_info->getEncodingValue(insn.getOperand(1).getReg());

  if (!GetRegisterInfo(eRegisterKindDWARF, dwarf_zero_mips64 + base,
                       reg_info_base) ||
      !GetRegisterInfo(eRegisterKindDWARF, dwarf_zero_mips64 + src,
                       reg_info_src))
    return false;

  /* read SP */
  address = ReadRegisterUnsigned(eRegisterKindDWARF, dwarf_zero_mips64 + base,
                                 0, &success);
  if (!success)
    return false;

  /* destination address */
  address = address + imm;

  /* We look for sp based non-volatile register stores */
  if (nonvolatile_reg_p(src)) {
    Context context;
    RegisterValue data_src;
    context.type = eContextPushRegisterOnStack;
    context.SetRegisterToRegisterPlusOffset(reg_info_src, reg_info_base, 0);

    uint8_t buffer[RegisterValue::kMaxRegisterByteSize];
    Status error;

    if (!ReadRegister(&reg_info_base, data_src))
      return false;

    if (data_src.GetAsMemoryData(&reg_info_src, buffer, reg_info_src.byte_size,
                                 eByteOrderLittle, error) == 0)
      return false;

    if (!WriteMemory(context, address, buffer, reg_info_src.byte_size))
      return false;
  }

  /* Set the bad_vaddr register with base address used in the instruction */
  bad_vaddr_context.type = eContextInvalid;
  WriteRegisterUnsigned(bad_vaddr_context, eRegisterKindDWARF, dwarf_bad_mips64,
                        address);

  return true;
}

bool EmulateInstructionMIPS64::Emulate_LD(llvm::MCInst &insn) {
  bool success = false;
  uint32_t src, base;
  int64_t imm, address;
  Context bad_vaddr_context;

  src = m_reg_info->getEncodingValue(insn.getOperand(0).getReg());
  base = m_reg_info->getEncodingValue(insn.getOperand(1).getReg());
  imm = insn.getOperand(2).getImm();

  RegisterInfo reg_info_base;
  if (!GetRegisterInfo(eRegisterKindDWARF, dwarf_zero_mips64 + base,
                       reg_info_base))
    return false;

  /* read base register */
  address = ReadRegisterUnsigned(eRegisterKindDWARF, dwarf_zero_mips64 + base,
                                 0, &success);
  if (!success)
    return false;

  /* destination address */
  address = address + imm;

  /* Set the bad_vaddr register with base address used in the instruction */
  bad_vaddr_context.type = eContextInvalid;
  WriteRegisterUnsigned(bad_vaddr_context, eRegisterKindDWARF, dwarf_bad_mips64,
                        address);

  if (nonvolatile_reg_p(src)) {
    RegisterValue data_src;
    RegisterInfo reg_info_src;

    if (!GetRegisterInfo(eRegisterKindDWARF, dwarf_zero_mips64 + src,
                         reg_info_src))
      return false;

    Context context;
    context.type = eContextRegisterLoad;

    return WriteRegister(context, &reg_info_src, data_src);
  }

  return false;
}

bool EmulateInstructionMIPS64::Emulate_LUI(llvm::MCInst &insn) {
  // LUI rt, immediate
  // GPR[rt] <- sign_extend(immediate << 16)

  const uint32_t imm32 = insn.getOperand(1).getImm() << 16;
  int64_t imm = SignedBits(imm32, 31, 0);
  uint8_t rt;
  Context context;

  rt = m_reg_info->getEncodingValue(insn.getOperand(0).getReg());
  context.SetImmediateSigned(imm);
  context.type = eContextImmediate;

  return WriteRegisterUnsigned(context, eRegisterKindDWARF,
                               dwarf_zero_mips64 + rt, imm);
}

bool EmulateInstructionMIPS64::Emulate_DSUBU_DADDU(llvm::MCInst &insn) {
  // DSUBU sp, <src>, <rt>
  // DADDU sp, <src>, <rt>
  // DADDU dst, sp, <rt>

  bool success = false;
  uint64_t result;
  uint8_t src, dst, rt;
  llvm::StringRef op_name_ref = m_insn_info->getName(insn.getOpcode());
  std::string op_name_str = op_name_ref;
  const char *op_name = op_name_str.c_str();

  dst = m_reg_info->getEncodingValue(insn.getOperand(0).getReg());
  src = m_reg_info->getEncodingValue(insn.getOperand(1).getReg());

  /* Check if sp is destination register */
  if (dst == dwarf_sp_mips64) {
    rt = m_reg_info->getEncodingValue(insn.getOperand(2).getReg());

    /* read <src> register */
    uint64_t src_opd_val = ReadRegisterUnsigned(
        eRegisterKindDWARF, dwarf_zero_mips64 + src, 0, &success);
    if (!success)
      return false;

    /* read <rt > register */
    uint64_t rt_opd_val = ReadRegisterUnsigned(
        eRegisterKindDWARF, dwarf_zero_mips64 + rt, 0, &success);
    if (!success)
      return false;

    if (!strcasecmp(op_name, "DSUBU") || !strcasecmp(op_name, "SUBU"))
      result = src_opd_val - rt_opd_val;
    else
      result = src_opd_val + rt_opd_val;

    Context context;
    RegisterInfo reg_info_sp;
    if (GetRegisterInfo(eRegisterKindDWARF, dwarf_sp_mips64, reg_info_sp))
      context.SetRegisterPlusOffset(reg_info_sp, rt_opd_val);

    /* We are allocating bytes on stack */
    context.type = eContextAdjustStackPointer;

    WriteRegisterUnsigned(context, eRegisterKindDWARF, dwarf_sp_mips64, result);

    return true;
  } else if (src == dwarf_sp_mips64) {
    rt = m_reg_info->getEncodingValue(insn.getOperand(2).getReg());

    /* read <src> register */
    uint64_t src_opd_val = ReadRegisterUnsigned(
        eRegisterKindDWARF, dwarf_zero_mips64 + src, 0, &success);
    if (!success)
      return false;

    /* read <rt> register */
    uint64_t rt_opd_val = ReadRegisterUnsigned(
        eRegisterKindDWARF, dwarf_zero_mips64 + rt, 0, &success);
    if (!success)
      return false;

    Context context;

    if (!strcasecmp(op_name, "DSUBU") || !strcasecmp(op_name, "SUBU"))
      result = src_opd_val - rt_opd_val;
    else
      result = src_opd_val + rt_opd_val;

    context.SetImmediateSigned(result);
    context.type = eContextImmediate;

    if (!WriteRegisterUnsigned(context, eRegisterKindDWARF,
                               dwarf_zero_mips64 + dst, result))
      return false;
  }

  return true;
}

/*
    Emulate below MIPS branch instructions.
    BEQ, BNE : Branch on condition
    BEQL, BNEL : Branch likely
*/
bool EmulateInstructionMIPS64::Emulate_BXX_3ops(llvm::MCInst &insn) {
  bool success = false;
  uint32_t rs, rt;
  int64_t offset, pc, rs_val, rt_val, target = 0;
  llvm::StringRef op_name_ref = m_insn_info->getName(insn.getOpcode());
  std::string op_name_str = op_name_ref;
  const char *op_name = op_name_str.c_str();

  rs = m_reg_info->getEncodingValue(insn.getOperand(0).getReg());
  rt = m_reg_info->getEncodingValue(insn.getOperand(1).getReg());
  offset = insn.getOperand(2).getImm();

  pc = ReadRegisterUnsigned(eRegisterKindDWARF, dwarf_pc_mips64, 0, &success);
  if (!success)
    return false;

  rs_val = (int64_t)ReadRegisterUnsigned(eRegisterKindDWARF,
                                         dwarf_zero_mips64 + rs, 0, &success);
  if (!success)
    return false;

  rt_val = (int64_t)ReadRegisterUnsigned(eRegisterKindDWARF,
                                         dwarf_zero_mips64 + rt, 0, &success);
  if (!success)
    return false;

  if (!strcasecmp(op_name, "BEQ") || !strcasecmp(op_name, "BEQL") 
       || !strcasecmp(op_name, "BEQ64") ) {
    if (rs_val == rt_val)
      target = pc + offset;
    else
      target = pc + 8;
  } else if (!strcasecmp(op_name, "BNE") || !strcasecmp(op_name, "BNEL")
              || !strcasecmp(op_name, "BNE64")) {
    if (rs_val != rt_val)
      target = pc + offset;
    else
      target = pc + 8;
  }

  Context context;
  context.type = eContextRelativeBranchImmediate;
  context.SetImmediate(offset);

  return WriteRegisterUnsigned(context, eRegisterKindDWARF, dwarf_pc_mips64,
                               target);
}

/*
    Emulate below MIPS Non-Compact conditional branch and link instructions.
    BLTZAL, BGEZAL      :
    BLTZALL, BGEZALL    : Branch likely
*/
bool EmulateInstructionMIPS64::Emulate_Bcond_Link(llvm::MCInst &insn) {
  bool success = false;
  uint32_t rs;
  int64_t offset, pc, target = 0;
  int64_t rs_val;
  llvm::StringRef op_name_ref = m_insn_info->getName(insn.getOpcode());
  std::string op_name_str = op_name_ref;
  const char *op_name = op_name_str.c_str();

  rs = m_reg_info->getEncodingValue(insn.getOperand(0).getReg());
  offset = insn.getOperand(1).getImm();

  pc = ReadRegisterUnsigned(eRegisterKindDWARF, dwarf_pc_mips64, 0, &success);
  if (!success)
    return false;

  rs_val = (int64_t)ReadRegisterUnsigned(eRegisterKindDWARF,
                                         dwarf_zero_mips64 + rs, 0, &success);
  if (!success)
    return false;

  if (!strcasecmp(op_name, "BLTZAL") || !strcasecmp(op_name, "BLTZALL")) {
    if (rs_val < 0)
      target = pc + offset;
    else
      target = pc + 8;
  } else if (!strcasecmp(op_name, "BGEZAL") ||
             !strcasecmp(op_name, "BGEZALL")) {
    if (rs_val >= 0)
      target = pc + offset;
    else
      target = pc + 8;
  }

  Context context;

  if (!WriteRegisterUnsigned(context, eRegisterKindDWARF, dwarf_pc_mips64,
                             target))
    return false;

  if (!WriteRegisterUnsigned(context, eRegisterKindDWARF, dwarf_ra_mips64,
                             pc + 8))
    return false;

  return true;
}

bool EmulateInstructionMIPS64::Emulate_BAL(llvm::MCInst &insn) {
  bool success = false;
  int64_t offset, pc, target;

  /*
   * BAL offset
   *      offset = sign_ext (offset << 2)
   *      RA = PC + 8
   *      PC = PC + offset
  */
  offset = insn.getOperand(0).getImm();

  pc = ReadRegisterUnsigned(eRegisterKindDWARF, dwarf_pc_mips64, 0, &success);
  if (!success)
    return false;

  target = pc + offset;

  Context context;

  if (!WriteRegisterUnsigned(context, eRegisterKindDWARF, dwarf_pc_mips64,
                             target))
    return false;

  if (!WriteRegisterUnsigned(context, eRegisterKindDWARF, dwarf_ra_mips64,
                             pc + 8))
    return false;

  return true;
}

bool EmulateInstructionMIPS64::Emulate_BALC(llvm::MCInst &insn) {
  bool success = false;
  int64_t offset, pc, target;

  /*
   * BALC offset
   *      offset = sign_ext (offset << 2)
   *      RA = PC + 4
   *      PC = PC + 4 + offset
  */
  offset = insn.getOperand(0).getImm();

  pc = ReadRegisterUnsigned(eRegisterKindDWARF, dwarf_pc_mips64, 0, &success);
  if (!success)
    return false;

  target = pc + offset;

  Context context;

  if (!WriteRegisterUnsigned(context, eRegisterKindDWARF, dwarf_pc_mips64,
                             target))
    return false;

  if (!WriteRegisterUnsigned(context, eRegisterKindDWARF, dwarf_ra_mips64,
                             pc + 4))
    return false;

  return true;
}

/*
    Emulate below MIPS conditional branch and link instructions.
    BLEZALC, BGEZALC, BLTZALC, BGTZALC, BEQZALC, BNEZALC : Compact branches
*/
bool EmulateInstructionMIPS64::Emulate_Bcond_Link_C(llvm::MCInst &insn) {
  bool success = false;
  uint32_t rs;
  int64_t offset, pc, rs_val, target = 0;
  llvm::StringRef op_name_ref = m_insn_info->getName(insn.getOpcode());
  std::string op_name_str = op_name_ref;
  const char *op_name = op_name_str.c_str();

  rs = m_reg_info->getEncodingValue(insn.getOperand(0).getReg());
  offset = insn.getOperand(1).getImm();

  pc = ReadRegisterUnsigned(eRegisterKindDWARF, dwarf_pc_mips64, 0, &success);
  if (!success)
    return false;

  rs_val = (int64_t)ReadRegisterUnsigned(eRegisterKindDWARF,
                                         dwarf_zero_mips64 + rs, 0, &success);
  if (!success)
    return false;

  if (!strcasecmp(op_name, "BLEZALC")) {
    if (rs_val <= 0)
      target = pc + offset;
    else
      target = pc + 4;
  } else if (!strcasecmp(op_name, "BGEZALC")) {
    if (rs_val >= 0)
      target = pc + offset;
    else
      target = pc + 4;
  } else if (!strcasecmp(op_name, "BLTZALC")) {
    if (rs_val < 0)
      target = pc + offset;
    else
      target = pc + 4;
  } else if (!strcasecmp(op_name, "BGTZALC")) {
    if (rs_val > 0)
      target = pc + offset;
    else
      target = pc + 4;
  } else if (!strcasecmp(op_name, "BEQZALC")) {
    if (rs_val == 0)
      target = pc + offset;
    else
      target = pc + 4;
  } else if (!strcasecmp(op_name, "BNEZALC")) {
    if (rs_val != 0)
      target = pc + offset;
    else
      target = pc + 4;
  }

  Context context;

  if (!WriteRegisterUnsigned(context, eRegisterKindDWARF, dwarf_pc_mips64,
                             target))
    return false;

  if (!WriteRegisterUnsigned(context, eRegisterKindDWARF, dwarf_ra_mips64,
                             pc + 4))
    return false;

  return true;
}

/*
    Emulate below MIPS branch instructions.
    BLTZL, BGEZL, BGTZL, BLEZL : Branch likely
    BLTZ, BGEZ, BGTZ, BLEZ     : Non-compact branches
*/
bool EmulateInstructionMIPS64::Emulate_BXX_2ops(llvm::MCInst &insn) {
  bool success = false;
  uint32_t rs;
  int64_t offset, pc, rs_val, target = 0;
  llvm::StringRef op_name_ref = m_insn_info->getName(insn.getOpcode());
  std::string op_name_str = op_name_ref;
  const char *op_name = op_name_str.c_str();

  rs = m_reg_info->getEncodingValue(insn.getOperand(0).getReg());
  offset = insn.getOperand(1).getImm();

  pc = ReadRegisterUnsigned(eRegisterKindDWARF, dwarf_pc_mips64, 0, &success);
  if (!success)
    return false;

  rs_val = (int64_t)ReadRegisterUnsigned(eRegisterKindDWARF,
                                         dwarf_zero_mips64 + rs, 0, &success);
  if (!success)
    return false;

  if (!strcasecmp(op_name, "BLTZL") || !strcasecmp(op_name, "BLTZ")
       || !strcasecmp(op_name, "BLTZ64")) {
    if (rs_val < 0)
      target = pc + offset;
    else
      target = pc + 8;
  } else if (!strcasecmp(op_name, "BGEZL") || !strcasecmp(op_name, "BGEZ")
              || !strcasecmp(op_name, "BGEZ64")) {
    if (rs_val >= 0)
      target = pc + offset;
    else
      target = pc + 8;
  } else if (!strcasecmp(op_name, "BGTZL") || !strcasecmp(op_name, "BGTZ")
              || !strcasecmp(op_name, "BGTZ64")) {
    if (rs_val > 0)
      target = pc + offset;
    else
      target = pc + 8;
  } else if (!strcasecmp(op_name, "BLEZL") || !strcasecmp(op_name, "BLEZ") 
              || !strcasecmp(op_name, "BLEZ64")) {
    if (rs_val <= 0)
      target = pc + offset;
    else
      target = pc + 8;
  }

  Context context;
  context.type = eContextRelativeBranchImmediate;
  context.SetImmediate(offset);

  return WriteRegisterUnsigned(context, eRegisterKindDWARF, dwarf_pc_mips64,
                               target);
}

bool EmulateInstructionMIPS64::Emulate_BC(llvm::MCInst &insn) {
  bool success = false;
  int64_t offset, pc, target;

  /*
   * BC offset
   *      offset = sign_ext (offset << 2)
   *      PC = PC + 4 + offset
  */
  offset = insn.getOperand(0).getImm();

  pc = ReadRegisterUnsigned(eRegisterKindDWARF, dwarf_pc_mips64, 0, &success);
  if (!success)
    return false;

  target = pc + offset;

  Context context;

  return WriteRegisterUnsigned(context, eRegisterKindDWARF, dwarf_pc_mips64,
                               target);
}

static int IsAdd64bitOverflow(int64_t a, int64_t b) {
  int64_t r = (uint64_t)a + (uint64_t)b;
  return (a < 0 && b < 0 && r >= 0) || (a >= 0 && b >= 0 && r < 0);
}

/*
    Emulate below MIPS branch instructions.
    BEQC, BNEC, BLTC, BGEC, BLTUC, BGEUC, BOVC, BNVC: Compact branch
   instructions with no delay slot
*/
bool EmulateInstructionMIPS64::Emulate_BXX_3ops_C(llvm::MCInst &insn) {
  bool success = false;
  uint32_t rs, rt;
  int64_t offset, pc, rs_val, rt_val, target = 0;
  llvm::StringRef op_name_ref = m_insn_info->getName(insn.getOpcode());
  std::string op_name_str = op_name_ref;
  const char *op_name = op_name_str.c_str();
  uint32_t current_inst_size = m_insn_info->get(insn.getOpcode()).getSize();

  rs = m_reg_info->getEncodingValue(insn.getOperand(0).getReg());
  rt = m_reg_info->getEncodingValue(insn.getOperand(1).getReg());
  offset = insn.getOperand(2).getImm();

  pc = ReadRegisterUnsigned(eRegisterKindDWARF, dwarf_pc_mips64, 0, &success);
  if (!success)
    return false;

  rs_val = (int64_t)ReadRegisterUnsigned(eRegisterKindDWARF,
                                         dwarf_zero_mips64 + rs, 0, &success);
  if (!success)
    return false;

  rt_val = (int64_t)ReadRegisterUnsigned(eRegisterKindDWARF,
                                         dwarf_zero_mips64 + rt, 0, &success);
  if (!success)
    return false;

  if (!strcasecmp(op_name, "BEQC") || !strcasecmp(op_name, "BEQC64")) {
    if (rs_val == rt_val)
      target = pc + offset;
    else
      target = pc + 4;
  } else if (!strcasecmp(op_name, "BNEC") || !strcasecmp(op_name, "BNEC64")) {
    if (rs_val != rt_val)
      target = pc + offset;
    else
      target = pc + 4;
  } else if (!strcasecmp(op_name, "BLTC") || !strcasecmp(op_name, "BLTC64")) {
    if (rs_val < rt_val)
      target = pc + offset;
    else
      target = pc + 4;
  } else if (!strcasecmp(op_name, "BGEC64") || !strcasecmp(op_name, "BGEC")) {
    if (rs_val >= rt_val)
      target = pc + offset;
    else
      target = pc + 4;
  } else if (!strcasecmp(op_name, "BLTUC") || !strcasecmp(op_name, "BLTUC64")) {
    if (rs_val < rt_val)
      target = pc + offset;
    else
      target = pc + 4;
  } else if (!strcasecmp(op_name, "BGEUC") || !strcasecmp(op_name, "BGEUC64")) {
    if ((uint32_t)rs_val >= (uint32_t)rt_val)
      target = pc + offset;
    else
      target = pc + 4;
  } else if (!strcasecmp(op_name, "BOVC")) {
    if (IsAdd64bitOverflow(rs_val, rt_val))
      target = pc + offset;
    else
      target = pc + 4;
  } else if (!strcasecmp(op_name, "BNVC")) {
    if (!IsAdd64bitOverflow(rs_val, rt_val))
      target = pc + offset;
    else
      target = pc + 4;
  }

  Context context;
  context.type = eContextRelativeBranchImmediate;
  context.SetImmediate(current_inst_size + offset);

  return WriteRegisterUnsigned(context, eRegisterKindDWARF, dwarf_pc_mips64,
                               target);
}

/*
    Emulate below MIPS branch instructions.
    BLTZC, BLEZC, BGEZC, BGTZC, BEQZC, BNEZC : Compact Branches
*/
bool EmulateInstructionMIPS64::Emulate_BXX_2ops_C(llvm::MCInst &insn) {
  bool success = false;
  uint32_t rs;
  int64_t offset, pc, target = 0;
  int64_t rs_val;
  llvm::StringRef op_name_ref = m_insn_info->getName(insn.getOpcode());
  std::string op_name_str = op_name_ref;
  const char *op_name = op_name_str.c_str();
  uint32_t current_inst_size = m_insn_info->get(insn.getOpcode()).getSize();

  rs = m_reg_info->getEncodingValue(insn.getOperand(0).getReg());
  offset = insn.getOperand(1).getImm();

  pc = ReadRegisterUnsigned(eRegisterKindDWARF, dwarf_pc_mips64, 0, &success);
  if (!success)
    return false;

  rs_val = (int64_t)ReadRegisterUnsigned(eRegisterKindDWARF,
                                         dwarf_zero_mips64 + rs, 0, &success);
  if (!success)
    return false;

  if (!strcasecmp(op_name, "BLTZC") || !strcasecmp(op_name, "BLTZC64")) {
    if (rs_val < 0)
      target = pc + offset;
    else
      target = pc + 4;
  } else if (!strcasecmp(op_name, "BLEZC") || !strcasecmp(op_name, "BLEZC64")) {
    if (rs_val <= 0)
      target = pc + offset;
    else
      target = pc + 4;
  } else if (!strcasecmp(op_name, "BGEZC") || !strcasecmp(op_name, "BGEZC64")) {
    if (rs_val >= 0)
      target = pc + offset;
    else
      target = pc + 4;
  } else if (!strcasecmp(op_name, "BGTZC") || !strcasecmp(op_name, "BGTZC64")) {
    if (rs_val > 0)
      target = pc + offset;
    else
      target = pc + 4;
  } else if (!strcasecmp(op_name, "BEQZC") || !strcasecmp(op_name, "BEQZC64")) {
    if (rs_val == 0)
      target = pc + offset;
    else
      target = pc + 4;
  } else if (!strcasecmp(op_name, "BNEZC") || !strcasecmp(op_name, "BNEZC64")) {
    if (rs_val != 0)
      target = pc + offset;
    else
      target = pc + 4;
  }

  Context context;
  context.type = eContextRelativeBranchImmediate;
  context.SetImmediate(current_inst_size + offset);

  return WriteRegisterUnsigned(context, eRegisterKindDWARF, dwarf_pc_mips64,
                               target);
}

bool EmulateInstructionMIPS64::Emulate_J(llvm::MCInst &insn) {
  bool success = false;
  uint64_t offset, pc;

  /*
   * J offset
   *      offset = sign_ext (offset << 2)
   *      PC = PC[63-28] | offset
  */
  offset = insn.getOperand(0).getImm();

  pc = ReadRegisterUnsigned(eRegisterKindDWARF, dwarf_pc_mips64, 0, &success);
  if (!success)
    return false;

  /* This is a PC-region branch and not PC-relative */
  pc = (pc & 0xFFFFFFFFF0000000ULL) | offset;

  Context context;

  return WriteRegisterUnsigned(context, eRegisterKindDWARF, dwarf_pc_mips64,
                               pc);
}

bool EmulateInstructionMIPS64::Emulate_JAL(llvm::MCInst &insn) {
  bool success = false;
  uint64_t offset, target, pc;

  /*
   * JAL offset
   *      offset = sign_ext (offset << 2)
   *      PC = PC[63-28] | offset
  */
  offset = insn.getOperand(0).getImm();

  pc = ReadRegisterUnsigned(eRegisterKindDWARF, dwarf_pc_mips64, 0, &success);
  if (!success)
    return false;

  /* This is a PC-region branch and not PC-relative */
  target = (pc & 0xFFFFFFFFF0000000ULL) | offset;

  Context context;

  if (!WriteRegisterUnsigned(context, eRegisterKindDWARF, dwarf_pc_mips64,
                             target))
    return false;

  if (!WriteRegisterUnsigned(context, eRegisterKindDWARF, dwarf_ra_mips64,
                             pc + 8))
    return false;

  return true;
}

bool EmulateInstructionMIPS64::Emulate_JALR(llvm::MCInst &insn) {
  bool success = false;
  uint32_t rs, rt;
  uint64_t pc, rs_val;

  /*
   * JALR rt, rs
   *      GPR[rt] = PC + 8
   *      PC = GPR[rs]
  */
  rt = m_reg_info->getEncodingValue(insn.getOperand(0).getReg());
  rs = m_reg_info->getEncodingValue(insn.getOperand(1).getReg());

  pc = ReadRegisterUnsigned(eRegisterKindDWARF, dwarf_pc_mips64, 0, &success);
  if (!success)
    return false;

  rs_val = ReadRegisterUnsigned(eRegisterKindDWARF, dwarf_zero_mips64 + rs, 0,
                                &success);
  if (!success)
    return false;

  Context context;

  if (!WriteRegisterUnsigned(context, eRegisterKindDWARF, dwarf_pc_mips64,
                             rs_val))
    return false;

  if (!WriteRegisterUnsigned(context, eRegisterKindDWARF,
                             dwarf_zero_mips64 + rt, pc + 8))
    return false;

  return true;
}

bool EmulateInstructionMIPS64::Emulate_JIALC(llvm::MCInst &insn) {
  bool success = false;
  uint32_t rt;
  int64_t target, offset, pc, rt_val;

  /*
   * JIALC rt, offset
   *      offset = sign_ext (offset)
   *      PC = GPR[rt] + offset
   *      RA = PC + 4
  */
  rt = m_reg_info->getEncodingValue(insn.getOperand(0).getReg());
  offset = insn.getOperand(1).getImm();

  pc = ReadRegisterUnsigned(eRegisterKindDWARF, dwarf_pc_mips64, 0, &success);
  if (!success)
    return false;

  rt_val = (int64_t)ReadRegisterUnsigned(eRegisterKindDWARF,
                                         dwarf_zero_mips64 + rt, 0, &success);
  if (!success)
    return false;

  target = rt_val + offset;

  Context context;

  if (!WriteRegisterUnsigned(context, eRegisterKindDWARF, dwarf_pc_mips64,
                             target))
    return false;

  if (!WriteRegisterUnsigned(context, eRegisterKindDWARF, dwarf_ra_mips64,
                             pc + 4))
    return false;

  return true;
}

bool EmulateInstructionMIPS64::Emulate_JIC(llvm::MCInst &insn) {
  bool success = false;
  uint32_t rt;
  int64_t target, offset, rt_val;

  /*
   * JIC rt, offset
   *      offset = sign_ext (offset)
   *      PC = GPR[rt] + offset
  */
  rt = m_reg_info->getEncodingValue(insn.getOperand(0).getReg());
  offset = insn.getOperand(1).getImm();

  rt_val = (int64_t)ReadRegisterUnsigned(eRegisterKindDWARF,
                                         dwarf_zero_mips64 + rt, 0, &success);
  if (!success)
    return false;

  target = rt_val + offset;

  Context context;

  return WriteRegisterUnsigned(context, eRegisterKindDWARF, dwarf_pc_mips64,
                               target);
}

bool EmulateInstructionMIPS64::Emulate_JR(llvm::MCInst &insn) {
  bool success = false;
  uint32_t rs;
  uint64_t rs_val;

  /*
   * JR rs
   *      PC = GPR[rs]
  */
  rs = m_reg_info->getEncodingValue(insn.getOperand(0).getReg());

  rs_val = ReadRegisterUnsigned(eRegisterKindDWARF, dwarf_zero_mips64 + rs, 0,
                                &success);
  if (!success)
    return false;

  Context context;

  return WriteRegisterUnsigned(context, eRegisterKindDWARF, dwarf_pc_mips64,
                               rs_val);
}

/*
    Emulate Branch on FP True/False
    BC1F, BC1FL :   Branch on FP False (L stands for branch likely)
    BC1T, BC1TL :   Branch on FP True  (L stands for branch likely)
*/
bool EmulateInstructionMIPS64::Emulate_FP_branch(llvm::MCInst &insn) {
  bool success = false;
  uint32_t cc, fcsr;
  int64_t pc, offset, target = 0;
  llvm::StringRef op_name_ref = m_insn_info->getName(insn.getOpcode());
  std::string op_name_str = op_name_ref;
  const char *op_name = op_name_str.c_str();

  /*
   * BC1F cc, offset
   *  condition <- (FPConditionCode(cc) == 0)
   *      if condition then
   *          offset = sign_ext (offset)
   *          PC = PC + offset
  */
  cc = m_reg_info->getEncodingValue(insn.getOperand(0).getReg());
  offset = insn.getOperand(1).getImm();

  pc = ReadRegisterUnsigned(eRegisterKindDWARF, dwarf_pc_mips64, 0, &success);
  if (!success)
    return false;

  fcsr =
      ReadRegisterUnsigned(eRegisterKindDWARF, dwarf_fcsr_mips64, 0, &success);
  if (!success)
    return false;

  /* fcsr[23], fcsr[25-31] are vaild condition bits */
  fcsr = ((fcsr >> 24) & 0xfe) | ((fcsr >> 23) & 0x01);

  if (!strcasecmp(op_name, "BC1F") || !strcasecmp(op_name, "BC1FL")) {
    if ((fcsr & (1 << cc)) == 0)
      target = pc + offset;
    else
      target = pc + 8;
  } else if (!strcasecmp(op_name, "BC1T") || !strcasecmp(op_name, "BC1TL")) {
    if ((fcsr & (1 << cc)) != 0)
      target = pc + offset;
    else
      target = pc + 8;
  }

  Context context;

  return WriteRegisterUnsigned(context, eRegisterKindDWARF, dwarf_pc_mips64,
                               target);
}

bool EmulateInstructionMIPS64::Emulate_BC1EQZ(llvm::MCInst &insn) {
  bool success = false;
  uint32_t ft;
  uint64_t ft_val;
  int64_t target, pc, offset;

  /*
   * BC1EQZ ft, offset
   *  condition <- (FPR[ft].bit0 == 0)
   *      if condition then
   *          offset = sign_ext (offset)
   *          PC = PC + 4 + offset
  */
  ft = m_reg_info->getEncodingValue(insn.getOperand(0).getReg());
  offset = insn.getOperand(1).getImm();

  pc = ReadRegisterUnsigned(eRegisterKindDWARF, dwarf_pc_mips64, 0, &success);
  if (!success)
    return false;

  ft_val = ReadRegisterUnsigned(eRegisterKindDWARF, dwarf_zero_mips64 + ft, 0,
                                &success);
  if (!success)
    return false;

  if ((ft_val & 1) == 0)
    target = pc + 4 + offset;
  else
    target = pc + 8;

  Context context;

  return WriteRegisterUnsigned(context, eRegisterKindDWARF, dwarf_pc_mips64,
                               target);
}

bool EmulateInstructionMIPS64::Emulate_BC1NEZ(llvm::MCInst &insn) {
  bool success = false;
  uint32_t ft;
  uint64_t ft_val;
  int64_t target, pc, offset;

  /*
   * BC1NEZ ft, offset
   *  condition <- (FPR[ft].bit0 != 0)
   *      if condition then
   *          offset = sign_ext (offset)
   *          PC = PC + 4 + offset
  */
  ft = m_reg_info->getEncodingValue(insn.getOperand(0).getReg());
  offset = insn.getOperand(1).getImm();

  pc = ReadRegisterUnsigned(eRegisterKindDWARF, dwarf_pc_mips64, 0, &success);
  if (!success)
    return false;

  ft_val = ReadRegisterUnsigned(eRegisterKindDWARF, dwarf_zero_mips64 + ft, 0,
                                &success);
  if (!success)
    return false;

  if ((ft_val & 1) != 0)
    target = pc + 4 + offset;
  else
    target = pc + 8;

  Context context;

  return WriteRegisterUnsigned(context, eRegisterKindDWARF, dwarf_pc_mips64,
                               target);
}

/*
    Emulate MIPS-3D Branch instructions
    BC1ANY2F, BC1ANY2T  : Branch on Any of Two Floating Point Condition Codes
   False/True
    BC1ANY4F, BC1ANY4T  : Branch on Any of Four Floating Point Condition Codes
   False/True
*/
bool EmulateInstructionMIPS64::Emulate_3D_branch(llvm::MCInst &insn) {
  bool success = false;
  uint32_t cc, fcsr;
  int64_t pc, offset, target = 0;
  llvm::StringRef op_name_ref = m_insn_info->getName(insn.getOpcode());
  std::string op_name_str = op_name_ref;
  const char *op_name = op_name_str.c_str();

  cc = m_reg_info->getEncodingValue(insn.getOperand(0).getReg());
  offset = insn.getOperand(1).getImm();

  pc = ReadRegisterUnsigned(eRegisterKindDWARF, dwarf_pc_mips64, 0, &success);
  if (!success)
    return false;

  fcsr = (uint32_t)ReadRegisterUnsigned(eRegisterKindDWARF, dwarf_fcsr_mips64,
                                        0, &success);
  if (!success)
    return false;

  /* fcsr[23], fcsr[25-31] are vaild condition bits */
  fcsr = ((fcsr >> 24) & 0xfe) | ((fcsr >> 23) & 0x01);

  if (!strcasecmp(op_name, "BC1ANY2F")) {
    /* if any one bit is 0 */
    if (((fcsr >> cc) & 3) != 3)
      target = pc + offset;
    else
      target = pc + 8;
  } else if (!strcasecmp(op_name, "BC1ANY2T")) {
    /* if any one bit is 1 */
    if (((fcsr >> cc) & 3) != 0)
      target = pc + offset;
    else
      target = pc + 8;
  } else if (!strcasecmp(op_name, "BC1ANY4F")) {
    /* if any one bit is 0 */
    if (((fcsr >> cc) & 0xf) != 0xf)
      target = pc + offset;
    else
      target = pc + 8;
  } else if (!strcasecmp(op_name, "BC1ANY4T")) {
    /* if any one bit is 1 */
    if (((fcsr >> cc) & 0xf) != 0)
      target = pc + offset;
    else
      target = pc + 8;
  }

  Context context;

  return WriteRegisterUnsigned(context, eRegisterKindDWARF, dwarf_pc_mips64,
                               target);
}

bool EmulateInstructionMIPS64::Emulate_BNZB(llvm::MCInst &insn) {
  return Emulate_MSA_Branch_DF(insn, 1, true);
}

bool EmulateInstructionMIPS64::Emulate_BNZH(llvm::MCInst &insn) {
  return Emulate_MSA_Branch_DF(insn, 2, true);
}

bool EmulateInstructionMIPS64::Emulate_BNZW(llvm::MCInst &insn) {
  return Emulate_MSA_Branch_DF(insn, 4, true);
}

bool EmulateInstructionMIPS64::Emulate_BNZD(llvm::MCInst &insn) {
  return Emulate_MSA_Branch_DF(insn, 8, true);
}

bool EmulateInstructionMIPS64::Emulate_BZB(llvm::MCInst &insn) {
  return Emulate_MSA_Branch_DF(insn, 1, false);
}

bool EmulateInstructionMIPS64::Emulate_BZH(llvm::MCInst &insn) {
  return Emulate_MSA_Branch_DF(insn, 2, false);
}

bool EmulateInstructionMIPS64::Emulate_BZW(llvm::MCInst &insn) {
  return Emulate_MSA_Branch_DF(insn, 4, false);
}

bool EmulateInstructionMIPS64::Emulate_BZD(llvm::MCInst &insn) {
  return Emulate_MSA_Branch_DF(insn, 8, false);
}

bool EmulateInstructionMIPS64::Emulate_MSA_Branch_DF(llvm::MCInst &insn,
                                                     int element_byte_size,
                                                     bool bnz) {
  bool success = false, branch_hit = true;
  int64_t target = 0;
  RegisterValue reg_value;
  const uint8_t *ptr = nullptr;

  uint32_t wt = m_reg_info->getEncodingValue(insn.getOperand(0).getReg());
  int64_t offset = insn.getOperand(1).getImm();

  int64_t pc =
      ReadRegisterUnsigned(eRegisterKindDWARF, dwarf_pc_mips64, 0, &success);
  if (!success)
    return false;

  if (ReadRegister(eRegisterKindDWARF, dwarf_w0_mips64 + wt, reg_value))
    ptr = (const uint8_t *)reg_value.GetBytes();
  else
    return false;

  for (int i = 0; i < 16 / element_byte_size; i++) {
    switch (element_byte_size) {
    case 1:
      if ((*ptr == 0 && bnz) || (*ptr != 0 && !bnz))
        branch_hit = false;
      break;
    case 2:
      if ((*(const uint16_t *)ptr == 0 && bnz) ||
          (*(const uint16_t *)ptr != 0 && !bnz))
        branch_hit = false;
      break;
    case 4:
      if ((*(const uint32_t *)ptr == 0 && bnz) ||
          (*(const uint32_t *)ptr != 0 && !bnz))
        branch_hit = false;
      break;
    case 8:
      if ((*(const uint64_t *)ptr == 0 && bnz) ||
          (*(const uint64_t *)ptr != 0 && !bnz))
        branch_hit = false;
      break;
    }
    if (!branch_hit)
      break;
    ptr = ptr + element_byte_size;
  }

  if (branch_hit)
    target = pc + offset;
  else
    target = pc + 8;

  Context context;
  context.type = eContextRelativeBranchImmediate;

  return WriteRegisterUnsigned(context, eRegisterKindDWARF, dwarf_pc_mips64,
                               target);
}

bool EmulateInstructionMIPS64::Emulate_BNZV(llvm::MCInst &insn) {
  return Emulate_MSA_Branch_V(insn, true);
}

bool EmulateInstructionMIPS64::Emulate_BZV(llvm::MCInst &insn) {
  return Emulate_MSA_Branch_V(insn, false);
}

bool EmulateInstructionMIPS64::Emulate_MSA_Branch_V(llvm::MCInst &insn,
                                                    bool bnz) {
  bool success = false;
  int64_t target = 0;
  llvm::APInt wr_val = llvm::APInt::getNullValue(128);
  llvm::APInt fail_value = llvm::APInt::getMaxValue(128);
  llvm::APInt zero_value = llvm::APInt::getNullValue(128);
  RegisterValue reg_value;

  uint32_t wt = m_reg_info->getEncodingValue(insn.getOperand(0).getReg());
  int64_t offset = insn.getOperand(1).getImm();

  int64_t pc =
      ReadRegisterUnsigned(eRegisterKindDWARF, dwarf_pc_mips64, 0, &success);
  if (!success)
    return false;

  if (ReadRegister(eRegisterKindDWARF, dwarf_w0_mips64 + wt, reg_value))
    wr_val = reg_value.GetAsUInt128(fail_value);
  else
    return false;

  if ((llvm::APInt::isSameValue(zero_value, wr_val) && !bnz) ||
      (!llvm::APInt::isSameValue(zero_value, wr_val) && bnz))
    target = pc + offset;
  else
    target = pc + 8;

  Context context;
  context.type = eContextRelativeBranchImmediate;

  return WriteRegisterUnsigned(context, eRegisterKindDWARF, dwarf_pc_mips64,
                               target);
}

bool EmulateInstructionMIPS64::Emulate_LDST_Imm(llvm::MCInst &insn) {
  bool success = false;
  uint32_t base;
  int64_t imm, address;
  Context bad_vaddr_context;

  uint32_t num_operands = insn.getNumOperands();
  base =
      m_reg_info->getEncodingValue(insn.getOperand(num_operands - 2).getReg());
  imm = insn.getOperand(num_operands - 1).getImm();

  RegisterInfo reg_info_base;
  if (!GetRegisterInfo(eRegisterKindDWARF, dwarf_zero_mips + base,
                       reg_info_base))
    return false;

  /* read base register */
  address = ReadRegisterUnsigned(eRegisterKindDWARF, dwarf_zero_mips + base, 0,
                                 &success);
  if (!success)
    return false;

  /* destination address */
  address = address + imm;

  /* Set the bad_vaddr register with base address used in the instruction */
  bad_vaddr_context.type = eContextInvalid;
  WriteRegisterUnsigned(bad_vaddr_context, eRegisterKindDWARF, dwarf_bad_mips,
                        address);

  return true;
}

bool EmulateInstructionMIPS64::Emulate_LDST_Reg(llvm::MCInst &insn) {
  bool success = false;
  uint32_t base, index;
  int64_t address, index_address;
  Context bad_vaddr_context;

  uint32_t num_operands = insn.getNumOperands();
  base =
      m_reg_info->getEncodingValue(insn.getOperand(num_operands - 2).getReg());
  index =
      m_reg_info->getEncodingValue(insn.getOperand(num_operands - 1).getReg());

  RegisterInfo reg_info_base, reg_info_index;
  if (!GetRegisterInfo(eRegisterKindDWARF, dwarf_zero_mips + base,
                       reg_info_base))
    return false;

  if (!GetRegisterInfo(eRegisterKindDWARF, dwarf_zero_mips + index,
                       reg_info_index))
    return false;

  /* read base register */
  address = ReadRegisterUnsigned(eRegisterKindDWARF, dwarf_zero_mips + base, 0,
                                 &success);
  if (!success)
    return false;

  /* read index register */
  index_address = ReadRegisterUnsigned(eRegisterKindDWARF,
                                       dwarf_zero_mips + index, 0, &success);
  if (!success)
    return false;

  /* destination address */
  address = address + index_address;

  /* Set the bad_vaddr register with base address used in the instruction */
  bad_vaddr_context.type = eContextInvalid;
  WriteRegisterUnsigned(bad_vaddr_context, eRegisterKindDWARF, dwarf_bad_mips,
                        address);

  return true;
}<|MERGE_RESOLUTION|>--- conflicted
+++ resolved
@@ -974,11 +974,7 @@
   */
   llvm::StringRef op_name_ref = m_insn_info->getName(mc_insn.getOpcode());
 
-<<<<<<< HEAD
   if (op_name_ref.empty())
-=======
-  if (op_name == nullptr)
->>>>>>> 82021248
     return false;
 
   std::string op_name_str = op_name_ref;
