--- conflicted
+++ resolved
@@ -142,12 +142,8 @@
 lldb::addr_t
 AppleGetThreadItemInfoHandler::SetupGetThreadItemInfoFunction (Thread &thread, ValueList &get_thread_item_info_arglist)
 {
-<<<<<<< HEAD
+    ThreadSP thread_sp(thread.shared_from_this());
     ExecutionContext exe_ctx(thread.shared_from_this());
-=======
-    ThreadSP thread_sp(thread.shared_from_this());
-    ExecutionContext exe_ctx (thread_sp);
->>>>>>> e119e26c
     Address impl_code_address;
     DiagnosticManager diagnostics;
     Log *log(lldb_private::GetLogIfAllCategoriesSet(LIBLLDB_LOG_SYSTEM_RUNTIME));
