//===-- ObjectFileMachO.cpp -------------------------------------*- C++ -*-===//
//
// Part of the LLVM Project, under the Apache License v2.0 with LLVM Exceptions.
// See https://llvm.org/LICENSE.txt for license information.
// SPDX-License-Identifier: Apache-2.0 WITH LLVM-exception
//
//===----------------------------------------------------------------------===//

#include "llvm/ADT/StringRef.h"

#include "Plugins/Process/Utility/RegisterContextDarwin_arm.h"
#include "Plugins/Process/Utility/RegisterContextDarwin_arm64.h"
#include "Plugins/Process/Utility/RegisterContextDarwin_i386.h"
#include "Plugins/Process/Utility/RegisterContextDarwin_x86_64.h"
#include "lldb/Core/Debugger.h"
#include "lldb/Core/FileSpecList.h"
#include "lldb/Core/Module.h"
#include "lldb/Core/ModuleSpec.h"
#include "lldb/Core/PluginManager.h"
#include "lldb/Core/Section.h"
#include "lldb/Core/StreamFile.h"
#include "lldb/Host/Host.h"
#include "lldb/Symbol/DWARFCallFrameInfo.h"
#include "lldb/Symbol/ObjectFile.h"
#include "lldb/Target/DynamicLoader.h"
#include "lldb/Target/MemoryRegionInfo.h"
#include "lldb/Target/Platform.h"
#include "lldb/Target/Process.h"
#include "lldb/Target/SectionLoadList.h"
#include "lldb/Target/SwiftLanguageRuntime.h"
#include "lldb/Target/Target.h"
#include "lldb/Target/Thread.h"
#include "lldb/Target/ThreadList.h"
#include "lldb/Utility/ArchSpec.h"
#include "lldb/Utility/DataBuffer.h"
#include "lldb/Utility/FileSpec.h"
#include "lldb/Utility/Log.h"
#include "lldb/Utility/RangeMap.h"
#include "lldb/Utility/RegisterValue.h"
#include "lldb/Utility/Status.h"
#include "lldb/Utility/StreamString.h"
#include "lldb/Utility/Timer.h"
#include "lldb/Utility/UUID.h"

#include "lldb/Host/SafeMachO.h"

#include "llvm/Support/MemoryBuffer.h"

#include "ObjectFileMachO.h"

#if defined(__APPLE__) &&                                                      \
    (defined(__arm__) || defined(__arm64__) || defined(__aarch64__))
// GetLLDBSharedCacheUUID() needs to call dlsym()
#include <dlfcn.h>
#endif

#ifndef __APPLE__
#include "Utility/UuidCompatibility.h"
#else
#include <uuid/uuid.h>
#endif

#include <memory>

#define THUMB_ADDRESS_BIT_MASK 0xfffffffffffffffeull
using namespace lldb;
using namespace lldb_private;
using namespace llvm::MachO;

// Some structure definitions needed for parsing the dyld shared cache files
// found on iOS devices.

struct lldb_copy_dyld_cache_header_v1 {
  char magic[16];         // e.g. "dyld_v0    i386", "dyld_v1   armv7", etc.
  uint32_t mappingOffset; // file offset to first dyld_cache_mapping_info
  uint32_t mappingCount;  // number of dyld_cache_mapping_info entries
  uint32_t imagesOffset;
  uint32_t imagesCount;
  uint64_t dyldBaseAddress;
  uint64_t codeSignatureOffset;
  uint64_t codeSignatureSize;
  uint64_t slideInfoOffset;
  uint64_t slideInfoSize;
  uint64_t localSymbolsOffset;
  uint64_t localSymbolsSize;
  uint8_t uuid[16]; // v1 and above, also recorded in dyld_all_image_infos v13
                    // and later
};

struct lldb_copy_dyld_cache_mapping_info {
  uint64_t address;
  uint64_t size;
  uint64_t fileOffset;
  uint32_t maxProt;
  uint32_t initProt;
};

struct lldb_copy_dyld_cache_local_symbols_info {
  uint32_t nlistOffset;
  uint32_t nlistCount;
  uint32_t stringsOffset;
  uint32_t stringsSize;
  uint32_t entriesOffset;
  uint32_t entriesCount;
};
struct lldb_copy_dyld_cache_local_symbols_entry {
  uint32_t dylibOffset;
  uint32_t nlistStartIndex;
  uint32_t nlistCount;
};

class RegisterContextDarwin_x86_64_Mach : public RegisterContextDarwin_x86_64 {
public:
  RegisterContextDarwin_x86_64_Mach(lldb_private::Thread &thread,
                                    const DataExtractor &data)
      : RegisterContextDarwin_x86_64(thread, 0) {
    SetRegisterDataFrom_LC_THREAD(data);
  }

  void InvalidateAllRegisters() override {
    // Do nothing... registers are always valid...
  }

  void SetRegisterDataFrom_LC_THREAD(const DataExtractor &data) {
    lldb::offset_t offset = 0;
    SetError(GPRRegSet, Read, -1);
    SetError(FPURegSet, Read, -1);
    SetError(EXCRegSet, Read, -1);
    bool done = false;

    while (!done) {
      int flavor = data.GetU32(&offset);
      if (flavor == 0)
        done = true;
      else {
        uint32_t i;
        uint32_t count = data.GetU32(&offset);
        switch (flavor) {
        case GPRRegSet:
          for (i = 0; i < count; ++i)
            (&gpr.rax)[i] = data.GetU64(&offset);
          SetError(GPRRegSet, Read, 0);
          done = true;

          break;
        case FPURegSet:
          // TODO: fill in FPU regs....
          // SetError (FPURegSet, Read, -1);
          done = true;

          break;
        case EXCRegSet:
          exc.trapno = data.GetU32(&offset);
          exc.err = data.GetU32(&offset);
          exc.faultvaddr = data.GetU64(&offset);
          SetError(EXCRegSet, Read, 0);
          done = true;
          break;
        case 7:
        case 8:
        case 9:
          // fancy flavors that encapsulate of the above flavors...
          break;

        default:
          done = true;
          break;
        }
      }
    }
  }

  static size_t WriteRegister(RegisterContext *reg_ctx, const char *name,
                              const char *alt_name, size_t reg_byte_size,
                              Stream &data) {
    const RegisterInfo *reg_info = reg_ctx->GetRegisterInfoByName(name);
    if (reg_info == nullptr)
      reg_info = reg_ctx->GetRegisterInfoByName(alt_name);
    if (reg_info) {
      lldb_private::RegisterValue reg_value;
      if (reg_ctx->ReadRegister(reg_info, reg_value)) {
        if (reg_info->byte_size >= reg_byte_size)
          data.Write(reg_value.GetBytes(), reg_byte_size);
        else {
          data.Write(reg_value.GetBytes(), reg_info->byte_size);
          for (size_t i = 0, n = reg_byte_size - reg_info->byte_size; i < n;
               ++i)
            data.PutChar(0);
        }
        return reg_byte_size;
      }
    }
    // Just write zeros if all else fails
    for (size_t i = 0; i < reg_byte_size; ++i)
      data.PutChar(0);
    return reg_byte_size;
  }

  static bool Create_LC_THREAD(Thread *thread, Stream &data) {
    RegisterContextSP reg_ctx_sp(thread->GetRegisterContext());
    if (reg_ctx_sp) {
      RegisterContext *reg_ctx = reg_ctx_sp.get();

      data.PutHex32(GPRRegSet); // Flavor
      data.PutHex32(GPRWordCount);
      WriteRegister(reg_ctx, "rax", nullptr, 8, data);
      WriteRegister(reg_ctx, "rbx", nullptr, 8, data);
      WriteRegister(reg_ctx, "rcx", nullptr, 8, data);
      WriteRegister(reg_ctx, "rdx", nullptr, 8, data);
      WriteRegister(reg_ctx, "rdi", nullptr, 8, data);
      WriteRegister(reg_ctx, "rsi", nullptr, 8, data);
      WriteRegister(reg_ctx, "rbp", nullptr, 8, data);
      WriteRegister(reg_ctx, "rsp", nullptr, 8, data);
      WriteRegister(reg_ctx, "r8", nullptr, 8, data);
      WriteRegister(reg_ctx, "r9", nullptr, 8, data);
      WriteRegister(reg_ctx, "r10", nullptr, 8, data);
      WriteRegister(reg_ctx, "r11", nullptr, 8, data);
      WriteRegister(reg_ctx, "r12", nullptr, 8, data);
      WriteRegister(reg_ctx, "r13", nullptr, 8, data);
      WriteRegister(reg_ctx, "r14", nullptr, 8, data);
      WriteRegister(reg_ctx, "r15", nullptr, 8, data);
      WriteRegister(reg_ctx, "rip", nullptr, 8, data);
      WriteRegister(reg_ctx, "rflags", nullptr, 8, data);
      WriteRegister(reg_ctx, "cs", nullptr, 8, data);
      WriteRegister(reg_ctx, "fs", nullptr, 8, data);
      WriteRegister(reg_ctx, "gs", nullptr, 8, data);

      //            // Write out the FPU registers
      //            const size_t fpu_byte_size = sizeof(FPU);
      //            size_t bytes_written = 0;
      //            data.PutHex32 (FPURegSet);
      //            data.PutHex32 (fpu_byte_size/sizeof(uint64_t));
      //            bytes_written += data.PutHex32(0); // uint32_t pad[0]
      //            bytes_written += data.PutHex32(0); // uint32_t pad[1]
      //            bytes_written += WriteRegister (reg_ctx, "fcw", "fctrl", 2,
      //            data);   // uint16_t    fcw;    // "fctrl"
      //            bytes_written += WriteRegister (reg_ctx, "fsw" , "fstat", 2,
      //            data);  // uint16_t    fsw;    // "fstat"
      //            bytes_written += WriteRegister (reg_ctx, "ftw" , "ftag", 1,
      //            data);   // uint8_t     ftw;    // "ftag"
      //            bytes_written += data.PutHex8  (0); // uint8_t pad1;
      //            bytes_written += WriteRegister (reg_ctx, "fop" , NULL, 2,
      //            data);     // uint16_t    fop;    // "fop"
      //            bytes_written += WriteRegister (reg_ctx, "fioff", "ip", 4,
      //            data);    // uint32_t    ip;     // "fioff"
      //            bytes_written += WriteRegister (reg_ctx, "fiseg", NULL, 2,
      //            data);    // uint16_t    cs;     // "fiseg"
      //            bytes_written += data.PutHex16 (0); // uint16_t    pad2;
      //            bytes_written += WriteRegister (reg_ctx, "dp", "fooff" , 4,
      //            data);   // uint32_t    dp;     // "fooff"
      //            bytes_written += WriteRegister (reg_ctx, "foseg", NULL, 2,
      //            data);    // uint16_t    ds;     // "foseg"
      //            bytes_written += data.PutHex16 (0); // uint16_t    pad3;
      //            bytes_written += WriteRegister (reg_ctx, "mxcsr", NULL, 4,
      //            data);    // uint32_t    mxcsr;
      //            bytes_written += WriteRegister (reg_ctx, "mxcsrmask", NULL,
      //            4, data);// uint32_t    mxcsrmask;
      //            bytes_written += WriteRegister (reg_ctx, "stmm0", NULL,
      //            sizeof(MMSReg), data);
      //            bytes_written += WriteRegister (reg_ctx, "stmm1", NULL,
      //            sizeof(MMSReg), data);
      //            bytes_written += WriteRegister (reg_ctx, "stmm2", NULL,
      //            sizeof(MMSReg), data);
      //            bytes_written += WriteRegister (reg_ctx, "stmm3", NULL,
      //            sizeof(MMSReg), data);
      //            bytes_written += WriteRegister (reg_ctx, "stmm4", NULL,
      //            sizeof(MMSReg), data);
      //            bytes_written += WriteRegister (reg_ctx, "stmm5", NULL,
      //            sizeof(MMSReg), data);
      //            bytes_written += WriteRegister (reg_ctx, "stmm6", NULL,
      //            sizeof(MMSReg), data);
      //            bytes_written += WriteRegister (reg_ctx, "stmm7", NULL,
      //            sizeof(MMSReg), data);
      //            bytes_written += WriteRegister (reg_ctx, "xmm0" , NULL,
      //            sizeof(XMMReg), data);
      //            bytes_written += WriteRegister (reg_ctx, "xmm1" , NULL,
      //            sizeof(XMMReg), data);
      //            bytes_written += WriteRegister (reg_ctx, "xmm2" , NULL,
      //            sizeof(XMMReg), data);
      //            bytes_written += WriteRegister (reg_ctx, "xmm3" , NULL,
      //            sizeof(XMMReg), data);
      //            bytes_written += WriteRegister (reg_ctx, "xmm4" , NULL,
      //            sizeof(XMMReg), data);
      //            bytes_written += WriteRegister (reg_ctx, "xmm5" , NULL,
      //            sizeof(XMMReg), data);
      //            bytes_written += WriteRegister (reg_ctx, "xmm6" , NULL,
      //            sizeof(XMMReg), data);
      //            bytes_written += WriteRegister (reg_ctx, "xmm7" , NULL,
      //            sizeof(XMMReg), data);
      //            bytes_written += WriteRegister (reg_ctx, "xmm8" , NULL,
      //            sizeof(XMMReg), data);
      //            bytes_written += WriteRegister (reg_ctx, "xmm9" , NULL,
      //            sizeof(XMMReg), data);
      //            bytes_written += WriteRegister (reg_ctx, "xmm10", NULL,
      //            sizeof(XMMReg), data);
      //            bytes_written += WriteRegister (reg_ctx, "xmm11", NULL,
      //            sizeof(XMMReg), data);
      //            bytes_written += WriteRegister (reg_ctx, "xmm12", NULL,
      //            sizeof(XMMReg), data);
      //            bytes_written += WriteRegister (reg_ctx, "xmm13", NULL,
      //            sizeof(XMMReg), data);
      //            bytes_written += WriteRegister (reg_ctx, "xmm14", NULL,
      //            sizeof(XMMReg), data);
      //            bytes_written += WriteRegister (reg_ctx, "xmm15", NULL,
      //            sizeof(XMMReg), data);
      //
      //            // Fill rest with zeros
      //            for (size_t i=0, n = fpu_byte_size - bytes_written; i<n; ++
      //            i)
      //                data.PutChar(0);

      // Write out the EXC registers
      data.PutHex32(EXCRegSet);
      data.PutHex32(EXCWordCount);
      WriteRegister(reg_ctx, "trapno", nullptr, 4, data);
      WriteRegister(reg_ctx, "err", nullptr, 4, data);
      WriteRegister(reg_ctx, "faultvaddr", nullptr, 8, data);
      return true;
    }
    return false;
  }

protected:
  int DoReadGPR(lldb::tid_t tid, int flavor, GPR &gpr) override { return 0; }

  int DoReadFPU(lldb::tid_t tid, int flavor, FPU &fpu) override { return 0; }

  int DoReadEXC(lldb::tid_t tid, int flavor, EXC &exc) override { return 0; }

  int DoWriteGPR(lldb::tid_t tid, int flavor, const GPR &gpr) override {
    return 0;
  }

  int DoWriteFPU(lldb::tid_t tid, int flavor, const FPU &fpu) override {
    return 0;
  }

  int DoWriteEXC(lldb::tid_t tid, int flavor, const EXC &exc) override {
    return 0;
  }
};

class RegisterContextDarwin_i386_Mach : public RegisterContextDarwin_i386 {
public:
  RegisterContextDarwin_i386_Mach(lldb_private::Thread &thread,
                                  const DataExtractor &data)
      : RegisterContextDarwin_i386(thread, 0) {
    SetRegisterDataFrom_LC_THREAD(data);
  }

  void InvalidateAllRegisters() override {
    // Do nothing... registers are always valid...
  }

  void SetRegisterDataFrom_LC_THREAD(const DataExtractor &data) {
    lldb::offset_t offset = 0;
    SetError(GPRRegSet, Read, -1);
    SetError(FPURegSet, Read, -1);
    SetError(EXCRegSet, Read, -1);
    bool done = false;

    while (!done) {
      int flavor = data.GetU32(&offset);
      if (flavor == 0)
        done = true;
      else {
        uint32_t i;
        uint32_t count = data.GetU32(&offset);
        switch (flavor) {
        case GPRRegSet:
          for (i = 0; i < count; ++i)
            (&gpr.eax)[i] = data.GetU32(&offset);
          SetError(GPRRegSet, Read, 0);
          done = true;

          break;
        case FPURegSet:
          // TODO: fill in FPU regs....
          // SetError (FPURegSet, Read, -1);
          done = true;

          break;
        case EXCRegSet:
          exc.trapno = data.GetU32(&offset);
          exc.err = data.GetU32(&offset);
          exc.faultvaddr = data.GetU32(&offset);
          SetError(EXCRegSet, Read, 0);
          done = true;
          break;
        case 7:
        case 8:
        case 9:
          // fancy flavors that encapsulate of the above flavors...
          break;

        default:
          done = true;
          break;
        }
      }
    }
  }

  static size_t WriteRegister(RegisterContext *reg_ctx, const char *name,
                              const char *alt_name, size_t reg_byte_size,
                              Stream &data) {
    const RegisterInfo *reg_info = reg_ctx->GetRegisterInfoByName(name);
    if (reg_info == nullptr)
      reg_info = reg_ctx->GetRegisterInfoByName(alt_name);
    if (reg_info) {
      lldb_private::RegisterValue reg_value;
      if (reg_ctx->ReadRegister(reg_info, reg_value)) {
        if (reg_info->byte_size >= reg_byte_size)
          data.Write(reg_value.GetBytes(), reg_byte_size);
        else {
          data.Write(reg_value.GetBytes(), reg_info->byte_size);
          for (size_t i = 0, n = reg_byte_size - reg_info->byte_size; i < n;
               ++i)
            data.PutChar(0);
        }
        return reg_byte_size;
      }
    }
    // Just write zeros if all else fails
    for (size_t i = 0; i < reg_byte_size; ++i)
      data.PutChar(0);
    return reg_byte_size;
  }

  static bool Create_LC_THREAD(Thread *thread, Stream &data) {
    RegisterContextSP reg_ctx_sp(thread->GetRegisterContext());
    if (reg_ctx_sp) {
      RegisterContext *reg_ctx = reg_ctx_sp.get();

      data.PutHex32(GPRRegSet); // Flavor
      data.PutHex32(GPRWordCount);
      WriteRegister(reg_ctx, "eax", nullptr, 4, data);
      WriteRegister(reg_ctx, "ebx", nullptr, 4, data);
      WriteRegister(reg_ctx, "ecx", nullptr, 4, data);
      WriteRegister(reg_ctx, "edx", nullptr, 4, data);
      WriteRegister(reg_ctx, "edi", nullptr, 4, data);
      WriteRegister(reg_ctx, "esi", nullptr, 4, data);
      WriteRegister(reg_ctx, "ebp", nullptr, 4, data);
      WriteRegister(reg_ctx, "esp", nullptr, 4, data);
      WriteRegister(reg_ctx, "ss", nullptr, 4, data);
      WriteRegister(reg_ctx, "eflags", nullptr, 4, data);
      WriteRegister(reg_ctx, "eip", nullptr, 4, data);
      WriteRegister(reg_ctx, "cs", nullptr, 4, data);
      WriteRegister(reg_ctx, "ds", nullptr, 4, data);
      WriteRegister(reg_ctx, "es", nullptr, 4, data);
      WriteRegister(reg_ctx, "fs", nullptr, 4, data);
      WriteRegister(reg_ctx, "gs", nullptr, 4, data);

      // Write out the EXC registers
      data.PutHex32(EXCRegSet);
      data.PutHex32(EXCWordCount);
      WriteRegister(reg_ctx, "trapno", nullptr, 4, data);
      WriteRegister(reg_ctx, "err", nullptr, 4, data);
      WriteRegister(reg_ctx, "faultvaddr", nullptr, 4, data);
      return true;
    }
    return false;
  }

protected:
  int DoReadGPR(lldb::tid_t tid, int flavor, GPR &gpr) override { return 0; }

  int DoReadFPU(lldb::tid_t tid, int flavor, FPU &fpu) override { return 0; }

  int DoReadEXC(lldb::tid_t tid, int flavor, EXC &exc) override { return 0; }

  int DoWriteGPR(lldb::tid_t tid, int flavor, const GPR &gpr) override {
    return 0;
  }

  int DoWriteFPU(lldb::tid_t tid, int flavor, const FPU &fpu) override {
    return 0;
  }

  int DoWriteEXC(lldb::tid_t tid, int flavor, const EXC &exc) override {
    return 0;
  }
};

class RegisterContextDarwin_arm_Mach : public RegisterContextDarwin_arm {
public:
  RegisterContextDarwin_arm_Mach(lldb_private::Thread &thread,
                                 const DataExtractor &data)
      : RegisterContextDarwin_arm(thread, 0) {
    SetRegisterDataFrom_LC_THREAD(data);
  }

  void InvalidateAllRegisters() override {
    // Do nothing... registers are always valid...
  }

  void SetRegisterDataFrom_LC_THREAD(const DataExtractor &data) {
    lldb::offset_t offset = 0;
    SetError(GPRRegSet, Read, -1);
    SetError(FPURegSet, Read, -1);
    SetError(EXCRegSet, Read, -1);
    bool done = false;

    while (!done) {
      int flavor = data.GetU32(&offset);
      uint32_t count = data.GetU32(&offset);
      lldb::offset_t next_thread_state = offset + (count * 4);
      switch (flavor) {
      case GPRAltRegSet:
      case GPRRegSet:
        for (uint32_t i = 0; i < count; ++i) {
          gpr.r[i] = data.GetU32(&offset);
        }

        // Note that gpr.cpsr is also copied by the above loop; this loop
        // technically extends one element past the end of the gpr.r[] array.

        SetError(GPRRegSet, Read, 0);
        offset = next_thread_state;
        break;

      case FPURegSet: {
        uint8_t *fpu_reg_buf = (uint8_t *)&fpu.floats.s[0];
        const int fpu_reg_buf_size = sizeof(fpu.floats);
        if (data.ExtractBytes(offset, fpu_reg_buf_size, eByteOrderLittle,
                              fpu_reg_buf) == fpu_reg_buf_size) {
          offset += fpu_reg_buf_size;
          fpu.fpscr = data.GetU32(&offset);
          SetError(FPURegSet, Read, 0);
        } else {
          done = true;
        }
      }
        offset = next_thread_state;
        break;

      case EXCRegSet:
        if (count == 3) {
          exc.exception = data.GetU32(&offset);
          exc.fsr = data.GetU32(&offset);
          exc.far = data.GetU32(&offset);
          SetError(EXCRegSet, Read, 0);
        }
        done = true;
        offset = next_thread_state;
        break;

      // Unknown register set flavor, stop trying to parse.
      default:
        done = true;
      }
    }
  }

  static size_t WriteRegister(RegisterContext *reg_ctx, const char *name,
                              const char *alt_name, size_t reg_byte_size,
                              Stream &data) {
    const RegisterInfo *reg_info = reg_ctx->GetRegisterInfoByName(name);
    if (reg_info == nullptr)
      reg_info = reg_ctx->GetRegisterInfoByName(alt_name);
    if (reg_info) {
      lldb_private::RegisterValue reg_value;
      if (reg_ctx->ReadRegister(reg_info, reg_value)) {
        if (reg_info->byte_size >= reg_byte_size)
          data.Write(reg_value.GetBytes(), reg_byte_size);
        else {
          data.Write(reg_value.GetBytes(), reg_info->byte_size);
          for (size_t i = 0, n = reg_byte_size - reg_info->byte_size; i < n;
               ++i)
            data.PutChar(0);
        }
        return reg_byte_size;
      }
    }
    // Just write zeros if all else fails
    for (size_t i = 0; i < reg_byte_size; ++i)
      data.PutChar(0);
    return reg_byte_size;
  }

  static bool Create_LC_THREAD(Thread *thread, Stream &data) {
    RegisterContextSP reg_ctx_sp(thread->GetRegisterContext());
    if (reg_ctx_sp) {
      RegisterContext *reg_ctx = reg_ctx_sp.get();

      data.PutHex32(GPRRegSet); // Flavor
      data.PutHex32(GPRWordCount);
      WriteRegister(reg_ctx, "r0", nullptr, 4, data);
      WriteRegister(reg_ctx, "r1", nullptr, 4, data);
      WriteRegister(reg_ctx, "r2", nullptr, 4, data);
      WriteRegister(reg_ctx, "r3", nullptr, 4, data);
      WriteRegister(reg_ctx, "r4", nullptr, 4, data);
      WriteRegister(reg_ctx, "r5", nullptr, 4, data);
      WriteRegister(reg_ctx, "r6", nullptr, 4, data);
      WriteRegister(reg_ctx, "r7", nullptr, 4, data);
      WriteRegister(reg_ctx, "r8", nullptr, 4, data);
      WriteRegister(reg_ctx, "r9", nullptr, 4, data);
      WriteRegister(reg_ctx, "r10", nullptr, 4, data);
      WriteRegister(reg_ctx, "r11", nullptr, 4, data);
      WriteRegister(reg_ctx, "r12", nullptr, 4, data);
      WriteRegister(reg_ctx, "sp", nullptr, 4, data);
      WriteRegister(reg_ctx, "lr", nullptr, 4, data);
      WriteRegister(reg_ctx, "pc", nullptr, 4, data);
      WriteRegister(reg_ctx, "cpsr", nullptr, 4, data);

      // Write out the EXC registers
      //            data.PutHex32 (EXCRegSet);
      //            data.PutHex32 (EXCWordCount);
      //            WriteRegister (reg_ctx, "exception", NULL, 4, data);
      //            WriteRegister (reg_ctx, "fsr", NULL, 4, data);
      //            WriteRegister (reg_ctx, "far", NULL, 4, data);
      return true;
    }
    return false;
  }

protected:
  int DoReadGPR(lldb::tid_t tid, int flavor, GPR &gpr) override { return -1; }

  int DoReadFPU(lldb::tid_t tid, int flavor, FPU &fpu) override { return -1; }

  int DoReadEXC(lldb::tid_t tid, int flavor, EXC &exc) override { return -1; }

  int DoReadDBG(lldb::tid_t tid, int flavor, DBG &dbg) override { return -1; }

  int DoWriteGPR(lldb::tid_t tid, int flavor, const GPR &gpr) override {
    return 0;
  }

  int DoWriteFPU(lldb::tid_t tid, int flavor, const FPU &fpu) override {
    return 0;
  }

  int DoWriteEXC(lldb::tid_t tid, int flavor, const EXC &exc) override {
    return 0;
  }

  int DoWriteDBG(lldb::tid_t tid, int flavor, const DBG &dbg) override {
    return -1;
  }
};

class RegisterContextDarwin_arm64_Mach : public RegisterContextDarwin_arm64 {
public:
  RegisterContextDarwin_arm64_Mach(lldb_private::Thread &thread,
                                   const DataExtractor &data)
      : RegisterContextDarwin_arm64(thread, 0) {
    SetRegisterDataFrom_LC_THREAD(data);
  }

  void InvalidateAllRegisters() override {
    // Do nothing... registers are always valid...
  }

  void SetRegisterDataFrom_LC_THREAD(const DataExtractor &data) {
    lldb::offset_t offset = 0;
    SetError(GPRRegSet, Read, -1);
    SetError(FPURegSet, Read, -1);
    SetError(EXCRegSet, Read, -1);
    bool done = false;
    while (!done) {
      int flavor = data.GetU32(&offset);
      uint32_t count = data.GetU32(&offset);
      lldb::offset_t next_thread_state = offset + (count * 4);
      switch (flavor) {
      case GPRRegSet:
        // x0-x29 + fp + lr + sp + pc (== 33 64-bit registers) plus cpsr (1
        // 32-bit register)
        if (count >= (33 * 2) + 1) {
          for (uint32_t i = 0; i < 29; ++i)
            gpr.x[i] = data.GetU64(&offset);
          gpr.fp = data.GetU64(&offset);
          gpr.lr = data.GetU64(&offset);
          gpr.sp = data.GetU64(&offset);
          gpr.pc = data.GetU64(&offset);
          gpr.cpsr = data.GetU32(&offset);
          SetError(GPRRegSet, Read, 0);
        }
        offset = next_thread_state;
        break;
      case FPURegSet: {
        uint8_t *fpu_reg_buf = (uint8_t *)&fpu.v[0];
        const int fpu_reg_buf_size = sizeof(fpu);
        if (fpu_reg_buf_size == count * sizeof(uint32_t) &&
            data.ExtractBytes(offset, fpu_reg_buf_size, eByteOrderLittle,
                              fpu_reg_buf) == fpu_reg_buf_size) {
          SetError(FPURegSet, Read, 0);
        } else {
          done = true;
        }
      }
        offset = next_thread_state;
        break;
      case EXCRegSet:
        if (count == 4) {
          exc.far = data.GetU64(&offset);
          exc.esr = data.GetU32(&offset);
          exc.exception = data.GetU32(&offset);
          SetError(EXCRegSet, Read, 0);
        }
        offset = next_thread_state;
        break;
      default:
        done = true;
        break;
      }
    }
  }

  static size_t WriteRegister(RegisterContext *reg_ctx, const char *name,
                              const char *alt_name, size_t reg_byte_size,
                              Stream &data) {
    const RegisterInfo *reg_info = reg_ctx->GetRegisterInfoByName(name);
    if (reg_info == nullptr)
      reg_info = reg_ctx->GetRegisterInfoByName(alt_name);
    if (reg_info) {
      lldb_private::RegisterValue reg_value;
      if (reg_ctx->ReadRegister(reg_info, reg_value)) {
        if (reg_info->byte_size >= reg_byte_size)
          data.Write(reg_value.GetBytes(), reg_byte_size);
        else {
          data.Write(reg_value.GetBytes(), reg_info->byte_size);
          for (size_t i = 0, n = reg_byte_size - reg_info->byte_size; i < n;
               ++i)
            data.PutChar(0);
        }
        return reg_byte_size;
      }
    }
    // Just write zeros if all else fails
    for (size_t i = 0; i < reg_byte_size; ++i)
      data.PutChar(0);
    return reg_byte_size;
  }

  static bool Create_LC_THREAD(Thread *thread, Stream &data) {
    RegisterContextSP reg_ctx_sp(thread->GetRegisterContext());
    if (reg_ctx_sp) {
      RegisterContext *reg_ctx = reg_ctx_sp.get();

      data.PutHex32(GPRRegSet); // Flavor
      data.PutHex32(GPRWordCount);
      WriteRegister(reg_ctx, "x0", nullptr, 8, data);
      WriteRegister(reg_ctx, "x1", nullptr, 8, data);
      WriteRegister(reg_ctx, "x2", nullptr, 8, data);
      WriteRegister(reg_ctx, "x3", nullptr, 8, data);
      WriteRegister(reg_ctx, "x4", nullptr, 8, data);
      WriteRegister(reg_ctx, "x5", nullptr, 8, data);
      WriteRegister(reg_ctx, "x6", nullptr, 8, data);
      WriteRegister(reg_ctx, "x7", nullptr, 8, data);
      WriteRegister(reg_ctx, "x8", nullptr, 8, data);
      WriteRegister(reg_ctx, "x9", nullptr, 8, data);
      WriteRegister(reg_ctx, "x10", nullptr, 8, data);
      WriteRegister(reg_ctx, "x11", nullptr, 8, data);
      WriteRegister(reg_ctx, "x12", nullptr, 8, data);
      WriteRegister(reg_ctx, "x13", nullptr, 8, data);
      WriteRegister(reg_ctx, "x14", nullptr, 8, data);
      WriteRegister(reg_ctx, "x15", nullptr, 8, data);
      WriteRegister(reg_ctx, "x16", nullptr, 8, data);
      WriteRegister(reg_ctx, "x17", nullptr, 8, data);
      WriteRegister(reg_ctx, "x18", nullptr, 8, data);
      WriteRegister(reg_ctx, "x19", nullptr, 8, data);
      WriteRegister(reg_ctx, "x20", nullptr, 8, data);
      WriteRegister(reg_ctx, "x21", nullptr, 8, data);
      WriteRegister(reg_ctx, "x22", nullptr, 8, data);
      WriteRegister(reg_ctx, "x23", nullptr, 8, data);
      WriteRegister(reg_ctx, "x24", nullptr, 8, data);
      WriteRegister(reg_ctx, "x25", nullptr, 8, data);
      WriteRegister(reg_ctx, "x26", nullptr, 8, data);
      WriteRegister(reg_ctx, "x27", nullptr, 8, data);
      WriteRegister(reg_ctx, "x28", nullptr, 8, data);
      WriteRegister(reg_ctx, "fp", nullptr, 8, data);
      WriteRegister(reg_ctx, "lr", nullptr, 8, data);
      WriteRegister(reg_ctx, "sp", nullptr, 8, data);
      WriteRegister(reg_ctx, "pc", nullptr, 8, data);
      WriteRegister(reg_ctx, "cpsr", nullptr, 4, data);

      // Write out the EXC registers
      //            data.PutHex32 (EXCRegSet);
      //            data.PutHex32 (EXCWordCount);
      //            WriteRegister (reg_ctx, "far", NULL, 8, data);
      //            WriteRegister (reg_ctx, "esr", NULL, 4, data);
      //            WriteRegister (reg_ctx, "exception", NULL, 4, data);
      return true;
    }
    return false;
  }

protected:
  int DoReadGPR(lldb::tid_t tid, int flavor, GPR &gpr) override { return -1; }

  int DoReadFPU(lldb::tid_t tid, int flavor, FPU &fpu) override { return -1; }

  int DoReadEXC(lldb::tid_t tid, int flavor, EXC &exc) override { return -1; }

  int DoReadDBG(lldb::tid_t tid, int flavor, DBG &dbg) override { return -1; }

  int DoWriteGPR(lldb::tid_t tid, int flavor, const GPR &gpr) override {
    return 0;
  }

  int DoWriteFPU(lldb::tid_t tid, int flavor, const FPU &fpu) override {
    return 0;
  }

  int DoWriteEXC(lldb::tid_t tid, int flavor, const EXC &exc) override {
    return 0;
  }

  int DoWriteDBG(lldb::tid_t tid, int flavor, const DBG &dbg) override {
    return -1;
  }
};

static uint32_t MachHeaderSizeFromMagic(uint32_t magic) {
  switch (magic) {
  case MH_MAGIC:
  case MH_CIGAM:
    return sizeof(struct mach_header);

  case MH_MAGIC_64:
  case MH_CIGAM_64:
    return sizeof(struct mach_header_64);
    break;

  default:
    break;
  }
  return 0;
}

#define MACHO_NLIST_ARM_SYMBOL_IS_THUMB 0x0008

char ObjectFileMachO::ID;

void ObjectFileMachO::Initialize() {
  PluginManager::RegisterPlugin(
      GetPluginNameStatic(), GetPluginDescriptionStatic(), CreateInstance,
      CreateMemoryInstance, GetModuleSpecifications, SaveCore);
}

void ObjectFileMachO::Terminate() {
  PluginManager::UnregisterPlugin(CreateInstance);
}

lldb_private::ConstString ObjectFileMachO::GetPluginNameStatic() {
  static ConstString g_name("mach-o");
  return g_name;
}

const char *ObjectFileMachO::GetPluginDescriptionStatic() {
  return "Mach-o object file reader (32 and 64 bit)";
}

ObjectFile *ObjectFileMachO::CreateInstance(const lldb::ModuleSP &module_sp,
                                            DataBufferSP &data_sp,
                                            lldb::offset_t data_offset,
                                            const FileSpec *file,
                                            lldb::offset_t file_offset,
                                            lldb::offset_t length) {
  if (!data_sp) {
    data_sp = MapFileData(*file, length, file_offset);
    if (!data_sp)
      return nullptr;
    data_offset = 0;
  }

  if (!ObjectFileMachO::MagicBytesMatch(data_sp, data_offset, length))
    return nullptr;

  // Update the data to contain the entire file if it doesn't already
  if (data_sp->GetByteSize() < length) {
    data_sp = MapFileData(*file, length, file_offset);
    if (!data_sp)
      return nullptr;
    data_offset = 0;
  }
  auto objfile_up = std::make_unique<ObjectFileMachO>(
      module_sp, data_sp, data_offset, file, file_offset, length);
  if (!objfile_up || !objfile_up->ParseHeader())
    return nullptr;

  return objfile_up.release();
}

ObjectFile *ObjectFileMachO::CreateMemoryInstance(
    const lldb::ModuleSP &module_sp, DataBufferSP &data_sp,
    const ProcessSP &process_sp, lldb::addr_t header_addr) {
  if (ObjectFileMachO::MagicBytesMatch(data_sp, 0, data_sp->GetByteSize())) {
    std::unique_ptr<ObjectFile> objfile_up(
        new ObjectFileMachO(module_sp, data_sp, process_sp, header_addr));
    if (objfile_up.get() && objfile_up->ParseHeader())
      return objfile_up.release();
  }
  return nullptr;
}

size_t ObjectFileMachO::GetModuleSpecifications(
    const lldb_private::FileSpec &file, lldb::DataBufferSP &data_sp,
    lldb::offset_t data_offset, lldb::offset_t file_offset,
    lldb::offset_t length, lldb_private::ModuleSpecList &specs) {
  const size_t initial_count = specs.GetSize();

  if (ObjectFileMachO::MagicBytesMatch(data_sp, 0, data_sp->GetByteSize())) {
    DataExtractor data;
    data.SetData(data_sp);
    llvm::MachO::mach_header header;
    if (ParseHeader(data, &data_offset, header)) {
      size_t header_and_load_cmds =
          header.sizeofcmds + MachHeaderSizeFromMagic(header.magic);
      if (header_and_load_cmds >= data_sp->GetByteSize()) {
        data_sp = MapFileData(file, header_and_load_cmds, file_offset);
        data.SetData(data_sp);
        data_offset = MachHeaderSizeFromMagic(header.magic);
      }
      if (data_sp) {
        ModuleSpec base_spec;
        base_spec.GetFileSpec() = file;
        base_spec.SetObjectOffset(file_offset);
        base_spec.SetObjectSize(length);
        GetAllArchSpecs(header, data, data_offset, base_spec, specs);
      }
    }
  }
  return specs.GetSize() - initial_count;
}

ConstString ObjectFileMachO::GetSegmentNameTEXT() {
  static ConstString g_segment_name_TEXT("__TEXT");
  return g_segment_name_TEXT;
}

ConstString ObjectFileMachO::GetSegmentNameDATA() {
  static ConstString g_segment_name_DATA("__DATA");
  return g_segment_name_DATA;
}

ConstString ObjectFileMachO::GetSegmentNameDATA_DIRTY() {
  static ConstString g_segment_name("__DATA_DIRTY");
  return g_segment_name;
}

ConstString ObjectFileMachO::GetSegmentNameDATA_CONST() {
  static ConstString g_segment_name("__DATA_CONST");
  return g_segment_name;
}

ConstString ObjectFileMachO::GetSegmentNameOBJC() {
  static ConstString g_segment_name_OBJC("__OBJC");
  return g_segment_name_OBJC;
}

ConstString ObjectFileMachO::GetSegmentNameLINKEDIT() {
  static ConstString g_section_name_LINKEDIT("__LINKEDIT");
  return g_section_name_LINKEDIT;
}

ConstString ObjectFileMachO::GetSegmentNameDWARF() {
  static ConstString g_section_name("__DWARF");
  return g_section_name;
}

ConstString ObjectFileMachO::GetSectionNameEHFrame() {
  static ConstString g_section_name_eh_frame("__eh_frame");
  return g_section_name_eh_frame;
}

bool ObjectFileMachO::MagicBytesMatch(DataBufferSP &data_sp,
                                      lldb::addr_t data_offset,
                                      lldb::addr_t data_length) {
  DataExtractor data;
  data.SetData(data_sp, data_offset, data_length);
  lldb::offset_t offset = 0;
  uint32_t magic = data.GetU32(&offset);
  return MachHeaderSizeFromMagic(magic) != 0;
}

ObjectFileMachO::ObjectFileMachO(const lldb::ModuleSP &module_sp,
                                 DataBufferSP &data_sp,
                                 lldb::offset_t data_offset,
                                 const FileSpec *file,
                                 lldb::offset_t file_offset,
                                 lldb::offset_t length)
    : ObjectFile(module_sp, file, file_offset, length, data_sp, data_offset),
      m_mach_segments(), m_mach_sections(), m_entry_point_address(),
      m_thread_context_offsets(), m_thread_context_offsets_valid(false),
      m_reexported_dylibs(), m_allow_assembly_emulation_unwind_plans(true) {
  ::memset(&m_header, 0, sizeof(m_header));
  ::memset(&m_dysymtab, 0, sizeof(m_dysymtab));
}

ObjectFileMachO::ObjectFileMachO(const lldb::ModuleSP &module_sp,
                                 lldb::DataBufferSP &header_data_sp,
                                 const lldb::ProcessSP &process_sp,
                                 lldb::addr_t header_addr)
    : ObjectFile(module_sp, process_sp, header_addr, header_data_sp),
      m_mach_segments(), m_mach_sections(), m_entry_point_address(),
      m_thread_context_offsets(), m_thread_context_offsets_valid(false),
      m_reexported_dylibs(), m_allow_assembly_emulation_unwind_plans(true) {
  ::memset(&m_header, 0, sizeof(m_header));
  ::memset(&m_dysymtab, 0, sizeof(m_dysymtab));
}

bool ObjectFileMachO::ParseHeader(DataExtractor &data,
                                  lldb::offset_t *data_offset_ptr,
                                  llvm::MachO::mach_header &header) {
  data.SetByteOrder(endian::InlHostByteOrder());
  // Leave magic in the original byte order
  header.magic = data.GetU32(data_offset_ptr);
  bool can_parse = false;
  bool is_64_bit = false;
  switch (header.magic) {
  case MH_MAGIC:
    data.SetByteOrder(endian::InlHostByteOrder());
    data.SetAddressByteSize(4);
    can_parse = true;
    break;

  case MH_MAGIC_64:
    data.SetByteOrder(endian::InlHostByteOrder());
    data.SetAddressByteSize(8);
    can_parse = true;
    is_64_bit = true;
    break;

  case MH_CIGAM:
    data.SetByteOrder(endian::InlHostByteOrder() == eByteOrderBig
                          ? eByteOrderLittle
                          : eByteOrderBig);
    data.SetAddressByteSize(4);
    can_parse = true;
    break;

  case MH_CIGAM_64:
    data.SetByteOrder(endian::InlHostByteOrder() == eByteOrderBig
                          ? eByteOrderLittle
                          : eByteOrderBig);
    data.SetAddressByteSize(8);
    is_64_bit = true;
    can_parse = true;
    break;

  default:
    break;
  }

  if (can_parse) {
    data.GetU32(data_offset_ptr, &header.cputype, 6);
    if (is_64_bit)
      *data_offset_ptr += 4;
    return true;
  } else {
    memset(&header, 0, sizeof(header));
  }
  return false;
}

bool ObjectFileMachO::ParseHeader() {
  ModuleSP module_sp(GetModule());
  if (module_sp) {
    std::lock_guard<std::recursive_mutex> guard(module_sp->GetMutex());
    bool can_parse = false;
    lldb::offset_t offset = 0;
    m_data.SetByteOrder(endian::InlHostByteOrder());
    // Leave magic in the original byte order
    m_header.magic = m_data.GetU32(&offset);
    switch (m_header.magic) {
    case MH_MAGIC:
      m_data.SetByteOrder(endian::InlHostByteOrder());
      m_data.SetAddressByteSize(4);
      can_parse = true;
      break;

    case MH_MAGIC_64:
      m_data.SetByteOrder(endian::InlHostByteOrder());
      m_data.SetAddressByteSize(8);
      can_parse = true;
      break;

    case MH_CIGAM:
      m_data.SetByteOrder(endian::InlHostByteOrder() == eByteOrderBig
                              ? eByteOrderLittle
                              : eByteOrderBig);
      m_data.SetAddressByteSize(4);
      can_parse = true;
      break;

    case MH_CIGAM_64:
      m_data.SetByteOrder(endian::InlHostByteOrder() == eByteOrderBig
                              ? eByteOrderLittle
                              : eByteOrderBig);
      m_data.SetAddressByteSize(8);
      can_parse = true;
      break;

    default:
      break;
    }

    if (can_parse) {
      m_data.GetU32(&offset, &m_header.cputype, 6);

      ModuleSpecList all_specs;
      ModuleSpec base_spec;
      GetAllArchSpecs(m_header, m_data, MachHeaderSizeFromMagic(m_header.magic),
                      base_spec, all_specs);

      for (unsigned i = 0, e = all_specs.GetSize(); i != e; ++i) {
        ArchSpec mach_arch =
            all_specs.GetModuleSpecRefAtIndex(i).GetArchitecture();

        // Check if the module has a required architecture
        const ArchSpec &module_arch = module_sp->GetArchitecture();
        if (module_arch.IsValid() && !module_arch.IsCompatibleMatch(mach_arch))
          continue;

        if (SetModulesArchitecture(mach_arch)) {
          const size_t header_and_lc_size =
              m_header.sizeofcmds + MachHeaderSizeFromMagic(m_header.magic);
          if (m_data.GetByteSize() < header_and_lc_size) {
            DataBufferSP data_sp;
            ProcessSP process_sp(m_process_wp.lock());
            if (process_sp) {
              data_sp =
                  ReadMemory(process_sp, m_memory_addr, header_and_lc_size);
            } else {
              // Read in all only the load command data from the file on disk
              data_sp = MapFileData(m_file, header_and_lc_size, m_file_offset);
              if (data_sp->GetByteSize() != header_and_lc_size)
                continue;
            }
            if (data_sp)
              m_data.SetData(data_sp);
          }
        }
        return true;
      }
      // None found.
      return false;
    } else {
      memset(&m_header, 0, sizeof(struct mach_header));
    }
  }
  return false;
}

ByteOrder ObjectFileMachO::GetByteOrder() const {
  return m_data.GetByteOrder();
}

bool ObjectFileMachO::IsExecutable() const {
  return m_header.filetype == MH_EXECUTE;
}

bool ObjectFileMachO::IsDynamicLoader() const {
  return m_header.filetype == MH_DYLINKER;
}

uint32_t ObjectFileMachO::GetAddressByteSize() const {
  return m_data.GetAddressByteSize();
}

AddressClass ObjectFileMachO::GetAddressClass(lldb::addr_t file_addr) {
  Symtab *symtab = GetSymtab();
  if (symtab) {
    Symbol *symbol = symtab->FindSymbolContainingFileAddress(file_addr);
    if (symbol) {
      if (symbol->ValueIsAddress()) {
        SectionSP section_sp(symbol->GetAddressRef().GetSection());
        if (section_sp) {
          const lldb::SectionType section_type = section_sp->GetType();
          switch (section_type) {
          case eSectionTypeInvalid:
            return AddressClass::eUnknown;

          case eSectionTypeCode:
            if (m_header.cputype == llvm::MachO::CPU_TYPE_ARM) {
              // For ARM we have a bit in the n_desc field of the symbol that
              // tells us ARM/Thumb which is bit 0x0008.
              if (symbol->GetFlags() & MACHO_NLIST_ARM_SYMBOL_IS_THUMB)
                return AddressClass::eCodeAlternateISA;
            }
            return AddressClass::eCode;

          case eSectionTypeContainer:
            return AddressClass::eUnknown;

          case eSectionTypeData:
          case eSectionTypeDataCString:
          case eSectionTypeDataCStringPointers:
          case eSectionTypeDataSymbolAddress:
          case eSectionTypeData4:
          case eSectionTypeData8:
          case eSectionTypeData16:
          case eSectionTypeDataPointers:
          case eSectionTypeZeroFill:
          case eSectionTypeDataObjCMessageRefs:
          case eSectionTypeDataObjCCFStrings:
          case eSectionTypeGoSymtab:
            return AddressClass::eData;

          case eSectionTypeDebug:
          case eSectionTypeDWARFDebugAbbrev:
          case eSectionTypeDWARFDebugAbbrevDwo:
          case eSectionTypeDWARFDebugAddr:
          case eSectionTypeDWARFDebugAranges:
          case eSectionTypeDWARFDebugCuIndex:
          case eSectionTypeDWARFDebugFrame:
          case eSectionTypeDWARFDebugInfo:
          case eSectionTypeDWARFDebugInfoDwo:
          case eSectionTypeDWARFDebugLine:
          case eSectionTypeDWARFDebugLineStr:
          case eSectionTypeDWARFDebugLoc:
          case eSectionTypeDWARFDebugLocLists:
          case eSectionTypeDWARFDebugMacInfo:
          case eSectionTypeDWARFDebugMacro:
          case eSectionTypeDWARFDebugNames:
          case eSectionTypeDWARFDebugPubNames:
          case eSectionTypeDWARFDebugPubTypes:
          case eSectionTypeDWARFDebugRanges:
          case eSectionTypeDWARFDebugRngLists:
          case eSectionTypeDWARFDebugStr:
          case eSectionTypeDWARFDebugStrDwo:
          case eSectionTypeDWARFDebugStrOffsets:
          case eSectionTypeDWARFDebugStrOffsetsDwo:
          case eSectionTypeDWARFDebugTypes:
          case eSectionTypeDWARFDebugTypesDwo:
          case eSectionTypeDWARFAppleNames:
          case eSectionTypeDWARFAppleTypes:
          case eSectionTypeDWARFAppleExternalTypes:
          case eSectionTypeDWARFAppleNamespaces:
          case eSectionTypeDWARFAppleObjC:
          case eSectionTypeSwiftModules:
          case eSectionTypeDWARFGNUDebugAltLink:
            return AddressClass::eDebug;

          case eSectionTypeEHFrame:
          case eSectionTypeARMexidx:
          case eSectionTypeARMextab:
          case eSectionTypeCompactUnwind:
            return AddressClass::eRuntime;

          case eSectionTypeAbsoluteAddress:
          case eSectionTypeELFSymbolTable:
          case eSectionTypeELFDynamicSymbols:
          case eSectionTypeELFRelocationEntries:
          case eSectionTypeELFDynamicLinkInfo:
          case eSectionTypeOther:
            return AddressClass::eUnknown;
          }
        }
      }

      const SymbolType symbol_type = symbol->GetType();
      switch (symbol_type) {
      case eSymbolTypeAny:
        return AddressClass::eUnknown;
      case eSymbolTypeAbsolute:
        return AddressClass::eUnknown;

      case eSymbolTypeCode:
      case eSymbolTypeTrampoline:
      case eSymbolTypeResolver:
        if (m_header.cputype == llvm::MachO::CPU_TYPE_ARM) {
          // For ARM we have a bit in the n_desc field of the symbol that tells
          // us ARM/Thumb which is bit 0x0008.
          if (symbol->GetFlags() & MACHO_NLIST_ARM_SYMBOL_IS_THUMB)
            return AddressClass::eCodeAlternateISA;
        }
        return AddressClass::eCode;

      case eSymbolTypeData:
        return AddressClass::eData;
      case eSymbolTypeRuntime:
        return AddressClass::eRuntime;
      case eSymbolTypeException:
        return AddressClass::eRuntime;
      case eSymbolTypeSourceFile:
        return AddressClass::eDebug;
      case eSymbolTypeHeaderFile:
        return AddressClass::eDebug;
      case eSymbolTypeObjectFile:
        return AddressClass::eDebug;
      case eSymbolTypeCommonBlock:
        return AddressClass::eDebug;
      case eSymbolTypeBlock:
        return AddressClass::eDebug;
      case eSymbolTypeLocal:
        return AddressClass::eData;
      case eSymbolTypeParam:
        return AddressClass::eData;
      case eSymbolTypeVariable:
        return AddressClass::eData;
      case eSymbolTypeVariableType:
        return AddressClass::eDebug;
      case eSymbolTypeLineEntry:
        return AddressClass::eDebug;
      case eSymbolTypeLineHeader:
        return AddressClass::eDebug;
      case eSymbolTypeScopeBegin:
        return AddressClass::eDebug;
      case eSymbolTypeScopeEnd:
        return AddressClass::eDebug;
      case eSymbolTypeAdditional:
        return AddressClass::eUnknown;
      case eSymbolTypeCompiler:
        return AddressClass::eDebug;
      case eSymbolTypeInstrumentation:
        return AddressClass::eDebug;
      case eSymbolTypeUndefined:
        return AddressClass::eUnknown;
      case eSymbolTypeObjCClass:
        return AddressClass::eRuntime;
      case eSymbolTypeObjCMetaClass:
        return AddressClass::eRuntime;
      case eSymbolTypeObjCIVar:
        return AddressClass::eRuntime;
      case eSymbolTypeReExported:
        return AddressClass::eRuntime;
      case eSymbolTypeASTFile:
        return AddressClass::eDebug;

      case eSymbolTypeIVarOffset:
        break;
      }
    }
  }
  return AddressClass::eUnknown;
}

Symtab *ObjectFileMachO::GetSymtab() {
  ModuleSP module_sp(GetModule());
  if (module_sp) {
    std::lock_guard<std::recursive_mutex> guard(module_sp->GetMutex());
    if (m_symtab_up == nullptr) {
      m_symtab_up.reset(new Symtab(this));
      std::lock_guard<std::recursive_mutex> symtab_guard(
          m_symtab_up->GetMutex());
      ParseSymtab();
      m_symtab_up->Finalize();
    }
  }
  return m_symtab_up.get();
}

bool ObjectFileMachO::IsStripped() {
  if (m_dysymtab.cmd == 0) {
    ModuleSP module_sp(GetModule());
    if (module_sp) {
      lldb::offset_t offset = MachHeaderSizeFromMagic(m_header.magic);
      for (uint32_t i = 0; i < m_header.ncmds; ++i) {
        const lldb::offset_t load_cmd_offset = offset;

        load_command lc;
        if (m_data.GetU32(&offset, &lc.cmd, 2) == nullptr)
          break;
        if (lc.cmd == LC_DYSYMTAB) {
          m_dysymtab.cmd = lc.cmd;
          m_dysymtab.cmdsize = lc.cmdsize;
          if (m_data.GetU32(&offset, &m_dysymtab.ilocalsym,
                            (sizeof(m_dysymtab) / sizeof(uint32_t)) - 2) ==
              nullptr) {
            // Clear m_dysymtab if we were unable to read all items from the
            // load command
            ::memset(&m_dysymtab, 0, sizeof(m_dysymtab));
          }
        }
        offset = load_cmd_offset + lc.cmdsize;
      }
    }
  }
  if (m_dysymtab.cmd)
    return m_dysymtab.nlocalsym <= 1;
  return false;
}

ObjectFileMachO::EncryptedFileRanges ObjectFileMachO::GetEncryptedFileRanges() {
  EncryptedFileRanges result;
  lldb::offset_t offset = MachHeaderSizeFromMagic(m_header.magic);

  encryption_info_command encryption_cmd;
  for (uint32_t i = 0; i < m_header.ncmds; ++i) {
    const lldb::offset_t load_cmd_offset = offset;
    if (m_data.GetU32(&offset, &encryption_cmd, 2) == nullptr)
      break;

    // LC_ENCRYPTION_INFO and LC_ENCRYPTION_INFO_64 have the same sizes for the
    // 3 fields we care about, so treat them the same.
    if (encryption_cmd.cmd == LC_ENCRYPTION_INFO ||
        encryption_cmd.cmd == LC_ENCRYPTION_INFO_64) {
      if (m_data.GetU32(&offset, &encryption_cmd.cryptoff, 3)) {
        if (encryption_cmd.cryptid != 0) {
          EncryptedFileRanges::Entry entry;
          entry.SetRangeBase(encryption_cmd.cryptoff);
          entry.SetByteSize(encryption_cmd.cryptsize);
          result.Append(entry);
        }
      }
    }
    offset = load_cmd_offset + encryption_cmd.cmdsize;
  }

  return result;
}

void ObjectFileMachO::SanitizeSegmentCommand(segment_command_64 &seg_cmd,
                                             uint32_t cmd_idx) {
  if (m_length == 0 || seg_cmd.filesize == 0)
    return;

  if (seg_cmd.fileoff > m_length) {
    // We have a load command that says it extends past the end of the file.
    // This is likely a corrupt file.  We don't have any way to return an error
    // condition here (this method was likely invoked from something like
    // ObjectFile::GetSectionList()), so we just null out the section contents,
    // and dump a message to stdout.  The most common case here is core file
    // debugging with a truncated file.
    const char *lc_segment_name =
        seg_cmd.cmd == LC_SEGMENT_64 ? "LC_SEGMENT_64" : "LC_SEGMENT";
    GetModule()->ReportWarning(
        "load command %u %s has a fileoff (0x%" PRIx64
        ") that extends beyond the end of the file (0x%" PRIx64
        "), ignoring this section",
        cmd_idx, lc_segment_name, seg_cmd.fileoff, m_length);

    seg_cmd.fileoff = 0;
    seg_cmd.filesize = 0;
  }

  if (seg_cmd.fileoff + seg_cmd.filesize > m_length) {
    // We have a load command that says it extends past the end of the file.
    // This is likely a corrupt file.  We don't have any way to return an error
    // condition here (this method was likely invoked from something like
    // ObjectFile::GetSectionList()), so we just null out the section contents,
    // and dump a message to stdout.  The most common case here is core file
    // debugging with a truncated file.
    const char *lc_segment_name =
        seg_cmd.cmd == LC_SEGMENT_64 ? "LC_SEGMENT_64" : "LC_SEGMENT";
    GetModule()->ReportWarning(
        "load command %u %s has a fileoff + filesize (0x%" PRIx64
        ") that extends beyond the end of the file (0x%" PRIx64
        "), the segment will be truncated to match",
        cmd_idx, lc_segment_name, seg_cmd.fileoff + seg_cmd.filesize, m_length);

    // Truncate the length
    seg_cmd.filesize = m_length - seg_cmd.fileoff;
  }
}

static uint32_t GetSegmentPermissions(const segment_command_64 &seg_cmd) {
  uint32_t result = 0;
  if (seg_cmd.initprot & VM_PROT_READ)
    result |= ePermissionsReadable;
  if (seg_cmd.initprot & VM_PROT_WRITE)
    result |= ePermissionsWritable;
  if (seg_cmd.initprot & VM_PROT_EXECUTE)
    result |= ePermissionsExecutable;
  return result;
}

static lldb::SectionType GetSectionType(uint32_t flags,
                                        ConstString section_name) {

  if (flags & (S_ATTR_PURE_INSTRUCTIONS | S_ATTR_SOME_INSTRUCTIONS))
    return eSectionTypeCode;

  uint32_t mach_sect_type = flags & SECTION_TYPE;
  static ConstString g_sect_name_objc_data("__objc_data");
  static ConstString g_sect_name_objc_msgrefs("__objc_msgrefs");
  static ConstString g_sect_name_objc_selrefs("__objc_selrefs");
  static ConstString g_sect_name_objc_classrefs("__objc_classrefs");
  static ConstString g_sect_name_objc_superrefs("__objc_superrefs");
  static ConstString g_sect_name_objc_const("__objc_const");
  static ConstString g_sect_name_objc_classlist("__objc_classlist");
  static ConstString g_sect_name_cfstring("__cfstring");

  static ConstString g_sect_name_dwarf_debug_abbrev("__debug_abbrev");
  static ConstString g_sect_name_dwarf_debug_aranges("__debug_aranges");
  static ConstString g_sect_name_dwarf_debug_frame("__debug_frame");
  static ConstString g_sect_name_dwarf_debug_info("__debug_info");
  static ConstString g_sect_name_dwarf_debug_line("__debug_line");
  static ConstString g_sect_name_dwarf_debug_loc("__debug_loc");
  static ConstString g_sect_name_dwarf_debug_loclists("__debug_loclists");
  static ConstString g_sect_name_dwarf_debug_macinfo("__debug_macinfo");
  static ConstString g_sect_name_dwarf_debug_names("__debug_names");
  static ConstString g_sect_name_dwarf_debug_pubnames("__debug_pubnames");
  static ConstString g_sect_name_dwarf_debug_pubtypes("__debug_pubtypes");
  static ConstString g_sect_name_dwarf_debug_ranges("__debug_ranges");
  static ConstString g_sect_name_dwarf_debug_str("__debug_str");
  static ConstString g_sect_name_dwarf_debug_types("__debug_types");
  static ConstString g_sect_name_dwarf_apple_names("__apple_names");
  static ConstString g_sect_name_dwarf_apple_types("__apple_types");
  static ConstString g_sect_name_dwarf_apple_namespaces("__apple_namespac");
  static ConstString g_sect_name_dwarf_apple_objc("__apple_objc");
  static ConstString g_sect_name_eh_frame("__eh_frame");
  static ConstString g_sect_name_compact_unwind("__unwind_info");
  static ConstString g_sect_name_text("__text");
  static ConstString g_sect_name_data("__data");
  static ConstString g_sect_name_swift_ast("__swift_ast");
  static ConstString g_sect_name_go_symtab("__gosymtab");

  if (section_name == g_sect_name_dwarf_debug_abbrev)
    return eSectionTypeDWARFDebugAbbrev;
  if (section_name == g_sect_name_dwarf_debug_aranges)
    return eSectionTypeDWARFDebugAranges;
  if (section_name == g_sect_name_dwarf_debug_frame)
    return eSectionTypeDWARFDebugFrame;
  if (section_name == g_sect_name_dwarf_debug_info)
    return eSectionTypeDWARFDebugInfo;
  if (section_name == g_sect_name_dwarf_debug_line)
    return eSectionTypeDWARFDebugLine;
  if (section_name == g_sect_name_dwarf_debug_loc)
    return eSectionTypeDWARFDebugLoc;
  if (section_name == g_sect_name_dwarf_debug_loclists)
    return eSectionTypeDWARFDebugLocLists;
  if (section_name == g_sect_name_dwarf_debug_macinfo)
    return eSectionTypeDWARFDebugMacInfo;
  if (section_name == g_sect_name_dwarf_debug_names)
    return eSectionTypeDWARFDebugNames;
  if (section_name == g_sect_name_dwarf_debug_pubnames)
    return eSectionTypeDWARFDebugPubNames;
  if (section_name == g_sect_name_dwarf_debug_pubtypes)
    return eSectionTypeDWARFDebugPubTypes;
  if (section_name == g_sect_name_dwarf_debug_ranges)
    return eSectionTypeDWARFDebugRanges; 
  if (section_name == g_sect_name_dwarf_debug_str)
    return eSectionTypeDWARFDebugStr;
  if (section_name == g_sect_name_dwarf_debug_types)
    return eSectionTypeDWARFDebugTypes;
  if (section_name == g_sect_name_dwarf_apple_names)
    return eSectionTypeDWARFAppleNames;
  if (section_name == g_sect_name_dwarf_apple_types)
    return eSectionTypeDWARFAppleTypes;
  if (section_name == g_sect_name_dwarf_apple_namespaces)
    return eSectionTypeDWARFAppleNamespaces;
  if (section_name == g_sect_name_dwarf_apple_objc)
    return eSectionTypeDWARFAppleObjC;
  if (section_name == g_sect_name_objc_selrefs)
    return eSectionTypeDataCStringPointers;
  if (section_name == g_sect_name_objc_msgrefs)
    return eSectionTypeDataObjCMessageRefs;
  if (section_name == g_sect_name_eh_frame)
    return eSectionTypeEHFrame;
  if (section_name == g_sect_name_compact_unwind)
    return eSectionTypeCompactUnwind;
  if (section_name == g_sect_name_cfstring)
    return eSectionTypeDataObjCCFStrings;
  if (section_name == g_sect_name_swift_ast)
    return eSectionTypeSwiftModules;
  if (section_name == g_sect_name_go_symtab)
    return eSectionTypeGoSymtab;
  if (section_name == g_sect_name_objc_data ||
      section_name == g_sect_name_objc_classrefs ||
      section_name == g_sect_name_objc_superrefs ||
      section_name == g_sect_name_objc_const ||
      section_name == g_sect_name_objc_classlist) {
    return eSectionTypeDataPointers;
  }

  switch (mach_sect_type) {
  // TODO: categorize sections by other flags for regular sections
  case S_REGULAR:
    if (section_name == g_sect_name_text)
      return eSectionTypeCode;
    if (section_name == g_sect_name_data)
      return eSectionTypeData;
    return eSectionTypeOther;
  case S_ZEROFILL:
    return eSectionTypeZeroFill;
  case S_CSTRING_LITERALS: // section with only literal C strings
    return eSectionTypeDataCString;
  case S_4BYTE_LITERALS: // section with only 4 byte literals
    return eSectionTypeData4;
  case S_8BYTE_LITERALS: // section with only 8 byte literals
    return eSectionTypeData8;
  case S_LITERAL_POINTERS: // section with only pointers to literals
    return eSectionTypeDataPointers;
  case S_NON_LAZY_SYMBOL_POINTERS: // section with only non-lazy symbol pointers
    return eSectionTypeDataPointers;
  case S_LAZY_SYMBOL_POINTERS: // section with only lazy symbol pointers
    return eSectionTypeDataPointers;
  case S_SYMBOL_STUBS: // section with only symbol stubs, byte size of stub in
                       // the reserved2 field
    return eSectionTypeCode;
  case S_MOD_INIT_FUNC_POINTERS: // section with only function pointers for
                                 // initialization
    return eSectionTypeDataPointers;
  case S_MOD_TERM_FUNC_POINTERS: // section with only function pointers for
                                 // termination
    return eSectionTypeDataPointers;
  case S_COALESCED:
    return eSectionTypeOther;
  case S_GB_ZEROFILL:
    return eSectionTypeZeroFill;
  case S_INTERPOSING: // section with only pairs of function pointers for
                      // interposing
    return eSectionTypeCode;
  case S_16BYTE_LITERALS: // section with only 16 byte literals
    return eSectionTypeData16;
  case S_DTRACE_DOF:
    return eSectionTypeDebug;
  case S_LAZY_DYLIB_SYMBOL_POINTERS:
    return eSectionTypeDataPointers;
  default:
    return eSectionTypeOther;
  }
}

struct ObjectFileMachO::SegmentParsingContext {
  const EncryptedFileRanges EncryptedRanges;
  lldb_private::SectionList &UnifiedList;
  uint32_t NextSegmentIdx = 0;
  uint32_t NextSectionIdx = 0;
  bool FileAddressesChanged = false;

  SegmentParsingContext(EncryptedFileRanges EncryptedRanges,
                        lldb_private::SectionList &UnifiedList)
      : EncryptedRanges(std::move(EncryptedRanges)), UnifiedList(UnifiedList) {}
};

void ObjectFileMachO::ProcessSegmentCommand(const load_command &load_cmd_,
                                            lldb::offset_t offset,
                                            uint32_t cmd_idx,
                                            SegmentParsingContext &context) {
  segment_command_64 load_cmd;
  memcpy(&load_cmd, &load_cmd_, sizeof(load_cmd_));

  if (!m_data.GetU8(&offset, (uint8_t *)load_cmd.segname, 16))
    return;

  ModuleSP module_sp = GetModule();
  const bool is_core = GetType() == eTypeCoreFile;
  const bool is_dsym = (m_header.filetype == MH_DSYM);
  bool add_section = true;
  bool add_to_unified = true;
  ConstString const_segname(
      load_cmd.segname, strnlen(load_cmd.segname, sizeof(load_cmd.segname)));

  SectionSP unified_section_sp(
      context.UnifiedList.FindSectionByName(const_segname));
  if (is_dsym && unified_section_sp) {
    if (const_segname == GetSegmentNameLINKEDIT()) {
      // We need to keep the __LINKEDIT segment private to this object file
      // only
      add_to_unified = false;
    } else {
      // This is the dSYM file and this section has already been created by the
      // object file, no need to create it.
      add_section = false;
    }
  }
  load_cmd.vmaddr = m_data.GetAddress(&offset);
  load_cmd.vmsize = m_data.GetAddress(&offset);
  load_cmd.fileoff = m_data.GetAddress(&offset);
  load_cmd.filesize = m_data.GetAddress(&offset);
  if (!m_data.GetU32(&offset, &load_cmd.maxprot, 4))
    return;

  SanitizeSegmentCommand(load_cmd, cmd_idx);

  const uint32_t segment_permissions = GetSegmentPermissions(load_cmd);
  const bool segment_is_encrypted =
      (load_cmd.flags & SG_PROTECTED_VERSION_1) != 0;

  // Keep a list of mach segments around in case we need to get at data that
  // isn't stored in the abstracted Sections.
  m_mach_segments.push_back(load_cmd);

  // Use a segment ID of the segment index shifted left by 8 so they never
  // conflict with any of the sections.
  SectionSP segment_sp;
  if (add_section && (const_segname || is_core)) {
    segment_sp = std::make_shared<Section>(
        module_sp, // Module to which this section belongs
        this,      // Object file to which this sections belongs
        ++context.NextSegmentIdx
            << 8, // Section ID is the 1 based segment index
        // shifted right by 8 bits as not to collide with any of the 256
        // section IDs that are possible
        const_segname,         // Name of this section
        eSectionTypeContainer, // This section is a container of other
        // sections.
        load_cmd.vmaddr, // File VM address == addresses as they are
        // found in the object file
        load_cmd.vmsize,  // VM size in bytes of this section
        load_cmd.fileoff, // Offset to the data for this section in
        // the file
        load_cmd.filesize, // Size in bytes of this section as found
        // in the file
        0,                // Segments have no alignment information
        load_cmd.flags); // Flags for this section

    segment_sp->SetIsEncrypted(segment_is_encrypted);
    m_sections_up->AddSection(segment_sp);
    segment_sp->SetPermissions(segment_permissions);
    if (add_to_unified)
      context.UnifiedList.AddSection(segment_sp);
  } else if (unified_section_sp) {
    if (is_dsym && unified_section_sp->GetFileAddress() != load_cmd.vmaddr) {
      // Check to see if the module was read from memory?
      if (module_sp->GetObjectFile()->GetBaseAddress().IsValid()) {
        // We have a module that is in memory and needs to have its file
        // address adjusted. We need to do this because when we load a file
        // from memory, its addresses will be slid already, yet the addresses
        // in the new symbol file will still be unslid.  Since everything is
        // stored as section offset, this shouldn't cause any problems.

        // Make sure we've parsed the symbol table from the ObjectFile before
        // we go around changing its Sections.
        module_sp->GetObjectFile()->GetSymtab();
        // eh_frame would present the same problems but we parse that on a per-
        // function basis as-needed so it's more difficult to remove its use of
        // the Sections.  Realistically, the environments where this code path
        // will be taken will not have eh_frame sections.

        unified_section_sp->SetFileAddress(load_cmd.vmaddr);

        // Notify the module that the section addresses have been changed once
        // we're done so any file-address caches can be updated.
        context.FileAddressesChanged = true;
      }
    }
    m_sections_up->AddSection(unified_section_sp);
  }

  struct section_64 sect64;
  ::memset(&sect64, 0, sizeof(sect64));
  // Push a section into our mach sections for the section at index zero
  // (NO_SECT) if we don't have any mach sections yet...
  if (m_mach_sections.empty())
    m_mach_sections.push_back(sect64);
  uint32_t segment_sect_idx;
  const lldb::user_id_t first_segment_sectID = context.NextSectionIdx + 1;

  const uint32_t num_u32s = load_cmd.cmd == LC_SEGMENT ? 7 : 8;
  for (segment_sect_idx = 0; segment_sect_idx < load_cmd.nsects;
       ++segment_sect_idx) {
    if (m_data.GetU8(&offset, (uint8_t *)sect64.sectname,
                     sizeof(sect64.sectname)) == nullptr)
      break;
    if (m_data.GetU8(&offset, (uint8_t *)sect64.segname,
                     sizeof(sect64.segname)) == nullptr)
      break;
    sect64.addr = m_data.GetAddress(&offset);
    sect64.size = m_data.GetAddress(&offset);

    if (m_data.GetU32(&offset, &sect64.offset, num_u32s) == nullptr)
      break;

    // Keep a list of mach sections around in case we need to get at data that
    // isn't stored in the abstracted Sections.
    m_mach_sections.push_back(sect64);

    if (add_section) {
      ConstString section_name(
          sect64.sectname, strnlen(sect64.sectname, sizeof(sect64.sectname)));
      if (!const_segname) {
        // We have a segment with no name so we need to conjure up segments
        // that correspond to the section's segname if there isn't already such
        // a section. If there is such a section, we resize the section so that
        // it spans all sections.  We also mark these sections as fake so
        // address matches don't hit if they land in the gaps between the child
        // sections.
        const_segname.SetTrimmedCStringWithLength(sect64.segname,
                                                  sizeof(sect64.segname));
        segment_sp = context.UnifiedList.FindSectionByName(const_segname);
        if (segment_sp.get()) {
          Section *segment = segment_sp.get();
          // Grow the section size as needed.
          const lldb::addr_t sect64_min_addr = sect64.addr;
          const lldb::addr_t sect64_max_addr = sect64_min_addr + sect64.size;
          const lldb::addr_t curr_seg_byte_size = segment->GetByteSize();
          const lldb::addr_t curr_seg_min_addr = segment->GetFileAddress();
          const lldb::addr_t curr_seg_max_addr =
              curr_seg_min_addr + curr_seg_byte_size;
          if (sect64_min_addr >= curr_seg_min_addr) {
            const lldb::addr_t new_seg_byte_size =
                sect64_max_addr - curr_seg_min_addr;
            // Only grow the section size if needed
            if (new_seg_byte_size > curr_seg_byte_size)
              segment->SetByteSize(new_seg_byte_size);
          } else {
            // We need to change the base address of the segment and adjust the
            // child section offsets for all existing children.
            const lldb::addr_t slide_amount =
                sect64_min_addr - curr_seg_min_addr;
            segment->Slide(slide_amount, false);
            segment->GetChildren().Slide(-slide_amount, false);
            segment->SetByteSize(curr_seg_max_addr - sect64_min_addr);
          }

          // Grow the section size as needed.
          if (sect64.offset) {
            const lldb::addr_t segment_min_file_offset =
                segment->GetFileOffset();
            const lldb::addr_t segment_max_file_offset =
                segment_min_file_offset + segment->GetFileSize();

            const lldb::addr_t section_min_file_offset = sect64.offset;
            const lldb::addr_t section_max_file_offset =
                section_min_file_offset + sect64.size;
            const lldb::addr_t new_file_offset =
                std::min(section_min_file_offset, segment_min_file_offset);
            const lldb::addr_t new_file_size =
                std::max(section_max_file_offset, segment_max_file_offset) -
                new_file_offset;
            segment->SetFileOffset(new_file_offset);
            segment->SetFileSize(new_file_size);
          }
        } else {
          // Create a fake section for the section's named segment
          segment_sp = std::make_shared<Section>(
              segment_sp, // Parent section
              module_sp,  // Module to which this section belongs
              this,       // Object file to which this section belongs
              ++context.NextSegmentIdx
                  << 8, // Section ID is the 1 based segment index
              // shifted right by 8 bits as not to
              // collide with any of the 256 section IDs
              // that are possible
              const_segname,         // Name of this section
              eSectionTypeContainer, // This section is a container of
              // other sections.
              sect64.addr, // File VM address == addresses as they are
              // found in the object file
              sect64.size,   // VM size in bytes of this section
              sect64.offset, // Offset to the data for this section in
              // the file
              sect64.offset ? sect64.size : 0, // Size in bytes of
              // this section as
              // found in the file
              sect64.align,
              load_cmd.flags); // Flags for this section
          segment_sp->SetIsFake(true);
          segment_sp->SetPermissions(segment_permissions);
          m_sections_up->AddSection(segment_sp);
          if (add_to_unified)
            context.UnifiedList.AddSection(segment_sp);
          segment_sp->SetIsEncrypted(segment_is_encrypted);
        }
      }
      assert(segment_sp.get());

      lldb::SectionType sect_type = GetSectionType(sect64.flags, section_name);

      SectionSP section_sp(new Section(
          segment_sp, module_sp, this, ++context.NextSectionIdx, section_name,
          sect_type, sect64.addr - segment_sp->GetFileAddress(), sect64.size,
          sect64.offset, sect64.offset == 0 ? 0 : sect64.size, sect64.align,
          sect64.flags));
      // Set the section to be encrypted to match the segment

      bool section_is_encrypted = false;
      if (!segment_is_encrypted && load_cmd.filesize != 0)
        section_is_encrypted = context.EncryptedRanges.FindEntryThatContains(
                                   sect64.offset) != nullptr;

      section_sp->SetIsEncrypted(segment_is_encrypted || section_is_encrypted);
      section_sp->SetPermissions(segment_permissions);
      segment_sp->GetChildren().AddSection(section_sp);

      if (segment_sp->IsFake()) {
        segment_sp.reset();
        const_segname.Clear();
      }
    }
  }
  if (segment_sp && is_dsym) {
    if (first_segment_sectID <= context.NextSectionIdx) {
      lldb::user_id_t sect_uid;
      for (sect_uid = first_segment_sectID; sect_uid <= context.NextSectionIdx;
           ++sect_uid) {
        SectionSP curr_section_sp(
            segment_sp->GetChildren().FindSectionByID(sect_uid));
        SectionSP next_section_sp;
        if (sect_uid + 1 <= context.NextSectionIdx)
          next_section_sp =
              segment_sp->GetChildren().FindSectionByID(sect_uid + 1);

        if (curr_section_sp.get()) {
          if (curr_section_sp->GetByteSize() == 0) {
            if (next_section_sp.get() != nullptr)
              curr_section_sp->SetByteSize(next_section_sp->GetFileAddress() -
                                           curr_section_sp->GetFileAddress());
            else
              curr_section_sp->SetByteSize(load_cmd.vmsize);
          }
        }
      }
    }
  }
}

void ObjectFileMachO::ProcessDysymtabCommand(const load_command &load_cmd,
                                             lldb::offset_t offset) {
  m_dysymtab.cmd = load_cmd.cmd;
  m_dysymtab.cmdsize = load_cmd.cmdsize;
  m_data.GetU32(&offset, &m_dysymtab.ilocalsym,
                (sizeof(m_dysymtab) / sizeof(uint32_t)) - 2);
}

void ObjectFileMachO::CreateSections(SectionList &unified_section_list) {
  if (m_sections_up)
    return;

  m_sections_up.reset(new SectionList());

  lldb::offset_t offset = MachHeaderSizeFromMagic(m_header.magic);
  // bool dump_sections = false;
  ModuleSP module_sp(GetModule());

  offset = MachHeaderSizeFromMagic(m_header.magic);

  SegmentParsingContext context(GetEncryptedFileRanges(), unified_section_list);
  struct load_command load_cmd;
  for (uint32_t i = 0; i < m_header.ncmds; ++i) {
    const lldb::offset_t load_cmd_offset = offset;
    if (m_data.GetU32(&offset, &load_cmd, 2) == nullptr)
      break;

    if (load_cmd.cmd == LC_SEGMENT || load_cmd.cmd == LC_SEGMENT_64)
      ProcessSegmentCommand(load_cmd, offset, i, context);
    else if (load_cmd.cmd == LC_DYSYMTAB)
      ProcessDysymtabCommand(load_cmd, offset);

    offset = load_cmd_offset + load_cmd.cmdsize;
  }

  if (context.FileAddressesChanged && module_sp)
    module_sp->SectionFileAddressesChanged();
}

class MachSymtabSectionInfo {
public:
  MachSymtabSectionInfo(SectionList *section_list)
      : m_section_list(section_list), m_section_infos() {
    // Get the number of sections down to a depth of 1 to include all segments
    // and their sections, but no other sections that may be added for debug
    // map or
    m_section_infos.resize(section_list->GetNumSections(1));
  }

  SectionSP GetSection(uint8_t n_sect, addr_t file_addr) {
    if (n_sect == 0)
      return SectionSP();
    if (n_sect < m_section_infos.size()) {
      if (!m_section_infos[n_sect].section_sp) {
        SectionSP section_sp(m_section_list->FindSectionByID(n_sect));
        m_section_infos[n_sect].section_sp = section_sp;
        if (section_sp) {
          m_section_infos[n_sect].vm_range.SetBaseAddress(
              section_sp->GetFileAddress());
          m_section_infos[n_sect].vm_range.SetByteSize(
              section_sp->GetByteSize());
        } else {
          Host::SystemLog(Host::eSystemLogError,
                          "error: unable to find section for section %u\n",
                          n_sect);
        }
      }
      if (m_section_infos[n_sect].vm_range.Contains(file_addr)) {
        // Symbol is in section.
        return m_section_infos[n_sect].section_sp;
      } else if (m_section_infos[n_sect].vm_range.GetByteSize() == 0 &&
                 m_section_infos[n_sect].vm_range.GetBaseAddress() ==
                     file_addr) {
        // Symbol is in section with zero size, but has the same start address
        // as the section. This can happen with linker symbols (symbols that
        // start with the letter 'l' or 'L'.
        return m_section_infos[n_sect].section_sp;
      }
    }
    return m_section_list->FindSectionContainingFileAddress(file_addr);
  }

protected:
  struct SectionInfo {
    SectionInfo() : vm_range(), section_sp() {}

    VMRange vm_range;
    SectionSP section_sp;
  };
  SectionList *m_section_list;
  std::vector<SectionInfo> m_section_infos;
};

struct TrieEntry {
  TrieEntry()
      : name(), address(LLDB_INVALID_ADDRESS), flags(0), other(0),
        import_name() {}

  void Clear() {
    name.Clear();
    address = LLDB_INVALID_ADDRESS;
    flags = 0;
    other = 0;
    import_name.Clear();
  }

  void Dump() const {
    printf("0x%16.16llx 0x%16.16llx 0x%16.16llx \"%s\"",
           static_cast<unsigned long long>(address),
           static_cast<unsigned long long>(flags),
           static_cast<unsigned long long>(other), name.GetCString());
    if (import_name)
      printf(" -> \"%s\"\n", import_name.GetCString());
    else
      printf("\n");
  }
  ConstString name;
  uint64_t address;
  uint64_t flags;
  uint64_t other;
  ConstString import_name;
};

struct TrieEntryWithOffset {
  lldb::offset_t nodeOffset;
  TrieEntry entry;

  TrieEntryWithOffset(lldb::offset_t offset) : nodeOffset(offset), entry() {}

  void Dump(uint32_t idx) const {
    printf("[%3u] 0x%16.16llx: ", idx,
           static_cast<unsigned long long>(nodeOffset));
    entry.Dump();
  }

  bool operator<(const TrieEntryWithOffset &other) const {
    return (nodeOffset < other.nodeOffset);
  }
};

static LazyBool CalculateNameIsSwift(std::vector<llvm::StringRef> &nameSlices) {
  // Currently a symbol is defined to possibly be in the Trie only if
  // it is a swift symbol. Swift mangled names start with "__T" so we
  // need to see if the nameSlices start with "__T", but of course
  // this could be broken up into at most 3 entries.

  llvm::StringRef swift_prefix("__T");

  for (const auto &name : nameSlices) {
    const size_t name_len = name.size();
    const size_t swift_prefix_len =
        swift_prefix.size(); // This length changes as we trim it down so we
                             // must always fetch it
    if (swift_prefix_len > name_len) {
      // The remaining swift prefix is longer than the current
      // name slice, so if the prefix starts with the name, then
      // trim characters off the swift prefix and keep looking,
      // else we are done if the swift prefix doesn't start with
      // the name
      if (swift_prefix.startswith(name))
        swift_prefix = swift_prefix.substr(name_len);
      else
        return eLazyBoolNo;
    } else {
      // The current name slice is greater than or equal to
      // the remaining prefix, so just test if it starts with
      // the prefix and we are done
      if (name.startswith(swift_prefix))
        return eLazyBoolYes;
      else
        return eLazyBoolNo;
    }
  }
  return eLazyBoolCalculate;
}

static bool ParseTrieEntries(DataExtractor &data, lldb::offset_t offset,
                             const bool is_arm, const LazyBool symbol_is_swift,
                             std::vector<llvm::StringRef> &nameSlices,
                             std::set<lldb::addr_t> &resolver_addresses,
                             std::vector<TrieEntryWithOffset> &output) {
  if (!data.ValidOffset(offset))
    return true;

  const uint64_t terminalSize = data.GetULEB128(&offset);
  lldb::offset_t children_offset = offset + terminalSize;
  if (terminalSize != 0) {
    TrieEntryWithOffset e(offset);
    e.entry.flags = data.GetULEB128(&offset);
    const char *import_name = nullptr;
    if (e.entry.flags & EXPORT_SYMBOL_FLAGS_REEXPORT) {
      e.entry.address = 0;
      e.entry.other = data.GetULEB128(&offset); // dylib ordinal
      import_name = data.GetCStr(&offset);
    } else {
      e.entry.address = data.GetULEB128(&offset);
      if (e.entry.flags & EXPORT_SYMBOL_FLAGS_STUB_AND_RESOLVER) {
        e.entry.other = data.GetULEB128(&offset);
        uint64_t resolver_addr = e.entry.other;
        if (is_arm)
          resolver_addr &= THUMB_ADDRESS_BIT_MASK;
        resolver_addresses.insert(resolver_addr);
      } else
        e.entry.other = 0;
    }
    // Only add symbols that are reexport symbols with a valid import name
    if ((EXPORT_SYMBOL_FLAGS_REEXPORT & e.entry.flags && import_name &&
         import_name[0]) ||
        symbol_is_swift == eLazyBoolYes) {
      std::string name;
      if (!nameSlices.empty()) {
        for (auto name_slice : nameSlices)
          name.append(name_slice.data(), name_slice.size());
      }
      if (name.size() > 1) {
        // Skip the leading '_'
        e.entry.name.SetCStringWithLength(name.c_str() + 1, name.size() - 1);
      }
      if (import_name) {
        // Skip the leading '_'
        e.entry.import_name.SetCString(import_name + 1);
      }
      output.push_back(e);
    }
  }

  const uint8_t childrenCount = data.GetU8(&children_offset);
  for (uint8_t i = 0; i < childrenCount; ++i) {
    const char *cstr = data.GetCStr(&children_offset);
    if (cstr)
      nameSlices.push_back(llvm::StringRef(cstr));
    else
      return false; // Corrupt data

    const LazyBool child_symbol_is_swift =
        (symbol_is_swift == eLazyBoolCalculate)
            ? CalculateNameIsSwift(nameSlices)
            : symbol_is_swift;

    lldb::offset_t childNodeOffset = data.GetULEB128(&children_offset);
    if (childNodeOffset) {
      if (!ParseTrieEntries(data, childNodeOffset, is_arm,
                            child_symbol_is_swift, nameSlices,
                            resolver_addresses, output)) {
        return false;
      }
    }
    nameSlices.pop_back();
  }
  return true;
}

// Read the UUID out of a dyld_shared_cache file on-disk.
UUID ObjectFileMachO::GetSharedCacheUUID(FileSpec dyld_shared_cache,
                                         const ByteOrder byte_order,
                                         const uint32_t addr_byte_size) {
  UUID dsc_uuid;
  DataBufferSP DscData = MapFileData(
      dyld_shared_cache, sizeof(struct lldb_copy_dyld_cache_header_v1), 0);
  if (!DscData)
    return dsc_uuid;
  DataExtractor dsc_header_data(DscData, byte_order, addr_byte_size);

  char version_str[7];
  lldb::offset_t offset = 0;
  memcpy(version_str, dsc_header_data.GetData(&offset, 6), 6);
  version_str[6] = '\0';
  if (strcmp(version_str, "dyld_v") == 0) {
    offset = offsetof(struct lldb_copy_dyld_cache_header_v1, uuid);
    dsc_uuid = UUID::fromOptionalData(
        dsc_header_data.GetData(&offset, sizeof(uuid_t)), sizeof(uuid_t));
  }
  Log *log(lldb_private::GetLogIfAllCategoriesSet(LIBLLDB_LOG_SYMBOLS));
  if (log && dsc_uuid.IsValid()) {
    LLDB_LOGF(log, "Shared cache %s has UUID %s",
              dyld_shared_cache.GetPath().c_str(),
              dsc_uuid.GetAsString().c_str());
  }
  return dsc_uuid;
}

static SymbolType GetSymbolType(
    const char *&symbol_name, const char *&symbol_name_non_abi_mangled,
    bool &demangled_is_synthesized, const SectionSP &text_section_sp,
    const SectionSP &data_section_sp, const SectionSP &data_dirty_section_sp,
    const SectionSP &data_const_section_sp, const SectionSP &objc_section_sp,
    const SectionSP &symbol_section) {
  SymbolType type = eSymbolTypeInvalid;

  const char *symbol_sect_name = symbol_section->GetName().AsCString();
  if (symbol_section->IsDescendant(text_section_sp.get())) {
    if (symbol_section->IsClear(S_ATTR_PURE_INSTRUCTIONS |
                                S_ATTR_SELF_MODIFYING_CODE |
                                S_ATTR_SOME_INSTRUCTIONS))
      type = eSymbolTypeData;
    else
      type = eSymbolTypeCode;
  } else if (symbol_section->IsDescendant(data_section_sp.get()) ||
             symbol_section->IsDescendant(data_dirty_section_sp.get()) ||
             symbol_section->IsDescendant(data_const_section_sp.get())) {
    if (symbol_sect_name &&
        ::strstr(symbol_sect_name, "__objc") == symbol_sect_name) {
      type = eSymbolTypeRuntime;

      if (symbol_name) {
        llvm::StringRef symbol_name_ref(symbol_name);
        if (symbol_name_ref.startswith("_OBJC_")) {
          static const llvm::StringRef g_objc_v2_prefix_class("_OBJC_CLASS_$_");
          static const llvm::StringRef g_objc_v2_prefix_metaclass(
              "_OBJC_METACLASS_$_");
          static const llvm::StringRef g_objc_v2_prefix_ivar("_OBJC_IVAR_$_");
          if (symbol_name_ref.startswith(g_objc_v2_prefix_class)) {
            symbol_name_non_abi_mangled = symbol_name + 1;
            symbol_name = symbol_name + g_objc_v2_prefix_class.size();
            type = eSymbolTypeObjCClass;
            demangled_is_synthesized = true;
          } else if (symbol_name_ref.startswith(g_objc_v2_prefix_metaclass)) {
            symbol_name_non_abi_mangled = symbol_name + 1;
            symbol_name = symbol_name + g_objc_v2_prefix_metaclass.size();
            type = eSymbolTypeObjCMetaClass;
            demangled_is_synthesized = true;
          } else if (symbol_name_ref.startswith(g_objc_v2_prefix_ivar)) {
            symbol_name_non_abi_mangled = symbol_name + 1;
            symbol_name = symbol_name + g_objc_v2_prefix_ivar.size();
            type = eSymbolTypeObjCIVar;
            demangled_is_synthesized = true;
          }
        }
      }
    } else if (symbol_sect_name &&
               ::strstr(symbol_sect_name, "__gcc_except_tab") ==
                   symbol_sect_name) {
      type = eSymbolTypeException;
    } else {
      type = eSymbolTypeData;
    }
  } else if (symbol_sect_name &&
             ::strstr(symbol_sect_name, "__IMPORT") == symbol_sect_name) {
    type = eSymbolTypeTrampoline;
  } else if (symbol_section->IsDescendant(objc_section_sp.get())) {
    type = eSymbolTypeRuntime;
    if (symbol_name && symbol_name[0] == '.') {
      llvm::StringRef symbol_name_ref(symbol_name);
      static const llvm::StringRef g_objc_v1_prefix_class(".objc_class_name_");
      if (symbol_name_ref.startswith(g_objc_v1_prefix_class)) {
        symbol_name_non_abi_mangled = symbol_name;
        symbol_name = symbol_name + g_objc_v1_prefix_class.size();
        type = eSymbolTypeObjCClass;
        demangled_is_synthesized = true;
      }
    }
  }
  return type;
}

size_t ObjectFileMachO::ParseSymtab() {
  static Timer::Category func_cat(LLVM_PRETTY_FUNCTION);
  Timer scoped_timer(func_cat, "ObjectFileMachO::ParseSymtab () module = %s",
                     m_file.GetFilename().AsCString(""));
  ModuleSP module_sp(GetModule());
  if (!module_sp)
    return 0;

  struct symtab_command symtab_load_command = {0, 0, 0, 0, 0, 0};
  struct linkedit_data_command function_starts_load_command = {0, 0, 0, 0};
  struct dyld_info_command dyld_info = {0, 0, 0, 0, 0, 0, 0, 0, 0, 0, 0, 0};
  typedef AddressDataArray<lldb::addr_t, bool, 100> FunctionStarts;
  FunctionStarts function_starts;
  lldb::offset_t offset = MachHeaderSizeFromMagic(m_header.magic);
  uint32_t i;
  FileSpecList dylib_files;
  Log *log(lldb_private::GetLogIfAllCategoriesSet(LIBLLDB_LOG_SYMBOLS));
  static const llvm::StringRef g_objc_v2_prefix_class("_OBJC_CLASS_$_");
  static const llvm::StringRef g_objc_v2_prefix_metaclass("_OBJC_METACLASS_$_");
  static const llvm::StringRef g_objc_v2_prefix_ivar("_OBJC_IVAR_$_");

  for (i = 0; i < m_header.ncmds; ++i) {
    const lldb::offset_t cmd_offset = offset;
    // Read in the load command and load command size
    struct load_command lc;
    if (m_data.GetU32(&offset, &lc, 2) == nullptr)
      break;
    // Watch for the symbol table load command
    switch (lc.cmd) {
    case LC_SYMTAB:
      symtab_load_command.cmd = lc.cmd;
      symtab_load_command.cmdsize = lc.cmdsize;
      // Read in the rest of the symtab load command
      if (m_data.GetU32(&offset, &symtab_load_command.symoff, 4) ==
          nullptr) // fill in symoff, nsyms, stroff, strsize fields
        return 0;
      if (symtab_load_command.symoff == 0) {
        if (log)
          module_sp->LogMessage(log, "LC_SYMTAB.symoff == 0");
        return 0;
      }

      if (symtab_load_command.stroff == 0) {
        if (log)
          module_sp->LogMessage(log, "LC_SYMTAB.stroff == 0");
        return 0;
      }

      if (symtab_load_command.nsyms == 0) {
        if (log)
          module_sp->LogMessage(log, "LC_SYMTAB.nsyms == 0");
        return 0;
      }

      if (symtab_load_command.strsize == 0) {
        if (log)
          module_sp->LogMessage(log, "LC_SYMTAB.strsize == 0");
        return 0;
      }
      break;

    case LC_DYLD_INFO:
    case LC_DYLD_INFO_ONLY:
      if (m_data.GetU32(&offset, &dyld_info.rebase_off, 10)) {
        dyld_info.cmd = lc.cmd;
        dyld_info.cmdsize = lc.cmdsize;
      } else {
        memset(&dyld_info, 0, sizeof(dyld_info));
      }
      break;

    case LC_LOAD_DYLIB:
    case LC_LOAD_WEAK_DYLIB:
    case LC_REEXPORT_DYLIB:
    case LC_LOADFVMLIB:
    case LC_LOAD_UPWARD_DYLIB: {
      uint32_t name_offset = cmd_offset + m_data.GetU32(&offset);
      const char *path = m_data.PeekCStr(name_offset);
      if (path) {
        FileSpec file_spec(path);
        // Strip the path if there is @rpath, @executable, etc so we just use
        // the basename
        if (path[0] == '@')
          file_spec.GetDirectory().Clear();

        if (lc.cmd == LC_REEXPORT_DYLIB) {
          m_reexported_dylibs.AppendIfUnique(file_spec);
        }

        dylib_files.Append(file_spec);
      }
    } break;

    case LC_FUNCTION_STARTS:
      function_starts_load_command.cmd = lc.cmd;
      function_starts_load_command.cmdsize = lc.cmdsize;
      if (m_data.GetU32(&offset, &function_starts_load_command.dataoff, 2) ==
          nullptr) // fill in symoff, nsyms, stroff, strsize fields
        memset(&function_starts_load_command, 0,
               sizeof(function_starts_load_command));
      break;

    default:
      break;
    }
    offset = cmd_offset + lc.cmdsize;
  }

  if (symtab_load_command.cmd) {
    Symtab *symtab = m_symtab_up.get();
    SectionList *section_list = GetSectionList();
    if (section_list == nullptr)
      return 0;

    const uint32_t addr_byte_size = m_data.GetAddressByteSize();
    const ByteOrder byte_order = m_data.GetByteOrder();
    bool bit_width_32 = addr_byte_size == 4;
    const size_t nlist_byte_size =
        bit_width_32 ? sizeof(struct nlist) : sizeof(struct nlist_64);

    DataExtractor nlist_data(nullptr, 0, byte_order, addr_byte_size);
    DataExtractor strtab_data(nullptr, 0, byte_order, addr_byte_size);
    DataExtractor function_starts_data(nullptr, 0, byte_order, addr_byte_size);
    DataExtractor indirect_symbol_index_data(nullptr, 0, byte_order,
                                             addr_byte_size);
    DataExtractor dyld_trie_data(nullptr, 0, byte_order, addr_byte_size);

    const addr_t nlist_data_byte_size =
        symtab_load_command.nsyms * nlist_byte_size;
    const addr_t strtab_data_byte_size = symtab_load_command.strsize;
    addr_t strtab_addr = LLDB_INVALID_ADDRESS;

    ProcessSP process_sp(m_process_wp.lock());
    Process *process = process_sp.get();

    uint32_t memory_module_load_level = eMemoryModuleLoadLevelComplete;

    if (process && m_header.filetype != llvm::MachO::MH_OBJECT) {
      Target &target = process->GetTarget();

      memory_module_load_level = target.GetMemoryModuleLoadLevel();

      SectionSP linkedit_section_sp(
          section_list->FindSectionByName(GetSegmentNameLINKEDIT()));
      // Reading mach file from memory in a process or core file...

      if (linkedit_section_sp) {
        addr_t linkedit_load_addr =
            linkedit_section_sp->GetLoadBaseAddress(&target);
        if (linkedit_load_addr == LLDB_INVALID_ADDRESS) {
          // We might be trying to access the symbol table before the
          // __LINKEDIT's load address has been set in the target. We can't
          // fail to read the symbol table, so calculate the right address
          // manually
          linkedit_load_addr = CalculateSectionLoadAddressForMemoryImage(
              m_memory_addr, GetMachHeaderSection(), linkedit_section_sp.get());
        }

        const addr_t linkedit_file_offset =
            linkedit_section_sp->GetFileOffset();
        const addr_t symoff_addr = linkedit_load_addr +
                                   symtab_load_command.symoff -
                                   linkedit_file_offset;
        strtab_addr = linkedit_load_addr + symtab_load_command.stroff -
                      linkedit_file_offset;

        bool data_was_read = false;

#if defined(__APPLE__) &&                                                      \
    (defined(__arm__) || defined(__arm64__) || defined(__aarch64__))
        if (m_header.flags & 0x80000000u &&
            process->GetAddressByteSize() == sizeof(void *)) {
          // This mach-o memory file is in the dyld shared cache. If this
          // program is not remote and this is iOS, then this process will
          // share the same shared cache as the process we are debugging and we
          // can read the entire __LINKEDIT from the address space in this
          // process. This is a needed optimization that is used for local iOS
          // debugging only since all shared libraries in the shared cache do
          // not have corresponding files that exist in the file system of the
          // device. They have been combined into a single file. This means we
          // always have to load these files from memory. All of the symbol and
          // string tables from all of the __LINKEDIT sections from the shared
          // libraries in the shared cache have been merged into a single large
          // symbol and string table. Reading all of this symbol and string
          // table data across can slow down debug launch times, so we optimize
          // this by reading the memory for the __LINKEDIT section from this
          // process.

          UUID lldb_shared_cache;
          addr_t lldb_shared_cache_addr;
          GetLLDBSharedCacheUUID (lldb_shared_cache_addr, lldb_shared_cache);
          UUID process_shared_cache;
          addr_t process_shared_cache_addr;
          GetProcessSharedCacheUUID(process, process_shared_cache_addr, process_shared_cache);
          bool use_lldb_cache = true;
          if (lldb_shared_cache.IsValid() && process_shared_cache.IsValid() &&
              (lldb_shared_cache != process_shared_cache
               || process_shared_cache_addr != lldb_shared_cache_addr)) {
            use_lldb_cache = false;
          }

          PlatformSP platform_sp(target.GetPlatform());
          if (platform_sp && platform_sp->IsHost() && use_lldb_cache) {
            data_was_read = true;
            nlist_data.SetData((void *)symoff_addr, nlist_data_byte_size,
                               eByteOrderLittle);
            strtab_data.SetData((void *)strtab_addr, strtab_data_byte_size,
                                eByteOrderLittle);
            if (function_starts_load_command.cmd) {
              const addr_t func_start_addr =
                  linkedit_load_addr + function_starts_load_command.dataoff -
                  linkedit_file_offset;
              function_starts_data.SetData(
                  (void *)func_start_addr,
                  function_starts_load_command.datasize, eByteOrderLittle);
            }
          }
        }
#endif

        if (!data_was_read) {
          // Always load dyld - the dynamic linker - from memory if we didn't
          // find a binary anywhere else. lldb will not register
          // dylib/framework/bundle loads/unloads if we don't have the dyld
          // symbols, we force dyld to load from memory despite the user's
          // target.memory-module-load-level setting.
          if (memory_module_load_level == eMemoryModuleLoadLevelComplete ||
              m_header.filetype == llvm::MachO::MH_DYLINKER) {
            DataBufferSP nlist_data_sp(
                ReadMemory(process_sp, symoff_addr, nlist_data_byte_size));
            if (nlist_data_sp)
              nlist_data.SetData(nlist_data_sp, 0,
                                 nlist_data_sp->GetByteSize());
            if (m_dysymtab.nindirectsyms != 0) {
              const addr_t indirect_syms_addr = linkedit_load_addr +
                                                m_dysymtab.indirectsymoff -
                                                linkedit_file_offset;
              DataBufferSP indirect_syms_data_sp(
                  ReadMemory(process_sp, indirect_syms_addr,
                             m_dysymtab.nindirectsyms * 4));
              if (indirect_syms_data_sp)
                indirect_symbol_index_data.SetData(
                    indirect_syms_data_sp, 0,
                    indirect_syms_data_sp->GetByteSize());
              // If this binary is outside the shared cache, 
              // cache the string table.
              // Binaries in the shared cache all share a giant string table, and
              // we can't share the string tables across multiple ObjectFileMachO's,
              // so we'd end up re-reading this mega-strtab for every binary
              // in the shared cache - it would be a big perf problem.
              // For binaries outside the shared cache, it's faster to read the
              // entire strtab at once instead of piece-by-piece as we process
              // the nlist records.
              if ((m_header.flags & 0x80000000u) == 0) {
                DataBufferSP strtab_data_sp (ReadMemory (process_sp, strtab_addr, 
                      strtab_data_byte_size));
                if (strtab_data_sp) {
                  strtab_data.SetData (strtab_data_sp, 0, strtab_data_sp->GetByteSize());
                }
              }
            }
          }
          if (memory_module_load_level >=
                     eMemoryModuleLoadLevelPartial) {
            if (function_starts_load_command.cmd) {
              const addr_t func_start_addr =
                  linkedit_load_addr + function_starts_load_command.dataoff -
                  linkedit_file_offset;
              DataBufferSP func_start_data_sp(
                  ReadMemory(process_sp, func_start_addr,
                             function_starts_load_command.datasize));
              if (func_start_data_sp)
                function_starts_data.SetData(func_start_data_sp, 0,
                                             func_start_data_sp->GetByteSize());
            }
          }
        }
      }
    } else {
      nlist_data.SetData(m_data, symtab_load_command.symoff,
                         nlist_data_byte_size);
      strtab_data.SetData(m_data, symtab_load_command.stroff,
                          strtab_data_byte_size);

      if (dyld_info.export_size > 0) {
        dyld_trie_data.SetData(m_data, dyld_info.export_off,
                               dyld_info.export_size);
      }

      if (m_dysymtab.nindirectsyms != 0) {
        indirect_symbol_index_data.SetData(m_data, m_dysymtab.indirectsymoff,
                                           m_dysymtab.nindirectsyms * 4);
      }
      if (function_starts_load_command.cmd) {
        function_starts_data.SetData(m_data,
                                     function_starts_load_command.dataoff,
                                     function_starts_load_command.datasize);
      }
    }

    if (nlist_data.GetByteSize() == 0 &&
        memory_module_load_level == eMemoryModuleLoadLevelComplete) {
      if (log)
        module_sp->LogMessage(log, "failed to read nlist data");
      return 0;
    }

    const bool have_strtab_data = strtab_data.GetByteSize() > 0;
    if (!have_strtab_data) {
      if (process) {
        if (strtab_addr == LLDB_INVALID_ADDRESS) {
          if (log)
            module_sp->LogMessage(log, "failed to locate the strtab in memory");
          return 0;
        }
      } else {
        if (log)
          module_sp->LogMessage(log, "failed to read strtab data");
        return 0;
      }
    }

    ConstString g_segment_name_TEXT = GetSegmentNameTEXT();
    ConstString g_segment_name_DATA = GetSegmentNameDATA();
    ConstString g_segment_name_DATA_DIRTY = GetSegmentNameDATA_DIRTY();
    ConstString g_segment_name_DATA_CONST = GetSegmentNameDATA_CONST();
    ConstString g_segment_name_OBJC = GetSegmentNameOBJC();
    ConstString g_section_name_eh_frame = GetSectionNameEHFrame();
    SectionSP text_section_sp(
        section_list->FindSectionByName(g_segment_name_TEXT));
    SectionSP data_section_sp(
        section_list->FindSectionByName(g_segment_name_DATA));
    SectionSP data_dirty_section_sp(
        section_list->FindSectionByName(g_segment_name_DATA_DIRTY));
    SectionSP data_const_section_sp(
        section_list->FindSectionByName(g_segment_name_DATA_CONST));
    SectionSP objc_section_sp(
        section_list->FindSectionByName(g_segment_name_OBJC));
    SectionSP eh_frame_section_sp;
    if (text_section_sp.get())
      eh_frame_section_sp = text_section_sp->GetChildren().FindSectionByName(
          g_section_name_eh_frame);
    else
      eh_frame_section_sp =
          section_list->FindSectionByName(g_section_name_eh_frame);

    const bool is_arm = (m_header.cputype == llvm::MachO::CPU_TYPE_ARM);

    // lldb works best if it knows the start address of all functions in a
    // module. Linker symbols or debug info are normally the best source of
    // information for start addr / size but they may be stripped in a released
    // binary. Two additional sources of information exist in Mach-O binaries:
    //    LC_FUNCTION_STARTS - a list of ULEB128 encoded offsets of each
    //    function's start address in the
    //                         binary, relative to the text section.
    //    eh_frame           - the eh_frame FDEs have the start addr & size of
    //    each function
    //  LC_FUNCTION_STARTS is the fastest source to read in, and is present on
    //  all modern binaries.
    //  Binaries built to run on older releases may need to use eh_frame
    //  information.

    if (text_section_sp && function_starts_data.GetByteSize()) {
      FunctionStarts::Entry function_start_entry;
      function_start_entry.data = false;
      lldb::offset_t function_start_offset = 0;
      function_start_entry.addr = text_section_sp->GetFileAddress();
      uint64_t delta;
      while ((delta = function_starts_data.GetULEB128(&function_start_offset)) >
             0) {
        // Now append the current entry
        function_start_entry.addr += delta;
        function_starts.Append(function_start_entry);
      }
    } else {
      // If m_type is eTypeDebugInfo, then this is a dSYM - it will have the
      // load command claiming an eh_frame but it doesn't actually have the
      // eh_frame content.  And if we have a dSYM, we don't need to do any of
      // this fill-in-the-missing-symbols works anyway - the debug info should
      // give us all the functions in the module.
      if (text_section_sp.get() && eh_frame_section_sp.get() &&
          m_type != eTypeDebugInfo) {
        DWARFCallFrameInfo eh_frame(*this, eh_frame_section_sp,
                                    DWARFCallFrameInfo::EH);
        DWARFCallFrameInfo::FunctionAddressAndSizeVector functions;
        eh_frame.GetFunctionAddressAndSizeVector(functions);
        addr_t text_base_addr = text_section_sp->GetFileAddress();
        size_t count = functions.GetSize();
        for (size_t i = 0; i < count; ++i) {
          const DWARFCallFrameInfo::FunctionAddressAndSizeVector::Entry *func =
              functions.GetEntryAtIndex(i);
          if (func) {
            FunctionStarts::Entry function_start_entry;
            function_start_entry.addr = func->base - text_base_addr;
            function_starts.Append(function_start_entry);
          }
        }
      }
    }

    const size_t function_starts_count = function_starts.GetSize();

    // For user process binaries (executables, dylibs, frameworks, bundles), if
    // we don't have LC_FUNCTION_STARTS/eh_frame section in this binary, we're
    // going to assume the binary has been stripped.  Don't allow assembly
    // language instruction emulation because we don't know proper function
    // start boundaries.
    //
    // For all other types of binaries (kernels, stand-alone bare board
    // binaries, kexts), they may not have LC_FUNCTION_STARTS / eh_frame
    // sections - we should not make any assumptions about them based on that.
    if (function_starts_count == 0 && CalculateStrata() == eStrataUser) {
      m_allow_assembly_emulation_unwind_plans = false;
      Log *unwind_or_symbol_log(lldb_private::GetLogIfAnyCategoriesSet(
          LIBLLDB_LOG_SYMBOLS | LIBLLDB_LOG_UNWIND));

      if (unwind_or_symbol_log)
        module_sp->LogMessage(
            unwind_or_symbol_log,
            "no LC_FUNCTION_STARTS, will not allow assembly profiled unwinds");
    }

    const user_id_t TEXT_eh_frame_sectID =
        eh_frame_section_sp.get() ? eh_frame_section_sp->GetID()
                                  : static_cast<user_id_t>(NO_SECT);

    lldb::offset_t nlist_data_offset = 0;

    uint32_t N_SO_index = UINT32_MAX;

    MachSymtabSectionInfo section_info(section_list);
    std::vector<uint32_t> N_FUN_indexes;
    std::vector<uint32_t> N_NSYM_indexes;
    std::vector<uint32_t> N_INCL_indexes;
    std::vector<uint32_t> N_BRAC_indexes;
    std::vector<uint32_t> N_COMM_indexes;
    typedef std::multimap<uint64_t, uint32_t> ValueToSymbolIndexMap;
    typedef std::map<uint32_t, uint32_t> NListIndexToSymbolIndexMap;
    typedef std::map<const char *, uint32_t> ConstNameToSymbolIndexMap;
    ValueToSymbolIndexMap N_FUN_addr_to_sym_idx;
    ValueToSymbolIndexMap N_STSYM_addr_to_sym_idx;
    ConstNameToSymbolIndexMap N_GSYM_name_to_sym_idx;
    // Any symbols that get merged into another will get an entry in this map
    // so we know
    NListIndexToSymbolIndexMap m_nlist_idx_to_sym_idx;
    uint32_t nlist_idx = 0;
    Symbol *symbol_ptr = nullptr;

    uint32_t sym_idx = 0;
    Symbol *sym = nullptr;
    size_t num_syms = 0;
    std::string memory_symbol_name;
    uint32_t unmapped_local_symbols_found = 0;

    std::vector<TrieEntryWithOffset> trie_entries;
    std::set<lldb::addr_t> resolver_addresses;
    std::set<lldb::addr_t> symbol_file_addresses;

    if (dyld_trie_data.GetByteSize() > 0) {
      std::vector<llvm::StringRef> nameSlices;
      ParseTrieEntries(dyld_trie_data, 0, is_arm,
                       eLazyBoolNo, // eLazyBoolCalculate,
                       nameSlices, resolver_addresses, trie_entries);

      ConstString text_segment_name("__TEXT");
      SectionSP text_segment_sp =
          GetSectionList()->FindSectionByName(text_segment_name);
      if (text_segment_sp) {
        const lldb::addr_t text_segment_file_addr =
            text_segment_sp->GetFileAddress();
        if (text_segment_file_addr != LLDB_INVALID_ADDRESS) {
          for (auto &e : trie_entries)
            e.entry.address += text_segment_file_addr;
        }
      }
    }

    typedef std::set<ConstString> IndirectSymbols;
    IndirectSymbols indirect_symbol_names;

#if defined(__APPLE__) &&                                                      \
    (defined(__arm__) || defined(__arm64__) || defined(__aarch64__))

    // Some recent builds of the dyld_shared_cache (hereafter: DSC) have been
    // optimized by moving LOCAL symbols out of the memory mapped portion of
    // the DSC. The symbol information has all been retained, but it isn't
    // available in the normal nlist data. However, there *are* duplicate
    // entries of *some*
    // LOCAL symbols in the normal nlist data. To handle this situation
    // correctly, we must first attempt
    // to parse any DSC unmapped symbol information. If we find any, we set a
    // flag that tells the normal nlist parser to ignore all LOCAL symbols.

    if (m_header.flags & 0x80000000u) {
      // Before we can start mapping the DSC, we need to make certain the
      // target process is actually using the cache we can find.

      // Next we need to determine the correct path for the dyld shared cache.

      ArchSpec header_arch = GetArchitecture();
      char dsc_path[PATH_MAX];
      char dsc_path_development[PATH_MAX];

      snprintf(
          dsc_path, sizeof(dsc_path), "%s%s%s",
          "/System/Library/Caches/com.apple.dyld/", /* IPHONE_DYLD_SHARED_CACHE_DIR
                                                       */
          "dyld_shared_cache_", /* DYLD_SHARED_CACHE_BASE_NAME */
          header_arch.GetArchitectureName());

      snprintf(
          dsc_path_development, sizeof(dsc_path), "%s%s%s%s",
          "/System/Library/Caches/com.apple.dyld/", /* IPHONE_DYLD_SHARED_CACHE_DIR
                                                       */
          "dyld_shared_cache_", /* DYLD_SHARED_CACHE_BASE_NAME */
          header_arch.GetArchitectureName(), ".development");

      FileSpec dsc_nondevelopment_filespec(dsc_path, false);
      FileSpec dsc_development_filespec(dsc_path_development, false);
      FileSpec dsc_filespec;

      UUID dsc_uuid;
      UUID process_shared_cache_uuid;
      addr_t process_shared_cache_base_addr;

      if (process) {
        GetProcessSharedCacheUUID(process, process_shared_cache_base_addr, process_shared_cache_uuid);
      }

      // First see if we can find an exact match for the inferior process
      // shared cache UUID in the development or non-development shared caches
      // on disk.
      if (process_shared_cache_uuid.IsValid()) {
        if (FileSystem::Instance().Exists(dsc_development_filespec)) {
          UUID dsc_development_uuid = GetSharedCacheUUID(
              dsc_development_filespec, byte_order, addr_byte_size);
          if (dsc_development_uuid.IsValid() &&
              dsc_development_uuid == process_shared_cache_uuid) {
            dsc_filespec = dsc_development_filespec;
            dsc_uuid = dsc_development_uuid;
          }
        }
        if (!dsc_uuid.IsValid() &&
            FileSystem::Instance().Exists(dsc_nondevelopment_filespec)) {
          UUID dsc_nondevelopment_uuid = GetSharedCacheUUID(
              dsc_nondevelopment_filespec, byte_order, addr_byte_size);
          if (dsc_nondevelopment_uuid.IsValid() &&
              dsc_nondevelopment_uuid == process_shared_cache_uuid) {
            dsc_filespec = dsc_nondevelopment_filespec;
            dsc_uuid = dsc_nondevelopment_uuid;
          }
        }
      }

      // Failing a UUID match, prefer the development dyld_shared cache if both
      // are present.
      if (!FileSystem::Instance().Exists(dsc_filespec)) {
        if (FileSystem::Instance().Exists(dsc_development_filespec)) {
          dsc_filespec = dsc_development_filespec;
        } else {
          dsc_filespec = dsc_nondevelopment_filespec;
        }
      }

      /* The dyld_cache_header has a pointer to the
         dyld_cache_local_symbols_info structure (localSymbolsOffset).
         The dyld_cache_local_symbols_info structure gives us three things:
           1. The start and count of the nlist records in the dyld_shared_cache
         file
           2. The start and size of the strings for these nlist records
           3. The start and count of dyld_cache_local_symbols_entry entries

         There is one dyld_cache_local_symbols_entry per dylib/framework in the
         dyld shared cache.
         The "dylibOffset" field is the Mach-O header of this dylib/framework in
         the dyld shared cache.
         The dyld_cache_local_symbols_entry also lists the start of this
         dylib/framework's nlist records
         and the count of how many nlist records there are for this
         dylib/framework.
      */

      // Process the dyld shared cache header to find the unmapped symbols

      DataBufferSP dsc_data_sp = MapFileData(
          dsc_filespec, sizeof(struct lldb_copy_dyld_cache_header_v1), 0);
      if (!dsc_uuid.IsValid()) {
        dsc_uuid = GetSharedCacheUUID(dsc_filespec, byte_order, addr_byte_size);
      }
      if (dsc_data_sp) {
        DataExtractor dsc_header_data(dsc_data_sp, byte_order, addr_byte_size);

        bool uuid_match = true;
        if (dsc_uuid.IsValid() && process) {
          if (process_shared_cache_uuid.IsValid() &&
              dsc_uuid != process_shared_cache_uuid) {
            // The on-disk dyld_shared_cache file is not the same as the one in
            // this process' memory, don't use it.
            uuid_match = false;
            ModuleSP module_sp(GetModule());
            if (module_sp)
              module_sp->ReportWarning("process shared cache does not match "
                                       "on-disk dyld_shared_cache file, some "
                                       "symbol names will be missing.");
          }
        }

        offset = offsetof(struct lldb_copy_dyld_cache_header_v1, mappingOffset);

        uint32_t mappingOffset = dsc_header_data.GetU32(&offset);

        // If the mappingOffset points to a location inside the header, we've
        // opened an old dyld shared cache, and should not proceed further.
        if (uuid_match &&
            mappingOffset >= sizeof(struct lldb_copy_dyld_cache_header_v1)) {

          DataBufferSP dsc_mapping_info_data_sp = MapFileData(
              dsc_filespec, sizeof(struct lldb_copy_dyld_cache_mapping_info),
              mappingOffset);

          DataExtractor dsc_mapping_info_data(dsc_mapping_info_data_sp,
                                              byte_order, addr_byte_size);
          offset = 0;

          // The File addresses (from the in-memory Mach-O load commands) for
          // the shared libraries in the shared library cache need to be
          // adjusted by an offset to match up with the dylibOffset identifying
          // field in the dyld_cache_local_symbol_entry's.  This offset is
          // recorded in mapping_offset_value.
          const uint64_t mapping_offset_value =
              dsc_mapping_info_data.GetU64(&offset);

          offset = offsetof(struct lldb_copy_dyld_cache_header_v1,
                            localSymbolsOffset);
          uint64_t localSymbolsOffset = dsc_header_data.GetU64(&offset);
          uint64_t localSymbolsSize = dsc_header_data.GetU64(&offset);

          if (localSymbolsOffset && localSymbolsSize) {
            // Map the local symbols
            DataBufferSP dsc_local_symbols_data_sp =
                MapFileData(dsc_filespec, localSymbolsSize, localSymbolsOffset);

            if (dsc_local_symbols_data_sp) {
              DataExtractor dsc_local_symbols_data(dsc_local_symbols_data_sp,
                                                   byte_order, addr_byte_size);

              offset = 0;

              typedef std::map<ConstString, uint16_t> UndefinedNameToDescMap;
              typedef std::map<uint32_t, ConstString> SymbolIndexToName;
              UndefinedNameToDescMap undefined_name_to_desc;
              SymbolIndexToName reexport_shlib_needs_fixup;

              // Read the local_symbols_infos struct in one shot
              struct lldb_copy_dyld_cache_local_symbols_info local_symbols_info;
              dsc_local_symbols_data.GetU32(&offset,
                                            &local_symbols_info.nlistOffset, 6);

              SectionSP text_section_sp(
                  section_list->FindSectionByName(GetSegmentNameTEXT()));

              uint32_t header_file_offset =
                  (text_section_sp->GetFileAddress() - mapping_offset_value);

              offset = local_symbols_info.entriesOffset;
              for (uint32_t entry_index = 0;
                   entry_index < local_symbols_info.entriesCount;
                   entry_index++) {
                struct lldb_copy_dyld_cache_local_symbols_entry
                    local_symbols_entry;
                local_symbols_entry.dylibOffset =
                    dsc_local_symbols_data.GetU32(&offset);
                local_symbols_entry.nlistStartIndex =
                    dsc_local_symbols_data.GetU32(&offset);
                local_symbols_entry.nlistCount =
                    dsc_local_symbols_data.GetU32(&offset);

                if (header_file_offset == local_symbols_entry.dylibOffset) {
                  unmapped_local_symbols_found = local_symbols_entry.nlistCount;

                  // The normal nlist code cannot correctly size the Symbols
                  // array, we need to allocate it here.
                  sym = symtab->Resize(
                      symtab_load_command.nsyms + m_dysymtab.nindirectsyms +
                      unmapped_local_symbols_found - m_dysymtab.nlocalsym);
                  num_syms = symtab->GetNumSymbols();

                  nlist_data_offset =
                      local_symbols_info.nlistOffset +
                      (nlist_byte_size * local_symbols_entry.nlistStartIndex);
                  uint32_t string_table_offset =
                      local_symbols_info.stringsOffset;

                  for (uint32_t nlist_index = 0;
                       nlist_index < local_symbols_entry.nlistCount;
                       nlist_index++) {
                    /////////////////////////////
                    {
                      struct nlist_64 nlist;
                      if (!dsc_local_symbols_data.ValidOffsetForDataOfSize(
                              nlist_data_offset, nlist_byte_size))
                        break;

                      nlist.n_strx = dsc_local_symbols_data.GetU32_unchecked(
                          &nlist_data_offset);
                      nlist.n_type = dsc_local_symbols_data.GetU8_unchecked(
                          &nlist_data_offset);
                      nlist.n_sect = dsc_local_symbols_data.GetU8_unchecked(
                          &nlist_data_offset);
                      nlist.n_desc = dsc_local_symbols_data.GetU16_unchecked(
                          &nlist_data_offset);
                      nlist.n_value =
                          dsc_local_symbols_data.GetAddress_unchecked(
                              &nlist_data_offset);

                      SymbolType type = eSymbolTypeInvalid;
                      const char *symbol_name = dsc_local_symbols_data.PeekCStr(
                          string_table_offset + nlist.n_strx);

                      if (symbol_name == NULL) {
                        // No symbol should be NULL, even the symbols with no
                        // string values should have an offset zero which
                        // points to an empty C-string
                        Host::SystemLog(
                            Host::eSystemLogError,
                            "error: DSC unmapped local symbol[%u] has invalid "
                            "string table offset 0x%x in %s, ignoring symbol\n",
                            entry_index, nlist.n_strx,
                            module_sp->GetFileSpec().GetPath().c_str());
                        continue;
                      }
                      if (symbol_name[0] == '\0')
                        symbol_name = NULL;

                      const char *symbol_name_non_abi_mangled = NULL;

                      SectionSP symbol_section;
                      uint32_t symbol_byte_size = 0;
                      bool add_nlist = true;
                      bool is_debug = ((nlist.n_type & N_STAB) != 0);
                      bool demangled_is_synthesized = false;
                      bool is_gsym = false;
                      bool set_value = true;

                      assert(sym_idx < num_syms);

                      sym[sym_idx].SetDebug(is_debug);

                      if (is_debug) {
                        switch (nlist.n_type) {
                        case N_GSYM:
                          // global symbol: name,,NO_SECT,type,0
                          // Sometimes the N_GSYM value contains the address.

                          // FIXME: In the .o files, we have a GSYM and a debug
                          // symbol for all the ObjC data.  They
                          // have the same address, but we want to ensure that
                          // we always find only the real symbol, 'cause we
                          // don't currently correctly attribute the
                          // GSYM one to the ObjCClass/Ivar/MetaClass
                          // symbol type.  This is a temporary hack to make
                          // sure the ObjectiveC symbols get treated correctly.
                          // To do this right, we should coalesce all the GSYM
                          // & global symbols that have the same address.

                          is_gsym = true;
                          sym[sym_idx].SetExternal(true);

                          if (symbol_name && symbol_name[0] == '_' &&
                              symbol_name[1] == 'O') {
                            llvm::StringRef symbol_name_ref(symbol_name);
                            if (symbol_name_ref.startswith(
                                    g_objc_v2_prefix_class)) {
                              symbol_name_non_abi_mangled = symbol_name + 1;
                              symbol_name =
                                  symbol_name + g_objc_v2_prefix_class.size();
                              type = eSymbolTypeObjCClass;
                              demangled_is_synthesized = true;

                            } else if (symbol_name_ref.startswith(
                                           g_objc_v2_prefix_metaclass)) {
                              symbol_name_non_abi_mangled = symbol_name + 1;
                              symbol_name = symbol_name +
                                            g_objc_v2_prefix_metaclass.size();
                              type = eSymbolTypeObjCMetaClass;
                              demangled_is_synthesized = true;
                            } else if (symbol_name_ref.startswith(
                                           g_objc_v2_prefix_ivar)) {
                              symbol_name_non_abi_mangled = symbol_name + 1;
                              symbol_name =
                                  symbol_name + g_objc_v2_prefix_ivar.size();
                              type = eSymbolTypeObjCIVar;
                              demangled_is_synthesized = true;
                            }
                          } else {
                            if (nlist.n_value != 0)
                              symbol_section = section_info.GetSection(
                                  nlist.n_sect, nlist.n_value);
                            type = eSymbolTypeData;
                          }
                          break;

                        case N_FNAME:
                          // procedure name (f77 kludge): name,,NO_SECT,0,0
                          type = eSymbolTypeCompiler;
                          break;

                        case N_FUN:
                          // procedure: name,,n_sect,linenumber,address
                          if (symbol_name) {
                            type = eSymbolTypeCode;
                            symbol_section = section_info.GetSection(
                                nlist.n_sect, nlist.n_value);

                            N_FUN_addr_to_sym_idx.insert(
                                std::make_pair(nlist.n_value, sym_idx));
                            // We use the current number of symbols in the
                            // symbol table in lieu of using nlist_idx in case
                            // we ever start trimming entries out
                            N_FUN_indexes.push_back(sym_idx);
                          } else {
                            type = eSymbolTypeCompiler;

                            if (!N_FUN_indexes.empty()) {
                              // Copy the size of the function into the
                              // original
                              // STAB entry so we don't have
                              // to hunt for it later
                              symtab->SymbolAtIndex(N_FUN_indexes.back())
                                  ->SetByteSize(nlist.n_value);
                              N_FUN_indexes.pop_back();
                              // We don't really need the end function STAB as
                              // it contains the size which we already placed
                              // with the original symbol, so don't add it if
                              // we want a minimal symbol table
                              add_nlist = false;
                            }
                          }
                          break;

                        case N_STSYM:
                          // static symbol: name,,n_sect,type,address
                          N_STSYM_addr_to_sym_idx.insert(
                              std::make_pair(nlist.n_value, sym_idx));
                          symbol_section = section_info.GetSection(
                              nlist.n_sect, nlist.n_value);
                          if (symbol_name && symbol_name[0]) {
                            type = ObjectFile::GetSymbolTypeFromName(
                                symbol_name + 1, eSymbolTypeData);
                          }
                          break;

                        case N_LCSYM:
                          // .lcomm symbol: name,,n_sect,type,address
                          symbol_section = section_info.GetSection(
                              nlist.n_sect, nlist.n_value);
                          type = eSymbolTypeCommonBlock;
                          break;

                        case N_BNSYM:
                          // We use the current number of symbols in the symbol
                          // table in lieu of using nlist_idx in case we ever
                          // start trimming entries out Skip these if we want
                          // minimal symbol tables
                          add_nlist = false;
                          break;

                        case N_ENSYM:
                          // Set the size of the N_BNSYM to the terminating
                          // index of this N_ENSYM so that we can always skip
                          // the entire symbol if we need to navigate more
                          // quickly at the source level when parsing STABS
                          // Skip these if we want minimal symbol tables
                          add_nlist = false;
                          break;

                        case N_OPT:
                          // emitted with gcc2_compiled and in gcc source
                          type = eSymbolTypeCompiler;
                          break;

                        case N_RSYM:
                          // register sym: name,,NO_SECT,type,register
                          type = eSymbolTypeVariable;
                          break;

                        case N_SLINE:
                          // src line: 0,,n_sect,linenumber,address
                          symbol_section = section_info.GetSection(
                              nlist.n_sect, nlist.n_value);
                          type = eSymbolTypeLineEntry;
                          break;

                        case N_SSYM:
                          // structure elt: name,,NO_SECT,type,struct_offset
                          type = eSymbolTypeVariableType;
                          break;

                        case N_SO:
                          // source file name
                          type = eSymbolTypeSourceFile;
                          if (symbol_name == NULL) {
                            add_nlist = false;
                            if (N_SO_index != UINT32_MAX) {
                              // Set the size of the N_SO to the terminating
                              // index of this N_SO so that we can always skip
                              // the entire N_SO if we need to navigate more
                              // quickly at the source level when parsing STABS
                              symbol_ptr = symtab->SymbolAtIndex(N_SO_index);
                              symbol_ptr->SetByteSize(sym_idx);
                              symbol_ptr->SetSizeIsSibling(true);
                            }
                            N_NSYM_indexes.clear();
                            N_INCL_indexes.clear();
                            N_BRAC_indexes.clear();
                            N_COMM_indexes.clear();
                            N_FUN_indexes.clear();
                            N_SO_index = UINT32_MAX;
                          } else {
                            // We use the current number of symbols in the
                            // symbol table in lieu of using nlist_idx in case
                            // we ever start trimming entries out
                            const bool N_SO_has_full_path =
                                symbol_name[0] == '/';
                            if (N_SO_has_full_path) {
                              if ((N_SO_index == sym_idx - 1) &&
                                  ((sym_idx - 1) < num_syms)) {
                                // We have two consecutive N_SO entries where
                                // the first contains a directory and the
                                // second contains a full path.
                                sym[sym_idx - 1].GetMangled().SetValue(
                                    ConstString(symbol_name), false);
                                m_nlist_idx_to_sym_idx[nlist_idx] = sym_idx - 1;
                                add_nlist = false;
                              } else {
                                // This is the first entry in a N_SO that
                                // contains a directory or
                                // a full path to the source file
                                N_SO_index = sym_idx;
                              }
                            } else if ((N_SO_index == sym_idx - 1) &&
                                       ((sym_idx - 1) < num_syms)) {
                              // This is usually the second N_SO entry that
                              // contains just the filename, so here we combine
                              // it with the first one if we are minimizing the
                              // symbol table
                              const char *so_path =
                                  sym[sym_idx - 1]
                                      .GetMangled()
                                      .GetDemangledName(
                                          lldb::eLanguageTypeUnknown)
                                      .AsCString();
                              if (so_path && so_path[0]) {
                                std::string full_so_path(so_path);
                                const size_t double_slash_pos =
                                    full_so_path.find("//");
                                if (double_slash_pos != std::string::npos) {
                                  // The linker has been generating bad N_SO
                                  // entries with doubled up paths
                                  // in the format "%s%s" where the first
                                  // string in the DW_AT_comp_dir, and the
                                  // second is the directory for the source
                                  // file so you end up with a path that looks
                                  // like "/tmp/src//tmp/src/"
                                  FileSpec so_dir(so_path, false);
                                  if (!FileSystem::Instance().Exists(so_dir)) {
                                    so_dir.SetFile(
                                        &full_so_path[double_slash_pos + 1],
                                        false);
                                    if (FileSystem::Instance().Exists(so_dir)) {
                                      // Trim off the incorrect path
                                      full_so_path.erase(0,
                                                         double_slash_pos + 1);
                                    }
                                  }
                                }
                                if (*full_so_path.rbegin() != '/')
                                  full_so_path += '/';
                                full_so_path += symbol_name;
                                sym[sym_idx - 1].GetMangled().SetValue(
                                    ConstString(full_so_path.c_str()), false);
                                add_nlist = false;
                                m_nlist_idx_to_sym_idx[nlist_idx] = sym_idx - 1;
                              }
                            } else {
                              // This could be a relative path to a N_SO
                              N_SO_index = sym_idx;
                            }
                          }
                          break;

                        case N_OSO:
                          // object file name: name,,0,0,st_mtime
                          type = eSymbolTypeObjectFile;
                          break;

                        case N_LSYM:
                          // local sym: name,,NO_SECT,type,offset
                          type = eSymbolTypeLocal;
                          break;

                        // INCL scopes
                        case N_BINCL:
                          // include file beginning: name,,NO_SECT,0,sum We use
                          // the current number of symbols in the symbol table
                          // in lieu of using nlist_idx in case we ever start
                          // trimming entries out
                          N_INCL_indexes.push_back(sym_idx);
                          type = eSymbolTypeScopeBegin;
                          break;

                        case N_EINCL:
                          // include file end: name,,NO_SECT,0,0
                          // Set the size of the N_BINCL to the terminating
                          // index of this N_EINCL so that we can always skip
                          // the entire symbol if we need to navigate more
                          // quickly at the source level when parsing STABS
                          if (!N_INCL_indexes.empty()) {
                            symbol_ptr =
                                symtab->SymbolAtIndex(N_INCL_indexes.back());
                            symbol_ptr->SetByteSize(sym_idx + 1);
                            symbol_ptr->SetSizeIsSibling(true);
                            N_INCL_indexes.pop_back();
                          }
                          type = eSymbolTypeScopeEnd;
                          break;

                        case N_SOL:
                          // #included file name: name,,n_sect,0,address
                          type = eSymbolTypeHeaderFile;

                          // We currently don't use the header files on darwin
                          add_nlist = false;
                          break;

                        case N_PARAMS:
                          // compiler parameters: name,,NO_SECT,0,0
                          type = eSymbolTypeCompiler;
                          break;

                        case N_VERSION:
                          // compiler version: name,,NO_SECT,0,0
                          type = eSymbolTypeCompiler;
                          break;

                        case N_OLEVEL:
                          // compiler -O level: name,,NO_SECT,0,0
                          type = eSymbolTypeCompiler;
                          break;

                        case N_PSYM:
                          // parameter: name,,NO_SECT,type,offset
                          type = eSymbolTypeVariable;
                          break;

                        case N_ENTRY:
                          // alternate entry: name,,n_sect,linenumber,address
                          symbol_section = section_info.GetSection(
                              nlist.n_sect, nlist.n_value);
                          type = eSymbolTypeLineEntry;
                          break;

                        // Left and Right Braces
                        case N_LBRAC:
                          // left bracket: 0,,NO_SECT,nesting level,address We
                          // use the current number of symbols in the symbol
                          // table in lieu of using nlist_idx in case we ever
                          // start trimming entries out
                          symbol_section = section_info.GetSection(
                              nlist.n_sect, nlist.n_value);
                          N_BRAC_indexes.push_back(sym_idx);
                          type = eSymbolTypeScopeBegin;
                          break;

                        case N_RBRAC:
                          // right bracket: 0,,NO_SECT,nesting level,address
                          // Set the size of the N_LBRAC to the terminating
                          // index of this N_RBRAC so that we can always skip
                          // the entire symbol if we need to navigate more
                          // quickly at the source level when parsing STABS
                          symbol_section = section_info.GetSection(
                              nlist.n_sect, nlist.n_value);
                          if (!N_BRAC_indexes.empty()) {
                            symbol_ptr =
                                symtab->SymbolAtIndex(N_BRAC_indexes.back());
                            symbol_ptr->SetByteSize(sym_idx + 1);
                            symbol_ptr->SetSizeIsSibling(true);
                            N_BRAC_indexes.pop_back();
                          }
                          type = eSymbolTypeScopeEnd;
                          break;

                        case N_EXCL:
                          // deleted include file: name,,NO_SECT,0,sum
                          type = eSymbolTypeHeaderFile;
                          break;

                        // COMM scopes
                        case N_BCOMM:
                          // begin common: name,,NO_SECT,0,0
                          // We use the current number of symbols in the symbol
                          // table in lieu of using nlist_idx in case we ever
                          // start trimming entries out
                          type = eSymbolTypeScopeBegin;
                          N_COMM_indexes.push_back(sym_idx);
                          break;

                        case N_ECOML:
                          // end common (local name): 0,,n_sect,0,address
                          symbol_section = section_info.GetSection(
                              nlist.n_sect, nlist.n_value);
                        // Fall through

                        case N_ECOMM:
                          // end common: name,,n_sect,0,0
                          // Set the size of the N_BCOMM to the terminating
                          // index of this N_ECOMM/N_ECOML so that we can
                          // always skip the entire symbol if we need to
                          // navigate more quickly at the source level when
                          // parsing STABS
                          if (!N_COMM_indexes.empty()) {
                            symbol_ptr =
                                symtab->SymbolAtIndex(N_COMM_indexes.back());
                            symbol_ptr->SetByteSize(sym_idx + 1);
                            symbol_ptr->SetSizeIsSibling(true);
                            N_COMM_indexes.pop_back();
                          }
                          type = eSymbolTypeScopeEnd;
                          break;

                        case N_LENG:
                          // second stab entry with length information
                          type = eSymbolTypeAdditional;
                          break;

                        default:
                          break;
                        }
                      } else {
                        // uint8_t n_pext    = N_PEXT & nlist.n_type;
                        uint8_t n_type = N_TYPE & nlist.n_type;
                        sym[sym_idx].SetExternal((N_EXT & nlist.n_type) != 0);

                        switch (n_type) {
                        case N_INDR: {
                          const char *reexport_name_cstr =
                              strtab_data.PeekCStr(nlist.n_value);
                          if (reexport_name_cstr && reexport_name_cstr[0]) {
                            type = eSymbolTypeReExported;
                            ConstString reexport_name(
                                reexport_name_cstr +
                                ((reexport_name_cstr[0] == '_') ? 1 : 0));
                            sym[sym_idx].SetReExportedSymbolName(reexport_name);
                            set_value = false;
                            reexport_shlib_needs_fixup[sym_idx] = reexport_name;
                            indirect_symbol_names.insert(
                                ConstString(symbol_name +
                                            ((symbol_name[0] == '_') ? 1 : 0)));
                          } else
                            type = eSymbolTypeUndefined;
                        } break;

                        case N_UNDF:
                          if (symbol_name && symbol_name[0]) {
                            ConstString undefined_name(
                                symbol_name +
                                ((symbol_name[0] == '_') ? 1 : 0));
                            undefined_name_to_desc[undefined_name] =
                                nlist.n_desc;
                          }
                        // Fall through
                        case N_PBUD:
                          type = eSymbolTypeUndefined;
                          break;

                        case N_ABS:
                          type = eSymbolTypeAbsolute;
                          break;

                        case N_SECT: {
                          symbol_section = section_info.GetSection(
                              nlist.n_sect, nlist.n_value);

                          if (symbol_section == NULL) {
                            // TODO: warn about this?
                            add_nlist = false;
                            break;
                          }

                          if (TEXT_eh_frame_sectID == nlist.n_sect) {
                            type = eSymbolTypeException;
                          } else {
                            uint32_t section_type =
                                symbol_section->Get() & SECTION_TYPE;

                            switch (section_type) {
                            case S_CSTRING_LITERALS:
                              type = eSymbolTypeData;
                              break; // section with only literal C strings
                            case S_4BYTE_LITERALS:
                              type = eSymbolTypeData;
                              break; // section with only 4 byte literals
                            case S_8BYTE_LITERALS:
                              type = eSymbolTypeData;
                              break; // section with only 8 byte literals
                            case S_LITERAL_POINTERS:
                              type = eSymbolTypeTrampoline;
                              break; // section with only pointers to literals
                            case S_NON_LAZY_SYMBOL_POINTERS:
                              type = eSymbolTypeTrampoline;
                              break; // section with only non-lazy symbol
                                     // pointers
                            case S_LAZY_SYMBOL_POINTERS:
                              type = eSymbolTypeTrampoline;
                              break; // section with only lazy symbol pointers
                            case S_SYMBOL_STUBS:
                              type = eSymbolTypeTrampoline;
                              break; // section with only symbol stubs, byte
                                     // size of stub in the reserved2 field
                            case S_MOD_INIT_FUNC_POINTERS:
                              type = eSymbolTypeCode;
                              break; // section with only function pointers for
                                     // initialization
                            case S_MOD_TERM_FUNC_POINTERS:
                              type = eSymbolTypeCode;
                              break; // section with only function pointers for
                                     // termination
                            case S_INTERPOSING:
                              type = eSymbolTypeTrampoline;
                              break; // section with only pairs of function
                                     // pointers for interposing
                            case S_16BYTE_LITERALS:
                              type = eSymbolTypeData;
                              break; // section with only 16 byte literals
                            case S_DTRACE_DOF:
                              type = eSymbolTypeInstrumentation;
                              break;
                            case S_LAZY_DYLIB_SYMBOL_POINTERS:
                              type = eSymbolTypeTrampoline;
                              break;
                            default:
                              switch (symbol_section->GetType()) {
                              case lldb::eSectionTypeCode:
                                type = eSymbolTypeCode;
                                break;
                              case eSectionTypeData:
                              case eSectionTypeDataCString: // Inlined C string
                                                            // data
                              case eSectionTypeDataCStringPointers: // Pointers
                                                                    // to C
                                                                    // string
                                                                    // data
                              case eSectionTypeDataSymbolAddress: // Address of
                                                                  // a symbol in
                                                                  // the symbol
                                                                  // table
                              case eSectionTypeData4:
                              case eSectionTypeData8:
                              case eSectionTypeData16:
                                type = eSymbolTypeData;
                                break;
                              default:
                                break;
                              }
                              break;
                            }

                            if (type == eSymbolTypeInvalid) {
                              const char *symbol_sect_name =
                                  symbol_section->GetName().AsCString();
                              if (symbol_section->IsDescendant(
                                      text_section_sp.get())) {
                                if (symbol_section->IsClear(
                                        S_ATTR_PURE_INSTRUCTIONS |
                                        S_ATTR_SELF_MODIFYING_CODE |
                                        S_ATTR_SOME_INSTRUCTIONS))
                                  type = eSymbolTypeData;
                                else
                                  type = eSymbolTypeCode;
                              } else if (symbol_section->IsDescendant(
                                             data_section_sp.get()) ||
                                         symbol_section->IsDescendant(
                                             data_dirty_section_sp.get()) ||
                                         symbol_section->IsDescendant(
                                             data_const_section_sp.get())) {
                                if (symbol_sect_name &&
                                    ::strstr(symbol_sect_name, "__objc") ==
                                        symbol_sect_name) {
                                  type = eSymbolTypeRuntime;

                                  if (symbol_name) {
                                    llvm::StringRef symbol_name_ref(
                                        symbol_name);
                                    if (symbol_name_ref.startswith("_OBJC_")) {
                                      static const llvm::StringRef
                                          g_objc_v2_prefix_class(
                                              "_OBJC_CLASS_$_");
                                      static const llvm::StringRef
                                          g_objc_v2_prefix_metaclass(
                                              "_OBJC_METACLASS_$_");
                                      static const llvm::StringRef
                                          g_objc_v2_prefix_ivar(
                                              "_OBJC_IVAR_$_");
                                      if (symbol_name_ref.startswith(
                                              g_objc_v2_prefix_class)) {
                                        symbol_name_non_abi_mangled =
                                            symbol_name + 1;
                                        symbol_name =
                                            symbol_name +
                                            g_objc_v2_prefix_class.size();
                                        type = eSymbolTypeObjCClass;
                                        demangled_is_synthesized = true;
                                      } else if (
                                          symbol_name_ref.startswith(
                                              g_objc_v2_prefix_metaclass)) {
                                        symbol_name_non_abi_mangled =
                                            symbol_name + 1;
                                        symbol_name =
                                            symbol_name +
                                            g_objc_v2_prefix_metaclass.size();
                                        type = eSymbolTypeObjCMetaClass;
                                        demangled_is_synthesized = true;
                                      } else if (symbol_name_ref.startswith(
                                                     g_objc_v2_prefix_ivar)) {
                                        symbol_name_non_abi_mangled =
                                            symbol_name + 1;
                                        symbol_name =
                                            symbol_name +
                                            g_objc_v2_prefix_ivar.size();
                                        type = eSymbolTypeObjCIVar;
                                        demangled_is_synthesized = true;
                                      }
                                    }
                                  }
                                } else if (symbol_sect_name &&
                                           ::strstr(symbol_sect_name,
                                                    "__gcc_except_tab") ==
                                               symbol_sect_name) {
                                  type = eSymbolTypeException;
                                } else {
                                  type = eSymbolTypeData;
                                }
                              } else if (symbol_sect_name &&
                                         ::strstr(symbol_sect_name,
                                                  "__IMPORT") ==
                                             symbol_sect_name) {
                                type = eSymbolTypeTrampoline;
                              } else if (symbol_section->IsDescendant(
                                             objc_section_sp.get())) {
                                type = eSymbolTypeRuntime;
                                if (symbol_name && symbol_name[0] == '.') {
                                  llvm::StringRef symbol_name_ref(symbol_name);
                                  static const llvm::StringRef
                                      g_objc_v1_prefix_class(
                                          ".objc_class_name_");
                                  if (symbol_name_ref.startswith(
                                          g_objc_v1_prefix_class)) {
                                    symbol_name_non_abi_mangled = symbol_name;
                                    symbol_name = symbol_name +
                                                  g_objc_v1_prefix_class.size();
                                    type = eSymbolTypeObjCClass;
                                    demangled_is_synthesized = true;
                                  }
                                }
                              }
                            }
                          }
                        } break;
                        }
                      }

                      if (add_nlist) {
                        uint64_t symbol_value = nlist.n_value;
                        if (symbol_name_non_abi_mangled) {
                          sym[sym_idx].GetMangled().SetMangledName(
                              ConstString(symbol_name_non_abi_mangled));
                          sym[sym_idx].GetMangled().SetDemangledName(
                              ConstString(symbol_name));
                        } else {
                          bool symbol_name_is_mangled = false;

                          if (symbol_name && symbol_name[0] == '_') {
                            symbol_name_is_mangled = symbol_name[1] == '_';
                            symbol_name++; // Skip the leading underscore
                          }

                          if (symbol_name) {
                            ConstString const_symbol_name(symbol_name);
                            sym[sym_idx].GetMangled().SetValue(
                                const_symbol_name, symbol_name_is_mangled);
                            if (is_gsym && is_debug) {
                              const char *gsym_name =
                                  sym[sym_idx]
                                      .GetMangled()
                                      .GetName(lldb::eLanguageTypeUnknown,
                                               Mangled::ePreferMangled)
                                      .GetCString();
                              if (gsym_name)
                                N_GSYM_name_to_sym_idx[gsym_name] = sym_idx;
                            }
                          }
                        }
                        if (symbol_section) {
                          // Keep track of the symbols we added by address in
                          // case we have other sources
                          // for symbols where we only want to add a symbol if
                          // it isn't already in the
                          // symbol table.
                          symbol_file_addresses.insert(nlist.n_value);

                          const addr_t section_file_addr =
                              symbol_section->GetFileAddress();
                          if (symbol_byte_size == 0 &&
                              function_starts_count > 0) {
                            addr_t symbol_lookup_file_addr = nlist.n_value;
                            // Do an exact address match for non-ARM addresses,
                            // else get the closest since the symbol might be a
                            // thumb symbol which has an address with bit zero
                            // set
                            FunctionStarts::Entry *func_start_entry =
                                function_starts.FindEntry(
                                    symbol_lookup_file_addr, !is_arm);
                            if (is_arm && func_start_entry) {
                              // Verify that the function start address is the
                              // symbol address (ARM) or the symbol address + 1
                              // (thumb)
                              if (func_start_entry->addr !=
                                      symbol_lookup_file_addr &&
                                  func_start_entry->addr !=
                                      (symbol_lookup_file_addr + 1)) {
                                // Not the right entry, NULL it out...
                                func_start_entry = NULL;
                              }
                            }
                            if (func_start_entry) {
                              func_start_entry->data = true;

                              addr_t symbol_file_addr = func_start_entry->addr;
                              uint32_t symbol_flags = 0;
                              if (is_arm) {
                                if (symbol_file_addr & 1)
                                  symbol_flags =
                                      MACHO_NLIST_ARM_SYMBOL_IS_THUMB;
                                symbol_file_addr &= THUMB_ADDRESS_BIT_MASK;
                              }

                              const FunctionStarts::Entry
                                  *next_func_start_entry =
                                      function_starts.FindNextEntry(
                                          func_start_entry);
                              const addr_t section_end_file_addr =
                                  section_file_addr +
                                  symbol_section->GetByteSize();
                              if (next_func_start_entry) {
                                addr_t next_symbol_file_addr =
                                    next_func_start_entry->addr;
                                // Be sure the clear the Thumb address bit when
                                // we calculate the size from the current and
                                // next address
                                if (is_arm)
                                  next_symbol_file_addr &=
                                      THUMB_ADDRESS_BIT_MASK;
                                symbol_byte_size = std::min<lldb::addr_t>(
                                    next_symbol_file_addr - symbol_file_addr,
                                    section_end_file_addr - symbol_file_addr);
                              } else {
                                symbol_byte_size =
                                    section_end_file_addr - symbol_file_addr;
                              }
                            }
                          }
                          symbol_value -= section_file_addr;
                        }

                        if (is_debug == false) {
                          if (type == eSymbolTypeCode) {
                            // See if we can find a N_FUN entry for any code
                            // symbols. If we do find a match, and the name
                            // matches, then we can merge the two into just the
                            // function symbol to avoid duplicate entries in
                            // the symbol table
                            std::pair<ValueToSymbolIndexMap::const_iterator,
                                      ValueToSymbolIndexMap::const_iterator>
                                range;
                            range = N_FUN_addr_to_sym_idx.equal_range(
                                nlist.n_value);
                            if (range.first != range.second) {
                              bool found_it = false;
                              for (ValueToSymbolIndexMap::const_iterator pos =
                                       range.first;
                                   pos != range.second; ++pos) {
                                if (sym[sym_idx].GetMangled().GetName(
                                        lldb::eLanguageTypeUnknown,
                                        Mangled::ePreferMangled) ==
                                    sym[pos->second].GetMangled().GetName(
                                        lldb::eLanguageTypeUnknown,
                                        Mangled::ePreferMangled)) {
                                  m_nlist_idx_to_sym_idx[nlist_idx] =
                                      pos->second;
                                  // We just need the flags from the linker
                                  // symbol, so put these flags
                                  // into the N_FUN flags to avoid duplicate
                                  // symbols in the symbol table
                                  sym[pos->second].SetExternal(
                                      sym[sym_idx].IsExternal());
                                  sym[pos->second].SetFlags(nlist.n_type << 16 |
                                                            nlist.n_desc);
                                  if (resolver_addresses.find(nlist.n_value) !=
                                      resolver_addresses.end())
                                    sym[pos->second].SetType(
                                        eSymbolTypeResolver);
                                  sym[sym_idx].Clear();
                                  found_it = true;
                                  break;
                                }
                              }
                              if (found_it)
                                continue;
                            } else {
                              if (resolver_addresses.find(nlist.n_value) !=
                                  resolver_addresses.end())
                                type = eSymbolTypeResolver;
                            }
                          } else if (type == eSymbolTypeData ||
                                     type == eSymbolTypeObjCClass ||
                                     type == eSymbolTypeObjCMetaClass ||
                                     type == eSymbolTypeObjCIVar) {
                            // See if we can find a N_STSYM entry for any data
                            // symbols. If we do find a match, and the name
                            // matches, then we can merge the two into just the
                            // Static symbol to avoid duplicate entries in the
                            // symbol table
                            std::pair<ValueToSymbolIndexMap::const_iterator,
                                      ValueToSymbolIndexMap::const_iterator>
                                range;
                            range = N_STSYM_addr_to_sym_idx.equal_range(
                                nlist.n_value);
                            if (range.first != range.second) {
                              bool found_it = false;
                              for (ValueToSymbolIndexMap::const_iterator pos =
                                       range.first;
                                   pos != range.second; ++pos) {
                                if (sym[sym_idx].GetMangled().GetName(
                                        lldb::eLanguageTypeUnknown,
                                        Mangled::ePreferMangled) ==
                                    sym[pos->second].GetMangled().GetName(
                                        lldb::eLanguageTypeUnknown,
                                        Mangled::ePreferMangled)) {
                                  m_nlist_idx_to_sym_idx[nlist_idx] =
                                      pos->second;
                                  // We just need the flags from the linker
                                  // symbol, so put these flags
                                  // into the N_STSYM flags to avoid duplicate
                                  // symbols in the symbol table
                                  sym[pos->second].SetExternal(
                                      sym[sym_idx].IsExternal());
                                  sym[pos->second].SetFlags(nlist.n_type << 16 |
                                                            nlist.n_desc);
                                  sym[sym_idx].Clear();
                                  found_it = true;
                                  break;
                                }
                              }
                              if (found_it)
                                continue;
                            } else {
                              const char *gsym_name =
                                  sym[sym_idx]
                                      .GetMangled()
                                      .GetName(lldb::eLanguageTypeUnknown,
                                               Mangled::ePreferMangled)
                                      .GetCString();
                              if (gsym_name) {
                                // Combine N_GSYM stab entries with the non
                                // stab symbol
                                ConstNameToSymbolIndexMap::const_iterator pos =
                                    N_GSYM_name_to_sym_idx.find(gsym_name);
                                if (pos != N_GSYM_name_to_sym_idx.end()) {
                                  const uint32_t GSYM_sym_idx = pos->second;
                                  m_nlist_idx_to_sym_idx[nlist_idx] =
                                      GSYM_sym_idx;
                                  // Copy the address, because often the N_GSYM
                                  // address has an invalid address of zero
                                  // when the global is a common symbol
                                  sym[GSYM_sym_idx].GetAddressRef().SetSection(
                                      symbol_section);
                                  sym[GSYM_sym_idx].GetAddressRef().SetOffset(
                                      symbol_value);
                                  // We just need the flags from the linker
                                  // symbol, so put these flags
                                  // into the N_GSYM flags to avoid duplicate
                                  // symbols in the symbol table
                                  sym[GSYM_sym_idx].SetFlags(
                                      nlist.n_type << 16 | nlist.n_desc);
                                  sym[sym_idx].Clear();
                                  continue;
                                }
                              }
                            }
                          }
                        }

                        sym[sym_idx].SetID(nlist_idx);
                        sym[sym_idx].SetType(type);
                        if (set_value) {
                          sym[sym_idx].GetAddressRef().SetSection(
                              symbol_section);
                          sym[sym_idx].GetAddressRef().SetOffset(symbol_value);
                        }
                        sym[sym_idx].SetFlags(nlist.n_type << 16 |
                                              nlist.n_desc);

                        if (symbol_byte_size > 0)
                          sym[sym_idx].SetByteSize(symbol_byte_size);

                        if (demangled_is_synthesized)
                          sym[sym_idx].SetDemangledNameIsSynthesized(true);
                        ++sym_idx;
                      } else {
                        sym[sym_idx].Clear();
                      }
                    }
                    /////////////////////////////
                  }
                  break; // No more entries to consider
                }
              }

              for (const auto &pos : reexport_shlib_needs_fixup) {
                const auto undef_pos = undefined_name_to_desc.find(pos.second);
                if (undef_pos != undefined_name_to_desc.end()) {
                  const uint8_t dylib_ordinal =
                      llvm::MachO::GET_LIBRARY_ORDINAL(undef_pos->second);
                  if (dylib_ordinal > 0 &&
                      dylib_ordinal < dylib_files.GetSize())
                    sym[pos.first].SetReExportedSymbolSharedLibrary(
                        dylib_files.GetFileSpecAtIndex(dylib_ordinal - 1));
                }
              }
            }
          }
        }
      }
    }

    // Must reset this in case it was mutated above!
    nlist_data_offset = 0;
#endif

    if (nlist_data.GetByteSize() > 0) {

      // If the sym array was not created while parsing the DSC unmapped
      // symbols, create it now.
      if (sym == nullptr) {
        sym = symtab->Resize(symtab_load_command.nsyms +
                             m_dysymtab.nindirectsyms);
        num_syms = symtab->GetNumSymbols();
      }

      if (unmapped_local_symbols_found) {
        assert(m_dysymtab.ilocalsym == 0);
        nlist_data_offset += (m_dysymtab.nlocalsym * nlist_byte_size);
        nlist_idx = m_dysymtab.nlocalsym;
      } else {
        nlist_idx = 0;
      }

      typedef std::map<ConstString, uint16_t> UndefinedNameToDescMap;
      typedef std::map<uint32_t, ConstString> SymbolIndexToName;
      UndefinedNameToDescMap undefined_name_to_desc;
      SymbolIndexToName reexport_shlib_needs_fixup;
      for (; nlist_idx < symtab_load_command.nsyms; ++nlist_idx) {
        struct nlist_64 nlist;
        if (!nlist_data.ValidOffsetForDataOfSize(nlist_data_offset,
                                                 nlist_byte_size))
          break;

        nlist.n_strx = nlist_data.GetU32_unchecked(&nlist_data_offset);
        nlist.n_type = nlist_data.GetU8_unchecked(&nlist_data_offset);
        nlist.n_sect = nlist_data.GetU8_unchecked(&nlist_data_offset);
        nlist.n_desc = nlist_data.GetU16_unchecked(&nlist_data_offset);
        nlist.n_value = nlist_data.GetAddress_unchecked(&nlist_data_offset);

        SymbolType type = eSymbolTypeInvalid;
        const char *symbol_name = nullptr;

        if (have_strtab_data) {
          symbol_name = strtab_data.PeekCStr(nlist.n_strx);

          if (symbol_name == nullptr) {
            // No symbol should be NULL, even the symbols with no string values
            // should have an offset zero which points to an empty C-string
            Host::SystemLog(Host::eSystemLogError,
                            "error: symbol[%u] has invalid string table offset "
                            "0x%x in %s, ignoring symbol\n",
                            nlist_idx, nlist.n_strx,
                            module_sp->GetFileSpec().GetPath().c_str());
            continue;
          }
          if (symbol_name[0] == '\0')
            symbol_name = nullptr;
        } else {
          const addr_t str_addr = strtab_addr + nlist.n_strx;
          Status str_error;
          if (process->ReadCStringFromMemory(str_addr, memory_symbol_name,
                                             str_error))
            symbol_name = memory_symbol_name.c_str();
        }
        const char *symbol_name_non_abi_mangled = nullptr;

        SectionSP symbol_section;
        lldb::addr_t symbol_byte_size = 0;
        bool add_nlist = true;
        bool is_gsym = false;
        bool is_debug = ((nlist.n_type & N_STAB) != 0);
        bool demangled_is_synthesized = false;
        bool set_value = true;
        assert(sym_idx < num_syms);

        sym[sym_idx].SetDebug(is_debug);

        if (is_debug) {
          switch (nlist.n_type) {
          case N_GSYM:
            // global symbol: name,,NO_SECT,type,0
            // Sometimes the N_GSYM value contains the address.

            // FIXME: In the .o files, we have a GSYM and a debug symbol for all
            // the ObjC data.  They
            // have the same address, but we want to ensure that we always find
            // only the real symbol, 'cause we don't currently correctly
            // attribute the GSYM one to the ObjCClass/Ivar/MetaClass symbol
            // type.  This is a temporary hack to make sure the ObjectiveC
            // symbols get treated correctly.  To do this right, we should
            // coalesce all the GSYM & global symbols that have the same
            // address.
            is_gsym = true;
            sym[sym_idx].SetExternal(true);

            if (symbol_name && symbol_name[0] == '_' && symbol_name[1] == 'O') {
              llvm::StringRef symbol_name_ref(symbol_name);
              if (symbol_name_ref.startswith(g_objc_v2_prefix_class)) {
                symbol_name_non_abi_mangled = symbol_name + 1;
                symbol_name = symbol_name + g_objc_v2_prefix_class.size();
                type = eSymbolTypeObjCClass;
                demangled_is_synthesized = true;

              } else if (symbol_name_ref.startswith(
                             g_objc_v2_prefix_metaclass)) {
                symbol_name_non_abi_mangled = symbol_name + 1;
                symbol_name = symbol_name + g_objc_v2_prefix_metaclass.size();
                type = eSymbolTypeObjCMetaClass;
                demangled_is_synthesized = true;
              } else if (symbol_name_ref.startswith(g_objc_v2_prefix_ivar)) {
                symbol_name_non_abi_mangled = symbol_name + 1;
                symbol_name = symbol_name + g_objc_v2_prefix_ivar.size();
                type = eSymbolTypeObjCIVar;
                demangled_is_synthesized = true;
              }
            } else {
              if (nlist.n_value != 0)
                symbol_section =
                    section_info.GetSection(nlist.n_sect, nlist.n_value);
              type = eSymbolTypeData;
            }
            break;

          case N_FNAME:
            // procedure name (f77 kludge): name,,NO_SECT,0,0
            type = eSymbolTypeCompiler;
            break;

          case N_FUN:
            // procedure: name,,n_sect,linenumber,address
            if (symbol_name) {
              type = eSymbolTypeCode;
              symbol_section =
                  section_info.GetSection(nlist.n_sect, nlist.n_value);

              N_FUN_addr_to_sym_idx.insert(
                  std::make_pair(nlist.n_value, sym_idx));
              // We use the current number of symbols in the symbol table in
              // lieu of using nlist_idx in case we ever start trimming entries
              // out
              N_FUN_indexes.push_back(sym_idx);
            } else {
              type = eSymbolTypeCompiler;

              if (!N_FUN_indexes.empty()) {
                // Copy the size of the function into the original STAB entry
                // so we don't have to hunt for it later
                symtab->SymbolAtIndex(N_FUN_indexes.back())
                    ->SetByteSize(nlist.n_value);
                N_FUN_indexes.pop_back();
                // We don't really need the end function STAB as it contains
                // the size which we already placed with the original symbol,
                // so don't add it if we want a minimal symbol table
                add_nlist = false;
              }
            }
            break;

          case N_STSYM:
            // static symbol: name,,n_sect,type,address
            N_STSYM_addr_to_sym_idx.insert(
                std::make_pair(nlist.n_value, sym_idx));
            symbol_section =
                section_info.GetSection(nlist.n_sect, nlist.n_value);
            if (symbol_name && symbol_name[0]) {
              type = ObjectFile::GetSymbolTypeFromName(symbol_name + 1,
                                                       eSymbolTypeData);
            }
            break;

          case N_LCSYM:
            // .lcomm symbol: name,,n_sect,type,address
            symbol_section =
                section_info.GetSection(nlist.n_sect, nlist.n_value);
            type = eSymbolTypeCommonBlock;
            break;

          case N_BNSYM:
            // We use the current number of symbols in the symbol table in lieu
            // of using nlist_idx in case we ever start trimming entries out
            // Skip these if we want minimal symbol tables
            add_nlist = false;
            break;

          case N_ENSYM:
            // Set the size of the N_BNSYM to the terminating index of this
            // N_ENSYM so that we can always skip the entire symbol if we need
            // to navigate more quickly at the source level when parsing STABS
            // Skip these if we want minimal symbol tables
            add_nlist = false;
            break;

          case N_OPT:
            // emitted with gcc2_compiled and in gcc source
            type = eSymbolTypeCompiler;
            break;

          case N_RSYM:
            // register sym: name,,NO_SECT,type,register
            type = eSymbolTypeVariable;
            break;

          case N_SLINE:
            // src line: 0,,n_sect,linenumber,address
            symbol_section =
                section_info.GetSection(nlist.n_sect, nlist.n_value);
            type = eSymbolTypeLineEntry;
            break;

          case N_SSYM:
            // structure elt: name,,NO_SECT,type,struct_offset
            type = eSymbolTypeVariableType;
            break;

          case N_SO:
            // source file name
            type = eSymbolTypeSourceFile;
            if (symbol_name == nullptr) {
              add_nlist = false;
              if (N_SO_index != UINT32_MAX) {
                // Set the size of the N_SO to the terminating index of this
                // N_SO so that we can always skip the entire N_SO if we need
                // to navigate more quickly at the source level when parsing
                // STABS
                symbol_ptr = symtab->SymbolAtIndex(N_SO_index);
                symbol_ptr->SetByteSize(sym_idx);
                symbol_ptr->SetSizeIsSibling(true);
              }
              N_NSYM_indexes.clear();
              N_INCL_indexes.clear();
              N_BRAC_indexes.clear();
              N_COMM_indexes.clear();
              N_FUN_indexes.clear();
              N_SO_index = UINT32_MAX;
            } else {
              // We use the current number of symbols in the symbol table in
              // lieu of using nlist_idx in case we ever start trimming entries
              // out
              const bool N_SO_has_full_path = symbol_name[0] == '/';
              if (N_SO_has_full_path) {
                if ((N_SO_index == sym_idx - 1) && ((sym_idx - 1) < num_syms)) {
                  // We have two consecutive N_SO entries where the first
                  // contains a directory and the second contains a full path.
                  sym[sym_idx - 1].GetMangled().SetValue(
                      ConstString(symbol_name), false);
                  m_nlist_idx_to_sym_idx[nlist_idx] = sym_idx - 1;
                  add_nlist = false;
                } else {
                  // This is the first entry in a N_SO that contains a
                  // directory or a full path to the source file
                  N_SO_index = sym_idx;
                }
              } else if ((N_SO_index == sym_idx - 1) &&
                         ((sym_idx - 1) < num_syms)) {
                // This is usually the second N_SO entry that contains just the
                // filename, so here we combine it with the first one if we are
                // minimizing the symbol table
                const char *so_path =
                    sym[sym_idx - 1]
                        .GetMangled()
                        .GetDemangledName(lldb::eLanguageTypeUnknown)
                        .AsCString();
                if (so_path && so_path[0]) {
                  std::string full_so_path(so_path);
                  const size_t double_slash_pos = full_so_path.find("//");
                  if (double_slash_pos != std::string::npos) {
                    // The linker has been generating bad N_SO entries with
                    // doubled up paths in the format "%s%s" where the first
                    // string in the DW_AT_comp_dir, and the second is the
                    // directory for the source file so you end up with a path
                    // that looks like "/tmp/src//tmp/src/"
                    FileSpec so_dir(so_path);
                    if (!FileSystem::Instance().Exists(so_dir)) {
                      so_dir.SetFile(&full_so_path[double_slash_pos + 1],
                                     FileSpec::Style::native);
                      if (FileSystem::Instance().Exists(so_dir)) {
                        // Trim off the incorrect path
                        full_so_path.erase(0, double_slash_pos + 1);
                      }
                    }
                  }
                  if (*full_so_path.rbegin() != '/')
                    full_so_path += '/';
                  full_so_path += symbol_name;
                  sym[sym_idx - 1].GetMangled().SetValue(
                      ConstString(full_so_path.c_str()), false);
                  add_nlist = false;
                  m_nlist_idx_to_sym_idx[nlist_idx] = sym_idx - 1;
                }
              } else {
                // This could be a relative path to a N_SO
                N_SO_index = sym_idx;
              }
            }
            break;

          case N_OSO:
            // object file name: name,,0,0,st_mtime
            type = eSymbolTypeObjectFile;
            break;

          case N_LSYM:
            // local sym: name,,NO_SECT,type,offset
            type = eSymbolTypeLocal;
            break;

          // INCL scopes
          case N_BINCL:
            // include file beginning: name,,NO_SECT,0,sum We use the current
            // number of symbols in the symbol table in lieu of using nlist_idx
            // in case we ever start trimming entries out
            N_INCL_indexes.push_back(sym_idx);
            type = eSymbolTypeScopeBegin;
            break;

          case N_EINCL:
            // include file end: name,,NO_SECT,0,0
            // Set the size of the N_BINCL to the terminating index of this
            // N_EINCL so that we can always skip the entire symbol if we need
            // to navigate more quickly at the source level when parsing STABS
            if (!N_INCL_indexes.empty()) {
              symbol_ptr = symtab->SymbolAtIndex(N_INCL_indexes.back());
              symbol_ptr->SetByteSize(sym_idx + 1);
              symbol_ptr->SetSizeIsSibling(true);
              N_INCL_indexes.pop_back();
            }
            type = eSymbolTypeScopeEnd;
            break;

          case N_SOL:
            // #included file name: name,,n_sect,0,address
            type = eSymbolTypeHeaderFile;

            // We currently don't use the header files on darwin
            add_nlist = false;
            break;

          case N_PARAMS:
            // compiler parameters: name,,NO_SECT,0,0
            type = eSymbolTypeCompiler;
            break;

          case N_VERSION:
            // compiler version: name,,NO_SECT,0,0
            type = eSymbolTypeCompiler;
            break;

          case N_OLEVEL:
            // compiler -O level: name,,NO_SECT,0,0
            type = eSymbolTypeCompiler;
            break;

          case N_PSYM:
            // parameter: name,,NO_SECT,type,offset
            type = eSymbolTypeVariable;
            break;

          case N_ENTRY:
            // alternate entry: name,,n_sect,linenumber,address
            symbol_section =
                section_info.GetSection(nlist.n_sect, nlist.n_value);
            type = eSymbolTypeLineEntry;
            break;

          // Left and Right Braces
          case N_LBRAC:
            // left bracket: 0,,NO_SECT,nesting level,address We use the
            // current number of symbols in the symbol table in lieu of using
            // nlist_idx in case we ever start trimming entries out
            symbol_section =
                section_info.GetSection(nlist.n_sect, nlist.n_value);
            N_BRAC_indexes.push_back(sym_idx);
            type = eSymbolTypeScopeBegin;
            break;

          case N_RBRAC:
            // right bracket: 0,,NO_SECT,nesting level,address Set the size of
            // the N_LBRAC to the terminating index of this N_RBRAC so that we
            // can always skip the entire symbol if we need to navigate more
            // quickly at the source level when parsing STABS
            symbol_section =
                section_info.GetSection(nlist.n_sect, nlist.n_value);
            if (!N_BRAC_indexes.empty()) {
              symbol_ptr = symtab->SymbolAtIndex(N_BRAC_indexes.back());
              symbol_ptr->SetByteSize(sym_idx + 1);
              symbol_ptr->SetSizeIsSibling(true);
              N_BRAC_indexes.pop_back();
            }
            type = eSymbolTypeScopeEnd;
            break;

          case N_EXCL:
            // deleted include file: name,,NO_SECT,0,sum
            type = eSymbolTypeHeaderFile;
            break;

          // COMM scopes
          case N_BCOMM:
            // begin common: name,,NO_SECT,0,0
            // We use the current number of symbols in the symbol table in lieu
            // of using nlist_idx in case we ever start trimming entries out
            type = eSymbolTypeScopeBegin;
            N_COMM_indexes.push_back(sym_idx);
            break;

          case N_ECOML:
            // end common (local name): 0,,n_sect,0,address
            symbol_section =
                section_info.GetSection(nlist.n_sect, nlist.n_value);
            LLVM_FALLTHROUGH;

          case N_ECOMM:
            // end common: name,,n_sect,0,0
            // Set the size of the N_BCOMM to the terminating index of this
            // N_ECOMM/N_ECOML so that we can always skip the entire symbol if
            // we need to navigate more quickly at the source level when
            // parsing STABS
            if (!N_COMM_indexes.empty()) {
              symbol_ptr = symtab->SymbolAtIndex(N_COMM_indexes.back());
              symbol_ptr->SetByteSize(sym_idx + 1);
              symbol_ptr->SetSizeIsSibling(true);
              N_COMM_indexes.pop_back();
            }
            type = eSymbolTypeScopeEnd;
            break;

          case N_LENG:
            // second stab entry with length information
            type = eSymbolTypeAdditional;
            break;

          case N_AST:
            // A path to a compiler AST file
            type = eSymbolTypeASTFile;
            break;

          default:
            break;
          }
        } else {
          // uint8_t n_pext    = N_PEXT & nlist.n_type;
          uint8_t n_type = N_TYPE & nlist.n_type;
          sym[sym_idx].SetExternal((N_EXT & nlist.n_type) != 0);

          switch (n_type) {
          case N_INDR: {
            const char *reexport_name_cstr =
                strtab_data.PeekCStr(nlist.n_value);
            if (reexport_name_cstr && reexport_name_cstr[0]) {
              type = eSymbolTypeReExported;
              ConstString reexport_name(
                  reexport_name_cstr +
                  ((reexport_name_cstr[0] == '_') ? 1 : 0));
              sym[sym_idx].SetReExportedSymbolName(reexport_name);
              set_value = false;
              reexport_shlib_needs_fixup[sym_idx] = reexport_name;
              indirect_symbol_names.insert(
                  ConstString(symbol_name + ((symbol_name[0] == '_') ? 1 : 0)));
            } else
              type = eSymbolTypeUndefined;
          } break;

          case N_UNDF:
            if (symbol_name && symbol_name[0]) {
              ConstString undefined_name(symbol_name +
                                         ((symbol_name[0] == '_') ? 1 : 0));
              undefined_name_to_desc[undefined_name] = nlist.n_desc;
            }
            LLVM_FALLTHROUGH;

          case N_PBUD:
            type = eSymbolTypeUndefined;
            break;

          case N_ABS:
            type = eSymbolTypeAbsolute;
            break;

          case N_SECT: {
            symbol_section =
                section_info.GetSection(nlist.n_sect, nlist.n_value);

            if (!symbol_section) {
              // TODO: warn about this?
              add_nlist = false;
              break;
            }

            if (TEXT_eh_frame_sectID == nlist.n_sect) {
              type = eSymbolTypeException;
            } else {
              uint32_t section_type = symbol_section->Get() & SECTION_TYPE;

              switch (section_type) {
              case S_CSTRING_LITERALS:
                type = eSymbolTypeData;
                break; // section with only literal C strings
              case S_4BYTE_LITERALS:
                type = eSymbolTypeData;
                break; // section with only 4 byte literals
              case S_8BYTE_LITERALS:
                type = eSymbolTypeData;
                break; // section with only 8 byte literals
              case S_LITERAL_POINTERS:
                type = eSymbolTypeTrampoline;
                break; // section with only pointers to literals
              case S_NON_LAZY_SYMBOL_POINTERS:
                type = eSymbolTypeTrampoline;
                break; // section with only non-lazy symbol pointers
              case S_LAZY_SYMBOL_POINTERS:
                type = eSymbolTypeTrampoline;
                break; // section with only lazy symbol pointers
              case S_SYMBOL_STUBS:
                type = eSymbolTypeTrampoline;
                break; // section with only symbol stubs, byte size of stub in
                       // the reserved2 field
              case S_MOD_INIT_FUNC_POINTERS:
                type = eSymbolTypeCode;
                break; // section with only function pointers for initialization
              case S_MOD_TERM_FUNC_POINTERS:
                type = eSymbolTypeCode;
                break; // section with only function pointers for termination
              case S_INTERPOSING:
                type = eSymbolTypeTrampoline;
                break; // section with only pairs of function pointers for
                       // interposing
              case S_16BYTE_LITERALS:
                type = eSymbolTypeData;
                break; // section with only 16 byte literals
              case S_DTRACE_DOF:
                type = eSymbolTypeInstrumentation;
                break;
              case S_LAZY_DYLIB_SYMBOL_POINTERS:
                type = eSymbolTypeTrampoline;
                break;
              default:
                switch (symbol_section->GetType()) {
                case lldb::eSectionTypeCode:
                  type = eSymbolTypeCode;
                  break;
                case eSectionTypeData:
                case eSectionTypeDataCString:         // Inlined C string data
                case eSectionTypeDataCStringPointers: // Pointers to C string
                                                      // data
                case eSectionTypeDataSymbolAddress:   // Address of a symbol in
                                                      // the symbol table
                case eSectionTypeData4:
                case eSectionTypeData8:
                case eSectionTypeData16:
                  type = eSymbolTypeData;
                  break;
                default:
                  break;
                }
                break;
              }

              if (type == eSymbolTypeInvalid) {
                const char *symbol_sect_name =
                    symbol_section->GetName().AsCString();
                if (symbol_section->IsDescendant(text_section_sp.get())) {
                  if (symbol_section->IsClear(S_ATTR_PURE_INSTRUCTIONS |
                                              S_ATTR_SELF_MODIFYING_CODE |
                                              S_ATTR_SOME_INSTRUCTIONS))
                    type = eSymbolTypeData;
                  else
                    type = eSymbolTypeCode;
                } else if (symbol_section->IsDescendant(
                               data_section_sp.get()) ||
                           symbol_section->IsDescendant(
                               data_dirty_section_sp.get()) ||
                           symbol_section->IsDescendant(
                               data_const_section_sp.get())) {
                  if (symbol_sect_name &&
                      ::strstr(symbol_sect_name, "__objc") ==
                          symbol_sect_name) {
                    type = eSymbolTypeRuntime;

                    if (symbol_name) {
                      llvm::StringRef symbol_name_ref(symbol_name);
                      if (symbol_name_ref.startswith("_OBJC_")) {
                        static const llvm::StringRef g_objc_v2_prefix_class(
                            "_OBJC_CLASS_$_");
                        static const llvm::StringRef g_objc_v2_prefix_metaclass(
                            "_OBJC_METACLASS_$_");
                        static const llvm::StringRef g_objc_v2_prefix_ivar(
                            "_OBJC_IVAR_$_");
                        if (symbol_name_ref.startswith(
                                g_objc_v2_prefix_class)) {
                          symbol_name_non_abi_mangled = symbol_name + 1;
                          symbol_name =
                              symbol_name + g_objc_v2_prefix_class.size();
                          type = eSymbolTypeObjCClass;
                          demangled_is_synthesized = true;
                        } else if (symbol_name_ref.startswith(
                                       g_objc_v2_prefix_metaclass)) {
                          symbol_name_non_abi_mangled = symbol_name + 1;
                          symbol_name =
                              symbol_name + g_objc_v2_prefix_metaclass.size();
                          type = eSymbolTypeObjCMetaClass;
                          demangled_is_synthesized = true;
                        } else if (symbol_name_ref.startswith(
                                       g_objc_v2_prefix_ivar)) {
                          symbol_name_non_abi_mangled = symbol_name + 1;
                          symbol_name =
                              symbol_name + g_objc_v2_prefix_ivar.size();
                          type = eSymbolTypeObjCIVar;
                          demangled_is_synthesized = true;
                        }
                      }
                    }
                  } else if (symbol_sect_name &&
                             ::strstr(symbol_sect_name, "__gcc_except_tab") ==
                                 symbol_sect_name) {
                    type = eSymbolTypeException;
                  } else {
                    type = eSymbolTypeData;
                  }
                } else if (symbol_sect_name &&
                           ::strstr(symbol_sect_name, "__IMPORT") ==
                               symbol_sect_name) {
                  type = eSymbolTypeTrampoline;
                } else if (symbol_section->IsDescendant(
                               objc_section_sp.get())) {
                  type = eSymbolTypeRuntime;
                  if (symbol_name && symbol_name[0] == '.') {
                    llvm::StringRef symbol_name_ref(symbol_name);
                    static const llvm::StringRef g_objc_v1_prefix_class(
                        ".objc_class_name_");
                    if (symbol_name_ref.startswith(g_objc_v1_prefix_class)) {
                      symbol_name_non_abi_mangled = symbol_name;
                      symbol_name = symbol_name + g_objc_v1_prefix_class.size();
                      type = eSymbolTypeObjCClass;
                      demangled_is_synthesized = true;
                    }
                  }
                }
              }
            }
          } break;
          }
        }

        if (add_nlist) {
          uint64_t symbol_value = nlist.n_value;

          if (symbol_name_non_abi_mangled) {
            sym[sym_idx].GetMangled().SetMangledName(
                ConstString(symbol_name_non_abi_mangled));
            sym[sym_idx].GetMangled().SetDemangledName(
                ConstString(symbol_name));
          } else {
            bool symbol_name_is_mangled = false;

            if (symbol_name && symbol_name[0] == '_') {
              symbol_name_is_mangled = symbol_name[1] == '_';
              symbol_name_is_mangled |= symbol_name[1] == '$';
              symbol_name++; // Skip the leading underscore
            }

            if (symbol_name) {
              ConstString const_symbol_name(symbol_name);
              sym[sym_idx].GetMangled().SetValue(const_symbol_name,
                                                 symbol_name_is_mangled);
            }
          }

          if (is_gsym) {
            const char *gsym_name = sym[sym_idx]
                                        .GetMangled()
                                        .GetName(lldb::eLanguageTypeUnknown,
                                                 Mangled::ePreferMangled)
                                        .GetCString();
            if (gsym_name)
              N_GSYM_name_to_sym_idx[gsym_name] = sym_idx;
          }

          if (symbol_section) {
            // Keep track of the symbols we added by address in case we have
            // other sources
            // for symbols where we only want to add a symbol if it isn't
            // already in the
            // symbol table.
            symbol_file_addresses.insert(nlist.n_value);

            const addr_t section_file_addr = symbol_section->GetFileAddress();
            if (symbol_byte_size == 0 && function_starts_count > 0) {
              addr_t symbol_lookup_file_addr = nlist.n_value;
              // Do an exact address match for non-ARM addresses, else get the
              // closest since the symbol might be a thumb symbol which has an
              // address with bit zero set
              FunctionStarts::Entry *func_start_entry =
                  function_starts.FindEntry(symbol_lookup_file_addr, !is_arm);
              if (is_arm && func_start_entry) {
                // Verify that the function start address is the symbol address
                // (ARM) or the symbol address + 1 (thumb)
                if (func_start_entry->addr != symbol_lookup_file_addr &&
                    func_start_entry->addr != (symbol_lookup_file_addr + 1)) {
                  // Not the right entry, NULL it out...
                  func_start_entry = nullptr;
                }
              }
              if (func_start_entry) {
                func_start_entry->data = true;

                addr_t symbol_file_addr = func_start_entry->addr;
                if (is_arm)
                  symbol_file_addr &= THUMB_ADDRESS_BIT_MASK;

                const FunctionStarts::Entry *next_func_start_entry =
                    function_starts.FindNextEntry(func_start_entry);
                const addr_t section_end_file_addr =
                    section_file_addr + symbol_section->GetByteSize();
                if (next_func_start_entry) {
                  addr_t next_symbol_file_addr = next_func_start_entry->addr;
                  // Be sure the clear the Thumb address bit when we calculate
                  // the size from the current and next address
                  if (is_arm)
                    next_symbol_file_addr &= THUMB_ADDRESS_BIT_MASK;
                  symbol_byte_size = std::min<lldb::addr_t>(
                      next_symbol_file_addr - symbol_file_addr,
                      section_end_file_addr - symbol_file_addr);
                } else {
                  symbol_byte_size = section_end_file_addr - symbol_file_addr;
                }
              }
            }
            symbol_value -= section_file_addr;
          }

          if (!is_debug) {
            if (type == eSymbolTypeCode) {
              // See if we can find a N_FUN entry for any code symbols. If we
              // do find a match, and the name matches, then we can merge the
              // two into just the function symbol to avoid duplicate entries
              // in the symbol table
              std::pair<ValueToSymbolIndexMap::const_iterator,
                        ValueToSymbolIndexMap::const_iterator>
                  range;
              range = N_FUN_addr_to_sym_idx.equal_range(nlist.n_value);
              if (range.first != range.second) {
                bool found_it = false;
                for (ValueToSymbolIndexMap::const_iterator pos = range.first;
                     pos != range.second; ++pos) {
                  if (sym[sym_idx].GetMangled().GetName(
                          lldb::eLanguageTypeUnknown,
                          Mangled::ePreferMangled) ==
                      sym[pos->second].GetMangled().GetName(
                          lldb::eLanguageTypeUnknown,
                          Mangled::ePreferMangled)) {
                    m_nlist_idx_to_sym_idx[nlist_idx] = pos->second;
                    // We just need the flags from the linker symbol, so put
                    // these flags into the N_FUN flags to avoid duplicate
                    // symbols in the symbol table
                    sym[pos->second].SetExternal(sym[sym_idx].IsExternal());
                    sym[pos->second].SetFlags(nlist.n_type << 16 |
                                              nlist.n_desc);
                    if (resolver_addresses.find(nlist.n_value) !=
                        resolver_addresses.end())
                      sym[pos->second].SetType(eSymbolTypeResolver);
                    sym[sym_idx].Clear();
                    found_it = true;
                    break;
                  }
                }
                if (found_it)
                  continue;
              } else {
                if (resolver_addresses.find(nlist.n_value) !=
                    resolver_addresses.end())
                  type = eSymbolTypeResolver;
              }
            } else if (type == eSymbolTypeData ||
                       type == eSymbolTypeObjCClass ||
                       type == eSymbolTypeObjCMetaClass ||
                       type == eSymbolTypeObjCIVar) {
              // See if we can find a N_STSYM entry for any data symbols. If we
              // do find a match, and the name matches, then we can merge the
              // two into just the Static symbol to avoid duplicate entries in
              // the symbol table
              std::pair<ValueToSymbolIndexMap::const_iterator,
                        ValueToSymbolIndexMap::const_iterator>
                  range;
              range = N_STSYM_addr_to_sym_idx.equal_range(nlist.n_value);
              if (range.first != range.second) {
                bool found_it = false;
                for (ValueToSymbolIndexMap::const_iterator pos = range.first;
                     pos != range.second; ++pos) {
                  if (sym[sym_idx].GetMangled().GetName(
                          lldb::eLanguageTypeUnknown,
                          Mangled::ePreferMangled) ==
                      sym[pos->second].GetMangled().GetName(
                          lldb::eLanguageTypeUnknown,
                          Mangled::ePreferMangled)) {
                    m_nlist_idx_to_sym_idx[nlist_idx] = pos->second;
                    // We just need the flags from the linker symbol, so put
                    // these flags into the N_STSYM flags to avoid duplicate
                    // symbols in the symbol table
                    sym[pos->second].SetExternal(sym[sym_idx].IsExternal());
                    sym[pos->second].SetFlags(nlist.n_type << 16 |
                                              nlist.n_desc);
                    sym[sym_idx].Clear();
                    found_it = true;
                    break;
                  }
                }
                if (found_it)
                  continue;
              } else {
                // Combine N_GSYM stab entries with the non stab symbol
                const char *gsym_name = sym[sym_idx]
                                            .GetMangled()
                                            .GetName(lldb::eLanguageTypeUnknown,
                                                     Mangled::ePreferMangled)
                                            .GetCString();
                if (gsym_name) {
                  ConstNameToSymbolIndexMap::const_iterator pos =
                      N_GSYM_name_to_sym_idx.find(gsym_name);
                  if (pos != N_GSYM_name_to_sym_idx.end()) {
                    const uint32_t GSYM_sym_idx = pos->second;
                    m_nlist_idx_to_sym_idx[nlist_idx] = GSYM_sym_idx;
                    // Copy the address, because often the N_GSYM address has
                    // an invalid address of zero when the global is a common
                    // symbol
                    sym[GSYM_sym_idx].GetAddressRef().SetSection(
                        symbol_section);
                    sym[GSYM_sym_idx].GetAddressRef().SetOffset(symbol_value);
                    // We just need the flags from the linker symbol, so put
                    // these flags into the N_GSYM flags to avoid duplicate
                    // symbols in the symbol table
                    sym[GSYM_sym_idx].SetFlags(nlist.n_type << 16 |
                                               nlist.n_desc);
                    sym[sym_idx].Clear();
                    continue;
                  }
                }
              }
            }
          }

          sym[sym_idx].SetID(nlist_idx);
          sym[sym_idx].SetType(type);
          if (set_value) {
            sym[sym_idx].GetAddressRef().SetSection(symbol_section);
            sym[sym_idx].GetAddressRef().SetOffset(symbol_value);
          }
          sym[sym_idx].SetFlags(nlist.n_type << 16 | nlist.n_desc);
          if (nlist.n_desc & N_WEAK_REF)
            sym[sym_idx].SetIsWeak(true);

          if (symbol_byte_size > 0)
            sym[sym_idx].SetByteSize(symbol_byte_size);

          if (demangled_is_synthesized)
            sym[sym_idx].SetDemangledNameIsSynthesized(true);

          ++sym_idx;
        } else {
          sym[sym_idx].Clear();
        }
      }

      for (const auto &pos : reexport_shlib_needs_fixup) {
        const auto undef_pos = undefined_name_to_desc.find(pos.second);
        if (undef_pos != undefined_name_to_desc.end()) {
          const uint8_t dylib_ordinal =
              llvm::MachO::GET_LIBRARY_ORDINAL(undef_pos->second);
          if (dylib_ordinal > 0 && dylib_ordinal < dylib_files.GetSize())
            sym[pos.first].SetReExportedSymbolSharedLibrary(
                dylib_files.GetFileSpecAtIndex(dylib_ordinal - 1));
        }
      }
    }

    uint32_t synthetic_sym_id = symtab_load_command.nsyms;

    // Check the trie for any symbols that are in the trie only and make symbols
    // for those
    if (!trie_entries.empty()) {
      for (const auto &e : trie_entries) {
        // Don't handle the re-exported symbols here, just the symbols that were
        // in the trie only
        if (e.entry.name && !e.entry.import_name &&
            symbol_file_addresses.find(e.entry.address) ==
                symbol_file_addresses.end()) {
          SectionSP symbol_section =
              section_list->FindSectionContainingFileAddress(e.entry.address);
          if (symbol_section) {
            const addr_t section_file_addr = symbol_section->GetFileAddress();

            // Keep track of the symbols we added by address in case we have
            // other sources
            // for symbols where we only want to add a symbol if it isn't
            // already in the
            // symbol table.
            symbol_file_addresses.insert(e.entry.address);

            if (e.entry.address >= section_file_addr) {
              const uint64_t symbol_value = e.entry.address - section_file_addr;

              const char *symbol_name = e.entry.name.GetCString();
              const char *symbol_name_non_abi_mangled = nullptr;
              bool demangled_is_synthesized = false;
              SymbolType type = GetSymbolType(
                  symbol_name, symbol_name_non_abi_mangled,
                  demangled_is_synthesized, text_section_sp, data_section_sp,
                  data_dirty_section_sp, data_const_section_sp, objc_section_sp,
                  symbol_section);

              // Make a synthetic symbol to describe re-exported symbol.
              if (sym_idx >= num_syms)
                sym = symtab->Resize(++num_syms);
              sym[sym_idx].SetID(synthetic_sym_id++);
              sym[sym_idx].GetMangled() = Mangled(e.entry.name, true);
              sym[sym_idx].SetType(type);
              sym[sym_idx].SetIsSynthetic(true);
              sym[sym_idx].GetAddressRef().SetSection(symbol_section);
              sym[sym_idx].GetAddressRef().SetOffset(symbol_value);
              if (demangled_is_synthesized)
                sym[sym_idx].SetDemangledNameIsSynthesized(true);

              ++sym_idx;
            }
          }
        }
      }
    }

    if (function_starts_count > 0) {
      uint32_t num_synthetic_function_symbols = 0;
      for (i = 0; i < function_starts_count; ++i) {
        if (!function_starts.GetEntryRef(i).data)
          ++num_synthetic_function_symbols;
      }

      if (num_synthetic_function_symbols > 0) {
        if (num_syms < sym_idx + num_synthetic_function_symbols) {
          num_syms = sym_idx + num_synthetic_function_symbols;
          sym = symtab->Resize(num_syms);
        }
        for (i = 0; i < function_starts_count; ++i) {
          const FunctionStarts::Entry *func_start_entry =
              function_starts.GetEntryAtIndex(i);
          if (!func_start_entry->data) {
            addr_t symbol_file_addr = func_start_entry->addr;
            uint32_t symbol_flags = 0;
            if (is_arm) {
              if (symbol_file_addr & 1)
                symbol_flags = MACHO_NLIST_ARM_SYMBOL_IS_THUMB;
              symbol_file_addr &= THUMB_ADDRESS_BIT_MASK;
            }
            Address symbol_addr;
            if (module_sp->ResolveFileAddress(symbol_file_addr, symbol_addr)) {
              SectionSP symbol_section(symbol_addr.GetSection());
              uint32_t symbol_byte_size = 0;
              if (symbol_section) {
                const addr_t section_file_addr =
                    symbol_section->GetFileAddress();
                const FunctionStarts::Entry *next_func_start_entry =
                    function_starts.FindNextEntry(func_start_entry);
                const addr_t section_end_file_addr =
                    section_file_addr + symbol_section->GetByteSize();
                if (next_func_start_entry) {
                  addr_t next_symbol_file_addr = next_func_start_entry->addr;
                  if (is_arm)
                    next_symbol_file_addr &= THUMB_ADDRESS_BIT_MASK;
                  symbol_byte_size = std::min<lldb::addr_t>(
                      next_symbol_file_addr - symbol_file_addr,
                      section_end_file_addr - symbol_file_addr);
                } else {
                  symbol_byte_size = section_end_file_addr - symbol_file_addr;
                }
                sym[sym_idx].SetID(synthetic_sym_id++);
                sym[sym_idx].GetMangled().SetDemangledName(
                    GetNextSyntheticSymbolName());
                sym[sym_idx].SetType(eSymbolTypeCode);
                sym[sym_idx].SetIsSynthetic(true);
                sym[sym_idx].GetAddressRef() = symbol_addr;
                if (symbol_flags)
                  sym[sym_idx].SetFlags(symbol_flags);
                if (symbol_byte_size)
                  sym[sym_idx].SetByteSize(symbol_byte_size);
                ++sym_idx;
              }
            }
          }
        }
      }
    }

    // Trim our symbols down to just what we ended up with after removing any
    // symbols.
    if (sym_idx < num_syms) {
      num_syms = sym_idx;
      sym = symtab->Resize(num_syms);
    }

    // Now synthesize indirect symbols
    if (m_dysymtab.nindirectsyms != 0) {
      if (indirect_symbol_index_data.GetByteSize()) {
        NListIndexToSymbolIndexMap::const_iterator end_index_pos =
            m_nlist_idx_to_sym_idx.end();

        for (uint32_t sect_idx = 1; sect_idx < m_mach_sections.size();
             ++sect_idx) {
          if ((m_mach_sections[sect_idx].flags & SECTION_TYPE) ==
              S_SYMBOL_STUBS) {
            uint32_t symbol_stub_byte_size =
                m_mach_sections[sect_idx].reserved2;
            if (symbol_stub_byte_size == 0)
              continue;

            const uint32_t num_symbol_stubs =
                m_mach_sections[sect_idx].size / symbol_stub_byte_size;

            if (num_symbol_stubs == 0)
              continue;

            const uint32_t symbol_stub_index_offset =
                m_mach_sections[sect_idx].reserved1;
            for (uint32_t stub_idx = 0; stub_idx < num_symbol_stubs;
                 ++stub_idx) {
              const uint32_t symbol_stub_index =
                  symbol_stub_index_offset + stub_idx;
              const lldb::addr_t symbol_stub_addr =
                  m_mach_sections[sect_idx].addr +
                  (stub_idx * symbol_stub_byte_size);
              lldb::offset_t symbol_stub_offset = symbol_stub_index * 4;
              if (indirect_symbol_index_data.ValidOffsetForDataOfSize(
                      symbol_stub_offset, 4)) {
                const uint32_t stub_sym_id =
                    indirect_symbol_index_data.GetU32(&symbol_stub_offset);
                if (stub_sym_id & (INDIRECT_SYMBOL_ABS | INDIRECT_SYMBOL_LOCAL))
                  continue;

                NListIndexToSymbolIndexMap::const_iterator index_pos =
                    m_nlist_idx_to_sym_idx.find(stub_sym_id);
                Symbol *stub_symbol = nullptr;
                if (index_pos != end_index_pos) {
                  // We have a remapping from the original nlist index to a
                  // current symbol index, so just look this up by index
                  stub_symbol = symtab->SymbolAtIndex(index_pos->second);
                } else {
                  // We need to lookup a symbol using the original nlist symbol
                  // index since this index is coming from the S_SYMBOL_STUBS
                  stub_symbol = symtab->FindSymbolByID(stub_sym_id);
                }

                if (stub_symbol) {
                  Address so_addr(symbol_stub_addr, section_list);

                  if (stub_symbol->GetType() == eSymbolTypeUndefined) {
                    // Change the external symbol into a trampoline that makes
                    // sense These symbols were N_UNDF N_EXT, and are useless
                    // to us, so we can re-use them so we don't have to make up
                    // a synthetic symbol for no good reason.
                    if (resolver_addresses.find(symbol_stub_addr) ==
                        resolver_addresses.end())
                      stub_symbol->SetType(eSymbolTypeTrampoline);
                    else
                      stub_symbol->SetType(eSymbolTypeResolver);
                    stub_symbol->SetExternal(false);
                    stub_symbol->GetAddressRef() = so_addr;
                    stub_symbol->SetByteSize(symbol_stub_byte_size);
                  } else {
                    // Make a synthetic symbol to describe the trampoline stub
                    Mangled stub_symbol_mangled_name(stub_symbol->GetMangled());
                    if (sym_idx >= num_syms) {
                      sym = symtab->Resize(++num_syms);
                      stub_symbol = nullptr; // this pointer no longer valid
                    }
                    sym[sym_idx].SetID(synthetic_sym_id++);
                    sym[sym_idx].GetMangled() = stub_symbol_mangled_name;
                    if (resolver_addresses.find(symbol_stub_addr) ==
                        resolver_addresses.end())
                      sym[sym_idx].SetType(eSymbolTypeTrampoline);
                    else
                      sym[sym_idx].SetType(eSymbolTypeResolver);
                    sym[sym_idx].SetIsSynthetic(true);
                    sym[sym_idx].GetAddressRef() = so_addr;
                    sym[sym_idx].SetByteSize(symbol_stub_byte_size);
                    ++sym_idx;
                  }
                } else {
                  if (log)
                    log->Warning("symbol stub referencing symbol table symbol "
                                 "%u that isn't in our minimal symbol table, "
                                 "fix this!!!",
                                 stub_sym_id);
                }
              }
            }
          }
        }
      }
    }

    if (!trie_entries.empty()) {
      for (const auto &e : trie_entries) {
        if (e.entry.import_name) {
          // Only add indirect symbols from the Trie entries if we didn't have
          // a N_INDR nlist entry for this already
          if (indirect_symbol_names.find(e.entry.name) ==
              indirect_symbol_names.end()) {
            // Make a synthetic symbol to describe re-exported symbol.
            if (sym_idx >= num_syms)
              sym = symtab->Resize(++num_syms);
            sym[sym_idx].SetID(synthetic_sym_id++);
            sym[sym_idx].GetMangled() = Mangled(e.entry.name);
            sym[sym_idx].SetType(eSymbolTypeReExported);
            sym[sym_idx].SetIsSynthetic(true);
            sym[sym_idx].SetReExportedSymbolName(e.entry.import_name);
            if (e.entry.other > 0 && e.entry.other <= dylib_files.GetSize()) {
              sym[sym_idx].SetReExportedSymbolSharedLibrary(
                  dylib_files.GetFileSpecAtIndex(e.entry.other - 1));
            }
            ++sym_idx;
          }
        }
      }
    }

    //        StreamFile s(stdout, false);
    //        s.Printf ("Symbol table before CalculateSymbolSizes():\n");
    //        symtab->Dump(&s, NULL, eSortOrderNone);
    // Set symbol byte sizes correctly since mach-o nlist entries don't have
    // sizes
    symtab->CalculateSymbolSizes();

    //        s.Printf ("Symbol table after CalculateSymbolSizes():\n");
    //        symtab->Dump(&s, NULL, eSortOrderNone);

    return symtab->GetNumSymbols();
  }
  return 0;
}

void ObjectFileMachO::Dump(Stream *s) {
  ModuleSP module_sp(GetModule());
  if (module_sp) {
    std::lock_guard<std::recursive_mutex> guard(module_sp->GetMutex());
    s->Printf("%p: ", static_cast<void *>(this));
    s->Indent();
    if (m_header.magic == MH_MAGIC_64 || m_header.magic == MH_CIGAM_64)
      s->PutCString("ObjectFileMachO64");
    else
      s->PutCString("ObjectFileMachO32");

    *s << ", file = '" << m_file;
    ModuleSpecList all_specs;
    ModuleSpec base_spec;
    GetAllArchSpecs(m_header, m_data, MachHeaderSizeFromMagic(m_header.magic),
                    base_spec, all_specs);
    for (unsigned i = 0, e = all_specs.GetSize(); i != e; ++i) {
      *s << "', triple";
      if (e)
        s->Printf("[%d]", i);
      *s << " = ";
      *s << all_specs.GetModuleSpecRefAtIndex(i)
                .GetArchitecture()
                .GetTriple()
                .getTriple();
    }
    *s << "\n";
    SectionList *sections = GetSectionList();
    if (sections)
      sections->Dump(s, nullptr, true, UINT32_MAX);

    if (m_symtab_up)
      m_symtab_up->Dump(s, nullptr, eSortOrderNone);
  }
}

UUID ObjectFileMachO::GetUUID(const llvm::MachO::mach_header &header,
                              const lldb_private::DataExtractor &data,
                              lldb::offset_t lc_offset) {
  uint32_t i;
  struct uuid_command load_cmd;

  lldb::offset_t offset = lc_offset;
  for (i = 0; i < header.ncmds; ++i) {
    const lldb::offset_t cmd_offset = offset;
    if (data.GetU32(&offset, &load_cmd, 2) == nullptr)
      break;

    if (load_cmd.cmd == LC_UUID) {
      const uint8_t *uuid_bytes = data.PeekData(offset, 16);

      if (uuid_bytes) {
        // OpenCL on Mac OS X uses the same UUID for each of its object files.
        // We pretend these object files have no UUID to prevent crashing.

        const uint8_t opencl_uuid[] = {0x8c, 0x8e, 0xb3, 0x9b, 0x3b, 0xa8,
                                       0x4b, 0x16, 0xb6, 0xa4, 0x27, 0x63,
                                       0xbb, 0x14, 0xf0, 0x0d};

        if (!memcmp(uuid_bytes, opencl_uuid, 16))
          return UUID();

        return UUID::fromOptionalData(uuid_bytes, 16);
      }
      return UUID();
    }
    offset = cmd_offset + load_cmd.cmdsize;
  }
  return UUID();
}

static llvm::StringRef GetOSName(uint32_t cmd) {
  switch (cmd) {
  case llvm::MachO::LC_VERSION_MIN_IPHONEOS:
    return llvm::Triple::getOSTypeName(llvm::Triple::IOS);
  case llvm::MachO::LC_VERSION_MIN_MACOSX:
    return llvm::Triple::getOSTypeName(llvm::Triple::MacOSX);
  case llvm::MachO::LC_VERSION_MIN_TVOS:
    return llvm::Triple::getOSTypeName(llvm::Triple::TvOS);
  case llvm::MachO::LC_VERSION_MIN_WATCHOS:
    return llvm::Triple::getOSTypeName(llvm::Triple::WatchOS);
  default:
    llvm_unreachable("unexpected LC_VERSION load command");
  }
}

#ifndef PLATFORM_MACCATALYST
#define PLATFORM_MACCATALYST 6
#endif

namespace {
  struct OSEnv {
    llvm::StringRef os_type;
    llvm::StringRef environment;
    OSEnv(uint32_t cmd) {
      switch (cmd) {
      case llvm::MachO::PLATFORM_MACOS:
        os_type = llvm::Triple::getOSTypeName(llvm::Triple::MacOSX);
        return;
      case llvm::MachO::PLATFORM_IOS:
        os_type = llvm::Triple::getOSTypeName(llvm::Triple::IOS);
        return;
      case llvm::MachO::PLATFORM_TVOS:
        os_type = llvm::Triple::getOSTypeName(llvm::Triple::TvOS);
        return;
      case llvm::MachO::PLATFORM_WATCHOS:
        os_type = llvm::Triple::getOSTypeName(llvm::Triple::WatchOS);
        return;
// NEED_BRIDGEOS_TRIPLE      case llvm::MachO::PLATFORM_BRIDGEOS:
// NEED_BRIDGEOS_TRIPLE        os_type = llvm::Triple::getOSTypeName(llvm::Triple::BridgeOS);
// NEED_BRIDGEOS_TRIPLE        return;
      case llvm::MachO::PLATFORM_MACCATALYST:
        os_type = llvm::Triple::getOSTypeName(llvm::Triple::IOS);
        environment =
            llvm::Triple::getEnvironmentTypeName(llvm::Triple::MacABI);
        return;
      case llvm::MachO::PLATFORM_IOSSIMULATOR:
        os_type = llvm::Triple::getOSTypeName(llvm::Triple::IOS);
        environment =
            llvm::Triple::getEnvironmentTypeName(llvm::Triple::Simulator);
        return;
      case llvm::MachO::PLATFORM_TVOSSIMULATOR:
        os_type = llvm::Triple::getOSTypeName(llvm::Triple::TvOS);
        environment =
            llvm::Triple::getEnvironmentTypeName(llvm::Triple::Simulator);
        return;
      case llvm::MachO::PLATFORM_WATCHOSSIMULATOR:
        os_type = llvm::Triple::getOSTypeName(llvm::Triple::WatchOS);
        environment =
            llvm::Triple::getEnvironmentTypeName(llvm::Triple::Simulator);
        return;
<<<<<<< HEAD
#endif
      case PLATFORM_MACCATALYST:
        os_type = llvm::Triple::getOSTypeName(llvm::Triple::IOS);
        environment = "macabi";
        return;
=======
>>>>>>> 576acba9
      default: {
        Log *log(lldb_private::GetLogIfAnyCategoriesSet(LIBLLDB_LOG_SYMBOLS |
                                                        LIBLLDB_LOG_PROCESS));
        LLDB_LOGF(log, "unsupported platform in LC_BUILD_VERSION");
      }
      }
    }
  };

  struct MinOS {
    uint32_t major_version, minor_version, patch_version;
    MinOS(uint32_t version)
        : major_version(version >> 16),
          minor_version((version >> 8) & 0xffu),
          patch_version(version & 0xffu) {}
  };
} // namespace

<<<<<<< HEAD
/// Find all ArchSpecs supported by a Mach-O header.
=======
>>>>>>> 576acba9
void ObjectFileMachO::GetAllArchSpecs(const llvm::MachO::mach_header &header,
                                      const lldb_private::DataExtractor &data,
                                      lldb::offset_t lc_offset,
                                      ModuleSpec &base_spec,
                                      lldb_private::ModuleSpecList &all_specs) {
  auto &base_arch = base_spec.GetArchitecture();
  base_arch.SetArchitecture(eArchTypeMachO, header.cputype, header.cpusubtype);
  if (!base_arch.IsValid())
    return;

  bool found_any = false;
  auto add_triple = [&](const llvm::Triple &triple) {
    auto spec = base_spec;
    spec.GetArchitecture().GetTriple() = triple;
    if (spec.GetArchitecture().IsValid()) {
      spec.GetUUID() = ObjectFileMachO::GetUUID(header, data, lc_offset);
      all_specs.Append(spec);
      found_any = true;
    }
  };

  // Set OS to an unspecified unknown or a "*" so it can match any OS
  llvm::Triple base_triple = base_arch.GetTriple();
  base_triple.setOS(llvm::Triple::UnknownOS);
  base_triple.setOSName(llvm::StringRef());

  if (header.filetype == MH_PRELOAD) {
    if (header.cputype == CPU_TYPE_ARM) {
      // If this is a 32-bit arm binary, and it's a standalone binary, force
      // the Vendor to Apple so we don't accidentally pick up the generic
      // armv7 ABI at runtime.  Apple's armv7 ABI always uses r7 for the
      // frame pointer register; most other armv7 ABIs use a combination of
      // r7 and r11.
      base_triple.setVendor(llvm::Triple::Apple);
    } else {
      // Set vendor to an unspecified unknown or a "*" so it can match any
      // vendor This is required for correct behavior of EFI debugging on
      // x86_64
      base_triple.setVendor(llvm::Triple::UnknownVendor);
      base_triple.setVendorName(llvm::StringRef());
    }
    return add_triple(base_triple);
  }
<<<<<<< HEAD

  struct load_command load_cmd;

  // See if there is an LC_VERSION_MIN_* load command that can give
  // us the OS type.
  lldb::offset_t offset = lc_offset;
=======

  struct load_command load_cmd;

  // See if there is an LC_VERSION_MIN_* load command that can give
  // us the OS type.
  lldb::offset_t offset = lc_offset;
  for (uint32_t i = 0; i < header.ncmds; ++i) {
    const lldb::offset_t cmd_offset = offset;
    if (data.GetU32(&offset, &load_cmd, 2) == NULL)
      break;

    struct version_min_command version_min;
    switch (load_cmd.cmd) {
    case llvm::MachO::LC_VERSION_MIN_IPHONEOS:
    case llvm::MachO::LC_VERSION_MIN_MACOSX:
    case llvm::MachO::LC_VERSION_MIN_TVOS:
    case llvm::MachO::LC_VERSION_MIN_WATCHOS: {
      if (load_cmd.cmdsize != sizeof(version_min))
        break;
      if (data.ExtractBytes(cmd_offset, sizeof(version_min),
                            data.GetByteOrder(), &version_min) == 0)
        break;
      MinOS min_os(version_min.version);
      llvm::SmallString<32> os_name;
      llvm::raw_svector_ostream os(os_name);
      os << GetOSName(load_cmd.cmd) << min_os.major_version << '.'
         << min_os.minor_version << '.' << min_os.patch_version;

      auto triple = base_triple;
      triple.setOSName(os.str());
      os_name.clear();
      add_triple(triple);
      break;
    }
    default:
      break;
    }

    offset = cmd_offset + load_cmd.cmdsize;
  }

  // See if there are LC_BUILD_VERSION load commands that can give
  // us the OS type.
  offset = lc_offset;
>>>>>>> 576acba9
  for (uint32_t i = 0; i < header.ncmds; ++i) {
    const lldb::offset_t cmd_offset = offset;
    if (data.GetU32(&offset, &load_cmd, 2) == NULL)
      break;

<<<<<<< HEAD
    struct version_min_command version_min;
    switch (load_cmd.cmd) {
    case llvm::MachO::LC_VERSION_MIN_IPHONEOS:
    case llvm::MachO::LC_VERSION_MIN_MACOSX:
    case llvm::MachO::LC_VERSION_MIN_TVOS:
    case llvm::MachO::LC_VERSION_MIN_WATCHOS: {
      if (load_cmd.cmdsize != sizeof(version_min))
        break;
      if (data.ExtractBytes(cmd_offset, sizeof(version_min),
                            data.GetByteOrder(), &version_min) == 0)
        break;
      MinOS min_os(version_min.version);
      llvm::SmallString<32> os_name;
      llvm::raw_svector_ostream os(os_name);
      os << GetOSName(load_cmd.cmd) << min_os.major_version << '.'
         << min_os.minor_version << '.' << min_os.patch_version;

      auto triple = base_triple;
      triple.setOSName(os.str());
      os_name.clear();
      add_triple(triple);
      break;
    }
    default:
      break;
    }

    offset = cmd_offset + load_cmd.cmdsize;
  }

  // See if there are LC_BUILD_VERSION load commands that can give
  // us the OS type.
  offset = lc_offset;
  for (uint32_t i = 0; i < header.ncmds; ++i) {
    const lldb::offset_t cmd_offset = offset;
    if (data.GetU32(&offset, &load_cmd, 2) == NULL)
      break;

    do {
      if (load_cmd.cmd == llvm::MachO::LC_BUILD_VERSION) {
        struct build_version_command build_version;
        if (load_cmd.cmdsize < sizeof(build_version)) {
          // Malformed load command.
          break;
        }
        if (data.ExtractBytes(cmd_offset, sizeof(build_version),
                              data.GetByteOrder(), &build_version) == 0)
          break;
        MinOS min_os(build_version.minos);
        OSEnv os_env(build_version.platform);
        llvm::SmallString<16> os_name;
        llvm::raw_svector_ostream os(os_name);
        os << os_env.os_type << min_os.major_version << '.'
           << min_os.minor_version << '.' << min_os.patch_version;
        auto triple = base_triple;
        triple.setOSName(os.str());
        os_name.clear();
        if (!os_env.environment.empty())
          triple.setEnvironmentName(os_env.environment);
        add_triple(triple);
      }
    } while (0);
    offset = cmd_offset + load_cmd.cmdsize;
  }

  if (!found_any) {
    if (header.filetype == MH_KEXT_BUNDLE) {
      base_triple.setVendor(llvm::Triple::Apple);
      add_triple (base_triple);
    } else {
      // We didn't find a LC_VERSION_MIN load command and this isn't a KEXT
      // so lets not say our Vendor is Apple, leave it as an unspecified
      // unknown.
      base_triple.setVendor(llvm::Triple::UnknownVendor);
      base_triple.setVendorName(llvm::StringRef());
      add_triple(base_triple);
    }
  }
}

ArchSpec
ObjectFileMachO::GetArchitecture(const llvm::MachO::mach_header &header,
                                 const lldb_private::DataExtractor &data,
                                 lldb::offset_t lc_offset) {
  ModuleSpecList all_specs;
  ModuleSpec base_spec;
  GetAllArchSpecs(header, data, MachHeaderSizeFromMagic(header.magic),
                  base_spec, all_specs);
=======
    do {
      if (load_cmd.cmd == llvm::MachO::LC_BUILD_VERSION) {
        struct build_version_command build_version;
        if (load_cmd.cmdsize < sizeof(build_version)) {
          // Malformed load command.
          break;
        }
        if (data.ExtractBytes(cmd_offset, sizeof(build_version),
                              data.GetByteOrder(), &build_version) == 0)
          break;
        MinOS min_os(build_version.minos);
        OSEnv os_env(build_version.platform);
        llvm::SmallString<16> os_name;
        llvm::raw_svector_ostream os(os_name);
        os << os_env.os_type << min_os.major_version << '.'
           << min_os.minor_version << '.' << min_os.patch_version;
        auto triple = base_triple;
        triple.setOSName(os.str());
        os_name.clear();
        if (!os_env.environment.empty())
          triple.setEnvironmentName(os_env.environment);
        add_triple(triple);
      }
    } while (0);
    offset = cmd_offset + load_cmd.cmdsize;
  }

  if (!found_any) {
    if (header.filetype == MH_KEXT_BUNDLE) {
      base_triple.setVendor(llvm::Triple::Apple);
      add_triple (base_triple);
    } else {
      // We didn't find a LC_VERSION_MIN load command and this isn't a KEXT
      // so lets not say our Vendor is Apple, leave it as an unspecified
      // unknown.
      base_triple.setVendor(llvm::Triple::UnknownVendor);
      base_triple.setVendorName(llvm::StringRef());
      add_triple(base_triple);
    }
  }
}

ArchSpec ObjectFileMachO::GetArchitecture(
    ModuleSP module_sp, const llvm::MachO::mach_header &header,
    const lldb_private::DataExtractor &data, lldb::offset_t lc_offset) {
  ModuleSpecList all_specs;
  ModuleSpec base_spec;
  GetAllArchSpecs(header, data, MachHeaderSizeFromMagic(header.magic),
                  base_spec, all_specs);

  // If the object file offers multiple alternative load commands,
  // pick the one that matches the module.
  if (module_sp) {
    const ArchSpec &module_arch = module_sp->GetArchitecture();
    for (unsigned i = 0, e = all_specs.GetSize(); i != e; ++i) {
      ArchSpec mach_arch =
          all_specs.GetModuleSpecRefAtIndex(i).GetArchitecture();
      if (module_arch.IsCompatibleMatch(mach_arch))
        return mach_arch;
    }
  }
>>>>>>> 576acba9

  // Return the first arch we found.
  if (all_specs.GetSize() == 0)
    return {};
  return all_specs.GetModuleSpecRefAtIndex(0).GetArchitecture();
}

UUID ObjectFileMachO::GetUUID() {
  ModuleSP module_sp(GetModule());
  if (module_sp) {
    std::lock_guard<std::recursive_mutex> guard(module_sp->GetMutex());
    lldb::offset_t offset = MachHeaderSizeFromMagic(m_header.magic);
    return GetUUID(m_header, m_data, offset);
  }
  return UUID();
}

uint32_t ObjectFileMachO::GetDependentModules(FileSpecList &files) {
  uint32_t count = 0;
  ModuleSP module_sp(GetModule());
  if (module_sp) {
    std::lock_guard<std::recursive_mutex> guard(module_sp->GetMutex());
    struct load_command load_cmd;
    lldb::offset_t offset = MachHeaderSizeFromMagic(m_header.magic);
    std::vector<std::string> rpath_paths;
    std::vector<std::string> rpath_relative_paths;
    std::vector<std::string> at_exec_relative_paths;
    uint32_t i;
    for (i = 0; i < m_header.ncmds; ++i) {
      const uint32_t cmd_offset = offset;
      if (m_data.GetU32(&offset, &load_cmd, 2) == nullptr)
        break;

      switch (load_cmd.cmd) {
      case LC_RPATH:
      case LC_LOAD_DYLIB:
      case LC_LOAD_WEAK_DYLIB:
      case LC_REEXPORT_DYLIB:
      case LC_LOAD_DYLINKER:
      case LC_LOADFVMLIB:
      case LC_LOAD_UPWARD_DYLIB: {
        uint32_t name_offset = cmd_offset + m_data.GetU32(&offset);
        const char *path = m_data.PeekCStr(name_offset);
        if (path) {
          if (load_cmd.cmd == LC_RPATH)
            rpath_paths.push_back(path);
          else {
            if (path[0] == '@') {
              if (strncmp(path, "@rpath", strlen("@rpath")) == 0)
                rpath_relative_paths.push_back(path + strlen("@rpath"));
              else if (strncmp(path, "@executable_path", 
                       strlen("@executable_path")) == 0)
                at_exec_relative_paths.push_back(path 
                                                 + strlen("@executable_path"));
            } else {
              FileSpec file_spec(path);
              if (files.AppendIfUnique(file_spec))
                count++;
            }
          }
        }
      } break;

      default:
        break;
      }
      offset = cmd_offset + load_cmd.cmdsize;
    }

    FileSpec this_file_spec(m_file);
    FileSystem::Instance().Resolve(this_file_spec);

    if (!rpath_paths.empty()) {
      // Fixup all LC_RPATH values to be absolute paths
      std::string loader_path("@loader_path");
      std::string executable_path("@executable_path");
      for (auto &rpath : rpath_paths) {
        if (rpath.find(loader_path) == 0) {
          rpath.erase(0, loader_path.size());
          rpath.insert(0, this_file_spec.GetDirectory().GetCString());
        } else if (rpath.find(executable_path) == 0) {
          rpath.erase(0, executable_path.size());
          rpath.insert(0, this_file_spec.GetDirectory().GetCString());
        }
      }

      for (const auto &rpath_relative_path : rpath_relative_paths) {
        for (const auto &rpath : rpath_paths) {
          std::string path = rpath;
          path += rpath_relative_path;
          // It is OK to resolve this path because we must find a file on disk
          // for us to accept it anyway if it is rpath relative.
          FileSpec file_spec(path);
          FileSystem::Instance().Resolve(file_spec);
          if (FileSystem::Instance().Exists(file_spec) &&
              files.AppendIfUnique(file_spec)) {
            count++;
            break;
          }
        }
      }
    }

    // We may have @executable_paths but no RPATHS.  Figure those out here.
    // Only do this if this object file is the executable.  We have no way to
    // get back to the actual executable otherwise, so we won't get the right
    // path.
    if (!at_exec_relative_paths.empty() && CalculateType() == eTypeExecutable) {
      FileSpec exec_dir = this_file_spec.CopyByRemovingLastPathComponent();
      for (const auto &at_exec_relative_path : at_exec_relative_paths) {
        FileSpec file_spec = 
            exec_dir.CopyByAppendingPathComponent(at_exec_relative_path);
        if (FileSystem::Instance().Exists(file_spec) &&
            files.AppendIfUnique(file_spec))
          count++;
      }
    }
  }
  return count;
}

lldb_private::Address ObjectFileMachO::GetEntryPointAddress() {
  // If the object file is not an executable it can't hold the entry point.
  // m_entry_point_address is initialized to an invalid address, so we can just
  // return that. If m_entry_point_address is valid it means we've found it
  // already, so return the cached value.

  if ((!IsExecutable() && !IsDynamicLoader()) || 
      m_entry_point_address.IsValid()) {
    return m_entry_point_address;
  }

  // Otherwise, look for the UnixThread or Thread command.  The data for the
  // Thread command is given in /usr/include/mach-o.h, but it is basically:
  //
  //  uint32_t flavor  - this is the flavor argument you would pass to
  //  thread_get_state
  //  uint32_t count   - this is the count of longs in the thread state data
  //  struct XXX_thread_state state - this is the structure from
  //  <machine/thread_status.h> corresponding to the flavor.
  //  <repeat this trio>
  //
  // So we just keep reading the various register flavors till we find the GPR
  // one, then read the PC out of there.
  // FIXME: We will need to have a "RegisterContext data provider" class at some
  // point that can get all the registers
  // out of data in this form & attach them to a given thread.  That should
  // underlie the MacOS X User process plugin, and we'll also need it for the
  // MacOS X Core File process plugin.  When we have that we can also use it
  // here.
  //
  // For now we hard-code the offsets and flavors we need:
  //
  //

  ModuleSP module_sp(GetModule());
  if (module_sp) {
    std::lock_guard<std::recursive_mutex> guard(module_sp->GetMutex());
    struct load_command load_cmd;
    lldb::offset_t offset = MachHeaderSizeFromMagic(m_header.magic);
    uint32_t i;
    lldb::addr_t start_address = LLDB_INVALID_ADDRESS;
    bool done = false;

    for (i = 0; i < m_header.ncmds; ++i) {
      const lldb::offset_t cmd_offset = offset;
      if (m_data.GetU32(&offset, &load_cmd, 2) == nullptr)
        break;

      switch (load_cmd.cmd) {
      case LC_UNIXTHREAD:
      case LC_THREAD: {
        while (offset < cmd_offset + load_cmd.cmdsize) {
          uint32_t flavor = m_data.GetU32(&offset);
          uint32_t count = m_data.GetU32(&offset);
          if (count == 0) {
            // We've gotten off somehow, log and exit;
            return m_entry_point_address;
          }

          switch (m_header.cputype) {
          case llvm::MachO::CPU_TYPE_ARM:
            if (flavor == 1 ||
                flavor == 9) // ARM_THREAD_STATE/ARM_THREAD_STATE32 from
                             // mach/arm/thread_status.h
            {
              offset += 60; // This is the offset of pc in the GPR thread state
                            // data structure.
              start_address = m_data.GetU32(&offset);
              done = true;
            }
            break;
          case llvm::MachO::CPU_TYPE_ARM64:
            if (flavor == 6) // ARM_THREAD_STATE64 from mach/arm/thread_status.h
            {
              offset += 256; // This is the offset of pc in the GPR thread state
                             // data structure.
              start_address = m_data.GetU64(&offset);
              done = true;
            }
            break;
          case llvm::MachO::CPU_TYPE_I386:
            if (flavor ==
                1) // x86_THREAD_STATE32 from mach/i386/thread_status.h
            {
              offset += 40; // This is the offset of eip in the GPR thread state
                            // data structure.
              start_address = m_data.GetU32(&offset);
              done = true;
            }
            break;
          case llvm::MachO::CPU_TYPE_X86_64:
            if (flavor ==
                4) // x86_THREAD_STATE64 from mach/i386/thread_status.h
            {
              offset += 16 * 8; // This is the offset of rip in the GPR thread
                                // state data structure.
              start_address = m_data.GetU64(&offset);
              done = true;
            }
            break;
          default:
            return m_entry_point_address;
          }
          // Haven't found the GPR flavor yet, skip over the data for this
          // flavor:
          if (done)
            break;
          offset += count * 4;
        }
      } break;
      case LC_MAIN: {
        ConstString text_segment_name("__TEXT");
        uint64_t entryoffset = m_data.GetU64(&offset);
        SectionSP text_segment_sp =
            GetSectionList()->FindSectionByName(text_segment_name);
        if (text_segment_sp) {
          done = true;
          start_address = text_segment_sp->GetFileAddress() + entryoffset;
        }
      } break;

      default:
        break;
      }
      if (done)
        break;

      // Go to the next load command:
      offset = cmd_offset + load_cmd.cmdsize;
    }

    if (start_address == LLDB_INVALID_ADDRESS && IsDynamicLoader()) {
      if (GetSymtab()) {
        Symbol *dyld_start_sym = GetSymtab()->FindFirstSymbolWithNameAndType(
                      ConstString("_dyld_start"), SymbolType::eSymbolTypeCode, 
                      Symtab::eDebugAny, Symtab::eVisibilityAny);
        if (dyld_start_sym && dyld_start_sym->GetAddress().IsValid()) {
          start_address = dyld_start_sym->GetAddress().GetFileAddress();
        }
      }
    }

    if (start_address != LLDB_INVALID_ADDRESS) {
      // We got the start address from the load commands, so now resolve that
      // address in the sections of this ObjectFile:
      if (!m_entry_point_address.ResolveAddressUsingFileSections(
              start_address, GetSectionList())) {
        m_entry_point_address.Clear();
      }
    } else {
      // We couldn't read the UnixThread load command - maybe it wasn't there.
      // As a fallback look for the "start" symbol in the main executable.

      ModuleSP module_sp(GetModule());

      if (module_sp) {
        SymbolContextList contexts;
        SymbolContext context;
        if (module_sp->FindSymbolsWithNameAndType(ConstString("start"),
                                                  eSymbolTypeCode, contexts)) {
          if (contexts.GetContextAtIndex(0, context))
            m_entry_point_address = context.symbol->GetAddress();
        }
      }
    }
  }

  return m_entry_point_address;
}

lldb_private::Address ObjectFileMachO::GetBaseAddress() {
  lldb_private::Address header_addr;
  SectionList *section_list = GetSectionList();
  if (section_list) {
    SectionSP text_segment_sp(
        section_list->FindSectionByName(GetSegmentNameTEXT()));
    if (text_segment_sp) {
      header_addr.SetSection(text_segment_sp);
      header_addr.SetOffset(0);
    }
  }
  return header_addr;
}

uint32_t ObjectFileMachO::GetNumThreadContexts() {
  ModuleSP module_sp(GetModule());
  if (module_sp) {
    std::lock_guard<std::recursive_mutex> guard(module_sp->GetMutex());
    if (!m_thread_context_offsets_valid) {
      m_thread_context_offsets_valid = true;
      lldb::offset_t offset = MachHeaderSizeFromMagic(m_header.magic);
      FileRangeArray::Entry file_range;
      thread_command thread_cmd;
      for (uint32_t i = 0; i < m_header.ncmds; ++i) {
        const uint32_t cmd_offset = offset;
        if (m_data.GetU32(&offset, &thread_cmd, 2) == nullptr)
          break;

        if (thread_cmd.cmd == LC_THREAD) {
          file_range.SetRangeBase(offset);
          file_range.SetByteSize(thread_cmd.cmdsize - 8);
          m_thread_context_offsets.Append(file_range);
        }
        offset = cmd_offset + thread_cmd.cmdsize;
      }
    }
  }
  return m_thread_context_offsets.GetSize();
}

std::string ObjectFileMachO::GetIdentifierString() {
  std::string result;
  ModuleSP module_sp(GetModule());
  if (module_sp) {
    std::lock_guard<std::recursive_mutex> guard(module_sp->GetMutex());

    // First, look over the load commands for an LC_NOTE load command with
    // data_owner string "kern ver str" & use that if found.
    lldb::offset_t offset = MachHeaderSizeFromMagic(m_header.magic);
    for (uint32_t i = 0; i < m_header.ncmds; ++i) {
      const uint32_t cmd_offset = offset;
      load_command lc;
      if (m_data.GetU32(&offset, &lc.cmd, 2) == nullptr)
        break;
      if (lc.cmd == LC_NOTE)
      {
          char data_owner[17];
          m_data.CopyData (offset, 16, data_owner);
          data_owner[16] = '\0';
          offset += 16;
          uint64_t fileoff = m_data.GetU64_unchecked (&offset);
          uint64_t size = m_data.GetU64_unchecked (&offset);

          // "kern ver str" has a uint32_t version and then a nul terminated
          // c-string.
          if (strcmp ("kern ver str", data_owner) == 0)
          {
              offset = fileoff;
              uint32_t version;
              if (m_data.GetU32 (&offset, &version, 1) != nullptr)
              {
                  if (version == 1)
                  {
                      uint32_t strsize = size - sizeof (uint32_t);
                      char *buf = (char*) malloc (strsize);
                      if (buf)
                      {
                          m_data.CopyData (offset, strsize, buf);
                          buf[strsize - 1] = '\0';
                          result = buf;
                          if (buf)
                              free (buf);
                          return result;
                      }
                  }
              }
          }
      }
      offset = cmd_offset + lc.cmdsize;
    }

    // Second, make a pass over the load commands looking for an obsolete
    // LC_IDENT load command.
    offset = MachHeaderSizeFromMagic(m_header.magic);
    for (uint32_t i = 0; i < m_header.ncmds; ++i) {
      const uint32_t cmd_offset = offset;
      struct ident_command ident_command;
      if (m_data.GetU32(&offset, &ident_command, 2) == nullptr)
        break;
      if (ident_command.cmd == LC_IDENT && ident_command.cmdsize != 0) {
        char *buf = (char *) malloc (ident_command.cmdsize);
        if (buf != nullptr 
            && m_data.CopyData (offset, ident_command.cmdsize, buf) == ident_command.cmdsize) {
          buf[ident_command.cmdsize - 1] = '\0';
          result = buf;
        }
        if (buf)
          free (buf);
      }
      offset = cmd_offset + ident_command.cmdsize;
    }

  }
  return result;
}

bool ObjectFileMachO::GetCorefileMainBinaryInfo (addr_t &address, UUID &uuid) {
  address = LLDB_INVALID_ADDRESS;
  uuid.Clear();
  ModuleSP module_sp(GetModule());
  if (module_sp) {
    std::lock_guard<std::recursive_mutex> guard(module_sp->GetMutex());
    lldb::offset_t offset = MachHeaderSizeFromMagic(m_header.magic);
    for (uint32_t i = 0; i < m_header.ncmds; ++i) {
      const uint32_t cmd_offset = offset;
      load_command lc;
      if (m_data.GetU32(&offset, &lc.cmd, 2) == nullptr)
        break;
      if (lc.cmd == LC_NOTE)
      {
          char data_owner[17];
          memset (data_owner, 0, sizeof (data_owner));
          m_data.CopyData (offset, 16, data_owner);
          offset += 16;
          uint64_t fileoff = m_data.GetU64_unchecked (&offset);
          uint64_t size = m_data.GetU64_unchecked (&offset);

          // "main bin spec" (main binary specification) data payload is
          // formatted:
          //    uint32_t version       [currently 1]
          //    uint32_t type          [0 == unspecified, 1 == kernel, 2 == user process]
          //    uint64_t address       [ UINT64_MAX if address not specified ]
          //    uuid_t   uuid          [ all zero's if uuid not specified ]
          //    uint32_t log2_pagesize [ process page size in log base 2, e.g. 4k pages are 12.  0 for unspecified ]

          if (strcmp ("main bin spec", data_owner) == 0 && size >= 32)
          {
              offset = fileoff;
              uint32_t version;
              if (m_data.GetU32 (&offset, &version, 1) != nullptr && version == 1)
              {
                  uint32_t type = 0;
                  uuid_t raw_uuid;
                  memset (raw_uuid, 0, sizeof (uuid_t));

                  if (m_data.GetU32(&offset, &type, 1) &&
                      m_data.GetU64(&offset, &address, 1) &&
                      m_data.CopyData(offset, sizeof(uuid_t), raw_uuid) != 0) {
                    uuid = UUID::fromOptionalData(raw_uuid, sizeof(uuid_t));
                    return true;
                  }
              }
          }
      }
      offset = cmd_offset + lc.cmdsize;
    }
  }
  return false;
}

lldb::RegisterContextSP
ObjectFileMachO::GetThreadContextAtIndex(uint32_t idx,
                                         lldb_private::Thread &thread) {
  lldb::RegisterContextSP reg_ctx_sp;

  ModuleSP module_sp(GetModule());
  if (module_sp) {
    std::lock_guard<std::recursive_mutex> guard(module_sp->GetMutex());
    if (!m_thread_context_offsets_valid)
      GetNumThreadContexts();

    const FileRangeArray::Entry *thread_context_file_range =
        m_thread_context_offsets.GetEntryAtIndex(idx);
    if (thread_context_file_range) {

      DataExtractor data(m_data, thread_context_file_range->GetRangeBase(),
                         thread_context_file_range->GetByteSize());

      switch (m_header.cputype) {
      case llvm::MachO::CPU_TYPE_ARM64:
        reg_ctx_sp =
            std::make_shared<RegisterContextDarwin_arm64_Mach>(thread, data);
        break;

      case llvm::MachO::CPU_TYPE_ARM:
        reg_ctx_sp =
            std::make_shared<RegisterContextDarwin_arm_Mach>(thread, data);
        break;

      case llvm::MachO::CPU_TYPE_I386:
        reg_ctx_sp =
            std::make_shared<RegisterContextDarwin_i386_Mach>(thread, data);
        break;

      case llvm::MachO::CPU_TYPE_X86_64:
        reg_ctx_sp =
            std::make_shared<RegisterContextDarwin_x86_64_Mach>(thread, data);
        break;
      }
    }
  }
  return reg_ctx_sp;
}

ObjectFile::Type ObjectFileMachO::CalculateType() {
  switch (m_header.filetype) {
  case MH_OBJECT: // 0x1u
    if (GetAddressByteSize() == 4) {
      // 32 bit kexts are just object files, but they do have a valid
      // UUID load command.
      if (GetUUID()) {
        // this checking for the UUID load command is not enough we could
        // eventually look for the symbol named "OSKextGetCurrentIdentifier" as
        // this is required of kexts
        if (m_strata == eStrataInvalid)
          m_strata = eStrataKernel;
        return eTypeSharedLibrary;
      }
    }
    return eTypeObjectFile;

  case MH_EXECUTE:
    return eTypeExecutable; // 0x2u
  case MH_FVMLIB:
    return eTypeSharedLibrary; // 0x3u
  case MH_CORE:
    return eTypeCoreFile; // 0x4u
  case MH_PRELOAD:
    return eTypeSharedLibrary; // 0x5u
  case MH_DYLIB:
    return eTypeSharedLibrary; // 0x6u
  case MH_DYLINKER:
    return eTypeDynamicLinker; // 0x7u
  case MH_BUNDLE:
    return eTypeSharedLibrary; // 0x8u
  case MH_DYLIB_STUB:
    return eTypeStubLibrary; // 0x9u
  case MH_DSYM:
    return eTypeDebugInfo; // 0xAu
  case MH_KEXT_BUNDLE:
    return eTypeSharedLibrary; // 0xBu
  default:
    break;
  }
  return eTypeUnknown;
}

ObjectFile::Strata ObjectFileMachO::CalculateStrata() {
  switch (m_header.filetype) {
  case MH_OBJECT: // 0x1u
  {
    // 32 bit kexts are just object files, but they do have a valid
    // UUID load command.
    if (GetUUID()) {
      // this checking for the UUID load command is not enough we could
      // eventually look for the symbol named "OSKextGetCurrentIdentifier" as
      // this is required of kexts
      if (m_type == eTypeInvalid)
        m_type = eTypeSharedLibrary;

      return eStrataKernel;
    }
  }
    return eStrataUnknown;

  case MH_EXECUTE: // 0x2u
    // Check for the MH_DYLDLINK bit in the flags
    if (m_header.flags & MH_DYLDLINK) {
      return eStrataUser;
    } else {
      SectionList *section_list = GetSectionList();
      if (section_list) {
        static ConstString g_kld_section_name("__KLD");
        if (section_list->FindSectionByName(g_kld_section_name))
          return eStrataKernel;
      }
    }
    return eStrataRawImage;

  case MH_FVMLIB:
    return eStrataUser; // 0x3u
  case MH_CORE:
    return eStrataUnknown; // 0x4u
  case MH_PRELOAD:
    return eStrataRawImage; // 0x5u
  case MH_DYLIB:
    return eStrataUser; // 0x6u
  case MH_DYLINKER:
    return eStrataUser; // 0x7u
  case MH_BUNDLE:
    return eStrataUser; // 0x8u
  case MH_DYLIB_STUB:
    return eStrataUser; // 0x9u
  case MH_DSYM:
    return eStrataUnknown; // 0xAu
  case MH_KEXT_BUNDLE:
    return eStrataKernel; // 0xBu
  default:
    break;
  }
  return eStrataUnknown;
}

llvm::VersionTuple ObjectFileMachO::GetVersion() {
  ModuleSP module_sp(GetModule());
  if (module_sp) {
    std::lock_guard<std::recursive_mutex> guard(module_sp->GetMutex());
    struct dylib_command load_cmd;
    lldb::offset_t offset = MachHeaderSizeFromMagic(m_header.magic);
    uint32_t version_cmd = 0;
    uint64_t version = 0;
    uint32_t i;
    for (i = 0; i < m_header.ncmds; ++i) {
      const lldb::offset_t cmd_offset = offset;
      if (m_data.GetU32(&offset, &load_cmd, 2) == nullptr)
        break;

      if (load_cmd.cmd == LC_ID_DYLIB) {
        if (version_cmd == 0) {
          version_cmd = load_cmd.cmd;
          if (m_data.GetU32(&offset, &load_cmd.dylib, 4) == nullptr)
            break;
          version = load_cmd.dylib.current_version;
        }
        break; // Break for now unless there is another more complete version
               // number load command in the future.
      }
      offset = cmd_offset + load_cmd.cmdsize;
    }

    if (version_cmd == LC_ID_DYLIB) {
      unsigned major = (version & 0xFFFF0000ull) >> 16;
      unsigned minor = (version & 0x0000FF00ull) >> 8;
      unsigned subminor = (version & 0x000000FFull);
      return llvm::VersionTuple(major, minor, subminor);
    }
  }
  return llvm::VersionTuple();
}

ArchSpec ObjectFileMachO::GetArchitecture() {
  ModuleSP module_sp(GetModule());
  if (module_sp) {
    std::lock_guard<std::recursive_mutex> guard(module_sp->GetMutex());
<<<<<<< HEAD
    return GetArchitecture(m_header, m_data,
=======

    return GetArchitecture(module_sp, m_header, m_data,
>>>>>>> 576acba9
                           MachHeaderSizeFromMagic(m_header.magic));
  }
  return {};
}

void ObjectFileMachO::GetProcessSharedCacheUUID(Process *process, addr_t &base_addr, UUID &uuid) {
  uuid.Clear();
  base_addr = LLDB_INVALID_ADDRESS;
  if (process && process->GetDynamicLoader()) {
    DynamicLoader *dl = process->GetDynamicLoader();
    LazyBool using_shared_cache;
    LazyBool private_shared_cache;
    dl->GetSharedCacheInformation(base_addr, uuid, using_shared_cache,
                                  private_shared_cache);
  }
  Log *log(lldb_private::GetLogIfAnyCategoriesSet(LIBLLDB_LOG_SYMBOLS | LIBLLDB_LOG_PROCESS));
  LLDB_LOGF(
      log,
      "inferior process shared cache has a UUID of %s, base address 0x%" PRIx64,
      uuid.GetAsString().c_str(), base_addr);
}

// From dyld SPI header dyld_process_info.h
typedef void *dyld_process_info;
struct lldb_copy__dyld_process_cache_info {
  uuid_t cacheUUID;          // UUID of cache used by process
  uint64_t cacheBaseAddress; // load address of dyld shared cache
  bool noCache;              // process is running without a dyld cache
  bool privateCache; // process is using a private copy of its dyld cache
};

// #including mach/mach.h pulls in machine.h & CPU_TYPE_ARM etc conflicts with llvm
// enum definitions llvm::MachO::CPU_TYPE_ARM turning them into compile errors.
// So we need to use the actual underlying types of task_t and kern_return_t
// below.
extern "C" unsigned int /*task_t*/ mach_task_self(); 

void ObjectFileMachO::GetLLDBSharedCacheUUID(addr_t &base_addr, UUID &uuid) {
  uuid.Clear();
  base_addr = LLDB_INVALID_ADDRESS;

#if defined(__APPLE__) &&                                                      \
    (defined(__arm__) || defined(__arm64__) || defined(__aarch64__))
  uint8_t *(*dyld_get_all_image_infos)(void);
  dyld_get_all_image_infos =
      (uint8_t * (*)())dlsym(RTLD_DEFAULT, "_dyld_get_all_image_infos");
  if (dyld_get_all_image_infos) {
    uint8_t *dyld_all_image_infos_address = dyld_get_all_image_infos();
    if (dyld_all_image_infos_address) {
      uint32_t *version = (uint32_t *)
          dyld_all_image_infos_address; // version <mach-o/dyld_images.h>
      if (*version >= 13) {
        uuid_t *sharedCacheUUID_address = 0;
        int wordsize = sizeof(uint8_t *);
        if (wordsize == 8) {
          sharedCacheUUID_address =
              (uuid_t *)((uint8_t *)dyld_all_image_infos_address +
                         160); // sharedCacheUUID <mach-o/dyld_images.h>
          if (*version >= 15)
            base_addr = *(uint64_t *) ((uint8_t *) dyld_all_image_infos_address 
                          + 176); // sharedCacheBaseAddress <mach-o/dyld_images.h>
        } else {
          sharedCacheUUID_address =
              (uuid_t *)((uint8_t *)dyld_all_image_infos_address +
                         84); // sharedCacheUUID <mach-o/dyld_images.h>
          if (*version >= 15) {
            base_addr = 0;
            base_addr = *(uint32_t *) ((uint8_t *) dyld_all_image_infos_address 
                          + 100); // sharedCacheBaseAddress <mach-o/dyld_images.h>
          }
        }
        uuid = UUID::fromOptionalData(sharedCacheUUID_address, sizeof(uuid_t));
      }
    }
  } else {
    // Exists in macOS 10.12 and later, iOS 10.0 and later - dyld SPI
    dyld_process_info (*dyld_process_info_create)(unsigned int /* task_t */ task, uint64_t timestamp, unsigned int /*kern_return_t*/ *kernelError);
    void (*dyld_process_info_get_cache)(void *info, void *cacheInfo);
    void (*dyld_process_info_release)(dyld_process_info info);

    dyld_process_info_create = (void *(*)(unsigned int /* task_t */, uint64_t, unsigned int /*kern_return_t*/ *))
               dlsym (RTLD_DEFAULT, "_dyld_process_info_create");
    dyld_process_info_get_cache = (void (*)(void *, void *))
               dlsym (RTLD_DEFAULT, "_dyld_process_info_get_cache");
    dyld_process_info_release = (void (*)(void *))
               dlsym (RTLD_DEFAULT, "_dyld_process_info_release");

    if (dyld_process_info_create && dyld_process_info_get_cache) {
      unsigned int /*kern_return_t */ kern_ret;
		  dyld_process_info process_info = dyld_process_info_create(::mach_task_self(), 0, &kern_ret);
      if (process_info) {
        struct lldb_copy__dyld_process_cache_info sc_info;
        memset (&sc_info, 0, sizeof (struct lldb_copy__dyld_process_cache_info));
        dyld_process_info_get_cache (process_info, &sc_info);
        if (sc_info.cacheBaseAddress != 0) {
          base_addr = sc_info.cacheBaseAddress;
          uuid = UUID::fromOptionalData(sc_info.cacheUUID, sizeof(uuid_t));
        }
        dyld_process_info_release (process_info);
      }
    }
  }
  Log *log(lldb_private::GetLogIfAnyCategoriesSet(LIBLLDB_LOG_SYMBOLS | LIBLLDB_LOG_PROCESS));
  if (log && uuid.IsValid())
    LLDB_LOGF(log,
              "lldb's in-memory shared cache has a UUID of %s base address of "
              "0x%" PRIx64,
              uuid.GetAsString().c_str(), base_addr);
#endif
}

llvm::VersionTuple ObjectFileMachO::GetMinimumOSVersion() {
  if (!m_min_os_version) {
    lldb::offset_t offset = MachHeaderSizeFromMagic(m_header.magic);
    for (uint32_t i = 0; i < m_header.ncmds; ++i) {
      const lldb::offset_t load_cmd_offset = offset;

      version_min_command lc;
      if (m_data.GetU32(&offset, &lc.cmd, 2) == nullptr)
        break;
      if (lc.cmd == llvm::MachO::LC_VERSION_MIN_MACOSX ||
          lc.cmd == llvm::MachO::LC_VERSION_MIN_IPHONEOS ||
          lc.cmd == llvm::MachO::LC_VERSION_MIN_TVOS ||
          lc.cmd == llvm::MachO::LC_VERSION_MIN_WATCHOS) {
        if (m_data.GetU32(&offset, &lc.version,
                          (sizeof(lc) / sizeof(uint32_t)) - 2)) {
          const uint32_t xxxx = lc.version >> 16;
          const uint32_t yy = (lc.version >> 8) & 0xffu;
          const uint32_t zz = lc.version & 0xffu;
          if (xxxx) {
            m_min_os_version = llvm::VersionTuple(xxxx, yy, zz);
            break;
          }
        } 
      } else if (lc.cmd == llvm::MachO::LC_BUILD_VERSION) {
        // struct build_version_command {
        //     uint32_t    cmd;            /* LC_BUILD_VERSION */
        //     uint32_t    cmdsize;        /* sizeof(struct build_version_command) plus */
        //                                 /* ntools * sizeof(struct build_tool_version) */
        //     uint32_t    platform;       /* platform */
        //     uint32_t    minos;          /* X.Y.Z is encoded in nibbles xxxx.yy.zz */
        //     uint32_t    sdk;            /* X.Y.Z is encoded in nibbles xxxx.yy.zz */
        //     uint32_t    ntools;         /* number of tool entries following this */
        // };

        offset += 4;  // skip platform
        uint32_t minos = m_data.GetU32(&offset);

        const uint32_t xxxx = minos >> 16;
        const uint32_t yy = (minos >> 8) & 0xffu;
        const uint32_t zz = minos & 0xffu;
        if (xxxx) {
            m_min_os_version = llvm::VersionTuple(xxxx, yy, zz);
            break;
        }
      }

      offset = load_cmd_offset + lc.cmdsize;
    }

    if (!m_min_os_version) {
      // Set version to an empty value so we don't keep trying to
      m_min_os_version = llvm::VersionTuple();
    }
  }

  return *m_min_os_version;
}

llvm::VersionTuple ObjectFileMachO::GetSDKVersion() {
  if (!m_sdk_versions.hasValue()) {
    lldb::offset_t offset = MachHeaderSizeFromMagic(m_header.magic);
    for (uint32_t i = 0; i < m_header.ncmds; ++i) {
      const lldb::offset_t load_cmd_offset = offset;

      version_min_command lc;
      if (m_data.GetU32(&offset, &lc.cmd, 2) == nullptr)
        break;
      if (lc.cmd == llvm::MachO::LC_VERSION_MIN_MACOSX ||
          lc.cmd == llvm::MachO::LC_VERSION_MIN_IPHONEOS ||
          lc.cmd == llvm::MachO::LC_VERSION_MIN_TVOS ||
          lc.cmd == llvm::MachO::LC_VERSION_MIN_WATCHOS) {
        if (m_data.GetU32(&offset, &lc.version,
                          (sizeof(lc) / sizeof(uint32_t)) - 2)) {
          const uint32_t xxxx = lc.sdk >> 16;
          const uint32_t yy = (lc.sdk >> 8) & 0xffu;
          const uint32_t zz = lc.sdk & 0xffu;
          if (xxxx) {
            m_sdk_versions = llvm::VersionTuple(xxxx, yy, zz);
            break;
          } else {
            GetModule()->ReportWarning(
                "minimum OS version load command with invalid (0) version found.");
          }
        }
      }
      offset = load_cmd_offset + lc.cmdsize;
    }

    if (!m_sdk_versions.hasValue()) {
      offset = MachHeaderSizeFromMagic(m_header.magic);
      for (uint32_t i = 0; i < m_header.ncmds; ++i) {
        const lldb::offset_t load_cmd_offset = offset;

        version_min_command lc;
        if (m_data.GetU32(&offset, &lc.cmd, 2) == nullptr)
          break;
        if (lc.cmd == llvm::MachO::LC_BUILD_VERSION) {
          // struct build_version_command {
          //     uint32_t    cmd;            /* LC_BUILD_VERSION */
          //     uint32_t    cmdsize;        /* sizeof(struct
          //     build_version_command) plus */
          //                                 /* ntools * sizeof(struct
          //                                 build_tool_version) */
          //     uint32_t    platform;       /* platform */
          //     uint32_t    minos;          /* X.Y.Z is encoded in nibbles
          //     xxxx.yy.zz */ uint32_t    sdk;            /* X.Y.Z is encoded
          //     in nibbles xxxx.yy.zz */ uint32_t    ntools;         /* number
          //     of tool entries following this */
          // };

          offset += 4; // skip platform
          uint32_t minos = m_data.GetU32(&offset);

          const uint32_t xxxx = minos >> 16;
          const uint32_t yy = (minos >> 8) & 0xffu;
          const uint32_t zz = minos & 0xffu;
          if (xxxx) {
            m_sdk_versions = llvm::VersionTuple(xxxx, yy, zz);
            break;
          }
        }
        offset = load_cmd_offset + lc.cmdsize;
      }
    }

    if (!m_sdk_versions.hasValue())
      m_sdk_versions = llvm::VersionTuple();
  }

  return m_sdk_versions.getValue();
}

bool ObjectFileMachO::GetIsDynamicLinkEditor() {
  return m_header.filetype == llvm::MachO::MH_DYLINKER;
}

bool ObjectFileMachO::AllowAssemblyEmulationUnwindPlans() {
  return m_allow_assembly_emulation_unwind_plans;
}

// PluginInterface protocol
lldb_private::ConstString ObjectFileMachO::GetPluginName() {
  return GetPluginNameStatic();
}

uint32_t ObjectFileMachO::GetPluginVersion() { return 1; }

Section *ObjectFileMachO::GetMachHeaderSection() {
  // Find the first address of the mach header which is the first non-zero file
  // sized section whose file offset is zero. This is the base file address of
  // the mach-o file which can be subtracted from the vmaddr of the other
  // segments found in memory and added to the load address
  ModuleSP module_sp = GetModule();
  if (!module_sp)
    return nullptr;
  SectionList *section_list = GetSectionList();
  if (!section_list)
    return nullptr;
  const size_t num_sections = section_list->GetSize();
  for (size_t sect_idx = 0; sect_idx < num_sections; ++sect_idx) {
    Section *section = section_list->GetSectionAtIndex(sect_idx).get();
    if (section->GetFileOffset() == 0 && SectionIsLoadable(section))
      return section;
  }
  return nullptr;
}

bool ObjectFileMachO::SectionIsLoadable(const Section *section) {
  if (!section)
    return false;
  const bool is_dsym = (m_header.filetype == MH_DSYM);
  if (section->GetFileSize() == 0 && !is_dsym)
    return false;
  if (section->IsThreadSpecific())
    return false;
  if (GetModule().get() != section->GetModule().get())
    return false;
  // Be careful with __LINKEDIT and __DWARF segments
  if (section->GetName() == GetSegmentNameLINKEDIT() ||
      section->GetName() == GetSegmentNameDWARF()) {
    // Only map __LINKEDIT and __DWARF if we have an in memory image and
    // this isn't a kernel binary like a kext or mach_kernel.
    const bool is_memory_image = (bool)m_process_wp.lock();
    const Strata strata = GetStrata();
    if (is_memory_image == false || strata == eStrataKernel)
      return false;
  }
  return true;
}

lldb::addr_t ObjectFileMachO::CalculateSectionLoadAddressForMemoryImage(
    lldb::addr_t header_load_address, const Section *header_section,
    const Section *section) {
  ModuleSP module_sp = GetModule();
  if (module_sp && header_section && section &&
      header_load_address != LLDB_INVALID_ADDRESS) {
    lldb::addr_t file_addr = header_section->GetFileAddress();
    if (file_addr != LLDB_INVALID_ADDRESS && SectionIsLoadable(section))
      return section->GetFileAddress() - file_addr + header_load_address;
  }
  return LLDB_INVALID_ADDRESS;
}

bool ObjectFileMachO::SetLoadAddress(Target &target, lldb::addr_t value,
                                     bool value_is_offset) {
  ModuleSP module_sp = GetModule();
  if (module_sp) {
    size_t num_loaded_sections = 0;
    SectionList *section_list = GetSectionList();
    if (section_list) {
      const size_t num_sections = section_list->GetSize();

      if (value_is_offset) {
        // "value" is an offset to apply to each top level segment
        for (size_t sect_idx = 0; sect_idx < num_sections; ++sect_idx) {
          // Iterate through the object file sections to find all of the
          // sections that size on disk (to avoid __PAGEZERO) and load them
          SectionSP section_sp(section_list->GetSectionAtIndex(sect_idx));
          if (SectionIsLoadable(section_sp.get()))
            if (target.GetSectionLoadList().SetSectionLoadAddress(
                    section_sp, section_sp->GetFileAddress() + value))
              ++num_loaded_sections;
        }
      } else {
        // "value" is the new base address of the mach_header, adjust each
        // section accordingly

        Section *mach_header_section = GetMachHeaderSection();
        if (mach_header_section) {
          for (size_t sect_idx = 0; sect_idx < num_sections; ++sect_idx) {
            SectionSP section_sp(section_list->GetSectionAtIndex(sect_idx));

            lldb::addr_t section_load_addr =
                CalculateSectionLoadAddressForMemoryImage(
                    value, mach_header_section, section_sp.get());
            if (section_load_addr != LLDB_INVALID_ADDRESS) {
              if (target.GetSectionLoadList().SetSectionLoadAddress(
                      section_sp, section_load_addr))
                ++num_loaded_sections;
            }
          }
        }
      }
    }
    return num_loaded_sections > 0;
  }
  return false;
}

bool ObjectFileMachO::SaveCore(const lldb::ProcessSP &process_sp,
                               const FileSpec &outfile, Status &error) {
  if (process_sp) {
    Target &target = process_sp->GetTarget();
    const ArchSpec target_arch = target.GetArchitecture();
    const llvm::Triple &target_triple = target_arch.GetTriple();
    if (target_triple.getVendor() == llvm::Triple::Apple &&
        (target_triple.getOS() == llvm::Triple::MacOSX ||
         target_triple.getOS() == llvm::Triple::IOS ||
         target_triple.getOS() == llvm::Triple::WatchOS ||
         target_triple.getOS() == llvm::Triple::TvOS)) {
         // NEED_BRIDGEOS_TRIPLE target_triple.getOS() == llvm::Triple::BridgeOS)) {
      bool make_core = false;
      switch (target_arch.GetMachine()) {
      case llvm::Triple::aarch64:
      case llvm::Triple::arm:
      case llvm::Triple::thumb:
      case llvm::Triple::x86:
      case llvm::Triple::x86_64:
        make_core = true;
        break;
      default:
        error.SetErrorStringWithFormat("unsupported core architecture: %s",
                                       target_triple.str().c_str());
        break;
      }

      if (make_core) {
        std::vector<segment_command_64> segment_load_commands;
        //                uint32_t range_info_idx = 0;
        MemoryRegionInfo range_info;
        Status range_error = process_sp->GetMemoryRegionInfo(0, range_info);
        const uint32_t addr_byte_size = target_arch.GetAddressByteSize();
        const ByteOrder byte_order = target_arch.GetByteOrder();
        if (range_error.Success()) {
          while (range_info.GetRange().GetRangeBase() != LLDB_INVALID_ADDRESS) {
            const addr_t addr = range_info.GetRange().GetRangeBase();
            const addr_t size = range_info.GetRange().GetByteSize();

            if (size == 0)
              break;

            // Calculate correct protections
            uint32_t prot = 0;
            if (range_info.GetReadable() == MemoryRegionInfo::eYes)
              prot |= VM_PROT_READ;
            if (range_info.GetWritable() == MemoryRegionInfo::eYes)
              prot |= VM_PROT_WRITE;
            if (range_info.GetExecutable() == MemoryRegionInfo::eYes)
              prot |= VM_PROT_EXECUTE;

            if (prot != 0) {
              uint32_t cmd_type = LC_SEGMENT_64;
              uint32_t segment_size = sizeof(segment_command_64);
              if (addr_byte_size == 4) {
                cmd_type = LC_SEGMENT;
                segment_size = sizeof(segment_command);
              }
              segment_command_64 segment = {
                  cmd_type,     // uint32_t cmd;
                  segment_size, // uint32_t cmdsize;
                  {0},          // char segname[16];
                  addr, // uint64_t vmaddr;    // uint32_t for 32-bit Mach-O
                  size, // uint64_t vmsize;    // uint32_t for 32-bit Mach-O
                  0,    // uint64_t fileoff;   // uint32_t for 32-bit Mach-O
                  size, // uint64_t filesize;  // uint32_t for 32-bit Mach-O
                  prot, // uint32_t maxprot;
                  prot, // uint32_t initprot;
                  0,    // uint32_t nsects;
                  0};   // uint32_t flags;
              segment_load_commands.push_back(segment);
            } else {
              // No protections and a size of 1 used to be returned from old
              // debugservers when we asked about a region that was past the
              // last memory region and it indicates the end...
              if (size == 1)
                break;
            }

            range_error = process_sp->GetMemoryRegionInfo(
                range_info.GetRange().GetRangeEnd(), range_info);
            if (range_error.Fail())
              break;
          }

          StreamString buffer(Stream::eBinary, addr_byte_size, byte_order);

          mach_header_64 mach_header;
          if (addr_byte_size == 8) {
            mach_header.magic = MH_MAGIC_64;
          } else {
            mach_header.magic = MH_MAGIC;
          }
          mach_header.cputype = target_arch.GetMachOCPUType();
          mach_header.cpusubtype = target_arch.GetMachOCPUSubType();
          mach_header.filetype = MH_CORE;
          mach_header.ncmds = segment_load_commands.size();
          mach_header.flags = 0;
          mach_header.reserved = 0;
          ThreadList &thread_list = process_sp->GetThreadList();
          const uint32_t num_threads = thread_list.GetSize();

          // Make an array of LC_THREAD data items. Each one contains the
          // contents of the LC_THREAD load command. The data doesn't contain
          // the load command + load command size, we will add the load command
          // and load command size as we emit the data.
          std::vector<StreamString> LC_THREAD_datas(num_threads);
          for (auto &LC_THREAD_data : LC_THREAD_datas) {
            LC_THREAD_data.GetFlags().Set(Stream::eBinary);
            LC_THREAD_data.SetAddressByteSize(addr_byte_size);
            LC_THREAD_data.SetByteOrder(byte_order);
          }
          for (uint32_t thread_idx = 0; thread_idx < num_threads;
               ++thread_idx) {
            ThreadSP thread_sp(thread_list.GetThreadAtIndex(thread_idx));
            if (thread_sp) {
              switch (mach_header.cputype) {
              case llvm::MachO::CPU_TYPE_ARM64:
                RegisterContextDarwin_arm64_Mach::Create_LC_THREAD(
                    thread_sp.get(), LC_THREAD_datas[thread_idx]);
                break;

              case llvm::MachO::CPU_TYPE_ARM:
                RegisterContextDarwin_arm_Mach::Create_LC_THREAD(
                    thread_sp.get(), LC_THREAD_datas[thread_idx]);
                break;

              case llvm::MachO::CPU_TYPE_I386:
                RegisterContextDarwin_i386_Mach::Create_LC_THREAD(
                    thread_sp.get(), LC_THREAD_datas[thread_idx]);
                break;

              case llvm::MachO::CPU_TYPE_X86_64:
                RegisterContextDarwin_x86_64_Mach::Create_LC_THREAD(
                    thread_sp.get(), LC_THREAD_datas[thread_idx]);
                break;
              }
            }
          }

          // The size of the load command is the size of the segments...
          if (addr_byte_size == 8) {
            mach_header.sizeofcmds = segment_load_commands.size() *
                                     sizeof(struct segment_command_64);
          } else {
            mach_header.sizeofcmds =
                segment_load_commands.size() * sizeof(struct segment_command);
          }

          // and the size of all LC_THREAD load command
          for (const auto &LC_THREAD_data : LC_THREAD_datas) {
            ++mach_header.ncmds;
            mach_header.sizeofcmds += 8 + LC_THREAD_data.GetSize();
          }

          // Write the mach header
          buffer.PutHex32(mach_header.magic);
          buffer.PutHex32(mach_header.cputype);
          buffer.PutHex32(mach_header.cpusubtype);
          buffer.PutHex32(mach_header.filetype);
          buffer.PutHex32(mach_header.ncmds);
          buffer.PutHex32(mach_header.sizeofcmds);
          buffer.PutHex32(mach_header.flags);
          if (addr_byte_size == 8) {
            buffer.PutHex32(mach_header.reserved);
          }

          // Skip the mach header and all load commands and align to the next
          // 0x1000 byte boundary
          addr_t file_offset = buffer.GetSize() + mach_header.sizeofcmds;
          if (file_offset & 0x00000fff) {
            file_offset += 0x00001000ull;
            file_offset &= (~0x00001000ull + 1);
          }

          for (auto &segment : segment_load_commands) {
            segment.fileoff = file_offset;
            file_offset += segment.filesize;
          }

          // Write out all of the LC_THREAD load commands
          for (const auto &LC_THREAD_data : LC_THREAD_datas) {
            const size_t LC_THREAD_data_size = LC_THREAD_data.GetSize();
            buffer.PutHex32(LC_THREAD);
            buffer.PutHex32(8 + LC_THREAD_data_size); // cmd + cmdsize + data
            buffer.Write(LC_THREAD_data.GetString().data(),
                         LC_THREAD_data_size);
          }

          // Write out all of the segment load commands
          for (const auto &segment : segment_load_commands) {
            printf("0x%8.8x 0x%8.8x [0x%16.16" PRIx64 " - 0x%16.16" PRIx64
                   ") [0x%16.16" PRIx64 " 0x%16.16" PRIx64
                   ") 0x%8.8x 0x%8.8x 0x%8.8x 0x%8.8x]\n",
                   segment.cmd, segment.cmdsize, segment.vmaddr,
                   segment.vmaddr + segment.vmsize, segment.fileoff,
                   segment.filesize, segment.maxprot, segment.initprot,
                   segment.nsects, segment.flags);

            buffer.PutHex32(segment.cmd);
            buffer.PutHex32(segment.cmdsize);
            buffer.PutRawBytes(segment.segname, sizeof(segment.segname));
            if (addr_byte_size == 8) {
              buffer.PutHex64(segment.vmaddr);
              buffer.PutHex64(segment.vmsize);
              buffer.PutHex64(segment.fileoff);
              buffer.PutHex64(segment.filesize);
            } else {
              buffer.PutHex32(static_cast<uint32_t>(segment.vmaddr));
              buffer.PutHex32(static_cast<uint32_t>(segment.vmsize));
              buffer.PutHex32(static_cast<uint32_t>(segment.fileoff));
              buffer.PutHex32(static_cast<uint32_t>(segment.filesize));
            }
            buffer.PutHex32(segment.maxprot);
            buffer.PutHex32(segment.initprot);
            buffer.PutHex32(segment.nsects);
            buffer.PutHex32(segment.flags);
          }

          File core_file;
          std::string core_file_path(outfile.GetPath());
          error = FileSystem::Instance().Open(core_file, outfile,
                                              File::eOpenOptionWrite |
                                                  File::eOpenOptionTruncate |
                                                  File::eOpenOptionCanCreate);
          if (error.Success()) {
            // Read 1 page at a time
            uint8_t bytes[0x1000];
            // Write the mach header and load commands out to the core file
            size_t bytes_written = buffer.GetString().size();
            error = core_file.Write(buffer.GetString().data(), bytes_written);
            if (error.Success()) {
              // Now write the file data for all memory segments in the process
              for (const auto &segment : segment_load_commands) {
                if (core_file.SeekFromStart(segment.fileoff) == -1) {
                  error.SetErrorStringWithFormat(
                      "unable to seek to offset 0x%" PRIx64 " in '%s'",
                      segment.fileoff, core_file_path.c_str());
                  break;
                }

                printf("Saving %" PRId64
                       " bytes of data for memory region at 0x%" PRIx64 "\n",
                       segment.vmsize, segment.vmaddr);
                addr_t bytes_left = segment.vmsize;
                addr_t addr = segment.vmaddr;
                Status memory_read_error;
                while (bytes_left > 0 && error.Success()) {
                  const size_t bytes_to_read =
                      bytes_left > sizeof(bytes) ? sizeof(bytes) : bytes_left;

                  // In a savecore setting, we don't really care about caching,
                  // as the data is dumped and very likely never read again,
                  // so we call ReadMemoryFromInferior to bypass it.
                  const size_t bytes_read = process_sp->ReadMemoryFromInferior(
                      addr, bytes, bytes_to_read, memory_read_error);

                  if (bytes_read == bytes_to_read) {
                    size_t bytes_written = bytes_read;
                    error = core_file.Write(bytes, bytes_written);
                    bytes_left -= bytes_read;
                    addr += bytes_read;
                  } else {
                    // Some pages within regions are not readable, those should
                    // be zero filled
                    memset(bytes, 0, bytes_to_read);
                    size_t bytes_written = bytes_to_read;
                    error = core_file.Write(bytes, bytes_written);
                    bytes_left -= bytes_to_read;
                    addr += bytes_to_read;
                  }
                }
              }
            }
          }
        } else {
          error.SetErrorString(
              "process doesn't support getting memory region info");
        }
      }
      return true; // This is the right plug to handle saving core files for
                   // this process
    }
  }
  return false;
}<|MERGE_RESOLUTION|>--- conflicted
+++ resolved
@@ -5113,10 +5113,6 @@
   }
 }
 
-#ifndef PLATFORM_MACCATALYST
-#define PLATFORM_MACCATALYST 6
-#endif
-
 namespace {
   struct OSEnv {
     llvm::StringRef os_type;
@@ -5158,14 +5154,6 @@
         environment =
             llvm::Triple::getEnvironmentTypeName(llvm::Triple::Simulator);
         return;
-<<<<<<< HEAD
-#endif
-      case PLATFORM_MACCATALYST:
-        os_type = llvm::Triple::getOSTypeName(llvm::Triple::IOS);
-        environment = "macabi";
-        return;
-=======
->>>>>>> 576acba9
       default: {
         Log *log(lldb_private::GetLogIfAnyCategoriesSet(LIBLLDB_LOG_SYMBOLS |
                                                         LIBLLDB_LOG_PROCESS));
@@ -5184,10 +5172,6 @@
   };
 } // namespace
 
-<<<<<<< HEAD
-/// Find all ArchSpecs supported by a Mach-O header.
-=======
->>>>>>> 576acba9
 void ObjectFileMachO::GetAllArchSpecs(const llvm::MachO::mach_header &header,
                                       const lldb_private::DataExtractor &data,
                                       lldb::offset_t lc_offset,
@@ -5231,14 +5215,6 @@
     }
     return add_triple(base_triple);
   }
-<<<<<<< HEAD
-
-  struct load_command load_cmd;
-
-  // See if there is an LC_VERSION_MIN_* load command that can give
-  // us the OS type.
-  lldb::offset_t offset = lc_offset;
-=======
 
   struct load_command load_cmd;
 
@@ -5250,46 +5226,6 @@
     if (data.GetU32(&offset, &load_cmd, 2) == NULL)
       break;
 
-    struct version_min_command version_min;
-    switch (load_cmd.cmd) {
-    case llvm::MachO::LC_VERSION_MIN_IPHONEOS:
-    case llvm::MachO::LC_VERSION_MIN_MACOSX:
-    case llvm::MachO::LC_VERSION_MIN_TVOS:
-    case llvm::MachO::LC_VERSION_MIN_WATCHOS: {
-      if (load_cmd.cmdsize != sizeof(version_min))
-        break;
-      if (data.ExtractBytes(cmd_offset, sizeof(version_min),
-                            data.GetByteOrder(), &version_min) == 0)
-        break;
-      MinOS min_os(version_min.version);
-      llvm::SmallString<32> os_name;
-      llvm::raw_svector_ostream os(os_name);
-      os << GetOSName(load_cmd.cmd) << min_os.major_version << '.'
-         << min_os.minor_version << '.' << min_os.patch_version;
-
-      auto triple = base_triple;
-      triple.setOSName(os.str());
-      os_name.clear();
-      add_triple(triple);
-      break;
-    }
-    default:
-      break;
-    }
-
-    offset = cmd_offset + load_cmd.cmdsize;
-  }
-
-  // See if there are LC_BUILD_VERSION load commands that can give
-  // us the OS type.
-  offset = lc_offset;
->>>>>>> 576acba9
-  for (uint32_t i = 0; i < header.ncmds; ++i) {
-    const lldb::offset_t cmd_offset = offset;
-    if (data.GetU32(&offset, &load_cmd, 2) == NULL)
-      break;
-
-<<<<<<< HEAD
     struct version_min_command version_min;
     switch (load_cmd.cmd) {
     case llvm::MachO::LC_VERSION_MIN_IPHONEOS:
@@ -5370,57 +5306,6 @@
   }
 }
 
-ArchSpec
-ObjectFileMachO::GetArchitecture(const llvm::MachO::mach_header &header,
-                                 const lldb_private::DataExtractor &data,
-                                 lldb::offset_t lc_offset) {
-  ModuleSpecList all_specs;
-  ModuleSpec base_spec;
-  GetAllArchSpecs(header, data, MachHeaderSizeFromMagic(header.magic),
-                  base_spec, all_specs);
-=======
-    do {
-      if (load_cmd.cmd == llvm::MachO::LC_BUILD_VERSION) {
-        struct build_version_command build_version;
-        if (load_cmd.cmdsize < sizeof(build_version)) {
-          // Malformed load command.
-          break;
-        }
-        if (data.ExtractBytes(cmd_offset, sizeof(build_version),
-                              data.GetByteOrder(), &build_version) == 0)
-          break;
-        MinOS min_os(build_version.minos);
-        OSEnv os_env(build_version.platform);
-        llvm::SmallString<16> os_name;
-        llvm::raw_svector_ostream os(os_name);
-        os << os_env.os_type << min_os.major_version << '.'
-           << min_os.minor_version << '.' << min_os.patch_version;
-        auto triple = base_triple;
-        triple.setOSName(os.str());
-        os_name.clear();
-        if (!os_env.environment.empty())
-          triple.setEnvironmentName(os_env.environment);
-        add_triple(triple);
-      }
-    } while (0);
-    offset = cmd_offset + load_cmd.cmdsize;
-  }
-
-  if (!found_any) {
-    if (header.filetype == MH_KEXT_BUNDLE) {
-      base_triple.setVendor(llvm::Triple::Apple);
-      add_triple (base_triple);
-    } else {
-      // We didn't find a LC_VERSION_MIN load command and this isn't a KEXT
-      // so lets not say our Vendor is Apple, leave it as an unspecified
-      // unknown.
-      base_triple.setVendor(llvm::Triple::UnknownVendor);
-      base_triple.setVendorName(llvm::StringRef());
-      add_triple(base_triple);
-    }
-  }
-}
-
 ArchSpec ObjectFileMachO::GetArchitecture(
     ModuleSP module_sp, const llvm::MachO::mach_header &header,
     const lldb_private::DataExtractor &data, lldb::offset_t lc_offset) {
@@ -5440,7 +5325,6 @@
         return mach_arch;
     }
   }
->>>>>>> 576acba9
 
   // Return the first arch we found.
   if (all_specs.GetSize() == 0)
@@ -6086,12 +5970,8 @@
   ModuleSP module_sp(GetModule());
   if (module_sp) {
     std::lock_guard<std::recursive_mutex> guard(module_sp->GetMutex());
-<<<<<<< HEAD
-    return GetArchitecture(m_header, m_data,
-=======
 
     return GetArchitecture(module_sp, m_header, m_data,
->>>>>>> 576acba9
                            MachHeaderSizeFromMagic(m_header.magic));
   }
   return {};
