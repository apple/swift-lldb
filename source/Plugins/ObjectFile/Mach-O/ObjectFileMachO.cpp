//===-- ObjectFileMachO.cpp -------------------------------------*- C++ -*-===//
//
// Part of the LLVM Project, under the Apache License v2.0 with LLVM Exceptions.
// See https://llvm.org/LICENSE.txt for license information.
// SPDX-License-Identifier: Apache-2.0 WITH LLVM-exception
//
//===----------------------------------------------------------------------===//

#include "llvm/ADT/StringRef.h"

#include "Plugins/Process/Utility/RegisterContextDarwin_arm.h"
#include "Plugins/Process/Utility/RegisterContextDarwin_arm64.h"
#include "Plugins/Process/Utility/RegisterContextDarwin_i386.h"
#include "Plugins/Process/Utility/RegisterContextDarwin_x86_64.h"
#include "lldb/Core/Debugger.h"
#include "lldb/Core/FileSpecList.h"
#include "lldb/Core/Module.h"
#include "lldb/Core/ModuleSpec.h"
#include "lldb/Core/PluginManager.h"
#include "lldb/Core/Section.h"
#include "lldb/Core/StreamFile.h"
#include "lldb/Host/Host.h"
#include "lldb/Symbol/DWARFCallFrameInfo.h"
#include "lldb/Symbol/ObjectFile.h"
#include "lldb/Target/DynamicLoader.h"
#include "lldb/Target/MemoryRegionInfo.h"
#include "lldb/Target/Platform.h"
#include "lldb/Target/Process.h"
#include "lldb/Target/SectionLoadList.h"
#include "lldb/Target/SwiftLanguageRuntime.h"
#include "lldb/Target/Target.h"
#include "lldb/Target/Thread.h"
#include "lldb/Target/ThreadList.h"
#include "lldb/Utility/ArchSpec.h"
#include "lldb/Utility/DataBuffer.h"
#include "lldb/Utility/FileSpec.h"
#include "lldb/Utility/Log.h"
#include "lldb/Utility/RangeMap.h"
#include "lldb/Utility/RegisterValue.h"
#include "lldb/Utility/Status.h"
#include "lldb/Utility/StreamString.h"
#include "lldb/Utility/Timer.h"
#include "lldb/Utility/UUID.h"

#include "lldb/Host/SafeMachO.h"

#include "llvm/Support/MemoryBuffer.h"

#include "ObjectFileMachO.h"

#if defined(__APPLE__) &&                                                      \
    (defined(__arm__) || defined(__arm64__) || defined(__aarch64__))
// GetLLDBSharedCacheUUID() needs to call dlsym()
#include <dlfcn.h>
#endif

#ifndef __APPLE__
#include "Utility/UuidCompatibility.h"
#else
#include <uuid/uuid.h>
#endif

#include <memory>

#define THUMB_ADDRESS_BIT_MASK 0xfffffffffffffffeull
using namespace lldb;
using namespace lldb_private;
using namespace llvm::MachO;

// Some structure definitions needed for parsing the dyld shared cache files
// found on iOS devices.

struct lldb_copy_dyld_cache_header_v1 {
  char magic[16];         // e.g. "dyld_v0    i386", "dyld_v1   armv7", etc.
  uint32_t mappingOffset; // file offset to first dyld_cache_mapping_info
  uint32_t mappingCount;  // number of dyld_cache_mapping_info entries
  uint32_t imagesOffset;
  uint32_t imagesCount;
  uint64_t dyldBaseAddress;
  uint64_t codeSignatureOffset;
  uint64_t codeSignatureSize;
  uint64_t slideInfoOffset;
  uint64_t slideInfoSize;
  uint64_t localSymbolsOffset;
  uint64_t localSymbolsSize;
  uint8_t uuid[16]; // v1 and above, also recorded in dyld_all_image_infos v13
                    // and later
};

struct lldb_copy_dyld_cache_mapping_info {
  uint64_t address;
  uint64_t size;
  uint64_t fileOffset;
  uint32_t maxProt;
  uint32_t initProt;
};

struct lldb_copy_dyld_cache_local_symbols_info {
  uint32_t nlistOffset;
  uint32_t nlistCount;
  uint32_t stringsOffset;
  uint32_t stringsSize;
  uint32_t entriesOffset;
  uint32_t entriesCount;
};
struct lldb_copy_dyld_cache_local_symbols_entry {
  uint32_t dylibOffset;
  uint32_t nlistStartIndex;
  uint32_t nlistCount;
};

class RegisterContextDarwin_x86_64_Mach : public RegisterContextDarwin_x86_64 {
public:
  RegisterContextDarwin_x86_64_Mach(lldb_private::Thread &thread,
                                    const DataExtractor &data)
      : RegisterContextDarwin_x86_64(thread, 0) {
    SetRegisterDataFrom_LC_THREAD(data);
  }

  void InvalidateAllRegisters() override {
    // Do nothing... registers are always valid...
  }

  void SetRegisterDataFrom_LC_THREAD(const DataExtractor &data) {
    lldb::offset_t offset = 0;
    SetError(GPRRegSet, Read, -1);
    SetError(FPURegSet, Read, -1);
    SetError(EXCRegSet, Read, -1);
    bool done = false;

    while (!done) {
      int flavor = data.GetU32(&offset);
      if (flavor == 0)
        done = true;
      else {
        uint32_t i;
        uint32_t count = data.GetU32(&offset);
        switch (flavor) {
        case GPRRegSet:
          for (i = 0; i < count; ++i)
            (&gpr.rax)[i] = data.GetU64(&offset);
          SetError(GPRRegSet, Read, 0);
          done = true;

          break;
        case FPURegSet:
          // TODO: fill in FPU regs....
          // SetError (FPURegSet, Read, -1);
          done = true;

          break;
        case EXCRegSet:
          exc.trapno = data.GetU32(&offset);
          exc.err = data.GetU32(&offset);
          exc.faultvaddr = data.GetU64(&offset);
          SetError(EXCRegSet, Read, 0);
          done = true;
          break;
        case 7:
        case 8:
        case 9:
          // fancy flavors that encapsulate of the above flavors...
          break;

        default:
          done = true;
          break;
        }
      }
    }
  }

  static size_t WriteRegister(RegisterContext *reg_ctx, const char *name,
                              const char *alt_name, size_t reg_byte_size,
                              Stream &data) {
    const RegisterInfo *reg_info = reg_ctx->GetRegisterInfoByName(name);
    if (reg_info == nullptr)
      reg_info = reg_ctx->GetRegisterInfoByName(alt_name);
    if (reg_info) {
      lldb_private::RegisterValue reg_value;
      if (reg_ctx->ReadRegister(reg_info, reg_value)) {
        if (reg_info->byte_size >= reg_byte_size)
          data.Write(reg_value.GetBytes(), reg_byte_size);
        else {
          data.Write(reg_value.GetBytes(), reg_info->byte_size);
          for (size_t i = 0, n = reg_byte_size - reg_info->byte_size; i < n;
               ++i)
            data.PutChar(0);
        }
        return reg_byte_size;
      }
    }
    // Just write zeros if all else fails
    for (size_t i = 0; i < reg_byte_size; ++i)
      data.PutChar(0);
    return reg_byte_size;
  }

  static bool Create_LC_THREAD(Thread *thread, Stream &data) {
    RegisterContextSP reg_ctx_sp(thread->GetRegisterContext());
    if (reg_ctx_sp) {
      RegisterContext *reg_ctx = reg_ctx_sp.get();

      data.PutHex32(GPRRegSet); // Flavor
      data.PutHex32(GPRWordCount);
      WriteRegister(reg_ctx, "rax", nullptr, 8, data);
      WriteRegister(reg_ctx, "rbx", nullptr, 8, data);
      WriteRegister(reg_ctx, "rcx", nullptr, 8, data);
      WriteRegister(reg_ctx, "rdx", nullptr, 8, data);
      WriteRegister(reg_ctx, "rdi", nullptr, 8, data);
      WriteRegister(reg_ctx, "rsi", nullptr, 8, data);
      WriteRegister(reg_ctx, "rbp", nullptr, 8, data);
      WriteRegister(reg_ctx, "rsp", nullptr, 8, data);
      WriteRegister(reg_ctx, "r8", nullptr, 8, data);
      WriteRegister(reg_ctx, "r9", nullptr, 8, data);
      WriteRegister(reg_ctx, "r10", nullptr, 8, data);
      WriteRegister(reg_ctx, "r11", nullptr, 8, data);
      WriteRegister(reg_ctx, "r12", nullptr, 8, data);
      WriteRegister(reg_ctx, "r13", nullptr, 8, data);
      WriteRegister(reg_ctx, "r14", nullptr, 8, data);
      WriteRegister(reg_ctx, "r15", nullptr, 8, data);
      WriteRegister(reg_ctx, "rip", nullptr, 8, data);
      WriteRegister(reg_ctx, "rflags", nullptr, 8, data);
      WriteRegister(reg_ctx, "cs", nullptr, 8, data);
      WriteRegister(reg_ctx, "fs", nullptr, 8, data);
      WriteRegister(reg_ctx, "gs", nullptr, 8, data);

      //            // Write out the FPU registers
      //            const size_t fpu_byte_size = sizeof(FPU);
      //            size_t bytes_written = 0;
      //            data.PutHex32 (FPURegSet);
      //            data.PutHex32 (fpu_byte_size/sizeof(uint64_t));
      //            bytes_written += data.PutHex32(0); // uint32_t pad[0]
      //            bytes_written += data.PutHex32(0); // uint32_t pad[1]
      //            bytes_written += WriteRegister (reg_ctx, "fcw", "fctrl", 2,
      //            data);   // uint16_t    fcw;    // "fctrl"
      //            bytes_written += WriteRegister (reg_ctx, "fsw" , "fstat", 2,
      //            data);  // uint16_t    fsw;    // "fstat"
      //            bytes_written += WriteRegister (reg_ctx, "ftw" , "ftag", 1,
      //            data);   // uint8_t     ftw;    // "ftag"
      //            bytes_written += data.PutHex8  (0); // uint8_t pad1;
      //            bytes_written += WriteRegister (reg_ctx, "fop" , NULL, 2,
      //            data);     // uint16_t    fop;    // "fop"
      //            bytes_written += WriteRegister (reg_ctx, "fioff", "ip", 4,
      //            data);    // uint32_t    ip;     // "fioff"
      //            bytes_written += WriteRegister (reg_ctx, "fiseg", NULL, 2,
      //            data);    // uint16_t    cs;     // "fiseg"
      //            bytes_written += data.PutHex16 (0); // uint16_t    pad2;
      //            bytes_written += WriteRegister (reg_ctx, "dp", "fooff" , 4,
      //            data);   // uint32_t    dp;     // "fooff"
      //            bytes_written += WriteRegister (reg_ctx, "foseg", NULL, 2,
      //            data);    // uint16_t    ds;     // "foseg"
      //            bytes_written += data.PutHex16 (0); // uint16_t    pad3;
      //            bytes_written += WriteRegister (reg_ctx, "mxcsr", NULL, 4,
      //            data);    // uint32_t    mxcsr;
      //            bytes_written += WriteRegister (reg_ctx, "mxcsrmask", NULL,
      //            4, data);// uint32_t    mxcsrmask;
      //            bytes_written += WriteRegister (reg_ctx, "stmm0", NULL,
      //            sizeof(MMSReg), data);
      //            bytes_written += WriteRegister (reg_ctx, "stmm1", NULL,
      //            sizeof(MMSReg), data);
      //            bytes_written += WriteRegister (reg_ctx, "stmm2", NULL,
      //            sizeof(MMSReg), data);
      //            bytes_written += WriteRegister (reg_ctx, "stmm3", NULL,
      //            sizeof(MMSReg), data);
      //            bytes_written += WriteRegister (reg_ctx, "stmm4", NULL,
      //            sizeof(MMSReg), data);
      //            bytes_written += WriteRegister (reg_ctx, "stmm5", NULL,
      //            sizeof(MMSReg), data);
      //            bytes_written += WriteRegister (reg_ctx, "stmm6", NULL,
      //            sizeof(MMSReg), data);
      //            bytes_written += WriteRegister (reg_ctx, "stmm7", NULL,
      //            sizeof(MMSReg), data);
      //            bytes_written += WriteRegister (reg_ctx, "xmm0" , NULL,
      //            sizeof(XMMReg), data);
      //            bytes_written += WriteRegister (reg_ctx, "xmm1" , NULL,
      //            sizeof(XMMReg), data);
      //            bytes_written += WriteRegister (reg_ctx, "xmm2" , NULL,
      //            sizeof(XMMReg), data);
      //            bytes_written += WriteRegister (reg_ctx, "xmm3" , NULL,
      //            sizeof(XMMReg), data);
      //            bytes_written += WriteRegister (reg_ctx, "xmm4" , NULL,
      //            sizeof(XMMReg), data);
      //            bytes_written += WriteRegister (reg_ctx, "xmm5" , NULL,
      //            sizeof(XMMReg), data);
      //            bytes_written += WriteRegister (reg_ctx, "xmm6" , NULL,
      //            sizeof(XMMReg), data);
      //            bytes_written += WriteRegister (reg_ctx, "xmm7" , NULL,
      //            sizeof(XMMReg), data);
      //            bytes_written += WriteRegister (reg_ctx, "xmm8" , NULL,
      //            sizeof(XMMReg), data);
      //            bytes_written += WriteRegister (reg_ctx, "xmm9" , NULL,
      //            sizeof(XMMReg), data);
      //            bytes_written += WriteRegister (reg_ctx, "xmm10", NULL,
      //            sizeof(XMMReg), data);
      //            bytes_written += WriteRegister (reg_ctx, "xmm11", NULL,
      //            sizeof(XMMReg), data);
      //            bytes_written += WriteRegister (reg_ctx, "xmm12", NULL,
      //            sizeof(XMMReg), data);
      //            bytes_written += WriteRegister (reg_ctx, "xmm13", NULL,
      //            sizeof(XMMReg), data);
      //            bytes_written += WriteRegister (reg_ctx, "xmm14", NULL,
      //            sizeof(XMMReg), data);
      //            bytes_written += WriteRegister (reg_ctx, "xmm15", NULL,
      //            sizeof(XMMReg), data);
      //
      //            // Fill rest with zeros
      //            for (size_t i=0, n = fpu_byte_size - bytes_written; i<n; ++
      //            i)
      //                data.PutChar(0);

      // Write out the EXC registers
      data.PutHex32(EXCRegSet);
      data.PutHex32(EXCWordCount);
      WriteRegister(reg_ctx, "trapno", nullptr, 4, data);
      WriteRegister(reg_ctx, "err", nullptr, 4, data);
      WriteRegister(reg_ctx, "faultvaddr", nullptr, 8, data);
      return true;
    }
    return false;
  }

protected:
  int DoReadGPR(lldb::tid_t tid, int flavor, GPR &gpr) override { return 0; }

  int DoReadFPU(lldb::tid_t tid, int flavor, FPU &fpu) override { return 0; }

  int DoReadEXC(lldb::tid_t tid, int flavor, EXC &exc) override { return 0; }

  int DoWriteGPR(lldb::tid_t tid, int flavor, const GPR &gpr) override {
    return 0;
  }

  int DoWriteFPU(lldb::tid_t tid, int flavor, const FPU &fpu) override {
    return 0;
  }

  int DoWriteEXC(lldb::tid_t tid, int flavor, const EXC &exc) override {
    return 0;
  }
};

class RegisterContextDarwin_i386_Mach : public RegisterContextDarwin_i386 {
public:
  RegisterContextDarwin_i386_Mach(lldb_private::Thread &thread,
                                  const DataExtractor &data)
      : RegisterContextDarwin_i386(thread, 0) {
    SetRegisterDataFrom_LC_THREAD(data);
  }

  void InvalidateAllRegisters() override {
    // Do nothing... registers are always valid...
  }

  void SetRegisterDataFrom_LC_THREAD(const DataExtractor &data) {
    lldb::offset_t offset = 0;
    SetError(GPRRegSet, Read, -1);
    SetError(FPURegSet, Read, -1);
    SetError(EXCRegSet, Read, -1);
    bool done = false;

    while (!done) {
      int flavor = data.GetU32(&offset);
      if (flavor == 0)
        done = true;
      else {
        uint32_t i;
        uint32_t count = data.GetU32(&offset);
        switch (flavor) {
        case GPRRegSet:
          for (i = 0; i < count; ++i)
            (&gpr.eax)[i] = data.GetU32(&offset);
          SetError(GPRRegSet, Read, 0);
          done = true;

          break;
        case FPURegSet:
          // TODO: fill in FPU regs....
          // SetError (FPURegSet, Read, -1);
          done = true;

          break;
        case EXCRegSet:
          exc.trapno = data.GetU32(&offset);
          exc.err = data.GetU32(&offset);
          exc.faultvaddr = data.GetU32(&offset);
          SetError(EXCRegSet, Read, 0);
          done = true;
          break;
        case 7:
        case 8:
        case 9:
          // fancy flavors that encapsulate of the above flavors...
          break;

        default:
          done = true;
          break;
        }
      }
    }
  }

  static size_t WriteRegister(RegisterContext *reg_ctx, const char *name,
                              const char *alt_name, size_t reg_byte_size,
                              Stream &data) {
    const RegisterInfo *reg_info = reg_ctx->GetRegisterInfoByName(name);
    if (reg_info == nullptr)
      reg_info = reg_ctx->GetRegisterInfoByName(alt_name);
    if (reg_info) {
      lldb_private::RegisterValue reg_value;
      if (reg_ctx->ReadRegister(reg_info, reg_value)) {
        if (reg_info->byte_size >= reg_byte_size)
          data.Write(reg_value.GetBytes(), reg_byte_size);
        else {
          data.Write(reg_value.GetBytes(), reg_info->byte_size);
          for (size_t i = 0, n = reg_byte_size - reg_info->byte_size; i < n;
               ++i)
            data.PutChar(0);
        }
        return reg_byte_size;
      }
    }
    // Just write zeros if all else fails
    for (size_t i = 0; i < reg_byte_size; ++i)
      data.PutChar(0);
    return reg_byte_size;
  }

  static bool Create_LC_THREAD(Thread *thread, Stream &data) {
    RegisterContextSP reg_ctx_sp(thread->GetRegisterContext());
    if (reg_ctx_sp) {
      RegisterContext *reg_ctx = reg_ctx_sp.get();

      data.PutHex32(GPRRegSet); // Flavor
      data.PutHex32(GPRWordCount);
      WriteRegister(reg_ctx, "eax", nullptr, 4, data);
      WriteRegister(reg_ctx, "ebx", nullptr, 4, data);
      WriteRegister(reg_ctx, "ecx", nullptr, 4, data);
      WriteRegister(reg_ctx, "edx", nullptr, 4, data);
      WriteRegister(reg_ctx, "edi", nullptr, 4, data);
      WriteRegister(reg_ctx, "esi", nullptr, 4, data);
      WriteRegister(reg_ctx, "ebp", nullptr, 4, data);
      WriteRegister(reg_ctx, "esp", nullptr, 4, data);
      WriteRegister(reg_ctx, "ss", nullptr, 4, data);
      WriteRegister(reg_ctx, "eflags", nullptr, 4, data);
      WriteRegister(reg_ctx, "eip", nullptr, 4, data);
      WriteRegister(reg_ctx, "cs", nullptr, 4, data);
      WriteRegister(reg_ctx, "ds", nullptr, 4, data);
      WriteRegister(reg_ctx, "es", nullptr, 4, data);
      WriteRegister(reg_ctx, "fs", nullptr, 4, data);
      WriteRegister(reg_ctx, "gs", nullptr, 4, data);

      // Write out the EXC registers
      data.PutHex32(EXCRegSet);
      data.PutHex32(EXCWordCount);
      WriteRegister(reg_ctx, "trapno", nullptr, 4, data);
      WriteRegister(reg_ctx, "err", nullptr, 4, data);
      WriteRegister(reg_ctx, "faultvaddr", nullptr, 4, data);
      return true;
    }
    return false;
  }

protected:
  int DoReadGPR(lldb::tid_t tid, int flavor, GPR &gpr) override { return 0; }

  int DoReadFPU(lldb::tid_t tid, int flavor, FPU &fpu) override { return 0; }

  int DoReadEXC(lldb::tid_t tid, int flavor, EXC &exc) override { return 0; }

  int DoWriteGPR(lldb::tid_t tid, int flavor, const GPR &gpr) override {
    return 0;
  }

  int DoWriteFPU(lldb::tid_t tid, int flavor, const FPU &fpu) override {
    return 0;
  }

  int DoWriteEXC(lldb::tid_t tid, int flavor, const EXC &exc) override {
    return 0;
  }
};

class RegisterContextDarwin_arm_Mach : public RegisterContextDarwin_arm {
public:
  RegisterContextDarwin_arm_Mach(lldb_private::Thread &thread,
                                 const DataExtractor &data)
      : RegisterContextDarwin_arm(thread, 0) {
    SetRegisterDataFrom_LC_THREAD(data);
  }

  void InvalidateAllRegisters() override {
    // Do nothing... registers are always valid...
  }

  void SetRegisterDataFrom_LC_THREAD(const DataExtractor &data) {
    lldb::offset_t offset = 0;
    SetError(GPRRegSet, Read, -1);
    SetError(FPURegSet, Read, -1);
    SetError(EXCRegSet, Read, -1);
    bool done = false;

    while (!done) {
      int flavor = data.GetU32(&offset);
      uint32_t count = data.GetU32(&offset);
      lldb::offset_t next_thread_state = offset + (count * 4);
      switch (flavor) {
      case GPRAltRegSet:
      case GPRRegSet:
        for (uint32_t i = 0; i < count; ++i) {
          gpr.r[i] = data.GetU32(&offset);
        }

        // Note that gpr.cpsr is also copied by the above loop; this loop
        // technically extends one element past the end of the gpr.r[] array.

        SetError(GPRRegSet, Read, 0);
        offset = next_thread_state;
        break;

      case FPURegSet: {
        uint8_t *fpu_reg_buf = (uint8_t *)&fpu.floats.s[0];
        const int fpu_reg_buf_size = sizeof(fpu.floats);
        if (data.ExtractBytes(offset, fpu_reg_buf_size, eByteOrderLittle,
                              fpu_reg_buf) == fpu_reg_buf_size) {
          offset += fpu_reg_buf_size;
          fpu.fpscr = data.GetU32(&offset);
          SetError(FPURegSet, Read, 0);
        } else {
          done = true;
        }
      }
        offset = next_thread_state;
        break;

      case EXCRegSet:
        if (count == 3) {
          exc.exception = data.GetU32(&offset);
          exc.fsr = data.GetU32(&offset);
          exc.far = data.GetU32(&offset);
          SetError(EXCRegSet, Read, 0);
        }
        done = true;
        offset = next_thread_state;
        break;

      // Unknown register set flavor, stop trying to parse.
      default:
        done = true;
      }
    }
  }

  static size_t WriteRegister(RegisterContext *reg_ctx, const char *name,
                              const char *alt_name, size_t reg_byte_size,
                              Stream &data) {
    const RegisterInfo *reg_info = reg_ctx->GetRegisterInfoByName(name);
    if (reg_info == nullptr)
      reg_info = reg_ctx->GetRegisterInfoByName(alt_name);
    if (reg_info) {
      lldb_private::RegisterValue reg_value;
      if (reg_ctx->ReadRegister(reg_info, reg_value)) {
        if (reg_info->byte_size >= reg_byte_size)
          data.Write(reg_value.GetBytes(), reg_byte_size);
        else {
          data.Write(reg_value.GetBytes(), reg_info->byte_size);
          for (size_t i = 0, n = reg_byte_size - reg_info->byte_size; i < n;
               ++i)
            data.PutChar(0);
        }
        return reg_byte_size;
      }
    }
    // Just write zeros if all else fails
    for (size_t i = 0; i < reg_byte_size; ++i)
      data.PutChar(0);
    return reg_byte_size;
  }

  static bool Create_LC_THREAD(Thread *thread, Stream &data) {
    RegisterContextSP reg_ctx_sp(thread->GetRegisterContext());
    if (reg_ctx_sp) {
      RegisterContext *reg_ctx = reg_ctx_sp.get();

      data.PutHex32(GPRRegSet); // Flavor
      data.PutHex32(GPRWordCount);
      WriteRegister(reg_ctx, "r0", nullptr, 4, data);
      WriteRegister(reg_ctx, "r1", nullptr, 4, data);
      WriteRegister(reg_ctx, "r2", nullptr, 4, data);
      WriteRegister(reg_ctx, "r3", nullptr, 4, data);
      WriteRegister(reg_ctx, "r4", nullptr, 4, data);
      WriteRegister(reg_ctx, "r5", nullptr, 4, data);
      WriteRegister(reg_ctx, "r6", nullptr, 4, data);
      WriteRegister(reg_ctx, "r7", nullptr, 4, data);
      WriteRegister(reg_ctx, "r8", nullptr, 4, data);
      WriteRegister(reg_ctx, "r9", nullptr, 4, data);
      WriteRegister(reg_ctx, "r10", nullptr, 4, data);
      WriteRegister(reg_ctx, "r11", nullptr, 4, data);
      WriteRegister(reg_ctx, "r12", nullptr, 4, data);
      WriteRegister(reg_ctx, "sp", nullptr, 4, data);
      WriteRegister(reg_ctx, "lr", nullptr, 4, data);
      WriteRegister(reg_ctx, "pc", nullptr, 4, data);
      WriteRegister(reg_ctx, "cpsr", nullptr, 4, data);

      // Write out the EXC registers
      //            data.PutHex32 (EXCRegSet);
      //            data.PutHex32 (EXCWordCount);
      //            WriteRegister (reg_ctx, "exception", NULL, 4, data);
      //            WriteRegister (reg_ctx, "fsr", NULL, 4, data);
      //            WriteRegister (reg_ctx, "far", NULL, 4, data);
      return true;
    }
    return false;
  }

protected:
  int DoReadGPR(lldb::tid_t tid, int flavor, GPR &gpr) override { return -1; }

  int DoReadFPU(lldb::tid_t tid, int flavor, FPU &fpu) override { return -1; }

  int DoReadEXC(lldb::tid_t tid, int flavor, EXC &exc) override { return -1; }

  int DoReadDBG(lldb::tid_t tid, int flavor, DBG &dbg) override { return -1; }

  int DoWriteGPR(lldb::tid_t tid, int flavor, const GPR &gpr) override {
    return 0;
  }

  int DoWriteFPU(lldb::tid_t tid, int flavor, const FPU &fpu) override {
    return 0;
  }

  int DoWriteEXC(lldb::tid_t tid, int flavor, const EXC &exc) override {
    return 0;
  }

  int DoWriteDBG(lldb::tid_t tid, int flavor, const DBG &dbg) override {
    return -1;
  }
};

class RegisterContextDarwin_arm64_Mach : public RegisterContextDarwin_arm64 {
public:
  RegisterContextDarwin_arm64_Mach(lldb_private::Thread &thread,
                                   const DataExtractor &data)
      : RegisterContextDarwin_arm64(thread, 0) {
    SetRegisterDataFrom_LC_THREAD(data);
  }

  void InvalidateAllRegisters() override {
    // Do nothing... registers are always valid...
  }

  void SetRegisterDataFrom_LC_THREAD(const DataExtractor &data) {
    lldb::offset_t offset = 0;
    SetError(GPRRegSet, Read, -1);
    SetError(FPURegSet, Read, -1);
    SetError(EXCRegSet, Read, -1);
    bool done = false;
    while (!done) {
      int flavor = data.GetU32(&offset);
      uint32_t count = data.GetU32(&offset);
      lldb::offset_t next_thread_state = offset + (count * 4);
      switch (flavor) {
      case GPRRegSet:
        // x0-x29 + fp + lr + sp + pc (== 33 64-bit registers) plus cpsr (1
        // 32-bit register)
        if (count >= (33 * 2) + 1) {
          for (uint32_t i = 0; i < 29; ++i)
            gpr.x[i] = data.GetU64(&offset);
          gpr.fp = data.GetU64(&offset);
          gpr.lr = data.GetU64(&offset);
          gpr.sp = data.GetU64(&offset);
          gpr.pc = data.GetU64(&offset);
          gpr.cpsr = data.GetU32(&offset);
          SetError(GPRRegSet, Read, 0);
        }
        offset = next_thread_state;
        break;
      case FPURegSet: {
        uint8_t *fpu_reg_buf = (uint8_t *)&fpu.v[0];
        const int fpu_reg_buf_size = sizeof(fpu);
        if (fpu_reg_buf_size == count * sizeof(uint32_t) &&
            data.ExtractBytes(offset, fpu_reg_buf_size, eByteOrderLittle,
                              fpu_reg_buf) == fpu_reg_buf_size) {
          SetError(FPURegSet, Read, 0);
        } else {
          done = true;
        }
      }
        offset = next_thread_state;
        break;
      case EXCRegSet:
        if (count == 4) {
          exc.far = data.GetU64(&offset);
          exc.esr = data.GetU32(&offset);
          exc.exception = data.GetU32(&offset);
          SetError(EXCRegSet, Read, 0);
        }
        offset = next_thread_state;
        break;
      default:
        done = true;
        break;
      }
    }
  }

  static size_t WriteRegister(RegisterContext *reg_ctx, const char *name,
                              const char *alt_name, size_t reg_byte_size,
                              Stream &data) {
    const RegisterInfo *reg_info = reg_ctx->GetRegisterInfoByName(name);
    if (reg_info == nullptr)
      reg_info = reg_ctx->GetRegisterInfoByName(alt_name);
    if (reg_info) {
      lldb_private::RegisterValue reg_value;
      if (reg_ctx->ReadRegister(reg_info, reg_value)) {
        if (reg_info->byte_size >= reg_byte_size)
          data.Write(reg_value.GetBytes(), reg_byte_size);
        else {
          data.Write(reg_value.GetBytes(), reg_info->byte_size);
          for (size_t i = 0, n = reg_byte_size - reg_info->byte_size; i < n;
               ++i)
            data.PutChar(0);
        }
        return reg_byte_size;
      }
    }
    // Just write zeros if all else fails
    for (size_t i = 0; i < reg_byte_size; ++i)
      data.PutChar(0);
    return reg_byte_size;
  }

  static bool Create_LC_THREAD(Thread *thread, Stream &data) {
    RegisterContextSP reg_ctx_sp(thread->GetRegisterContext());
    if (reg_ctx_sp) {
      RegisterContext *reg_ctx = reg_ctx_sp.get();

      data.PutHex32(GPRRegSet); // Flavor
      data.PutHex32(GPRWordCount);
      WriteRegister(reg_ctx, "x0", nullptr, 8, data);
      WriteRegister(reg_ctx, "x1", nullptr, 8, data);
      WriteRegister(reg_ctx, "x2", nullptr, 8, data);
      WriteRegister(reg_ctx, "x3", nullptr, 8, data);
      WriteRegister(reg_ctx, "x4", nullptr, 8, data);
      WriteRegister(reg_ctx, "x5", nullptr, 8, data);
      WriteRegister(reg_ctx, "x6", nullptr, 8, data);
      WriteRegister(reg_ctx, "x7", nullptr, 8, data);
      WriteRegister(reg_ctx, "x8", nullptr, 8, data);
      WriteRegister(reg_ctx, "x9", nullptr, 8, data);
      WriteRegister(reg_ctx, "x10", nullptr, 8, data);
      WriteRegister(reg_ctx, "x11", nullptr, 8, data);
      WriteRegister(reg_ctx, "x12", nullptr, 8, data);
      WriteRegister(reg_ctx, "x13", nullptr, 8, data);
      WriteRegister(reg_ctx, "x14", nullptr, 8, data);
      WriteRegister(reg_ctx, "x15", nullptr, 8, data);
      WriteRegister(reg_ctx, "x16", nullptr, 8, data);
      WriteRegister(reg_ctx, "x17", nullptr, 8, data);
      WriteRegister(reg_ctx, "x18", nullptr, 8, data);
      WriteRegister(reg_ctx, "x19", nullptr, 8, data);
      WriteRegister(reg_ctx, "x20", nullptr, 8, data);
      WriteRegister(reg_ctx, "x21", nullptr, 8, data);
      WriteRegister(reg_ctx, "x22", nullptr, 8, data);
      WriteRegister(reg_ctx, "x23", nullptr, 8, data);
      WriteRegister(reg_ctx, "x24", nullptr, 8, data);
      WriteRegister(reg_ctx, "x25", nullptr, 8, data);
      WriteRegister(reg_ctx, "x26", nullptr, 8, data);
      WriteRegister(reg_ctx, "x27", nullptr, 8, data);
      WriteRegister(reg_ctx, "x28", nullptr, 8, data);
      WriteRegister(reg_ctx, "fp", nullptr, 8, data);
      WriteRegister(reg_ctx, "lr", nullptr, 8, data);
      WriteRegister(reg_ctx, "sp", nullptr, 8, data);
      WriteRegister(reg_ctx, "pc", nullptr, 8, data);
      WriteRegister(reg_ctx, "cpsr", nullptr, 4, data);

      // Write out the EXC registers
      //            data.PutHex32 (EXCRegSet);
      //            data.PutHex32 (EXCWordCount);
      //            WriteRegister (reg_ctx, "far", NULL, 8, data);
      //            WriteRegister (reg_ctx, "esr", NULL, 4, data);
      //            WriteRegister (reg_ctx, "exception", NULL, 4, data);
      return true;
    }
    return false;
  }

protected:
  int DoReadGPR(lldb::tid_t tid, int flavor, GPR &gpr) override { return -1; }

  int DoReadFPU(lldb::tid_t tid, int flavor, FPU &fpu) override { return -1; }

  int DoReadEXC(lldb::tid_t tid, int flavor, EXC &exc) override { return -1; }

  int DoReadDBG(lldb::tid_t tid, int flavor, DBG &dbg) override { return -1; }

  int DoWriteGPR(lldb::tid_t tid, int flavor, const GPR &gpr) override {
    return 0;
  }

  int DoWriteFPU(lldb::tid_t tid, int flavor, const FPU &fpu) override {
    return 0;
  }

  int DoWriteEXC(lldb::tid_t tid, int flavor, const EXC &exc) override {
    return 0;
  }

  int DoWriteDBG(lldb::tid_t tid, int flavor, const DBG &dbg) override {
    return -1;
  }
};

static uint32_t MachHeaderSizeFromMagic(uint32_t magic) {
  switch (magic) {
  case MH_MAGIC:
  case MH_CIGAM:
    return sizeof(struct mach_header);

  case MH_MAGIC_64:
  case MH_CIGAM_64:
    return sizeof(struct mach_header_64);
    break;

  default:
    break;
  }
  return 0;
}

#define MACHO_NLIST_ARM_SYMBOL_IS_THUMB 0x0008

void ObjectFileMachO::Initialize() {
  PluginManager::RegisterPlugin(
      GetPluginNameStatic(), GetPluginDescriptionStatic(), CreateInstance,
      CreateMemoryInstance, GetModuleSpecifications, SaveCore);
}

void ObjectFileMachO::Terminate() {
  PluginManager::UnregisterPlugin(CreateInstance);
}

lldb_private::ConstString ObjectFileMachO::GetPluginNameStatic() {
  static ConstString g_name("mach-o");
  return g_name;
}

const char *ObjectFileMachO::GetPluginDescriptionStatic() {
  return "Mach-o object file reader (32 and 64 bit)";
}

ObjectFile *ObjectFileMachO::CreateInstance(const lldb::ModuleSP &module_sp,
                                            DataBufferSP &data_sp,
                                            lldb::offset_t data_offset,
                                            const FileSpec *file,
                                            lldb::offset_t file_offset,
                                            lldb::offset_t length) {
  if (!data_sp) {
    data_sp = MapFileData(*file, length, file_offset);
    if (!data_sp)
      return nullptr;
    data_offset = 0;
  }

  if (!ObjectFileMachO::MagicBytesMatch(data_sp, data_offset, length))
    return nullptr;

  // Update the data to contain the entire file if it doesn't already
  if (data_sp->GetByteSize() < length) {
    data_sp = MapFileData(*file, length, file_offset);
    if (!data_sp)
      return nullptr;
    data_offset = 0;
  }
  auto objfile_up = llvm::make_unique<ObjectFileMachO>(
      module_sp, data_sp, data_offset, file, file_offset, length);
  if (!objfile_up || !objfile_up->ParseHeader())
    return nullptr;

  return objfile_up.release();
}

ObjectFile *ObjectFileMachO::CreateMemoryInstance(
    const lldb::ModuleSP &module_sp, DataBufferSP &data_sp,
    const ProcessSP &process_sp, lldb::addr_t header_addr) {
  if (ObjectFileMachO::MagicBytesMatch(data_sp, 0, data_sp->GetByteSize())) {
    std::unique_ptr<ObjectFile> objfile_up(
        new ObjectFileMachO(module_sp, data_sp, process_sp, header_addr));
    if (objfile_up.get() && objfile_up->ParseHeader())
      return objfile_up.release();
  }
  return nullptr;
}

size_t ObjectFileMachO::GetModuleSpecifications(
    const lldb_private::FileSpec &file, lldb::DataBufferSP &data_sp,
    lldb::offset_t data_offset, lldb::offset_t file_offset,
    lldb::offset_t length, lldb_private::ModuleSpecList &specs) {
  const size_t initial_count = specs.GetSize();

  if (ObjectFileMachO::MagicBytesMatch(data_sp, 0, data_sp->GetByteSize())) {
    DataExtractor data;
    data.SetData(data_sp);
    llvm::MachO::mach_header header;
    if (ParseHeader(data, &data_offset, header)) {
      size_t header_and_load_cmds =
          header.sizeofcmds + MachHeaderSizeFromMagic(header.magic);
      if (header_and_load_cmds >= data_sp->GetByteSize()) {
        data_sp = MapFileData(file, header_and_load_cmds, file_offset);
        data.SetData(data_sp);
        data_offset = MachHeaderSizeFromMagic(header.magic);
      }
      if (data_sp) {
<<<<<<< HEAD
        ModuleSpec spec;
        spec.GetFileSpec() = file;
        spec.SetObjectOffset(file_offset);
        spec.SetObjectSize(length);

        spec.GetArchitecture() = GetArchitecture(header, data, data_offset);
        if (spec.GetArchitecture().IsValid()) {
          spec.GetUUID() = GetUUID(header, data, data_offset);
          specs.Append(spec);
        }
=======
        ModuleSpec base_spec;
        base_spec.GetFileSpec() = file;
        base_spec.SetObjectOffset(file_offset);
        base_spec.SetObjectSize(length);
        GetAllArchSpecs(header, data, data_offset, base_spec, specs);
>>>>>>> 095f7ed0
      }
    }
  }
  return specs.GetSize() - initial_count;
}

ConstString ObjectFileMachO::GetSegmentNameTEXT() {
  static ConstString g_segment_name_TEXT("__TEXT");
  return g_segment_name_TEXT;
}

ConstString ObjectFileMachO::GetSegmentNameDATA() {
  static ConstString g_segment_name_DATA("__DATA");
  return g_segment_name_DATA;
}

ConstString ObjectFileMachO::GetSegmentNameDATA_DIRTY() {
  static ConstString g_segment_name("__DATA_DIRTY");
  return g_segment_name;
}

ConstString ObjectFileMachO::GetSegmentNameDATA_CONST() {
  static ConstString g_segment_name("__DATA_CONST");
  return g_segment_name;
}

ConstString ObjectFileMachO::GetSegmentNameOBJC() {
  static ConstString g_segment_name_OBJC("__OBJC");
  return g_segment_name_OBJC;
}

ConstString ObjectFileMachO::GetSegmentNameLINKEDIT() {
  static ConstString g_section_name_LINKEDIT("__LINKEDIT");
  return g_section_name_LINKEDIT;
}

ConstString ObjectFileMachO::GetSegmentNameDWARF() {
  static ConstString g_section_name("__DWARF");
  return g_section_name;
}

ConstString ObjectFileMachO::GetSectionNameEHFrame() {
  static ConstString g_section_name_eh_frame("__eh_frame");
  return g_section_name_eh_frame;
}

bool ObjectFileMachO::MagicBytesMatch(DataBufferSP &data_sp,
                                      lldb::addr_t data_offset,
                                      lldb::addr_t data_length) {
  DataExtractor data;
  data.SetData(data_sp, data_offset, data_length);
  lldb::offset_t offset = 0;
  uint32_t magic = data.GetU32(&offset);
  return MachHeaderSizeFromMagic(magic) != 0;
}

ObjectFileMachO::ObjectFileMachO(const lldb::ModuleSP &module_sp,
                                 DataBufferSP &data_sp,
                                 lldb::offset_t data_offset,
                                 const FileSpec *file,
                                 lldb::offset_t file_offset,
                                 lldb::offset_t length)
    : ObjectFile(module_sp, file, file_offset, length, data_sp, data_offset),
      m_mach_segments(), m_mach_sections(), m_entry_point_address(),
      m_thread_context_offsets(), m_thread_context_offsets_valid(false),
      m_reexported_dylibs(), m_allow_assembly_emulation_unwind_plans(true) {
  ::memset(&m_header, 0, sizeof(m_header));
  ::memset(&m_dysymtab, 0, sizeof(m_dysymtab));
}

ObjectFileMachO::ObjectFileMachO(const lldb::ModuleSP &module_sp,
                                 lldb::DataBufferSP &header_data_sp,
                                 const lldb::ProcessSP &process_sp,
                                 lldb::addr_t header_addr)
    : ObjectFile(module_sp, process_sp, header_addr, header_data_sp),
      m_mach_segments(), m_mach_sections(), m_entry_point_address(),
      m_thread_context_offsets(), m_thread_context_offsets_valid(false),
      m_reexported_dylibs(), m_allow_assembly_emulation_unwind_plans(true) {
  ::memset(&m_header, 0, sizeof(m_header));
  ::memset(&m_dysymtab, 0, sizeof(m_dysymtab));
}

bool ObjectFileMachO::ParseHeader(DataExtractor &data,
                                  lldb::offset_t *data_offset_ptr,
                                  llvm::MachO::mach_header &header) {
  data.SetByteOrder(endian::InlHostByteOrder());
  // Leave magic in the original byte order
  header.magic = data.GetU32(data_offset_ptr);
  bool can_parse = false;
  bool is_64_bit = false;
  switch (header.magic) {
  case MH_MAGIC:
    data.SetByteOrder(endian::InlHostByteOrder());
    data.SetAddressByteSize(4);
    can_parse = true;
    break;

  case MH_MAGIC_64:
    data.SetByteOrder(endian::InlHostByteOrder());
    data.SetAddressByteSize(8);
    can_parse = true;
    is_64_bit = true;
    break;

  case MH_CIGAM:
    data.SetByteOrder(endian::InlHostByteOrder() == eByteOrderBig
                          ? eByteOrderLittle
                          : eByteOrderBig);
    data.SetAddressByteSize(4);
    can_parse = true;
    break;

  case MH_CIGAM_64:
    data.SetByteOrder(endian::InlHostByteOrder() == eByteOrderBig
                          ? eByteOrderLittle
                          : eByteOrderBig);
    data.SetAddressByteSize(8);
    is_64_bit = true;
    can_parse = true;
    break;

  default:
    break;
  }

  if (can_parse) {
    data.GetU32(data_offset_ptr, &header.cputype, 6);
    if (is_64_bit)
      *data_offset_ptr += 4;
    return true;
  } else {
    memset(&header, 0, sizeof(header));
  }
  return false;
}

bool ObjectFileMachO::ParseHeader() {
  ModuleSP module_sp(GetModule());
  if (module_sp) {
    std::lock_guard<std::recursive_mutex> guard(module_sp->GetMutex());
    bool can_parse = false;
    lldb::offset_t offset = 0;
    m_data.SetByteOrder(endian::InlHostByteOrder());
    // Leave magic in the original byte order
    m_header.magic = m_data.GetU32(&offset);
    switch (m_header.magic) {
    case MH_MAGIC:
      m_data.SetByteOrder(endian::InlHostByteOrder());
      m_data.SetAddressByteSize(4);
      can_parse = true;
      break;

    case MH_MAGIC_64:
      m_data.SetByteOrder(endian::InlHostByteOrder());
      m_data.SetAddressByteSize(8);
      can_parse = true;
      break;

    case MH_CIGAM:
      m_data.SetByteOrder(endian::InlHostByteOrder() == eByteOrderBig
                              ? eByteOrderLittle
                              : eByteOrderBig);
      m_data.SetAddressByteSize(4);
      can_parse = true;
      break;

    case MH_CIGAM_64:
      m_data.SetByteOrder(endian::InlHostByteOrder() == eByteOrderBig
                              ? eByteOrderLittle
                              : eByteOrderBig);
      m_data.SetAddressByteSize(8);
      can_parse = true;
      break;

    default:
      break;
    }

    if (can_parse) {
      m_data.GetU32(&offset, &m_header.cputype, 6);

      ModuleSpecList all_specs;
      ModuleSpec base_spec;
      GetAllArchSpecs(m_header, m_data, MachHeaderSizeFromMagic(m_header.magic),
                      base_spec, all_specs);

      for (unsigned i = 0, e = all_specs.GetSize(); i != e; ++i) {
        ArchSpec mach_arch =
            all_specs.GetModuleSpecRefAtIndex(i).GetArchitecture();

        // Check if the module has a required architecture
        const ArchSpec &module_arch = module_sp->GetArchitecture();
        if (module_arch.IsValid() && !module_arch.IsCompatibleMatch(mach_arch))
          continue;

        if (SetModulesArchitecture(mach_arch)) {
          const size_t header_and_lc_size =
              m_header.sizeofcmds + MachHeaderSizeFromMagic(m_header.magic);
          if (m_data.GetByteSize() < header_and_lc_size) {
            DataBufferSP data_sp;
            ProcessSP process_sp(m_process_wp.lock());
            if (process_sp) {
              data_sp =
                  ReadMemory(process_sp, m_memory_addr, header_and_lc_size);
            } else {
              // Read in all only the load command data from the file on disk
              data_sp = MapFileData(m_file, header_and_lc_size, m_file_offset);
              if (data_sp->GetByteSize() != header_and_lc_size)
                continue;
            }
            if (data_sp)
              m_data.SetData(data_sp);
          }
        }
        return true;
      }
      // None found.
      return false;
    } else {
      memset(&m_header, 0, sizeof(struct mach_header));
    }
  }
  return false;
}

ByteOrder ObjectFileMachO::GetByteOrder() const {
  return m_data.GetByteOrder();
}

bool ObjectFileMachO::IsExecutable() const {
  return m_header.filetype == MH_EXECUTE;
}

uint32_t ObjectFileMachO::GetAddressByteSize() const {
  return m_data.GetAddressByteSize();
}

AddressClass ObjectFileMachO::GetAddressClass(lldb::addr_t file_addr) {
  Symtab *symtab = GetSymtab();
  if (symtab) {
    Symbol *symbol = symtab->FindSymbolContainingFileAddress(file_addr);
    if (symbol) {
      if (symbol->ValueIsAddress()) {
        SectionSP section_sp(symbol->GetAddressRef().GetSection());
        if (section_sp) {
          const lldb::SectionType section_type = section_sp->GetType();
          switch (section_type) {
          case eSectionTypeInvalid:
            return AddressClass::eUnknown;

          case eSectionTypeCode:
            if (m_header.cputype == llvm::MachO::CPU_TYPE_ARM) {
              // For ARM we have a bit in the n_desc field of the symbol that
              // tells us ARM/Thumb which is bit 0x0008.
              if (symbol->GetFlags() & MACHO_NLIST_ARM_SYMBOL_IS_THUMB)
                return AddressClass::eCodeAlternateISA;
            }
            return AddressClass::eCode;

          case eSectionTypeContainer:
            return AddressClass::eUnknown;

          case eSectionTypeData:
          case eSectionTypeDataCString:
          case eSectionTypeDataCStringPointers:
          case eSectionTypeDataSymbolAddress:
          case eSectionTypeData4:
          case eSectionTypeData8:
          case eSectionTypeData16:
          case eSectionTypeDataPointers:
          case eSectionTypeZeroFill:
          case eSectionTypeDataObjCMessageRefs:
          case eSectionTypeDataObjCCFStrings:
          case eSectionTypeGoSymtab:
            return AddressClass::eData;

          case eSectionTypeDebug:
          case eSectionTypeDWARFDebugAbbrev:
          case eSectionTypeDWARFDebugAbbrevDwo:
          case eSectionTypeDWARFDebugAddr:
          case eSectionTypeDWARFDebugAranges:
          case eSectionTypeDWARFDebugCuIndex:
          case eSectionTypeDWARFDebugFrame:
          case eSectionTypeDWARFDebugInfo:
          case eSectionTypeDWARFDebugInfoDwo:
          case eSectionTypeDWARFDebugLine:
          case eSectionTypeDWARFDebugLineStr:
          case eSectionTypeDWARFDebugLoc:
          case eSectionTypeDWARFDebugLocLists:
          case eSectionTypeDWARFDebugMacInfo:
          case eSectionTypeDWARFDebugMacro:
          case eSectionTypeDWARFDebugNames:
          case eSectionTypeDWARFDebugPubNames:
          case eSectionTypeDWARFDebugPubTypes:
          case eSectionTypeDWARFDebugRanges:
          case eSectionTypeDWARFDebugRngLists:
          case eSectionTypeDWARFDebugStr:
          case eSectionTypeDWARFDebugStrDwo:
          case eSectionTypeDWARFDebugStrOffsets:
          case eSectionTypeDWARFDebugStrOffsetsDwo:
          case eSectionTypeDWARFDebugTypes:
          case eSectionTypeDWARFDebugTypesDwo:
          case eSectionTypeDWARFAppleNames:
          case eSectionTypeDWARFAppleTypes:
          case eSectionTypeDWARFAppleExternalTypes:
          case eSectionTypeDWARFAppleNamespaces:
          case eSectionTypeDWARFAppleObjC:
          case eSectionTypeSwiftModules:
          case eSectionTypeDWARFGNUDebugAltLink:
            return AddressClass::eDebug;

          case eSectionTypeEHFrame:
          case eSectionTypeARMexidx:
          case eSectionTypeARMextab:
          case eSectionTypeCompactUnwind:
            return AddressClass::eRuntime;

          case eSectionTypeAbsoluteAddress:
          case eSectionTypeELFSymbolTable:
          case eSectionTypeELFDynamicSymbols:
          case eSectionTypeELFRelocationEntries:
          case eSectionTypeELFDynamicLinkInfo:
          case eSectionTypeOther:
            return AddressClass::eUnknown;
          }
        }
      }

      const SymbolType symbol_type = symbol->GetType();
      switch (symbol_type) {
      case eSymbolTypeAny:
        return AddressClass::eUnknown;
      case eSymbolTypeAbsolute:
        return AddressClass::eUnknown;

      case eSymbolTypeCode:
      case eSymbolTypeTrampoline:
      case eSymbolTypeResolver:
        if (m_header.cputype == llvm::MachO::CPU_TYPE_ARM) {
          // For ARM we have a bit in the n_desc field of the symbol that tells
          // us ARM/Thumb which is bit 0x0008.
          if (symbol->GetFlags() & MACHO_NLIST_ARM_SYMBOL_IS_THUMB)
            return AddressClass::eCodeAlternateISA;
        }
        return AddressClass::eCode;

      case eSymbolTypeData:
        return AddressClass::eData;
      case eSymbolTypeRuntime:
        return AddressClass::eRuntime;
      case eSymbolTypeException:
        return AddressClass::eRuntime;
      case eSymbolTypeSourceFile:
        return AddressClass::eDebug;
      case eSymbolTypeHeaderFile:
        return AddressClass::eDebug;
      case eSymbolTypeObjectFile:
        return AddressClass::eDebug;
      case eSymbolTypeCommonBlock:
        return AddressClass::eDebug;
      case eSymbolTypeBlock:
        return AddressClass::eDebug;
      case eSymbolTypeLocal:
        return AddressClass::eData;
      case eSymbolTypeParam:
        return AddressClass::eData;
      case eSymbolTypeVariable:
        return AddressClass::eData;
      case eSymbolTypeVariableType:
        return AddressClass::eDebug;
      case eSymbolTypeLineEntry:
        return AddressClass::eDebug;
      case eSymbolTypeLineHeader:
        return AddressClass::eDebug;
      case eSymbolTypeScopeBegin:
        return AddressClass::eDebug;
      case eSymbolTypeScopeEnd:
        return AddressClass::eDebug;
      case eSymbolTypeAdditional:
        return AddressClass::eUnknown;
      case eSymbolTypeCompiler:
        return AddressClass::eDebug;
      case eSymbolTypeInstrumentation:
        return AddressClass::eDebug;
      case eSymbolTypeUndefined:
        return AddressClass::eUnknown;
      case eSymbolTypeObjCClass:
        return AddressClass::eRuntime;
      case eSymbolTypeObjCMetaClass:
        return AddressClass::eRuntime;
      case eSymbolTypeObjCIVar:
        return AddressClass::eRuntime;
      case eSymbolTypeReExported:
        return AddressClass::eRuntime;
      case eSymbolTypeASTFile:
        return AddressClass::eDebug;

      case eSymbolTypeIVarOffset:
        break;
      }
    }
  }
  return AddressClass::eUnknown;
}

Symtab *ObjectFileMachO::GetSymtab() {
  ModuleSP module_sp(GetModule());
  if (module_sp) {
    std::lock_guard<std::recursive_mutex> guard(module_sp->GetMutex());
    if (m_symtab_up == nullptr) {
      m_symtab_up.reset(new Symtab(this));
      std::lock_guard<std::recursive_mutex> symtab_guard(
          m_symtab_up->GetMutex());
      ParseSymtab();
      m_symtab_up->Finalize();
    }
  }
  return m_symtab_up.get();
}

bool ObjectFileMachO::IsStripped() {
  if (m_dysymtab.cmd == 0) {
    ModuleSP module_sp(GetModule());
    if (module_sp) {
      lldb::offset_t offset = MachHeaderSizeFromMagic(m_header.magic);
      for (uint32_t i = 0; i < m_header.ncmds; ++i) {
        const lldb::offset_t load_cmd_offset = offset;

        load_command lc;
        if (m_data.GetU32(&offset, &lc.cmd, 2) == nullptr)
          break;
        if (lc.cmd == LC_DYSYMTAB) {
          m_dysymtab.cmd = lc.cmd;
          m_dysymtab.cmdsize = lc.cmdsize;
          if (m_data.GetU32(&offset, &m_dysymtab.ilocalsym,
                            (sizeof(m_dysymtab) / sizeof(uint32_t)) - 2) ==
              nullptr) {
            // Clear m_dysymtab if we were unable to read all items from the
            // load command
            ::memset(&m_dysymtab, 0, sizeof(m_dysymtab));
          }
        }
        offset = load_cmd_offset + lc.cmdsize;
      }
    }
  }
  if (m_dysymtab.cmd)
    return m_dysymtab.nlocalsym <= 1;
  return false;
}

ObjectFileMachO::EncryptedFileRanges ObjectFileMachO::GetEncryptedFileRanges() {
  EncryptedFileRanges result;
  lldb::offset_t offset = MachHeaderSizeFromMagic(m_header.magic);

  encryption_info_command encryption_cmd;
  for (uint32_t i = 0; i < m_header.ncmds; ++i) {
    const lldb::offset_t load_cmd_offset = offset;
    if (m_data.GetU32(&offset, &encryption_cmd, 2) == nullptr)
      break;

    // LC_ENCRYPTION_INFO and LC_ENCRYPTION_INFO_64 have the same sizes for the
    // 3 fields we care about, so treat them the same.
    if (encryption_cmd.cmd == LC_ENCRYPTION_INFO ||
        encryption_cmd.cmd == LC_ENCRYPTION_INFO_64) {
      if (m_data.GetU32(&offset, &encryption_cmd.cryptoff, 3)) {
        if (encryption_cmd.cryptid != 0) {
          EncryptedFileRanges::Entry entry;
          entry.SetRangeBase(encryption_cmd.cryptoff);
          entry.SetByteSize(encryption_cmd.cryptsize);
          result.Append(entry);
        }
      }
    }
    offset = load_cmd_offset + encryption_cmd.cmdsize;
  }

  return result;
}

void ObjectFileMachO::SanitizeSegmentCommand(segment_command_64 &seg_cmd,
                                             uint32_t cmd_idx) {
  if (m_length == 0 || seg_cmd.filesize == 0)
    return;

  if (seg_cmd.fileoff > m_length) {
    // We have a load command that says it extends past the end of the file.
    // This is likely a corrupt file.  We don't have any way to return an error
    // condition here (this method was likely invoked from something like
    // ObjectFile::GetSectionList()), so we just null out the section contents,
    // and dump a message to stdout.  The most common case here is core file
    // debugging with a truncated file.
    const char *lc_segment_name =
        seg_cmd.cmd == LC_SEGMENT_64 ? "LC_SEGMENT_64" : "LC_SEGMENT";
    GetModule()->ReportWarning(
        "load command %u %s has a fileoff (0x%" PRIx64
        ") that extends beyond the end of the file (0x%" PRIx64
        "), ignoring this section",
        cmd_idx, lc_segment_name, seg_cmd.fileoff, m_length);

    seg_cmd.fileoff = 0;
    seg_cmd.filesize = 0;
  }

  if (seg_cmd.fileoff + seg_cmd.filesize > m_length) {
    // We have a load command that says it extends past the end of the file.
    // This is likely a corrupt file.  We don't have any way to return an error
    // condition here (this method was likely invoked from something like
    // ObjectFile::GetSectionList()), so we just null out the section contents,
    // and dump a message to stdout.  The most common case here is core file
    // debugging with a truncated file.
    const char *lc_segment_name =
        seg_cmd.cmd == LC_SEGMENT_64 ? "LC_SEGMENT_64" : "LC_SEGMENT";
    GetModule()->ReportWarning(
        "load command %u %s has a fileoff + filesize (0x%" PRIx64
        ") that extends beyond the end of the file (0x%" PRIx64
        "), the segment will be truncated to match",
        cmd_idx, lc_segment_name, seg_cmd.fileoff + seg_cmd.filesize, m_length);

    // Truncate the length
    seg_cmd.filesize = m_length - seg_cmd.fileoff;
  }
}

static uint32_t GetSegmentPermissions(const segment_command_64 &seg_cmd) {
  uint32_t result = 0;
  if (seg_cmd.initprot & VM_PROT_READ)
    result |= ePermissionsReadable;
  if (seg_cmd.initprot & VM_PROT_WRITE)
    result |= ePermissionsWritable;
  if (seg_cmd.initprot & VM_PROT_EXECUTE)
    result |= ePermissionsExecutable;
  return result;
}

static lldb::SectionType GetSectionType(uint32_t flags,
                                        ConstString section_name) {

  if (flags & (S_ATTR_PURE_INSTRUCTIONS | S_ATTR_SOME_INSTRUCTIONS))
    return eSectionTypeCode;

  uint32_t mach_sect_type = flags & SECTION_TYPE;
  static ConstString g_sect_name_objc_data("__objc_data");
  static ConstString g_sect_name_objc_msgrefs("__objc_msgrefs");
  static ConstString g_sect_name_objc_selrefs("__objc_selrefs");
  static ConstString g_sect_name_objc_classrefs("__objc_classrefs");
  static ConstString g_sect_name_objc_superrefs("__objc_superrefs");
  static ConstString g_sect_name_objc_const("__objc_const");
  static ConstString g_sect_name_objc_classlist("__objc_classlist");
  static ConstString g_sect_name_cfstring("__cfstring");

  static ConstString g_sect_name_dwarf_debug_abbrev("__debug_abbrev");
  static ConstString g_sect_name_dwarf_debug_aranges("__debug_aranges");
  static ConstString g_sect_name_dwarf_debug_frame("__debug_frame");
  static ConstString g_sect_name_dwarf_debug_info("__debug_info");
  static ConstString g_sect_name_dwarf_debug_line("__debug_line");
  static ConstString g_sect_name_dwarf_debug_loc("__debug_loc");
  static ConstString g_sect_name_dwarf_debug_loclists("__debug_loclists");
  static ConstString g_sect_name_dwarf_debug_macinfo("__debug_macinfo");
  static ConstString g_sect_name_dwarf_debug_names("__debug_names");
  static ConstString g_sect_name_dwarf_debug_pubnames("__debug_pubnames");
  static ConstString g_sect_name_dwarf_debug_pubtypes("__debug_pubtypes");
  static ConstString g_sect_name_dwarf_debug_ranges("__debug_ranges");
  static ConstString g_sect_name_dwarf_debug_str("__debug_str");
  static ConstString g_sect_name_dwarf_debug_types("__debug_types");
  static ConstString g_sect_name_dwarf_apple_names("__apple_names");
  static ConstString g_sect_name_dwarf_apple_types("__apple_types");
  static ConstString g_sect_name_dwarf_apple_namespaces("__apple_namespac");
  static ConstString g_sect_name_dwarf_apple_objc("__apple_objc");
  static ConstString g_sect_name_eh_frame("__eh_frame");
  static ConstString g_sect_name_compact_unwind("__unwind_info");
  static ConstString g_sect_name_text("__text");
  static ConstString g_sect_name_data("__data");
  static ConstString g_sect_name_swift_ast("__swift_ast");
  static ConstString g_sect_name_go_symtab("__gosymtab");

  if (section_name == g_sect_name_dwarf_debug_abbrev)
    return eSectionTypeDWARFDebugAbbrev;
  if (section_name == g_sect_name_dwarf_debug_aranges)
    return eSectionTypeDWARFDebugAranges;
  if (section_name == g_sect_name_dwarf_debug_frame)
    return eSectionTypeDWARFDebugFrame;
  if (section_name == g_sect_name_dwarf_debug_info)
    return eSectionTypeDWARFDebugInfo;
  if (section_name == g_sect_name_dwarf_debug_line)
    return eSectionTypeDWARFDebugLine;
  if (section_name == g_sect_name_dwarf_debug_loc)
    return eSectionTypeDWARFDebugLoc;
  if (section_name == g_sect_name_dwarf_debug_loclists)
    return eSectionTypeDWARFDebugLocLists;
  if (section_name == g_sect_name_dwarf_debug_macinfo)
    return eSectionTypeDWARFDebugMacInfo;
  if (section_name == g_sect_name_dwarf_debug_names)
    return eSectionTypeDWARFDebugNames;
  if (section_name == g_sect_name_dwarf_debug_pubnames)
    return eSectionTypeDWARFDebugPubNames;
  if (section_name == g_sect_name_dwarf_debug_pubtypes)
    return eSectionTypeDWARFDebugPubTypes;
  if (section_name == g_sect_name_dwarf_debug_ranges)
    return eSectionTypeDWARFDebugRanges; 
  if (section_name == g_sect_name_dwarf_debug_str)
    return eSectionTypeDWARFDebugStr;
  if (section_name == g_sect_name_dwarf_debug_types)
    return eSectionTypeDWARFDebugTypes;
  if (section_name == g_sect_name_dwarf_apple_names)
    return eSectionTypeDWARFAppleNames;
  if (section_name == g_sect_name_dwarf_apple_types)
    return eSectionTypeDWARFAppleTypes;
  if (section_name == g_sect_name_dwarf_apple_namespaces)
    return eSectionTypeDWARFAppleNamespaces;
  if (section_name == g_sect_name_dwarf_apple_objc)
    return eSectionTypeDWARFAppleObjC;
  if (section_name == g_sect_name_objc_selrefs)
    return eSectionTypeDataCStringPointers;
  if (section_name == g_sect_name_objc_msgrefs)
    return eSectionTypeDataObjCMessageRefs;
  if (section_name == g_sect_name_eh_frame)
    return eSectionTypeEHFrame;
  if (section_name == g_sect_name_compact_unwind)
    return eSectionTypeCompactUnwind;
  if (section_name == g_sect_name_cfstring)
    return eSectionTypeDataObjCCFStrings;
  if (section_name == g_sect_name_swift_ast)
    return eSectionTypeSwiftModules;
  if (section_name == g_sect_name_go_symtab)
    return eSectionTypeGoSymtab;
  if (section_name == g_sect_name_objc_data ||
      section_name == g_sect_name_objc_classrefs ||
      section_name == g_sect_name_objc_superrefs ||
      section_name == g_sect_name_objc_const ||
      section_name == g_sect_name_objc_classlist) {
    return eSectionTypeDataPointers;
  }

  switch (mach_sect_type) {
  // TODO: categorize sections by other flags for regular sections
  case S_REGULAR:
    if (section_name == g_sect_name_text)
      return eSectionTypeCode;
    if (section_name == g_sect_name_data)
      return eSectionTypeData;
    return eSectionTypeOther;
  case S_ZEROFILL:
    return eSectionTypeZeroFill;
  case S_CSTRING_LITERALS: // section with only literal C strings
    return eSectionTypeDataCString;
  case S_4BYTE_LITERALS: // section with only 4 byte literals
    return eSectionTypeData4;
  case S_8BYTE_LITERALS: // section with only 8 byte literals
    return eSectionTypeData8;
  case S_LITERAL_POINTERS: // section with only pointers to literals
    return eSectionTypeDataPointers;
  case S_NON_LAZY_SYMBOL_POINTERS: // section with only non-lazy symbol pointers
    return eSectionTypeDataPointers;
  case S_LAZY_SYMBOL_POINTERS: // section with only lazy symbol pointers
    return eSectionTypeDataPointers;
  case S_SYMBOL_STUBS: // section with only symbol stubs, byte size of stub in
                       // the reserved2 field
    return eSectionTypeCode;
  case S_MOD_INIT_FUNC_POINTERS: // section with only function pointers for
                                 // initialization
    return eSectionTypeDataPointers;
  case S_MOD_TERM_FUNC_POINTERS: // section with only function pointers for
                                 // termination
    return eSectionTypeDataPointers;
  case S_COALESCED:
    return eSectionTypeOther;
  case S_GB_ZEROFILL:
    return eSectionTypeZeroFill;
  case S_INTERPOSING: // section with only pairs of function pointers for
                      // interposing
    return eSectionTypeCode;
  case S_16BYTE_LITERALS: // section with only 16 byte literals
    return eSectionTypeData16;
  case S_DTRACE_DOF:
    return eSectionTypeDebug;
  case S_LAZY_DYLIB_SYMBOL_POINTERS:
    return eSectionTypeDataPointers;
  default:
    return eSectionTypeOther;
  }
}

struct ObjectFileMachO::SegmentParsingContext {
  const EncryptedFileRanges EncryptedRanges;
  lldb_private::SectionList &UnifiedList;
  uint32_t NextSegmentIdx = 0;
  uint32_t NextSectionIdx = 0;
  bool FileAddressesChanged = false;

  SegmentParsingContext(EncryptedFileRanges EncryptedRanges,
                        lldb_private::SectionList &UnifiedList)
      : EncryptedRanges(std::move(EncryptedRanges)), UnifiedList(UnifiedList) {}
};

void ObjectFileMachO::ProcessSegmentCommand(const load_command &load_cmd_,
                                            lldb::offset_t offset,
                                            uint32_t cmd_idx,
                                            SegmentParsingContext &context) {
  segment_command_64 load_cmd;
  memcpy(&load_cmd, &load_cmd_, sizeof(load_cmd_));

  if (!m_data.GetU8(&offset, (uint8_t *)load_cmd.segname, 16))
    return;

  ModuleSP module_sp = GetModule();
  const bool is_core = GetType() == eTypeCoreFile;
  const bool is_dsym = (m_header.filetype == MH_DSYM);
  bool add_section = true;
  bool add_to_unified = true;
  ConstString const_segname(
      load_cmd.segname, strnlen(load_cmd.segname, sizeof(load_cmd.segname)));

  SectionSP unified_section_sp(
      context.UnifiedList.FindSectionByName(const_segname));
  if (is_dsym && unified_section_sp) {
    if (const_segname == GetSegmentNameLINKEDIT()) {
      // We need to keep the __LINKEDIT segment private to this object file
      // only
      add_to_unified = false;
    } else {
      // This is the dSYM file and this section has already been created by the
      // object file, no need to create it.
      add_section = false;
    }
  }
  load_cmd.vmaddr = m_data.GetAddress(&offset);
  load_cmd.vmsize = m_data.GetAddress(&offset);
  load_cmd.fileoff = m_data.GetAddress(&offset);
  load_cmd.filesize = m_data.GetAddress(&offset);
  if (!m_data.GetU32(&offset, &load_cmd.maxprot, 4))
    return;

  SanitizeSegmentCommand(load_cmd, cmd_idx);

  const uint32_t segment_permissions = GetSegmentPermissions(load_cmd);
  const bool segment_is_encrypted =
      (load_cmd.flags & SG_PROTECTED_VERSION_1) != 0;

  // Keep a list of mach segments around in case we need to get at data that
  // isn't stored in the abstracted Sections.
  m_mach_segments.push_back(load_cmd);

  // Use a segment ID of the segment index shifted left by 8 so they never
  // conflict with any of the sections.
  SectionSP segment_sp;
  if (add_section && (const_segname || is_core)) {
    segment_sp = std::make_shared<Section>(
        module_sp, // Module to which this section belongs
        this,      // Object file to which this sections belongs
        ++context.NextSegmentIdx
            << 8, // Section ID is the 1 based segment index
        // shifted right by 8 bits as not to collide with any of the 256
        // section IDs that are possible
        const_segname,         // Name of this section
        eSectionTypeContainer, // This section is a container of other
        // sections.
        load_cmd.vmaddr, // File VM address == addresses as they are
        // found in the object file
        load_cmd.vmsize,  // VM size in bytes of this section
        load_cmd.fileoff, // Offset to the data for this section in
        // the file
        load_cmd.filesize, // Size in bytes of this section as found
        // in the file
        0,                // Segments have no alignment information
        load_cmd.flags); // Flags for this section

    segment_sp->SetIsEncrypted(segment_is_encrypted);
    m_sections_up->AddSection(segment_sp);
    segment_sp->SetPermissions(segment_permissions);
    if (add_to_unified)
      context.UnifiedList.AddSection(segment_sp);
  } else if (unified_section_sp) {
    if (is_dsym && unified_section_sp->GetFileAddress() != load_cmd.vmaddr) {
      // Check to see if the module was read from memory?
      if (module_sp->GetObjectFile()->GetBaseAddress().IsValid()) {
        // We have a module that is in memory and needs to have its file
        // address adjusted. We need to do this because when we load a file
        // from memory, its addresses will be slid already, yet the addresses
        // in the new symbol file will still be unslid.  Since everything is
        // stored as section offset, this shouldn't cause any problems.

        // Make sure we've parsed the symbol table from the ObjectFile before
        // we go around changing its Sections.
        module_sp->GetObjectFile()->GetSymtab();
        // eh_frame would present the same problems but we parse that on a per-
        // function basis as-needed so it's more difficult to remove its use of
        // the Sections.  Realistically, the environments where this code path
        // will be taken will not have eh_frame sections.

        unified_section_sp->SetFileAddress(load_cmd.vmaddr);

        // Notify the module that the section addresses have been changed once
        // we're done so any file-address caches can be updated.
        context.FileAddressesChanged = true;
      }
    }
    m_sections_up->AddSection(unified_section_sp);
  }

  struct section_64 sect64;
  ::memset(&sect64, 0, sizeof(sect64));
  // Push a section into our mach sections for the section at index zero
  // (NO_SECT) if we don't have any mach sections yet...
  if (m_mach_sections.empty())
    m_mach_sections.push_back(sect64);
  uint32_t segment_sect_idx;
  const lldb::user_id_t first_segment_sectID = context.NextSectionIdx + 1;

  const uint32_t num_u32s = load_cmd.cmd == LC_SEGMENT ? 7 : 8;
  for (segment_sect_idx = 0; segment_sect_idx < load_cmd.nsects;
       ++segment_sect_idx) {
    if (m_data.GetU8(&offset, (uint8_t *)sect64.sectname,
                     sizeof(sect64.sectname)) == nullptr)
      break;
    if (m_data.GetU8(&offset, (uint8_t *)sect64.segname,
                     sizeof(sect64.segname)) == nullptr)
      break;
    sect64.addr = m_data.GetAddress(&offset);
    sect64.size = m_data.GetAddress(&offset);

    if (m_data.GetU32(&offset, &sect64.offset, num_u32s) == nullptr)
      break;

    // Keep a list of mach sections around in case we need to get at data that
    // isn't stored in the abstracted Sections.
    m_mach_sections.push_back(sect64);

    if (add_section) {
      ConstString section_name(
          sect64.sectname, strnlen(sect64.sectname, sizeof(sect64.sectname)));
      if (!const_segname) {
        // We have a segment with no name so we need to conjure up segments
        // that correspond to the section's segname if there isn't already such
        // a section. If there is such a section, we resize the section so that
        // it spans all sections.  We also mark these sections as fake so
        // address matches don't hit if they land in the gaps between the child
        // sections.
        const_segname.SetTrimmedCStringWithLength(sect64.segname,
                                                  sizeof(sect64.segname));
        segment_sp = context.UnifiedList.FindSectionByName(const_segname);
        if (segment_sp.get()) {
          Section *segment = segment_sp.get();
          // Grow the section size as needed.
          const lldb::addr_t sect64_min_addr = sect64.addr;
          const lldb::addr_t sect64_max_addr = sect64_min_addr + sect64.size;
          const lldb::addr_t curr_seg_byte_size = segment->GetByteSize();
          const lldb::addr_t curr_seg_min_addr = segment->GetFileAddress();
          const lldb::addr_t curr_seg_max_addr =
              curr_seg_min_addr + curr_seg_byte_size;
          if (sect64_min_addr >= curr_seg_min_addr) {
            const lldb::addr_t new_seg_byte_size =
                sect64_max_addr - curr_seg_min_addr;
            // Only grow the section size if needed
            if (new_seg_byte_size > curr_seg_byte_size)
              segment->SetByteSize(new_seg_byte_size);
          } else {
            // We need to change the base address of the segment and adjust the
            // child section offsets for all existing children.
            const lldb::addr_t slide_amount =
                sect64_min_addr - curr_seg_min_addr;
            segment->Slide(slide_amount, false);
            segment->GetChildren().Slide(-slide_amount, false);
            segment->SetByteSize(curr_seg_max_addr - sect64_min_addr);
          }

          // Grow the section size as needed.
          if (sect64.offset) {
            const lldb::addr_t segment_min_file_offset =
                segment->GetFileOffset();
            const lldb::addr_t segment_max_file_offset =
                segment_min_file_offset + segment->GetFileSize();

            const lldb::addr_t section_min_file_offset = sect64.offset;
            const lldb::addr_t section_max_file_offset =
                section_min_file_offset + sect64.size;
            const lldb::addr_t new_file_offset =
                std::min(section_min_file_offset, segment_min_file_offset);
            const lldb::addr_t new_file_size =
                std::max(section_max_file_offset, segment_max_file_offset) -
                new_file_offset;
            segment->SetFileOffset(new_file_offset);
            segment->SetFileSize(new_file_size);
          }
        } else {
          // Create a fake section for the section's named segment
          segment_sp = std::make_shared<Section>(
              segment_sp, // Parent section
              module_sp,  // Module to which this section belongs
              this,       // Object file to which this section belongs
              ++context.NextSegmentIdx
                  << 8, // Section ID is the 1 based segment index
              // shifted right by 8 bits as not to
              // collide with any of the 256 section IDs
              // that are possible
              const_segname,         // Name of this section
              eSectionTypeContainer, // This section is a container of
              // other sections.
              sect64.addr, // File VM address == addresses as they are
              // found in the object file
              sect64.size,   // VM size in bytes of this section
              sect64.offset, // Offset to the data for this section in
              // the file
              sect64.offset ? sect64.size : 0, // Size in bytes of
              // this section as
              // found in the file
              sect64.align,
              load_cmd.flags); // Flags for this section
          segment_sp->SetIsFake(true);
          segment_sp->SetPermissions(segment_permissions);
          m_sections_up->AddSection(segment_sp);
          if (add_to_unified)
            context.UnifiedList.AddSection(segment_sp);
          segment_sp->SetIsEncrypted(segment_is_encrypted);
        }
      }
      assert(segment_sp.get());

      lldb::SectionType sect_type = GetSectionType(sect64.flags, section_name);

      SectionSP section_sp(new Section(
          segment_sp, module_sp, this, ++context.NextSectionIdx, section_name,
          sect_type, sect64.addr - segment_sp->GetFileAddress(), sect64.size,
          sect64.offset, sect64.offset == 0 ? 0 : sect64.size, sect64.align,
          sect64.flags));
      // Set the section to be encrypted to match the segment

      bool section_is_encrypted = false;
      if (!segment_is_encrypted && load_cmd.filesize != 0)
        section_is_encrypted = context.EncryptedRanges.FindEntryThatContains(
                                   sect64.offset) != nullptr;

      section_sp->SetIsEncrypted(segment_is_encrypted || section_is_encrypted);
      section_sp->SetPermissions(segment_permissions);
      segment_sp->GetChildren().AddSection(section_sp);

      if (segment_sp->IsFake()) {
        segment_sp.reset();
        const_segname.Clear();
      }
    }
  }
  if (segment_sp && is_dsym) {
    if (first_segment_sectID <= context.NextSectionIdx) {
      lldb::user_id_t sect_uid;
      for (sect_uid = first_segment_sectID; sect_uid <= context.NextSectionIdx;
           ++sect_uid) {
        SectionSP curr_section_sp(
            segment_sp->GetChildren().FindSectionByID(sect_uid));
        SectionSP next_section_sp;
        if (sect_uid + 1 <= context.NextSectionIdx)
          next_section_sp =
              segment_sp->GetChildren().FindSectionByID(sect_uid + 1);

        if (curr_section_sp.get()) {
          if (curr_section_sp->GetByteSize() == 0) {
            if (next_section_sp.get() != nullptr)
              curr_section_sp->SetByteSize(next_section_sp->GetFileAddress() -
                                           curr_section_sp->GetFileAddress());
            else
              curr_section_sp->SetByteSize(load_cmd.vmsize);
          }
        }
      }
    }
  }
}

void ObjectFileMachO::ProcessDysymtabCommand(const load_command &load_cmd,
                                             lldb::offset_t offset) {
  m_dysymtab.cmd = load_cmd.cmd;
  m_dysymtab.cmdsize = load_cmd.cmdsize;
  m_data.GetU32(&offset, &m_dysymtab.ilocalsym,
                (sizeof(m_dysymtab) / sizeof(uint32_t)) - 2);
}

void ObjectFileMachO::CreateSections(SectionList &unified_section_list) {
  if (m_sections_up)
    return;

  m_sections_up.reset(new SectionList());

  lldb::offset_t offset = MachHeaderSizeFromMagic(m_header.magic);
  // bool dump_sections = false;
  ModuleSP module_sp(GetModule());

  offset = MachHeaderSizeFromMagic(m_header.magic);

  SegmentParsingContext context(GetEncryptedFileRanges(), unified_section_list);
  struct load_command load_cmd;
  for (uint32_t i = 0; i < m_header.ncmds; ++i) {
    const lldb::offset_t load_cmd_offset = offset;
    if (m_data.GetU32(&offset, &load_cmd, 2) == nullptr)
      break;

    if (load_cmd.cmd == LC_SEGMENT || load_cmd.cmd == LC_SEGMENT_64)
      ProcessSegmentCommand(load_cmd, offset, i, context);
    else if (load_cmd.cmd == LC_DYSYMTAB)
      ProcessDysymtabCommand(load_cmd, offset);

    offset = load_cmd_offset + load_cmd.cmdsize;
  }

  if (context.FileAddressesChanged && module_sp)
    module_sp->SectionFileAddressesChanged();
}

class MachSymtabSectionInfo {
public:
  MachSymtabSectionInfo(SectionList *section_list)
      : m_section_list(section_list), m_section_infos() {
    // Get the number of sections down to a depth of 1 to include all segments
    // and their sections, but no other sections that may be added for debug
    // map or
    m_section_infos.resize(section_list->GetNumSections(1));
  }

  SectionSP GetSection(uint8_t n_sect, addr_t file_addr) {
    if (n_sect == 0)
      return SectionSP();
    if (n_sect < m_section_infos.size()) {
      if (!m_section_infos[n_sect].section_sp) {
        SectionSP section_sp(m_section_list->FindSectionByID(n_sect));
        m_section_infos[n_sect].section_sp = section_sp;
        if (section_sp) {
          m_section_infos[n_sect].vm_range.SetBaseAddress(
              section_sp->GetFileAddress());
          m_section_infos[n_sect].vm_range.SetByteSize(
              section_sp->GetByteSize());
        } else {
          Host::SystemLog(Host::eSystemLogError,
                          "error: unable to find section for section %u\n",
                          n_sect);
        }
      }
      if (m_section_infos[n_sect].vm_range.Contains(file_addr)) {
        // Symbol is in section.
        return m_section_infos[n_sect].section_sp;
      } else if (m_section_infos[n_sect].vm_range.GetByteSize() == 0 &&
                 m_section_infos[n_sect].vm_range.GetBaseAddress() ==
                     file_addr) {
        // Symbol is in section with zero size, but has the same start address
        // as the section. This can happen with linker symbols (symbols that
        // start with the letter 'l' or 'L'.
        return m_section_infos[n_sect].section_sp;
      }
    }
    return m_section_list->FindSectionContainingFileAddress(file_addr);
  }

protected:
  struct SectionInfo {
    SectionInfo() : vm_range(), section_sp() {}

    VMRange vm_range;
    SectionSP section_sp;
  };
  SectionList *m_section_list;
  std::vector<SectionInfo> m_section_infos;
};

struct TrieEntry {
  TrieEntry()
      : name(), address(LLDB_INVALID_ADDRESS), flags(0), other(0),
        import_name() {}

  void Clear() {
    name.Clear();
    address = LLDB_INVALID_ADDRESS;
    flags = 0;
    other = 0;
    import_name.Clear();
  }

  void Dump() const {
    printf("0x%16.16llx 0x%16.16llx 0x%16.16llx \"%s\"",
           static_cast<unsigned long long>(address),
           static_cast<unsigned long long>(flags),
           static_cast<unsigned long long>(other), name.GetCString());
    if (import_name)
      printf(" -> \"%s\"\n", import_name.GetCString());
    else
      printf("\n");
  }
  ConstString name;
  uint64_t address;
  uint64_t flags;
  uint64_t other;
  ConstString import_name;
};

struct TrieEntryWithOffset {
  lldb::offset_t nodeOffset;
  TrieEntry entry;

  TrieEntryWithOffset(lldb::offset_t offset) : nodeOffset(offset), entry() {}

  void Dump(uint32_t idx) const {
    printf("[%3u] 0x%16.16llx: ", idx,
           static_cast<unsigned long long>(nodeOffset));
    entry.Dump();
  }

  bool operator<(const TrieEntryWithOffset &other) const {
    return (nodeOffset < other.nodeOffset);
  }
};

static LazyBool CalculateNameIsSwift(std::vector<llvm::StringRef> &nameSlices) {
  // Currently a symbol is defined to possibly be in the Trie only if
  // it is a swift symbol. Swift mangled names start with "__T" so we
  // need to see if the nameSlices start with "__T", but of course
  // this could be broken up into at most 3 entries.

  llvm::StringRef swift_prefix("__T");

  for (const auto &name : nameSlices) {
    const size_t name_len = name.size();
    const size_t swift_prefix_len =
        swift_prefix.size(); // This length changes as we trim it down so we
                             // must always fetch it
    if (swift_prefix_len > name_len) {
      // The remaining swift prefix is longer than the current
      // name slice, so if the prefix starts with the name, then
      // trim characters off the swift prefix and keep looking,
      // else we are done if the swift prefix doesn't start with
      // the name
      if (swift_prefix.startswith(name))
        swift_prefix = swift_prefix.substr(name_len);
      else
        return eLazyBoolNo;
    } else {
      // The current name slice is greater than or equal to
      // the remaining prefix, so just test if it starts with
      // the prefix and we are done
      if (name.startswith(swift_prefix))
        return eLazyBoolYes;
      else
        return eLazyBoolNo;
    }
  }
  return eLazyBoolCalculate;
}

static bool ParseTrieEntries(DataExtractor &data, lldb::offset_t offset,
                             const bool is_arm, const LazyBool symbol_is_swift,
                             std::vector<llvm::StringRef> &nameSlices,
                             std::set<lldb::addr_t> &resolver_addresses,
                             std::vector<TrieEntryWithOffset> &output) {
  if (!data.ValidOffset(offset))
    return true;

  const uint64_t terminalSize = data.GetULEB128(&offset);
  lldb::offset_t children_offset = offset + terminalSize;
  if (terminalSize != 0) {
    TrieEntryWithOffset e(offset);
    e.entry.flags = data.GetULEB128(&offset);
    const char *import_name = nullptr;
    if (e.entry.flags & EXPORT_SYMBOL_FLAGS_REEXPORT) {
      e.entry.address = 0;
      e.entry.other = data.GetULEB128(&offset); // dylib ordinal
      import_name = data.GetCStr(&offset);
    } else {
      e.entry.address = data.GetULEB128(&offset);
      if (e.entry.flags & EXPORT_SYMBOL_FLAGS_STUB_AND_RESOLVER) {
        e.entry.other = data.GetULEB128(&offset);
        uint64_t resolver_addr = e.entry.other;
        if (is_arm)
          resolver_addr &= THUMB_ADDRESS_BIT_MASK;
        resolver_addresses.insert(resolver_addr);
      } else
        e.entry.other = 0;
    }
    // Only add symbols that are reexport symbols with a valid import name
    if ((EXPORT_SYMBOL_FLAGS_REEXPORT & e.entry.flags && import_name &&
         import_name[0]) ||
        symbol_is_swift == eLazyBoolYes) {
      std::string name;
      if (!nameSlices.empty()) {
        for (auto name_slice : nameSlices)
          name.append(name_slice.data(), name_slice.size());
      }
      if (name.size() > 1) {
        // Skip the leading '_'
        e.entry.name.SetCStringWithLength(name.c_str() + 1, name.size() - 1);
      }
      if (import_name) {
        // Skip the leading '_'
        e.entry.import_name.SetCString(import_name + 1);
      }
      output.push_back(e);
    }
  }

  const uint8_t childrenCount = data.GetU8(&children_offset);
  for (uint8_t i = 0; i < childrenCount; ++i) {
    const char *cstr = data.GetCStr(&children_offset);
    if (cstr)
      nameSlices.push_back(llvm::StringRef(cstr));
    else
      return false; // Corrupt data

    const LazyBool child_symbol_is_swift =
        (symbol_is_swift == eLazyBoolCalculate)
            ? CalculateNameIsSwift(nameSlices)
            : symbol_is_swift;

    lldb::offset_t childNodeOffset = data.GetULEB128(&children_offset);
    if (childNodeOffset) {
      if (!ParseTrieEntries(data, childNodeOffset, is_arm,
                            child_symbol_is_swift, nameSlices,
                            resolver_addresses, output)) {
        return false;
      }
    }
    nameSlices.pop_back();
  }
  return true;
}

// Read the UUID out of a dyld_shared_cache file on-disk.
UUID ObjectFileMachO::GetSharedCacheUUID(FileSpec dyld_shared_cache,
                                         const ByteOrder byte_order,
                                         const uint32_t addr_byte_size) {
  UUID dsc_uuid;
  DataBufferSP DscData = MapFileData(
      dyld_shared_cache, sizeof(struct lldb_copy_dyld_cache_header_v1), 0);
  if (!DscData)
    return dsc_uuid;
  DataExtractor dsc_header_data(DscData, byte_order, addr_byte_size);

  char version_str[7];
  lldb::offset_t offset = 0;
  memcpy(version_str, dsc_header_data.GetData(&offset, 6), 6);
  version_str[6] = '\0';
  if (strcmp(version_str, "dyld_v") == 0) {
    offset = offsetof(struct lldb_copy_dyld_cache_header_v1, uuid);
    dsc_uuid = UUID::fromOptionalData(
        dsc_header_data.GetData(&offset, sizeof(uuid_t)), sizeof(uuid_t));
  }
  Log *log(lldb_private::GetLogIfAllCategoriesSet(LIBLLDB_LOG_SYMBOLS));
  if (log && dsc_uuid.IsValid()) {
    log->Printf("Shared cache %s has UUID %s", dyld_shared_cache.GetPath().c_str(), 
                dsc_uuid.GetAsString().c_str());
  }
  return dsc_uuid;
}

static SymbolType GetSymbolType(
    const char *&symbol_name, const char *&symbol_name_non_abi_mangled,
    bool &demangled_is_synthesized, const SectionSP &text_section_sp,
    const SectionSP &data_section_sp, const SectionSP &data_dirty_section_sp,
    const SectionSP &data_const_section_sp, const SectionSP &objc_section_sp,
    const SectionSP &symbol_section) {
  SymbolType type = eSymbolTypeInvalid;

  const char *symbol_sect_name = symbol_section->GetName().AsCString();
  if (symbol_section->IsDescendant(text_section_sp.get())) {
    if (symbol_section->IsClear(S_ATTR_PURE_INSTRUCTIONS |
                                S_ATTR_SELF_MODIFYING_CODE |
                                S_ATTR_SOME_INSTRUCTIONS))
      type = eSymbolTypeData;
    else
      type = eSymbolTypeCode;
  } else if (symbol_section->IsDescendant(data_section_sp.get()) ||
             symbol_section->IsDescendant(data_dirty_section_sp.get()) ||
             symbol_section->IsDescendant(data_const_section_sp.get())) {
    if (symbol_sect_name &&
        ::strstr(symbol_sect_name, "__objc") == symbol_sect_name) {
      type = eSymbolTypeRuntime;

      if (symbol_name) {
        llvm::StringRef symbol_name_ref(symbol_name);
        if (symbol_name_ref.startswith("_OBJC_")) {
          static const llvm::StringRef g_objc_v2_prefix_class("_OBJC_CLASS_$_");
          static const llvm::StringRef g_objc_v2_prefix_metaclass(
              "_OBJC_METACLASS_$_");
          static const llvm::StringRef g_objc_v2_prefix_ivar("_OBJC_IVAR_$_");
          if (symbol_name_ref.startswith(g_objc_v2_prefix_class)) {
            symbol_name_non_abi_mangled = symbol_name + 1;
            symbol_name = symbol_name + g_objc_v2_prefix_class.size();
            type = eSymbolTypeObjCClass;
            demangled_is_synthesized = true;
          } else if (symbol_name_ref.startswith(g_objc_v2_prefix_metaclass)) {
            symbol_name_non_abi_mangled = symbol_name + 1;
            symbol_name = symbol_name + g_objc_v2_prefix_metaclass.size();
            type = eSymbolTypeObjCMetaClass;
            demangled_is_synthesized = true;
          } else if (symbol_name_ref.startswith(g_objc_v2_prefix_ivar)) {
            symbol_name_non_abi_mangled = symbol_name + 1;
            symbol_name = symbol_name + g_objc_v2_prefix_ivar.size();
            type = eSymbolTypeObjCIVar;
            demangled_is_synthesized = true;
          }
        }
      }
    } else if (symbol_sect_name &&
               ::strstr(symbol_sect_name, "__gcc_except_tab") ==
                   symbol_sect_name) {
      type = eSymbolTypeException;
    } else {
      type = eSymbolTypeData;
    }
  } else if (symbol_sect_name &&
             ::strstr(symbol_sect_name, "__IMPORT") == symbol_sect_name) {
    type = eSymbolTypeTrampoline;
  } else if (symbol_section->IsDescendant(objc_section_sp.get())) {
    type = eSymbolTypeRuntime;
    if (symbol_name && symbol_name[0] == '.') {
      llvm::StringRef symbol_name_ref(symbol_name);
      static const llvm::StringRef g_objc_v1_prefix_class(".objc_class_name_");
      if (symbol_name_ref.startswith(g_objc_v1_prefix_class)) {
        symbol_name_non_abi_mangled = symbol_name;
        symbol_name = symbol_name + g_objc_v1_prefix_class.size();
        type = eSymbolTypeObjCClass;
        demangled_is_synthesized = true;
      }
    }
  }
  return type;
}

size_t ObjectFileMachO::ParseSymtab() {
  static Timer::Category func_cat(LLVM_PRETTY_FUNCTION);
  Timer scoped_timer(func_cat, "ObjectFileMachO::ParseSymtab () module = %s",
                     m_file.GetFilename().AsCString(""));
  ModuleSP module_sp(GetModule());
  if (!module_sp)
    return 0;

  struct symtab_command symtab_load_command = {0, 0, 0, 0, 0, 0};
  struct linkedit_data_command function_starts_load_command = {0, 0, 0, 0};
  struct dyld_info_command dyld_info = {0, 0, 0, 0, 0, 0, 0, 0, 0, 0, 0, 0};
  typedef AddressDataArray<lldb::addr_t, bool, 100> FunctionStarts;
  FunctionStarts function_starts;
  lldb::offset_t offset = MachHeaderSizeFromMagic(m_header.magic);
  uint32_t i;
  FileSpecList dylib_files;
  Log *log(lldb_private::GetLogIfAllCategoriesSet(LIBLLDB_LOG_SYMBOLS));
  static const llvm::StringRef g_objc_v2_prefix_class("_OBJC_CLASS_$_");
  static const llvm::StringRef g_objc_v2_prefix_metaclass("_OBJC_METACLASS_$_");
  static const llvm::StringRef g_objc_v2_prefix_ivar("_OBJC_IVAR_$_");

  for (i = 0; i < m_header.ncmds; ++i) {
    const lldb::offset_t cmd_offset = offset;
    // Read in the load command and load command size
    struct load_command lc;
    if (m_data.GetU32(&offset, &lc, 2) == nullptr)
      break;
    // Watch for the symbol table load command
    switch (lc.cmd) {
    case LC_SYMTAB:
      symtab_load_command.cmd = lc.cmd;
      symtab_load_command.cmdsize = lc.cmdsize;
      // Read in the rest of the symtab load command
      if (m_data.GetU32(&offset, &symtab_load_command.symoff, 4) ==
          nullptr) // fill in symoff, nsyms, stroff, strsize fields
        return 0;
      if (symtab_load_command.symoff == 0) {
        if (log)
          module_sp->LogMessage(log, "LC_SYMTAB.symoff == 0");
        return 0;
      }

      if (symtab_load_command.stroff == 0) {
        if (log)
          module_sp->LogMessage(log, "LC_SYMTAB.stroff == 0");
        return 0;
      }

      if (symtab_load_command.nsyms == 0) {
        if (log)
          module_sp->LogMessage(log, "LC_SYMTAB.nsyms == 0");
        return 0;
      }

      if (symtab_load_command.strsize == 0) {
        if (log)
          module_sp->LogMessage(log, "LC_SYMTAB.strsize == 0");
        return 0;
      }
      break;

    case LC_DYLD_INFO:
    case LC_DYLD_INFO_ONLY:
      if (m_data.GetU32(&offset, &dyld_info.rebase_off, 10)) {
        dyld_info.cmd = lc.cmd;
        dyld_info.cmdsize = lc.cmdsize;
      } else {
        memset(&dyld_info, 0, sizeof(dyld_info));
      }
      break;

    case LC_LOAD_DYLIB:
    case LC_LOAD_WEAK_DYLIB:
    case LC_REEXPORT_DYLIB:
    case LC_LOADFVMLIB:
    case LC_LOAD_UPWARD_DYLIB: {
      uint32_t name_offset = cmd_offset + m_data.GetU32(&offset);
      const char *path = m_data.PeekCStr(name_offset);
      if (path) {
        FileSpec file_spec(path);
        // Strip the path if there is @rpath, @executable, etc so we just use
        // the basename
        if (path[0] == '@')
          file_spec.GetDirectory().Clear();

        if (lc.cmd == LC_REEXPORT_DYLIB) {
          m_reexported_dylibs.AppendIfUnique(file_spec);
        }

        dylib_files.Append(file_spec);
      }
    } break;

    case LC_FUNCTION_STARTS:
      function_starts_load_command.cmd = lc.cmd;
      function_starts_load_command.cmdsize = lc.cmdsize;
      if (m_data.GetU32(&offset, &function_starts_load_command.dataoff, 2) ==
          nullptr) // fill in symoff, nsyms, stroff, strsize fields
        memset(&function_starts_load_command, 0,
               sizeof(function_starts_load_command));
      break;

    default:
      break;
    }
    offset = cmd_offset + lc.cmdsize;
  }

  if (symtab_load_command.cmd) {
    Symtab *symtab = m_symtab_up.get();
    SectionList *section_list = GetSectionList();
    if (section_list == nullptr)
      return 0;

    const uint32_t addr_byte_size = m_data.GetAddressByteSize();
    const ByteOrder byte_order = m_data.GetByteOrder();
    bool bit_width_32 = addr_byte_size == 4;
    const size_t nlist_byte_size =
        bit_width_32 ? sizeof(struct nlist) : sizeof(struct nlist_64);

    DataExtractor nlist_data(nullptr, 0, byte_order, addr_byte_size);
    DataExtractor strtab_data(nullptr, 0, byte_order, addr_byte_size);
    DataExtractor function_starts_data(nullptr, 0, byte_order, addr_byte_size);
    DataExtractor indirect_symbol_index_data(nullptr, 0, byte_order,
                                             addr_byte_size);
    DataExtractor dyld_trie_data(nullptr, 0, byte_order, addr_byte_size);

    const addr_t nlist_data_byte_size =
        symtab_load_command.nsyms * nlist_byte_size;
    const addr_t strtab_data_byte_size = symtab_load_command.strsize;
    addr_t strtab_addr = LLDB_INVALID_ADDRESS;

    ProcessSP process_sp(m_process_wp.lock());
    Process *process = process_sp.get();

    uint32_t memory_module_load_level = eMemoryModuleLoadLevelComplete;

    if (process && m_header.filetype != llvm::MachO::MH_OBJECT) {
      Target &target = process->GetTarget();

      memory_module_load_level = target.GetMemoryModuleLoadLevel();

      SectionSP linkedit_section_sp(
          section_list->FindSectionByName(GetSegmentNameLINKEDIT()));
      // Reading mach file from memory in a process or core file...

      if (linkedit_section_sp) {
        addr_t linkedit_load_addr =
            linkedit_section_sp->GetLoadBaseAddress(&target);
        if (linkedit_load_addr == LLDB_INVALID_ADDRESS) {
          // We might be trying to access the symbol table before the
          // __LINKEDIT's load address has been set in the target. We can't
          // fail to read the symbol table, so calculate the right address
          // manually
          linkedit_load_addr = CalculateSectionLoadAddressForMemoryImage(
              m_memory_addr, GetMachHeaderSection(), linkedit_section_sp.get());
        }

        const addr_t linkedit_file_offset =
            linkedit_section_sp->GetFileOffset();
        const addr_t symoff_addr = linkedit_load_addr +
                                   symtab_load_command.symoff -
                                   linkedit_file_offset;
        strtab_addr = linkedit_load_addr + symtab_load_command.stroff -
                      linkedit_file_offset;

        bool data_was_read = false;

#if defined(__APPLE__) &&                                                      \
    (defined(__arm__) || defined(__arm64__) || defined(__aarch64__))
        if (m_header.flags & 0x80000000u &&
            process->GetAddressByteSize() == sizeof(void *)) {
          // This mach-o memory file is in the dyld shared cache. If this
          // program is not remote and this is iOS, then this process will
          // share the same shared cache as the process we are debugging and we
          // can read the entire __LINKEDIT from the address space in this
          // process. This is a needed optimization that is used for local iOS
          // debugging only since all shared libraries in the shared cache do
          // not have corresponding files that exist in the file system of the
          // device. They have been combined into a single file. This means we
          // always have to load these files from memory. All of the symbol and
          // string tables from all of the __LINKEDIT sections from the shared
          // libraries in the shared cache have been merged into a single large
          // symbol and string table. Reading all of this symbol and string
          // table data across can slow down debug launch times, so we optimize
          // this by reading the memory for the __LINKEDIT section from this
          // process.

          UUID lldb_shared_cache;
          addr_t lldb_shared_cache_addr;
          GetLLDBSharedCacheUUID (lldb_shared_cache_addr, lldb_shared_cache);
          UUID process_shared_cache;
          addr_t process_shared_cache_addr;
          GetProcessSharedCacheUUID(process, process_shared_cache_addr, process_shared_cache);
          bool use_lldb_cache = true;
          if (lldb_shared_cache.IsValid() && process_shared_cache.IsValid() &&
              (lldb_shared_cache != process_shared_cache
               || process_shared_cache_addr != lldb_shared_cache_addr)) {
            use_lldb_cache = false;
          }

          PlatformSP platform_sp(target.GetPlatform());
          if (platform_sp && platform_sp->IsHost() && use_lldb_cache) {
            data_was_read = true;
            nlist_data.SetData((void *)symoff_addr, nlist_data_byte_size,
                               eByteOrderLittle);
            strtab_data.SetData((void *)strtab_addr, strtab_data_byte_size,
                                eByteOrderLittle);
            if (function_starts_load_command.cmd) {
              const addr_t func_start_addr =
                  linkedit_load_addr + function_starts_load_command.dataoff -
                  linkedit_file_offset;
              function_starts_data.SetData(
                  (void *)func_start_addr,
                  function_starts_load_command.datasize, eByteOrderLittle);
            }
          }
        }
#endif

        if (!data_was_read) {
          // Always load dyld - the dynamic linker - from memory if we didn't
          // find a binary anywhere else. lldb will not register
          // dylib/framework/bundle loads/unloads if we don't have the dyld
          // symbols, we force dyld to load from memory despite the user's
          // target.memory-module-load-level setting.
          if (memory_module_load_level == eMemoryModuleLoadLevelComplete ||
              m_header.filetype == llvm::MachO::MH_DYLINKER) {
            DataBufferSP nlist_data_sp(
                ReadMemory(process_sp, symoff_addr, nlist_data_byte_size));
            if (nlist_data_sp)
              nlist_data.SetData(nlist_data_sp, 0,
                                 nlist_data_sp->GetByteSize());
            if (m_dysymtab.nindirectsyms != 0) {
              const addr_t indirect_syms_addr = linkedit_load_addr +
                                                m_dysymtab.indirectsymoff -
                                                linkedit_file_offset;
              DataBufferSP indirect_syms_data_sp(
                  ReadMemory(process_sp, indirect_syms_addr,
                             m_dysymtab.nindirectsyms * 4));
              if (indirect_syms_data_sp)
                indirect_symbol_index_data.SetData(
                    indirect_syms_data_sp, 0,
                    indirect_syms_data_sp->GetByteSize());
              // If this binary is outside the shared cache, 
              // cache the string table.
              // Binaries in the shared cache all share a giant string table, and
              // we can't share the string tables across multiple ObjectFileMachO's,
              // so we'd end up re-reading this mega-strtab for every binary
              // in the shared cache - it would be a big perf problem.
              // For binaries outside the shared cache, it's faster to read the
              // entire strtab at once instead of piece-by-piece as we process
              // the nlist records.
              if ((m_header.flags & 0x80000000u) == 0) {
                DataBufferSP strtab_data_sp (ReadMemory (process_sp, strtab_addr, 
                      strtab_data_byte_size));
                if (strtab_data_sp) {
                  strtab_data.SetData (strtab_data_sp, 0, strtab_data_sp->GetByteSize());
                }
              }
            }
          }
          if (memory_module_load_level >=
                     eMemoryModuleLoadLevelPartial) {
            if (function_starts_load_command.cmd) {
              const addr_t func_start_addr =
                  linkedit_load_addr + function_starts_load_command.dataoff -
                  linkedit_file_offset;
              DataBufferSP func_start_data_sp(
                  ReadMemory(process_sp, func_start_addr,
                             function_starts_load_command.datasize));
              if (func_start_data_sp)
                function_starts_data.SetData(func_start_data_sp, 0,
                                             func_start_data_sp->GetByteSize());
            }
          }
        }
      }
    } else {
      nlist_data.SetData(m_data, symtab_load_command.symoff,
                         nlist_data_byte_size);
      strtab_data.SetData(m_data, symtab_load_command.stroff,
                          strtab_data_byte_size);

      if (dyld_info.export_size > 0) {
        dyld_trie_data.SetData(m_data, dyld_info.export_off,
                               dyld_info.export_size);
      }

      if (m_dysymtab.nindirectsyms != 0) {
        indirect_symbol_index_data.SetData(m_data, m_dysymtab.indirectsymoff,
                                           m_dysymtab.nindirectsyms * 4);
      }
      if (function_starts_load_command.cmd) {
        function_starts_data.SetData(m_data,
                                     function_starts_load_command.dataoff,
                                     function_starts_load_command.datasize);
      }
    }

    if (nlist_data.GetByteSize() == 0 &&
        memory_module_load_level == eMemoryModuleLoadLevelComplete) {
      if (log)
        module_sp->LogMessage(log, "failed to read nlist data");
      return 0;
    }

    const bool have_strtab_data = strtab_data.GetByteSize() > 0;
    if (!have_strtab_data) {
      if (process) {
        if (strtab_addr == LLDB_INVALID_ADDRESS) {
          if (log)
            module_sp->LogMessage(log, "failed to locate the strtab in memory");
          return 0;
        }
      } else {
        if (log)
          module_sp->LogMessage(log, "failed to read strtab data");
        return 0;
      }
    }

    ConstString g_segment_name_TEXT = GetSegmentNameTEXT();
    ConstString g_segment_name_DATA = GetSegmentNameDATA();
    ConstString g_segment_name_DATA_DIRTY = GetSegmentNameDATA_DIRTY();
    ConstString g_segment_name_DATA_CONST = GetSegmentNameDATA_CONST();
    ConstString g_segment_name_OBJC = GetSegmentNameOBJC();
    ConstString g_section_name_eh_frame = GetSectionNameEHFrame();
    SectionSP text_section_sp(
        section_list->FindSectionByName(g_segment_name_TEXT));
    SectionSP data_section_sp(
        section_list->FindSectionByName(g_segment_name_DATA));
    SectionSP data_dirty_section_sp(
        section_list->FindSectionByName(g_segment_name_DATA_DIRTY));
    SectionSP data_const_section_sp(
        section_list->FindSectionByName(g_segment_name_DATA_CONST));
    SectionSP objc_section_sp(
        section_list->FindSectionByName(g_segment_name_OBJC));
    SectionSP eh_frame_section_sp;
    if (text_section_sp.get())
      eh_frame_section_sp = text_section_sp->GetChildren().FindSectionByName(
          g_section_name_eh_frame);
    else
      eh_frame_section_sp =
          section_list->FindSectionByName(g_section_name_eh_frame);

    const bool is_arm = (m_header.cputype == llvm::MachO::CPU_TYPE_ARM);

    // lldb works best if it knows the start address of all functions in a
    // module. Linker symbols or debug info are normally the best source of
    // information for start addr / size but they may be stripped in a released
    // binary. Two additional sources of information exist in Mach-O binaries:
    //    LC_FUNCTION_STARTS - a list of ULEB128 encoded offsets of each
    //    function's start address in the
    //                         binary, relative to the text section.
    //    eh_frame           - the eh_frame FDEs have the start addr & size of
    //    each function
    //  LC_FUNCTION_STARTS is the fastest source to read in, and is present on
    //  all modern binaries.
    //  Binaries built to run on older releases may need to use eh_frame
    //  information.

    if (text_section_sp && function_starts_data.GetByteSize()) {
      FunctionStarts::Entry function_start_entry;
      function_start_entry.data = false;
      lldb::offset_t function_start_offset = 0;
      function_start_entry.addr = text_section_sp->GetFileAddress();
      uint64_t delta;
      while ((delta = function_starts_data.GetULEB128(&function_start_offset)) >
             0) {
        // Now append the current entry
        function_start_entry.addr += delta;
        function_starts.Append(function_start_entry);
      }
    } else {
      // If m_type is eTypeDebugInfo, then this is a dSYM - it will have the
      // load command claiming an eh_frame but it doesn't actually have the
      // eh_frame content.  And if we have a dSYM, we don't need to do any of
      // this fill-in-the-missing-symbols works anyway - the debug info should
      // give us all the functions in the module.
      if (text_section_sp.get() && eh_frame_section_sp.get() &&
          m_type != eTypeDebugInfo) {
        DWARFCallFrameInfo eh_frame(*this, eh_frame_section_sp,
                                    DWARFCallFrameInfo::EH);
        DWARFCallFrameInfo::FunctionAddressAndSizeVector functions;
        eh_frame.GetFunctionAddressAndSizeVector(functions);
        addr_t text_base_addr = text_section_sp->GetFileAddress();
        size_t count = functions.GetSize();
        for (size_t i = 0; i < count; ++i) {
          const DWARFCallFrameInfo::FunctionAddressAndSizeVector::Entry *func =
              functions.GetEntryAtIndex(i);
          if (func) {
            FunctionStarts::Entry function_start_entry;
            function_start_entry.addr = func->base - text_base_addr;
            function_starts.Append(function_start_entry);
          }
        }
      }
    }

    const size_t function_starts_count = function_starts.GetSize();

    // For user process binaries (executables, dylibs, frameworks, bundles), if
    // we don't have LC_FUNCTION_STARTS/eh_frame section in this binary, we're
    // going to assume the binary has been stripped.  Don't allow assembly
    // language instruction emulation because we don't know proper function
    // start boundaries.
    //
    // For all other types of binaries (kernels, stand-alone bare board
    // binaries, kexts), they may not have LC_FUNCTION_STARTS / eh_frame
    // sections - we should not make any assumptions about them based on that.
    if (function_starts_count == 0 && CalculateStrata() == eStrataUser) {
      m_allow_assembly_emulation_unwind_plans = false;
      Log *unwind_or_symbol_log(lldb_private::GetLogIfAnyCategoriesSet(
          LIBLLDB_LOG_SYMBOLS | LIBLLDB_LOG_UNWIND));

      if (unwind_or_symbol_log)
        module_sp->LogMessage(
            unwind_or_symbol_log,
            "no LC_FUNCTION_STARTS, will not allow assembly profiled unwinds");
    }

    const user_id_t TEXT_eh_frame_sectID =
        eh_frame_section_sp.get() ? eh_frame_section_sp->GetID()
                                  : static_cast<user_id_t>(NO_SECT);

    lldb::offset_t nlist_data_offset = 0;

    uint32_t N_SO_index = UINT32_MAX;

    MachSymtabSectionInfo section_info(section_list);
    std::vector<uint32_t> N_FUN_indexes;
    std::vector<uint32_t> N_NSYM_indexes;
    std::vector<uint32_t> N_INCL_indexes;
    std::vector<uint32_t> N_BRAC_indexes;
    std::vector<uint32_t> N_COMM_indexes;
    typedef std::multimap<uint64_t, uint32_t> ValueToSymbolIndexMap;
    typedef std::map<uint32_t, uint32_t> NListIndexToSymbolIndexMap;
    typedef std::map<const char *, uint32_t> ConstNameToSymbolIndexMap;
    ValueToSymbolIndexMap N_FUN_addr_to_sym_idx;
    ValueToSymbolIndexMap N_STSYM_addr_to_sym_idx;
    ConstNameToSymbolIndexMap N_GSYM_name_to_sym_idx;
    // Any symbols that get merged into another will get an entry in this map
    // so we know
    NListIndexToSymbolIndexMap m_nlist_idx_to_sym_idx;
    uint32_t nlist_idx = 0;
    Symbol *symbol_ptr = nullptr;

    uint32_t sym_idx = 0;
    Symbol *sym = nullptr;
    size_t num_syms = 0;
    std::string memory_symbol_name;
    uint32_t unmapped_local_symbols_found = 0;

    std::vector<TrieEntryWithOffset> trie_entries;
    std::set<lldb::addr_t> resolver_addresses;
    std::set<lldb::addr_t> symbol_file_addresses;

    if (dyld_trie_data.GetByteSize() > 0) {
      std::vector<llvm::StringRef> nameSlices;
      ParseTrieEntries(dyld_trie_data, 0, is_arm,
                       eLazyBoolNo, // eLazyBoolCalculate,
                       nameSlices, resolver_addresses, trie_entries);

      ConstString text_segment_name("__TEXT");
      SectionSP text_segment_sp =
          GetSectionList()->FindSectionByName(text_segment_name);
      if (text_segment_sp) {
        const lldb::addr_t text_segment_file_addr =
            text_segment_sp->GetFileAddress();
        if (text_segment_file_addr != LLDB_INVALID_ADDRESS) {
          for (auto &e : trie_entries)
            e.entry.address += text_segment_file_addr;
        }
      }
    }

    typedef std::set<ConstString> IndirectSymbols;
    IndirectSymbols indirect_symbol_names;

#if defined(__APPLE__) &&                                                      \
    (defined(__arm__) || defined(__arm64__) || defined(__aarch64__))

    // Some recent builds of the dyld_shared_cache (hereafter: DSC) have been
    // optimized by moving LOCAL symbols out of the memory mapped portion of
    // the DSC. The symbol information has all been retained, but it isn't
    // available in the normal nlist data. However, there *are* duplicate
    // entries of *some*
    // LOCAL symbols in the normal nlist data. To handle this situation
    // correctly, we must first attempt
    // to parse any DSC unmapped symbol information. If we find any, we set a
    // flag that tells the normal nlist parser to ignore all LOCAL symbols.

    if (m_header.flags & 0x80000000u) {
      // Before we can start mapping the DSC, we need to make certain the
      // target process is actually using the cache we can find.

      // Next we need to determine the correct path for the dyld shared cache.

      ArchSpec header_arch = GetArchitecture();
      char dsc_path[PATH_MAX];
      char dsc_path_development[PATH_MAX];

      snprintf(
          dsc_path, sizeof(dsc_path), "%s%s%s",
          "/System/Library/Caches/com.apple.dyld/", /* IPHONE_DYLD_SHARED_CACHE_DIR
                                                       */
          "dyld_shared_cache_", /* DYLD_SHARED_CACHE_BASE_NAME */
          header_arch.GetArchitectureName());

      snprintf(
          dsc_path_development, sizeof(dsc_path), "%s%s%s%s",
          "/System/Library/Caches/com.apple.dyld/", /* IPHONE_DYLD_SHARED_CACHE_DIR
                                                       */
          "dyld_shared_cache_", /* DYLD_SHARED_CACHE_BASE_NAME */
          header_arch.GetArchitectureName(), ".development");

      FileSpec dsc_nondevelopment_filespec(dsc_path, false);
      FileSpec dsc_development_filespec(dsc_path_development, false);
      FileSpec dsc_filespec;

      UUID dsc_uuid;
      UUID process_shared_cache_uuid;
      addr_t process_shared_cache_base_addr;

      if (process) {
        GetProcessSharedCacheUUID(process, process_shared_cache_base_addr, process_shared_cache_uuid);
      }

      // First see if we can find an exact match for the inferior process
      // shared cache UUID in the development or non-development shared caches
      // on disk.
      if (process_shared_cache_uuid.IsValid()) {
        if (FileSystem::Instance().Exists(dsc_development_filespec)) {
          UUID dsc_development_uuid = GetSharedCacheUUID(
              dsc_development_filespec, byte_order, addr_byte_size);
          if (dsc_development_uuid.IsValid() &&
              dsc_development_uuid == process_shared_cache_uuid) {
            dsc_filespec = dsc_development_filespec;
            dsc_uuid = dsc_development_uuid;
          }
        }
        if (!dsc_uuid.IsValid() &&
            FileSystem::Instance().Exists(dsc_nondevelopment_filespec)) {
          UUID dsc_nondevelopment_uuid = GetSharedCacheUUID(
              dsc_nondevelopment_filespec, byte_order, addr_byte_size);
          if (dsc_nondevelopment_uuid.IsValid() &&
              dsc_nondevelopment_uuid == process_shared_cache_uuid) {
            dsc_filespec = dsc_nondevelopment_filespec;
            dsc_uuid = dsc_nondevelopment_uuid;
          }
        }
      }

      // Failing a UUID match, prefer the development dyld_shared cache if both
      // are present.
      if (!FileSystem::Instance().Exists(dsc_filespec)) {
        if (FileSystem::Instance().Exists(dsc_development_filespec)) {
          dsc_filespec = dsc_development_filespec;
        } else {
          dsc_filespec = dsc_nondevelopment_filespec;
        }
      }

      /* The dyld_cache_header has a pointer to the
         dyld_cache_local_symbols_info structure (localSymbolsOffset).
         The dyld_cache_local_symbols_info structure gives us three things:
           1. The start and count of the nlist records in the dyld_shared_cache
         file
           2. The start and size of the strings for these nlist records
           3. The start and count of dyld_cache_local_symbols_entry entries

         There is one dyld_cache_local_symbols_entry per dylib/framework in the
         dyld shared cache.
         The "dylibOffset" field is the Mach-O header of this dylib/framework in
         the dyld shared cache.
         The dyld_cache_local_symbols_entry also lists the start of this
         dylib/framework's nlist records
         and the count of how many nlist records there are for this
         dylib/framework.
      */

      // Process the dyld shared cache header to find the unmapped symbols

      DataBufferSP dsc_data_sp = MapFileData(
          dsc_filespec, sizeof(struct lldb_copy_dyld_cache_header_v1), 0);
      if (!dsc_uuid.IsValid()) {
        dsc_uuid = GetSharedCacheUUID(dsc_filespec, byte_order, addr_byte_size);
      }
      if (dsc_data_sp) {
        DataExtractor dsc_header_data(dsc_data_sp, byte_order, addr_byte_size);

        bool uuid_match = true;
        if (dsc_uuid.IsValid() && process) {
          if (process_shared_cache_uuid.IsValid() &&
              dsc_uuid != process_shared_cache_uuid) {
            // The on-disk dyld_shared_cache file is not the same as the one in
            // this process' memory, don't use it.
            uuid_match = false;
            ModuleSP module_sp(GetModule());
            if (module_sp)
              module_sp->ReportWarning("process shared cache does not match "
                                       "on-disk dyld_shared_cache file, some "
                                       "symbol names will be missing.");
          }
        }

        offset = offsetof(struct lldb_copy_dyld_cache_header_v1, mappingOffset);

        uint32_t mappingOffset = dsc_header_data.GetU32(&offset);

        // If the mappingOffset points to a location inside the header, we've
        // opened an old dyld shared cache, and should not proceed further.
        if (uuid_match &&
            mappingOffset >= sizeof(struct lldb_copy_dyld_cache_header_v1)) {

          DataBufferSP dsc_mapping_info_data_sp = MapFileData(
              dsc_filespec, sizeof(struct lldb_copy_dyld_cache_mapping_info),
              mappingOffset);

          DataExtractor dsc_mapping_info_data(dsc_mapping_info_data_sp,
                                              byte_order, addr_byte_size);
          offset = 0;

          // The File addresses (from the in-memory Mach-O load commands) for
          // the shared libraries in the shared library cache need to be
          // adjusted by an offset to match up with the dylibOffset identifying
          // field in the dyld_cache_local_symbol_entry's.  This offset is
          // recorded in mapping_offset_value.
          const uint64_t mapping_offset_value =
              dsc_mapping_info_data.GetU64(&offset);

          offset = offsetof(struct lldb_copy_dyld_cache_header_v1,
                            localSymbolsOffset);
          uint64_t localSymbolsOffset = dsc_header_data.GetU64(&offset);
          uint64_t localSymbolsSize = dsc_header_data.GetU64(&offset);

          if (localSymbolsOffset && localSymbolsSize) {
            // Map the local symbols
            DataBufferSP dsc_local_symbols_data_sp =
                MapFileData(dsc_filespec, localSymbolsSize, localSymbolsOffset);

            if (dsc_local_symbols_data_sp) {
              DataExtractor dsc_local_symbols_data(dsc_local_symbols_data_sp,
                                                   byte_order, addr_byte_size);

              offset = 0;

              typedef std::map<ConstString, uint16_t> UndefinedNameToDescMap;
              typedef std::map<uint32_t, ConstString> SymbolIndexToName;
              UndefinedNameToDescMap undefined_name_to_desc;
              SymbolIndexToName reexport_shlib_needs_fixup;

              // Read the local_symbols_infos struct in one shot
              struct lldb_copy_dyld_cache_local_symbols_info local_symbols_info;
              dsc_local_symbols_data.GetU32(&offset,
                                            &local_symbols_info.nlistOffset, 6);

              SectionSP text_section_sp(
                  section_list->FindSectionByName(GetSegmentNameTEXT()));

              uint32_t header_file_offset =
                  (text_section_sp->GetFileAddress() - mapping_offset_value);

              offset = local_symbols_info.entriesOffset;
              for (uint32_t entry_index = 0;
                   entry_index < local_symbols_info.entriesCount;
                   entry_index++) {
                struct lldb_copy_dyld_cache_local_symbols_entry
                    local_symbols_entry;
                local_symbols_entry.dylibOffset =
                    dsc_local_symbols_data.GetU32(&offset);
                local_symbols_entry.nlistStartIndex =
                    dsc_local_symbols_data.GetU32(&offset);
                local_symbols_entry.nlistCount =
                    dsc_local_symbols_data.GetU32(&offset);

                if (header_file_offset == local_symbols_entry.dylibOffset) {
                  unmapped_local_symbols_found = local_symbols_entry.nlistCount;

                  // The normal nlist code cannot correctly size the Symbols
                  // array, we need to allocate it here.
                  sym = symtab->Resize(
                      symtab_load_command.nsyms + m_dysymtab.nindirectsyms +
                      unmapped_local_symbols_found - m_dysymtab.nlocalsym);
                  num_syms = symtab->GetNumSymbols();

                  nlist_data_offset =
                      local_symbols_info.nlistOffset +
                      (nlist_byte_size * local_symbols_entry.nlistStartIndex);
                  uint32_t string_table_offset =
                      local_symbols_info.stringsOffset;

                  for (uint32_t nlist_index = 0;
                       nlist_index < local_symbols_entry.nlistCount;
                       nlist_index++) {
                    /////////////////////////////
                    {
                      struct nlist_64 nlist;
                      if (!dsc_local_symbols_data.ValidOffsetForDataOfSize(
                              nlist_data_offset, nlist_byte_size))
                        break;

                      nlist.n_strx = dsc_local_symbols_data.GetU32_unchecked(
                          &nlist_data_offset);
                      nlist.n_type = dsc_local_symbols_data.GetU8_unchecked(
                          &nlist_data_offset);
                      nlist.n_sect = dsc_local_symbols_data.GetU8_unchecked(
                          &nlist_data_offset);
                      nlist.n_desc = dsc_local_symbols_data.GetU16_unchecked(
                          &nlist_data_offset);
                      nlist.n_value =
                          dsc_local_symbols_data.GetAddress_unchecked(
                              &nlist_data_offset);

                      SymbolType type = eSymbolTypeInvalid;
                      const char *symbol_name = dsc_local_symbols_data.PeekCStr(
                          string_table_offset + nlist.n_strx);

                      if (symbol_name == NULL) {
                        // No symbol should be NULL, even the symbols with no
                        // string values should have an offset zero which
                        // points to an empty C-string
                        Host::SystemLog(
                            Host::eSystemLogError,
                            "error: DSC unmapped local symbol[%u] has invalid "
                            "string table offset 0x%x in %s, ignoring symbol\n",
                            entry_index, nlist.n_strx,
                            module_sp->GetFileSpec().GetPath().c_str());
                        continue;
                      }
                      if (symbol_name[0] == '\0')
                        symbol_name = NULL;

                      const char *symbol_name_non_abi_mangled = NULL;

                      SectionSP symbol_section;
                      uint32_t symbol_byte_size = 0;
                      bool add_nlist = true;
                      bool is_debug = ((nlist.n_type & N_STAB) != 0);
                      bool demangled_is_synthesized = false;
                      bool is_gsym = false;
                      bool set_value = true;

                      assert(sym_idx < num_syms);

                      sym[sym_idx].SetDebug(is_debug);

                      if (is_debug) {
                        switch (nlist.n_type) {
                        case N_GSYM:
                          // global symbol: name,,NO_SECT,type,0
                          // Sometimes the N_GSYM value contains the address.

                          // FIXME: In the .o files, we have a GSYM and a debug
                          // symbol for all the ObjC data.  They
                          // have the same address, but we want to ensure that
                          // we always find only the real symbol, 'cause we
                          // don't currently correctly attribute the
                          // GSYM one to the ObjCClass/Ivar/MetaClass
                          // symbol type.  This is a temporary hack to make
                          // sure the ObjectiveC symbols get treated correctly.
                          // To do this right, we should coalesce all the GSYM
                          // & global symbols that have the same address.

                          is_gsym = true;
                          sym[sym_idx].SetExternal(true);

                          if (symbol_name && symbol_name[0] == '_' &&
                              symbol_name[1] == 'O') {
                            llvm::StringRef symbol_name_ref(symbol_name);
                            if (symbol_name_ref.startswith(
                                    g_objc_v2_prefix_class)) {
                              symbol_name_non_abi_mangled = symbol_name + 1;
                              symbol_name =
                                  symbol_name + g_objc_v2_prefix_class.size();
                              type = eSymbolTypeObjCClass;
                              demangled_is_synthesized = true;

                            } else if (symbol_name_ref.startswith(
                                           g_objc_v2_prefix_metaclass)) {
                              symbol_name_non_abi_mangled = symbol_name + 1;
                              symbol_name = symbol_name +
                                            g_objc_v2_prefix_metaclass.size();
                              type = eSymbolTypeObjCMetaClass;
                              demangled_is_synthesized = true;
                            } else if (symbol_name_ref.startswith(
                                           g_objc_v2_prefix_ivar)) {
                              symbol_name_non_abi_mangled = symbol_name + 1;
                              symbol_name =
                                  symbol_name + g_objc_v2_prefix_ivar.size();
                              type = eSymbolTypeObjCIVar;
                              demangled_is_synthesized = true;
                            }
                          } else {
                            if (nlist.n_value != 0)
                              symbol_section = section_info.GetSection(
                                  nlist.n_sect, nlist.n_value);
                            type = eSymbolTypeData;
                          }
                          break;

                        case N_FNAME:
                          // procedure name (f77 kludge): name,,NO_SECT,0,0
                          type = eSymbolTypeCompiler;
                          break;

                        case N_FUN:
                          // procedure: name,,n_sect,linenumber,address
                          if (symbol_name) {
                            type = eSymbolTypeCode;
                            symbol_section = section_info.GetSection(
                                nlist.n_sect, nlist.n_value);

                            N_FUN_addr_to_sym_idx.insert(
                                std::make_pair(nlist.n_value, sym_idx));
                            // We use the current number of symbols in the
                            // symbol table in lieu of using nlist_idx in case
                            // we ever start trimming entries out
                            N_FUN_indexes.push_back(sym_idx);
                          } else {
                            type = eSymbolTypeCompiler;

                            if (!N_FUN_indexes.empty()) {
                              // Copy the size of the function into the
                              // original
                              // STAB entry so we don't have
                              // to hunt for it later
                              symtab->SymbolAtIndex(N_FUN_indexes.back())
                                  ->SetByteSize(nlist.n_value);
                              N_FUN_indexes.pop_back();
                              // We don't really need the end function STAB as
                              // it contains the size which we already placed
                              // with the original symbol, so don't add it if
                              // we want a minimal symbol table
                              add_nlist = false;
                            }
                          }
                          break;

                        case N_STSYM:
                          // static symbol: name,,n_sect,type,address
                          N_STSYM_addr_to_sym_idx.insert(
                              std::make_pair(nlist.n_value, sym_idx));
                          symbol_section = section_info.GetSection(
                              nlist.n_sect, nlist.n_value);
                          if (symbol_name && symbol_name[0]) {
                            type = ObjectFile::GetSymbolTypeFromName(
                                symbol_name + 1, eSymbolTypeData);
                          }
                          break;

                        case N_LCSYM:
                          // .lcomm symbol: name,,n_sect,type,address
                          symbol_section = section_info.GetSection(
                              nlist.n_sect, nlist.n_value);
                          type = eSymbolTypeCommonBlock;
                          break;

                        case N_BNSYM:
                          // We use the current number of symbols in the symbol
                          // table in lieu of using nlist_idx in case we ever
                          // start trimming entries out Skip these if we want
                          // minimal symbol tables
                          add_nlist = false;
                          break;

                        case N_ENSYM:
                          // Set the size of the N_BNSYM to the terminating
                          // index of this N_ENSYM so that we can always skip
                          // the entire symbol if we need to navigate more
                          // quickly at the source level when parsing STABS
                          // Skip these if we want minimal symbol tables
                          add_nlist = false;
                          break;

                        case N_OPT:
                          // emitted with gcc2_compiled and in gcc source
                          type = eSymbolTypeCompiler;
                          break;

                        case N_RSYM:
                          // register sym: name,,NO_SECT,type,register
                          type = eSymbolTypeVariable;
                          break;

                        case N_SLINE:
                          // src line: 0,,n_sect,linenumber,address
                          symbol_section = section_info.GetSection(
                              nlist.n_sect, nlist.n_value);
                          type = eSymbolTypeLineEntry;
                          break;

                        case N_SSYM:
                          // structure elt: name,,NO_SECT,type,struct_offset
                          type = eSymbolTypeVariableType;
                          break;

                        case N_SO:
                          // source file name
                          type = eSymbolTypeSourceFile;
                          if (symbol_name == NULL) {
                            add_nlist = false;
                            if (N_SO_index != UINT32_MAX) {
                              // Set the size of the N_SO to the terminating
                              // index of this N_SO so that we can always skip
                              // the entire N_SO if we need to navigate more
                              // quickly at the source level when parsing STABS
                              symbol_ptr = symtab->SymbolAtIndex(N_SO_index);
                              symbol_ptr->SetByteSize(sym_idx);
                              symbol_ptr->SetSizeIsSibling(true);
                            }
                            N_NSYM_indexes.clear();
                            N_INCL_indexes.clear();
                            N_BRAC_indexes.clear();
                            N_COMM_indexes.clear();
                            N_FUN_indexes.clear();
                            N_SO_index = UINT32_MAX;
                          } else {
                            // We use the current number of symbols in the
                            // symbol table in lieu of using nlist_idx in case
                            // we ever start trimming entries out
                            const bool N_SO_has_full_path =
                                symbol_name[0] == '/';
                            if (N_SO_has_full_path) {
                              if ((N_SO_index == sym_idx - 1) &&
                                  ((sym_idx - 1) < num_syms)) {
                                // We have two consecutive N_SO entries where
                                // the first contains a directory and the
                                // second contains a full path.
                                sym[sym_idx - 1].GetMangled().SetValue(
                                    ConstString(symbol_name), false);
                                m_nlist_idx_to_sym_idx[nlist_idx] = sym_idx - 1;
                                add_nlist = false;
                              } else {
                                // This is the first entry in a N_SO that
                                // contains a directory or
                                // a full path to the source file
                                N_SO_index = sym_idx;
                              }
                            } else if ((N_SO_index == sym_idx - 1) &&
                                       ((sym_idx - 1) < num_syms)) {
                              // This is usually the second N_SO entry that
                              // contains just the filename, so here we combine
                              // it with the first one if we are minimizing the
                              // symbol table
                              const char *so_path =
                                  sym[sym_idx - 1]
                                      .GetMangled()
                                      .GetDemangledName(
                                          lldb::eLanguageTypeUnknown)
                                      .AsCString();
                              if (so_path && so_path[0]) {
                                std::string full_so_path(so_path);
                                const size_t double_slash_pos =
                                    full_so_path.find("//");
                                if (double_slash_pos != std::string::npos) {
                                  // The linker has been generating bad N_SO
                                  // entries with doubled up paths
                                  // in the format "%s%s" where the first
                                  // string in the DW_AT_comp_dir, and the
                                  // second is the directory for the source
                                  // file so you end up with a path that looks
                                  // like "/tmp/src//tmp/src/"
                                  FileSpec so_dir(so_path, false);
                                  if (!FileSystem::Instance().Exists(so_dir)) {
                                    so_dir.SetFile(
                                        &full_so_path[double_slash_pos + 1],
                                        false);
                                    if (FileSystem::Instance().Exists(so_dir)) {
                                      // Trim off the incorrect path
                                      full_so_path.erase(0,
                                                         double_slash_pos + 1);
                                    }
                                  }
                                }
                                if (*full_so_path.rbegin() != '/')
                                  full_so_path += '/';
                                full_so_path += symbol_name;
                                sym[sym_idx - 1].GetMangled().SetValue(
                                    ConstString(full_so_path.c_str()), false);
                                add_nlist = false;
                                m_nlist_idx_to_sym_idx[nlist_idx] = sym_idx - 1;
                              }
                            } else {
                              // This could be a relative path to a N_SO
                              N_SO_index = sym_idx;
                            }
                          }
                          break;

                        case N_OSO:
                          // object file name: name,,0,0,st_mtime
                          type = eSymbolTypeObjectFile;
                          break;

                        case N_LSYM:
                          // local sym: name,,NO_SECT,type,offset
                          type = eSymbolTypeLocal;
                          break;

                        // INCL scopes
                        case N_BINCL:
                          // include file beginning: name,,NO_SECT,0,sum We use
                          // the current number of symbols in the symbol table
                          // in lieu of using nlist_idx in case we ever start
                          // trimming entries out
                          N_INCL_indexes.push_back(sym_idx);
                          type = eSymbolTypeScopeBegin;
                          break;

                        case N_EINCL:
                          // include file end: name,,NO_SECT,0,0
                          // Set the size of the N_BINCL to the terminating
                          // index of this N_EINCL so that we can always skip
                          // the entire symbol if we need to navigate more
                          // quickly at the source level when parsing STABS
                          if (!N_INCL_indexes.empty()) {
                            symbol_ptr =
                                symtab->SymbolAtIndex(N_INCL_indexes.back());
                            symbol_ptr->SetByteSize(sym_idx + 1);
                            symbol_ptr->SetSizeIsSibling(true);
                            N_INCL_indexes.pop_back();
                          }
                          type = eSymbolTypeScopeEnd;
                          break;

                        case N_SOL:
                          // #included file name: name,,n_sect,0,address
                          type = eSymbolTypeHeaderFile;

                          // We currently don't use the header files on darwin
                          add_nlist = false;
                          break;

                        case N_PARAMS:
                          // compiler parameters: name,,NO_SECT,0,0
                          type = eSymbolTypeCompiler;
                          break;

                        case N_VERSION:
                          // compiler version: name,,NO_SECT,0,0
                          type = eSymbolTypeCompiler;
                          break;

                        case N_OLEVEL:
                          // compiler -O level: name,,NO_SECT,0,0
                          type = eSymbolTypeCompiler;
                          break;

                        case N_PSYM:
                          // parameter: name,,NO_SECT,type,offset
                          type = eSymbolTypeVariable;
                          break;

                        case N_ENTRY:
                          // alternate entry: name,,n_sect,linenumber,address
                          symbol_section = section_info.GetSection(
                              nlist.n_sect, nlist.n_value);
                          type = eSymbolTypeLineEntry;
                          break;

                        // Left and Right Braces
                        case N_LBRAC:
                          // left bracket: 0,,NO_SECT,nesting level,address We
                          // use the current number of symbols in the symbol
                          // table in lieu of using nlist_idx in case we ever
                          // start trimming entries out
                          symbol_section = section_info.GetSection(
                              nlist.n_sect, nlist.n_value);
                          N_BRAC_indexes.push_back(sym_idx);
                          type = eSymbolTypeScopeBegin;
                          break;

                        case N_RBRAC:
                          // right bracket: 0,,NO_SECT,nesting level,address
                          // Set the size of the N_LBRAC to the terminating
                          // index of this N_RBRAC so that we can always skip
                          // the entire symbol if we need to navigate more
                          // quickly at the source level when parsing STABS
                          symbol_section = section_info.GetSection(
                              nlist.n_sect, nlist.n_value);
                          if (!N_BRAC_indexes.empty()) {
                            symbol_ptr =
                                symtab->SymbolAtIndex(N_BRAC_indexes.back());
                            symbol_ptr->SetByteSize(sym_idx + 1);
                            symbol_ptr->SetSizeIsSibling(true);
                            N_BRAC_indexes.pop_back();
                          }
                          type = eSymbolTypeScopeEnd;
                          break;

                        case N_EXCL:
                          // deleted include file: name,,NO_SECT,0,sum
                          type = eSymbolTypeHeaderFile;
                          break;

                        // COMM scopes
                        case N_BCOMM:
                          // begin common: name,,NO_SECT,0,0
                          // We use the current number of symbols in the symbol
                          // table in lieu of using nlist_idx in case we ever
                          // start trimming entries out
                          type = eSymbolTypeScopeBegin;
                          N_COMM_indexes.push_back(sym_idx);
                          break;

                        case N_ECOML:
                          // end common (local name): 0,,n_sect,0,address
                          symbol_section = section_info.GetSection(
                              nlist.n_sect, nlist.n_value);
                        // Fall through

                        case N_ECOMM:
                          // end common: name,,n_sect,0,0
                          // Set the size of the N_BCOMM to the terminating
                          // index of this N_ECOMM/N_ECOML so that we can
                          // always skip the entire symbol if we need to
                          // navigate more quickly at the source level when
                          // parsing STABS
                          if (!N_COMM_indexes.empty()) {
                            symbol_ptr =
                                symtab->SymbolAtIndex(N_COMM_indexes.back());
                            symbol_ptr->SetByteSize(sym_idx + 1);
                            symbol_ptr->SetSizeIsSibling(true);
                            N_COMM_indexes.pop_back();
                          }
                          type = eSymbolTypeScopeEnd;
                          break;

                        case N_LENG:
                          // second stab entry with length information
                          type = eSymbolTypeAdditional;
                          break;

                        default:
                          break;
                        }
                      } else {
                        // uint8_t n_pext    = N_PEXT & nlist.n_type;
                        uint8_t n_type = N_TYPE & nlist.n_type;
                        sym[sym_idx].SetExternal((N_EXT & nlist.n_type) != 0);

                        switch (n_type) {
                        case N_INDR: {
                          const char *reexport_name_cstr =
                              strtab_data.PeekCStr(nlist.n_value);
                          if (reexport_name_cstr && reexport_name_cstr[0]) {
                            type = eSymbolTypeReExported;
                            ConstString reexport_name(
                                reexport_name_cstr +
                                ((reexport_name_cstr[0] == '_') ? 1 : 0));
                            sym[sym_idx].SetReExportedSymbolName(reexport_name);
                            set_value = false;
                            reexport_shlib_needs_fixup[sym_idx] = reexport_name;
                            indirect_symbol_names.insert(
                                ConstString(symbol_name +
                                            ((symbol_name[0] == '_') ? 1 : 0)));
                          } else
                            type = eSymbolTypeUndefined;
                        } break;

                        case N_UNDF:
                          if (symbol_name && symbol_name[0]) {
                            ConstString undefined_name(
                                symbol_name +
                                ((symbol_name[0] == '_') ? 1 : 0));
                            undefined_name_to_desc[undefined_name] =
                                nlist.n_desc;
                          }
                        // Fall through
                        case N_PBUD:
                          type = eSymbolTypeUndefined;
                          break;

                        case N_ABS:
                          type = eSymbolTypeAbsolute;
                          break;

                        case N_SECT: {
                          symbol_section = section_info.GetSection(
                              nlist.n_sect, nlist.n_value);

                          if (symbol_section == NULL) {
                            // TODO: warn about this?
                            add_nlist = false;
                            break;
                          }

                          if (TEXT_eh_frame_sectID == nlist.n_sect) {
                            type = eSymbolTypeException;
                          } else {
                            uint32_t section_type =
                                symbol_section->Get() & SECTION_TYPE;

                            switch (section_type) {
                            case S_CSTRING_LITERALS:
                              type = eSymbolTypeData;
                              break; // section with only literal C strings
                            case S_4BYTE_LITERALS:
                              type = eSymbolTypeData;
                              break; // section with only 4 byte literals
                            case S_8BYTE_LITERALS:
                              type = eSymbolTypeData;
                              break; // section with only 8 byte literals
                            case S_LITERAL_POINTERS:
                              type = eSymbolTypeTrampoline;
                              break; // section with only pointers to literals
                            case S_NON_LAZY_SYMBOL_POINTERS:
                              type = eSymbolTypeTrampoline;
                              break; // section with only non-lazy symbol
                                     // pointers
                            case S_LAZY_SYMBOL_POINTERS:
                              type = eSymbolTypeTrampoline;
                              break; // section with only lazy symbol pointers
                            case S_SYMBOL_STUBS:
                              type = eSymbolTypeTrampoline;
                              break; // section with only symbol stubs, byte
                                     // size of stub in the reserved2 field
                            case S_MOD_INIT_FUNC_POINTERS:
                              type = eSymbolTypeCode;
                              break; // section with only function pointers for
                                     // initialization
                            case S_MOD_TERM_FUNC_POINTERS:
                              type = eSymbolTypeCode;
                              break; // section with only function pointers for
                                     // termination
                            case S_INTERPOSING:
                              type = eSymbolTypeTrampoline;
                              break; // section with only pairs of function
                                     // pointers for interposing
                            case S_16BYTE_LITERALS:
                              type = eSymbolTypeData;
                              break; // section with only 16 byte literals
                            case S_DTRACE_DOF:
                              type = eSymbolTypeInstrumentation;
                              break;
                            case S_LAZY_DYLIB_SYMBOL_POINTERS:
                              type = eSymbolTypeTrampoline;
                              break;
                            default:
                              switch (symbol_section->GetType()) {
                              case lldb::eSectionTypeCode:
                                type = eSymbolTypeCode;
                                break;
                              case eSectionTypeData:
                              case eSectionTypeDataCString: // Inlined C string
                                                            // data
                              case eSectionTypeDataCStringPointers: // Pointers
                                                                    // to C
                                                                    // string
                                                                    // data
                              case eSectionTypeDataSymbolAddress: // Address of
                                                                  // a symbol in
                                                                  // the symbol
                                                                  // table
                              case eSectionTypeData4:
                              case eSectionTypeData8:
                              case eSectionTypeData16:
                                type = eSymbolTypeData;
                                break;
                              default:
                                break;
                              }
                              break;
                            }

                            if (type == eSymbolTypeInvalid) {
                              const char *symbol_sect_name =
                                  symbol_section->GetName().AsCString();
                              if (symbol_section->IsDescendant(
                                      text_section_sp.get())) {
                                if (symbol_section->IsClear(
                                        S_ATTR_PURE_INSTRUCTIONS |
                                        S_ATTR_SELF_MODIFYING_CODE |
                                        S_ATTR_SOME_INSTRUCTIONS))
                                  type = eSymbolTypeData;
                                else
                                  type = eSymbolTypeCode;
                              } else if (symbol_section->IsDescendant(
                                             data_section_sp.get()) ||
                                         symbol_section->IsDescendant(
                                             data_dirty_section_sp.get()) ||
                                         symbol_section->IsDescendant(
                                             data_const_section_sp.get())) {
                                if (symbol_sect_name &&
                                    ::strstr(symbol_sect_name, "__objc") ==
                                        symbol_sect_name) {
                                  type = eSymbolTypeRuntime;

                                  if (symbol_name) {
                                    llvm::StringRef symbol_name_ref(
                                        symbol_name);
                                    if (symbol_name_ref.startswith("_OBJC_")) {
                                      static const llvm::StringRef
                                          g_objc_v2_prefix_class(
                                              "_OBJC_CLASS_$_");
                                      static const llvm::StringRef
                                          g_objc_v2_prefix_metaclass(
                                              "_OBJC_METACLASS_$_");
                                      static const llvm::StringRef
                                          g_objc_v2_prefix_ivar(
                                              "_OBJC_IVAR_$_");
                                      if (symbol_name_ref.startswith(
                                              g_objc_v2_prefix_class)) {
                                        symbol_name_non_abi_mangled =
                                            symbol_name + 1;
                                        symbol_name =
                                            symbol_name +
                                            g_objc_v2_prefix_class.size();
                                        type = eSymbolTypeObjCClass;
                                        demangled_is_synthesized = true;
                                      } else if (
                                          symbol_name_ref.startswith(
                                              g_objc_v2_prefix_metaclass)) {
                                        symbol_name_non_abi_mangled =
                                            symbol_name + 1;
                                        symbol_name =
                                            symbol_name +
                                            g_objc_v2_prefix_metaclass.size();
                                        type = eSymbolTypeObjCMetaClass;
                                        demangled_is_synthesized = true;
                                      } else if (symbol_name_ref.startswith(
                                                     g_objc_v2_prefix_ivar)) {
                                        symbol_name_non_abi_mangled =
                                            symbol_name + 1;
                                        symbol_name =
                                            symbol_name +
                                            g_objc_v2_prefix_ivar.size();
                                        type = eSymbolTypeObjCIVar;
                                        demangled_is_synthesized = true;
                                      }
                                    }
                                  }
                                } else if (symbol_sect_name &&
                                           ::strstr(symbol_sect_name,
                                                    "__gcc_except_tab") ==
                                               symbol_sect_name) {
                                  type = eSymbolTypeException;
                                } else {
                                  type = eSymbolTypeData;
                                }
                              } else if (symbol_sect_name &&
                                         ::strstr(symbol_sect_name,
                                                  "__IMPORT") ==
                                             symbol_sect_name) {
                                type = eSymbolTypeTrampoline;
                              } else if (symbol_section->IsDescendant(
                                             objc_section_sp.get())) {
                                type = eSymbolTypeRuntime;
                                if (symbol_name && symbol_name[0] == '.') {
                                  llvm::StringRef symbol_name_ref(symbol_name);
                                  static const llvm::StringRef
                                      g_objc_v1_prefix_class(
                                          ".objc_class_name_");
                                  if (symbol_name_ref.startswith(
                                          g_objc_v1_prefix_class)) {
                                    symbol_name_non_abi_mangled = symbol_name;
                                    symbol_name = symbol_name +
                                                  g_objc_v1_prefix_class.size();
                                    type = eSymbolTypeObjCClass;
                                    demangled_is_synthesized = true;
                                  }
                                }
                              }
                            }
                          }
                        } break;
                        }
                      }

                      if (add_nlist) {
                        uint64_t symbol_value = nlist.n_value;
                        if (symbol_name_non_abi_mangled) {
                          sym[sym_idx].GetMangled().SetMangledName(
                              ConstString(symbol_name_non_abi_mangled));
                          sym[sym_idx].GetMangled().SetDemangledName(
                              ConstString(symbol_name));
                        } else {
                          bool symbol_name_is_mangled = false;

                          if (symbol_name && symbol_name[0] == '_') {
                            symbol_name_is_mangled = symbol_name[1] == '_';
                            symbol_name++; // Skip the leading underscore
                          }

                          if (symbol_name) {
                            ConstString const_symbol_name(symbol_name);
                            sym[sym_idx].GetMangled().SetValue(
                                const_symbol_name, symbol_name_is_mangled);
                            if (is_gsym && is_debug) {
                              const char *gsym_name =
                                  sym[sym_idx]
                                      .GetMangled()
                                      .GetName(lldb::eLanguageTypeUnknown,
                                               Mangled::ePreferMangled)
                                      .GetCString();
                              if (gsym_name)
                                N_GSYM_name_to_sym_idx[gsym_name] = sym_idx;
                            }
                          }
                        }
                        if (symbol_section) {
                          // Keep track of the symbols we added by address in
                          // case we have other sources
                          // for symbols where we only want to add a symbol if
                          // it isn't already in the
                          // symbol table.
                          symbol_file_addresses.insert(nlist.n_value);

                          const addr_t section_file_addr =
                              symbol_section->GetFileAddress();
                          if (symbol_byte_size == 0 &&
                              function_starts_count > 0) {
                            addr_t symbol_lookup_file_addr = nlist.n_value;
                            // Do an exact address match for non-ARM addresses,
                            // else get the closest since the symbol might be a
                            // thumb symbol which has an address with bit zero
                            // set
                            FunctionStarts::Entry *func_start_entry =
                                function_starts.FindEntry(
                                    symbol_lookup_file_addr, !is_arm);
                            if (is_arm && func_start_entry) {
                              // Verify that the function start address is the
                              // symbol address (ARM) or the symbol address + 1
                              // (thumb)
                              if (func_start_entry->addr !=
                                      symbol_lookup_file_addr &&
                                  func_start_entry->addr !=
                                      (symbol_lookup_file_addr + 1)) {
                                // Not the right entry, NULL it out...
                                func_start_entry = NULL;
                              }
                            }
                            if (func_start_entry) {
                              func_start_entry->data = true;

                              addr_t symbol_file_addr = func_start_entry->addr;
                              uint32_t symbol_flags = 0;
                              if (is_arm) {
                                if (symbol_file_addr & 1)
                                  symbol_flags =
                                      MACHO_NLIST_ARM_SYMBOL_IS_THUMB;
                                symbol_file_addr &= THUMB_ADDRESS_BIT_MASK;
                              }

                              const FunctionStarts::Entry
                                  *next_func_start_entry =
                                      function_starts.FindNextEntry(
                                          func_start_entry);
                              const addr_t section_end_file_addr =
                                  section_file_addr +
                                  symbol_section->GetByteSize();
                              if (next_func_start_entry) {
                                addr_t next_symbol_file_addr =
                                    next_func_start_entry->addr;
                                // Be sure the clear the Thumb address bit when
                                // we calculate the size from the current and
                                // next address
                                if (is_arm)
                                  next_symbol_file_addr &=
                                      THUMB_ADDRESS_BIT_MASK;
                                symbol_byte_size = std::min<lldb::addr_t>(
                                    next_symbol_file_addr - symbol_file_addr,
                                    section_end_file_addr - symbol_file_addr);
                              } else {
                                symbol_byte_size =
                                    section_end_file_addr - symbol_file_addr;
                              }
                            }
                          }
                          symbol_value -= section_file_addr;
                        }

                        if (is_debug == false) {
                          if (type == eSymbolTypeCode) {
                            // See if we can find a N_FUN entry for any code
                            // symbols. If we do find a match, and the name
                            // matches, then we can merge the two into just the
                            // function symbol to avoid duplicate entries in
                            // the symbol table
                            std::pair<ValueToSymbolIndexMap::const_iterator,
                                      ValueToSymbolIndexMap::const_iterator>
                                range;
                            range = N_FUN_addr_to_sym_idx.equal_range(
                                nlist.n_value);
                            if (range.first != range.second) {
                              bool found_it = false;
                              for (ValueToSymbolIndexMap::const_iterator pos =
                                       range.first;
                                   pos != range.second; ++pos) {
                                if (sym[sym_idx].GetMangled().GetName(
                                        lldb::eLanguageTypeUnknown,
                                        Mangled::ePreferMangled) ==
                                    sym[pos->second].GetMangled().GetName(
                                        lldb::eLanguageTypeUnknown,
                                        Mangled::ePreferMangled)) {
                                  m_nlist_idx_to_sym_idx[nlist_idx] =
                                      pos->second;
                                  // We just need the flags from the linker
                                  // symbol, so put these flags
                                  // into the N_FUN flags to avoid duplicate
                                  // symbols in the symbol table
                                  sym[pos->second].SetExternal(
                                      sym[sym_idx].IsExternal());
                                  sym[pos->second].SetFlags(nlist.n_type << 16 |
                                                            nlist.n_desc);
                                  if (resolver_addresses.find(nlist.n_value) !=
                                      resolver_addresses.end())
                                    sym[pos->second].SetType(
                                        eSymbolTypeResolver);
                                  sym[sym_idx].Clear();
                                  found_it = true;
                                  break;
                                }
                              }
                              if (found_it)
                                continue;
                            } else {
                              if (resolver_addresses.find(nlist.n_value) !=
                                  resolver_addresses.end())
                                type = eSymbolTypeResolver;
                            }
                          } else if (type == eSymbolTypeData ||
                                     type == eSymbolTypeObjCClass ||
                                     type == eSymbolTypeObjCMetaClass ||
                                     type == eSymbolTypeObjCIVar) {
                            // See if we can find a N_STSYM entry for any data
                            // symbols. If we do find a match, and the name
                            // matches, then we can merge the two into just the
                            // Static symbol to avoid duplicate entries in the
                            // symbol table
                            std::pair<ValueToSymbolIndexMap::const_iterator,
                                      ValueToSymbolIndexMap::const_iterator>
                                range;
                            range = N_STSYM_addr_to_sym_idx.equal_range(
                                nlist.n_value);
                            if (range.first != range.second) {
                              bool found_it = false;
                              for (ValueToSymbolIndexMap::const_iterator pos =
                                       range.first;
                                   pos != range.second; ++pos) {
                                if (sym[sym_idx].GetMangled().GetName(
                                        lldb::eLanguageTypeUnknown,
                                        Mangled::ePreferMangled) ==
                                    sym[pos->second].GetMangled().GetName(
                                        lldb::eLanguageTypeUnknown,
                                        Mangled::ePreferMangled)) {
                                  m_nlist_idx_to_sym_idx[nlist_idx] =
                                      pos->second;
                                  // We just need the flags from the linker
                                  // symbol, so put these flags
                                  // into the N_STSYM flags to avoid duplicate
                                  // symbols in the symbol table
                                  sym[pos->second].SetExternal(
                                      sym[sym_idx].IsExternal());
                                  sym[pos->second].SetFlags(nlist.n_type << 16 |
                                                            nlist.n_desc);
                                  sym[sym_idx].Clear();
                                  found_it = true;
                                  break;
                                }
                              }
                              if (found_it)
                                continue;
                            } else {
                              const char *gsym_name =
                                  sym[sym_idx]
                                      .GetMangled()
                                      .GetName(lldb::eLanguageTypeUnknown,
                                               Mangled::ePreferMangled)
                                      .GetCString();
                              if (gsym_name) {
                                // Combine N_GSYM stab entries with the non
                                // stab symbol
                                ConstNameToSymbolIndexMap::const_iterator pos =
                                    N_GSYM_name_to_sym_idx.find(gsym_name);
                                if (pos != N_GSYM_name_to_sym_idx.end()) {
                                  const uint32_t GSYM_sym_idx = pos->second;
                                  m_nlist_idx_to_sym_idx[nlist_idx] =
                                      GSYM_sym_idx;
                                  // Copy the address, because often the N_GSYM
                                  // address has an invalid address of zero
                                  // when the global is a common symbol
                                  sym[GSYM_sym_idx].GetAddressRef().SetSection(
                                      symbol_section);
                                  sym[GSYM_sym_idx].GetAddressRef().SetOffset(
                                      symbol_value);
                                  // We just need the flags from the linker
                                  // symbol, so put these flags
                                  // into the N_GSYM flags to avoid duplicate
                                  // symbols in the symbol table
                                  sym[GSYM_sym_idx].SetFlags(
                                      nlist.n_type << 16 | nlist.n_desc);
                                  sym[sym_idx].Clear();
                                  continue;
                                }
                              }
                            }
                          }
                        }

                        sym[sym_idx].SetID(nlist_idx);
                        sym[sym_idx].SetType(type);
                        if (set_value) {
                          sym[sym_idx].GetAddressRef().SetSection(
                              symbol_section);
                          sym[sym_idx].GetAddressRef().SetOffset(symbol_value);
                        }
                        sym[sym_idx].SetFlags(nlist.n_type << 16 |
                                              nlist.n_desc);

                        if (symbol_byte_size > 0)
                          sym[sym_idx].SetByteSize(symbol_byte_size);

                        if (demangled_is_synthesized)
                          sym[sym_idx].SetDemangledNameIsSynthesized(true);
                        ++sym_idx;
                      } else {
                        sym[sym_idx].Clear();
                      }
                    }
                    /////////////////////////////
                  }
                  break; // No more entries to consider
                }
              }

              for (const auto &pos : reexport_shlib_needs_fixup) {
                const auto undef_pos = undefined_name_to_desc.find(pos.second);
                if (undef_pos != undefined_name_to_desc.end()) {
                  const uint8_t dylib_ordinal =
                      llvm::MachO::GET_LIBRARY_ORDINAL(undef_pos->second);
                  if (dylib_ordinal > 0 &&
                      dylib_ordinal < dylib_files.GetSize())
                    sym[pos.first].SetReExportedSymbolSharedLibrary(
                        dylib_files.GetFileSpecAtIndex(dylib_ordinal - 1));
                }
              }
            }
          }
        }
      }
    }

    // Must reset this in case it was mutated above!
    nlist_data_offset = 0;
#endif

    if (nlist_data.GetByteSize() > 0) {

      // If the sym array was not created while parsing the DSC unmapped
      // symbols, create it now.
      if (sym == nullptr) {
        sym = symtab->Resize(symtab_load_command.nsyms +
                             m_dysymtab.nindirectsyms);
        num_syms = symtab->GetNumSymbols();
      }

      if (unmapped_local_symbols_found) {
        assert(m_dysymtab.ilocalsym == 0);
        nlist_data_offset += (m_dysymtab.nlocalsym * nlist_byte_size);
        nlist_idx = m_dysymtab.nlocalsym;
      } else {
        nlist_idx = 0;
      }

      typedef std::map<ConstString, uint16_t> UndefinedNameToDescMap;
      typedef std::map<uint32_t, ConstString> SymbolIndexToName;
      UndefinedNameToDescMap undefined_name_to_desc;
      SymbolIndexToName reexport_shlib_needs_fixup;
      for (; nlist_idx < symtab_load_command.nsyms; ++nlist_idx) {
        struct nlist_64 nlist;
        if (!nlist_data.ValidOffsetForDataOfSize(nlist_data_offset,
                                                 nlist_byte_size))
          break;

        nlist.n_strx = nlist_data.GetU32_unchecked(&nlist_data_offset);
        nlist.n_type = nlist_data.GetU8_unchecked(&nlist_data_offset);
        nlist.n_sect = nlist_data.GetU8_unchecked(&nlist_data_offset);
        nlist.n_desc = nlist_data.GetU16_unchecked(&nlist_data_offset);
        nlist.n_value = nlist_data.GetAddress_unchecked(&nlist_data_offset);

        SymbolType type = eSymbolTypeInvalid;
        const char *symbol_name = nullptr;

        if (have_strtab_data) {
          symbol_name = strtab_data.PeekCStr(nlist.n_strx);

          if (symbol_name == nullptr) {
            // No symbol should be NULL, even the symbols with no string values
            // should have an offset zero which points to an empty C-string
            Host::SystemLog(Host::eSystemLogError,
                            "error: symbol[%u] has invalid string table offset "
                            "0x%x in %s, ignoring symbol\n",
                            nlist_idx, nlist.n_strx,
                            module_sp->GetFileSpec().GetPath().c_str());
            continue;
          }
          if (symbol_name[0] == '\0')
            symbol_name = nullptr;
        } else {
          const addr_t str_addr = strtab_addr + nlist.n_strx;
          Status str_error;
          if (process->ReadCStringFromMemory(str_addr, memory_symbol_name,
                                             str_error))
            symbol_name = memory_symbol_name.c_str();
        }
        const char *symbol_name_non_abi_mangled = nullptr;

        SectionSP symbol_section;
        lldb::addr_t symbol_byte_size = 0;
        bool add_nlist = true;
        bool is_gsym = false;
        bool is_debug = ((nlist.n_type & N_STAB) != 0);
        bool demangled_is_synthesized = false;
        bool set_value = true;
        assert(sym_idx < num_syms);

        sym[sym_idx].SetDebug(is_debug);

        if (is_debug) {
          switch (nlist.n_type) {
          case N_GSYM:
            // global symbol: name,,NO_SECT,type,0
            // Sometimes the N_GSYM value contains the address.

            // FIXME: In the .o files, we have a GSYM and a debug symbol for all
            // the ObjC data.  They
            // have the same address, but we want to ensure that we always find
            // only the real symbol, 'cause we don't currently correctly
            // attribute the GSYM one to the ObjCClass/Ivar/MetaClass symbol
            // type.  This is a temporary hack to make sure the ObjectiveC
            // symbols get treated correctly.  To do this right, we should
            // coalesce all the GSYM & global symbols that have the same
            // address.
            is_gsym = true;
            sym[sym_idx].SetExternal(true);

            if (symbol_name && symbol_name[0] == '_' && symbol_name[1] == 'O') {
              llvm::StringRef symbol_name_ref(symbol_name);
              if (symbol_name_ref.startswith(g_objc_v2_prefix_class)) {
                symbol_name_non_abi_mangled = symbol_name + 1;
                symbol_name = symbol_name + g_objc_v2_prefix_class.size();
                type = eSymbolTypeObjCClass;
                demangled_is_synthesized = true;

              } else if (symbol_name_ref.startswith(
                             g_objc_v2_prefix_metaclass)) {
                symbol_name_non_abi_mangled = symbol_name + 1;
                symbol_name = symbol_name + g_objc_v2_prefix_metaclass.size();
                type = eSymbolTypeObjCMetaClass;
                demangled_is_synthesized = true;
              } else if (symbol_name_ref.startswith(g_objc_v2_prefix_ivar)) {
                symbol_name_non_abi_mangled = symbol_name + 1;
                symbol_name = symbol_name + g_objc_v2_prefix_ivar.size();
                type = eSymbolTypeObjCIVar;
                demangled_is_synthesized = true;
              }
            } else {
              if (nlist.n_value != 0)
                symbol_section =
                    section_info.GetSection(nlist.n_sect, nlist.n_value);
              type = eSymbolTypeData;
            }
            break;

          case N_FNAME:
            // procedure name (f77 kludge): name,,NO_SECT,0,0
            type = eSymbolTypeCompiler;
            break;

          case N_FUN:
            // procedure: name,,n_sect,linenumber,address
            if (symbol_name) {
              type = eSymbolTypeCode;
              symbol_section =
                  section_info.GetSection(nlist.n_sect, nlist.n_value);

              N_FUN_addr_to_sym_idx.insert(
                  std::make_pair(nlist.n_value, sym_idx));
              // We use the current number of symbols in the symbol table in
              // lieu of using nlist_idx in case we ever start trimming entries
              // out
              N_FUN_indexes.push_back(sym_idx);
            } else {
              type = eSymbolTypeCompiler;

              if (!N_FUN_indexes.empty()) {
                // Copy the size of the function into the original STAB entry
                // so we don't have to hunt for it later
                symtab->SymbolAtIndex(N_FUN_indexes.back())
                    ->SetByteSize(nlist.n_value);
                N_FUN_indexes.pop_back();
                // We don't really need the end function STAB as it contains
                // the size which we already placed with the original symbol,
                // so don't add it if we want a minimal symbol table
                add_nlist = false;
              }
            }
            break;

          case N_STSYM:
            // static symbol: name,,n_sect,type,address
            N_STSYM_addr_to_sym_idx.insert(
                std::make_pair(nlist.n_value, sym_idx));
            symbol_section =
                section_info.GetSection(nlist.n_sect, nlist.n_value);
            if (symbol_name && symbol_name[0]) {
              type = ObjectFile::GetSymbolTypeFromName(symbol_name + 1,
                                                       eSymbolTypeData);
            }
            break;

          case N_LCSYM:
            // .lcomm symbol: name,,n_sect,type,address
            symbol_section =
                section_info.GetSection(nlist.n_sect, nlist.n_value);
            type = eSymbolTypeCommonBlock;
            break;

          case N_BNSYM:
            // We use the current number of symbols in the symbol table in lieu
            // of using nlist_idx in case we ever start trimming entries out
            // Skip these if we want minimal symbol tables
            add_nlist = false;
            break;

          case N_ENSYM:
            // Set the size of the N_BNSYM to the terminating index of this
            // N_ENSYM so that we can always skip the entire symbol if we need
            // to navigate more quickly at the source level when parsing STABS
            // Skip these if we want minimal symbol tables
            add_nlist = false;
            break;

          case N_OPT:
            // emitted with gcc2_compiled and in gcc source
            type = eSymbolTypeCompiler;
            break;

          case N_RSYM:
            // register sym: name,,NO_SECT,type,register
            type = eSymbolTypeVariable;
            break;

          case N_SLINE:
            // src line: 0,,n_sect,linenumber,address
            symbol_section =
                section_info.GetSection(nlist.n_sect, nlist.n_value);
            type = eSymbolTypeLineEntry;
            break;

          case N_SSYM:
            // structure elt: name,,NO_SECT,type,struct_offset
            type = eSymbolTypeVariableType;
            break;

          case N_SO:
            // source file name
            type = eSymbolTypeSourceFile;
            if (symbol_name == nullptr) {
              add_nlist = false;
              if (N_SO_index != UINT32_MAX) {
                // Set the size of the N_SO to the terminating index of this
                // N_SO so that we can always skip the entire N_SO if we need
                // to navigate more quickly at the source level when parsing
                // STABS
                symbol_ptr = symtab->SymbolAtIndex(N_SO_index);
                symbol_ptr->SetByteSize(sym_idx);
                symbol_ptr->SetSizeIsSibling(true);
              }
              N_NSYM_indexes.clear();
              N_INCL_indexes.clear();
              N_BRAC_indexes.clear();
              N_COMM_indexes.clear();
              N_FUN_indexes.clear();
              N_SO_index = UINT32_MAX;
            } else {
              // We use the current number of symbols in the symbol table in
              // lieu of using nlist_idx in case we ever start trimming entries
              // out
              const bool N_SO_has_full_path = symbol_name[0] == '/';
              if (N_SO_has_full_path) {
                if ((N_SO_index == sym_idx - 1) && ((sym_idx - 1) < num_syms)) {
                  // We have two consecutive N_SO entries where the first
                  // contains a directory and the second contains a full path.
                  sym[sym_idx - 1].GetMangled().SetValue(
                      ConstString(symbol_name), false);
                  m_nlist_idx_to_sym_idx[nlist_idx] = sym_idx - 1;
                  add_nlist = false;
                } else {
                  // This is the first entry in a N_SO that contains a
                  // directory or a full path to the source file
                  N_SO_index = sym_idx;
                }
              } else if ((N_SO_index == sym_idx - 1) &&
                         ((sym_idx - 1) < num_syms)) {
                // This is usually the second N_SO entry that contains just the
                // filename, so here we combine it with the first one if we are
                // minimizing the symbol table
                const char *so_path =
                    sym[sym_idx - 1]
                        .GetMangled()
                        .GetDemangledName(lldb::eLanguageTypeUnknown)
                        .AsCString();
                if (so_path && so_path[0]) {
                  std::string full_so_path(so_path);
                  const size_t double_slash_pos = full_so_path.find("//");
                  if (double_slash_pos != std::string::npos) {
                    // The linker has been generating bad N_SO entries with
                    // doubled up paths in the format "%s%s" where the first
                    // string in the DW_AT_comp_dir, and the second is the
                    // directory for the source file so you end up with a path
                    // that looks like "/tmp/src//tmp/src/"
                    FileSpec so_dir(so_path);
                    if (!FileSystem::Instance().Exists(so_dir)) {
                      so_dir.SetFile(&full_so_path[double_slash_pos + 1],
                                     FileSpec::Style::native);
                      if (FileSystem::Instance().Exists(so_dir)) {
                        // Trim off the incorrect path
                        full_so_path.erase(0, double_slash_pos + 1);
                      }
                    }
                  }
                  if (*full_so_path.rbegin() != '/')
                    full_so_path += '/';
                  full_so_path += symbol_name;
                  sym[sym_idx - 1].GetMangled().SetValue(
                      ConstString(full_so_path.c_str()), false);
                  add_nlist = false;
                  m_nlist_idx_to_sym_idx[nlist_idx] = sym_idx - 1;
                }
              } else {
                // This could be a relative path to a N_SO
                N_SO_index = sym_idx;
              }
            }
            break;

          case N_OSO:
            // object file name: name,,0,0,st_mtime
            type = eSymbolTypeObjectFile;
            break;

          case N_LSYM:
            // local sym: name,,NO_SECT,type,offset
            type = eSymbolTypeLocal;
            break;

          // INCL scopes
          case N_BINCL:
            // include file beginning: name,,NO_SECT,0,sum We use the current
            // number of symbols in the symbol table in lieu of using nlist_idx
            // in case we ever start trimming entries out
            N_INCL_indexes.push_back(sym_idx);
            type = eSymbolTypeScopeBegin;
            break;

          case N_EINCL:
            // include file end: name,,NO_SECT,0,0
            // Set the size of the N_BINCL to the terminating index of this
            // N_EINCL so that we can always skip the entire symbol if we need
            // to navigate more quickly at the source level when parsing STABS
            if (!N_INCL_indexes.empty()) {
              symbol_ptr = symtab->SymbolAtIndex(N_INCL_indexes.back());
              symbol_ptr->SetByteSize(sym_idx + 1);
              symbol_ptr->SetSizeIsSibling(true);
              N_INCL_indexes.pop_back();
            }
            type = eSymbolTypeScopeEnd;
            break;

          case N_SOL:
            // #included file name: name,,n_sect,0,address
            type = eSymbolTypeHeaderFile;

            // We currently don't use the header files on darwin
            add_nlist = false;
            break;

          case N_PARAMS:
            // compiler parameters: name,,NO_SECT,0,0
            type = eSymbolTypeCompiler;
            break;

          case N_VERSION:
            // compiler version: name,,NO_SECT,0,0
            type = eSymbolTypeCompiler;
            break;

          case N_OLEVEL:
            // compiler -O level: name,,NO_SECT,0,0
            type = eSymbolTypeCompiler;
            break;

          case N_PSYM:
            // parameter: name,,NO_SECT,type,offset
            type = eSymbolTypeVariable;
            break;

          case N_ENTRY:
            // alternate entry: name,,n_sect,linenumber,address
            symbol_section =
                section_info.GetSection(nlist.n_sect, nlist.n_value);
            type = eSymbolTypeLineEntry;
            break;

          // Left and Right Braces
          case N_LBRAC:
            // left bracket: 0,,NO_SECT,nesting level,address We use the
            // current number of symbols in the symbol table in lieu of using
            // nlist_idx in case we ever start trimming entries out
            symbol_section =
                section_info.GetSection(nlist.n_sect, nlist.n_value);
            N_BRAC_indexes.push_back(sym_idx);
            type = eSymbolTypeScopeBegin;
            break;

          case N_RBRAC:
            // right bracket: 0,,NO_SECT,nesting level,address Set the size of
            // the N_LBRAC to the terminating index of this N_RBRAC so that we
            // can always skip the entire symbol if we need to navigate more
            // quickly at the source level when parsing STABS
            symbol_section =
                section_info.GetSection(nlist.n_sect, nlist.n_value);
            if (!N_BRAC_indexes.empty()) {
              symbol_ptr = symtab->SymbolAtIndex(N_BRAC_indexes.back());
              symbol_ptr->SetByteSize(sym_idx + 1);
              symbol_ptr->SetSizeIsSibling(true);
              N_BRAC_indexes.pop_back();
            }
            type = eSymbolTypeScopeEnd;
            break;

          case N_EXCL:
            // deleted include file: name,,NO_SECT,0,sum
            type = eSymbolTypeHeaderFile;
            break;

          // COMM scopes
          case N_BCOMM:
            // begin common: name,,NO_SECT,0,0
            // We use the current number of symbols in the symbol table in lieu
            // of using nlist_idx in case we ever start trimming entries out
            type = eSymbolTypeScopeBegin;
            N_COMM_indexes.push_back(sym_idx);
            break;

          case N_ECOML:
            // end common (local name): 0,,n_sect,0,address
            symbol_section =
                section_info.GetSection(nlist.n_sect, nlist.n_value);
            LLVM_FALLTHROUGH;

          case N_ECOMM:
            // end common: name,,n_sect,0,0
            // Set the size of the N_BCOMM to the terminating index of this
            // N_ECOMM/N_ECOML so that we can always skip the entire symbol if
            // we need to navigate more quickly at the source level when
            // parsing STABS
            if (!N_COMM_indexes.empty()) {
              symbol_ptr = symtab->SymbolAtIndex(N_COMM_indexes.back());
              symbol_ptr->SetByteSize(sym_idx + 1);
              symbol_ptr->SetSizeIsSibling(true);
              N_COMM_indexes.pop_back();
            }
            type = eSymbolTypeScopeEnd;
            break;

          case N_LENG:
            // second stab entry with length information
            type = eSymbolTypeAdditional;
            break;

          case N_AST:
            // A path to a compiler AST file
            type = eSymbolTypeASTFile;
            break;

          default:
            break;
          }
        } else {
          // uint8_t n_pext    = N_PEXT & nlist.n_type;
          uint8_t n_type = N_TYPE & nlist.n_type;
          sym[sym_idx].SetExternal((N_EXT & nlist.n_type) != 0);

          switch (n_type) {
          case N_INDR: {
            const char *reexport_name_cstr =
                strtab_data.PeekCStr(nlist.n_value);
            if (reexport_name_cstr && reexport_name_cstr[0]) {
              type = eSymbolTypeReExported;
              ConstString reexport_name(
                  reexport_name_cstr +
                  ((reexport_name_cstr[0] == '_') ? 1 : 0));
              sym[sym_idx].SetReExportedSymbolName(reexport_name);
              set_value = false;
              reexport_shlib_needs_fixup[sym_idx] = reexport_name;
              indirect_symbol_names.insert(
                  ConstString(symbol_name + ((symbol_name[0] == '_') ? 1 : 0)));
            } else
              type = eSymbolTypeUndefined;
          } break;

          case N_UNDF:
            if (symbol_name && symbol_name[0]) {
              ConstString undefined_name(symbol_name +
                                         ((symbol_name[0] == '_') ? 1 : 0));
              undefined_name_to_desc[undefined_name] = nlist.n_desc;
            }
            LLVM_FALLTHROUGH;

          case N_PBUD:
            type = eSymbolTypeUndefined;
            break;

          case N_ABS:
            type = eSymbolTypeAbsolute;
            break;

          case N_SECT: {
            symbol_section =
                section_info.GetSection(nlist.n_sect, nlist.n_value);

            if (!symbol_section) {
              // TODO: warn about this?
              add_nlist = false;
              break;
            }

            if (TEXT_eh_frame_sectID == nlist.n_sect) {
              type = eSymbolTypeException;
            } else {
              uint32_t section_type = symbol_section->Get() & SECTION_TYPE;

              switch (section_type) {
              case S_CSTRING_LITERALS:
                type = eSymbolTypeData;
                break; // section with only literal C strings
              case S_4BYTE_LITERALS:
                type = eSymbolTypeData;
                break; // section with only 4 byte literals
              case S_8BYTE_LITERALS:
                type = eSymbolTypeData;
                break; // section with only 8 byte literals
              case S_LITERAL_POINTERS:
                type = eSymbolTypeTrampoline;
                break; // section with only pointers to literals
              case S_NON_LAZY_SYMBOL_POINTERS:
                type = eSymbolTypeTrampoline;
                break; // section with only non-lazy symbol pointers
              case S_LAZY_SYMBOL_POINTERS:
                type = eSymbolTypeTrampoline;
                break; // section with only lazy symbol pointers
              case S_SYMBOL_STUBS:
                type = eSymbolTypeTrampoline;
                break; // section with only symbol stubs, byte size of stub in
                       // the reserved2 field
              case S_MOD_INIT_FUNC_POINTERS:
                type = eSymbolTypeCode;
                break; // section with only function pointers for initialization
              case S_MOD_TERM_FUNC_POINTERS:
                type = eSymbolTypeCode;
                break; // section with only function pointers for termination
              case S_INTERPOSING:
                type = eSymbolTypeTrampoline;
                break; // section with only pairs of function pointers for
                       // interposing
              case S_16BYTE_LITERALS:
                type = eSymbolTypeData;
                break; // section with only 16 byte literals
              case S_DTRACE_DOF:
                type = eSymbolTypeInstrumentation;
                break;
              case S_LAZY_DYLIB_SYMBOL_POINTERS:
                type = eSymbolTypeTrampoline;
                break;
              default:
                switch (symbol_section->GetType()) {
                case lldb::eSectionTypeCode:
                  type = eSymbolTypeCode;
                  break;
                case eSectionTypeData:
                case eSectionTypeDataCString:         // Inlined C string data
                case eSectionTypeDataCStringPointers: // Pointers to C string
                                                      // data
                case eSectionTypeDataSymbolAddress:   // Address of a symbol in
                                                      // the symbol table
                case eSectionTypeData4:
                case eSectionTypeData8:
                case eSectionTypeData16:
                  type = eSymbolTypeData;
                  break;
                default:
                  break;
                }
                break;
              }

              if (type == eSymbolTypeInvalid) {
                const char *symbol_sect_name =
                    symbol_section->GetName().AsCString();
                if (symbol_section->IsDescendant(text_section_sp.get())) {
                  if (symbol_section->IsClear(S_ATTR_PURE_INSTRUCTIONS |
                                              S_ATTR_SELF_MODIFYING_CODE |
                                              S_ATTR_SOME_INSTRUCTIONS))
                    type = eSymbolTypeData;
                  else
                    type = eSymbolTypeCode;
                } else if (symbol_section->IsDescendant(
                               data_section_sp.get()) ||
                           symbol_section->IsDescendant(
                               data_dirty_section_sp.get()) ||
                           symbol_section->IsDescendant(
                               data_const_section_sp.get())) {
                  if (symbol_sect_name &&
                      ::strstr(symbol_sect_name, "__objc") ==
                          symbol_sect_name) {
                    type = eSymbolTypeRuntime;

                    if (symbol_name) {
                      llvm::StringRef symbol_name_ref(symbol_name);
                      if (symbol_name_ref.startswith("_OBJC_")) {
                        static const llvm::StringRef g_objc_v2_prefix_class(
                            "_OBJC_CLASS_$_");
                        static const llvm::StringRef g_objc_v2_prefix_metaclass(
                            "_OBJC_METACLASS_$_");
                        static const llvm::StringRef g_objc_v2_prefix_ivar(
                            "_OBJC_IVAR_$_");
                        if (symbol_name_ref.startswith(
                                g_objc_v2_prefix_class)) {
                          symbol_name_non_abi_mangled = symbol_name + 1;
                          symbol_name =
                              symbol_name + g_objc_v2_prefix_class.size();
                          type = eSymbolTypeObjCClass;
                          demangled_is_synthesized = true;
                        } else if (symbol_name_ref.startswith(
                                       g_objc_v2_prefix_metaclass)) {
                          symbol_name_non_abi_mangled = symbol_name + 1;
                          symbol_name =
                              symbol_name + g_objc_v2_prefix_metaclass.size();
                          type = eSymbolTypeObjCMetaClass;
                          demangled_is_synthesized = true;
                        } else if (symbol_name_ref.startswith(
                                       g_objc_v2_prefix_ivar)) {
                          symbol_name_non_abi_mangled = symbol_name + 1;
                          symbol_name =
                              symbol_name + g_objc_v2_prefix_ivar.size();
                          type = eSymbolTypeObjCIVar;
                          demangled_is_synthesized = true;
                        }
                      }
                    }
                  } else if (symbol_sect_name &&
                             ::strstr(symbol_sect_name, "__gcc_except_tab") ==
                                 symbol_sect_name) {
                    type = eSymbolTypeException;
                  } else {
                    type = eSymbolTypeData;
                  }
                } else if (symbol_sect_name &&
                           ::strstr(symbol_sect_name, "__IMPORT") ==
                               symbol_sect_name) {
                  type = eSymbolTypeTrampoline;
                } else if (symbol_section->IsDescendant(
                               objc_section_sp.get())) {
                  type = eSymbolTypeRuntime;
                  if (symbol_name && symbol_name[0] == '.') {
                    llvm::StringRef symbol_name_ref(symbol_name);
                    static const llvm::StringRef g_objc_v1_prefix_class(
                        ".objc_class_name_");
                    if (symbol_name_ref.startswith(g_objc_v1_prefix_class)) {
                      symbol_name_non_abi_mangled = symbol_name;
                      symbol_name = symbol_name + g_objc_v1_prefix_class.size();
                      type = eSymbolTypeObjCClass;
                      demangled_is_synthesized = true;
                    }
                  }
                }
              }
            }
          } break;
          }
        }

        if (add_nlist) {
          uint64_t symbol_value = nlist.n_value;

          if (symbol_name_non_abi_mangled) {
            sym[sym_idx].GetMangled().SetMangledName(
                ConstString(symbol_name_non_abi_mangled));
            sym[sym_idx].GetMangled().SetDemangledName(
                ConstString(symbol_name));
          } else {
            bool symbol_name_is_mangled = false;

            if (symbol_name && symbol_name[0] == '_') {
              symbol_name_is_mangled = symbol_name[1] == '_';
              symbol_name_is_mangled |= symbol_name[1] == '$';
              symbol_name++; // Skip the leading underscore
            }

            if (symbol_name) {
              ConstString const_symbol_name(symbol_name);
              sym[sym_idx].GetMangled().SetValue(const_symbol_name,
                                                 symbol_name_is_mangled);
            }
          }

          if (is_gsym) {
            const char *gsym_name = sym[sym_idx]
                                        .GetMangled()
                                        .GetName(lldb::eLanguageTypeUnknown,
                                                 Mangled::ePreferMangled)
                                        .GetCString();
            if (gsym_name)
              N_GSYM_name_to_sym_idx[gsym_name] = sym_idx;
          }

          if (symbol_section) {
            // Keep track of the symbols we added by address in case we have
            // other sources
            // for symbols where we only want to add a symbol if it isn't
            // already in the
            // symbol table.
            symbol_file_addresses.insert(nlist.n_value);

            const addr_t section_file_addr = symbol_section->GetFileAddress();
            if (symbol_byte_size == 0 && function_starts_count > 0) {
              addr_t symbol_lookup_file_addr = nlist.n_value;
              // Do an exact address match for non-ARM addresses, else get the
              // closest since the symbol might be a thumb symbol which has an
              // address with bit zero set
              FunctionStarts::Entry *func_start_entry =
                  function_starts.FindEntry(symbol_lookup_file_addr, !is_arm);
              if (is_arm && func_start_entry) {
                // Verify that the function start address is the symbol address
                // (ARM) or the symbol address + 1 (thumb)
                if (func_start_entry->addr != symbol_lookup_file_addr &&
                    func_start_entry->addr != (symbol_lookup_file_addr + 1)) {
                  // Not the right entry, NULL it out...
                  func_start_entry = nullptr;
                }
              }
              if (func_start_entry) {
                func_start_entry->data = true;

                addr_t symbol_file_addr = func_start_entry->addr;
                if (is_arm)
                  symbol_file_addr &= THUMB_ADDRESS_BIT_MASK;

                const FunctionStarts::Entry *next_func_start_entry =
                    function_starts.FindNextEntry(func_start_entry);
                const addr_t section_end_file_addr =
                    section_file_addr + symbol_section->GetByteSize();
                if (next_func_start_entry) {
                  addr_t next_symbol_file_addr = next_func_start_entry->addr;
                  // Be sure the clear the Thumb address bit when we calculate
                  // the size from the current and next address
                  if (is_arm)
                    next_symbol_file_addr &= THUMB_ADDRESS_BIT_MASK;
                  symbol_byte_size = std::min<lldb::addr_t>(
                      next_symbol_file_addr - symbol_file_addr,
                      section_end_file_addr - symbol_file_addr);
                } else {
                  symbol_byte_size = section_end_file_addr - symbol_file_addr;
                }
              }
            }
            symbol_value -= section_file_addr;
          }

          if (!is_debug) {
            if (type == eSymbolTypeCode) {
              // See if we can find a N_FUN entry for any code symbols. If we
              // do find a match, and the name matches, then we can merge the
              // two into just the function symbol to avoid duplicate entries
              // in the symbol table
              std::pair<ValueToSymbolIndexMap::const_iterator,
                        ValueToSymbolIndexMap::const_iterator>
                  range;
              range = N_FUN_addr_to_sym_idx.equal_range(nlist.n_value);
              if (range.first != range.second) {
                bool found_it = false;
                for (ValueToSymbolIndexMap::const_iterator pos = range.first;
                     pos != range.second; ++pos) {
                  if (sym[sym_idx].GetMangled().GetName(
                          lldb::eLanguageTypeUnknown,
                          Mangled::ePreferMangled) ==
                      sym[pos->second].GetMangled().GetName(
                          lldb::eLanguageTypeUnknown,
                          Mangled::ePreferMangled)) {
                    m_nlist_idx_to_sym_idx[nlist_idx] = pos->second;
                    // We just need the flags from the linker symbol, so put
                    // these flags into the N_FUN flags to avoid duplicate
                    // symbols in the symbol table
                    sym[pos->second].SetExternal(sym[sym_idx].IsExternal());
                    sym[pos->second].SetFlags(nlist.n_type << 16 |
                                              nlist.n_desc);
                    if (resolver_addresses.find(nlist.n_value) !=
                        resolver_addresses.end())
                      sym[pos->second].SetType(eSymbolTypeResolver);
                    sym[sym_idx].Clear();
                    found_it = true;
                    break;
                  }
                }
                if (found_it)
                  continue;
              } else {
                if (resolver_addresses.find(nlist.n_value) !=
                    resolver_addresses.end())
                  type = eSymbolTypeResolver;
              }
            } else if (type == eSymbolTypeData ||
                       type == eSymbolTypeObjCClass ||
                       type == eSymbolTypeObjCMetaClass ||
                       type == eSymbolTypeObjCIVar) {
              // See if we can find a N_STSYM entry for any data symbols. If we
              // do find a match, and the name matches, then we can merge the
              // two into just the Static symbol to avoid duplicate entries in
              // the symbol table
              std::pair<ValueToSymbolIndexMap::const_iterator,
                        ValueToSymbolIndexMap::const_iterator>
                  range;
              range = N_STSYM_addr_to_sym_idx.equal_range(nlist.n_value);
              if (range.first != range.second) {
                bool found_it = false;
                for (ValueToSymbolIndexMap::const_iterator pos = range.first;
                     pos != range.second; ++pos) {
                  if (sym[sym_idx].GetMangled().GetName(
                          lldb::eLanguageTypeUnknown,
                          Mangled::ePreferMangled) ==
                      sym[pos->second].GetMangled().GetName(
                          lldb::eLanguageTypeUnknown,
                          Mangled::ePreferMangled)) {
                    m_nlist_idx_to_sym_idx[nlist_idx] = pos->second;
                    // We just need the flags from the linker symbol, so put
                    // these flags into the N_STSYM flags to avoid duplicate
                    // symbols in the symbol table
                    sym[pos->second].SetExternal(sym[sym_idx].IsExternal());
                    sym[pos->second].SetFlags(nlist.n_type << 16 |
                                              nlist.n_desc);
                    sym[sym_idx].Clear();
                    found_it = true;
                    break;
                  }
                }
                if (found_it)
                  continue;
              } else {
                // Combine N_GSYM stab entries with the non stab symbol
                const char *gsym_name = sym[sym_idx]
                                            .GetMangled()
                                            .GetName(lldb::eLanguageTypeUnknown,
                                                     Mangled::ePreferMangled)
                                            .GetCString();
                if (gsym_name) {
                  ConstNameToSymbolIndexMap::const_iterator pos =
                      N_GSYM_name_to_sym_idx.find(gsym_name);
                  if (pos != N_GSYM_name_to_sym_idx.end()) {
                    const uint32_t GSYM_sym_idx = pos->second;
                    m_nlist_idx_to_sym_idx[nlist_idx] = GSYM_sym_idx;
                    // Copy the address, because often the N_GSYM address has
                    // an invalid address of zero when the global is a common
                    // symbol
                    sym[GSYM_sym_idx].GetAddressRef().SetSection(
                        symbol_section);
                    sym[GSYM_sym_idx].GetAddressRef().SetOffset(symbol_value);
                    // We just need the flags from the linker symbol, so put
                    // these flags into the N_GSYM flags to avoid duplicate
                    // symbols in the symbol table
                    sym[GSYM_sym_idx].SetFlags(nlist.n_type << 16 |
                                               nlist.n_desc);
                    sym[sym_idx].Clear();
                    continue;
                  }
                }
              }
            }
          }

          sym[sym_idx].SetID(nlist_idx);
          sym[sym_idx].SetType(type);
          if (set_value) {
            sym[sym_idx].GetAddressRef().SetSection(symbol_section);
            sym[sym_idx].GetAddressRef().SetOffset(symbol_value);
          }
          sym[sym_idx].SetFlags(nlist.n_type << 16 | nlist.n_desc);
          if (nlist.n_desc & N_WEAK_REF)
            sym[sym_idx].SetIsWeak(true);

          if (symbol_byte_size > 0)
            sym[sym_idx].SetByteSize(symbol_byte_size);

          if (demangled_is_synthesized)
            sym[sym_idx].SetDemangledNameIsSynthesized(true);

          ++sym_idx;
        } else {
          sym[sym_idx].Clear();
        }
      }

      for (const auto &pos : reexport_shlib_needs_fixup) {
        const auto undef_pos = undefined_name_to_desc.find(pos.second);
        if (undef_pos != undefined_name_to_desc.end()) {
          const uint8_t dylib_ordinal =
              llvm::MachO::GET_LIBRARY_ORDINAL(undef_pos->second);
          if (dylib_ordinal > 0 && dylib_ordinal < dylib_files.GetSize())
            sym[pos.first].SetReExportedSymbolSharedLibrary(
                dylib_files.GetFileSpecAtIndex(dylib_ordinal - 1));
        }
      }
    }

    uint32_t synthetic_sym_id = symtab_load_command.nsyms;

    // Check the trie for any symbols that are in the trie only and make symbols
    // for those
    if (!trie_entries.empty()) {
      for (const auto &e : trie_entries) {
        // Don't handle the re-exported symbols here, just the symbols that were
        // in the trie only
        if (e.entry.name && !e.entry.import_name &&
            symbol_file_addresses.find(e.entry.address) ==
                symbol_file_addresses.end()) {
          SectionSP symbol_section =
              section_list->FindSectionContainingFileAddress(e.entry.address);
          if (symbol_section) {
            const addr_t section_file_addr = symbol_section->GetFileAddress();

            // Keep track of the symbols we added by address in case we have
            // other sources
            // for symbols where we only want to add a symbol if it isn't
            // already in the
            // symbol table.
            symbol_file_addresses.insert(e.entry.address);

            if (e.entry.address >= section_file_addr) {
              const uint64_t symbol_value = e.entry.address - section_file_addr;

              const char *symbol_name = e.entry.name.GetCString();
              const char *symbol_name_non_abi_mangled = nullptr;
              bool demangled_is_synthesized = false;
              SymbolType type = GetSymbolType(
                  symbol_name, symbol_name_non_abi_mangled,
                  demangled_is_synthesized, text_section_sp, data_section_sp,
                  data_dirty_section_sp, data_const_section_sp, objc_section_sp,
                  symbol_section);

              // Make a synthetic symbol to describe re-exported symbol.
              if (sym_idx >= num_syms)
                sym = symtab->Resize(++num_syms);
              sym[sym_idx].SetID(synthetic_sym_id++);
              sym[sym_idx].GetMangled() = Mangled(e.entry.name, true);
              sym[sym_idx].SetType(type);
              sym[sym_idx].SetIsSynthetic(true);
              sym[sym_idx].GetAddressRef().SetSection(symbol_section);
              sym[sym_idx].GetAddressRef().SetOffset(symbol_value);
              if (demangled_is_synthesized)
                sym[sym_idx].SetDemangledNameIsSynthesized(true);

              ++sym_idx;
            }
          }
        }
      }
    }

    if (function_starts_count > 0) {
      uint32_t num_synthetic_function_symbols = 0;
      for (i = 0; i < function_starts_count; ++i) {
        if (!function_starts.GetEntryRef(i).data)
          ++num_synthetic_function_symbols;
      }

      if (num_synthetic_function_symbols > 0) {
        if (num_syms < sym_idx + num_synthetic_function_symbols) {
          num_syms = sym_idx + num_synthetic_function_symbols;
          sym = symtab->Resize(num_syms);
        }
        for (i = 0; i < function_starts_count; ++i) {
          const FunctionStarts::Entry *func_start_entry =
              function_starts.GetEntryAtIndex(i);
          if (!func_start_entry->data) {
            addr_t symbol_file_addr = func_start_entry->addr;
            uint32_t symbol_flags = 0;
            if (is_arm) {
              if (symbol_file_addr & 1)
                symbol_flags = MACHO_NLIST_ARM_SYMBOL_IS_THUMB;
              symbol_file_addr &= THUMB_ADDRESS_BIT_MASK;
            }
            Address symbol_addr;
            if (module_sp->ResolveFileAddress(symbol_file_addr, symbol_addr)) {
              SectionSP symbol_section(symbol_addr.GetSection());
              uint32_t symbol_byte_size = 0;
              if (symbol_section) {
                const addr_t section_file_addr =
                    symbol_section->GetFileAddress();
                const FunctionStarts::Entry *next_func_start_entry =
                    function_starts.FindNextEntry(func_start_entry);
                const addr_t section_end_file_addr =
                    section_file_addr + symbol_section->GetByteSize();
                if (next_func_start_entry) {
                  addr_t next_symbol_file_addr = next_func_start_entry->addr;
                  if (is_arm)
                    next_symbol_file_addr &= THUMB_ADDRESS_BIT_MASK;
                  symbol_byte_size = std::min<lldb::addr_t>(
                      next_symbol_file_addr - symbol_file_addr,
                      section_end_file_addr - symbol_file_addr);
                } else {
                  symbol_byte_size = section_end_file_addr - symbol_file_addr;
                }
                sym[sym_idx].SetID(synthetic_sym_id++);
                sym[sym_idx].GetMangled().SetDemangledName(
                    GetNextSyntheticSymbolName());
                sym[sym_idx].SetType(eSymbolTypeCode);
                sym[sym_idx].SetIsSynthetic(true);
                sym[sym_idx].GetAddressRef() = symbol_addr;
                if (symbol_flags)
                  sym[sym_idx].SetFlags(symbol_flags);
                if (symbol_byte_size)
                  sym[sym_idx].SetByteSize(symbol_byte_size);
                ++sym_idx;
              }
            }
          }
        }
      }
    }

    // Trim our symbols down to just what we ended up with after removing any
    // symbols.
    if (sym_idx < num_syms) {
      num_syms = sym_idx;
      sym = symtab->Resize(num_syms);
    }

    // Now synthesize indirect symbols
    if (m_dysymtab.nindirectsyms != 0) {
      if (indirect_symbol_index_data.GetByteSize()) {
        NListIndexToSymbolIndexMap::const_iterator end_index_pos =
            m_nlist_idx_to_sym_idx.end();

        for (uint32_t sect_idx = 1; sect_idx < m_mach_sections.size();
             ++sect_idx) {
          if ((m_mach_sections[sect_idx].flags & SECTION_TYPE) ==
              S_SYMBOL_STUBS) {
            uint32_t symbol_stub_byte_size =
                m_mach_sections[sect_idx].reserved2;
            if (symbol_stub_byte_size == 0)
              continue;

            const uint32_t num_symbol_stubs =
                m_mach_sections[sect_idx].size / symbol_stub_byte_size;

            if (num_symbol_stubs == 0)
              continue;

            const uint32_t symbol_stub_index_offset =
                m_mach_sections[sect_idx].reserved1;
            for (uint32_t stub_idx = 0; stub_idx < num_symbol_stubs;
                 ++stub_idx) {
              const uint32_t symbol_stub_index =
                  symbol_stub_index_offset + stub_idx;
              const lldb::addr_t symbol_stub_addr =
                  m_mach_sections[sect_idx].addr +
                  (stub_idx * symbol_stub_byte_size);
              lldb::offset_t symbol_stub_offset = symbol_stub_index * 4;
              if (indirect_symbol_index_data.ValidOffsetForDataOfSize(
                      symbol_stub_offset, 4)) {
                const uint32_t stub_sym_id =
                    indirect_symbol_index_data.GetU32(&symbol_stub_offset);
                if (stub_sym_id & (INDIRECT_SYMBOL_ABS | INDIRECT_SYMBOL_LOCAL))
                  continue;

                NListIndexToSymbolIndexMap::const_iterator index_pos =
                    m_nlist_idx_to_sym_idx.find(stub_sym_id);
                Symbol *stub_symbol = nullptr;
                if (index_pos != end_index_pos) {
                  // We have a remapping from the original nlist index to a
                  // current symbol index, so just look this up by index
                  stub_symbol = symtab->SymbolAtIndex(index_pos->second);
                } else {
                  // We need to lookup a symbol using the original nlist symbol
                  // index since this index is coming from the S_SYMBOL_STUBS
                  stub_symbol = symtab->FindSymbolByID(stub_sym_id);
                }

                if (stub_symbol) {
                  Address so_addr(symbol_stub_addr, section_list);

                  if (stub_symbol->GetType() == eSymbolTypeUndefined) {
                    // Change the external symbol into a trampoline that makes
                    // sense These symbols were N_UNDF N_EXT, and are useless
                    // to us, so we can re-use them so we don't have to make up
                    // a synthetic symbol for no good reason.
                    if (resolver_addresses.find(symbol_stub_addr) ==
                        resolver_addresses.end())
                      stub_symbol->SetType(eSymbolTypeTrampoline);
                    else
                      stub_symbol->SetType(eSymbolTypeResolver);
                    stub_symbol->SetExternal(false);
                    stub_symbol->GetAddressRef() = so_addr;
                    stub_symbol->SetByteSize(symbol_stub_byte_size);
                  } else {
                    // Make a synthetic symbol to describe the trampoline stub
                    Mangled stub_symbol_mangled_name(stub_symbol->GetMangled());
                    if (sym_idx >= num_syms) {
                      sym = symtab->Resize(++num_syms);
                      stub_symbol = nullptr; // this pointer no longer valid
                    }
                    sym[sym_idx].SetID(synthetic_sym_id++);
                    sym[sym_idx].GetMangled() = stub_symbol_mangled_name;
                    if (resolver_addresses.find(symbol_stub_addr) ==
                        resolver_addresses.end())
                      sym[sym_idx].SetType(eSymbolTypeTrampoline);
                    else
                      sym[sym_idx].SetType(eSymbolTypeResolver);
                    sym[sym_idx].SetIsSynthetic(true);
                    sym[sym_idx].GetAddressRef() = so_addr;
                    sym[sym_idx].SetByteSize(symbol_stub_byte_size);
                    ++sym_idx;
                  }
                } else {
                  if (log)
                    log->Warning("symbol stub referencing symbol table symbol "
                                 "%u that isn't in our minimal symbol table, "
                                 "fix this!!!",
                                 stub_sym_id);
                }
              }
            }
          }
        }
      }
    }

    if (!trie_entries.empty()) {
      for (const auto &e : trie_entries) {
        if (e.entry.import_name) {
          // Only add indirect symbols from the Trie entries if we didn't have
          // a N_INDR nlist entry for this already
          if (indirect_symbol_names.find(e.entry.name) ==
              indirect_symbol_names.end()) {
            // Make a synthetic symbol to describe re-exported symbol.
            if (sym_idx >= num_syms)
              sym = symtab->Resize(++num_syms);
            sym[sym_idx].SetID(synthetic_sym_id++);
            sym[sym_idx].GetMangled() = Mangled(e.entry.name);
            sym[sym_idx].SetType(eSymbolTypeReExported);
            sym[sym_idx].SetIsSynthetic(true);
            sym[sym_idx].SetReExportedSymbolName(e.entry.import_name);
            if (e.entry.other > 0 && e.entry.other <= dylib_files.GetSize()) {
              sym[sym_idx].SetReExportedSymbolSharedLibrary(
                  dylib_files.GetFileSpecAtIndex(e.entry.other - 1));
            }
            ++sym_idx;
          }
        }
      }
    }

    //        StreamFile s(stdout, false);
    //        s.Printf ("Symbol table before CalculateSymbolSizes():\n");
    //        symtab->Dump(&s, NULL, eSortOrderNone);
    // Set symbol byte sizes correctly since mach-o nlist entries don't have
    // sizes
    symtab->CalculateSymbolSizes();

    //        s.Printf ("Symbol table after CalculateSymbolSizes():\n");
    //        symtab->Dump(&s, NULL, eSortOrderNone);

    return symtab->GetNumSymbols();
  }
  return 0;
}

void ObjectFileMachO::Dump(Stream *s) {
  ModuleSP module_sp(GetModule());
  if (module_sp) {
    std::lock_guard<std::recursive_mutex> guard(module_sp->GetMutex());
    s->Printf("%p: ", static_cast<void *>(this));
    s->Indent();
    if (m_header.magic == MH_MAGIC_64 || m_header.magic == MH_CIGAM_64)
      s->PutCString("ObjectFileMachO64");
    else
      s->PutCString("ObjectFileMachO32");

    ArchSpec header_arch = GetArchitecture();

    *s << ", file = '" << m_file
       << "', triple = " << header_arch.GetTriple().getTriple() << "\n";

    SectionList *sections = GetSectionList();
    if (sections)
      sections->Dump(s, nullptr, true, UINT32_MAX);

    if (m_symtab_up)
      m_symtab_up->Dump(s, nullptr, eSortOrderNone);
  }
}

UUID ObjectFileMachO::GetUUID(const llvm::MachO::mach_header &header,
                              const lldb_private::DataExtractor &data,
                              lldb::offset_t lc_offset) {
  uint32_t i;
  struct uuid_command load_cmd;

  lldb::offset_t offset = lc_offset;
  for (i = 0; i < header.ncmds; ++i) {
    const lldb::offset_t cmd_offset = offset;
    if (data.GetU32(&offset, &load_cmd, 2) == nullptr)
      break;

    if (load_cmd.cmd == LC_UUID) {
      const uint8_t *uuid_bytes = data.PeekData(offset, 16);

      if (uuid_bytes) {
        // OpenCL on Mac OS X uses the same UUID for each of its object files.
        // We pretend these object files have no UUID to prevent crashing.

        const uint8_t opencl_uuid[] = {0x8c, 0x8e, 0xb3, 0x9b, 0x3b, 0xa8,
                                       0x4b, 0x16, 0xb6, 0xa4, 0x27, 0x63,
                                       0xbb, 0x14, 0xf0, 0x0d};

        if (!memcmp(uuid_bytes, opencl_uuid, 16))
          return UUID();

        return UUID::fromOptionalData(uuid_bytes, 16);
      }
      return UUID();
    }
    offset = cmd_offset + load_cmd.cmdsize;
  }
  return UUID();
}

static llvm::StringRef GetOSName(uint32_t cmd) {
  switch (cmd) {
  case llvm::MachO::LC_VERSION_MIN_IPHONEOS:
    return llvm::Triple::getOSTypeName(llvm::Triple::IOS);
  case llvm::MachO::LC_VERSION_MIN_MACOSX:
    return llvm::Triple::getOSTypeName(llvm::Triple::MacOSX);
  case llvm::MachO::LC_VERSION_MIN_TVOS:
    return llvm::Triple::getOSTypeName(llvm::Triple::TvOS);
  case llvm::MachO::LC_VERSION_MIN_WATCHOS:
    return llvm::Triple::getOSTypeName(llvm::Triple::WatchOS);
  default:
    llvm_unreachable("unexpected LC_VERSION load command");
  }
}

#ifndef PLATFORM_MACCATALYST
#define PLATFORM_MACCATALYST 6
#endif

namespace {
  struct OSEnv {
    llvm::StringRef os_type;
    llvm::StringRef environment;
    OSEnv(uint32_t cmd) {
      switch (cmd) {
      case PLATFORM_MACOS:
        os_type = llvm::Triple::getOSTypeName(llvm::Triple::MacOSX);
        return;
      case PLATFORM_IOS:
        os_type = llvm::Triple::getOSTypeName(llvm::Triple::IOS);
        return;
      case PLATFORM_TVOS:
        os_type = llvm::Triple::getOSTypeName(llvm::Triple::TvOS);
        return;
      case PLATFORM_WATCHOS:
        os_type = llvm::Triple::getOSTypeName(llvm::Triple::WatchOS);
        return;
// NEED_BRIDGEOS_TRIPLE      case PLATFORM_BRIDGEOS:
// NEED_BRIDGEOS_TRIPLE        os_type = llvm::Triple::getOSTypeName(llvm::Triple::BridgeOS);
// NEED_BRIDGEOS_TRIPLE        return;
#if defined (PLATFORM_IOSSIMULATOR) && defined (PLATFORM_TVOSSIMULATOR) && defined (PLATFORM_WATCHOSSIMULATOR)
      case PLATFORM_IOSSIMULATOR:
        os_type = llvm::Triple::getOSTypeName(llvm::Triple::IOS);
        environment =
            llvm::Triple::getEnvironmentTypeName(llvm::Triple::Simulator);
        return;
      case PLATFORM_TVOSSIMULATOR:
        os_type = llvm::Triple::getOSTypeName(llvm::Triple::TvOS);
        environment =
            llvm::Triple::getEnvironmentTypeName(llvm::Triple::Simulator);
        return;
      case PLATFORM_WATCHOSSIMULATOR:
        os_type = llvm::Triple::getOSTypeName(llvm::Triple::WatchOS);
        environment =
            llvm::Triple::getEnvironmentTypeName(llvm::Triple::Simulator);
        return;
#endif
      case PLATFORM_MACCATALYST:
        os_type = llvm::Triple::getOSTypeName(llvm::Triple::IOS);
        environment = "macabi";
        return;
      default: {
        Log *log(lldb_private::GetLogIfAnyCategoriesSet(LIBLLDB_LOG_SYMBOLS |
                                                        LIBLLDB_LOG_PROCESS));
        if (log)
          log->Printf("unsupported platform in LC_BUILD_VERSION");
      }
      }
    }
  };

  struct MinOS {
    uint32_t major_version, minor_version, patch_version;
    MinOS(uint32_t version)
        : major_version(version >> 16),
          minor_version((version >> 8) & 0xffu),
          patch_version(version & 0xffu) {}
  };
} // namespace

/// Find all ArchSpecs supported by a Mach-O header.
void ObjectFileMachO::GetAllArchSpecs(const llvm::MachO::mach_header &header,
                                      const lldb_private::DataExtractor &data,
                                      lldb::offset_t lc_offset,
                                      ModuleSpec &base_spec,
                                      lldb_private::ModuleSpecList &all_specs) {
  auto &base_arch = base_spec.GetArchitecture();
  base_arch.SetArchitecture(eArchTypeMachO, header.cputype, header.cpusubtype);
  if (!base_arch.IsValid())
    return;

  bool found_any = false;
  auto add_triple = [&](const llvm::Triple &triple) {
    auto spec = base_spec;
    spec.GetArchitecture().GetTriple() = triple;
    if (spec.GetArchitecture().IsValid()) {
      ObjectFileMachO::GetUUID(header, data, lc_offset, spec.GetUUID());
      all_specs.Append(spec);
      found_any = true;
    }
  };

  // Set OS to an unspecified unknown or a "*" so it can match any OS
  llvm::Triple base_triple = base_arch.GetTriple();
  base_triple.setOS(llvm::Triple::UnknownOS);
  base_triple.setOSName(llvm::StringRef());

  if (header.filetype == MH_PRELOAD) {
    if (header.cputype == CPU_TYPE_ARM) {
      // If this is a 32-bit arm binary, and it's a standalone binary, force
      // the Vendor to Apple so we don't accidentally pick up the generic
      // armv7 ABI at runtime.  Apple's armv7 ABI always uses r7 for the
      // frame pointer register; most other armv7 ABIs use a combination of
      // r7 and r11.
      base_triple.setVendor(llvm::Triple::Apple);
    } else {
      // Set vendor to an unspecified unknown or a "*" so it can match any
      // vendor This is required for correct behavior of EFI debugging on
      // x86_64
      base_triple.setVendor(llvm::Triple::UnknownVendor);
      base_triple.setVendorName(llvm::StringRef());
    }
    return add_triple(base_triple);
  }

<<<<<<< HEAD
      // See if there is an LC_VERSION_MIN_* load command that can give
      // us the OS type.
      lldb::offset_t offset = lc_offset;
      for (uint32_t i = 0; i < header.ncmds; ++i) {
        const lldb::offset_t cmd_offset = offset;
        if (data.GetU32(&offset, &load_cmd, 2) == nullptr)
          break;
=======
  struct load_command load_cmd;
>>>>>>> 095f7ed0

  // See if there is an LC_VERSION_MIN_* load command that can give
  // us the OS type.
  lldb::offset_t offset = lc_offset;
  for (uint32_t i = 0; i < header.ncmds; ++i) {
    const lldb::offset_t cmd_offset = offset;
    if (data.GetU32(&offset, &load_cmd, 2) == NULL)
      break;

    struct version_min_command version_min;
    switch (load_cmd.cmd) {
    case llvm::MachO::LC_VERSION_MIN_IPHONEOS:
    case llvm::MachO::LC_VERSION_MIN_MACOSX:
    case llvm::MachO::LC_VERSION_MIN_TVOS:
    case llvm::MachO::LC_VERSION_MIN_WATCHOS: {
      if (load_cmd.cmdsize != sizeof(version_min))
        break;
      if (data.ExtractBytes(cmd_offset, sizeof(version_min),
                            data.GetByteOrder(), &version_min) == 0)
        break;
      MinOS min_os(version_min.version);
      llvm::SmallString<32> os_name;
      llvm::raw_svector_ostream os(os_name);
      os << GetOSName(load_cmd.cmd) << min_os.major_version << '.'
         << min_os.minor_version << '.' << min_os.patch_version;

      auto triple = base_triple;
      triple.setOSName(os.str());
      os_name.clear();
      add_triple(triple);
      break;
    }
    default:
      break;
    }

<<<<<<< HEAD
      offset = lc_offset;
      for (uint32_t i = 0; i < header.ncmds; ++i) {
        const lldb::offset_t cmd_offset = offset;
        if (data.GetU32(&offset, &load_cmd, 2) == nullptr)
          break;
        do {
          if (load_cmd.cmd == llvm::MachO::LC_BUILD_VERSION) {
            struct build_version_command build_version;
            if (load_cmd.cmdsize < sizeof(build_version)) {
              // Malformed load command.
              break;
            }
            if (data.ExtractBytes(cmd_offset, sizeof(build_version),
                                  data.GetByteOrder(), &build_version) == 0)
              break;
            MinOS min_os(build_version.minos);
            OSEnv os_env(build_version.platform);
            if (os_env.os_type.empty())
              break;
            os << os_env.os_type << min_os.major_version << '.'
               << min_os.minor_version << '.' << min_os.patch_version;
            triple.setOSName(os.str());
            if (!os_env.environment.empty())
              triple.setEnvironmentName(os_env.environment);
            return arch;
          }
        } while (false);
        offset = cmd_offset + load_cmd.cmdsize;
=======
    offset = cmd_offset + load_cmd.cmdsize;
  }

  // See if there are LC_BUILD_VERSION load commands that can give
  // us the OS type.
  offset = lc_offset;
  for (uint32_t i = 0; i < header.ncmds; ++i) {
    const lldb::offset_t cmd_offset = offset;
    if (data.GetU32(&offset, &load_cmd, 2) == NULL)
      break;

    do {
      if (load_cmd.cmd == llvm::MachO::LC_BUILD_VERSION) {
        struct build_version_command build_version;
        if (load_cmd.cmdsize < sizeof(build_version)) {
          // Malformed load command.
          break;
        }
        if (data.ExtractBytes(cmd_offset, sizeof(build_version),
                              data.GetByteOrder(), &build_version) == 0)
          break;
        MinOS min_os(build_version.minos);
        OSEnv os_env(build_version.platform);
        llvm::SmallString<16> os_name;
        llvm::raw_svector_ostream os(os_name);
        os << os_env.os_type << min_os.major_version << '.'
           << min_os.minor_version << '.' << min_os.patch_version;
        auto triple = base_triple;
        triple.setOSName(os.str());
        os_name.clear();
        if (!os_env.environment.empty())
          triple.setEnvironmentName(os_env.environment);
        add_triple(triple);
>>>>>>> 095f7ed0
      }
    } while (0);
    offset = cmd_offset + load_cmd.cmdsize;
  }

  if (!found_any) {
    if (header.filetype == MH_KEXT_BUNDLE) {
      base_triple.setVendor(llvm::Triple::Apple);
      add_triple (base_triple);
    } else {
      // We didn't find a LC_VERSION_MIN load command and this isn't a KEXT
      // so lets not say our Vendor is Apple, leave it as an unspecified
      // unknown.
      base_triple.setVendor(llvm::Triple::UnknownVendor);
      base_triple.setVendorName(llvm::StringRef());
      add_triple(base_triple);
    }
  }
}

ArchSpec
ObjectFileMachO::GetArchitecture(const llvm::MachO::mach_header &header,
                                 const lldb_private::DataExtractor &data,
                                 lldb::offset_t lc_offset) {
  ModuleSpecList all_specs;
  ModuleSpec base_spec;
  GetAllArchSpecs(header, data, MachHeaderSizeFromMagic(header.magic),
                  base_spec, all_specs);

  // Return the first arch we found.
  if (all_specs.GetSize() == 0)
    return {};
  return all_specs.GetModuleSpecRefAtIndex(0).GetArchitecture();
}

UUID ObjectFileMachO::GetUUID() {
  ModuleSP module_sp(GetModule());
  if (module_sp) {
    std::lock_guard<std::recursive_mutex> guard(module_sp->GetMutex());
    lldb::offset_t offset = MachHeaderSizeFromMagic(m_header.magic);
    return GetUUID(m_header, m_data, offset);
  }
  return UUID();
}

uint32_t ObjectFileMachO::GetDependentModules(FileSpecList &files) {
  uint32_t count = 0;
  ModuleSP module_sp(GetModule());
  if (module_sp) {
    std::lock_guard<std::recursive_mutex> guard(module_sp->GetMutex());
    struct load_command load_cmd;
    lldb::offset_t offset = MachHeaderSizeFromMagic(m_header.magic);
    std::vector<std::string> rpath_paths;
    std::vector<std::string> rpath_relative_paths;
    std::vector<std::string> at_exec_relative_paths;
    uint32_t i;
    for (i = 0; i < m_header.ncmds; ++i) {
      const uint32_t cmd_offset = offset;
      if (m_data.GetU32(&offset, &load_cmd, 2) == nullptr)
        break;

      switch (load_cmd.cmd) {
      case LC_RPATH:
      case LC_LOAD_DYLIB:
      case LC_LOAD_WEAK_DYLIB:
      case LC_REEXPORT_DYLIB:
      case LC_LOAD_DYLINKER:
      case LC_LOADFVMLIB:
      case LC_LOAD_UPWARD_DYLIB: {
        uint32_t name_offset = cmd_offset + m_data.GetU32(&offset);
        const char *path = m_data.PeekCStr(name_offset);
        if (path) {
          if (load_cmd.cmd == LC_RPATH)
            rpath_paths.push_back(path);
          else {
            if (path[0] == '@') {
              if (strncmp(path, "@rpath", strlen("@rpath")) == 0)
                rpath_relative_paths.push_back(path + strlen("@rpath"));
              else if (strncmp(path, "@executable_path", 
                       strlen("@executable_path")) == 0)
                at_exec_relative_paths.push_back(path 
                                                 + strlen("@executable_path"));
            } else {
              FileSpec file_spec(path);
              if (files.AppendIfUnique(file_spec))
                count++;
            }
          }
        }
      } break;

      default:
        break;
      }
      offset = cmd_offset + load_cmd.cmdsize;
    }

    FileSpec this_file_spec(m_file);
    FileSystem::Instance().Resolve(this_file_spec);

    if (!rpath_paths.empty()) {
      // Fixup all LC_RPATH values to be absolute paths
      std::string loader_path("@loader_path");
      std::string executable_path("@executable_path");
      for (auto &rpath : rpath_paths) {
        if (rpath.find(loader_path) == 0) {
          rpath.erase(0, loader_path.size());
          rpath.insert(0, this_file_spec.GetDirectory().GetCString());
        } else if (rpath.find(executable_path) == 0) {
          rpath.erase(0, executable_path.size());
          rpath.insert(0, this_file_spec.GetDirectory().GetCString());
        }
      }

      for (const auto &rpath_relative_path : rpath_relative_paths) {
        for (const auto &rpath : rpath_paths) {
          std::string path = rpath;
          path += rpath_relative_path;
          // It is OK to resolve this path because we must find a file on disk
          // for us to accept it anyway if it is rpath relative.
          FileSpec file_spec(path);
          FileSystem::Instance().Resolve(file_spec);
          if (FileSystem::Instance().Exists(file_spec) &&
              files.AppendIfUnique(file_spec)) {
            count++;
            break;
          }
        }
      }
    }

    // We may have @executable_paths but no RPATHS.  Figure those out here.
    // Only do this if this object file is the executable.  We have no way to
    // get back to the actual executable otherwise, so we won't get the right
    // path.
    if (!at_exec_relative_paths.empty() && CalculateType() == eTypeExecutable) {
      FileSpec exec_dir = this_file_spec.CopyByRemovingLastPathComponent();
      for (const auto &at_exec_relative_path : at_exec_relative_paths) {
        FileSpec file_spec = 
            exec_dir.CopyByAppendingPathComponent(at_exec_relative_path);
        if (FileSystem::Instance().Exists(file_spec) &&
            files.AppendIfUnique(file_spec))
          count++;
      }
    }
  }
  return count;
}

lldb_private::Address ObjectFileMachO::GetEntryPointAddress() {
  // If the object file is not an executable it can't hold the entry point.
  // m_entry_point_address is initialized to an invalid address, so we can just
  // return that. If m_entry_point_address is valid it means we've found it
  // already, so return the cached value.

  if (!IsExecutable() || m_entry_point_address.IsValid())
    return m_entry_point_address;

  // Otherwise, look for the UnixThread or Thread command.  The data for the
  // Thread command is given in /usr/include/mach-o.h, but it is basically:
  //
  //  uint32_t flavor  - this is the flavor argument you would pass to
  //  thread_get_state
  //  uint32_t count   - this is the count of longs in the thread state data
  //  struct XXX_thread_state state - this is the structure from
  //  <machine/thread_status.h> corresponding to the flavor.
  //  <repeat this trio>
  //
  // So we just keep reading the various register flavors till we find the GPR
  // one, then read the PC out of there.
  // FIXME: We will need to have a "RegisterContext data provider" class at some
  // point that can get all the registers
  // out of data in this form & attach them to a given thread.  That should
  // underlie the MacOS X User process plugin, and we'll also need it for the
  // MacOS X Core File process plugin.  When we have that we can also use it
  // here.
  //
  // For now we hard-code the offsets and flavors we need:
  //
  //

  ModuleSP module_sp(GetModule());
  if (module_sp) {
    std::lock_guard<std::recursive_mutex> guard(module_sp->GetMutex());
    struct load_command load_cmd;
    lldb::offset_t offset = MachHeaderSizeFromMagic(m_header.magic);
    uint32_t i;
    lldb::addr_t start_address = LLDB_INVALID_ADDRESS;
    bool done = false;

    for (i = 0; i < m_header.ncmds; ++i) {
      const lldb::offset_t cmd_offset = offset;
      if (m_data.GetU32(&offset, &load_cmd, 2) == nullptr)
        break;

      switch (load_cmd.cmd) {
      case LC_UNIXTHREAD:
      case LC_THREAD: {
        while (offset < cmd_offset + load_cmd.cmdsize) {
          uint32_t flavor = m_data.GetU32(&offset);
          uint32_t count = m_data.GetU32(&offset);
          if (count == 0) {
            // We've gotten off somehow, log and exit;
            return m_entry_point_address;
          }

          switch (m_header.cputype) {
          case llvm::MachO::CPU_TYPE_ARM:
            if (flavor == 1 ||
                flavor == 9) // ARM_THREAD_STATE/ARM_THREAD_STATE32 from
                             // mach/arm/thread_status.h
            {
              offset += 60; // This is the offset of pc in the GPR thread state
                            // data structure.
              start_address = m_data.GetU32(&offset);
              done = true;
            }
            break;
          case llvm::MachO::CPU_TYPE_ARM64:
            if (flavor == 6) // ARM_THREAD_STATE64 from mach/arm/thread_status.h
            {
              offset += 256; // This is the offset of pc in the GPR thread state
                             // data structure.
              start_address = m_data.GetU64(&offset);
              done = true;
            }
            break;
          case llvm::MachO::CPU_TYPE_I386:
            if (flavor ==
                1) // x86_THREAD_STATE32 from mach/i386/thread_status.h
            {
              offset += 40; // This is the offset of eip in the GPR thread state
                            // data structure.
              start_address = m_data.GetU32(&offset);
              done = true;
            }
            break;
          case llvm::MachO::CPU_TYPE_X86_64:
            if (flavor ==
                4) // x86_THREAD_STATE64 from mach/i386/thread_status.h
            {
              offset += 16 * 8; // This is the offset of rip in the GPR thread
                                // state data structure.
              start_address = m_data.GetU64(&offset);
              done = true;
            }
            break;
          default:
            return m_entry_point_address;
          }
          // Haven't found the GPR flavor yet, skip over the data for this
          // flavor:
          if (done)
            break;
          offset += count * 4;
        }
      } break;
      case LC_MAIN: {
        ConstString text_segment_name("__TEXT");
        uint64_t entryoffset = m_data.GetU64(&offset);
        SectionSP text_segment_sp =
            GetSectionList()->FindSectionByName(text_segment_name);
        if (text_segment_sp) {
          done = true;
          start_address = text_segment_sp->GetFileAddress() + entryoffset;
        }
      } break;

      default:
        break;
      }
      if (done)
        break;

      // Go to the next load command:
      offset = cmd_offset + load_cmd.cmdsize;
    }

    if (start_address != LLDB_INVALID_ADDRESS) {
      // We got the start address from the load commands, so now resolve that
      // address in the sections of this ObjectFile:
      if (!m_entry_point_address.ResolveAddressUsingFileSections(
              start_address, GetSectionList())) {
        m_entry_point_address.Clear();
      }
    } else {
      // We couldn't read the UnixThread load command - maybe it wasn't there.
      // As a fallback look for the "start" symbol in the main executable.

      ModuleSP module_sp(GetModule());

      if (module_sp) {
        SymbolContextList contexts;
        SymbolContext context;
        if (module_sp->FindSymbolsWithNameAndType(ConstString("start"),
                                                  eSymbolTypeCode, contexts)) {
          if (contexts.GetContextAtIndex(0, context))
            m_entry_point_address = context.symbol->GetAddress();
        }
      }
    }
  }

  return m_entry_point_address;
}

lldb_private::Address ObjectFileMachO::GetBaseAddress() {
  lldb_private::Address header_addr;
  SectionList *section_list = GetSectionList();
  if (section_list) {
    SectionSP text_segment_sp(
        section_list->FindSectionByName(GetSegmentNameTEXT()));
    if (text_segment_sp) {
      header_addr.SetSection(text_segment_sp);
      header_addr.SetOffset(0);
    }
  }
  return header_addr;
}

uint32_t ObjectFileMachO::GetNumThreadContexts() {
  ModuleSP module_sp(GetModule());
  if (module_sp) {
    std::lock_guard<std::recursive_mutex> guard(module_sp->GetMutex());
    if (!m_thread_context_offsets_valid) {
      m_thread_context_offsets_valid = true;
      lldb::offset_t offset = MachHeaderSizeFromMagic(m_header.magic);
      FileRangeArray::Entry file_range;
      thread_command thread_cmd;
      for (uint32_t i = 0; i < m_header.ncmds; ++i) {
        const uint32_t cmd_offset = offset;
        if (m_data.GetU32(&offset, &thread_cmd, 2) == nullptr)
          break;

        if (thread_cmd.cmd == LC_THREAD) {
          file_range.SetRangeBase(offset);
          file_range.SetByteSize(thread_cmd.cmdsize - 8);
          m_thread_context_offsets.Append(file_range);
        }
        offset = cmd_offset + thread_cmd.cmdsize;
      }
    }
  }
  return m_thread_context_offsets.GetSize();
}

std::string ObjectFileMachO::GetIdentifierString() {
  std::string result;
  ModuleSP module_sp(GetModule());
  if (module_sp) {
    std::lock_guard<std::recursive_mutex> guard(module_sp->GetMutex());

    // First, look over the load commands for an LC_NOTE load command with
    // data_owner string "kern ver str" & use that if found.
    lldb::offset_t offset = MachHeaderSizeFromMagic(m_header.magic);
    for (uint32_t i = 0; i < m_header.ncmds; ++i) {
      const uint32_t cmd_offset = offset;
      load_command lc;
      if (m_data.GetU32(&offset, &lc.cmd, 2) == nullptr)
        break;
      if (lc.cmd == LC_NOTE)
      {
          char data_owner[17];
          m_data.CopyData (offset, 16, data_owner);
          data_owner[16] = '\0';
          offset += 16;
          uint64_t fileoff = m_data.GetU64_unchecked (&offset);
          uint64_t size = m_data.GetU64_unchecked (&offset);

          // "kern ver str" has a uint32_t version and then a nul terminated
          // c-string.
          if (strcmp ("kern ver str", data_owner) == 0)
          {
              offset = fileoff;
              uint32_t version;
              if (m_data.GetU32 (&offset, &version, 1) != nullptr)
              {
                  if (version == 1)
                  {
                      uint32_t strsize = size - sizeof (uint32_t);
                      char *buf = (char*) malloc (strsize);
                      if (buf)
                      {
                          m_data.CopyData (offset, strsize, buf);
                          buf[strsize - 1] = '\0';
                          result = buf;
                          if (buf)
                              free (buf);
                          return result;
                      }
                  }
              }
          }
      }
      offset = cmd_offset + lc.cmdsize;
    }

    // Second, make a pass over the load commands looking for an obsolete
    // LC_IDENT load command.
    offset = MachHeaderSizeFromMagic(m_header.magic);
    for (uint32_t i = 0; i < m_header.ncmds; ++i) {
      const uint32_t cmd_offset = offset;
      struct ident_command ident_command;
      if (m_data.GetU32(&offset, &ident_command, 2) == nullptr)
        break;
      if (ident_command.cmd == LC_IDENT && ident_command.cmdsize != 0) {
        char *buf = (char *) malloc (ident_command.cmdsize);
        if (buf != nullptr 
            && m_data.CopyData (offset, ident_command.cmdsize, buf) == ident_command.cmdsize) {
          buf[ident_command.cmdsize - 1] = '\0';
          result = buf;
        }
        if (buf)
          free (buf);
      }
      offset = cmd_offset + ident_command.cmdsize;
    }

  }
  return result;
}

bool ObjectFileMachO::GetCorefileMainBinaryInfo (addr_t &address, UUID &uuid) {
  address = LLDB_INVALID_ADDRESS;
  uuid.Clear();
  ModuleSP module_sp(GetModule());
  if (module_sp) {
    std::lock_guard<std::recursive_mutex> guard(module_sp->GetMutex());
    lldb::offset_t offset = MachHeaderSizeFromMagic(m_header.magic);
    for (uint32_t i = 0; i < m_header.ncmds; ++i) {
      const uint32_t cmd_offset = offset;
      load_command lc;
      if (m_data.GetU32(&offset, &lc.cmd, 2) == nullptr)
        break;
      if (lc.cmd == LC_NOTE)
      {
          char data_owner[17];
          memset (data_owner, 0, sizeof (data_owner));
          m_data.CopyData (offset, 16, data_owner);
          offset += 16;
          uint64_t fileoff = m_data.GetU64_unchecked (&offset);
          uint64_t size = m_data.GetU64_unchecked (&offset);

          // "main bin spec" (main binary specification) data payload is
          // formatted:
          //    uint32_t version       [currently 1]
          //    uint32_t type          [0 == unspecified, 1 == kernel, 2 == user process]
          //    uint64_t address       [ UINT64_MAX if address not specified ]
          //    uuid_t   uuid          [ all zero's if uuid not specified ]
          //    uint32_t log2_pagesize [ process page size in log base 2, e.g. 4k pages are 12.  0 for unspecified ]

          if (strcmp ("main bin spec", data_owner) == 0 && size >= 32)
          {
              offset = fileoff;
              uint32_t version;
              if (m_data.GetU32 (&offset, &version, 1) != nullptr && version == 1)
              {
                  uint32_t type = 0;
                  uuid_t raw_uuid;
                  memset (raw_uuid, 0, sizeof (uuid_t));

                  if (m_data.GetU32(&offset, &type, 1) &&
                      m_data.GetU64(&offset, &address, 1) &&
                      m_data.CopyData(offset, sizeof(uuid_t), raw_uuid) != 0) {
                    uuid = UUID::fromOptionalData(raw_uuid, sizeof(uuid_t));
                    return true;
                  }
              }
          }
      }
      offset = cmd_offset + lc.cmdsize;
    }
  }
  return false;
}

lldb::RegisterContextSP
ObjectFileMachO::GetThreadContextAtIndex(uint32_t idx,
                                         lldb_private::Thread &thread) {
  lldb::RegisterContextSP reg_ctx_sp;

  ModuleSP module_sp(GetModule());
  if (module_sp) {
    std::lock_guard<std::recursive_mutex> guard(module_sp->GetMutex());
    if (!m_thread_context_offsets_valid)
      GetNumThreadContexts();

    const FileRangeArray::Entry *thread_context_file_range =
        m_thread_context_offsets.GetEntryAtIndex(idx);
    if (thread_context_file_range) {

      DataExtractor data(m_data, thread_context_file_range->GetRangeBase(),
                         thread_context_file_range->GetByteSize());

      switch (m_header.cputype) {
      case llvm::MachO::CPU_TYPE_ARM64:
        reg_ctx_sp =
            std::make_shared<RegisterContextDarwin_arm64_Mach>(thread, data);
        break;

      case llvm::MachO::CPU_TYPE_ARM:
        reg_ctx_sp =
            std::make_shared<RegisterContextDarwin_arm_Mach>(thread, data);
        break;

      case llvm::MachO::CPU_TYPE_I386:
        reg_ctx_sp =
            std::make_shared<RegisterContextDarwin_i386_Mach>(thread, data);
        break;

      case llvm::MachO::CPU_TYPE_X86_64:
        reg_ctx_sp =
            std::make_shared<RegisterContextDarwin_x86_64_Mach>(thread, data);
        break;
      }
    }
  }
  return reg_ctx_sp;
}

ObjectFile::Type ObjectFileMachO::CalculateType() {
  switch (m_header.filetype) {
  case MH_OBJECT: // 0x1u
    if (GetAddressByteSize() == 4) {
      // 32 bit kexts are just object files, but they do have a valid
      // UUID load command.
      if (GetUUID()) {
        // this checking for the UUID load command is not enough we could
        // eventually look for the symbol named "OSKextGetCurrentIdentifier" as
        // this is required of kexts
        if (m_strata == eStrataInvalid)
          m_strata = eStrataKernel;
        return eTypeSharedLibrary;
      }
    }
    return eTypeObjectFile;

  case MH_EXECUTE:
    return eTypeExecutable; // 0x2u
  case MH_FVMLIB:
    return eTypeSharedLibrary; // 0x3u
  case MH_CORE:
    return eTypeCoreFile; // 0x4u
  case MH_PRELOAD:
    return eTypeSharedLibrary; // 0x5u
  case MH_DYLIB:
    return eTypeSharedLibrary; // 0x6u
  case MH_DYLINKER:
    return eTypeDynamicLinker; // 0x7u
  case MH_BUNDLE:
    return eTypeSharedLibrary; // 0x8u
  case MH_DYLIB_STUB:
    return eTypeStubLibrary; // 0x9u
  case MH_DSYM:
    return eTypeDebugInfo; // 0xAu
  case MH_KEXT_BUNDLE:
    return eTypeSharedLibrary; // 0xBu
  default:
    break;
  }
  return eTypeUnknown;
}

ObjectFile::Strata ObjectFileMachO::CalculateStrata() {
  switch (m_header.filetype) {
  case MH_OBJECT: // 0x1u
  {
    // 32 bit kexts are just object files, but they do have a valid
    // UUID load command.
    if (GetUUID()) {
      // this checking for the UUID load command is not enough we could
      // eventually look for the symbol named "OSKextGetCurrentIdentifier" as
      // this is required of kexts
      if (m_type == eTypeInvalid)
        m_type = eTypeSharedLibrary;

      return eStrataKernel;
    }
  }
    return eStrataUnknown;

  case MH_EXECUTE: // 0x2u
    // Check for the MH_DYLDLINK bit in the flags
    if (m_header.flags & MH_DYLDLINK) {
      return eStrataUser;
    } else {
      SectionList *section_list = GetSectionList();
      if (section_list) {
        static ConstString g_kld_section_name("__KLD");
        if (section_list->FindSectionByName(g_kld_section_name))
          return eStrataKernel;
      }
    }
    return eStrataRawImage;

  case MH_FVMLIB:
    return eStrataUser; // 0x3u
  case MH_CORE:
    return eStrataUnknown; // 0x4u
  case MH_PRELOAD:
    return eStrataRawImage; // 0x5u
  case MH_DYLIB:
    return eStrataUser; // 0x6u
  case MH_DYLINKER:
    return eStrataUser; // 0x7u
  case MH_BUNDLE:
    return eStrataUser; // 0x8u
  case MH_DYLIB_STUB:
    return eStrataUser; // 0x9u
  case MH_DSYM:
    return eStrataUnknown; // 0xAu
  case MH_KEXT_BUNDLE:
    return eStrataKernel; // 0xBu
  default:
    break;
  }
  return eStrataUnknown;
}

llvm::VersionTuple ObjectFileMachO::GetVersion() {
  ModuleSP module_sp(GetModule());
  if (module_sp) {
    std::lock_guard<std::recursive_mutex> guard(module_sp->GetMutex());
    struct dylib_command load_cmd;
    lldb::offset_t offset = MachHeaderSizeFromMagic(m_header.magic);
    uint32_t version_cmd = 0;
    uint64_t version = 0;
    uint32_t i;
    for (i = 0; i < m_header.ncmds; ++i) {
      const lldb::offset_t cmd_offset = offset;
      if (m_data.GetU32(&offset, &load_cmd, 2) == nullptr)
        break;

      if (load_cmd.cmd == LC_ID_DYLIB) {
        if (version_cmd == 0) {
          version_cmd = load_cmd.cmd;
          if (m_data.GetU32(&offset, &load_cmd.dylib, 4) == nullptr)
            break;
          version = load_cmd.dylib.current_version;
        }
        break; // Break for now unless there is another more complete version
               // number load command in the future.
      }
      offset = cmd_offset + load_cmd.cmdsize;
    }

    if (version_cmd == LC_ID_DYLIB) {
      unsigned major = (version & 0xFFFF0000ull) >> 16;
      unsigned minor = (version & 0x0000FF00ull) >> 8;
      unsigned subminor = (version & 0x000000FFull);
      return llvm::VersionTuple(major, minor, subminor);
    }
  }
  return llvm::VersionTuple();
}

ArchSpec ObjectFileMachO::GetArchitecture() {
  ModuleSP module_sp(GetModule());
  if (module_sp) {
    std::lock_guard<std::recursive_mutex> guard(module_sp->GetMutex());
    return GetArchitecture(m_header, m_data,
                           MachHeaderSizeFromMagic(m_header.magic));
  }
  return {};
}

void ObjectFileMachO::GetProcessSharedCacheUUID(Process *process, addr_t &base_addr, UUID &uuid) {
  uuid.Clear();
  base_addr = LLDB_INVALID_ADDRESS;
  if (process && process->GetDynamicLoader()) {
    DynamicLoader *dl = process->GetDynamicLoader();
    LazyBool using_shared_cache;
    LazyBool private_shared_cache;
    dl->GetSharedCacheInformation(base_addr, uuid, using_shared_cache,
                                  private_shared_cache);
  }
  Log *log(lldb_private::GetLogIfAnyCategoriesSet(LIBLLDB_LOG_SYMBOLS | LIBLLDB_LOG_PROCESS));
  if (log)
    log->Printf("inferior process shared cache has a UUID of %s, base address 0x%" PRIx64 , uuid.GetAsString().c_str(), base_addr);
}

// From dyld SPI header dyld_process_info.h
typedef void *dyld_process_info;
struct lldb_copy__dyld_process_cache_info {
  uuid_t cacheUUID;          // UUID of cache used by process
  uint64_t cacheBaseAddress; // load address of dyld shared cache
  bool noCache;              // process is running without a dyld cache
  bool privateCache; // process is using a private copy of its dyld cache
};

// #including mach/mach.h pulls in machine.h & CPU_TYPE_ARM etc conflicts with llvm
// enum definitions llvm::MachO::CPU_TYPE_ARM turning them into compile errors.
// So we need to use the actual underlying types of task_t and kern_return_t
// below.
extern "C" unsigned int /*task_t*/ mach_task_self(); 

void ObjectFileMachO::GetLLDBSharedCacheUUID(addr_t &base_addr, UUID &uuid) {
  uuid.Clear();
  base_addr = LLDB_INVALID_ADDRESS;

#if defined(__APPLE__) &&                                                      \
    (defined(__arm__) || defined(__arm64__) || defined(__aarch64__))
  uint8_t *(*dyld_get_all_image_infos)(void);
  dyld_get_all_image_infos =
      (uint8_t * (*)())dlsym(RTLD_DEFAULT, "_dyld_get_all_image_infos");
  if (dyld_get_all_image_infos) {
    uint8_t *dyld_all_image_infos_address = dyld_get_all_image_infos();
    if (dyld_all_image_infos_address) {
      uint32_t *version = (uint32_t *)
          dyld_all_image_infos_address; // version <mach-o/dyld_images.h>
      if (*version >= 13) {
        uuid_t *sharedCacheUUID_address = 0;
        int wordsize = sizeof(uint8_t *);
        if (wordsize == 8) {
          sharedCacheUUID_address =
              (uuid_t *)((uint8_t *)dyld_all_image_infos_address +
                         160); // sharedCacheUUID <mach-o/dyld_images.h>
          if (*version >= 15)
            base_addr = *(uint64_t *) ((uint8_t *) dyld_all_image_infos_address 
                          + 176); // sharedCacheBaseAddress <mach-o/dyld_images.h>
        } else {
          sharedCacheUUID_address =
              (uuid_t *)((uint8_t *)dyld_all_image_infos_address +
                         84); // sharedCacheUUID <mach-o/dyld_images.h>
          if (*version >= 15) {
            base_addr = 0;
            base_addr = *(uint32_t *) ((uint8_t *) dyld_all_image_infos_address 
                          + 100); // sharedCacheBaseAddress <mach-o/dyld_images.h>
          }
        }
        uuid = UUID::fromOptionalData(sharedCacheUUID_address, sizeof(uuid_t));
      }
    }
  } else {
    // Exists in macOS 10.12 and later, iOS 10.0 and later - dyld SPI
    dyld_process_info (*dyld_process_info_create)(unsigned int /* task_t */ task, uint64_t timestamp, unsigned int /*kern_return_t*/ *kernelError);
    void (*dyld_process_info_get_cache)(void *info, void *cacheInfo);
    void (*dyld_process_info_release)(dyld_process_info info);

    dyld_process_info_create = (void *(*)(unsigned int /* task_t */, uint64_t, unsigned int /*kern_return_t*/ *))
               dlsym (RTLD_DEFAULT, "_dyld_process_info_create");
    dyld_process_info_get_cache = (void (*)(void *, void *))
               dlsym (RTLD_DEFAULT, "_dyld_process_info_get_cache");
    dyld_process_info_release = (void (*)(void *))
               dlsym (RTLD_DEFAULT, "_dyld_process_info_release");

    if (dyld_process_info_create && dyld_process_info_get_cache) {
      unsigned int /*kern_return_t */ kern_ret;
		  dyld_process_info process_info = dyld_process_info_create(::mach_task_self(), 0, &kern_ret);
      if (process_info) {
        struct lldb_copy__dyld_process_cache_info sc_info;
        memset (&sc_info, 0, sizeof (struct lldb_copy__dyld_process_cache_info));
        dyld_process_info_get_cache (process_info, &sc_info);
        if (sc_info.cacheBaseAddress != 0) {
          base_addr = sc_info.cacheBaseAddress;
          uuid = UUID::fromOptionalData(sc_info.cacheUUID, sizeof(uuid_t));
        }
        dyld_process_info_release (process_info);
      }
    }
  }
  Log *log(lldb_private::GetLogIfAnyCategoriesSet(LIBLLDB_LOG_SYMBOLS | LIBLLDB_LOG_PROCESS));
  if (log && uuid.IsValid())
    log->Printf("lldb's in-memory shared cache has a UUID of %s base address of 0x%" PRIx64, uuid.GetAsString().c_str(), base_addr);
#endif
}

llvm::VersionTuple ObjectFileMachO::GetMinimumOSVersion() {
  if (!m_min_os_version) {
    lldb::offset_t offset = MachHeaderSizeFromMagic(m_header.magic);
    for (uint32_t i = 0; i < m_header.ncmds; ++i) {
      const lldb::offset_t load_cmd_offset = offset;

      version_min_command lc;
      if (m_data.GetU32(&offset, &lc.cmd, 2) == nullptr)
        break;
      if (lc.cmd == llvm::MachO::LC_VERSION_MIN_MACOSX ||
          lc.cmd == llvm::MachO::LC_VERSION_MIN_IPHONEOS ||
          lc.cmd == llvm::MachO::LC_VERSION_MIN_TVOS ||
          lc.cmd == llvm::MachO::LC_VERSION_MIN_WATCHOS) {
        if (m_data.GetU32(&offset, &lc.version,
                          (sizeof(lc) / sizeof(uint32_t)) - 2)) {
          const uint32_t xxxx = lc.version >> 16;
          const uint32_t yy = (lc.version >> 8) & 0xffu;
          const uint32_t zz = lc.version & 0xffu;
          if (xxxx) {
            m_min_os_version = llvm::VersionTuple(xxxx, yy, zz);
            break;
          }
        } 
      } else if (lc.cmd == llvm::MachO::LC_BUILD_VERSION) {
        // struct build_version_command {
        //     uint32_t    cmd;            /* LC_BUILD_VERSION */
        //     uint32_t    cmdsize;        /* sizeof(struct build_version_command) plus */
        //                                 /* ntools * sizeof(struct build_tool_version) */
        //     uint32_t    platform;       /* platform */
        //     uint32_t    minos;          /* X.Y.Z is encoded in nibbles xxxx.yy.zz */
        //     uint32_t    sdk;            /* X.Y.Z is encoded in nibbles xxxx.yy.zz */
        //     uint32_t    ntools;         /* number of tool entries following this */
        // };

        offset += 4;  // skip platform
        uint32_t minos = m_data.GetU32(&offset);

        const uint32_t xxxx = minos >> 16;
        const uint32_t yy = (minos >> 8) & 0xffu;
        const uint32_t zz = minos & 0xffu;
        if (xxxx) {
            m_min_os_version = llvm::VersionTuple(xxxx, yy, zz);
            break;
        }
      }

      offset = load_cmd_offset + lc.cmdsize;
    }

    if (!m_min_os_version) {
      // Set version to an empty value so we don't keep trying to
      m_min_os_version = llvm::VersionTuple();
    }
  }

  return *m_min_os_version;
}

uint32_t ObjectFileMachO::GetSDKVersion(uint32_t *versions,
                                        uint32_t num_versions) {
  if (m_sdk_versions.empty()) {
    lldb::offset_t offset = MachHeaderSizeFromMagic(m_header.magic);
    bool success = false;
    for (uint32_t i = 0; !success && i < m_header.ncmds; ++i) {
      const lldb::offset_t load_cmd_offset = offset;

      version_min_command lc;
      if (m_data.GetU32(&offset, &lc.cmd, 2) == nullptr)
        break;
      if (lc.cmd == llvm::MachO::LC_VERSION_MIN_MACOSX ||
          lc.cmd == llvm::MachO::LC_VERSION_MIN_IPHONEOS ||
          lc.cmd == llvm::MachO::LC_VERSION_MIN_TVOS ||
          lc.cmd == llvm::MachO::LC_VERSION_MIN_WATCHOS) {
        if (m_data.GetU32(&offset, &lc.version,
                          (sizeof(lc) / sizeof(uint32_t)) - 2)) {
          const uint32_t xxxx = lc.sdk >> 16;
          const uint32_t yy = (lc.sdk >> 8) & 0xffu;
          const uint32_t zz = lc.sdk & 0xffu;
          if (xxxx) {
            m_sdk_versions.push_back(xxxx);
            m_sdk_versions.push_back(yy);
            m_sdk_versions.push_back(zz);
            success = true;
          } else {
            GetModule()->ReportWarning(
                "minimum OS version load command with invalid (0) version found.");
          }
        }
      }
      offset = load_cmd_offset + lc.cmdsize;
    }

    if (!success) {
      offset = MachHeaderSizeFromMagic(m_header.magic);
      for (uint32_t i = 0; !success && i < m_header.ncmds; ++i) {
        const lldb::offset_t load_cmd_offset = offset;

        version_min_command lc;
        if (m_data.GetU32(&offset, &lc.cmd, 2) == nullptr)
          break;
        if (lc.cmd == llvm::MachO::LC_BUILD_VERSION) {
          // struct build_version_command {
          //     uint32_t    cmd;            /* LC_BUILD_VERSION */
          //     uint32_t    cmdsize;        /* sizeof(struct
          //     build_version_command) plus */
          //                                 /* ntools * sizeof(struct
          //                                 build_tool_version) */
          //     uint32_t    platform;       /* platform */
          //     uint32_t    minos;          /* X.Y.Z is encoded in nibbles
          //     xxxx.yy.zz */ uint32_t    sdk;            /* X.Y.Z is encoded
          //     in nibbles xxxx.yy.zz */ uint32_t    ntools;         /* number
          //     of tool entries following this */
          // };

          offset += 4; // skip platform
          uint32_t minos = m_data.GetU32(&offset);

          const uint32_t xxxx = minos >> 16;
          const uint32_t yy = (minos >> 8) & 0xffu;
          const uint32_t zz = minos & 0xffu;
          if (xxxx) {
            m_sdk_versions.push_back(xxxx);
            m_sdk_versions.push_back(yy);
            m_sdk_versions.push_back(zz);
            success = true;
          }
        }
        offset = load_cmd_offset + lc.cmdsize;
      }
    }

    if (!success) {
      // Push an invalid value so we don't try to find
      // the version # again on the next call to this
      // method.
      m_sdk_versions.push_back(UINT32_MAX);
    }
  }

  // Legitimate version numbers will have 3 entries pushed
  // on to m_sdk_versions.  If we only have one value, it's
  // the sentinel value indicating that this object file
  // does not have a valid minimum os version #.
  if (m_sdk_versions.size() > 1) {
    if (versions != nullptr && num_versions > 0) {
      for (size_t i = 0; i < num_versions; ++i) {
        if (i < m_sdk_versions.size())
          versions[i] = m_sdk_versions[i];
        else
          versions[i] = 0;
      }
    }
    return m_sdk_versions.size();
  }
  // Call the superclasses version that will empty out the data
  return ObjectFile::GetSDKVersion(versions, num_versions);
}

bool ObjectFileMachO::GetIsDynamicLinkEditor() {
  return m_header.filetype == llvm::MachO::MH_DYLINKER;
}

bool ObjectFileMachO::AllowAssemblyEmulationUnwindPlans() {
  return m_allow_assembly_emulation_unwind_plans;
}

// PluginInterface protocol
lldb_private::ConstString ObjectFileMachO::GetPluginName() {
  return GetPluginNameStatic();
}

uint32_t ObjectFileMachO::GetPluginVersion() { return 1; }

Section *ObjectFileMachO::GetMachHeaderSection() {
  // Find the first address of the mach header which is the first non-zero file
  // sized section whose file offset is zero. This is the base file address of
  // the mach-o file which can be subtracted from the vmaddr of the other
  // segments found in memory and added to the load address
  ModuleSP module_sp = GetModule();
  if (!module_sp)
    return nullptr;
  SectionList *section_list = GetSectionList();
  if (!section_list)
    return nullptr;
  const size_t num_sections = section_list->GetSize();
  for (size_t sect_idx = 0; sect_idx < num_sections; ++sect_idx) {
    Section *section = section_list->GetSectionAtIndex(sect_idx).get();
    if (section->GetFileOffset() == 0 && SectionIsLoadable(section))
      return section;
  }
  return nullptr;
}

bool ObjectFileMachO::SectionIsLoadable(const Section *section) {
  if (!section)
    return false;
  const bool is_dsym = (m_header.filetype == MH_DSYM);
  if (section->GetFileSize() == 0 && !is_dsym)
    return false;
  if (section->IsThreadSpecific())
    return false;
  if (GetModule().get() != section->GetModule().get())
    return false;
  // Be careful with __LINKEDIT and __DWARF segments
  if (section->GetName() == GetSegmentNameLINKEDIT() ||
      section->GetName() == GetSegmentNameDWARF()) {
    // Only map __LINKEDIT and __DWARF if we have an in memory image and
    // this isn't a kernel binary like a kext or mach_kernel.
    const bool is_memory_image = (bool)m_process_wp.lock();
    const Strata strata = GetStrata();
    if (is_memory_image == false || strata == eStrataKernel)
      return false;
  }
  return true;
}

lldb::addr_t ObjectFileMachO::CalculateSectionLoadAddressForMemoryImage(
    lldb::addr_t header_load_address, const Section *header_section,
    const Section *section) {
  ModuleSP module_sp = GetModule();
  if (module_sp && header_section && section &&
      header_load_address != LLDB_INVALID_ADDRESS) {
    lldb::addr_t file_addr = header_section->GetFileAddress();
    if (file_addr != LLDB_INVALID_ADDRESS && SectionIsLoadable(section))
      return section->GetFileAddress() - file_addr + header_load_address;
  }
  return LLDB_INVALID_ADDRESS;
}

bool ObjectFileMachO::SetLoadAddress(Target &target, lldb::addr_t value,
                                     bool value_is_offset) {
  ModuleSP module_sp = GetModule();
  if (module_sp) {
    size_t num_loaded_sections = 0;
    SectionList *section_list = GetSectionList();
    if (section_list) {
      const size_t num_sections = section_list->GetSize();

      if (value_is_offset) {
        // "value" is an offset to apply to each top level segment
        for (size_t sect_idx = 0; sect_idx < num_sections; ++sect_idx) {
          // Iterate through the object file sections to find all of the
          // sections that size on disk (to avoid __PAGEZERO) and load them
          SectionSP section_sp(section_list->GetSectionAtIndex(sect_idx));
          if (SectionIsLoadable(section_sp.get()))
            if (target.GetSectionLoadList().SetSectionLoadAddress(
                    section_sp, section_sp->GetFileAddress() + value))
              ++num_loaded_sections;
        }
      } else {
        // "value" is the new base address of the mach_header, adjust each
        // section accordingly

        Section *mach_header_section = GetMachHeaderSection();
        if (mach_header_section) {
          for (size_t sect_idx = 0; sect_idx < num_sections; ++sect_idx) {
            SectionSP section_sp(section_list->GetSectionAtIndex(sect_idx));

            lldb::addr_t section_load_addr =
                CalculateSectionLoadAddressForMemoryImage(
                    value, mach_header_section, section_sp.get());
            if (section_load_addr != LLDB_INVALID_ADDRESS) {
              if (target.GetSectionLoadList().SetSectionLoadAddress(
                      section_sp, section_load_addr))
                ++num_loaded_sections;
            }
          }
        }
      }
    }
    return num_loaded_sections > 0;
  }
  return false;
}

bool ObjectFileMachO::SaveCore(const lldb::ProcessSP &process_sp,
                               const FileSpec &outfile, Status &error) {
  if (process_sp) {
    Target &target = process_sp->GetTarget();
    const ArchSpec target_arch = target.GetArchitecture();
    const llvm::Triple &target_triple = target_arch.GetTriple();
    if (target_triple.getVendor() == llvm::Triple::Apple &&
        (target_triple.getOS() == llvm::Triple::MacOSX ||
         target_triple.getOS() == llvm::Triple::IOS ||
         target_triple.getOS() == llvm::Triple::WatchOS ||
         target_triple.getOS() == llvm::Triple::TvOS)) {
         // NEED_BRIDGEOS_TRIPLE target_triple.getOS() == llvm::Triple::BridgeOS)) {
      bool make_core = false;
      switch (target_arch.GetMachine()) {
      case llvm::Triple::aarch64:
      case llvm::Triple::arm:
      case llvm::Triple::thumb:
      case llvm::Triple::x86:
      case llvm::Triple::x86_64:
        make_core = true;
        break;
      default:
        error.SetErrorStringWithFormat("unsupported core architecture: %s",
                                       target_triple.str().c_str());
        break;
      }

      if (make_core) {
        std::vector<segment_command_64> segment_load_commands;
        //                uint32_t range_info_idx = 0;
        MemoryRegionInfo range_info;
        Status range_error = process_sp->GetMemoryRegionInfo(0, range_info);
        const uint32_t addr_byte_size = target_arch.GetAddressByteSize();
        const ByteOrder byte_order = target_arch.GetByteOrder();
        if (range_error.Success()) {
          while (range_info.GetRange().GetRangeBase() != LLDB_INVALID_ADDRESS) {
            const addr_t addr = range_info.GetRange().GetRangeBase();
            const addr_t size = range_info.GetRange().GetByteSize();

            if (size == 0)
              break;

            // Calculate correct protections
            uint32_t prot = 0;
            if (range_info.GetReadable() == MemoryRegionInfo::eYes)
              prot |= VM_PROT_READ;
            if (range_info.GetWritable() == MemoryRegionInfo::eYes)
              prot |= VM_PROT_WRITE;
            if (range_info.GetExecutable() == MemoryRegionInfo::eYes)
              prot |= VM_PROT_EXECUTE;

            if (prot != 0) {
              uint32_t cmd_type = LC_SEGMENT_64;
              uint32_t segment_size = sizeof(segment_command_64);
              if (addr_byte_size == 4) {
                cmd_type = LC_SEGMENT;
                segment_size = sizeof(segment_command);
              }
              segment_command_64 segment = {
                  cmd_type,     // uint32_t cmd;
                  segment_size, // uint32_t cmdsize;
                  {0},          // char segname[16];
                  addr, // uint64_t vmaddr;    // uint32_t for 32-bit Mach-O
                  size, // uint64_t vmsize;    // uint32_t for 32-bit Mach-O
                  0,    // uint64_t fileoff;   // uint32_t for 32-bit Mach-O
                  size, // uint64_t filesize;  // uint32_t for 32-bit Mach-O
                  prot, // uint32_t maxprot;
                  prot, // uint32_t initprot;
                  0,    // uint32_t nsects;
                  0};   // uint32_t flags;
              segment_load_commands.push_back(segment);
            } else {
              // No protections and a size of 1 used to be returned from old
              // debugservers when we asked about a region that was past the
              // last memory region and it indicates the end...
              if (size == 1)
                break;
            }

            range_error = process_sp->GetMemoryRegionInfo(
                range_info.GetRange().GetRangeEnd(), range_info);
            if (range_error.Fail())
              break;
          }

          StreamString buffer(Stream::eBinary, addr_byte_size, byte_order);

          mach_header_64 mach_header;
          if (addr_byte_size == 8) {
            mach_header.magic = MH_MAGIC_64;
          } else {
            mach_header.magic = MH_MAGIC;
          }
          mach_header.cputype = target_arch.GetMachOCPUType();
          mach_header.cpusubtype = target_arch.GetMachOCPUSubType();
          mach_header.filetype = MH_CORE;
          mach_header.ncmds = segment_load_commands.size();
          mach_header.flags = 0;
          mach_header.reserved = 0;
          ThreadList &thread_list = process_sp->GetThreadList();
          const uint32_t num_threads = thread_list.GetSize();

          // Make an array of LC_THREAD data items. Each one contains the
          // contents of the LC_THREAD load command. The data doesn't contain
          // the load command + load command size, we will add the load command
          // and load command size as we emit the data.
          std::vector<StreamString> LC_THREAD_datas(num_threads);
          for (auto &LC_THREAD_data : LC_THREAD_datas) {
            LC_THREAD_data.GetFlags().Set(Stream::eBinary);
            LC_THREAD_data.SetAddressByteSize(addr_byte_size);
            LC_THREAD_data.SetByteOrder(byte_order);
          }
          for (uint32_t thread_idx = 0; thread_idx < num_threads;
               ++thread_idx) {
            ThreadSP thread_sp(thread_list.GetThreadAtIndex(thread_idx));
            if (thread_sp) {
              switch (mach_header.cputype) {
              case llvm::MachO::CPU_TYPE_ARM64:
                RegisterContextDarwin_arm64_Mach::Create_LC_THREAD(
                    thread_sp.get(), LC_THREAD_datas[thread_idx]);
                break;

              case llvm::MachO::CPU_TYPE_ARM:
                RegisterContextDarwin_arm_Mach::Create_LC_THREAD(
                    thread_sp.get(), LC_THREAD_datas[thread_idx]);
                break;

              case llvm::MachO::CPU_TYPE_I386:
                RegisterContextDarwin_i386_Mach::Create_LC_THREAD(
                    thread_sp.get(), LC_THREAD_datas[thread_idx]);
                break;

              case llvm::MachO::CPU_TYPE_X86_64:
                RegisterContextDarwin_x86_64_Mach::Create_LC_THREAD(
                    thread_sp.get(), LC_THREAD_datas[thread_idx]);
                break;
              }
            }
          }

          // The size of the load command is the size of the segments...
          if (addr_byte_size == 8) {
            mach_header.sizeofcmds = segment_load_commands.size() *
                                     sizeof(struct segment_command_64);
          } else {
            mach_header.sizeofcmds =
                segment_load_commands.size() * sizeof(struct segment_command);
          }

          // and the size of all LC_THREAD load command
          for (const auto &LC_THREAD_data : LC_THREAD_datas) {
            ++mach_header.ncmds;
            mach_header.sizeofcmds += 8 + LC_THREAD_data.GetSize();
          }

          // Write the mach header
          buffer.PutHex32(mach_header.magic);
          buffer.PutHex32(mach_header.cputype);
          buffer.PutHex32(mach_header.cpusubtype);
          buffer.PutHex32(mach_header.filetype);
          buffer.PutHex32(mach_header.ncmds);
          buffer.PutHex32(mach_header.sizeofcmds);
          buffer.PutHex32(mach_header.flags);
          if (addr_byte_size == 8) {
            buffer.PutHex32(mach_header.reserved);
          }

          // Skip the mach header and all load commands and align to the next
          // 0x1000 byte boundary
          addr_t file_offset = buffer.GetSize() + mach_header.sizeofcmds;
          if (file_offset & 0x00000fff) {
            file_offset += 0x00001000ull;
            file_offset &= (~0x00001000ull + 1);
          }

          for (auto &segment : segment_load_commands) {
            segment.fileoff = file_offset;
            file_offset += segment.filesize;
          }

          // Write out all of the LC_THREAD load commands
          for (const auto &LC_THREAD_data : LC_THREAD_datas) {
            const size_t LC_THREAD_data_size = LC_THREAD_data.GetSize();
            buffer.PutHex32(LC_THREAD);
            buffer.PutHex32(8 + LC_THREAD_data_size); // cmd + cmdsize + data
            buffer.Write(LC_THREAD_data.GetString().data(),
                         LC_THREAD_data_size);
          }

          // Write out all of the segment load commands
          for (const auto &segment : segment_load_commands) {
            printf("0x%8.8x 0x%8.8x [0x%16.16" PRIx64 " - 0x%16.16" PRIx64
                   ") [0x%16.16" PRIx64 " 0x%16.16" PRIx64
                   ") 0x%8.8x 0x%8.8x 0x%8.8x 0x%8.8x]\n",
                   segment.cmd, segment.cmdsize, segment.vmaddr,
                   segment.vmaddr + segment.vmsize, segment.fileoff,
                   segment.filesize, segment.maxprot, segment.initprot,
                   segment.nsects, segment.flags);

            buffer.PutHex32(segment.cmd);
            buffer.PutHex32(segment.cmdsize);
            buffer.PutRawBytes(segment.segname, sizeof(segment.segname));
            if (addr_byte_size == 8) {
              buffer.PutHex64(segment.vmaddr);
              buffer.PutHex64(segment.vmsize);
              buffer.PutHex64(segment.fileoff);
              buffer.PutHex64(segment.filesize);
            } else {
              buffer.PutHex32(static_cast<uint32_t>(segment.vmaddr));
              buffer.PutHex32(static_cast<uint32_t>(segment.vmsize));
              buffer.PutHex32(static_cast<uint32_t>(segment.fileoff));
              buffer.PutHex32(static_cast<uint32_t>(segment.filesize));
            }
            buffer.PutHex32(segment.maxprot);
            buffer.PutHex32(segment.initprot);
            buffer.PutHex32(segment.nsects);
            buffer.PutHex32(segment.flags);
          }

          File core_file;
          std::string core_file_path(outfile.GetPath());
          error = FileSystem::Instance().Open(core_file, outfile,
                                              File::eOpenOptionWrite |
                                                  File::eOpenOptionTruncate |
                                                  File::eOpenOptionCanCreate);
          if (error.Success()) {
            // Read 1 page at a time
            uint8_t bytes[0x1000];
            // Write the mach header and load commands out to the core file
            size_t bytes_written = buffer.GetString().size();
            error = core_file.Write(buffer.GetString().data(), bytes_written);
            if (error.Success()) {
              // Now write the file data for all memory segments in the process
              for (const auto &segment : segment_load_commands) {
                if (core_file.SeekFromStart(segment.fileoff) == -1) {
                  error.SetErrorStringWithFormat(
                      "unable to seek to offset 0x%" PRIx64 " in '%s'",
                      segment.fileoff, core_file_path.c_str());
                  break;
                }

                printf("Saving %" PRId64
                       " bytes of data for memory region at 0x%" PRIx64 "\n",
                       segment.vmsize, segment.vmaddr);
                addr_t bytes_left = segment.vmsize;
                addr_t addr = segment.vmaddr;
                Status memory_read_error;
                while (bytes_left > 0 && error.Success()) {
                  const size_t bytes_to_read =
                      bytes_left > sizeof(bytes) ? sizeof(bytes) : bytes_left;

                  // In a savecore setting, we don't really care about caching,
                  // as the data is dumped and very likely never read again,
                  // so we call ReadMemoryFromInferior to bypass it.
                  const size_t bytes_read = process_sp->ReadMemoryFromInferior(
                      addr, bytes, bytes_to_read, memory_read_error);

                  if (bytes_read == bytes_to_read) {
                    size_t bytes_written = bytes_read;
                    error = core_file.Write(bytes, bytes_written);
                    bytes_left -= bytes_read;
                    addr += bytes_read;
                  } else {
                    // Some pages within regions are not readable, those should
                    // be zero filled
                    memset(bytes, 0, bytes_to_read);
                    size_t bytes_written = bytes_to_read;
                    error = core_file.Write(bytes, bytes_written);
                    bytes_left -= bytes_to_read;
                    addr += bytes_to_read;
                  }
                }
              }
            }
          }
        } else {
          error.SetErrorString(
              "process doesn't support getting memory region info");
        }
      }
      return true; // This is the right plug to handle saving core files for
                   // this process
    }
  }
  return false;
}<|MERGE_RESOLUTION|>--- conflicted
+++ resolved
@@ -912,24 +912,11 @@
         data_offset = MachHeaderSizeFromMagic(header.magic);
       }
       if (data_sp) {
-<<<<<<< HEAD
-        ModuleSpec spec;
-        spec.GetFileSpec() = file;
-        spec.SetObjectOffset(file_offset);
-        spec.SetObjectSize(length);
-
-        spec.GetArchitecture() = GetArchitecture(header, data, data_offset);
-        if (spec.GetArchitecture().IsValid()) {
-          spec.GetUUID() = GetUUID(header, data, data_offset);
-          specs.Append(spec);
-        }
-=======
         ModuleSpec base_spec;
         base_spec.GetFileSpec() = file;
         base_spec.SetObjectOffset(file_offset);
         base_spec.SetObjectSize(length);
         GetAllArchSpecs(header, data, data_offset, base_spec, specs);
->>>>>>> 095f7ed0
       }
     }
   }
@@ -5189,7 +5176,7 @@
     auto spec = base_spec;
     spec.GetArchitecture().GetTriple() = triple;
     if (spec.GetArchitecture().IsValid()) {
-      ObjectFileMachO::GetUUID(header, data, lc_offset, spec.GetUUID());
+      spec.GetUUID() = ObjectFileMachO::GetUUID(header, data, lc_offset);
       all_specs.Append(spec);
       found_any = true;
     }
@@ -5218,17 +5205,7 @@
     return add_triple(base_triple);
   }
 
-<<<<<<< HEAD
-      // See if there is an LC_VERSION_MIN_* load command that can give
-      // us the OS type.
-      lldb::offset_t offset = lc_offset;
-      for (uint32_t i = 0; i < header.ncmds; ++i) {
-        const lldb::offset_t cmd_offset = offset;
-        if (data.GetU32(&offset, &load_cmd, 2) == nullptr)
-          break;
-=======
   struct load_command load_cmd;
->>>>>>> 095f7ed0
 
   // See if there is an LC_VERSION_MIN_* load command that can give
   // us the OS type.
@@ -5265,36 +5242,6 @@
       break;
     }
 
-<<<<<<< HEAD
-      offset = lc_offset;
-      for (uint32_t i = 0; i < header.ncmds; ++i) {
-        const lldb::offset_t cmd_offset = offset;
-        if (data.GetU32(&offset, &load_cmd, 2) == nullptr)
-          break;
-        do {
-          if (load_cmd.cmd == llvm::MachO::LC_BUILD_VERSION) {
-            struct build_version_command build_version;
-            if (load_cmd.cmdsize < sizeof(build_version)) {
-              // Malformed load command.
-              break;
-            }
-            if (data.ExtractBytes(cmd_offset, sizeof(build_version),
-                                  data.GetByteOrder(), &build_version) == 0)
-              break;
-            MinOS min_os(build_version.minos);
-            OSEnv os_env(build_version.platform);
-            if (os_env.os_type.empty())
-              break;
-            os << os_env.os_type << min_os.major_version << '.'
-               << min_os.minor_version << '.' << min_os.patch_version;
-            triple.setOSName(os.str());
-            if (!os_env.environment.empty())
-              triple.setEnvironmentName(os_env.environment);
-            return arch;
-          }
-        } while (false);
-        offset = cmd_offset + load_cmd.cmdsize;
-=======
     offset = cmd_offset + load_cmd.cmdsize;
   }
 
@@ -5328,7 +5275,6 @@
         if (!os_env.environment.empty())
           triple.setEnvironmentName(os_env.environment);
         add_triple(triple);
->>>>>>> 095f7ed0
       }
     } while (0);
     offset = cmd_offset + load_cmd.cmdsize;
