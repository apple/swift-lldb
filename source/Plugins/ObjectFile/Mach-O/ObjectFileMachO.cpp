--- conflicted
+++ resolved
@@ -1622,122 +1622,6 @@
                     segment->GetChildren().Slide(-slide_amount, false);
                     segment->SetByteSize(curr_seg_max_addr - sect64_min_addr);
                   }
-<<<<<<< HEAD
-                }
-                assert(segment_sp.get());
-
-                lldb::SectionType sect_type = eSectionTypeOther;
-
-                if (sect64.flags &
-                    (S_ATTR_PURE_INSTRUCTIONS | S_ATTR_SOME_INSTRUCTIONS))
-                  sect_type = eSectionTypeCode;
-                else {
-                  uint32_t mach_sect_type = sect64.flags & SECTION_TYPE;
-                  static ConstString g_sect_name_objc_data("__objc_data");
-                  static ConstString g_sect_name_objc_msgrefs("__objc_msgrefs");
-                  static ConstString g_sect_name_objc_selrefs("__objc_selrefs");
-                  static ConstString g_sect_name_objc_classrefs(
-                      "__objc_classrefs");
-                  static ConstString g_sect_name_objc_superrefs(
-                      "__objc_superrefs");
-                  static ConstString g_sect_name_objc_const("__objc_const");
-                  static ConstString g_sect_name_objc_classlist(
-                      "__objc_classlist");
-                  static ConstString g_sect_name_cfstring("__cfstring");
-
-                  static ConstString g_sect_name_dwarf_debug_abbrev(
-                      "__debug_abbrev");
-                  static ConstString g_sect_name_dwarf_debug_aranges(
-                      "__debug_aranges");
-                  static ConstString g_sect_name_dwarf_debug_frame(
-                      "__debug_frame");
-                  static ConstString g_sect_name_dwarf_debug_info(
-                      "__debug_info");
-                  static ConstString g_sect_name_dwarf_debug_line(
-                      "__debug_line");
-                  static ConstString g_sect_name_dwarf_debug_loc("__debug_loc");
-                  static ConstString g_sect_name_dwarf_debug_macinfo(
-                      "__debug_macinfo");
-                  static ConstString g_sect_name_dwarf_debug_pubnames(
-                      "__debug_pubnames");
-                  static ConstString g_sect_name_dwarf_debug_pubtypes(
-                      "__debug_pubtypes");
-                  static ConstString g_sect_name_dwarf_debug_ranges(
-                      "__debug_ranges");
-                  static ConstString g_sect_name_dwarf_debug_str("__debug_str");
-                  static ConstString g_sect_name_dwarf_apple_names(
-                      "__apple_names");
-                  static ConstString g_sect_name_dwarf_apple_types(
-                      "__apple_types");
-                  static ConstString g_sect_name_dwarf_apple_exttypes(
-                      "__apple_exttypes");
-                  static ConstString g_sect_name_dwarf_apple_namespaces(
-                      "__apple_namespac");
-                  static ConstString g_sect_name_dwarf_apple_objc(
-                      "__apple_objc");
-                  static ConstString g_sect_name_eh_frame("__eh_frame");
-                  static ConstString g_sect_name_compact_unwind(
-                      "__unwind_info");
-                  static ConstString g_sect_name_text("__text");
-                  static ConstString g_sect_name_data("__data");
-                  static ConstString g_sect_name_swift_ast_old("__ast");
-                  static ConstString g_sect_name_swift_ast("__swift_ast");
-                  static ConstString g_sect_name_go_symtab("__gosymtab");
-
-                  if (section_name == g_sect_name_dwarf_debug_abbrev)
-                    sect_type = eSectionTypeDWARFDebugAbbrev;
-                  else if (section_name == g_sect_name_dwarf_debug_aranges)
-                    sect_type = eSectionTypeDWARFDebugAranges;
-                  else if (section_name == g_sect_name_dwarf_debug_frame)
-                    sect_type = eSectionTypeDWARFDebugFrame;
-                  else if (section_name == g_sect_name_dwarf_debug_info)
-                    sect_type = eSectionTypeDWARFDebugInfo;
-                  else if (section_name == g_sect_name_dwarf_debug_line)
-                    sect_type = eSectionTypeDWARFDebugLine;
-                  else if (section_name == g_sect_name_dwarf_debug_loc)
-                    sect_type = eSectionTypeDWARFDebugLoc;
-                  else if (section_name == g_sect_name_dwarf_debug_macinfo)
-                    sect_type = eSectionTypeDWARFDebugMacInfo;
-                  else if (section_name == g_sect_name_dwarf_debug_pubnames)
-                    sect_type = eSectionTypeDWARFDebugPubNames;
-                  else if (section_name == g_sect_name_dwarf_debug_pubtypes)
-                    sect_type = eSectionTypeDWARFDebugPubTypes;
-                  else if (section_name == g_sect_name_dwarf_debug_ranges)
-                    sect_type = eSectionTypeDWARFDebugRanges;
-                  else if (section_name == g_sect_name_dwarf_debug_str)
-                    sect_type = eSectionTypeDWARFDebugStr;
-                  else if (section_name == g_sect_name_dwarf_apple_names)
-                    sect_type = eSectionTypeDWARFAppleNames;
-                  else if (section_name == g_sect_name_dwarf_apple_types)
-                    sect_type = eSectionTypeDWARFAppleTypes;
-                  else if (section_name == g_sect_name_dwarf_apple_exttypes)
-                    sect_type = eSectionTypeDWARFAppleExternalTypes;
-                  else if (section_name == g_sect_name_dwarf_apple_namespaces)
-                    sect_type = eSectionTypeDWARFAppleNamespaces;
-                  else if (section_name == g_sect_name_dwarf_apple_objc)
-                    sect_type = eSectionTypeDWARFAppleObjC;
-                  else if (section_name == g_sect_name_objc_selrefs)
-                    sect_type = eSectionTypeDataCStringPointers;
-                  else if (section_name == g_sect_name_objc_msgrefs)
-                    sect_type = eSectionTypeDataObjCMessageRefs;
-                  else if (section_name == g_sect_name_eh_frame)
-                    sect_type = eSectionTypeEHFrame;
-                  else if (section_name == g_sect_name_compact_unwind)
-                    sect_type = eSectionTypeCompactUnwind;
-                  else if (section_name == g_sect_name_cfstring)
-                    sect_type = eSectionTypeDataObjCCFStrings;
-                  else if (section_name == g_sect_name_swift_ast ||
-                           section_name == g_sect_name_swift_ast_old)
-                    sect_type = eSectionTypeSwiftModules;
-                  else if (section_name == g_sect_name_go_symtab)
-                    sect_type = eSectionTypeGoSymtab;
-                  else if (section_name == g_sect_name_objc_data ||
-                           section_name == g_sect_name_objc_classrefs ||
-                           section_name == g_sect_name_objc_superrefs ||
-                           section_name == g_sect_name_objc_const ||
-                           section_name == g_sect_name_objc_classlist) {
-                    sect_type = eSectionTypeDataPointers;
-=======
 
                   // Grow the section size as needed.
                   if (sect64.offset) {
@@ -1757,7 +1641,6 @@
                         new_file_offset;
                     segment->SetFileOffset(new_file_offset);
                     segment->SetFileSize(new_file_size);
->>>>>>> cc483577
                   }
                 } else {
                   // Create a fake section for the section's named segment
@@ -1833,6 +1716,8 @@
                     "__apple_names");
                 static ConstString g_sect_name_dwarf_apple_types(
                     "__apple_types");
+                static ConstString g_sect_name_dwarf_apple_exttypes(
+                    "__apple_exttypes");
                 static ConstString g_sect_name_dwarf_apple_namespaces(
                     "__apple_namespac");
                 static ConstString g_sect_name_dwarf_apple_objc("__apple_objc");
@@ -1840,6 +1725,8 @@
                 static ConstString g_sect_name_compact_unwind("__unwind_info");
                 static ConstString g_sect_name_text("__text");
                 static ConstString g_sect_name_data("__data");
+                static ConstString g_sect_name_swift_ast_old("__ast");
+                static ConstString g_sect_name_swift_ast("__swift_ast");
                 static ConstString g_sect_name_go_symtab("__gosymtab");
 
                 if (section_name == g_sect_name_dwarf_debug_abbrev)
@@ -1868,6 +1755,8 @@
                   sect_type = eSectionTypeDWARFAppleNames;
                 else if (section_name == g_sect_name_dwarf_apple_types)
                   sect_type = eSectionTypeDWARFAppleTypes;
+                else if (section_name == g_sect_name_dwarf_apple_exttypes)
+                  sect_type = eSectionTypeDWARFAppleExternalTypes;
                 else if (section_name == g_sect_name_dwarf_apple_namespaces)
                   sect_type = eSectionTypeDWARFAppleNamespaces;
                 else if (section_name == g_sect_name_dwarf_apple_objc)
@@ -1882,6 +1771,9 @@
                   sect_type = eSectionTypeCompactUnwind;
                 else if (section_name == g_sect_name_cfstring)
                   sect_type = eSectionTypeDataObjCCFStrings;
+                else if (section_name == g_sect_name_swift_ast ||
+                         section_name == g_sect_name_swift_ast_old)
+                  sect_type = eSectionTypeSwiftModules;
                 else if (section_name == g_sect_name_go_symtab)
                   sect_type = eSectionTypeGoSymtab;
                 else if (section_name == g_sect_name_objc_data ||
