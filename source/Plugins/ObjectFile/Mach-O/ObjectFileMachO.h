//===-- ObjectFileMachO.h ---------------------------------------*- C++ -*-===//
//
// Part of the LLVM Project, under the Apache License v2.0 with LLVM Exceptions.
// See https://llvm.org/LICENSE.txt for license information.
// SPDX-License-Identifier: Apache-2.0 WITH LLVM-exception
//
//===----------------------------------------------------------------------===//

#ifndef liblldb_ObjectFileMachO_h_
#define liblldb_ObjectFileMachO_h_

#include "lldb/Core/Address.h"
#include "lldb/Core/FileSpecList.h"
#include "lldb/Host/SafeMachO.h"
#include "lldb/Symbol/ObjectFile.h"
#include "lldb/Utility/FileSpec.h"
#include "lldb/Utility/RangeMap.h"
#include "lldb/Utility/UUID.h"

// This class needs to be hidden as eventually belongs in a plugin that
// will export the ObjectFile protocol
class ObjectFileMachO : public lldb_private::ObjectFile {
public:
  ObjectFileMachO(const lldb::ModuleSP &module_sp, lldb::DataBufferSP &data_sp,
                  lldb::offset_t data_offset,
                  const lldb_private::FileSpec *file, lldb::offset_t offset,
                  lldb::offset_t length);

  ObjectFileMachO(const lldb::ModuleSP &module_sp, lldb::DataBufferSP &data_sp,
                  const lldb::ProcessSP &process_sp, lldb::addr_t header_addr);

  ~ObjectFileMachO() override = default;

  // Static Functions
  static void Initialize();

  static void Terminate();

  static lldb_private::ConstString GetPluginNameStatic();

  static const char *GetPluginDescriptionStatic();

  static lldb_private::ObjectFile *
  CreateInstance(const lldb::ModuleSP &module_sp, lldb::DataBufferSP &data_sp,
                 lldb::offset_t data_offset, const lldb_private::FileSpec *file,
                 lldb::offset_t file_offset, lldb::offset_t length);

  static lldb_private::ObjectFile *CreateMemoryInstance(
      const lldb::ModuleSP &module_sp, lldb::DataBufferSP &data_sp,
      const lldb::ProcessSP &process_sp, lldb::addr_t header_addr);

  static size_t GetModuleSpecifications(const lldb_private::FileSpec &file,
                                        lldb::DataBufferSP &data_sp,
                                        lldb::offset_t data_offset,
                                        lldb::offset_t file_offset,
                                        lldb::offset_t length,
                                        lldb_private::ModuleSpecList &specs);

  static bool SaveCore(const lldb::ProcessSP &process_sp,
                       const lldb_private::FileSpec &outfile,
                       lldb_private::Status &error);

  static bool MagicBytesMatch(lldb::DataBufferSP &data_sp, lldb::addr_t offset,
                              lldb::addr_t length);

  // LLVM RTTI support
  static char ID;
  bool isA(const void *ClassID) const override {
    return ClassID == &ID || ObjectFile::isA(ClassID);
  }
  static bool classof(const ObjectFile *obj) { return obj->isA(&ID); }

  // Member Functions
  bool ParseHeader() override;

  bool SetLoadAddress(lldb_private::Target &target, lldb::addr_t value,
                      bool value_is_offset) override;

  lldb::ByteOrder GetByteOrder() const override;

  bool IsExecutable() const override;

  bool IsDynamicLoader() const;

  uint32_t GetAddressByteSize() const override;

  lldb_private::AddressClass GetAddressClass(lldb::addr_t file_addr) override;

  lldb_private::Symtab *GetSymtab() override;

  bool IsStripped() override;

  void CreateSections(lldb_private::SectionList &unified_section_list) override;

  void Dump(lldb_private::Stream *s) override;

  lldb_private::ArchSpec GetArchitecture() override;

  lldb_private::UUID GetUUID() override;

  uint32_t GetDependentModules(lldb_private::FileSpecList &files) override;

  lldb_private::FileSpecList GetReExportedLibraries() override {
    return m_reexported_dylibs;
  }

  lldb_private::Address GetEntryPointAddress() override;

  lldb_private::Address GetBaseAddress() override;

  uint32_t GetNumThreadContexts() override;

  std::string GetIdentifierString() override;

  bool GetCorefileMainBinaryInfo (lldb::addr_t &address, lldb_private::UUID &uuid) override;

  lldb::RegisterContextSP
  GetThreadContextAtIndex(uint32_t idx, lldb_private::Thread &thread) override;

  ObjectFile::Type CalculateType() override;

  ObjectFile::Strata CalculateStrata() override;

  llvm::VersionTuple GetVersion() override;

  llvm::VersionTuple GetMinimumOSVersion() override;

  llvm::VersionTuple GetSDKVersion() override;

  bool GetIsDynamicLinkEditor() override;

  static bool ParseHeader(lldb_private::DataExtractor &data,
                          lldb::offset_t *data_offset_ptr,
                          llvm::MachO::mach_header &header);

  bool AllowAssemblyEmulationUnwindPlans() override;

  // PluginInterface protocol
  lldb_private::ConstString GetPluginName() override;

  uint32_t GetPluginVersion() override;

protected:
  static lldb_private::UUID
  GetUUID(const llvm::MachO::mach_header &header,
          const lldb_private::DataExtractor &data,
          lldb::offset_t lc_offset); // Offset to the first load command

<<<<<<< HEAD
  static lldb_private::ArchSpec
  GetArchitecture(const llvm::MachO::mach_header &header,
                  const lldb_private::DataExtractor &data,
                  lldb::offset_t lc_offset);

=======
  static lldb_private::ArchSpec GetArchitecture(
      lldb::ModuleSP module_sp, const llvm::MachO::mach_header &header,
      const lldb_private::DataExtractor &data, lldb::offset_t lc_offset);

  /// Enumerate all ArchSpecs supported by this Mach-O file.
  ///
  /// On macOS one Mach-O slice can contain multiple load commands:
  /// One load command for being loaded into a macOS process and one
  /// load command for being loaded into a macCatalyst process. In
  /// contrast to ObjectContainerUniversalMachO, this is the same
  /// binary that can be loaded into different contexts.
>>>>>>> 576acba9
  static void GetAllArchSpecs(const llvm::MachO::mach_header &header,
                              const lldb_private::DataExtractor &data,
                              lldb::offset_t lc_offset,
                              lldb_private::ModuleSpec &base_spec,
                              lldb_private::ModuleSpecList &all_specs);

<<<<<<< HEAD
  // Intended for same-host arm device debugging where lldb needs to
  // detect libraries in the shared cache and augment the nlist entries
  // with an on-disk dyld_shared_cache file.  The process will record
  // the shared cache UUID so the on-disk cache can be matched or rejected
  // correctly.
  void GetProcessSharedCacheUUID(lldb_private::Process *, lldb::addr_t &base_addr, lldb_private::UUID &uuid);

  // Intended for same-host arm device debugging where lldb will read
  // shared cache libraries out of its own memory instead of the remote
  // process' memory as an optimization.  If lldb's shared cache UUID
  // does not match the process' shared cache UUID, this optimization
  // should not be used.
=======
  /// Intended for same-host arm device debugging where lldb needs to
  /// detect libraries in the shared cache and augment the nlist entries
  /// with an on-disk dyld_shared_cache file.  The process will record
  /// the shared cache UUID so the on-disk cache can be matched or rejected
  /// correctly.
  void GetProcessSharedCacheUUID(lldb_private::Process *,
                                 lldb::addr_t &base_addr,
                                 lldb_private::UUID &uuid);

  /// Intended for same-host arm device debugging where lldb will read
  /// shared cache libraries out of its own memory instead of the remote
  /// process' memory as an optimization.  If lldb's shared cache UUID
  /// does not match the process' shared cache UUID, this optimization
  /// should not be used.
>>>>>>> 576acba9
  void GetLLDBSharedCacheUUID(lldb::addr_t &base_addir, lldb_private::UUID &uuid);

  lldb_private::Section *GetMachHeaderSection();

  lldb::addr_t CalculateSectionLoadAddressForMemoryImage(
      lldb::addr_t mach_header_load_address,
      const lldb_private::Section *mach_header_section,
      const lldb_private::Section *section);

  lldb_private::UUID
  GetSharedCacheUUID(lldb_private::FileSpec dyld_shared_cache,
                     const lldb::ByteOrder byte_order,
                     const uint32_t addr_byte_size);

  size_t ParseSymtab();

  typedef lldb_private::RangeArray<uint32_t, uint32_t, 8> EncryptedFileRanges;
  EncryptedFileRanges GetEncryptedFileRanges();

  struct SegmentParsingContext;
  void ProcessDysymtabCommand(const llvm::MachO::load_command &load_cmd,
                              lldb::offset_t offset);
  void ProcessSegmentCommand(const llvm::MachO::load_command &load_cmd,
                             lldb::offset_t offset, uint32_t cmd_idx,
                             SegmentParsingContext &context);
  void SanitizeSegmentCommand(llvm::MachO::segment_command_64 &seg_cmd,
                              uint32_t cmd_idx);

  bool SectionIsLoadable(const lldb_private::Section *section);

  llvm::MachO::mach_header m_header;
  static lldb_private::ConstString GetSegmentNameTEXT();
  static lldb_private::ConstString GetSegmentNameDATA();
  static lldb_private::ConstString GetSegmentNameDATA_DIRTY();
  static lldb_private::ConstString GetSegmentNameDATA_CONST();
  static lldb_private::ConstString GetSegmentNameOBJC();
  static lldb_private::ConstString GetSegmentNameLINKEDIT();
  static lldb_private::ConstString GetSegmentNameDWARF();
  static lldb_private::ConstString GetSectionNameEHFrame();

  llvm::MachO::dysymtab_command m_dysymtab;
  std::vector<llvm::MachO::segment_command_64> m_mach_segments;
  std::vector<llvm::MachO::section_64> m_mach_sections;
  llvm::Optional<llvm::VersionTuple> m_min_os_version;
  llvm::Optional<llvm::VersionTuple> m_sdk_versions;
  typedef lldb_private::RangeVector<uint32_t, uint32_t> FileRangeArray;
  lldb_private::Address m_entry_point_address;
  FileRangeArray m_thread_context_offsets;
  bool m_thread_context_offsets_valid;
  lldb_private::FileSpecList m_reexported_dylibs;
  bool m_allow_assembly_emulation_unwind_plans;
};

#endif // liblldb_ObjectFileMachO_h_<|MERGE_RESOLUTION|>--- conflicted
+++ resolved
@@ -146,13 +146,6 @@
           const lldb_private::DataExtractor &data,
           lldb::offset_t lc_offset); // Offset to the first load command
 
-<<<<<<< HEAD
-  static lldb_private::ArchSpec
-  GetArchitecture(const llvm::MachO::mach_header &header,
-                  const lldb_private::DataExtractor &data,
-                  lldb::offset_t lc_offset);
-
-=======
   static lldb_private::ArchSpec GetArchitecture(
       lldb::ModuleSP module_sp, const llvm::MachO::mach_header &header,
       const lldb_private::DataExtractor &data, lldb::offset_t lc_offset);
@@ -164,27 +157,12 @@
   /// load command for being loaded into a macCatalyst process. In
   /// contrast to ObjectContainerUniversalMachO, this is the same
   /// binary that can be loaded into different contexts.
->>>>>>> 576acba9
   static void GetAllArchSpecs(const llvm::MachO::mach_header &header,
                               const lldb_private::DataExtractor &data,
                               lldb::offset_t lc_offset,
                               lldb_private::ModuleSpec &base_spec,
                               lldb_private::ModuleSpecList &all_specs);
 
-<<<<<<< HEAD
-  // Intended for same-host arm device debugging where lldb needs to
-  // detect libraries in the shared cache and augment the nlist entries
-  // with an on-disk dyld_shared_cache file.  The process will record
-  // the shared cache UUID so the on-disk cache can be matched or rejected
-  // correctly.
-  void GetProcessSharedCacheUUID(lldb_private::Process *, lldb::addr_t &base_addr, lldb_private::UUID &uuid);
-
-  // Intended for same-host arm device debugging where lldb will read
-  // shared cache libraries out of its own memory instead of the remote
-  // process' memory as an optimization.  If lldb's shared cache UUID
-  // does not match the process' shared cache UUID, this optimization
-  // should not be used.
-=======
   /// Intended for same-host arm device debugging where lldb needs to
   /// detect libraries in the shared cache and augment the nlist entries
   /// with an on-disk dyld_shared_cache file.  The process will record
@@ -199,7 +177,6 @@
   /// process' memory as an optimization.  If lldb's shared cache UUID
   /// does not match the process' shared cache UUID, this optimization
   /// should not be used.
->>>>>>> 576acba9
   void GetLLDBSharedCacheUUID(lldb::addr_t &base_addir, lldb_private::UUID &uuid);
 
   lldb_private::Section *GetMachHeaderSection();
