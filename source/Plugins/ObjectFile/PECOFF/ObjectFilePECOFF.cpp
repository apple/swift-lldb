//===-- ObjectFilePECOFF.cpp ------------------------------------*- C++ -*-===//
//
//                     The LLVM Compiler Infrastructure
//
// This file is distributed under the University of Illinois Open Source
// License. See LICENSE.TXT for details.
//
//===----------------------------------------------------------------------===//

#include "ObjectFilePECOFF.h"
#include "WindowsMiniDump.h"

#include "lldb/Core/FileSpecList.h"
#include "lldb/Core/Module.h"
#include "lldb/Core/ModuleSpec.h"
#include "lldb/Core/PluginManager.h"
#include "lldb/Core/Section.h"
#include "lldb/Core/StreamFile.h"
#include "lldb/Symbol/ObjectFile.h"
#include "lldb/Target/Process.h"
#include "lldb/Target/SectionLoadList.h"
#include "lldb/Target/Target.h"
#include "lldb/Utility/ArchSpec.h"
#include "lldb/Utility/DataBufferHeap.h"
#include "lldb/Utility/FileSpec.h"
#include "lldb/Utility/Log.h"
#include "lldb/Utility/StreamString.h"
#include "lldb/Utility/Timer.h"
#include "lldb/Utility/UUID.h"
#include "llvm/BinaryFormat/COFF.h"

#include "llvm/Object/COFFImportFile.h"
#include "llvm/Support/Error.h"
#include "llvm/Support/MemoryBuffer.h"

#define IMAGE_DOS_SIGNATURE 0x5A4D    // MZ
#define IMAGE_NT_SIGNATURE 0x00004550 // PE00
#define OPT_HEADER_MAGIC_PE32 0x010b
#define OPT_HEADER_MAGIC_PE32_PLUS 0x020b

using namespace lldb;
using namespace lldb_private;

void ObjectFilePECOFF::Initialize() {
  PluginManager::RegisterPlugin(
      GetPluginNameStatic(), GetPluginDescriptionStatic(), CreateInstance,
      CreateMemoryInstance, GetModuleSpecifications, SaveCore);
}

void ObjectFilePECOFF::Terminate() {
  PluginManager::UnregisterPlugin(CreateInstance);
}

lldb_private::ConstString ObjectFilePECOFF::GetPluginNameStatic() {
  static ConstString g_name("pe-coff");
  return g_name;
}

const char *ObjectFilePECOFF::GetPluginDescriptionStatic() {
  return "Portable Executable and Common Object File Format object file reader "
         "(32 and 64 bit)";
}

ObjectFile *ObjectFilePECOFF::CreateInstance(const lldb::ModuleSP &module_sp,
                                             DataBufferSP &data_sp,
                                             lldb::offset_t data_offset,
                                             const lldb_private::FileSpec *file,
                                             lldb::offset_t file_offset,
                                             lldb::offset_t length) {
  if (!data_sp) {
    data_sp = MapFileData(file, length, file_offset);
    if (!data_sp)
      return nullptr;
    data_offset = 0;
  }

  if (!ObjectFilePECOFF::MagicBytesMatch(data_sp))
    return nullptr;

  // Update the data to contain the entire file if it doesn't already
  if (data_sp->GetByteSize() < length) {
    data_sp = MapFileData(file, length, file_offset);
    if (!data_sp)
      return nullptr;
  }

  auto objfile_ap = llvm::make_unique<ObjectFilePECOFF>(
      module_sp, data_sp, data_offset, file, file_offset, length);
  if (!objfile_ap || !objfile_ap->ParseHeader())
    return nullptr;

  // Cache coff binary.
  if (!objfile_ap->CreateBinary())
    return nullptr;

  return objfile_ap.release();
}

ObjectFile *ObjectFilePECOFF::CreateMemoryInstance(
    const lldb::ModuleSP &module_sp, lldb::DataBufferSP &data_sp,
    const lldb::ProcessSP &process_sp, lldb::addr_t header_addr) {
  if (!data_sp || !ObjectFilePECOFF::MagicBytesMatch(data_sp))
    return nullptr;
  auto objfile_ap = llvm::make_unique<ObjectFilePECOFF>(
      module_sp, data_sp, process_sp, header_addr);
  if (objfile_ap.get() && objfile_ap->ParseHeader()) {
    return objfile_ap.release();
  }
  return nullptr;
}

size_t ObjectFilePECOFF::GetModuleSpecifications(
    const lldb_private::FileSpec &file, lldb::DataBufferSP &data_sp,
    lldb::offset_t data_offset, lldb::offset_t file_offset,
    lldb::offset_t length, lldb_private::ModuleSpecList &specs) {
  const size_t initial_count = specs.GetSize();

  if (ObjectFilePECOFF::MagicBytesMatch(data_sp)) {
    DataExtractor data;
    data.SetData(data_sp, data_offset, length);
    data.SetByteOrder(eByteOrderLittle);

    dos_header_t dos_header;
    coff_header_t coff_header;

    if (ParseDOSHeader(data, dos_header)) {
      lldb::offset_t offset = dos_header.e_lfanew;
      uint32_t pe_signature = data.GetU32(&offset);
      if (pe_signature != IMAGE_NT_SIGNATURE)
        return false;
      if (ParseCOFFHeader(data, &offset, coff_header)) {
        ArchSpec spec;
        if (coff_header.machine == MachineAmd64) {
          spec.SetTriple("x86_64-pc-windows");
          specs.Append(ModuleSpec(file, spec));
        } else if (coff_header.machine == MachineX86) {
          spec.SetTriple("i386-pc-windows");
          specs.Append(ModuleSpec(file, spec));
          spec.SetTriple("i686-pc-windows");
          specs.Append(ModuleSpec(file, spec));
        } else if (coff_header.machine == MachineArmNt) {
          spec.SetTriple("arm-pc-windows");
          specs.Append(ModuleSpec(file, spec));
        }
      }
    }
  }

  return specs.GetSize() - initial_count;
}

bool ObjectFilePECOFF::SaveCore(const lldb::ProcessSP &process_sp,
                                const lldb_private::FileSpec &outfile,
                                lldb_private::Status &error) {
  return SaveMiniDump(process_sp, outfile, error);
}

bool ObjectFilePECOFF::MagicBytesMatch(DataBufferSP &data_sp) {
  DataExtractor data(data_sp, eByteOrderLittle, 4);
  lldb::offset_t offset = 0;
  uint16_t magic = data.GetU16(&offset);
  return magic == IMAGE_DOS_SIGNATURE;
}

lldb::SymbolType ObjectFilePECOFF::MapSymbolType(uint16_t coff_symbol_type) {
  // TODO:  We need to complete this mapping of COFF symbol types to LLDB ones.
  // For now, here's a hack to make sure our function have types.
  const auto complex_type =
      coff_symbol_type >> llvm::COFF::SCT_COMPLEX_TYPE_SHIFT;
  if (complex_type == llvm::COFF::IMAGE_SYM_DTYPE_FUNCTION) {
    return lldb::eSymbolTypeCode;
  }
  return lldb::eSymbolTypeInvalid;
}

bool ObjectFilePECOFF::CreateBinary() {
  if (m_owningbin)
    return true;

  Log *log(GetLogIfAllCategoriesSet(LIBLLDB_LOG_OBJECT));

  auto binary = llvm::object::createBinary(m_file.GetPath());
  if (!binary) {
    if (log)
      log->Printf("ObjectFilePECOFF::CreateBinary() - failed to create binary "
                  "for file (%s): %s",
                  m_file ? m_file.GetPath().c_str() : "<NULL>",
                  errorToErrorCode(binary.takeError()).message().c_str());
    return false;
  }

  // Make sure we only handle COFF format.
  if (!binary->getBinary()->isCOFF() &&
      !binary->getBinary()->isCOFFImportFile())
    return false;

  m_owningbin = OWNBINType(std::move(*binary));
  if (log)
    log->Printf("%p ObjectFilePECOFF::CreateBinary() module = %p (%s), file = "
                "%s, binary = %p (Bin = %p)",
                static_cast<void *>(this),
                static_cast<void *>(GetModule().get()),
                GetModule()->GetSpecificationDescription().c_str(),
                m_file ? m_file.GetPath().c_str() : "<NULL>",
                static_cast<void *>(m_owningbin.getPointer()),
                static_cast<void *>(m_owningbin->getBinary()));
  return true;
}

ObjectFilePECOFF::ObjectFilePECOFF(const lldb::ModuleSP &module_sp,
                                   DataBufferSP &data_sp,
                                   lldb::offset_t data_offset,
                                   const FileSpec *file,
                                   lldb::offset_t file_offset,
                                   lldb::offset_t length)
    : ObjectFile(module_sp, file, file_offset, length, data_sp, data_offset),
      m_dos_header(), m_coff_header(), m_coff_header_opt(), m_sect_headers(),
      m_entry_point_address(), m_deps_filespec(), m_owningbin() {
  ::memset(&m_dos_header, 0, sizeof(m_dos_header));
  ::memset(&m_coff_header, 0, sizeof(m_coff_header));
  ::memset(&m_coff_header_opt, 0, sizeof(m_coff_header_opt));
}

ObjectFilePECOFF::ObjectFilePECOFF(const lldb::ModuleSP &module_sp,
                                   DataBufferSP &header_data_sp,
                                   const lldb::ProcessSP &process_sp,
                                   addr_t header_addr)
    : ObjectFile(module_sp, process_sp, header_addr, header_data_sp),
      m_dos_header(), m_coff_header(), m_coff_header_opt(), m_sect_headers(),
      m_entry_point_address(), m_deps_filespec(), m_owningbin() {
  ::memset(&m_dos_header, 0, sizeof(m_dos_header));
  ::memset(&m_coff_header, 0, sizeof(m_coff_header));
  ::memset(&m_coff_header_opt, 0, sizeof(m_coff_header_opt));
}

ObjectFilePECOFF::~ObjectFilePECOFF() {}

bool ObjectFilePECOFF::ParseHeader() {
  ModuleSP module_sp(GetModule());
  if (module_sp) {
    std::lock_guard<std::recursive_mutex> guard(module_sp->GetMutex());
    m_sect_headers.clear();
    m_data.SetByteOrder(eByteOrderLittle);
    lldb::offset_t offset = 0;

    if (ParseDOSHeader(m_data, m_dos_header)) {
      offset = m_dos_header.e_lfanew;
      uint32_t pe_signature = m_data.GetU32(&offset);
      if (pe_signature != IMAGE_NT_SIGNATURE)
        return false;
      if (ParseCOFFHeader(m_data, &offset, m_coff_header)) {
        if (m_coff_header.hdrsize > 0)
          ParseCOFFOptionalHeader(&offset);
        ParseSectionHeaders(offset);
      }
      return true;
    }
  }
  return false;
}

bool ObjectFilePECOFF::SetLoadAddress(Target &target, addr_t value,
                                      bool value_is_offset) {
  bool changed = false;
  ModuleSP module_sp = GetModule();
  if (module_sp) {
    size_t num_loaded_sections = 0;
    SectionList *section_list = GetSectionList();
    if (section_list) {
      if (!value_is_offset) {
        value -= m_image_base;
      }

      const size_t num_sections = section_list->GetSize();
      size_t sect_idx = 0;

      for (sect_idx = 0; sect_idx < num_sections; ++sect_idx) {
        // Iterate through the object file sections to find all of the sections
        // that have SHF_ALLOC in their flag bits.
        SectionSP section_sp(section_list->GetSectionAtIndex(sect_idx));
        if (section_sp && !section_sp->IsThreadSpecific()) {
          if (target.GetSectionLoadList().SetSectionLoadAddress(
                  section_sp, section_sp->GetFileAddress() + value))
            ++num_loaded_sections;
        }
      }
      changed = num_loaded_sections > 0;
    }
  }
  return changed;
}

ByteOrder ObjectFilePECOFF::GetByteOrder() const { return eByteOrderLittle; }

bool ObjectFilePECOFF::IsExecutable() const {
  return (m_coff_header.flags & llvm::COFF::IMAGE_FILE_DLL) == 0;
}

uint32_t ObjectFilePECOFF::GetAddressByteSize() const {
  if (m_coff_header_opt.magic == OPT_HEADER_MAGIC_PE32_PLUS)
    return 8;
  else if (m_coff_header_opt.magic == OPT_HEADER_MAGIC_PE32)
    return 4;
  return 4;
}

//----------------------------------------------------------------------
// NeedsEndianSwap
//
// Return true if an endian swap needs to occur when extracting data from this
// file.
//----------------------------------------------------------------------
bool ObjectFilePECOFF::NeedsEndianSwap() const {
#if defined(__LITTLE_ENDIAN__)
  return false;
#else
  return true;
#endif
}
//----------------------------------------------------------------------
// ParseDOSHeader
//----------------------------------------------------------------------
bool ObjectFilePECOFF::ParseDOSHeader(DataExtractor &data,
                                      dos_header_t &dos_header) {
  bool success = false;
  lldb::offset_t offset = 0;
  success = data.ValidOffsetForDataOfSize(0, sizeof(dos_header));

  if (success) {
    dos_header.e_magic = data.GetU16(&offset); // Magic number
    success = dos_header.e_magic == IMAGE_DOS_SIGNATURE;

    if (success) {
      dos_header.e_cblp = data.GetU16(&offset); // Bytes on last page of file
      dos_header.e_cp = data.GetU16(&offset);   // Pages in file
      dos_header.e_crlc = data.GetU16(&offset); // Relocations
      dos_header.e_cparhdr =
          data.GetU16(&offset); // Size of header in paragraphs
      dos_header.e_minalloc =
          data.GetU16(&offset); // Minimum extra paragraphs needed
      dos_header.e_maxalloc =
          data.GetU16(&offset);               // Maximum extra paragraphs needed
      dos_header.e_ss = data.GetU16(&offset); // Initial (relative) SS value
      dos_header.e_sp = data.GetU16(&offset); // Initial SP value
      dos_header.e_csum = data.GetU16(&offset); // Checksum
      dos_header.e_ip = data.GetU16(&offset);   // Initial IP value
      dos_header.e_cs = data.GetU16(&offset);   // Initial (relative) CS value
      dos_header.e_lfarlc =
          data.GetU16(&offset); // File address of relocation table
      dos_header.e_ovno = data.GetU16(&offset); // Overlay number

      dos_header.e_res[0] = data.GetU16(&offset); // Reserved words
      dos_header.e_res[1] = data.GetU16(&offset); // Reserved words
      dos_header.e_res[2] = data.GetU16(&offset); // Reserved words
      dos_header.e_res[3] = data.GetU16(&offset); // Reserved words

      dos_header.e_oemid =
          data.GetU16(&offset); // OEM identifier (for e_oeminfo)
      dos_header.e_oeminfo =
          data.GetU16(&offset); // OEM information; e_oemid specific
      dos_header.e_res2[0] = data.GetU16(&offset); // Reserved words
      dos_header.e_res2[1] = data.GetU16(&offset); // Reserved words
      dos_header.e_res2[2] = data.GetU16(&offset); // Reserved words
      dos_header.e_res2[3] = data.GetU16(&offset); // Reserved words
      dos_header.e_res2[4] = data.GetU16(&offset); // Reserved words
      dos_header.e_res2[5] = data.GetU16(&offset); // Reserved words
      dos_header.e_res2[6] = data.GetU16(&offset); // Reserved words
      dos_header.e_res2[7] = data.GetU16(&offset); // Reserved words
      dos_header.e_res2[8] = data.GetU16(&offset); // Reserved words
      dos_header.e_res2[9] = data.GetU16(&offset); // Reserved words

      dos_header.e_lfanew =
          data.GetU32(&offset); // File address of new exe header
    }
  }
  if (!success)
    memset(&dos_header, 0, sizeof(dos_header));
  return success;
}

//----------------------------------------------------------------------
// ParserCOFFHeader
//----------------------------------------------------------------------
bool ObjectFilePECOFF::ParseCOFFHeader(DataExtractor &data,
                                       lldb::offset_t *offset_ptr,
                                       coff_header_t &coff_header) {
  bool success =
      data.ValidOffsetForDataOfSize(*offset_ptr, sizeof(coff_header));
  if (success) {
    coff_header.machine = data.GetU16(offset_ptr);
    coff_header.nsects = data.GetU16(offset_ptr);
    coff_header.modtime = data.GetU32(offset_ptr);
    coff_header.symoff = data.GetU32(offset_ptr);
    coff_header.nsyms = data.GetU32(offset_ptr);
    coff_header.hdrsize = data.GetU16(offset_ptr);
    coff_header.flags = data.GetU16(offset_ptr);
  }
  if (!success)
    memset(&coff_header, 0, sizeof(coff_header));
  return success;
}

bool ObjectFilePECOFF::ParseCOFFOptionalHeader(lldb::offset_t *offset_ptr) {
  bool success = false;
  const lldb::offset_t end_offset = *offset_ptr + m_coff_header.hdrsize;
  if (*offset_ptr < end_offset) {
    success = true;
    m_coff_header_opt.magic = m_data.GetU16(offset_ptr);
    m_coff_header_opt.major_linker_version = m_data.GetU8(offset_ptr);
    m_coff_header_opt.minor_linker_version = m_data.GetU8(offset_ptr);
    m_coff_header_opt.code_size = m_data.GetU32(offset_ptr);
    m_coff_header_opt.data_size = m_data.GetU32(offset_ptr);
    m_coff_header_opt.bss_size = m_data.GetU32(offset_ptr);
    m_coff_header_opt.entry = m_data.GetU32(offset_ptr);
    m_coff_header_opt.code_offset = m_data.GetU32(offset_ptr);

    const uint32_t addr_byte_size = GetAddressByteSize();

    if (*offset_ptr < end_offset) {
      if (m_coff_header_opt.magic == OPT_HEADER_MAGIC_PE32) {
        // PE32 only
        m_coff_header_opt.data_offset = m_data.GetU32(offset_ptr);
      } else
        m_coff_header_opt.data_offset = 0;

      if (*offset_ptr < end_offset) {
        m_coff_header_opt.image_base =
            m_data.GetMaxU64(offset_ptr, addr_byte_size);
        m_coff_header_opt.sect_alignment = m_data.GetU32(offset_ptr);
        m_coff_header_opt.file_alignment = m_data.GetU32(offset_ptr);
        m_coff_header_opt.major_os_system_version = m_data.GetU16(offset_ptr);
        m_coff_header_opt.minor_os_system_version = m_data.GetU16(offset_ptr);
        m_coff_header_opt.major_image_version = m_data.GetU16(offset_ptr);
        m_coff_header_opt.minor_image_version = m_data.GetU16(offset_ptr);
        m_coff_header_opt.major_subsystem_version = m_data.GetU16(offset_ptr);
        m_coff_header_opt.minor_subsystem_version = m_data.GetU16(offset_ptr);
        m_coff_header_opt.reserved1 = m_data.GetU32(offset_ptr);
        m_coff_header_opt.image_size = m_data.GetU32(offset_ptr);
        m_coff_header_opt.header_size = m_data.GetU32(offset_ptr);
        m_coff_header_opt.checksum = m_data.GetU32(offset_ptr);
        m_coff_header_opt.subsystem = m_data.GetU16(offset_ptr);
        m_coff_header_opt.dll_flags = m_data.GetU16(offset_ptr);
        m_coff_header_opt.stack_reserve_size =
            m_data.GetMaxU64(offset_ptr, addr_byte_size);
        m_coff_header_opt.stack_commit_size =
            m_data.GetMaxU64(offset_ptr, addr_byte_size);
        m_coff_header_opt.heap_reserve_size =
            m_data.GetMaxU64(offset_ptr, addr_byte_size);
        m_coff_header_opt.heap_commit_size =
            m_data.GetMaxU64(offset_ptr, addr_byte_size);
        m_coff_header_opt.loader_flags = m_data.GetU32(offset_ptr);
        uint32_t num_data_dir_entries = m_data.GetU32(offset_ptr);
        m_coff_header_opt.data_dirs.clear();
        m_coff_header_opt.data_dirs.resize(num_data_dir_entries);
        uint32_t i;
        for (i = 0; i < num_data_dir_entries; i++) {
          m_coff_header_opt.data_dirs[i].vmaddr = m_data.GetU32(offset_ptr);
          m_coff_header_opt.data_dirs[i].vmsize = m_data.GetU32(offset_ptr);
        }

        m_file_offset = m_coff_header_opt.image_base;
        m_image_base = m_coff_header_opt.image_base;
      }
    }
  }
  // Make sure we are on track for section data which follows
  *offset_ptr = end_offset;
  return success;
}

DataExtractor ObjectFilePECOFF::ReadImageData(uint32_t offset, size_t size) {
  if (m_file) {
    // A bit of a hack, but we intend to write to this buffer, so we can't
    // mmap it.
    auto buffer_sp = MapFileData(m_file, size, offset);
    return DataExtractor(buffer_sp, GetByteOrder(), GetAddressByteSize());
  }
  ProcessSP process_sp(m_process_wp.lock());
  DataExtractor data;
  if (process_sp) {
    auto data_ap = llvm::make_unique<DataBufferHeap>(size, 0);
    Status readmem_error;
    size_t bytes_read =
        process_sp->ReadMemory(m_image_base + offset, data_ap->GetBytes(),
                               data_ap->GetByteSize(), readmem_error);
    if (bytes_read == size) {
      DataBufferSP buffer_sp(data_ap.release());
      data.SetData(buffer_sp, 0, buffer_sp->GetByteSize());
    }
  }
  return data;
}

//----------------------------------------------------------------------
// ParseSectionHeaders
//----------------------------------------------------------------------
bool ObjectFilePECOFF::ParseSectionHeaders(
    uint32_t section_header_data_offset) {
  const uint32_t nsects = m_coff_header.nsects;
  m_sect_headers.clear();

  if (nsects > 0) {
    const size_t section_header_byte_size = nsects * sizeof(section_header_t);
    DataExtractor section_header_data =
        ReadImageData(section_header_data_offset, section_header_byte_size);

    lldb::offset_t offset = 0;
    if (section_header_data.ValidOffsetForDataOfSize(
            offset, section_header_byte_size)) {
      m_sect_headers.resize(nsects);

      for (uint32_t idx = 0; idx < nsects; ++idx) {
        const void *name_data = section_header_data.GetData(&offset, 8);
        if (name_data) {
          memcpy(m_sect_headers[idx].name, name_data, 8);
          m_sect_headers[idx].vmsize = section_header_data.GetU32(&offset);
          m_sect_headers[idx].vmaddr = section_header_data.GetU32(&offset);
          m_sect_headers[idx].size = section_header_data.GetU32(&offset);
          m_sect_headers[idx].offset = section_header_data.GetU32(&offset);
          m_sect_headers[idx].reloff = section_header_data.GetU32(&offset);
          m_sect_headers[idx].lineoff = section_header_data.GetU32(&offset);
          m_sect_headers[idx].nreloc = section_header_data.GetU16(&offset);
          m_sect_headers[idx].nline = section_header_data.GetU16(&offset);
          m_sect_headers[idx].flags = section_header_data.GetU32(&offset);
        }
      }
    }
  }

  return !m_sect_headers.empty();
}

bool ObjectFilePECOFF::GetSectionName(std::string &sect_name,
                                      const section_header_t &sect) {
  if (sect.name[0] == '/') {
    lldb::offset_t stroff = strtoul(&sect.name[1], NULL, 10);
    lldb::offset_t string_file_offset =
        m_coff_header.symoff + (m_coff_header.nsyms * 18) + stroff;
    const char *name = m_data.GetCStr(&string_file_offset);
    if (name) {
      sect_name = name;
      return true;
    }

    return false;
  }
  sect_name = sect.name;
  return true;
}

//----------------------------------------------------------------------
// GetNListSymtab
//----------------------------------------------------------------------
Symtab *ObjectFilePECOFF::GetSymtab() {
  ModuleSP module_sp(GetModule());
  if (module_sp) {
    std::lock_guard<std::recursive_mutex> guard(module_sp->GetMutex());
    if (m_symtab_ap.get() == NULL) {
      SectionList *sect_list = GetSectionList();
      m_symtab_ap.reset(new Symtab(this));
      std::lock_guard<std::recursive_mutex> guard(m_symtab_ap->GetMutex());

      const uint32_t num_syms = m_coff_header.nsyms;

      if (m_file && num_syms > 0 && m_coff_header.symoff > 0) {
        const uint32_t symbol_size = 18;
        const size_t symbol_data_size = num_syms * symbol_size;
        // Include the 4-byte string table size at the end of the symbols
        DataExtractor symtab_data =
            ReadImageData(m_coff_header.symoff, symbol_data_size + 4);
        lldb::offset_t offset = symbol_data_size;
        const uint32_t strtab_size = symtab_data.GetU32(&offset);
        if (strtab_size > 0) {
          DataExtractor strtab_data = ReadImageData(
              m_coff_header.symoff + symbol_data_size, strtab_size);

          // First 4 bytes should be zeroed after strtab_size has been read,
          // because it is used as offset 0 to encode a NULL string.
          uint32_t *strtab_data_start = const_cast<uint32_t *>(
              reinterpret_cast<const uint32_t *>(strtab_data.GetDataStart()));
          strtab_data_start[0] = 0;

          offset = 0;
          std::string symbol_name;
          Symbol *symbols = m_symtab_ap->Resize(num_syms);
          for (uint32_t i = 0; i < num_syms; ++i) {
            coff_symbol_t symbol;
            const uint32_t symbol_offset = offset;
            const char *symbol_name_cstr = NULL;
            // If the first 4 bytes of the symbol string are zero, then they
            // are followed by a 4-byte string table offset. Else these
            // 8 bytes contain the symbol name
            if (symtab_data.GetU32(&offset) == 0) {
              // Long string that doesn't fit into the symbol table name, so
              // now we must read the 4 byte string table offset
              uint32_t strtab_offset = symtab_data.GetU32(&offset);
              symbol_name_cstr = strtab_data.PeekCStr(strtab_offset);
              symbol_name.assign(symbol_name_cstr);
            } else {
              // Short string that fits into the symbol table name which is 8
              // bytes
              offset += sizeof(symbol.name) - 4; // Skip remaining
              symbol_name_cstr = symtab_data.PeekCStr(symbol_offset);
              if (symbol_name_cstr == NULL)
                break;
              symbol_name.assign(symbol_name_cstr, sizeof(symbol.name));
            }
            symbol.value = symtab_data.GetU32(&offset);
            symbol.sect = symtab_data.GetU16(&offset);
            symbol.type = symtab_data.GetU16(&offset);
            symbol.storage = symtab_data.GetU8(&offset);
            symbol.naux = symtab_data.GetU8(&offset);
            symbols[i].GetMangled().SetValue(ConstString(symbol_name.c_str()));
            if ((int16_t)symbol.sect >= 1) {
              Address symbol_addr(sect_list->GetSectionAtIndex(symbol.sect - 1),
                                  symbol.value);
              symbols[i].GetAddressRef() = symbol_addr;
              symbols[i].SetType(MapSymbolType(symbol.type));
            }

            if (symbol.naux > 0) {
              i += symbol.naux;
              offset += symbol_size;
            }
          }
        }
      }

      // Read export header
      if (coff_data_dir_export_table < m_coff_header_opt.data_dirs.size() &&
          m_coff_header_opt.data_dirs[coff_data_dir_export_table].vmsize > 0 &&
          m_coff_header_opt.data_dirs[coff_data_dir_export_table].vmaddr > 0) {
        export_directory_entry export_table;
        uint32_t data_start =
            m_coff_header_opt.data_dirs[coff_data_dir_export_table].vmaddr;

        uint32_t address_rva = data_start;
        if (m_file) {
          Address address(m_coff_header_opt.image_base + data_start, sect_list);
          address_rva =
              address.GetSection()->GetFileOffset() + address.GetOffset();
        }
        DataExtractor symtab_data =
            ReadImageData(address_rva, m_coff_header_opt.data_dirs[0].vmsize);
        lldb::offset_t offset = 0;

        // Read export_table header
        export_table.characteristics = symtab_data.GetU32(&offset);
        export_table.time_date_stamp = symtab_data.GetU32(&offset);
        export_table.major_version = symtab_data.GetU16(&offset);
        export_table.minor_version = symtab_data.GetU16(&offset);
        export_table.name = symtab_data.GetU32(&offset);
        export_table.base = symtab_data.GetU32(&offset);
        export_table.number_of_functions = symtab_data.GetU32(&offset);
        export_table.number_of_names = symtab_data.GetU32(&offset);
        export_table.address_of_functions = symtab_data.GetU32(&offset);
        export_table.address_of_names = symtab_data.GetU32(&offset);
        export_table.address_of_name_ordinals = symtab_data.GetU32(&offset);

        bool has_ordinal = export_table.address_of_name_ordinals != 0;

        lldb::offset_t name_offset = export_table.address_of_names - data_start;
        lldb::offset_t name_ordinal_offset =
            export_table.address_of_name_ordinals - data_start;

        Symbol *symbols = m_symtab_ap->Resize(export_table.number_of_names);

        std::string symbol_name;

        // Read each export table entry
        for (size_t i = 0; i < export_table.number_of_names; ++i) {
          uint32_t name_ordinal =
              has_ordinal ? symtab_data.GetU16(&name_ordinal_offset) : i;
          uint32_t name_address = symtab_data.GetU32(&name_offset);

          const char *symbol_name_cstr =
              symtab_data.PeekCStr(name_address - data_start);
          symbol_name.assign(symbol_name_cstr);

          lldb::offset_t function_offset = export_table.address_of_functions -
                                           data_start +
                                           sizeof(uint32_t) * name_ordinal;
          uint32_t function_rva = symtab_data.GetU32(&function_offset);

          Address symbol_addr(m_coff_header_opt.image_base + function_rva,
                              sect_list);
          symbols[i].GetMangled().SetValue(ConstString(symbol_name.c_str()));
          symbols[i].GetAddressRef() = symbol_addr;
          symbols[i].SetType(lldb::eSymbolTypeCode);
          symbols[i].SetDebug(true);
        }
      }
      m_symtab_ap->CalculateSymbolSizes();
    }
  }
  return m_symtab_ap.get();
}

bool ObjectFilePECOFF::IsStripped() {
  // TODO: determine this for COFF
  return false;
}

void ObjectFilePECOFF::CreateSections(SectionList &unified_section_list) {
  if (m_sections_ap)
    return;
  m_sections_ap.reset(new SectionList());

  ModuleSP module_sp(GetModule());
  if (module_sp) {
    std::lock_guard<std::recursive_mutex> guard(module_sp->GetMutex());
    const uint32_t nsects = m_sect_headers.size();
    ModuleSP module_sp(GetModule());
<<<<<<< HEAD
    if (module_sp) {
      std::lock_guard<std::recursive_mutex> guard(module_sp->GetMutex());
      const uint32_t nsects = m_sect_headers.size();
      ModuleSP module_sp(GetModule());
      for (uint32_t idx = 0; idx < nsects; ++idx) {
        std::string sect_name;
        GetSectionName(sect_name, m_sect_headers[idx]);
        ConstString const_sect_name(sect_name.c_str());
        static ConstString g_code_sect_name(".code");
        static ConstString g_CODE_sect_name("CODE");
        static ConstString g_data_sect_name(".data");
        static ConstString g_DATA_sect_name("DATA");
        static ConstString g_bss_sect_name(".bss");
        static ConstString g_BSS_sect_name("BSS");
        static ConstString g_debug_sect_name(".debug");
        static ConstString g_reloc_sect_name(".reloc");
        static ConstString g_stab_sect_name(".stab");
        static ConstString g_stabstr_sect_name(".stabstr");
        static ConstString g_sect_name_dwarf_debug_abbrev(".debug_abbrev");
        static ConstString g_sect_name_dwarf_debug_aranges(".debug_aranges");
        static ConstString g_sect_name_dwarf_debug_frame(".debug_frame");
        static ConstString g_sect_name_dwarf_debug_info(".debug_info");
        static ConstString g_sect_name_dwarf_debug_line(".debug_line");
        static ConstString g_sect_name_dwarf_debug_loc(".debug_loc");
        static ConstString g_sect_name_dwarf_debug_loclists(".debug_loclists");
        static ConstString g_sect_name_dwarf_debug_macinfo(".debug_macinfo");
        static ConstString g_sect_name_dwarf_debug_names(".debug_names");
        static ConstString g_sect_name_dwarf_debug_pubnames(".debug_pubnames");
        static ConstString g_sect_name_dwarf_debug_pubtypes(".debug_pubtypes");
        static ConstString g_sect_name_dwarf_debug_ranges(".debug_ranges");
        static ConstString g_sect_name_dwarf_debug_str(".debug_str");
        static ConstString g_sect_name_dwarf_debug_types(".debug_types");
        static ConstString g_sect_name_eh_frame(".eh_frame");
        static ConstString g_sect_name_swift_ast(".swift_ast");
        static ConstString g_sect_name_go_symtab(".gosymtab");
        SectionType section_type = eSectionTypeOther;
        if (m_sect_headers[idx].flags & llvm::COFF::IMAGE_SCN_CNT_CODE &&
            ((const_sect_name == g_code_sect_name) ||
             (const_sect_name == g_CODE_sect_name))) {
          section_type = eSectionTypeCode;
        } else if (m_sect_headers[idx].flags &
                       llvm::COFF::IMAGE_SCN_CNT_INITIALIZED_DATA &&
                   ((const_sect_name == g_data_sect_name) ||
                    (const_sect_name == g_DATA_sect_name))) {
          if (m_sect_headers[idx].size == 0 && m_sect_headers[idx].offset == 0)
            section_type = eSectionTypeZeroFill;
          else
            section_type = eSectionTypeData;
        } else if (m_sect_headers[idx].flags &
                       llvm::COFF::IMAGE_SCN_CNT_UNINITIALIZED_DATA &&
                   ((const_sect_name == g_bss_sect_name) ||
                    (const_sect_name == g_BSS_sect_name))) {
          if (m_sect_headers[idx].size == 0)
            section_type = eSectionTypeZeroFill;
          else
            section_type = eSectionTypeData;
        } else if (const_sect_name == g_debug_sect_name) {
          section_type = eSectionTypeDebug;
        } else if (const_sect_name == g_stabstr_sect_name) {
          section_type = eSectionTypeDataCString;
        } else if (const_sect_name == g_reloc_sect_name) {
          section_type = eSectionTypeOther;
        } else if (const_sect_name == g_sect_name_dwarf_debug_abbrev)
          section_type = eSectionTypeDWARFDebugAbbrev;
        else if (const_sect_name == g_sect_name_dwarf_debug_aranges)
          section_type = eSectionTypeDWARFDebugAranges;
        else if (const_sect_name == g_sect_name_dwarf_debug_frame)
          section_type = eSectionTypeDWARFDebugFrame;
        else if (const_sect_name == g_sect_name_dwarf_debug_info)
          section_type = eSectionTypeDWARFDebugInfo;
        else if (const_sect_name == g_sect_name_dwarf_debug_line)
          section_type = eSectionTypeDWARFDebugLine;
        else if (const_sect_name == g_sect_name_dwarf_debug_loc)
          section_type = eSectionTypeDWARFDebugLoc;
        else if (const_sect_name == g_sect_name_dwarf_debug_loclists)
          section_type = eSectionTypeDWARFDebugLocLists;
        else if (const_sect_name == g_sect_name_dwarf_debug_macinfo)
          section_type = eSectionTypeDWARFDebugMacInfo;
        else if (const_sect_name == g_sect_name_dwarf_debug_names)
          section_type = eSectionTypeDWARFDebugNames;
        else if (const_sect_name == g_sect_name_dwarf_debug_pubnames)
          section_type = eSectionTypeDWARFDebugPubNames;
        else if (const_sect_name == g_sect_name_dwarf_debug_pubtypes)
          section_type = eSectionTypeDWARFDebugPubTypes;
        else if (const_sect_name == g_sect_name_dwarf_debug_ranges)
          section_type = eSectionTypeDWARFDebugRanges;
        else if (const_sect_name == g_sect_name_dwarf_debug_str)
          section_type = eSectionTypeDWARFDebugStr;
        else if (const_sect_name == g_sect_name_dwarf_debug_types)
          section_type = eSectionTypeDWARFDebugTypes;
        else if (const_sect_name == g_sect_name_eh_frame)
          section_type = eSectionTypeEHFrame;
        else if (const_sect_name == g_sect_name_swift_ast)
          section_type = eSectionTypeSwiftModules;
        else if (const_sect_name == g_sect_name_go_symtab)
          section_type = eSectionTypeGoSymtab;
        else if (m_sect_headers[idx].flags & llvm::COFF::IMAGE_SCN_CNT_CODE) {
          section_type = eSectionTypeCode;
        } else if (m_sect_headers[idx].flags &
                   llvm::COFF::IMAGE_SCN_CNT_INITIALIZED_DATA) {
=======
    for (uint32_t idx = 0; idx < nsects; ++idx) {
      std::string sect_name;
      GetSectionName(sect_name, m_sect_headers[idx]);
      ConstString const_sect_name(sect_name.c_str());
      static ConstString g_code_sect_name(".code");
      static ConstString g_CODE_sect_name("CODE");
      static ConstString g_data_sect_name(".data");
      static ConstString g_DATA_sect_name("DATA");
      static ConstString g_bss_sect_name(".bss");
      static ConstString g_BSS_sect_name("BSS");
      static ConstString g_debug_sect_name(".debug");
      static ConstString g_reloc_sect_name(".reloc");
      static ConstString g_stab_sect_name(".stab");
      static ConstString g_stabstr_sect_name(".stabstr");
      static ConstString g_sect_name_dwarf_debug_abbrev(".debug_abbrev");
      static ConstString g_sect_name_dwarf_debug_aranges(".debug_aranges");
      static ConstString g_sect_name_dwarf_debug_frame(".debug_frame");
      static ConstString g_sect_name_dwarf_debug_info(".debug_info");
      static ConstString g_sect_name_dwarf_debug_line(".debug_line");
      static ConstString g_sect_name_dwarf_debug_loc(".debug_loc");
      static ConstString g_sect_name_dwarf_debug_loclists(".debug_loclists");
      static ConstString g_sect_name_dwarf_debug_macinfo(".debug_macinfo");
      static ConstString g_sect_name_dwarf_debug_names(".debug_names");
      static ConstString g_sect_name_dwarf_debug_pubnames(".debug_pubnames");
      static ConstString g_sect_name_dwarf_debug_pubtypes(".debug_pubtypes");
      static ConstString g_sect_name_dwarf_debug_ranges(".debug_ranges");
      static ConstString g_sect_name_dwarf_debug_str(".debug_str");
      static ConstString g_sect_name_dwarf_debug_types(".debug_types");
      static ConstString g_sect_name_eh_frame(".eh_frame");
      static ConstString g_sect_name_go_symtab(".gosymtab");
      SectionType section_type = eSectionTypeOther;
      if (m_sect_headers[idx].flags & llvm::COFF::IMAGE_SCN_CNT_CODE &&
          ((const_sect_name == g_code_sect_name) ||
           (const_sect_name == g_CODE_sect_name))) {
        section_type = eSectionTypeCode;
      } else if (m_sect_headers[idx].flags &
                     llvm::COFF::IMAGE_SCN_CNT_INITIALIZED_DATA &&
                 ((const_sect_name == g_data_sect_name) ||
                  (const_sect_name == g_DATA_sect_name))) {
        if (m_sect_headers[idx].size == 0 && m_sect_headers[idx].offset == 0)
          section_type = eSectionTypeZeroFill;
        else
          section_type = eSectionTypeData;
      } else if (m_sect_headers[idx].flags &
                     llvm::COFF::IMAGE_SCN_CNT_UNINITIALIZED_DATA &&
                 ((const_sect_name == g_bss_sect_name) ||
                  (const_sect_name == g_BSS_sect_name))) {
        if (m_sect_headers[idx].size == 0)
          section_type = eSectionTypeZeroFill;
        else
          section_type = eSectionTypeData;
      } else if (const_sect_name == g_debug_sect_name) {
        section_type = eSectionTypeDebug;
      } else if (const_sect_name == g_stabstr_sect_name) {
        section_type = eSectionTypeDataCString;
      } else if (const_sect_name == g_reloc_sect_name) {
        section_type = eSectionTypeOther;
      } else if (const_sect_name == g_sect_name_dwarf_debug_abbrev)
        section_type = eSectionTypeDWARFDebugAbbrev;
      else if (const_sect_name == g_sect_name_dwarf_debug_aranges)
        section_type = eSectionTypeDWARFDebugAranges;
      else if (const_sect_name == g_sect_name_dwarf_debug_frame)
        section_type = eSectionTypeDWARFDebugFrame;
      else if (const_sect_name == g_sect_name_dwarf_debug_info)
        section_type = eSectionTypeDWARFDebugInfo;
      else if (const_sect_name == g_sect_name_dwarf_debug_line)
        section_type = eSectionTypeDWARFDebugLine;
      else if (const_sect_name == g_sect_name_dwarf_debug_loc)
        section_type = eSectionTypeDWARFDebugLoc;
      else if (const_sect_name == g_sect_name_dwarf_debug_loclists)
        section_type = eSectionTypeDWARFDebugLocLists;
      else if (const_sect_name == g_sect_name_dwarf_debug_macinfo)
        section_type = eSectionTypeDWARFDebugMacInfo;
      else if (const_sect_name == g_sect_name_dwarf_debug_names)
        section_type = eSectionTypeDWARFDebugNames;
      else if (const_sect_name == g_sect_name_dwarf_debug_pubnames)
        section_type = eSectionTypeDWARFDebugPubNames;
      else if (const_sect_name == g_sect_name_dwarf_debug_pubtypes)
        section_type = eSectionTypeDWARFDebugPubTypes;
      else if (const_sect_name == g_sect_name_dwarf_debug_ranges)
        section_type = eSectionTypeDWARFDebugRanges;
      else if (const_sect_name == g_sect_name_dwarf_debug_str)
        section_type = eSectionTypeDWARFDebugStr;
      else if (const_sect_name == g_sect_name_dwarf_debug_types)
        section_type = eSectionTypeDWARFDebugTypes;
      else if (const_sect_name == g_sect_name_eh_frame)
        section_type = eSectionTypeEHFrame;
      else if (const_sect_name == g_sect_name_go_symtab)
        section_type = eSectionTypeGoSymtab;
      else if (m_sect_headers[idx].flags & llvm::COFF::IMAGE_SCN_CNT_CODE) {
        section_type = eSectionTypeCode;
      } else if (m_sect_headers[idx].flags &
                 llvm::COFF::IMAGE_SCN_CNT_INITIALIZED_DATA) {
        section_type = eSectionTypeData;
      } else if (m_sect_headers[idx].flags &
                 llvm::COFF::IMAGE_SCN_CNT_UNINITIALIZED_DATA) {
        if (m_sect_headers[idx].size == 0)
          section_type = eSectionTypeZeroFill;
        else
>>>>>>> 0dc49927
          section_type = eSectionTypeData;
      }

      // Use a segment ID of the segment index shifted left by 8 so they
      // never conflict with any of the sections.
      SectionSP section_sp(new Section(
          module_sp, // Module to which this section belongs
          this,      // Object file to which this section belongs
          idx + 1, // Section ID is the 1 based segment index shifted right by
                   // 8 bits as not to collide with any of the 256 section IDs
                   // that are possible
          const_sect_name, // Name of this section
          section_type,    // This section is a container of other sections.
          m_coff_header_opt.image_base +
              m_sect_headers[idx].vmaddr, // File VM address == addresses as
                                          // they are found in the object file
          m_sect_headers[idx].vmsize,     // VM size in bytes of this section
          m_sect_headers[idx]
              .offset, // Offset to the data for this section in the file
          m_sect_headers[idx]
              .size, // Size in bytes of this section as found in the file
          m_coff_header_opt.sect_alignment, // Section alignment
          m_sect_headers[idx].flags));      // Flags for this section

      // section_sp->SetIsEncrypted (segment_is_encrypted);

      unified_section_list.AddSection(section_sp);
      m_sections_ap->AddSection(section_sp);
    }
  }
}

bool ObjectFilePECOFF::GetUUID(UUID *uuid) { return false; }

uint32_t ObjectFilePECOFF::ParseDependentModules() {
  ModuleSP module_sp(GetModule());
  if (!module_sp)
    return 0;

  std::lock_guard<std::recursive_mutex> guard(module_sp->GetMutex());
  if (m_deps_filespec)
    return m_deps_filespec->GetSize();

  // Cache coff binary if it is not done yet.
  if (!CreateBinary())
    return 0;

  Log *log(GetLogIfAllCategoriesSet(LIBLLDB_LOG_OBJECT));
  if (log)
    log->Printf("%p ObjectFilePECOFF::ParseDependentModules() module = %p "
                "(%s), binary = %p (Bin = %p)",
                static_cast<void *>(this), static_cast<void *>(module_sp.get()),
                module_sp->GetSpecificationDescription().c_str(),
                static_cast<void *>(m_owningbin.getPointer()),
                m_owningbin ? static_cast<void *>(m_owningbin->getBinary())
                            : nullptr);

  auto COFFObj =
      llvm::dyn_cast<llvm::object::COFFObjectFile>(m_owningbin->getBinary());
  if (!COFFObj)
    return 0;

  m_deps_filespec = FileSpecList();

  for (const auto &entry : COFFObj->import_directories()) {
    llvm::StringRef dll_name;
    auto ec = entry.getName(dll_name);
    // Report a bogus entry.
    if (ec != std::error_code()) {
      if (log)
        log->Printf("ObjectFilePECOFF::ParseDependentModules() - failed to get "
                    "import directory entry name: %s",
                    ec.message().c_str());
      continue;
    }

    // At this moment we only have the base name of the DLL. The full path can
    // only be seen after the dynamic loading.  Our best guess is Try to get it
    // with the help of the object file's directory.
    llvm::SmallString<128> dll_fullpath;
    FileSpec dll_specs(dll_name);
    dll_specs.GetDirectory().SetString(m_file.GetDirectory().GetCString());

    if (!llvm::sys::fs::real_path(dll_specs.GetPath(), dll_fullpath))
      m_deps_filespec->Append(FileSpec(dll_fullpath));
    else {
      // Known DLLs or DLL not found in the object file directory.
      m_deps_filespec->Append(FileSpec(dll_name));
    }
  }
  return m_deps_filespec->GetSize();
}

uint32_t ObjectFilePECOFF::GetDependentModules(FileSpecList &files) {
  auto num_modules = ParseDependentModules();
  auto original_size = files.GetSize();

  for (unsigned i = 0; i < num_modules; ++i)
    files.AppendIfUnique(m_deps_filespec->GetFileSpecAtIndex(i));

  return files.GetSize() - original_size;
}

lldb_private::Address ObjectFilePECOFF::GetEntryPointAddress() {
  if (m_entry_point_address.IsValid())
    return m_entry_point_address;

  if (!ParseHeader() || !IsExecutable())
    return m_entry_point_address;

  SectionList *section_list = GetSectionList();
  addr_t file_addr = m_coff_header_opt.entry + m_coff_header_opt.image_base;

  if (!section_list)
    m_entry_point_address.SetOffset(file_addr);
  else
    m_entry_point_address.ResolveAddressUsingFileSections(file_addr, section_list);
  return m_entry_point_address;
}

//----------------------------------------------------------------------
// Dump
//
// Dump the specifics of the runtime file container (such as any headers
// segments, sections, etc).
//----------------------------------------------------------------------
void ObjectFilePECOFF::Dump(Stream *s) {
  ModuleSP module_sp(GetModule());
  if (module_sp) {
    std::lock_guard<std::recursive_mutex> guard(module_sp->GetMutex());
    s->Printf("%p: ", static_cast<void *>(this));
    s->Indent();
    s->PutCString("ObjectFilePECOFF");

    ArchSpec header_arch = GetArchitecture();

    *s << ", file = '" << m_file
       << "', arch = " << header_arch.GetArchitectureName() << "\n";

    SectionList *sections = GetSectionList();
    if (sections)
      sections->Dump(s, NULL, true, UINT32_MAX);

    if (m_symtab_ap.get())
      m_symtab_ap->Dump(s, NULL, eSortOrderNone);

    if (m_dos_header.e_magic)
      DumpDOSHeader(s, m_dos_header);
    if (m_coff_header.machine) {
      DumpCOFFHeader(s, m_coff_header);
      if (m_coff_header.hdrsize)
        DumpOptCOFFHeader(s, m_coff_header_opt);
    }
    s->EOL();
    DumpSectionHeaders(s);
    s->EOL();

    DumpDependentModules(s);
    s->EOL();
  }
}

//----------------------------------------------------------------------
// DumpDOSHeader
//
// Dump the MS-DOS header to the specified output stream
//----------------------------------------------------------------------
void ObjectFilePECOFF::DumpDOSHeader(Stream *s, const dos_header_t &header) {
  s->PutCString("MSDOS Header\n");
  s->Printf("  e_magic    = 0x%4.4x\n", header.e_magic);
  s->Printf("  e_cblp     = 0x%4.4x\n", header.e_cblp);
  s->Printf("  e_cp       = 0x%4.4x\n", header.e_cp);
  s->Printf("  e_crlc     = 0x%4.4x\n", header.e_crlc);
  s->Printf("  e_cparhdr  = 0x%4.4x\n", header.e_cparhdr);
  s->Printf("  e_minalloc = 0x%4.4x\n", header.e_minalloc);
  s->Printf("  e_maxalloc = 0x%4.4x\n", header.e_maxalloc);
  s->Printf("  e_ss       = 0x%4.4x\n", header.e_ss);
  s->Printf("  e_sp       = 0x%4.4x\n", header.e_sp);
  s->Printf("  e_csum     = 0x%4.4x\n", header.e_csum);
  s->Printf("  e_ip       = 0x%4.4x\n", header.e_ip);
  s->Printf("  e_cs       = 0x%4.4x\n", header.e_cs);
  s->Printf("  e_lfarlc   = 0x%4.4x\n", header.e_lfarlc);
  s->Printf("  e_ovno     = 0x%4.4x\n", header.e_ovno);
  s->Printf("  e_res[4]   = { 0x%4.4x, 0x%4.4x, 0x%4.4x, 0x%4.4x }\n",
            header.e_res[0], header.e_res[1], header.e_res[2], header.e_res[3]);
  s->Printf("  e_oemid    = 0x%4.4x\n", header.e_oemid);
  s->Printf("  e_oeminfo  = 0x%4.4x\n", header.e_oeminfo);
  s->Printf("  e_res2[10] = { 0x%4.4x, 0x%4.4x, 0x%4.4x, 0x%4.4x, 0x%4.4x, "
            "0x%4.4x, 0x%4.4x, 0x%4.4x, 0x%4.4x, 0x%4.4x }\n",
            header.e_res2[0], header.e_res2[1], header.e_res2[2],
            header.e_res2[3], header.e_res2[4], header.e_res2[5],
            header.e_res2[6], header.e_res2[7], header.e_res2[8],
            header.e_res2[9]);
  s->Printf("  e_lfanew   = 0x%8.8x\n", header.e_lfanew);
}

//----------------------------------------------------------------------
// DumpCOFFHeader
//
// Dump the COFF header to the specified output stream
//----------------------------------------------------------------------
void ObjectFilePECOFF::DumpCOFFHeader(Stream *s, const coff_header_t &header) {
  s->PutCString("COFF Header\n");
  s->Printf("  machine = 0x%4.4x\n", header.machine);
  s->Printf("  nsects  = 0x%4.4x\n", header.nsects);
  s->Printf("  modtime = 0x%8.8x\n", header.modtime);
  s->Printf("  symoff  = 0x%8.8x\n", header.symoff);
  s->Printf("  nsyms   = 0x%8.8x\n", header.nsyms);
  s->Printf("  hdrsize = 0x%4.4x\n", header.hdrsize);
}

//----------------------------------------------------------------------
// DumpOptCOFFHeader
//
// Dump the optional COFF header to the specified output stream
//----------------------------------------------------------------------
void ObjectFilePECOFF::DumpOptCOFFHeader(Stream *s,
                                         const coff_opt_header_t &header) {
  s->PutCString("Optional COFF Header\n");
  s->Printf("  magic                   = 0x%4.4x\n", header.magic);
  s->Printf("  major_linker_version    = 0x%2.2x\n",
            header.major_linker_version);
  s->Printf("  minor_linker_version    = 0x%2.2x\n",
            header.minor_linker_version);
  s->Printf("  code_size               = 0x%8.8x\n", header.code_size);
  s->Printf("  data_size               = 0x%8.8x\n", header.data_size);
  s->Printf("  bss_size                = 0x%8.8x\n", header.bss_size);
  s->Printf("  entry                   = 0x%8.8x\n", header.entry);
  s->Printf("  code_offset             = 0x%8.8x\n", header.code_offset);
  s->Printf("  data_offset             = 0x%8.8x\n", header.data_offset);
  s->Printf("  image_base              = 0x%16.16" PRIx64 "\n",
            header.image_base);
  s->Printf("  sect_alignment          = 0x%8.8x\n", header.sect_alignment);
  s->Printf("  file_alignment          = 0x%8.8x\n", header.file_alignment);
  s->Printf("  major_os_system_version = 0x%4.4x\n",
            header.major_os_system_version);
  s->Printf("  minor_os_system_version = 0x%4.4x\n",
            header.minor_os_system_version);
  s->Printf("  major_image_version     = 0x%4.4x\n",
            header.major_image_version);
  s->Printf("  minor_image_version     = 0x%4.4x\n",
            header.minor_image_version);
  s->Printf("  major_subsystem_version = 0x%4.4x\n",
            header.major_subsystem_version);
  s->Printf("  minor_subsystem_version = 0x%4.4x\n",
            header.minor_subsystem_version);
  s->Printf("  reserved1               = 0x%8.8x\n", header.reserved1);
  s->Printf("  image_size              = 0x%8.8x\n", header.image_size);
  s->Printf("  header_size             = 0x%8.8x\n", header.header_size);
  s->Printf("  checksum                = 0x%8.8x\n", header.checksum);
  s->Printf("  subsystem               = 0x%4.4x\n", header.subsystem);
  s->Printf("  dll_flags               = 0x%4.4x\n", header.dll_flags);
  s->Printf("  stack_reserve_size      = 0x%16.16" PRIx64 "\n",
            header.stack_reserve_size);
  s->Printf("  stack_commit_size       = 0x%16.16" PRIx64 "\n",
            header.stack_commit_size);
  s->Printf("  heap_reserve_size       = 0x%16.16" PRIx64 "\n",
            header.heap_reserve_size);
  s->Printf("  heap_commit_size        = 0x%16.16" PRIx64 "\n",
            header.heap_commit_size);
  s->Printf("  loader_flags            = 0x%8.8x\n", header.loader_flags);
  s->Printf("  num_data_dir_entries    = 0x%8.8x\n",
            (uint32_t)header.data_dirs.size());
  uint32_t i;
  for (i = 0; i < header.data_dirs.size(); i++) {
    s->Printf("  data_dirs[%2u] vmaddr = 0x%8.8x, vmsize = 0x%8.8x\n", i,
              header.data_dirs[i].vmaddr, header.data_dirs[i].vmsize);
  }
}
//----------------------------------------------------------------------
// DumpSectionHeader
//
// Dump a single ELF section header to the specified output stream
//----------------------------------------------------------------------
void ObjectFilePECOFF::DumpSectionHeader(Stream *s,
                                         const section_header_t &sh) {
  std::string name;
  GetSectionName(name, sh);
  s->Printf("%-16s 0x%8.8x 0x%8.8x 0x%8.8x 0x%8.8x 0x%8.8x 0x%8.8x 0x%4.4x "
            "0x%4.4x 0x%8.8x\n",
            name.c_str(), sh.vmaddr, sh.vmsize, sh.offset, sh.size, sh.reloff,
            sh.lineoff, sh.nreloc, sh.nline, sh.flags);
}

//----------------------------------------------------------------------
// DumpSectionHeaders
//
// Dump all of the ELF section header to the specified output stream
//----------------------------------------------------------------------
void ObjectFilePECOFF::DumpSectionHeaders(Stream *s) {

  s->PutCString("Section Headers\n");
  s->PutCString("IDX  name             vm addr    vm size    file off   file "
                "size  reloc off  line off   nreloc nline  flags\n");
  s->PutCString("==== ---------------- ---------- ---------- ---------- "
                "---------- ---------- ---------- ------ ------ ----------\n");

  uint32_t idx = 0;
  SectionHeaderCollIter pos, end = m_sect_headers.end();

  for (pos = m_sect_headers.begin(); pos != end; ++pos, ++idx) {
    s->Printf("[%2u] ", idx);
    ObjectFilePECOFF::DumpSectionHeader(s, *pos);
  }
}

//----------------------------------------------------------------------
// DumpDependentModules
//
// Dump all of the dependent modules to the specified output stream
//----------------------------------------------------------------------
void ObjectFilePECOFF::DumpDependentModules(lldb_private::Stream *s) {
  auto num_modules = ParseDependentModules();
  if (num_modules > 0) {
    s->PutCString("Dependent Modules\n");
    for (unsigned i = 0; i < num_modules; ++i) {
      auto spec = m_deps_filespec->GetFileSpecAtIndex(i);
      s->Printf("  %s\n", spec.GetFilename().GetCString());
    }
  }
}

bool ObjectFilePECOFF::IsWindowsSubsystem() {
  switch (m_coff_header_opt.subsystem) {
  case llvm::COFF::IMAGE_SUBSYSTEM_NATIVE:
  case llvm::COFF::IMAGE_SUBSYSTEM_WINDOWS_GUI:
  case llvm::COFF::IMAGE_SUBSYSTEM_WINDOWS_CUI:
  case llvm::COFF::IMAGE_SUBSYSTEM_NATIVE_WINDOWS:
  case llvm::COFF::IMAGE_SUBSYSTEM_WINDOWS_CE_GUI:
  case llvm::COFF::IMAGE_SUBSYSTEM_XBOX:
  case llvm::COFF::IMAGE_SUBSYSTEM_WINDOWS_BOOT_APPLICATION:
    return true;
  default:
    return false;
  }
}

ArchSpec ObjectFilePECOFF::GetArchitecture() {
  uint16_t machine = m_coff_header.machine;
  switch (machine) {
  default:
    break;
  case llvm::COFF::IMAGE_FILE_MACHINE_AMD64:
  case llvm::COFF::IMAGE_FILE_MACHINE_I386:
  case llvm::COFF::IMAGE_FILE_MACHINE_POWERPC:
  case llvm::COFF::IMAGE_FILE_MACHINE_POWERPCFP:
  case llvm::COFF::IMAGE_FILE_MACHINE_ARM:
  case llvm::COFF::IMAGE_FILE_MACHINE_ARMNT:
  case llvm::COFF::IMAGE_FILE_MACHINE_THUMB:
    ArchSpec arch;
    arch.SetArchitecture(eArchTypeCOFF, machine, LLDB_INVALID_CPUTYPE,
                         IsWindowsSubsystem() ? llvm::Triple::Win32
                                              : llvm::Triple::UnknownOS);
    return arch;
  }
  return ArchSpec();
}

ObjectFile::Type ObjectFilePECOFF::CalculateType() {
  if (m_coff_header.machine != 0) {
    if ((m_coff_header.flags & llvm::COFF::IMAGE_FILE_DLL) == 0)
      return eTypeExecutable;
    else
      return eTypeSharedLibrary;
  }
  return eTypeExecutable;
}

ObjectFile::Strata ObjectFilePECOFF::CalculateStrata() { return eStrataUser; }

//------------------------------------------------------------------
// PluginInterface protocol
//------------------------------------------------------------------
ConstString ObjectFilePECOFF::GetPluginName() { return GetPluginNameStatic(); }

uint32_t ObjectFilePECOFF::GetPluginVersion() { return 1; }<|MERGE_RESOLUTION|>--- conflicted
+++ resolved
@@ -711,108 +711,6 @@
     std::lock_guard<std::recursive_mutex> guard(module_sp->GetMutex());
     const uint32_t nsects = m_sect_headers.size();
     ModuleSP module_sp(GetModule());
-<<<<<<< HEAD
-    if (module_sp) {
-      std::lock_guard<std::recursive_mutex> guard(module_sp->GetMutex());
-      const uint32_t nsects = m_sect_headers.size();
-      ModuleSP module_sp(GetModule());
-      for (uint32_t idx = 0; idx < nsects; ++idx) {
-        std::string sect_name;
-        GetSectionName(sect_name, m_sect_headers[idx]);
-        ConstString const_sect_name(sect_name.c_str());
-        static ConstString g_code_sect_name(".code");
-        static ConstString g_CODE_sect_name("CODE");
-        static ConstString g_data_sect_name(".data");
-        static ConstString g_DATA_sect_name("DATA");
-        static ConstString g_bss_sect_name(".bss");
-        static ConstString g_BSS_sect_name("BSS");
-        static ConstString g_debug_sect_name(".debug");
-        static ConstString g_reloc_sect_name(".reloc");
-        static ConstString g_stab_sect_name(".stab");
-        static ConstString g_stabstr_sect_name(".stabstr");
-        static ConstString g_sect_name_dwarf_debug_abbrev(".debug_abbrev");
-        static ConstString g_sect_name_dwarf_debug_aranges(".debug_aranges");
-        static ConstString g_sect_name_dwarf_debug_frame(".debug_frame");
-        static ConstString g_sect_name_dwarf_debug_info(".debug_info");
-        static ConstString g_sect_name_dwarf_debug_line(".debug_line");
-        static ConstString g_sect_name_dwarf_debug_loc(".debug_loc");
-        static ConstString g_sect_name_dwarf_debug_loclists(".debug_loclists");
-        static ConstString g_sect_name_dwarf_debug_macinfo(".debug_macinfo");
-        static ConstString g_sect_name_dwarf_debug_names(".debug_names");
-        static ConstString g_sect_name_dwarf_debug_pubnames(".debug_pubnames");
-        static ConstString g_sect_name_dwarf_debug_pubtypes(".debug_pubtypes");
-        static ConstString g_sect_name_dwarf_debug_ranges(".debug_ranges");
-        static ConstString g_sect_name_dwarf_debug_str(".debug_str");
-        static ConstString g_sect_name_dwarf_debug_types(".debug_types");
-        static ConstString g_sect_name_eh_frame(".eh_frame");
-        static ConstString g_sect_name_swift_ast(".swift_ast");
-        static ConstString g_sect_name_go_symtab(".gosymtab");
-        SectionType section_type = eSectionTypeOther;
-        if (m_sect_headers[idx].flags & llvm::COFF::IMAGE_SCN_CNT_CODE &&
-            ((const_sect_name == g_code_sect_name) ||
-             (const_sect_name == g_CODE_sect_name))) {
-          section_type = eSectionTypeCode;
-        } else if (m_sect_headers[idx].flags &
-                       llvm::COFF::IMAGE_SCN_CNT_INITIALIZED_DATA &&
-                   ((const_sect_name == g_data_sect_name) ||
-                    (const_sect_name == g_DATA_sect_name))) {
-          if (m_sect_headers[idx].size == 0 && m_sect_headers[idx].offset == 0)
-            section_type = eSectionTypeZeroFill;
-          else
-            section_type = eSectionTypeData;
-        } else if (m_sect_headers[idx].flags &
-                       llvm::COFF::IMAGE_SCN_CNT_UNINITIALIZED_DATA &&
-                   ((const_sect_name == g_bss_sect_name) ||
-                    (const_sect_name == g_BSS_sect_name))) {
-          if (m_sect_headers[idx].size == 0)
-            section_type = eSectionTypeZeroFill;
-          else
-            section_type = eSectionTypeData;
-        } else if (const_sect_name == g_debug_sect_name) {
-          section_type = eSectionTypeDebug;
-        } else if (const_sect_name == g_stabstr_sect_name) {
-          section_type = eSectionTypeDataCString;
-        } else if (const_sect_name == g_reloc_sect_name) {
-          section_type = eSectionTypeOther;
-        } else if (const_sect_name == g_sect_name_dwarf_debug_abbrev)
-          section_type = eSectionTypeDWARFDebugAbbrev;
-        else if (const_sect_name == g_sect_name_dwarf_debug_aranges)
-          section_type = eSectionTypeDWARFDebugAranges;
-        else if (const_sect_name == g_sect_name_dwarf_debug_frame)
-          section_type = eSectionTypeDWARFDebugFrame;
-        else if (const_sect_name == g_sect_name_dwarf_debug_info)
-          section_type = eSectionTypeDWARFDebugInfo;
-        else if (const_sect_name == g_sect_name_dwarf_debug_line)
-          section_type = eSectionTypeDWARFDebugLine;
-        else if (const_sect_name == g_sect_name_dwarf_debug_loc)
-          section_type = eSectionTypeDWARFDebugLoc;
-        else if (const_sect_name == g_sect_name_dwarf_debug_loclists)
-          section_type = eSectionTypeDWARFDebugLocLists;
-        else if (const_sect_name == g_sect_name_dwarf_debug_macinfo)
-          section_type = eSectionTypeDWARFDebugMacInfo;
-        else if (const_sect_name == g_sect_name_dwarf_debug_names)
-          section_type = eSectionTypeDWARFDebugNames;
-        else if (const_sect_name == g_sect_name_dwarf_debug_pubnames)
-          section_type = eSectionTypeDWARFDebugPubNames;
-        else if (const_sect_name == g_sect_name_dwarf_debug_pubtypes)
-          section_type = eSectionTypeDWARFDebugPubTypes;
-        else if (const_sect_name == g_sect_name_dwarf_debug_ranges)
-          section_type = eSectionTypeDWARFDebugRanges;
-        else if (const_sect_name == g_sect_name_dwarf_debug_str)
-          section_type = eSectionTypeDWARFDebugStr;
-        else if (const_sect_name == g_sect_name_dwarf_debug_types)
-          section_type = eSectionTypeDWARFDebugTypes;
-        else if (const_sect_name == g_sect_name_eh_frame)
-          section_type = eSectionTypeEHFrame;
-        else if (const_sect_name == g_sect_name_swift_ast)
-          section_type = eSectionTypeSwiftModules;
-        else if (const_sect_name == g_sect_name_go_symtab)
-          section_type = eSectionTypeGoSymtab;
-        else if (m_sect_headers[idx].flags & llvm::COFF::IMAGE_SCN_CNT_CODE) {
-          section_type = eSectionTypeCode;
-        } else if (m_sect_headers[idx].flags &
-                   llvm::COFF::IMAGE_SCN_CNT_INITIALIZED_DATA) {
-=======
     for (uint32_t idx = 0; idx < nsects; ++idx) {
       std::string sect_name;
       GetSectionName(sect_name, m_sect_headers[idx]);
@@ -842,23 +740,24 @@
       static ConstString g_sect_name_dwarf_debug_str(".debug_str");
       static ConstString g_sect_name_dwarf_debug_types(".debug_types");
       static ConstString g_sect_name_eh_frame(".eh_frame");
+      static ConstString g_sect_name_swift_ast(".swift_ast"); // downstream change
       static ConstString g_sect_name_go_symtab(".gosymtab");
       SectionType section_type = eSectionTypeOther;
       if (m_sect_headers[idx].flags & llvm::COFF::IMAGE_SCN_CNT_CODE &&
           ((const_sect_name == g_code_sect_name) ||
-           (const_sect_name == g_CODE_sect_name))) {
+          (const_sect_name == g_CODE_sect_name))) {
         section_type = eSectionTypeCode;
       } else if (m_sect_headers[idx].flags &
-                     llvm::COFF::IMAGE_SCN_CNT_INITIALIZED_DATA &&
-                 ((const_sect_name == g_data_sect_name) ||
+                    llvm::COFF::IMAGE_SCN_CNT_INITIALIZED_DATA &&
+                ((const_sect_name == g_data_sect_name) ||
                   (const_sect_name == g_DATA_sect_name))) {
         if (m_sect_headers[idx].size == 0 && m_sect_headers[idx].offset == 0)
           section_type = eSectionTypeZeroFill;
         else
           section_type = eSectionTypeData;
       } else if (m_sect_headers[idx].flags &
-                     llvm::COFF::IMAGE_SCN_CNT_UNINITIALIZED_DATA &&
-                 ((const_sect_name == g_bss_sect_name) ||
+                    llvm::COFF::IMAGE_SCN_CNT_UNINITIALIZED_DATA &&
+                ((const_sect_name == g_bss_sect_name) ||
                   (const_sect_name == g_BSS_sect_name))) {
         if (m_sect_headers[idx].size == 0)
           section_type = eSectionTypeZeroFill;
@@ -900,6 +799,8 @@
         section_type = eSectionTypeDWARFDebugTypes;
       else if (const_sect_name == g_sect_name_eh_frame)
         section_type = eSectionTypeEHFrame;
+      else if (const_sect_name == g_sect_name_swift_ast)
+        section_type = eSectionTypeSwiftModules; // downstream change
       else if (const_sect_name == g_sect_name_go_symtab)
         section_type = eSectionTypeGoSymtab;
       else if (m_sect_headers[idx].flags & llvm::COFF::IMAGE_SCN_CNT_CODE) {
@@ -912,7 +813,6 @@
         if (m_sect_headers[idx].size == 0)
           section_type = eSectionTypeZeroFill;
         else
->>>>>>> 0dc49927
           section_type = eSectionTypeData;
       }
 
