--- conflicted
+++ resolved
@@ -324,11 +324,7 @@
   m_index->SetLoadAddress(m_obj_load_address);
   m_index->ParseSectionContribs();
 
-<<<<<<< HEAD
-  auto ts_or_err = m_obj_file->GetModule()->GetTypeSystemForLanguage(
-=======
   auto ts_or_err = m_objfile_sp->GetModule()->GetTypeSystemForLanguage(
->>>>>>> 6ec2fcb5
       lldb::eLanguageTypeC_plus_plus);
   if (auto err = ts_or_err.takeError()) {
     LLDB_LOG_ERROR(lldb_private::GetLogIfAnyCategoriesSet(LIBLLDB_LOG_SYMBOLS),
@@ -337,11 +333,7 @@
     ts_or_err->SetSymbolFile(this);
     auto *clang = llvm::cast_or_null<ClangASTContext>(&ts_or_err.get());
     lldbassert(clang);
-<<<<<<< HEAD
-    m_ast = llvm::make_unique<PdbAstBuilder>(*m_obj_file, *m_index, *clang);
-=======
     m_ast = llvm::make_unique<PdbAstBuilder>(*m_objfile_sp, *m_index, *clang);
->>>>>>> 6ec2fcb5
   }
 }
 
@@ -1604,11 +1596,7 @@
 llvm::Expected<TypeSystem &>
 SymbolFileNativePDB::GetTypeSystemForLanguage(lldb::LanguageType language) {
   auto type_system_or_err =
-<<<<<<< HEAD
-      m_obj_file->GetModule()->GetTypeSystemForLanguage(language);
-=======
       m_objfile_sp->GetModule()->GetTypeSystemForLanguage(language);
->>>>>>> 6ec2fcb5
   if (type_system_or_err) {
     type_system_or_err->SetSymbolFile(this);
   }
