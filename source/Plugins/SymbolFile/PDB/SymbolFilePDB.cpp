//===-- SymbolFilePDB.cpp ---------------------------------------*- C++ -*-===//
//
// Part of the LLVM Project, under the Apache License v2.0 with LLVM Exceptions.
// See https://llvm.org/LICENSE.txt for license information.
// SPDX-License-Identifier: Apache-2.0 WITH LLVM-exception
//
//===----------------------------------------------------------------------===//

#include "SymbolFilePDB.h"

#include "PDBASTParser.h"
#include "PDBLocationToDWARFExpression.h"

#include "clang/Lex/Lexer.h"

#include "lldb/Core/Module.h"
#include "lldb/Core/PluginManager.h"
#include "lldb/Symbol/ClangASTContext.h"
#include "lldb/Symbol/CompileUnit.h"
#include "lldb/Symbol/LineTable.h"
#include "lldb/Symbol/ObjectFile.h"
#include "lldb/Symbol/SymbolContext.h"
#include "lldb/Symbol/SymbolVendor.h"
#include "lldb/Symbol/TypeList.h"
#include "lldb/Symbol/TypeMap.h"
#include "lldb/Symbol/Variable.h"
#include "lldb/Utility/RegularExpression.h"

#include "llvm/DebugInfo/PDB/GenericError.h"
#include "llvm/DebugInfo/PDB/IPDBDataStream.h"
#include "llvm/DebugInfo/PDB/IPDBEnumChildren.h"
#include "llvm/DebugInfo/PDB/IPDBLineNumber.h"
#include "llvm/DebugInfo/PDB/IPDBSectionContrib.h"
#include "llvm/DebugInfo/PDB/IPDBSourceFile.h"
#include "llvm/DebugInfo/PDB/IPDBTable.h"
#include "llvm/DebugInfo/PDB/PDBSymbol.h"
#include "llvm/DebugInfo/PDB/PDBSymbolBlock.h"
#include "llvm/DebugInfo/PDB/PDBSymbolCompiland.h"
#include "llvm/DebugInfo/PDB/PDBSymbolCompilandDetails.h"
#include "llvm/DebugInfo/PDB/PDBSymbolData.h"
#include "llvm/DebugInfo/PDB/PDBSymbolExe.h"
#include "llvm/DebugInfo/PDB/PDBSymbolFunc.h"
#include "llvm/DebugInfo/PDB/PDBSymbolFuncDebugEnd.h"
#include "llvm/DebugInfo/PDB/PDBSymbolFuncDebugStart.h"
#include "llvm/DebugInfo/PDB/PDBSymbolPublicSymbol.h"
#include "llvm/DebugInfo/PDB/PDBSymbolTypeEnum.h"
#include "llvm/DebugInfo/PDB/PDBSymbolTypeTypedef.h"
#include "llvm/DebugInfo/PDB/PDBSymbolTypeUDT.h"

#include "Plugins/Language/CPlusPlus/CPlusPlusLanguage.h"
#include "Plugins/Language/CPlusPlus/MSVCUndecoratedNameParser.h"
#include "Plugins/SymbolFile/NativePDB/SymbolFileNativePDB.h"

#include <regex>

using namespace lldb;
using namespace lldb_private;
using namespace llvm::pdb;

namespace {
lldb::LanguageType TranslateLanguage(PDB_Lang lang) {
  switch (lang) {
  case PDB_Lang::Cpp:
    return lldb::LanguageType::eLanguageTypeC_plus_plus;
  case PDB_Lang::C:
    return lldb::LanguageType::eLanguageTypeC;
  default:
    return lldb::LanguageType::eLanguageTypeUnknown;
  }
}

bool ShouldAddLine(uint32_t requested_line, uint32_t actual_line,
                   uint32_t addr_length) {
  return ((requested_line == 0 || actual_line == requested_line) &&
          addr_length > 0);
}
} // namespace

static bool ShouldUseNativeReader() {
#if defined(_WIN32)
  llvm::StringRef use_native = ::getenv("LLDB_USE_NATIVE_PDB_READER");
  return use_native.equals_lower("on") || use_native.equals_lower("yes") ||
         use_native.equals_lower("1") || use_native.equals_lower("true");
#else
  return true;
#endif
}

void SymbolFilePDB::Initialize() {
  if (ShouldUseNativeReader()) {
    npdb::SymbolFileNativePDB::Initialize();
  } else {
    PluginManager::RegisterPlugin(GetPluginNameStatic(),
                                  GetPluginDescriptionStatic(), CreateInstance,
                                  DebuggerInitialize);
  }
}

void SymbolFilePDB::Terminate() {
  if (ShouldUseNativeReader()) {
    npdb::SymbolFileNativePDB::Terminate();
  } else {
    PluginManager::UnregisterPlugin(CreateInstance);
  }
}

void SymbolFilePDB::DebuggerInitialize(lldb_private::Debugger &debugger) {}

lldb_private::ConstString SymbolFilePDB::GetPluginNameStatic() {
  static ConstString g_name("pdb");
  return g_name;
}

const char *SymbolFilePDB::GetPluginDescriptionStatic() {
  return "Microsoft PDB debug symbol file reader.";
}

lldb_private::SymbolFile *
SymbolFilePDB::CreateInstance(lldb_private::ObjectFile *obj_file) {
  return new SymbolFilePDB(obj_file);
}

SymbolFilePDB::SymbolFilePDB(lldb_private::ObjectFile *object_file)
    : SymbolFile(object_file), m_session_up(), m_global_scope_up(),
      m_cached_compile_unit_count(0), m_tu_decl_ctx_up() {}

SymbolFilePDB::~SymbolFilePDB() {}

uint32_t SymbolFilePDB::CalculateAbilities() {
  uint32_t abilities = 0;
  if (!m_obj_file)
    return 0;

  if (!m_session_up) {
    // Lazily load and match the PDB file, but only do this once.
    std::string exePath = m_obj_file->GetFileSpec().GetPath();
    auto error = loadDataForEXE(PDB_ReaderType::DIA, llvm::StringRef(exePath),
                                m_session_up);
    if (error) {
      llvm::consumeError(std::move(error));
      auto module_sp = m_obj_file->GetModule();
      if (!module_sp)
        return 0;
      // See if any symbol file is specified through `--symfile` option.
      FileSpec symfile = module_sp->GetSymbolFileFileSpec();
      if (!symfile)
        return 0;
      error = loadDataForPDB(PDB_ReaderType::DIA,
                             llvm::StringRef(symfile.GetPath()), m_session_up);
      if (error) {
        llvm::consumeError(std::move(error));
        return 0;
      }
    }
  }
  if (!m_session_up)
    return 0;

  auto enum_tables_up = m_session_up->getEnumTables();
  if (!enum_tables_up)
    return 0;
  while (auto table_up = enum_tables_up->getNext()) {
    if (table_up->getItemCount() == 0)
      continue;
    auto type = table_up->getTableType();
    switch (type) {
    case PDB_TableType::Symbols:
      // This table represents a store of symbols with types listed in
      // PDBSym_Type
      abilities |= (CompileUnits | Functions | Blocks | GlobalVariables |
                    LocalVariables | VariableTypes);
      break;
    case PDB_TableType::LineNumbers:
      abilities |= LineTables;
      break;
    default:
      break;
    }
  }
  return abilities;
}

void SymbolFilePDB::InitializeObject() {
  lldb::addr_t obj_load_address = m_obj_file->GetBaseAddress().GetFileAddress();
  lldbassert(obj_load_address && obj_load_address != LLDB_INVALID_ADDRESS);
  m_session_up->setLoadAddress(obj_load_address);
  if (!m_global_scope_up)
    m_global_scope_up = m_session_up->getGlobalScope();
  lldbassert(m_global_scope_up.get());

  TypeSystem *type_system =
      GetTypeSystemForLanguage(lldb::eLanguageTypeC_plus_plus);
  ClangASTContext *clang_type_system =
      llvm::dyn_cast_or_null<ClangASTContext>(type_system);
  lldbassert(clang_type_system);
  m_tu_decl_ctx_up = llvm::make_unique<CompilerDeclContext>(
      type_system, clang_type_system->GetTranslationUnitDecl());
}

uint32_t SymbolFilePDB::GetNumCompileUnits() {
  if (m_cached_compile_unit_count == 0) {
    auto compilands = m_global_scope_up->findAllChildren<PDBSymbolCompiland>();
    if (!compilands)
      return 0;

    // The linker could link *.dll (compiland language = LINK), or import
    // *.dll. For example, a compiland with name `Import:KERNEL32.dll` could be
    // found as a child of the global scope (PDB executable). Usually, such
    // compilands contain `thunk` symbols in which we are not interested for
    // now. However we still count them in the compiland list. If we perform
    // any compiland related activity, like finding symbols through
    // llvm::pdb::IPDBSession methods, such compilands will all be searched
    // automatically no matter whether we include them or not.
    m_cached_compile_unit_count = compilands->getChildCount();

    // The linker can inject an additional "dummy" compilation unit into the
    // PDB. Ignore this special compile unit for our purposes, if it is there.
    // It is always the last one.
    auto last_compiland_up =
        compilands->getChildAtIndex(m_cached_compile_unit_count - 1);
    lldbassert(last_compiland_up.get());
    std::string name = last_compiland_up->getName();
    if (name == "* Linker *")
      --m_cached_compile_unit_count;
  }
  return m_cached_compile_unit_count;
}

void SymbolFilePDB::GetCompileUnitIndex(
    const llvm::pdb::PDBSymbolCompiland &pdb_compiland, uint32_t &index) {
  auto results_up = m_global_scope_up->findAllChildren<PDBSymbolCompiland>();
  if (!results_up)
    return;
  auto uid = pdb_compiland.getSymIndexId();
  for (uint32_t cu_idx = 0; cu_idx < GetNumCompileUnits(); ++cu_idx) {
    auto compiland_up = results_up->getChildAtIndex(cu_idx);
    if (!compiland_up)
      continue;
    if (compiland_up->getSymIndexId() == uid) {
      index = cu_idx;
      return;
    }
  }
  index = UINT32_MAX;
  return;
}

std::unique_ptr<llvm::pdb::PDBSymbolCompiland>
SymbolFilePDB::GetPDBCompilandByUID(uint32_t uid) {
  return m_session_up->getConcreteSymbolById<PDBSymbolCompiland>(uid);
}

lldb::CompUnitSP SymbolFilePDB::ParseCompileUnitAtIndex(uint32_t index) {
  if (index >= GetNumCompileUnits())
    return CompUnitSP();

  // Assuming we always retrieve same compilands listed in same order through
  // `PDBSymbolExe::findAllChildren` method, otherwise using `index` to get a
  // compile unit makes no sense.
  auto results = m_global_scope_up->findAllChildren<PDBSymbolCompiland>();
  if (!results)
    return CompUnitSP();
  auto compiland_up = results->getChildAtIndex(index);
  if (!compiland_up)
    return CompUnitSP();
  return ParseCompileUnitForUID(compiland_up->getSymIndexId(), index);
}

lldb::LanguageType SymbolFilePDB::ParseLanguage(CompileUnit &comp_unit) {
  auto compiland_up = GetPDBCompilandByUID(comp_unit.GetID());
  if (!compiland_up)
    return lldb::eLanguageTypeUnknown;
  auto details = compiland_up->findOneChild<PDBSymbolCompilandDetails>();
  if (!details)
    return lldb::eLanguageTypeUnknown;
  return TranslateLanguage(details->getLanguage());
}

lldb_private::Function *
SymbolFilePDB::ParseCompileUnitFunctionForPDBFunc(const PDBSymbolFunc &pdb_func,
                                                  CompileUnit &comp_unit) {
  if (FunctionSP result = comp_unit.FindFunctionByUID(pdb_func.getSymIndexId()))
    return result.get();

  auto file_vm_addr = pdb_func.getVirtualAddress();
  if (file_vm_addr == LLDB_INVALID_ADDRESS || file_vm_addr == 0)
    return nullptr;

  auto func_length = pdb_func.getLength();
  AddressRange func_range =
      AddressRange(file_vm_addr, func_length,
                   GetObjectFile()->GetModule()->GetSectionList());
  if (!func_range.GetBaseAddress().IsValid())
    return nullptr;

  lldb_private::Type *func_type = ResolveTypeUID(pdb_func.getSymIndexId());
  if (!func_type)
    return nullptr;

  user_id_t func_type_uid = pdb_func.getSignatureId();

  Mangled mangled = GetMangledForPDBFunc(pdb_func);

  FunctionSP func_sp =
      std::make_shared<Function>(&comp_unit, pdb_func.getSymIndexId(),
                                 func_type_uid, mangled, func_type, func_range);

  comp_unit.AddFunction(func_sp);

  TypeSystem *type_system = GetTypeSystemForLanguage(lldb::eLanguageTypeC_plus_plus);
  if (!type_system)
    return nullptr;
  ClangASTContext *clang_type_system =
    llvm::dyn_cast_or_null<ClangASTContext>(type_system);
  if (!clang_type_system)
    return nullptr;
  clang_type_system->GetPDBParser()->GetDeclForSymbol(pdb_func);

  return func_sp.get();
}

size_t SymbolFilePDB::ParseFunctions(CompileUnit &comp_unit) {
  size_t func_added = 0;
  auto compiland_up = GetPDBCompilandByUID(comp_unit.GetID());
  if (!compiland_up)
    return 0;
  auto results_up = compiland_up->findAllChildren<PDBSymbolFunc>();
  if (!results_up)
    return 0;
  while (auto pdb_func_up = results_up->getNext()) {
    auto func_sp = comp_unit.FindFunctionByUID(pdb_func_up->getSymIndexId());
    if (!func_sp) {
      if (ParseCompileUnitFunctionForPDBFunc(*pdb_func_up, comp_unit))
        ++func_added;
    }
  }
  return func_added;
}

bool SymbolFilePDB::ParseLineTable(CompileUnit &comp_unit) {
  if (comp_unit.GetLineTable())
    return true;
  return ParseCompileUnitLineTable(comp_unit, 0);
}

bool SymbolFilePDB::ParseDebugMacros(CompileUnit &comp_unit) {
  // PDB doesn't contain information about macros
  return false;
}

bool SymbolFilePDB::ParseSupportFiles(
    CompileUnit &comp_unit, lldb_private::FileSpecList &support_files) {

  // In theory this is unnecessary work for us, because all of this information
  // is easily (and quickly) accessible from DebugInfoPDB, so caching it a
  // second time seems like a waste.  Unfortunately, there's no good way around
  // this short of a moderate refactor since SymbolVendor depends on being able
  // to cache this list.
  auto compiland_up = GetPDBCompilandByUID(comp_unit.GetID());
  if (!compiland_up)
    return false;
  auto files = m_session_up->getSourceFilesForCompiland(*compiland_up);
  if (!files || files->getChildCount() == 0)
    return false;

  while (auto file = files->getNext()) {
    FileSpec spec(file->getFileName(), FileSpec::Style::windows);
    support_files.AppendIfUnique(spec);
  }

  // LLDB uses the DWARF-like file numeration (one based),
  // the zeroth file is the compile unit itself
  support_files.Insert(0, comp_unit);

  return true;
}

bool SymbolFilePDB::ParseImportedModules(
    const lldb_private::SymbolContext &sc,
    std::vector<lldb_private::SourceModule> &imported_modules) {
  // PDB does not yet support module debug info
  return false;
}

static size_t ParseFunctionBlocksForPDBSymbol(
    uint64_t func_file_vm_addr, const llvm::pdb::PDBSymbol *pdb_symbol,
    lldb_private::Block *parent_block, bool is_top_parent) {
  assert(pdb_symbol && parent_block);

  size_t num_added = 0;
  switch (pdb_symbol->getSymTag()) {
  case PDB_SymType::Block:
  case PDB_SymType::Function: {
    Block *block = nullptr;
    auto &raw_sym = pdb_symbol->getRawSymbol();
    if (auto *pdb_func = llvm::dyn_cast<PDBSymbolFunc>(pdb_symbol)) {
      if (pdb_func->hasNoInlineAttribute())
        break;
      if (is_top_parent)
        block = parent_block;
      else
        break;
    } else if (llvm::dyn_cast<PDBSymbolBlock>(pdb_symbol)) {
      auto uid = pdb_symbol->getSymIndexId();
      if (parent_block->FindBlockByID(uid))
        break;
      if (raw_sym.getVirtualAddress() < func_file_vm_addr)
        break;

      auto block_sp = std::make_shared<Block>(pdb_symbol->getSymIndexId());
      parent_block->AddChild(block_sp);
      block = block_sp.get();
    } else
      llvm_unreachable("Unexpected PDB symbol!");

    block->AddRange(Block::Range(
        raw_sym.getVirtualAddress() - func_file_vm_addr, raw_sym.getLength()));
    block->FinalizeRanges();
    ++num_added;

    auto results_up = pdb_symbol->findAllChildren();
    if (!results_up)
      break;
    while (auto symbol_up = results_up->getNext()) {
      num_added += ParseFunctionBlocksForPDBSymbol(
          func_file_vm_addr, symbol_up.get(), block, false);
    }
  } break;
  default:
    break;
  }
  return num_added;
}

size_t SymbolFilePDB::ParseBlocksRecursive(Function &func) {
  size_t num_added = 0;
  auto uid = func.GetID();
  auto pdb_func_up = m_session_up->getConcreteSymbolById<PDBSymbolFunc>(uid);
  if (!pdb_func_up)
    return 0;
  Block &parent_block = func.GetBlock(false);
  num_added = ParseFunctionBlocksForPDBSymbol(
      pdb_func_up->getVirtualAddress(), pdb_func_up.get(), &parent_block, true);
  return num_added;
}

size_t SymbolFilePDB::ParseTypes(CompileUnit &comp_unit) {

  size_t num_added = 0;
  auto compiland = GetPDBCompilandByUID(comp_unit.GetID());
  if (!compiland)
    return 0;

  auto ParseTypesByTagFn = [&num_added, this](const PDBSymbol &raw_sym) {
    std::unique_ptr<IPDBEnumSymbols> results;
    PDB_SymType tags_to_search[] = {PDB_SymType::Enum, PDB_SymType::Typedef,
                                    PDB_SymType::UDT};
    for (auto tag : tags_to_search) {
      results = raw_sym.findAllChildren(tag);
      if (!results || results->getChildCount() == 0)
        continue;
      while (auto symbol = results->getNext()) {
        switch (symbol->getSymTag()) {
        case PDB_SymType::Enum:
        case PDB_SymType::UDT:
        case PDB_SymType::Typedef:
          break;
        default:
          continue;
        }

        // This should cause the type to get cached and stored in the `m_types`
        // lookup.
        if (auto type = ResolveTypeUID(symbol->getSymIndexId())) {
          // Resolve the type completely to avoid a completion
          // (and so a list change, which causes an iterators invalidation)
          // during a TypeList dumping
          type->GetFullCompilerType();
          ++num_added;
        }
      }
    }
  };

  ParseTypesByTagFn(*compiland);

  // Also parse global types particularly coming from this compiland.
  // Unfortunately, PDB has no compiland information for each global type. We
  // have to parse them all. But ensure we only do this once.
  static bool parse_all_global_types = false;
  if (!parse_all_global_types) {
    ParseTypesByTagFn(*m_global_scope_up);
    parse_all_global_types = true;
  }
  return num_added;
}

size_t
SymbolFilePDB::ParseVariablesForContext(const lldb_private::SymbolContext &sc) {
  if (!sc.comp_unit)
    return 0;

  size_t num_added = 0;
  if (sc.function) {
    auto pdb_func = m_session_up->getConcreteSymbolById<PDBSymbolFunc>(
        sc.function->GetID());
    if (!pdb_func)
      return 0;

    num_added += ParseVariables(sc, *pdb_func);
    sc.function->GetBlock(false).SetDidParseVariables(true, true);
  } else if (sc.comp_unit) {
    auto compiland = GetPDBCompilandByUID(sc.comp_unit->GetID());
    if (!compiland)
      return 0;

    if (sc.comp_unit->GetVariableList(false))
      return 0;

    auto results = m_global_scope_up->findAllChildren<PDBSymbolData>();
    if (results && results->getChildCount()) {
      while (auto result = results->getNext()) {
        auto cu_id = GetCompilandId(*result);
        // FIXME: We are not able to determine variable's compile unit.
        if (cu_id == 0)
          continue;

        if (cu_id == sc.comp_unit->GetID())
          num_added += ParseVariables(sc, *result);
      }
    }

    // FIXME: A `file static` or `global constant` variable appears both in
    // compiland's children and global scope's children with unexpectedly
    // different symbol's Id making it ambiguous.

    // FIXME: 'local constant', for example, const char var[] = "abc", declared
    // in a function scope, can't be found in PDB.

    // Parse variables in this compiland.
    num_added += ParseVariables(sc, *compiland);
  }

  return num_added;
}

lldb_private::Type *SymbolFilePDB::ResolveTypeUID(lldb::user_id_t type_uid) {
  auto find_result = m_types.find(type_uid);
  if (find_result != m_types.end())
    return find_result->second.get();

  TypeSystem *type_system =
      GetTypeSystemForLanguage(lldb::eLanguageTypeC_plus_plus);
  ClangASTContext *clang_type_system =
      llvm::dyn_cast_or_null<ClangASTContext>(type_system);
  if (!clang_type_system)
    return nullptr;
  PDBASTParser *pdb = clang_type_system->GetPDBParser();
  if (!pdb)
    return nullptr;

  auto pdb_type = m_session_up->getSymbolById(type_uid);
  if (pdb_type == nullptr)
    return nullptr;

  lldb::TypeSP result = pdb->CreateLLDBTypeFromPDBType(*pdb_type);
  if (result) {
    m_types.insert(std::make_pair(type_uid, result));
    auto type_list = GetTypeList();
    if (type_list)
      type_list->Insert(result);
  }
  return result.get();
}

llvm::Optional<SymbolFile::ArrayInfo> SymbolFilePDB::GetDynamicArrayInfoForUID(
    lldb::user_id_t type_uid, const lldb_private::ExecutionContext *exe_ctx) {
  return llvm::None;
}

bool SymbolFilePDB::CompleteType(lldb_private::CompilerType &compiler_type) {
  std::lock_guard<std::recursive_mutex> guard(
      GetObjectFile()->GetModule()->GetMutex());

  ClangASTContext *clang_ast_ctx = llvm::dyn_cast_or_null<ClangASTContext>(
      GetTypeSystemForLanguage(lldb::eLanguageTypeC_plus_plus));
  if (!clang_ast_ctx)
    return false;

  PDBASTParser *pdb = clang_ast_ctx->GetPDBParser();
  if (!pdb)
    return false;

  return pdb->CompleteTypeFromPDB(compiler_type);
}

lldb_private::CompilerDecl SymbolFilePDB::GetDeclForUID(lldb::user_id_t uid) {
  ClangASTContext *clang_ast_ctx = llvm::dyn_cast_or_null<ClangASTContext>(
      GetTypeSystemForLanguage(lldb::eLanguageTypeC_plus_plus));
  if (!clang_ast_ctx)
    return CompilerDecl();

  PDBASTParser *pdb = clang_ast_ctx->GetPDBParser();
  if (!pdb)
    return CompilerDecl();

  auto symbol = m_session_up->getSymbolById(uid);
  if (!symbol)
    return CompilerDecl();

  auto decl = pdb->GetDeclForSymbol(*symbol);
  if (!decl)
    return CompilerDecl();

  return CompilerDecl(clang_ast_ctx, decl);
}

lldb_private::CompilerDeclContext
SymbolFilePDB::GetDeclContextForUID(lldb::user_id_t uid) {
  ClangASTContext *clang_ast_ctx = llvm::dyn_cast_or_null<ClangASTContext>(
      GetTypeSystemForLanguage(lldb::eLanguageTypeC_plus_plus));
  if (!clang_ast_ctx)
    return CompilerDeclContext();

  PDBASTParser *pdb = clang_ast_ctx->GetPDBParser();
  if (!pdb)
    return CompilerDeclContext();

  auto symbol = m_session_up->getSymbolById(uid);
  if (!symbol)
    return CompilerDeclContext();

  auto decl_context = pdb->GetDeclContextForSymbol(*symbol);
  if (!decl_context)
    return GetDeclContextContainingUID(uid);

  return CompilerDeclContext(clang_ast_ctx, decl_context);
}

lldb_private::CompilerDeclContext
SymbolFilePDB::GetDeclContextContainingUID(lldb::user_id_t uid) {
  ClangASTContext *clang_ast_ctx = llvm::dyn_cast_or_null<ClangASTContext>(
      GetTypeSystemForLanguage(lldb::eLanguageTypeC_plus_plus));
  if (!clang_ast_ctx)
    return CompilerDeclContext();

  PDBASTParser *pdb = clang_ast_ctx->GetPDBParser();
  if (!pdb)
    return CompilerDeclContext();

  auto symbol = m_session_up->getSymbolById(uid);
  if (!symbol)
    return CompilerDeclContext();

  auto decl_context = pdb->GetDeclContextContainingSymbol(*symbol);
  assert(decl_context);

  return CompilerDeclContext(clang_ast_ctx, decl_context);
}

void SymbolFilePDB::ParseDeclsForContext(
    lldb_private::CompilerDeclContext decl_ctx) {
  ClangASTContext *clang_ast_ctx = llvm::dyn_cast_or_null<ClangASTContext>(
      GetTypeSystemForLanguage(lldb::eLanguageTypeC_plus_plus));
  if (!clang_ast_ctx)
    return;

  PDBASTParser *pdb = clang_ast_ctx->GetPDBParser();
  if (!pdb)
    return;

  pdb->ParseDeclsForDeclContext(
      static_cast<clang::DeclContext *>(decl_ctx.GetOpaqueDeclContext()));
}

uint32_t
SymbolFilePDB::ResolveSymbolContext(const lldb_private::Address &so_addr,
                                    SymbolContextItem resolve_scope,
                                    lldb_private::SymbolContext &sc) {
  uint32_t resolved_flags = 0;
  if (resolve_scope & eSymbolContextCompUnit ||
      resolve_scope & eSymbolContextVariable ||
      resolve_scope & eSymbolContextFunction ||
      resolve_scope & eSymbolContextBlock ||
      resolve_scope & eSymbolContextLineEntry) {
    auto cu_sp = GetCompileUnitContainsAddress(so_addr);
    if (!cu_sp) {
      if (resolved_flags | eSymbolContextVariable) {
        // TODO: Resolve variables
      }
      return 0;
    }
    sc.comp_unit = cu_sp.get();
    resolved_flags |= eSymbolContextCompUnit;
    lldbassert(sc.module_sp == cu_sp->GetModule());
  }

  if (resolve_scope & eSymbolContextFunction ||
      resolve_scope & eSymbolContextBlock) {
    addr_t file_vm_addr = so_addr.GetFileAddress();
    auto symbol_up =
        m_session_up->findSymbolByAddress(file_vm_addr, PDB_SymType::Function);
    if (symbol_up) {
      auto *pdb_func = llvm::dyn_cast<PDBSymbolFunc>(symbol_up.get());
      assert(pdb_func);
      auto func_uid = pdb_func->getSymIndexId();
      sc.function = sc.comp_unit->FindFunctionByUID(func_uid).get();
      if (sc.function == nullptr)
        sc.function =
            ParseCompileUnitFunctionForPDBFunc(*pdb_func, *sc.comp_unit);
      if (sc.function) {
        resolved_flags |= eSymbolContextFunction;
        if (resolve_scope & eSymbolContextBlock) {
          auto block_symbol = m_session_up->findSymbolByAddress(
              file_vm_addr, PDB_SymType::Block);
          auto block_id = block_symbol ? block_symbol->getSymIndexId()
                                       : sc.function->GetID();
          sc.block = sc.function->GetBlock(true).FindBlockByID(block_id);
          if (sc.block)
            resolved_flags |= eSymbolContextBlock;
        }
      }
    }
  }

  if (resolve_scope & eSymbolContextLineEntry) {
    if (auto *line_table = sc.comp_unit->GetLineTable()) {
      Address addr(so_addr);
      if (line_table->FindLineEntryByAddress(addr, sc.line_entry))
        resolved_flags |= eSymbolContextLineEntry;
    }
  }

  return resolved_flags;
}

uint32_t SymbolFilePDB::ResolveSymbolContext(
    const lldb_private::FileSpec &file_spec, uint32_t line, bool check_inlines,
    SymbolContextItem resolve_scope, lldb_private::SymbolContextList &sc_list) {
  const size_t old_size = sc_list.GetSize();
  if (resolve_scope & lldb::eSymbolContextCompUnit) {
    // Locate all compilation units with line numbers referencing the specified
    // file.  For example, if `file_spec` is <vector>, then this should return
    // all source files and header files that reference <vector>, either
    // directly or indirectly.
    auto compilands = m_session_up->findCompilandsForSourceFile(
        file_spec.GetPath(), PDB_NameSearchFlags::NS_CaseInsensitive);

    if (!compilands)
      return 0;

    // For each one, either find its previously parsed data or parse it afresh
    // and add it to the symbol context list.
    while (auto compiland = compilands->getNext()) {
      // If we're not checking inlines, then don't add line information for
      // this file unless the FileSpec matches. For inline functions, we don't
      // have to match the FileSpec since they could be defined in headers
      // other than file specified in FileSpec.
      if (!check_inlines) {
        std::string source_file = compiland->getSourceFileFullPath();
        if (source_file.empty())
          continue;
        FileSpec this_spec(source_file, FileSpec::Style::windows);
        bool need_full_match = !file_spec.GetDirectory().IsEmpty();
        if (FileSpec::Compare(file_spec, this_spec, need_full_match) != 0)
          continue;
      }

      SymbolContext sc;
      auto cu = ParseCompileUnitForUID(compiland->getSymIndexId());
      if (!cu)
        continue;
      sc.comp_unit = cu.get();
      sc.module_sp = cu->GetModule();

      // If we were asked to resolve line entries, add all entries to the line
      // table that match the requested line (or all lines if `line` == 0).
      if (resolve_scope & (eSymbolContextFunction | eSymbolContextBlock |
                           eSymbolContextLineEntry)) {
        bool has_line_table = ParseCompileUnitLineTable(*sc.comp_unit, line);

        if ((resolve_scope & eSymbolContextLineEntry) && !has_line_table) {
          // The query asks for line entries, but we can't get them for the
          // compile unit. This is not normal for `line` = 0. So just assert
          // it.
          assert(line && "Couldn't get all line entries!\n");

          // Current compiland does not have the requested line. Search next.
          continue;
        }

        if (resolve_scope & (eSymbolContextFunction | eSymbolContextBlock)) {
          if (!has_line_table)
            continue;

          auto *line_table = sc.comp_unit->GetLineTable();
          lldbassert(line_table);

          uint32_t num_line_entries = line_table->GetSize();
          // Skip the terminal line entry.
          --num_line_entries;

          // If `line `!= 0, see if we can resolve function for each line entry
          // in the line table.
          for (uint32_t line_idx = 0; line && line_idx < num_line_entries;
               ++line_idx) {
            if (!line_table->GetLineEntryAtIndex(line_idx, sc.line_entry))
              continue;

            auto file_vm_addr =
                sc.line_entry.range.GetBaseAddress().GetFileAddress();
            if (file_vm_addr == LLDB_INVALID_ADDRESS || file_vm_addr == 0)
              continue;

            auto symbol_up = m_session_up->findSymbolByAddress(
                file_vm_addr, PDB_SymType::Function);
            if (symbol_up) {
              auto func_uid = symbol_up->getSymIndexId();
              sc.function = sc.comp_unit->FindFunctionByUID(func_uid).get();
              if (sc.function == nullptr) {
                auto pdb_func = llvm::dyn_cast<PDBSymbolFunc>(symbol_up.get());
                assert(pdb_func);
                sc.function = ParseCompileUnitFunctionForPDBFunc(*pdb_func,
                                                                 *sc.comp_unit);
              }
              if (sc.function && (resolve_scope & eSymbolContextBlock)) {
                Block &block = sc.function->GetBlock(true);
                sc.block = block.FindBlockByID(sc.function->GetID());
              }
            }
            sc_list.Append(sc);
          }
        } else if (has_line_table) {
          // We can parse line table for the compile unit. But no query to
          // resolve function or block. We append `sc` to the list anyway.
          sc_list.Append(sc);
        }
      } else {
        // No query for line entry, function or block. But we have a valid
        // compile unit, append `sc` to the list.
        sc_list.Append(sc);
      }
    }
  }
  return sc_list.GetSize() - old_size;
}

std::string SymbolFilePDB::GetMangledForPDBData(const PDBSymbolData &pdb_data) {
  // Cache public names at first
  if (m_public_names.empty())
    if (auto result_up =
            m_global_scope_up->findAllChildren(PDB_SymType::PublicSymbol))
      while (auto symbol_up = result_up->getNext())
        if (auto addr = symbol_up->getRawSymbol().getVirtualAddress())
          m_public_names[addr] = symbol_up->getRawSymbol().getName();

  // Look up the name in the cache
  return m_public_names.lookup(pdb_data.getVirtualAddress());
}

VariableSP SymbolFilePDB::ParseVariableForPDBData(
    const lldb_private::SymbolContext &sc,
    const llvm::pdb::PDBSymbolData &pdb_data) {
  VariableSP var_sp;
  uint32_t var_uid = pdb_data.getSymIndexId();
  auto result = m_variables.find(var_uid);
  if (result != m_variables.end())
    return result->second;

  ValueType scope = eValueTypeInvalid;
  bool is_static_member = false;
  bool is_external = false;
  bool is_artificial = false;

  switch (pdb_data.getDataKind()) {
  case PDB_DataKind::Global:
    scope = eValueTypeVariableGlobal;
    is_external = true;
    break;
  case PDB_DataKind::Local:
    scope = eValueTypeVariableLocal;
    break;
  case PDB_DataKind::FileStatic:
    scope = eValueTypeVariableStatic;
    break;
  case PDB_DataKind::StaticMember:
    is_static_member = true;
    scope = eValueTypeVariableStatic;
    break;
  case PDB_DataKind::Member:
    scope = eValueTypeVariableStatic;
    break;
  case PDB_DataKind::Param:
    scope = eValueTypeVariableArgument;
    break;
  case PDB_DataKind::Constant:
    scope = eValueTypeConstResult;
    break;
  default:
    break;
  }

  switch (pdb_data.getLocationType()) {
  case PDB_LocType::TLS:
    scope = eValueTypeVariableThreadLocal;
    break;
  case PDB_LocType::RegRel: {
    // It is a `this` pointer.
    if (pdb_data.getDataKind() == PDB_DataKind::ObjectPtr) {
      scope = eValueTypeVariableArgument;
      is_artificial = true;
    }
  } break;
  default:
    break;
  }

  Declaration decl;
  if (!is_artificial && !pdb_data.isCompilerGenerated()) {
    if (auto lines = pdb_data.getLineNumbers()) {
      if (auto first_line = lines->getNext()) {
        uint32_t src_file_id = first_line->getSourceFileId();
        auto src_file = m_session_up->getSourceFileById(src_file_id);
        if (src_file) {
          FileSpec spec(src_file->getFileName());
          decl.SetFile(spec);
          decl.SetColumn(first_line->getColumnNumber());
          decl.SetLine(first_line->getLineNumber());
        }
      }
    }
  }

  Variable::RangeList ranges;
  SymbolContextScope *context_scope = sc.comp_unit;
  if (scope == eValueTypeVariableLocal || scope == eValueTypeVariableArgument) {
    if (sc.function) {
<<<<<<< HEAD
      Block &function_block = sc.function->GetBlock(true);
      Block *block =
          function_block.FindBlockByID(pdb_data.getLexicalParentId());
      if (!block)
        block = &function_block;

      context_scope = block;

      for (size_t i = 0, num_ranges = block->GetNumRanges(); i < num_ranges;
           ++i) {
        AddressRange range;
        if (!block->GetRangeAtIndex(i, range))
          continue;

        ranges.Append(range.GetBaseAddress().GetFileAddress(),
                      range.GetByteSize());
      }
=======
      context_scope = sc.function->GetBlock(true).FindBlockByID(
          pdb_data.getLexicalParentId());
      if (context_scope == nullptr)
        context_scope = sc.function;
>>>>>>> 304fa839
    }
  }

  SymbolFileTypeSP type_sp =
      std::make_shared<SymbolFileType>(*this, pdb_data.getTypeId());

  auto var_name = pdb_data.getName();
  auto mangled = GetMangledForPDBData(pdb_data);
  auto mangled_cstr = mangled.empty() ? nullptr : mangled.c_str();

  bool is_constant;
  DWARFExpression location = ConvertPDBLocationToDWARFExpression(
      GetObjectFile()->GetModule(), pdb_data, ranges, is_constant);

  var_sp = std::make_shared<Variable>(
      var_uid, var_name.c_str(), mangled_cstr, type_sp, scope, context_scope,
      ranges, &decl, location, is_external, is_artificial, is_static_member);
  var_sp->SetLocationIsConstantValueData(is_constant);

  m_variables.insert(std::make_pair(var_uid, var_sp));
  return var_sp;
}

size_t
SymbolFilePDB::ParseVariables(const lldb_private::SymbolContext &sc,
                              const llvm::pdb::PDBSymbol &pdb_symbol,
                              lldb_private::VariableList *variable_list) {
  size_t num_added = 0;

  if (auto pdb_data = llvm::dyn_cast<PDBSymbolData>(&pdb_symbol)) {
    VariableListSP local_variable_list_sp;

    auto result = m_variables.find(pdb_data->getSymIndexId());
    if (result != m_variables.end()) {
      if (variable_list)
        variable_list->AddVariableIfUnique(result->second);
    } else {
      // Prepare right VariableList for this variable.
      if (auto lexical_parent = pdb_data->getLexicalParent()) {
        switch (lexical_parent->getSymTag()) {
        case PDB_SymType::Exe:
          assert(sc.comp_unit);
          LLVM_FALLTHROUGH;
        case PDB_SymType::Compiland: {
          if (sc.comp_unit) {
            local_variable_list_sp = sc.comp_unit->GetVariableList(false);
            if (!local_variable_list_sp) {
              local_variable_list_sp = std::make_shared<VariableList>();
              sc.comp_unit->SetVariableList(local_variable_list_sp);
            }
          }
        } break;
        case PDB_SymType::Block:
        case PDB_SymType::Function: {
          if (sc.function) {
            Block *block = sc.function->GetBlock(true).FindBlockByID(
                lexical_parent->getSymIndexId());
            if (block) {
              local_variable_list_sp = block->GetBlockVariableList(false);
              if (!local_variable_list_sp) {
                local_variable_list_sp = std::make_shared<VariableList>();
                block->SetVariableList(local_variable_list_sp);
              }
            }
          }
        } break;
        default:
          break;
        }
      }

      if (local_variable_list_sp) {
        if (auto var_sp = ParseVariableForPDBData(sc, *pdb_data)) {
          local_variable_list_sp->AddVariableIfUnique(var_sp);
          if (variable_list)
            variable_list->AddVariableIfUnique(var_sp);
          ++num_added;
          PDBASTParser *ast = GetPDBAstParser();
          if (ast)
            ast->GetDeclForSymbol(*pdb_data);
        }
      }
    }
  }

  if (auto results = pdb_symbol.findAllChildren()) {
    while (auto result = results->getNext())
      num_added += ParseVariables(sc, *result, variable_list);
  }

  return num_added;
}

uint32_t SymbolFilePDB::FindGlobalVariables(
    const lldb_private::ConstString &name,
    const lldb_private::CompilerDeclContext *parent_decl_ctx,
    uint32_t max_matches, lldb_private::VariableList &variables) {
  if (!DeclContextMatchesThisSymbolFile(parent_decl_ctx))
    return 0;
  if (name.IsEmpty())
    return 0;

  auto results = m_global_scope_up->findAllChildren<PDBSymbolData>();
  if (!results)
    return 0;

  uint32_t matches = 0;
  size_t old_size = variables.GetSize();
  while (auto result = results->getNext()) {
    auto pdb_data = llvm::dyn_cast<PDBSymbolData>(result.get());
    if (max_matches > 0 && matches >= max_matches)
      break;

    SymbolContext sc;
    sc.module_sp = m_obj_file->GetModule();
    lldbassert(sc.module_sp.get());

    if (!name.GetStringRef().equals(
            MSVCUndecoratedNameParser::DropScope(pdb_data->getName())))
      continue;

    sc.comp_unit = ParseCompileUnitForUID(GetCompilandId(*pdb_data)).get();
    // FIXME: We are not able to determine the compile unit.
    if (sc.comp_unit == nullptr)
      continue;

    if (parent_decl_ctx && GetDeclContextContainingUID(
                               result->getSymIndexId()) != *parent_decl_ctx)
      continue;

    ParseVariables(sc, *pdb_data, &variables);
    matches = variables.GetSize() - old_size;
  }

  return matches;
}

uint32_t
SymbolFilePDB::FindGlobalVariables(const lldb_private::RegularExpression &regex,
                                   uint32_t max_matches,
                                   lldb_private::VariableList &variables) {
  if (!regex.IsValid())
    return 0;
  auto results = m_global_scope_up->findAllChildren<PDBSymbolData>();
  if (!results)
    return 0;

  uint32_t matches = 0;
  size_t old_size = variables.GetSize();
  while (auto pdb_data = results->getNext()) {
    if (max_matches > 0 && matches >= max_matches)
      break;

    auto var_name = pdb_data->getName();
    if (var_name.empty())
      continue;
    if (!regex.Execute(var_name))
      continue;
    SymbolContext sc;
    sc.module_sp = m_obj_file->GetModule();
    lldbassert(sc.module_sp.get());

    sc.comp_unit = ParseCompileUnitForUID(GetCompilandId(*pdb_data)).get();
    // FIXME: We are not able to determine the compile unit.
    if (sc.comp_unit == nullptr)
      continue;

    ParseVariables(sc, *pdb_data, &variables);
    matches = variables.GetSize() - old_size;
  }

  return matches;
}

bool SymbolFilePDB::ResolveFunction(const llvm::pdb::PDBSymbolFunc &pdb_func,
                                    bool include_inlines,
                                    lldb_private::SymbolContextList &sc_list) {
  lldb_private::SymbolContext sc;
  sc.comp_unit = ParseCompileUnitForUID(pdb_func.getCompilandId()).get();
  if (!sc.comp_unit)
    return false;
  sc.module_sp = sc.comp_unit->GetModule();
  sc.function = ParseCompileUnitFunctionForPDBFunc(pdb_func, *sc.comp_unit);
  if (!sc.function)
    return false;

  sc_list.Append(sc);
  return true;
}

bool SymbolFilePDB::ResolveFunction(uint32_t uid, bool include_inlines,
                                    lldb_private::SymbolContextList &sc_list) {
  auto pdb_func_up = m_session_up->getConcreteSymbolById<PDBSymbolFunc>(uid);
  if (!pdb_func_up && !(include_inlines && pdb_func_up->hasInlineAttribute()))
    return false;
  return ResolveFunction(*pdb_func_up, include_inlines, sc_list);
}

void SymbolFilePDB::CacheFunctionNames() {
  if (!m_func_full_names.IsEmpty())
    return;

  std::map<uint64_t, uint32_t> addr_ids;

  if (auto results_up = m_global_scope_up->findAllChildren<PDBSymbolFunc>()) {
    while (auto pdb_func_up = results_up->getNext()) {
      if (pdb_func_up->isCompilerGenerated())
        continue;

      auto name = pdb_func_up->getName();
      auto demangled_name = pdb_func_up->getUndecoratedName();
      if (name.empty() && demangled_name.empty())
        continue;

      auto uid = pdb_func_up->getSymIndexId();
      if (!demangled_name.empty() && pdb_func_up->getVirtualAddress())
        addr_ids.insert(std::make_pair(pdb_func_up->getVirtualAddress(), uid));

      if (auto parent = pdb_func_up->getClassParent()) {

        // PDB have symbols for class/struct methods or static methods in Enum
        // Class. We won't bother to check if the parent is UDT or Enum here.
        m_func_method_names.Append(ConstString(name), uid);

        // To search a method name, like NS::Class:MemberFunc, LLDB searches
        // its base name, i.e. MemberFunc by default. Since PDBSymbolFunc does
        // not have inforamtion of this, we extract base names and cache them
        // by our own effort.
        llvm::StringRef basename = MSVCUndecoratedNameParser::DropScope(name);
        if (!basename.empty())
          m_func_base_names.Append(ConstString(basename), uid);
        else {
          m_func_base_names.Append(ConstString(name), uid);
        }

        if (!demangled_name.empty())
          m_func_full_names.Append(ConstString(demangled_name), uid);

      } else {
        // Handle not-method symbols.

        // The function name might contain namespace, or its lexical scope.
        llvm::StringRef basename = MSVCUndecoratedNameParser::DropScope(name);
        if (!basename.empty())
          m_func_base_names.Append(ConstString(basename), uid);
        else
          m_func_base_names.Append(ConstString(name), uid);

        if (name == "main") {
          m_func_full_names.Append(ConstString(name), uid);

          if (!demangled_name.empty() && name != demangled_name) {
            m_func_full_names.Append(ConstString(demangled_name), uid);
            m_func_base_names.Append(ConstString(demangled_name), uid);
          }
        } else if (!demangled_name.empty()) {
          m_func_full_names.Append(ConstString(demangled_name), uid);
        } else {
          m_func_full_names.Append(ConstString(name), uid);
        }
      }
    }
  }

  if (auto results_up =
          m_global_scope_up->findAllChildren<PDBSymbolPublicSymbol>()) {
    while (auto pub_sym_up = results_up->getNext()) {
      if (!pub_sym_up->isFunction())
        continue;
      auto name = pub_sym_up->getName();
      if (name.empty())
        continue;

      if (CPlusPlusLanguage::IsCPPMangledName(name.c_str())) {
        auto vm_addr = pub_sym_up->getVirtualAddress();

        // PDB public symbol has mangled name for its associated function.
        if (vm_addr && addr_ids.find(vm_addr) != addr_ids.end()) {
          // Cache mangled name.
          m_func_full_names.Append(ConstString(name), addr_ids[vm_addr]);
        }
      }
    }
  }
  // Sort them before value searching is working properly
  m_func_full_names.Sort();
  m_func_full_names.SizeToFit();
  m_func_method_names.Sort();
  m_func_method_names.SizeToFit();
  m_func_base_names.Sort();
  m_func_base_names.SizeToFit();
}

uint32_t SymbolFilePDB::FindFunctions(
    const lldb_private::ConstString &name,
    const lldb_private::CompilerDeclContext *parent_decl_ctx,
    FunctionNameType name_type_mask, bool include_inlines, bool append,
    lldb_private::SymbolContextList &sc_list) {
  if (!append)
    sc_list.Clear();
  lldbassert((name_type_mask & eFunctionNameTypeAuto) == 0);

  if (name_type_mask == eFunctionNameTypeNone)
    return 0;
  if (!DeclContextMatchesThisSymbolFile(parent_decl_ctx))
    return 0;
  if (name.IsEmpty())
    return 0;

  auto old_size = sc_list.GetSize();
  if (name_type_mask & eFunctionNameTypeFull ||
      name_type_mask & eFunctionNameTypeBase ||
      name_type_mask & eFunctionNameTypeMethod) {
    CacheFunctionNames();

    std::set<uint32_t> resolved_ids;
    auto ResolveFn = [this, &name, parent_decl_ctx, include_inlines, &sc_list,
                      &resolved_ids](UniqueCStringMap<uint32_t> &Names) {
      std::vector<uint32_t> ids;
      if (!Names.GetValues(name, ids))
        return;

      for (uint32_t id : ids) {
        if (resolved_ids.find(id) != resolved_ids.end())
          continue;

        if (parent_decl_ctx &&
            GetDeclContextContainingUID(id) != *parent_decl_ctx)
          continue;

        if (ResolveFunction(id, include_inlines, sc_list))
          resolved_ids.insert(id);
      }
    };
    if (name_type_mask & eFunctionNameTypeFull) {
      ResolveFn(m_func_full_names);
      ResolveFn(m_func_base_names);
      ResolveFn(m_func_method_names);
    }
    if (name_type_mask & eFunctionNameTypeBase) {
      ResolveFn(m_func_base_names);
    }
    if (name_type_mask & eFunctionNameTypeMethod) {
      ResolveFn(m_func_method_names);
    }
  }
  return sc_list.GetSize() - old_size;
}

uint32_t
SymbolFilePDB::FindFunctions(const lldb_private::RegularExpression &regex,
                             bool include_inlines, bool append,
                             lldb_private::SymbolContextList &sc_list) {
  if (!append)
    sc_list.Clear();
  if (!regex.IsValid())
    return 0;

  auto old_size = sc_list.GetSize();
  CacheFunctionNames();

  std::set<uint32_t> resolved_ids;
  auto ResolveFn = [&regex, include_inlines, &sc_list, &resolved_ids,
                    this](UniqueCStringMap<uint32_t> &Names) {
    std::vector<uint32_t> ids;
    if (Names.GetValues(regex, ids)) {
      for (auto id : ids) {
        if (resolved_ids.find(id) == resolved_ids.end())
          if (ResolveFunction(id, include_inlines, sc_list))
            resolved_ids.insert(id);
      }
    }
  };
  ResolveFn(m_func_full_names);
  ResolveFn(m_func_base_names);

  return sc_list.GetSize() - old_size;
}

void SymbolFilePDB::GetMangledNamesForFunction(
    const std::string &scope_qualified_name,
    std::vector<lldb_private::ConstString> &mangled_names) {}

void SymbolFilePDB::AddSymbols(lldb_private::Symtab &symtab) {
  std::set<lldb::addr_t> sym_addresses;
  for (size_t i = 0; i < symtab.GetNumSymbols(); i++)
    sym_addresses.insert(symtab.SymbolAtIndex(i)->GetFileAddress());

  auto results = m_global_scope_up->findAllChildren<PDBSymbolPublicSymbol>();
  if (!results)
    return;

  auto section_list = m_obj_file->GetSectionList();
  if (!section_list)
    return;

  while (auto pub_symbol = results->getNext()) {
<<<<<<< HEAD
    auto section_id = pub_symbol->getAddressSection();

    auto section = section_list->FindSectionByID(section_id);
=======
    auto section_idx = pub_symbol->getAddressSection() - 1;
    if (section_idx >= section_list->GetSize())
      continue;

    auto section = section_list->GetSectionAtIndex(section_idx);
>>>>>>> 304fa839
    if (!section)
      continue;

    auto offset = pub_symbol->getAddressOffset();

    auto file_addr = section->GetFileAddress() + offset;
    if (sym_addresses.find(file_addr) != sym_addresses.end())
      continue;
    sym_addresses.insert(file_addr);

    auto size = pub_symbol->getLength();
    symtab.AddSymbol(
        Symbol(pub_symbol->getSymIndexId(),   // symID
               pub_symbol->getName().c_str(), // name
               true,                          // name_is_mangled
               pub_symbol->isCode() ? eSymbolTypeCode : eSymbolTypeData, // type
               true,      // external
               false,     // is_debug
               false,     // is_trampoline
               false,     // is_artificial
               section,   // section_sp
               offset,    // value
               size,      // size
               size != 0, // size_is_valid
               false,     // contains_linker_annotations
               0          // flags
               ));
  }

  symtab.CalculateSymbolSizes();
  symtab.Finalize();
}

uint32_t SymbolFilePDB::FindTypes(
    const lldb_private::ConstString &name,
    const lldb_private::CompilerDeclContext *parent_decl_ctx, bool append,
    uint32_t max_matches,
    llvm::DenseSet<lldb_private::SymbolFile *> &searched_symbol_files,
    lldb_private::TypeMap &types) {
  if (!append)
    types.Clear();
  if (!name)
    return 0;
  if (!DeclContextMatchesThisSymbolFile(parent_decl_ctx))
    return 0;

  searched_symbol_files.clear();
  searched_symbol_files.insert(this);

  // There is an assumption 'name' is not a regex
  FindTypesByName(name.GetStringRef(), parent_decl_ctx, max_matches, types);

  return types.GetSize();
}

void SymbolFilePDB::DumpClangAST(Stream &s) {
  auto type_system = GetTypeSystemForLanguage(lldb::eLanguageTypeC_plus_plus);
  auto clang = llvm::dyn_cast_or_null<ClangASTContext>(type_system);
  if (!clang)
    return;
  clang->Dump(s);
}

void SymbolFilePDB::FindTypesByRegex(
    const lldb_private::RegularExpression &regex, uint32_t max_matches,
    lldb_private::TypeMap &types) {
  // When searching by regex, we need to go out of our way to limit the search
  // space as much as possible since this searches EVERYTHING in the PDB,
  // manually doing regex comparisons.  PDB library isn't optimized for regex
  // searches or searches across multiple symbol types at the same time, so the
  // best we can do is to search enums, then typedefs, then classes one by one,
  // and do a regex comparison against each of them.
  PDB_SymType tags_to_search[] = {PDB_SymType::Enum, PDB_SymType::Typedef,
                                  PDB_SymType::UDT};
  std::unique_ptr<IPDBEnumSymbols> results;

  uint32_t matches = 0;

  for (auto tag : tags_to_search) {
    results = m_global_scope_up->findAllChildren(tag);
    if (!results)
      continue;

    while (auto result = results->getNext()) {
      if (max_matches > 0 && matches >= max_matches)
        break;

      std::string type_name;
      if (auto enum_type = llvm::dyn_cast<PDBSymbolTypeEnum>(result.get()))
        type_name = enum_type->getName();
      else if (auto typedef_type =
                   llvm::dyn_cast<PDBSymbolTypeTypedef>(result.get()))
        type_name = typedef_type->getName();
      else if (auto class_type = llvm::dyn_cast<PDBSymbolTypeUDT>(result.get()))
        type_name = class_type->getName();
      else {
        // We're looking only for types that have names.  Skip symbols, as well
        // as unnamed types such as arrays, pointers, etc.
        continue;
      }

      if (!regex.Execute(type_name))
        continue;

      // This should cause the type to get cached and stored in the `m_types`
      // lookup.
      if (!ResolveTypeUID(result->getSymIndexId()))
        continue;

      auto iter = m_types.find(result->getSymIndexId());
      if (iter == m_types.end())
        continue;
      types.Insert(iter->second);
      ++matches;
    }
  }
}

void SymbolFilePDB::FindTypesByName(
    llvm::StringRef name,
    const lldb_private::CompilerDeclContext *parent_decl_ctx,
    uint32_t max_matches, lldb_private::TypeMap &types) {
  std::unique_ptr<IPDBEnumSymbols> results;
  if (name.empty())
    return;
  results = m_global_scope_up->findAllChildren(PDB_SymType::None);
  if (!results)
    return;

  uint32_t matches = 0;

  while (auto result = results->getNext()) {
    if (max_matches > 0 && matches >= max_matches)
      break;

    if (MSVCUndecoratedNameParser::DropScope(
            result->getRawSymbol().getName()) != name)
      continue;

    switch (result->getSymTag()) {
    case PDB_SymType::Enum:
    case PDB_SymType::UDT:
    case PDB_SymType::Typedef:
      break;
    default:
      // We're looking only for types that have names.  Skip symbols, as well
      // as unnamed types such as arrays, pointers, etc.
      continue;
    }

    // This should cause the type to get cached and stored in the `m_types`
    // lookup.
    if (!ResolveTypeUID(result->getSymIndexId()))
      continue;

    if (parent_decl_ctx && GetDeclContextContainingUID(
                               result->getSymIndexId()) != *parent_decl_ctx)
      continue;

    auto iter = m_types.find(result->getSymIndexId());
    if (iter == m_types.end())
      continue;
    types.Insert(iter->second);
    ++matches;
  }
}

size_t SymbolFilePDB::FindTypes(
    const std::vector<lldb_private::CompilerContext> &contexts, bool append,
    lldb_private::TypeMap &types) {
  return 0;
}

lldb_private::TypeList *SymbolFilePDB::GetTypeList() {
  return m_obj_file->GetModule()->GetTypeList();
}

void SymbolFilePDB::GetTypesForPDBSymbol(const llvm::pdb::PDBSymbol &pdb_symbol,
                                         uint32_t type_mask,
                                         TypeCollection &type_collection) {
  bool can_parse = false;
  switch (pdb_symbol.getSymTag()) {
  case PDB_SymType::ArrayType:
    can_parse = ((type_mask & eTypeClassArray) != 0);
    break;
  case PDB_SymType::BuiltinType:
    can_parse = ((type_mask & eTypeClassBuiltin) != 0);
    break;
  case PDB_SymType::Enum:
    can_parse = ((type_mask & eTypeClassEnumeration) != 0);
    break;
  case PDB_SymType::Function:
  case PDB_SymType::FunctionSig:
    can_parse = ((type_mask & eTypeClassFunction) != 0);
    break;
  case PDB_SymType::PointerType:
    can_parse = ((type_mask & (eTypeClassPointer | eTypeClassBlockPointer |
                               eTypeClassMemberPointer)) != 0);
    break;
  case PDB_SymType::Typedef:
    can_parse = ((type_mask & eTypeClassTypedef) != 0);
    break;
  case PDB_SymType::UDT: {
    auto *udt = llvm::dyn_cast<PDBSymbolTypeUDT>(&pdb_symbol);
    assert(udt);
    can_parse = (udt->getUdtKind() != PDB_UdtType::Interface &&
                 ((type_mask & (eTypeClassClass | eTypeClassStruct |
                                eTypeClassUnion)) != 0));
  } break;
  default:
    break;
  }

  if (can_parse) {
    if (auto *type = ResolveTypeUID(pdb_symbol.getSymIndexId())) {
      auto result =
          std::find(type_collection.begin(), type_collection.end(), type);
      if (result == type_collection.end())
        type_collection.push_back(type);
    }
  }

  auto results_up = pdb_symbol.findAllChildren();
  while (auto symbol_up = results_up->getNext())
    GetTypesForPDBSymbol(*symbol_up, type_mask, type_collection);
}

size_t SymbolFilePDB::GetTypes(lldb_private::SymbolContextScope *sc_scope,
                               TypeClass type_mask,
                               lldb_private::TypeList &type_list) {
  TypeCollection type_collection;
  uint32_t old_size = type_list.GetSize();
  CompileUnit *cu =
      sc_scope ? sc_scope->CalculateSymbolContextCompileUnit() : nullptr;
  if (cu) {
    auto compiland_up = GetPDBCompilandByUID(cu->GetID());
    if (!compiland_up)
      return 0;
    GetTypesForPDBSymbol(*compiland_up, type_mask, type_collection);
  } else {
    for (uint32_t cu_idx = 0; cu_idx < GetNumCompileUnits(); ++cu_idx) {
      auto cu_sp = ParseCompileUnitAtIndex(cu_idx);
      if (cu_sp) {
        if (auto compiland_up = GetPDBCompilandByUID(cu_sp->GetID()))
          GetTypesForPDBSymbol(*compiland_up, type_mask, type_collection);
      }
    }
  }

  for (auto type : type_collection) {
    type->GetForwardCompilerType();
    type_list.Insert(type->shared_from_this());
  }
  return type_list.GetSize() - old_size;
}

lldb_private::TypeSystem *
SymbolFilePDB::GetTypeSystemForLanguage(lldb::LanguageType language) {
  auto type_system =
      m_obj_file->GetModule()->GetTypeSystemForLanguage(language);
  if (type_system)
    type_system->SetSymbolFile(this);
  return type_system;
}

PDBASTParser *SymbolFilePDB::GetPDBAstParser() {
  auto type_system = GetTypeSystemForLanguage(lldb::eLanguageTypeC_plus_plus);
  auto clang_type_system = llvm::dyn_cast_or_null<ClangASTContext>(type_system);
  if (!clang_type_system)
    return nullptr;

  return clang_type_system->GetPDBParser();
}


lldb_private::CompilerDeclContext SymbolFilePDB::FindNamespace(
    const lldb_private::ConstString &name,
    const lldb_private::CompilerDeclContext *parent_decl_ctx) {
  auto type_system = GetTypeSystemForLanguage(lldb::eLanguageTypeC_plus_plus);
  auto clang_type_system = llvm::dyn_cast_or_null<ClangASTContext>(type_system);
  if (!clang_type_system)
    return CompilerDeclContext();

  PDBASTParser *pdb = clang_type_system->GetPDBParser();
  if (!pdb)
    return CompilerDeclContext();

  clang::DeclContext *decl_context = nullptr;
  if (parent_decl_ctx)
    decl_context = static_cast<clang::DeclContext *>(
        parent_decl_ctx->GetOpaqueDeclContext());

  auto namespace_decl =
      pdb->FindNamespaceDecl(decl_context, name.GetStringRef());
  if (!namespace_decl)
    return CompilerDeclContext();

  return CompilerDeclContext(type_system,
                             static_cast<clang::DeclContext *>(namespace_decl));
}

lldb_private::ConstString SymbolFilePDB::GetPluginName() {
  static ConstString g_name("pdb");
  return g_name;
}

uint32_t SymbolFilePDB::GetPluginVersion() { return 1; }

IPDBSession &SymbolFilePDB::GetPDBSession() { return *m_session_up; }

const IPDBSession &SymbolFilePDB::GetPDBSession() const {
  return *m_session_up;
}

lldb::CompUnitSP SymbolFilePDB::ParseCompileUnitForUID(uint32_t id,
                                                       uint32_t index) {
  auto found_cu = m_comp_units.find(id);
  if (found_cu != m_comp_units.end())
    return found_cu->second;

  auto compiland_up = GetPDBCompilandByUID(id);
  if (!compiland_up)
    return CompUnitSP();

  lldb::LanguageType lang;
  auto details = compiland_up->findOneChild<PDBSymbolCompilandDetails>();
  if (!details)
    lang = lldb::eLanguageTypeC_plus_plus;
  else
    lang = TranslateLanguage(details->getLanguage());

  if (lang == lldb::LanguageType::eLanguageTypeUnknown)
    return CompUnitSP();

  std::string path = compiland_up->getSourceFileFullPath();
  if (path.empty())
    return CompUnitSP();

  // Don't support optimized code for now, DebugInfoPDB does not return this
  // information.
  LazyBool optimized = eLazyBoolNo;
  auto cu_sp = std::make_shared<CompileUnit>(m_obj_file->GetModule(), nullptr,
                                             path.c_str(), id, lang, optimized);

  if (!cu_sp)
    return CompUnitSP();

  m_comp_units.insert(std::make_pair(id, cu_sp));
  if (index == UINT32_MAX)
    GetCompileUnitIndex(*compiland_up, index);
  lldbassert(index != UINT32_MAX);
  m_obj_file->GetModule()->GetSymbolVendor()->SetCompileUnitAtIndex(index,
                                                                    cu_sp);
  return cu_sp;
}

bool SymbolFilePDB::ParseCompileUnitLineTable(CompileUnit &comp_unit,
                                              uint32_t match_line) {
  auto compiland_up = GetPDBCompilandByUID(comp_unit.GetID());
  if (!compiland_up)
    return false;

  // LineEntry needs the *index* of the file into the list of support files
  // returned by ParseCompileUnitSupportFiles.  But the underlying SDK gives us
  // a globally unique idenfitifier in the namespace of the PDB.  So, we have
  // to do a mapping so that we can hand out indices.
  llvm::DenseMap<uint32_t, uint32_t> index_map;
  BuildSupportFileIdToSupportFileIndexMap(*compiland_up, index_map);
  auto line_table = llvm::make_unique<LineTable>(&comp_unit);

  // Find contributions to `compiland` from all source and header files.
  std::string path = comp_unit.GetPath();
  auto files = m_session_up->getSourceFilesForCompiland(*compiland_up);
  if (!files)
    return false;

  // For each source and header file, create a LineSequence for contributions
  // to the compiland from that file, and add the sequence.
  while (auto file = files->getNext()) {
    std::unique_ptr<LineSequence> sequence(
        line_table->CreateLineSequenceContainer());
    auto lines = m_session_up->findLineNumbers(*compiland_up, *file);
    if (!lines)
      continue;
    int entry_count = lines->getChildCount();

    uint64_t prev_addr;
    uint32_t prev_length;
    uint32_t prev_line;
    uint32_t prev_source_idx;

    for (int i = 0; i < entry_count; ++i) {
      auto line = lines->getChildAtIndex(i);

      uint64_t lno = line->getLineNumber();
      uint64_t addr = line->getVirtualAddress();
      uint32_t length = line->getLength();
      uint32_t source_id = line->getSourceFileId();
      uint32_t col = line->getColumnNumber();
      uint32_t source_idx = index_map[source_id];

      // There was a gap between the current entry and the previous entry if
      // the addresses don't perfectly line up.
      bool is_gap = (i > 0) && (prev_addr + prev_length < addr);

      // Before inserting the current entry, insert a terminal entry at the end
      // of the previous entry's address range if the current entry resulted in
      // a gap from the previous entry.
      if (is_gap && ShouldAddLine(match_line, prev_line, prev_length)) {
        line_table->AppendLineEntryToSequence(
            sequence.get(), prev_addr + prev_length, prev_line, 0,
            prev_source_idx, false, false, false, false, true);

        line_table->InsertSequence(sequence.release());
        sequence.reset(line_table->CreateLineSequenceContainer());
      }

      if (ShouldAddLine(match_line, lno, length)) {
        bool is_statement = line->isStatement();
        bool is_prologue = false;
        bool is_epilogue = false;
        auto func =
            m_session_up->findSymbolByAddress(addr, PDB_SymType::Function);
        if (func) {
          auto prologue = func->findOneChild<PDBSymbolFuncDebugStart>();
          if (prologue)
            is_prologue = (addr == prologue->getVirtualAddress());

          auto epilogue = func->findOneChild<PDBSymbolFuncDebugEnd>();
          if (epilogue)
            is_epilogue = (addr == epilogue->getVirtualAddress());
        }

        line_table->AppendLineEntryToSequence(sequence.get(), addr, lno, col,
                                              source_idx, is_statement, false,
                                              is_prologue, is_epilogue, false);
      }

      prev_addr = addr;
      prev_length = length;
      prev_line = lno;
      prev_source_idx = source_idx;
    }

    if (entry_count > 0 && ShouldAddLine(match_line, prev_line, prev_length)) {
      // The end is always a terminal entry, so insert it regardless.
      line_table->AppendLineEntryToSequence(
          sequence.get(), prev_addr + prev_length, prev_line, 0,
          prev_source_idx, false, false, false, false, true);
    }

    line_table->InsertSequence(sequence.release());
  }

  if (line_table->GetSize()) {
    comp_unit.SetLineTable(line_table.release());
    return true;
  }
  return false;
}

void SymbolFilePDB::BuildSupportFileIdToSupportFileIndexMap(
    const PDBSymbolCompiland &compiland,
    llvm::DenseMap<uint32_t, uint32_t> &index_map) const {
  // This is a hack, but we need to convert the source id into an index into
  // the support files array.  We don't want to do path comparisons to avoid
  // basename / full path issues that may or may not even be a problem, so we
  // use the globally unique source file identifiers.  Ideally we could use the
  // global identifiers everywhere, but LineEntry currently assumes indices.
  auto source_files = m_session_up->getSourceFilesForCompiland(compiland);
  if (!source_files)
    return;

  // LLDB uses the DWARF-like file numeration (one based)
  int index = 1;

  while (auto file = source_files->getNext()) {
    uint32_t source_id = file->getUniqueId();
    index_map[source_id] = index++;
  }
}

lldb::CompUnitSP SymbolFilePDB::GetCompileUnitContainsAddress(
    const lldb_private::Address &so_addr) {
  lldb::addr_t file_vm_addr = so_addr.GetFileAddress();
  if (file_vm_addr == LLDB_INVALID_ADDRESS || file_vm_addr == 0)
    return nullptr;

  // If it is a PDB function's vm addr, this is the first sure bet.
  if (auto lines =
          m_session_up->findLineNumbersByAddress(file_vm_addr, /*Length=*/1)) {
    if (auto first_line = lines->getNext())
      return ParseCompileUnitForUID(first_line->getCompilandId());
  }

  // Otherwise we resort to section contributions.
  if (auto sec_contribs = m_session_up->getSectionContribs()) {
    while (auto section = sec_contribs->getNext()) {
      auto va = section->getVirtualAddress();
      if (file_vm_addr >= va && file_vm_addr < va + section->getLength())
        return ParseCompileUnitForUID(section->getCompilandId());
    }
  }
  return nullptr;
}

Mangled
SymbolFilePDB::GetMangledForPDBFunc(const llvm::pdb::PDBSymbolFunc &pdb_func) {
  Mangled mangled;
  auto func_name = pdb_func.getName();
  auto func_undecorated_name = pdb_func.getUndecoratedName();
  std::string func_decorated_name;

  // Seek from public symbols for non-static function's decorated name if any.
  // For static functions, they don't have undecorated names and aren't exposed
  // in Public Symbols either.
  if (!func_undecorated_name.empty()) {
    auto result_up = m_global_scope_up->findChildren(
        PDB_SymType::PublicSymbol, func_undecorated_name,
        PDB_NameSearchFlags::NS_UndecoratedName);
    if (result_up) {
      while (auto symbol_up = result_up->getNext()) {
        // For a public symbol, it is unique.
        lldbassert(result_up->getChildCount() == 1);
        if (auto *pdb_public_sym =
                llvm::dyn_cast_or_null<PDBSymbolPublicSymbol>(
                    symbol_up.get())) {
          if (pdb_public_sym->isFunction()) {
            func_decorated_name = pdb_public_sym->getName();
            break;
          }
        }
      }
    }
  }
  if (!func_decorated_name.empty()) {
    mangled.SetMangledName(ConstString(func_decorated_name));

    // For MSVC, format of C funciton's decorated name depends on calling
    // conventon. Unfortunately none of the format is recognized by current
    // LLDB. For example, `_purecall` is a __cdecl C function. From PDB,
    // `__purecall` is retrieved as both its decorated and undecorated name
    // (using PDBSymbolFunc::getUndecoratedName method). However `__purecall`
    // string is not treated as mangled in LLDB (neither `?` nor `_Z` prefix).
    // Mangled::GetDemangledName method will fail internally and caches an
    // empty string as its undecorated name. So we will face a contradition
    // here for the same symbol:
    //   non-empty undecorated name from PDB
    //   empty undecorated name from LLDB
    if (!func_undecorated_name.empty() &&
        mangled.GetDemangledName(mangled.GuessLanguage()).IsEmpty())
      mangled.SetDemangledName(ConstString(func_undecorated_name));

    // LLDB uses several flags to control how a C++ decorated name is
    // undecorated for MSVC. See `safeUndecorateName` in Class Mangled. So the
    // yielded name could be different from what we retrieve from
    // PDB source unless we also apply same flags in getting undecorated
    // name through PDBSymbolFunc::getUndecoratedNameEx method.
    if (!func_undecorated_name.empty() &&
        mangled.GetDemangledName(mangled.GuessLanguage()) !=
            ConstString(func_undecorated_name))
      mangled.SetDemangledName(ConstString(func_undecorated_name));
  } else if (!func_undecorated_name.empty()) {
    mangled.SetDemangledName(ConstString(func_undecorated_name));
  } else if (!func_name.empty())
    mangled.SetValue(ConstString(func_name), false);

  return mangled;
}

bool SymbolFilePDB::DeclContextMatchesThisSymbolFile(
    const lldb_private::CompilerDeclContext *decl_ctx) {
  if (decl_ctx == nullptr || !decl_ctx->IsValid())
    return true;

  TypeSystem *decl_ctx_type_system = decl_ctx->GetTypeSystem();
  if (!decl_ctx_type_system)
    return false;
  TypeSystem *type_system = GetTypeSystemForLanguage(
      decl_ctx_type_system->GetMinimumLanguage(nullptr));
  if (decl_ctx_type_system == type_system)
    return true; // The type systems match, return true

  return false;
}

uint32_t SymbolFilePDB::GetCompilandId(const llvm::pdb::PDBSymbolData &data) {
  static const auto pred_upper = [](uint32_t lhs, SecContribInfo rhs) {
    return lhs < rhs.Offset;
  };

  // Cache section contributions
  if (m_sec_contribs.empty()) {
    if (auto SecContribs = m_session_up->getSectionContribs()) {
      while (auto SectionContrib = SecContribs->getNext()) {
        auto comp_id = SectionContrib->getCompilandId();
        if (!comp_id)
          continue;

        auto sec = SectionContrib->getAddressSection();
        auto &sec_cs = m_sec_contribs[sec];

        auto offset = SectionContrib->getAddressOffset();
        auto it =
            std::upper_bound(sec_cs.begin(), sec_cs.end(), offset, pred_upper);

        auto size = SectionContrib->getLength();
        sec_cs.insert(it, {offset, size, comp_id});
      }
    }
  }

  // Check by line number
  if (auto Lines = data.getLineNumbers()) {
    if (auto FirstLine = Lines->getNext())
      return FirstLine->getCompilandId();
  }

  // Retrieve section + offset
  uint32_t DataSection = data.getAddressSection();
  uint32_t DataOffset = data.getAddressOffset();
  if (DataSection == 0) {
    if (auto RVA = data.getRelativeVirtualAddress())
      m_session_up->addressForRVA(RVA, DataSection, DataOffset);
  }

  if (DataSection) {
    // Search by section contributions
    auto &sec_cs = m_sec_contribs[DataSection];
    auto it =
        std::upper_bound(sec_cs.begin(), sec_cs.end(), DataOffset, pred_upper);
    if (it != sec_cs.begin()) {
      --it;
      if (DataOffset < it->Offset + it->Size)
        return it->CompilandId;
    }
  } else {
    // Search in lexical tree
    auto LexParentId = data.getLexicalParentId();
    while (auto LexParent = m_session_up->getSymbolById(LexParentId)) {
      if (LexParent->getSymTag() == PDB_SymType::Exe)
        break;
      if (LexParent->getSymTag() == PDB_SymType::Compiland)
        return LexParentId;
      LexParentId = LexParent->getRawSymbol().getLexicalParentId();
    }
  }

  return 0;
}<|MERGE_RESOLUTION|>--- conflicted
+++ resolved
@@ -935,7 +935,6 @@
   SymbolContextScope *context_scope = sc.comp_unit;
   if (scope == eValueTypeVariableLocal || scope == eValueTypeVariableArgument) {
     if (sc.function) {
-<<<<<<< HEAD
       Block &function_block = sc.function->GetBlock(true);
       Block *block =
           function_block.FindBlockByID(pdb_data.getLexicalParentId());
@@ -953,12 +952,6 @@
         ranges.Append(range.GetBaseAddress().GetFileAddress(),
                       range.GetByteSize());
       }
-=======
-      context_scope = sc.function->GetBlock(true).FindBlockByID(
-          pdb_data.getLexicalParentId());
-      if (context_scope == nullptr)
-        context_scope = sc.function;
->>>>>>> 304fa839
     }
   }
 
@@ -1356,17 +1349,9 @@
     return;
 
   while (auto pub_symbol = results->getNext()) {
-<<<<<<< HEAD
     auto section_id = pub_symbol->getAddressSection();
 
     auto section = section_list->FindSectionByID(section_id);
-=======
-    auto section_idx = pub_symbol->getAddressSection() - 1;
-    if (section_idx >= section_list->GetSize())
-      continue;
-
-    auto section = section_list->GetSectionAtIndex(section_idx);
->>>>>>> 304fa839
     if (!section)
       continue;
 
