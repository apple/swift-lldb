--- conflicted
+++ resolved
@@ -139,12 +139,8 @@
   friend class DebugMapModule;
   friend struct DIERef;
   friend class DWARFASTParserClang;
-<<<<<<< HEAD
   friend class DWARFASTParserSwift;
-  friend class DWARFUnit;
-=======
   friend class DWARFCompileUnit;
->>>>>>> c6eb72ab
   friend class SymbolFileDWARF;
   struct OSOInfo {
     lldb::ModuleSP module_sp;
