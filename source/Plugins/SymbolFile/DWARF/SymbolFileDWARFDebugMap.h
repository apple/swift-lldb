--- conflicted
+++ resolved
@@ -140,12 +140,8 @@
   friend class DebugMapModule;
   friend struct DIERef;
   friend class DWARFASTParserClang;
-<<<<<<< HEAD
   friend class DWARFASTParserSwift;
-  friend class DWARFCompileUnit;
-=======
   friend class DWARFUnit;
->>>>>>> 53113aaa
   friend class SymbolFileDWARF;
   struct OSOInfo {
     lldb::ModuleSP module_sp;
