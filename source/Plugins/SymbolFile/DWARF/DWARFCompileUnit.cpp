//===-- DWARFCompileUnit.cpp ------------------------------------*- C++ -*-===//
//
//                     The LLVM Compiler Infrastructure
//
// This file is distributed under the University of Illinois Open Source
// License. See LICENSE.TXT for details.
//
//===----------------------------------------------------------------------===//

#include "DWARFCompileUnit.h"

#include "lldb/Core/Mangled.h"
#include "lldb/Core/Module.h"
#include "lldb/Core/Stream.h"
#include "lldb/Core/StreamString.h"
#include "lldb/Core/Timer.h"
#include "lldb/Host/StringConvert.h"
#include "lldb/Symbol/CompileUnit.h"
#include "lldb/Symbol/LineTable.h"
#include "lldb/Symbol/ObjectFile.h"
#include "Plugins/Language/ObjC/ObjCLanguage.h"

#include "DWARFDebugAbbrev.h"
#include "DWARFDebugAranges.h"
#include "DWARFDebugInfo.h"
#include "DWARFDIECollection.h"
#include "DWARFFormValue.h"
#include "LogChannelDWARF.h"
#include "NameToDIE.h"
#include "SymbolFileDWARF.h"
#include "SymbolFileDWARFDwo.h"
#include "SymbolFileDWARFDebugMap.h"

using namespace lldb;
using namespace lldb_private;
using namespace std;


extern int g_verbose;

DWARFCompileUnit::DWARFCompileUnit(SymbolFileDWARF* dwarf2Data) :
    m_dwarf2Data    (dwarf2Data),
    m_abbrevs       (NULL),
    m_user_data     (NULL),
    m_die_array     (),
    m_func_aranges_ap (),
    m_base_addr     (0),
    m_offset        (DW_INVALID_OFFSET),
    m_length        (0),
    m_version       (0),
    m_addr_size     (DWARFCompileUnit::GetDefaultAddressSize()),
    m_producer      (eProducerInvalid),
    m_producer_version_major (0),
    m_producer_version_minor (0),
    m_producer_version_update (0),
    m_language_type (eLanguageTypeUnknown),
    m_is_dwarf64    (false),
    m_is_optimized  (eLazyBoolCalculate),
    m_addr_base (0),
    m_base_obj_offset (DW_INVALID_OFFSET)
{
}

DWARFCompileUnit::~DWARFCompileUnit()
{}

void
DWARFCompileUnit::Clear()
{
    m_offset        = DW_INVALID_OFFSET;
    m_length        = 0;
    m_version       = 0;
    m_abbrevs       = NULL;
    m_addr_size     = DWARFCompileUnit::GetDefaultAddressSize();
    m_base_addr     = 0;
    m_die_array.clear();
    m_func_aranges_ap.reset();
    m_user_data     = NULL;
    m_producer      = eProducerInvalid;
    m_language_type = eLanguageTypeUnknown;
    m_is_dwarf64    = false;
    m_is_optimized  = eLazyBoolCalculate;
    m_addr_base     = 0;
    m_base_obj_offset = DW_INVALID_OFFSET;
}

bool
DWARFCompileUnit::Extract(const DWARFDataExtractor &debug_info, lldb::offset_t *offset_ptr)
{
    Clear();

    m_offset = *offset_ptr;

    if (debug_info.ValidOffset(*offset_ptr))
    {
        dw_offset_t abbr_offset;
        const DWARFDebugAbbrev *abbr = m_dwarf2Data->DebugAbbrev();
        m_length        = debug_info.GetDWARFInitialLength(offset_ptr);
        m_is_dwarf64    = debug_info.IsDWARF64();
        m_version       = debug_info.GetU16(offset_ptr);
        abbr_offset     = debug_info.GetDWARFOffset(offset_ptr);
        m_addr_size     = debug_info.GetU8 (offset_ptr);

        bool length_OK = debug_info.ValidOffset(GetNextCompileUnitOffset()-1);
        bool version_OK = SymbolFileDWARF::SupportedVersion(m_version);
        bool abbr_offset_OK = m_dwarf2Data->get_debug_abbrev_data().ValidOffset(abbr_offset);
        bool addr_size_OK = ((m_addr_size == 4) || (m_addr_size == 8));

        if (length_OK && version_OK && addr_size_OK && abbr_offset_OK && abbr != NULL)
        {
            m_abbrevs = abbr->GetAbbreviationDeclarationSet(abbr_offset);
            return true;
        }

        // reset the offset to where we tried to parse from if anything went wrong
        *offset_ptr = m_offset;
    }

    return false;
}


void
DWARFCompileUnit::ClearDIEs(bool keep_compile_unit_die)
{
    if (m_die_array.size() > 1)
    {
        // std::vectors never get any smaller when resized to a smaller size,
        // or when clear() or erase() are called, the size will report that it
        // is smaller, but the memory allocated remains intact (call capacity()
        // to see this). So we need to create a temporary vector and swap the
        // contents which will cause just the internal pointers to be swapped
        // so that when "tmp_array" goes out of scope, it will destroy the
        // contents.

        // Save at least the compile unit DIE
        DWARFDebugInfoEntry::collection tmp_array;
        m_die_array.swap(tmp_array);
        if (keep_compile_unit_die)
            m_die_array.push_back(tmp_array.front());
    }

    if (m_dwo_symbol_file)
        m_dwo_symbol_file->GetCompileUnit()->ClearDIEs(keep_compile_unit_die);
}

//----------------------------------------------------------------------
// ParseCompileUnitDIEsIfNeeded
//
// Parses a compile unit and indexes its DIEs if it hasn't already been
// done.
//----------------------------------------------------------------------
size_t
DWARFCompileUnit::ExtractDIEsIfNeeded (bool cu_die_only)
{
    const size_t initial_die_array_size = m_die_array.size();
    if ((cu_die_only && initial_die_array_size > 0) || initial_die_array_size > 1)
        return 0; // Already parsed

    Timer scoped_timer (__PRETTY_FUNCTION__,
                        "%8.8x: DWARFCompileUnit::ExtractDIEsIfNeeded( cu_die_only = %i )",
                        m_offset,
                        cu_die_only);

    // Set the offset to that of the first DIE and calculate the start of the
    // next compilation unit header.
    lldb::offset_t offset = GetFirstDIEOffset();
    lldb::offset_t next_cu_offset = GetNextCompileUnitOffset();

    DWARFDebugInfoEntry die;
        // Keep a flat array of the DIE for binary lookup by DIE offset
    if (!cu_die_only)
    {
        Log *log (LogChannelDWARF::GetLogIfAny(DWARF_LOG_DEBUG_INFO | DWARF_LOG_LOOKUPS));
        if (log)
        {
            m_dwarf2Data->GetObjectFile()->GetModule()->LogMessageVerboseBacktrace (log,
                                                                                    "DWARFCompileUnit::ExtractDIEsIfNeeded () for compile unit at .debug_info[0x%8.8x]",
                                                                                    GetOffset());
        }
    }

    uint32_t depth = 0;
    // We are in our compile unit, parse starting at the offset
    // we were told to parse
    const DWARFDataExtractor& debug_info_data = m_dwarf2Data->get_debug_info_data();
    std::vector<uint32_t> die_index_stack;
    die_index_stack.reserve(32);
    die_index_stack.push_back(0);
    bool prev_die_had_children = false;
    DWARFFormValue::FixedFormSizes fixed_form_sizes =
        DWARFFormValue::GetFixedFormSizesForAddressSize (GetAddressByteSize(), m_is_dwarf64);
    while (offset < next_cu_offset &&
           die.FastExtract (debug_info_data, this, fixed_form_sizes, &offset))
    {
//        if (log)
//            log->Printf("0x%8.8x: %*.*s%s%s",
//                        die.GetOffset(),
//                        depth * 2, depth * 2, "",
//                        DW_TAG_value_to_name (die.Tag()),
//                        die.HasChildren() ? " *" : "");

        const bool null_die = die.IsNULL();
        if (depth == 0)
        {
            if (initial_die_array_size == 0)
                AddCompileUnitDIE(die);
            uint64_t base_addr = die.GetAttributeValueAsAddress(m_dwarf2Data, this, DW_AT_low_pc, LLDB_INVALID_ADDRESS);
            if (base_addr == LLDB_INVALID_ADDRESS)
                base_addr = die.GetAttributeValueAsAddress(m_dwarf2Data, this, DW_AT_entry_pc, 0);
            SetBaseAddress (base_addr);
            if (cu_die_only)
                return 1;
        }
        else
        {
            if (null_die)
            {
                if (prev_die_had_children)
                {
                    // This will only happen if a DIE says is has children
                    // but all it contains is a NULL tag. Since we are removing
                    // the NULL DIEs from the list (saves up to 25% in C++ code),
                    // we need a way to let the DIE know that it actually doesn't
                    // have children.
                    if (!m_die_array.empty())
                        m_die_array.back().SetEmptyChildren(true);
                }
            }
            else
            {
                die.SetParentIndex(m_die_array.size() - die_index_stack[depth-1]);

                if (die_index_stack.back())
                    m_die_array[die_index_stack.back()].SetSiblingIndex(m_die_array.size()-die_index_stack.back());
                
                // Only push the DIE if it isn't a NULL DIE
                    m_die_array.push_back(die);
            }
        }

        if (null_die)
        {
            // NULL DIE.
            if (!die_index_stack.empty())
                die_index_stack.pop_back();

            if (depth > 0)
                --depth;
            if (depth == 0)
                break;  // We are done with this compile unit!

            prev_die_had_children = false;
        }
        else
        {
            die_index_stack.back() = m_die_array.size() - 1;
            // Normal DIE
            const bool die_has_children = die.HasChildren();
            if (die_has_children)
            {
                die_index_stack.push_back(0);
                ++depth;
            }
            prev_die_had_children = die_has_children;
        }
    }

    // Give a little bit of info if we encounter corrupt DWARF (our offset
    // should always terminate at or before the start of the next compilation
    // unit header).
    if (offset > next_cu_offset)
    {
        m_dwarf2Data->GetObjectFile()->GetModule()->ReportWarning ("DWARF compile unit extends beyond its bounds cu 0x%8.8x at 0x%8.8" PRIx64 "\n",
                                                                   GetOffset(), 
                                                                   offset);
    }

    // Since std::vector objects will double their size, we really need to
    // make a new array with the perfect size so we don't end up wasting
    // space. So here we copy and swap to make sure we don't have any extra
    // memory taken up.
    
    if (m_die_array.size () < m_die_array.capacity())
    {
        DWARFDebugInfoEntry::collection exact_size_die_array (m_die_array.begin(), m_die_array.end());
        exact_size_die_array.swap (m_die_array);
    }
    Log *verbose_log (LogChannelDWARF::GetLogIfAll (DWARF_LOG_DEBUG_INFO | DWARF_LOG_VERBOSE));
    if (verbose_log)
    {
        StreamString strm;
        Dump(&strm);
        if (m_die_array.empty())
            strm.Printf("error: no DIE for compile unit");
        else
            m_die_array[0].Dump(m_dwarf2Data, this, strm, UINT32_MAX);        
        verbose_log->PutCString (strm.GetString().c_str());
    }

    if (!m_dwo_symbol_file)
        return m_die_array.size();

    DWARFCompileUnit* dwo_cu = m_dwo_symbol_file->GetCompileUnit();
    size_t dwo_die_count = dwo_cu->ExtractDIEsIfNeeded(cu_die_only);
    return m_die_array.size() + dwo_die_count - 1; // We have 2 CU die, but we waht to count it only as one
}

void
DWARFCompileUnit::AddCompileUnitDIE(DWARFDebugInfoEntry& die)
{
    assert (m_die_array.empty() && "Compile unit DIE already added");
    AddDIE(die);

    const DWARFDebugInfoEntry &cu_die = m_die_array.front();
    std::unique_ptr<SymbolFileDWARFDwo> dwo_symbol_file = m_dwarf2Data->GetDwoSymbolFileForCompileUnit(*this, cu_die);
    if (!dwo_symbol_file)
        return;

    DWARFCompileUnit* dwo_cu = dwo_symbol_file->GetCompileUnit();
    if (!dwo_cu)
        return; // Can't fetch the compile unit from the dwo file.

    DWARFDIE dwo_cu_die = dwo_cu->GetCompileUnitDIEOnly();
    if (!dwo_cu_die.IsValid())
        return; // Can't fetch the compile unit DIE from the dwo file.

    uint64_t main_dwo_id = cu_die.GetAttributeValueAsUnsigned(m_dwarf2Data,
                                                              this,
                                                              DW_AT_GNU_dwo_id,
                                                              0);
    uint64_t sub_dwo_id = dwo_cu_die.GetAttributeValueAsUnsigned(DW_AT_GNU_dwo_id, 0);
    if (main_dwo_id != sub_dwo_id)
        return; // The 2 dwo ID isn't match. Don't use the dwo file as it belongs to a differectn compilation.

    m_dwo_symbol_file = std::move(dwo_symbol_file);
    
    dw_addr_t addr_base = cu_die.GetAttributeValueAsUnsigned(m_dwarf2Data,
                                                             this,
                                                             DW_AT_GNU_addr_base,
                                                             0);
    dwo_cu->SetAddrBase(addr_base, m_offset);
}

dw_offset_t
DWARFCompileUnit::GetAbbrevOffset() const
{
    return m_abbrevs ? m_abbrevs->GetOffset() : DW_INVALID_OFFSET;
}



bool
DWARFCompileUnit::Verify(Stream *s) const
{
    const DWARFDataExtractor& debug_info = m_dwarf2Data->get_debug_info_data();
    bool valid_offset = debug_info.ValidOffset(m_offset);
    bool length_OK = debug_info.ValidOffset(GetNextCompileUnitOffset()-1);
    bool version_OK = SymbolFileDWARF::SupportedVersion(m_version);
    bool abbr_offset_OK = m_dwarf2Data->get_debug_abbrev_data().ValidOffset(GetAbbrevOffset());
    bool addr_size_OK = ((m_addr_size == 4) || (m_addr_size == 8));
    bool verbose = s->GetVerbose();
    if (valid_offset && length_OK && version_OK && addr_size_OK && abbr_offset_OK)
    {
        if (verbose)
            s->Printf("    0x%8.8x: OK\n", m_offset);
        return true;
    }
    else
    {
        s->Printf("    0x%8.8x: ", m_offset);

        m_dwarf2Data->get_debug_info_data().Dump (s, m_offset, lldb::eFormatHex, 1, Size(), 32, LLDB_INVALID_ADDRESS, 0, 0);
        s->EOL();
        if (valid_offset)
        {
            if (!length_OK)
                s->Printf("        The length (0x%8.8x) for this compile unit is too large for the .debug_info provided.\n", m_length);
            if (!version_OK)
                s->Printf("        The 16 bit compile unit header version is not supported.\n");
            if (!abbr_offset_OK)
                s->Printf("        The offset into the .debug_abbrev section (0x%8.8x) is not valid.\n", GetAbbrevOffset());
            if (!addr_size_OK)
                s->Printf("        The address size is unsupported: 0x%2.2x\n", m_addr_size);
        }
        else
            s->Printf("        The start offset of the compile unit header in the .debug_info is invalid.\n");
    }
    return false;
}


void
DWARFCompileUnit::Dump(Stream *s) const
{
    s->Printf("0x%8.8x: Compile Unit: length = 0x%8.8x, version = 0x%4.4x, abbr_offset = 0x%8.8x, addr_size = 0x%2.2x (next CU at {0x%8.8x})\n",
                m_offset, m_length, m_version, GetAbbrevOffset(), m_addr_size, GetNextCompileUnitOffset());
}


static uint8_t g_default_addr_size = 4;

uint8_t
DWARFCompileUnit::GetAddressByteSize(const DWARFCompileUnit* cu)
{
    if (cu)
        return cu->GetAddressByteSize();
    return DWARFCompileUnit::GetDefaultAddressSize();
}

bool
DWARFCompileUnit::IsDWARF64(const DWARFCompileUnit* cu)
{
    if (cu)
        return cu->IsDWARF64();
    return false;
}

uint8_t
DWARFCompileUnit::GetDefaultAddressSize()
{
    return g_default_addr_size;
}

void
DWARFCompileUnit::SetDefaultAddressSize(uint8_t addr_size)
{
    g_default_addr_size = addr_size;
}

lldb::user_id_t
DWARFCompileUnit::GetID () const
{
    dw_offset_t local_id = m_base_obj_offset != DW_INVALID_OFFSET ? m_base_obj_offset : m_offset;
    if (m_dwarf2Data)
        return DIERef(local_id, local_id).GetUID(m_dwarf2Data);
    else
        return local_id;
}

void
DWARFCompileUnit::BuildAddressRangeTable (SymbolFileDWARF* dwarf2Data,
                                          DWARFDebugAranges* debug_aranges)
{
    // This function is usually called if there in no .debug_aranges section
    // in order to produce a compile unit level set of address ranges that
    // is accurate.
    
    size_t num_debug_aranges = debug_aranges->GetNumRanges();
    
    // First get the compile unit DIE only and check if it has a DW_AT_ranges
    const DWARFDebugInfoEntry* die = GetCompileUnitDIEPtrOnly();
    
    const dw_offset_t cu_offset = GetOffset();
    if (die)
    {
        DWARFRangeList ranges;
        const size_t num_ranges = die->GetAttributeAddressRanges(dwarf2Data, this, ranges, false);
        if (num_ranges > 0)
        {
            // This compile unit has DW_AT_ranges, assume this is correct if it
            // is present since clang no longer makes .debug_aranges by default
            // and it emits DW_AT_ranges for DW_TAG_compile_units. GCC also does
            // this with recent GCC builds.
            for (size_t i=0; i<num_ranges; ++i)
            {
                const DWARFRangeList::Entry &range = ranges.GetEntryRef(i);
                debug_aranges->AppendRange(cu_offset, range.GetRangeBase(), range.GetRangeEnd());
            }
            
            return; // We got all of our ranges from the DW_AT_ranges attribute
        }
    }
    // We don't have a DW_AT_ranges attribute, so we need to parse the DWARF
    
    // If the DIEs weren't parsed, then we don't want all dies for all compile units
    // to stay loaded when they weren't needed. So we can end up parsing the DWARF
    // and then throwing them all away to keep memory usage down.
    const bool clear_dies = ExtractDIEsIfNeeded (false) > 1;
    
    die = DIEPtr();
    if (die)
        die->BuildAddressRangeTable(dwarf2Data, this, debug_aranges);
    
    if (debug_aranges->GetNumRanges() == num_debug_aranges)
    {
        // We got nothing from the functions, maybe we have a line tables only
        // situation. Check the line tables and build the arange table from this.
        SymbolContext sc;
        sc.comp_unit = dwarf2Data->GetCompUnitForDWARFCompUnit(this);
        if (sc.comp_unit)
        {
            SymbolFileDWARFDebugMap *debug_map_sym_file = m_dwarf2Data->GetDebugMapSymfile();
            if (debug_map_sym_file == NULL)
            {
                LineTable *line_table = sc.comp_unit->GetLineTable();

                if (line_table)
                {
                    LineTable::FileAddressRanges file_ranges;
                    const bool append = true;
                    const size_t num_ranges = line_table->GetContiguousFileAddressRanges (file_ranges, append);
                    for (uint32_t idx=0; idx<num_ranges; ++idx)
                    {
                        const LineTable::FileAddressRanges::Entry &range = file_ranges.GetEntryRef(idx);
                        debug_aranges->AppendRange(cu_offset, range.GetRangeBase(), range.GetRangeEnd());
                    }
                }
            }
            else
                debug_map_sym_file->AddOSOARanges(dwarf2Data,debug_aranges);
        }
    }
    
    if (debug_aranges->GetNumRanges() == num_debug_aranges)
    {
        // We got nothing from the functions, maybe we have a line tables only
        // situation. Check the line tables and build the arange table from this.
        SymbolContext sc;
        sc.comp_unit = dwarf2Data->GetCompUnitForDWARFCompUnit(this);
        if (sc.comp_unit)
        {
            LineTable *line_table = sc.comp_unit->GetLineTable();

            if (line_table)
            {
                LineTable::FileAddressRanges file_ranges;
                const bool append = true;
                const size_t num_ranges = line_table->GetContiguousFileAddressRanges (file_ranges, append);
                for (uint32_t idx=0; idx<num_ranges; ++idx)
                {
                    const LineTable::FileAddressRanges::Entry &range = file_ranges.GetEntryRef(idx);
                    debug_aranges->AppendRange(GetOffset(), range.GetRangeBase(), range.GetRangeEnd());
                }
            }
        }
    }
    
    // Keep memory down by clearing DIEs if this generate function
    // caused them to be parsed
    if (clear_dies)
        ClearDIEs (true);

}


const DWARFDebugAranges &
DWARFCompileUnit::GetFunctionAranges ()
{
    if (m_func_aranges_ap.get() == NULL)
    {
        m_func_aranges_ap.reset (new DWARFDebugAranges());
        Log *log (LogChannelDWARF::GetLogIfAll(DWARF_LOG_DEBUG_ARANGES));

        if (log)
        {
            m_dwarf2Data->GetObjectFile()->GetModule()->LogMessage (log,
                                                                    "DWARFCompileUnit::GetFunctionAranges() for compile unit at .debug_info[0x%8.8x]",
                                                                    GetOffset());
        }
        const DWARFDebugInfoEntry* die = DIEPtr();
        if (die)
            die->BuildFunctionAddressRangeTable (m_dwarf2Data, this, m_func_aranges_ap.get());

        if (m_dwo_symbol_file)
        {
            DWARFCompileUnit* dwo_cu = m_dwo_symbol_file->GetCompileUnit();
            const DWARFDebugInfoEntry* dwo_die = dwo_cu->DIEPtr();
            if (dwo_die)
                dwo_die->BuildFunctionAddressRangeTable (m_dwo_symbol_file.get(),
                                                         dwo_cu,
                                                         m_func_aranges_ap.get());
        }
        
        const bool minimize = false;
        m_func_aranges_ap->Sort(minimize);
    }
    return *m_func_aranges_ap.get();
}

DWARFDIE
DWARFCompileUnit::LookupAddress (const dw_addr_t address)
{
    if (DIE())
    {
        const DWARFDebugAranges &func_aranges = GetFunctionAranges ();

        // Re-check the aranges auto pointer contents in case it was created above
        if (!func_aranges.IsEmpty())
            return GetDIE(func_aranges.FindAddress(address));
    }
    return DWARFDIE();
}

//----------------------------------------------------------------------
// Compare function DWARFDebugAranges::Range structures
//----------------------------------------------------------------------
static bool CompareDIEOffset (const DWARFDebugInfoEntry& die, const dw_offset_t die_offset)
{
    return die.GetOffset() < die_offset;
}

//----------------------------------------------------------------------
// GetDIE()
//
// Get the DIE (Debug Information Entry) with the specified offset by
// first checking if the DIE is contained within this compile unit and
// grabbing the DIE from this compile unit. Otherwise we grab the DIE
// from the DWARF file.
//----------------------------------------------------------------------
DWARFDIE
DWARFCompileUnit::GetDIE (dw_offset_t die_offset)
{
    if (die_offset != DW_INVALID_OFFSET)
    {
        if (m_dwo_symbol_file)
            return m_dwo_symbol_file->GetCompileUnit()->GetDIE(die_offset);

        if (ContainsDIEOffset(die_offset))
        {
            ExtractDIEsIfNeeded (false);
            DWARFDebugInfoEntry::iterator end = m_die_array.end();
            DWARFDebugInfoEntry::iterator pos = lower_bound(m_die_array.begin(), end, die_offset, CompareDIEOffset);
            if (pos != end)
            {
                if (die_offset == (*pos).GetOffset())
                    return DWARFDIE(this, &(*pos));
            }
        }
        else
        {
            // Don't specify the compile unit offset as we don't know it because the DIE belongs to
            // a different compile unit in the same symbol file.
            return m_dwarf2Data->DebugInfo()->GetDIEForDIEOffset(die_offset);
        }
    }
    return DWARFDIE(); // Not found
}

size_t
DWARFCompileUnit::AppendDIEsWithTag (const dw_tag_t tag, DWARFDIECollection& dies, uint32_t depth) const
{
    size_t old_size = dies.Size();
    DWARFDebugInfoEntry::const_iterator pos;
    DWARFDebugInfoEntry::const_iterator end = m_die_array.end();
    for (pos = m_die_array.begin(); pos != end; ++pos)
    {
        if (pos->Tag() == tag)
            dies.Append (DWARFDIE(this, &(*pos)));
    }

    // Return the number of DIEs added to the collection
    return dies.Size() - old_size;
}

//void
//DWARFCompileUnit::AddGlobalDIEByIndex (uint32_t die_idx)
//{
//    m_global_die_indexes.push_back (die_idx);
//}
//
//
//void
//DWARFCompileUnit::AddGlobal (const DWARFDebugInfoEntry* die)
//{
//    // Indexes to all file level global and static variables
//    m_global_die_indexes;
//    
//    if (m_die_array.empty())
//        return;
//    
//    const DWARFDebugInfoEntry* first_die = &m_die_array[0];
//    const DWARFDebugInfoEntry* end = first_die + m_die_array.size();
//    if (first_die <= die && die < end)
//        m_global_die_indexes.push_back (die - first_die);
//}


void
DWARFCompileUnit::Index (NameToDIE& func_basenames,
                         NameToDIE& func_fullnames,
                         NameToDIE& func_methods,
                         NameToDIE& func_selectors,
                         NameToDIE& objc_class_selectors,
                         NameToDIE& globals,
                         NameToDIE& types,
                         NameToDIE& namespaces)
{
    Log *log (LogChannelDWARF::GetLogIfAll (DWARF_LOG_LOOKUPS));
    
    if (log)
    {
        m_dwarf2Data->GetObjectFile()->GetModule()->LogMessage (log, 
                                                                "DWARFCompileUnit::Index() for compile unit at .debug_info[0x%8.8x]",
                                                                GetOffset());
    }

    const LanguageType cu_language = GetLanguageType();
    DWARFFormValue::FixedFormSizes fixed_form_sizes =
        DWARFFormValue::GetFixedFormSizesForAddressSize (GetAddressByteSize(), m_is_dwarf64);
    
    IndexPrivate(this,
                 cu_language,
                 fixed_form_sizes,
                 GetOffset(),
                 func_basenames,
                 func_fullnames,
                 func_methods,
                 func_selectors,
                 objc_class_selectors,
                 globals,
                 types,
                 namespaces);

    SymbolFileDWARFDwo* dwo_symbol_file = GetDwoSymbolFile();
    if (dwo_symbol_file)
    {
        IndexPrivate(dwo_symbol_file->GetCompileUnit(),
                     cu_language,
                     fixed_form_sizes,
                     GetOffset(),
                     func_basenames,
                     func_fullnames,
                     func_methods,
                     func_selectors,
                     objc_class_selectors,
                     globals,
                     types,
                     namespaces);
    }
}

void
DWARFCompileUnit::IndexPrivate (DWARFCompileUnit* dwarf_cu,
                                const LanguageType cu_language,
                                const DWARFFormValue::FixedFormSizes& fixed_form_sizes,
                                const dw_offset_t cu_offset,
                                NameToDIE& func_basenames,
                                NameToDIE& func_fullnames,
                                NameToDIE& func_methods,
                                NameToDIE& func_selectors,
                                NameToDIE& objc_class_selectors,
                                NameToDIE& globals,
                                NameToDIE& types,
                                NameToDIE& namespaces)
{
    DWARFDebugInfoEntry::const_iterator pos;
    DWARFDebugInfoEntry::const_iterator begin = dwarf_cu->m_die_array.begin();
    DWARFDebugInfoEntry::const_iterator end = dwarf_cu->m_die_array.end();
    for (pos = begin; pos != end; ++pos)
    {
        const DWARFDebugInfoEntry &die = *pos;
        
        const dw_tag_t tag = die.Tag();
    
        switch (tag)
        {
        case DW_TAG_subprogram:
        case DW_TAG_inlined_subroutine:
        case DW_TAG_base_type:
        case DW_TAG_class_type:
        case DW_TAG_constant:
        case DW_TAG_enumeration_type:
        case DW_TAG_string_type:
        case DW_TAG_subroutine_type:
        case DW_TAG_structure_type:
        case DW_TAG_union_type:
        case DW_TAG_typedef:
        case DW_TAG_namespace:
        case DW_TAG_variable:
        case DW_TAG_unspecified_type:
            break;
            
        default:
            continue;
        }

        DWARFAttributes attributes;
        const char *name = NULL;
        const char *mangled_cstr = NULL;
        bool is_declaration = false;
        //bool is_artificial = false;
        bool has_address = false;
        bool has_location_or_const_value = false;
        bool is_global_or_static_variable = false;
        
        DWARFFormValue specification_die_form;
        const size_t num_attributes = die.GetAttributes(dwarf_cu, fixed_form_sizes, attributes);
        if (num_attributes > 0)
        {
            for (uint32_t i=0; i<num_attributes; ++i)
            {
                dw_attr_t attr = attributes.AttributeAtIndex(i);
                DWARFFormValue form_value;
                switch (attr)
                {
                case DW_AT_name:
                    if (attributes.ExtractFormValueAtIndex(i, form_value))
                        name = form_value.AsCString();
                    break;

                case DW_AT_declaration:
                    if (attributes.ExtractFormValueAtIndex(i, form_value))
                        is_declaration = form_value.Unsigned() != 0;
                    break;

//                case DW_AT_artificial:
//                    if (attributes.ExtractFormValueAtIndex(i, form_value))
//                        is_artificial = form_value.Unsigned() != 0;
//                    break;

                case DW_AT_MIPS_linkage_name:
                case DW_AT_linkage_name:
                    if (attributes.ExtractFormValueAtIndex(i, form_value))
                        mangled_cstr = form_value.AsCString();
                    break;

                case DW_AT_low_pc:
                case DW_AT_high_pc:
                case DW_AT_ranges:
                    has_address = true;
                    break;

                case DW_AT_entry_pc:
                    has_address = true;
                    break;

                case DW_AT_location:
                case DW_AT_const_value:
                    has_location_or_const_value = true;
                    if (tag == DW_TAG_variable)
                    {
                        const DWARFDebugInfoEntry* parent_die = die.GetParent();
                        while ( parent_die != NULL )
                        {
                            switch (parent_die->Tag())
                            {
                            case DW_TAG_subprogram:
                            case DW_TAG_lexical_block:
                            case DW_TAG_inlined_subroutine:
                                // Even if this is a function level static, we don't add it. We could theoretically
                                // add these if we wanted to by introspecting into the DW_AT_location and seeing
                                // if the location describes a hard coded address, but we dont want the performance
                                // penalty of that right now.
                                is_global_or_static_variable = false;
//                              if (attributes.ExtractFormValueAtIndex(dwarf2Data, i, form_value))
//                              {
//                                  // If we have valid block data, then we have location expression bytes
//                                  // that are fixed (not a location list).
//                                  const uint8_t *block_data = form_value.BlockData();
//                                  if (block_data)
//                                  {
//                                      uint32_t block_length = form_value.Unsigned();
//                                      if (block_length == 1 + attributes.CompileUnitAtIndex(i)->GetAddressByteSize())
//                                      {
//                                          if (block_data[0] == DW_OP_addr)
//                                              add_die = true;
//                                      }
//                                  }
//                              }
                                parent_die = NULL;  // Terminate the while loop.
                                break;

                            case DW_TAG_compile_unit:
                                is_global_or_static_variable = true;
                                parent_die = NULL;  // Terminate the while loop.
                                break;

                            default:
                                parent_die = parent_die->GetParent();   // Keep going in the while loop.
                                break;
                            }
                        }
                    }
                    break;
                    
                case DW_AT_specification:
                    if (attributes.ExtractFormValueAtIndex(i, form_value))
                        specification_die_form = form_value;
                    break;
                }
            }
        }

        switch (tag)
        {
        case DW_TAG_subprogram:
            if (has_address)
            {
                if (name)
                {
                    bool has_valid_objc_method = false;

                    if (Language::LanguageIsObjC(cu_language))
                    {
                        ObjCLanguage::MethodName objc_method(name, true);
                        if (objc_method.IsValid(true))
                        {
                            ConstString objc_class_name_with_category (objc_method.GetClassNameWithCategory());
                            ConstString objc_selector_name (objc_method.GetSelector());
                            ConstString objc_fullname_no_category_name (objc_method.GetFullNameWithoutCategory(true));
                            ConstString objc_class_name_no_category (objc_method.GetClassName());
                            func_fullnames.Insert (ConstString(name), DIERef(cu_offset, die.GetOffset()));
                            if (objc_class_name_with_category)
                                objc_class_selectors.Insert(objc_class_name_with_category, DIERef(cu_offset, die.GetOffset()));
                            if (objc_class_name_no_category && objc_class_name_no_category != objc_class_name_with_category)
                                objc_class_selectors.Insert(objc_class_name_no_category, DIERef(cu_offset, die.GetOffset()));
                            if (objc_selector_name)
                                func_selectors.Insert (objc_selector_name, DIERef(cu_offset, die.GetOffset()));
                            if (objc_fullname_no_category_name)
                                func_fullnames.Insert (objc_fullname_no_category_name, DIERef(cu_offset, die.GetOffset()));
                            has_valid_objc_method = true;
                        }
                    }
                    else if (cu_language == eLanguageTypeGo)
                    {
                        // If the name is of the form {something}.{basename}, we're going
                        // to inject an accelerator for basename into the mapping table.
                        // This will allow us to handle user-specified symbol names
                        // in Go versions where the DW_AT_name of the subprogram is
                        // set to {package}.{funcname}, without colliding with how
                        // Swift handles this.
                        llvm::StringRef name_string_ref (name);
                        const size_t dot_pos = name_string_ref.find_last_of('.');
                        if ((dot_pos != llvm::StringRef::npos) && (name_string_ref.size() > dot_pos + 1))
                        {
                            llvm::StringRef base_name = name_string_ref.substr (dot_pos + 1);
                            func_basenames.Insert (ConstString(base_name.str()), DIERef(cu_offset, die.GetOffset()));
                        }
                    }

                    // If we have a mangled name, then the DW_AT_name attribute
                    // is usually the method name without the class or any parameters
                    const DWARFDebugInfoEntry *parent = die.GetParent();
                    bool is_method = false;
                    if (parent)
                    {
                        dw_tag_t parent_tag = parent->Tag();
                        if (parent_tag == DW_TAG_class_type || parent_tag == DW_TAG_structure_type)
                        {
                            is_method = true;
                        }
                        else
                        {
                            if (specification_die_form.IsValid())
                            {
                                DWARFDIE specification_die = dwarf_cu->GetSymbolFileDWARF()->DebugInfo()->GetDIE (DIERef(specification_die_form));
                                if (specification_die.GetParent().IsStructOrClass())
                                    is_method = true;
                            }
                        }
                    }


                    if (is_method)
                        func_methods.Insert (ConstString(name), DIERef(cu_offset, die.GetOffset()));
                    else
                        func_basenames.Insert (ConstString(name), DIERef(cu_offset, die.GetOffset()));

                    if (!is_method && !mangled_cstr && !has_valid_objc_method)
                        func_fullnames.Insert (ConstString(name), DIERef(cu_offset, die.GetOffset()));
                }
                if (mangled_cstr)
                {
                    // Make sure our mangled name isn't the same string table entry
                    // as our name. If it starts with '_', then it is ok, else compare
                    // the string to make sure it isn't the same and we don't end up
                    // with duplicate entries
                    if (name != mangled_cstr && ((mangled_cstr[0] == '_') || (name && ::strcmp(name, mangled_cstr) != 0)))
                    {
                        Mangled mangled (ConstString(mangled_cstr), true);
                        func_fullnames.Insert (mangled.GetMangledName(), DIERef(cu_offset, die.GetOffset()));
                        ConstString demangled = mangled.GetDemangledName(cu_language);
                        if (demangled)
                            func_fullnames.Insert (demangled, DIERef(cu_offset, die.GetOffset()));
                    }
                }
            }
            break;

        case DW_TAG_inlined_subroutine:
            if (has_address)
            {
                if (name)
                    func_basenames.Insert (ConstString(name), DIERef(cu_offset, die.GetOffset()));
                if (mangled_cstr)
                {
                    // Make sure our mangled name isn't the same string table entry
                    // as our name. If it starts with '_', then it is ok, else compare
                    // the string to make sure it isn't the same and we don't end up
                    // with duplicate entries
                    if (name != mangled_cstr && ((mangled_cstr[0] == '_') || (::strcmp(name, mangled_cstr) != 0)))
                    {
                        Mangled mangled (ConstString(mangled_cstr), true);
                        func_fullnames.Insert (mangled.GetMangledName(), DIERef(cu_offset, die.GetOffset()));
                        ConstString demangled = mangled.GetDemangledName(cu_language);
                        if (demangled)
                            func_fullnames.Insert (demangled, DIERef(cu_offset, die.GetOffset()));
                    }
                }
                else
                    func_fullnames.Insert (ConstString(name), DIERef(cu_offset, die.GetOffset()));
            }
            break;
        
        case DW_TAG_base_type:
        case DW_TAG_class_type:
        case DW_TAG_constant:
        case DW_TAG_enumeration_type:
        case DW_TAG_string_type:
        case DW_TAG_subroutine_type:
        case DW_TAG_structure_type:
        case DW_TAG_union_type:
        case DW_TAG_typedef:
        case DW_TAG_unspecified_type:
<<<<<<< HEAD
            if (name && is_declaration == false)
            {
                if (cu_language == eLanguageTypeGo)
                {
                    // For Go, check if the type name appears to have the full
                    // package scope in it.  If so, reduce to the basename and
                    // add a type lookup for the basename.
                    llvm::StringRef name_string_ref (name);
                    const size_t dot_pos = name_string_ref.find_last_of('.');
                    if ((dot_pos != llvm::StringRef::npos) && (name_string_ref.size() > dot_pos + 1))
                    {
                        llvm::StringRef base_name = name_string_ref.substr (dot_pos + 1);
                        types.Insert (ConstString(base_name), DIERef(cu_offset, die.GetOffset()));
                    }
                }

                // Add a type mapping for the name just as it appeared.
=======
            if (name && !is_declaration)
>>>>>>> e119e26c
                types.Insert (ConstString(name), DIERef(cu_offset, die.GetOffset()));
            if (mangled_cstr && !is_declaration)
                types.Insert (ConstString(mangled_cstr), DIERef(cu_offset, die.GetOffset()));
            break;

        case DW_TAG_namespace:
            if (name)
                namespaces.Insert (ConstString(name), DIERef(cu_offset, die.GetOffset()));
            break;

        case DW_TAG_variable:
            if (name && has_location_or_const_value && is_global_or_static_variable)
            {
                globals.Insert (ConstString(name), DIERef(cu_offset, die.GetOffset()));
                // Be sure to include variables by their mangled and demangled
                // names if they have any since a variable can have a basename
                // "i", a mangled named "_ZN12_GLOBAL__N_11iE" and a demangled 
                // mangled name "(anonymous namespace)::i"...
                
                // Make sure our mangled name isn't the same string table entry
                // as our name. If it starts with '_', then it is ok, else compare
                // the string to make sure it isn't the same and we don't end up
                // with duplicate entries
                if (mangled_cstr && name != mangled_cstr && ((mangled_cstr[0] == '_') || (::strcmp(name, mangled_cstr) != 0)))
                {
                    Mangled mangled (ConstString(mangled_cstr), true);
                    globals.Insert (mangled.GetMangledName(), DIERef(cu_offset, die.GetOffset()));
                    ConstString demangled = mangled.GetDemangledName(cu_language);
                    if (demangled)
                        globals.Insert (demangled, DIERef(cu_offset, die.GetOffset()));
                }
            }
            break;
            
        default:
            continue;
        }
    }
}

bool
DWARFCompileUnit::Supports_unnamed_objc_bitfields ()
{
    if (GetProducer() == eProducerClang)
    {
        const uint32_t major_version = GetProducerVersionMajor();
        if (major_version > 425 || (major_version == 425 && GetProducerVersionUpdate() >= 13))
            return true;
        else
            return false;
    }
    return true; // Assume all other compilers didn't have incorrect ObjC bitfield info
}

bool
DWARFCompileUnit::Supports_DW_AT_APPLE_objc_complete_type ()
{
    if (GetProducer() == eProducerLLVMGCC)
        return false;
    return true;
}

bool
DWARFCompileUnit::DW_AT_decl_file_attributes_are_invalid()
{
    // llvm-gcc makes completely invalid decl file attributes and won't ever
    // be fixed, so we need to know to ignore these.
    return GetProducer() == eProducerLLVMGCC;
}

void
DWARFCompileUnit::ParseProducerInfo ()
{
    m_producer_version_major = UINT32_MAX;
    m_producer_version_minor = UINT32_MAX;
    m_producer_version_update = UINT32_MAX;

    const DWARFDebugInfoEntry *die = GetCompileUnitDIEPtrOnly();
    if (die)
    {

        const char *producer_cstr = die->GetAttributeValueAsString(m_dwarf2Data, this, DW_AT_producer, NULL);
        if (producer_cstr)
        {
            RegularExpression llvm_gcc_regex("^4\\.[012]\\.[01] \\(Based on Apple Inc\\. build [0-9]+\\) \\(LLVM build [\\.0-9]+\\)$");
            if (llvm_gcc_regex.Execute (producer_cstr))
            {
                m_producer = eProducerLLVMGCC;
            }
            else if (strstr(producer_cstr, "clang"))
            {
                static RegularExpression g_clang_version_regex("clang-([0-9]+)\\.([0-9]+)\\.([0-9]+)");
                RegularExpression::Match regex_match(3);
                if (g_clang_version_regex.Execute (producer_cstr, &regex_match))
                {
                    std::string str;
                    if (regex_match.GetMatchAtIndex (producer_cstr, 1, str))
                        m_producer_version_major = StringConvert::ToUInt32(str.c_str(), UINT32_MAX, 10);
                    if (regex_match.GetMatchAtIndex (producer_cstr, 2, str))
                        m_producer_version_minor = StringConvert::ToUInt32(str.c_str(), UINT32_MAX, 10);
                    if (regex_match.GetMatchAtIndex (producer_cstr, 3, str))
                        m_producer_version_update = StringConvert::ToUInt32(str.c_str(), UINT32_MAX, 10);
                }
                m_producer = eProducerClang;
            }
            else if (strstr(producer_cstr, "GNU"))
                m_producer = eProducerGCC;
        }
    }
    if (m_producer == eProducerInvalid)
        m_producer = eProcucerOther;
}

DWARFCompileUnit::Producer
DWARFCompileUnit::GetProducer ()
{
    if (m_producer == eProducerInvalid)
        ParseProducerInfo ();
    return m_producer;
}


uint32_t
DWARFCompileUnit::GetProducerVersionMajor()
{
    if (m_producer_version_major == 0)
        ParseProducerInfo ();
    return m_producer_version_major;
}

uint32_t
DWARFCompileUnit::GetProducerVersionMinor()
{
    if (m_producer_version_minor == 0)
        ParseProducerInfo ();
    return m_producer_version_minor;
}

uint32_t
DWARFCompileUnit::GetProducerVersionUpdate()
{
    if (m_producer_version_update == 0)
        ParseProducerInfo ();
    return m_producer_version_update;
}

// Remove this once GOOGLE_RenderScript is available in our LLVM.
#if !defined(DW_LANG_GOOGLE_RenderScript)
// HANDLE_DW_LANG(0x8e57, GOOGLE_RenderScript)
#define DW_LANG_GOOGLE_RenderScript 0x8e57
#endif

LanguageType
DWARFCompileUnit::LanguageTypeFromDWARF(uint64_t val) 
{
    // Note: user languages between lo_user and hi_user
    // must be handled explicitly here.
    switch (val)
    {
    case DW_LANG_Mips_Assembler:
        return eLanguageTypeMipsAssembler;
    case DW_LANG_GOOGLE_RenderScript:
        return eLanguageTypeExtRenderScript;
    default:
        return static_cast<LanguageType>(val);
    }
}

LanguageType
DWARFCompileUnit::GetLanguageType()
{
    if (m_language_type != eLanguageTypeUnknown)
        return m_language_type;

    const DWARFDebugInfoEntry *die = GetCompileUnitDIEPtrOnly();
    if (die)
        m_language_type = LanguageTypeFromDWARF(die->GetAttributeValueAsUnsigned(m_dwarf2Data, this, DW_AT_language, 0));
    return m_language_type;
}

bool
DWARFCompileUnit::IsDWARF64() const
{
    return m_is_dwarf64;
}

bool
DWARFCompileUnit::GetIsOptimized ()
{
    if (m_is_optimized == eLazyBoolCalculate)
    {
        const DWARFDebugInfoEntry *die = GetCompileUnitDIEPtrOnly();
        if (die)
        {
            m_is_optimized = eLazyBoolNo;
            if (die->GetAttributeValueAsUnsigned (m_dwarf2Data, this, DW_AT_APPLE_optimized, 0) == 1)
            {
                m_is_optimized = eLazyBoolYes;
            }
        }
    }
    if (m_is_optimized == eLazyBoolYes)
    {
        return true;
    }
    else
    {
        return false;
    }
}

DWARFFormValue::FixedFormSizes
DWARFCompileUnit::GetFixedFormSizes ()
{
    return DWARFFormValue::GetFixedFormSizesForAddressSize (GetAddressByteSize(), IsDWARF64());
}

TypeSystem *
DWARFCompileUnit::GetTypeSystem ()
{
    if (m_dwarf2Data)
        return m_dwarf2Data->GetTypeSystemForLanguage(GetLanguageType());
    else
        return nullptr;
}

void
DWARFCompileUnit::SetUserData(void *d)
{
    m_user_data = d;
    if (m_dwo_symbol_file)
        m_dwo_symbol_file->GetCompileUnit()->SetUserData(d);
}

void
DWARFCompileUnit::SetAddrBase(dw_addr_t addr_base, dw_offset_t base_obj_offset)
{
    m_addr_base = addr_base;
    m_base_obj_offset = base_obj_offset;
}

lldb::ByteOrder
DWARFCompileUnit::GetByteOrder() const
{
    return m_dwarf2Data->GetObjectFile()->GetByteOrder();
}<|MERGE_RESOLUTION|>--- conflicted
+++ resolved
@@ -1013,8 +1013,7 @@
         case DW_TAG_union_type:
         case DW_TAG_typedef:
         case DW_TAG_unspecified_type:
-<<<<<<< HEAD
-            if (name && is_declaration == false)
+            if (name && !is_declaration)
             {
                 if (cu_language == eLanguageTypeGo)
                 {
@@ -1031,10 +1030,8 @@
                 }
 
                 // Add a type mapping for the name just as it appeared.
-=======
-            if (name && !is_declaration)
->>>>>>> e119e26c
                 types.Insert (ConstString(name), DIERef(cu_offset, die.GetOffset()));
+            }
             if (mangled_cstr && !is_declaration)
                 types.Insert (ConstString(mangled_cstr), DIERef(cu_offset, die.GetOffset()));
             break;
