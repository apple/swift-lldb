//===-- DWARFCompileUnit.cpp ------------------------------------*- C++ -*-===//
//
//                     The LLVM Compiler Infrastructure
//
// This file is distributed under the University of Illinois Open Source
// License. See LICENSE.TXT for details.
//
//===----------------------------------------------------------------------===//

#include "DWARFCompileUnit.h"

#include "lldb/Core/DumpDataExtractor.h"
#include "lldb/Core/Mangled.h"
#include "lldb/Core/Module.h"
#include "lldb/Host/StringConvert.h"
#include "lldb/Symbol/CompileUnit.h"
#include "lldb/Symbol/LineTable.h"
#include "lldb/Symbol/ObjectFile.h"
#include "lldb/Utility/Stream.h"
#include "lldb/Utility/StreamString.h"
#include "lldb/Utility/Timer.h"

#include "DWARFDIECollection.h"
#include "DWARFDebugAbbrev.h"
#include "DWARFDebugAranges.h"
#include "DWARFDebugInfo.h"
#include "DWARFFormValue.h"
#include "LogChannelDWARF.h"
#include "NameToDIE.h"
#include "SymbolFileDWARF.h"
#include "SymbolFileDWARFDebugMap.h"
#include "SymbolFileDWARFDwo.h"

using namespace lldb;
using namespace lldb_private;
using namespace std;

extern int g_verbose;

DWARFCompileUnit::DWARFCompileUnit(SymbolFileDWARF *dwarf2Data)
    : m_dwarf2Data(dwarf2Data) {}

DWARFUnitSP DWARFCompileUnit::Extract(SymbolFileDWARF *dwarf2Data,
    lldb::offset_t *offset_ptr) {
  // std::make_shared would require the ctor to be public.
  std::shared_ptr<DWARFCompileUnit> cu_sp(new DWARFCompileUnit(dwarf2Data));
  // Out of memory?
  if (cu_sp.get() == NULL)
    return nullptr;

  const DWARFDataExtractor &debug_info = dwarf2Data->get_debug_info_data();

  cu_sp->m_offset = *offset_ptr;

  if (debug_info.ValidOffset(*offset_ptr)) {
    dw_offset_t abbr_offset;
    const DWARFDebugAbbrev *abbr = dwarf2Data->DebugAbbrev();
    cu_sp->m_length = debug_info.GetDWARFInitialLength(offset_ptr);
    cu_sp->m_is_dwarf64 = debug_info.IsDWARF64();
    cu_sp->m_version = debug_info.GetU16(offset_ptr);
    abbr_offset = debug_info.GetDWARFOffset(offset_ptr);
    cu_sp->m_addr_size = debug_info.GetU8(offset_ptr);

    bool length_OK =
        debug_info.ValidOffset(cu_sp->GetNextCompileUnitOffset() - 1);
    bool version_OK = SymbolFileDWARF::SupportedVersion(cu_sp->m_version);
    bool abbr_offset_OK =
        dwarf2Data->get_debug_abbrev_data().ValidOffset(abbr_offset);
    bool addr_size_OK = (cu_sp->m_addr_size == 4) || (cu_sp->m_addr_size == 8);

    if (length_OK && version_OK && addr_size_OK && abbr_offset_OK &&
        abbr != NULL) {
      cu_sp->m_abbrevs = abbr->GetAbbreviationDeclarationSet(abbr_offset);
      return cu_sp;
    }

    // reset the offset to where we tried to parse from if anything went wrong
    *offset_ptr = cu_sp->m_offset;
  }

  return nullptr;
}

void DWARFCompileUnit::ClearDIEs(bool keep_compile_unit_die) {
  if (m_die_array.size() > 1) {
    // std::vectors never get any smaller when resized to a smaller size,
    // or when clear() or erase() are called, the size will report that it
    // is smaller, but the memory allocated remains intact (call capacity()
    // to see this). So we need to create a temporary vector and swap the
    // contents which will cause just the internal pointers to be swapped
    // so that when "tmp_array" goes out of scope, it will destroy the
    // contents.

    // Save at least the compile unit DIE
    DWARFDebugInfoEntry::collection tmp_array;
    m_die_array.swap(tmp_array);
    if (keep_compile_unit_die)
      m_die_array.push_back(tmp_array.front());
  }

  if (m_dwo_symbol_file)
    m_dwo_symbol_file->GetCompileUnit()->ClearDIEs(keep_compile_unit_die);
}

//----------------------------------------------------------------------
// ParseCompileUnitDIEsIfNeeded
//
// Parses a compile unit and indexes its DIEs if it hasn't already been
// done.
//----------------------------------------------------------------------
size_t DWARFCompileUnit::ExtractDIEsIfNeeded(bool cu_die_only) {
  const size_t initial_die_array_size = m_die_array.size();
  if ((cu_die_only && initial_die_array_size > 0) || initial_die_array_size > 1)
    return 0; // Already parsed

  static Timer::Category func_cat(LLVM_PRETTY_FUNCTION);
  Timer scoped_timer(
      func_cat,
      "%8.8x: DWARFCompileUnit::ExtractDIEsIfNeeded( cu_die_only = %i )",
      m_offset, cu_die_only);

  // Set the offset to that of the first DIE and calculate the start of the
  // next compilation unit header.
  lldb::offset_t offset = GetFirstDIEOffset();
  lldb::offset_t next_cu_offset = GetNextCompileUnitOffset();

  DWARFDebugInfoEntry die;
  // Keep a flat array of the DIE for binary lookup by DIE offset
  if (!cu_die_only) {
    Log *log(
        LogChannelDWARF::GetLogIfAny(DWARF_LOG_DEBUG_INFO | DWARF_LOG_LOOKUPS));
    if (log) {
      m_dwarf2Data->GetObjectFile()->GetModule()->LogMessageVerboseBacktrace(
          log, "DWARFCompileUnit::ExtractDIEsIfNeeded () for compile unit at "
               ".debug_info[0x%8.8x]",
          GetOffset());
    }
  }

  uint32_t depth = 0;
  // We are in our compile unit, parse starting at the offset
  // we were told to parse
  const DWARFDataExtractor &debug_info_data =
      m_dwarf2Data->get_debug_info_data();
  std::vector<uint32_t> die_index_stack;
  die_index_stack.reserve(32);
  die_index_stack.push_back(0);
  bool prev_die_had_children = false;
  DWARFFormValue::FixedFormSizes fixed_form_sizes =
      DWARFFormValue::GetFixedFormSizesForAddressSize(GetAddressByteSize(),
                                                      m_is_dwarf64);
  while (offset < next_cu_offset &&
         die.FastExtract(debug_info_data, this, fixed_form_sizes, &offset)) {
    //        if (log)
    //            log->Printf("0x%8.8x: %*.*s%s%s",
    //                        die.GetOffset(),
    //                        depth * 2, depth * 2, "",
    //                        DW_TAG_value_to_name (die.Tag()),
    //                        die.HasChildren() ? " *" : "");

    const bool null_die = die.IsNULL();
    if (depth == 0) {
      if (initial_die_array_size == 0)
        AddCompileUnitDIE(die);
      uint64_t base_addr = die.GetAttributeValueAsAddress(
          m_dwarf2Data, this, DW_AT_low_pc, LLDB_INVALID_ADDRESS);
      if (base_addr == LLDB_INVALID_ADDRESS)
        base_addr = die.GetAttributeValueAsAddress(m_dwarf2Data, this,
                                                   DW_AT_entry_pc, 0);
      SetBaseAddress(base_addr);
      if (cu_die_only)
        return 1;
    } else {
      if (null_die) {
        if (prev_die_had_children) {
          // This will only happen if a DIE says is has children
          // but all it contains is a NULL tag. Since we are removing
          // the NULL DIEs from the list (saves up to 25% in C++ code),
          // we need a way to let the DIE know that it actually doesn't
          // have children.
          if (!m_die_array.empty())
            m_die_array.back().SetEmptyChildren(true);
        }
      } else {
        die.SetParentIndex(m_die_array.size() - die_index_stack[depth - 1]);

        if (die_index_stack.back())
          m_die_array[die_index_stack.back()].SetSiblingIndex(
              m_die_array.size() - die_index_stack.back());

        // Only push the DIE if it isn't a NULL DIE
        m_die_array.push_back(die);
      }
    }

    if (null_die) {
      // NULL DIE.
      if (!die_index_stack.empty())
        die_index_stack.pop_back();

      if (depth > 0)
        --depth;
      if (depth == 0)
        break; // We are done with this compile unit!

      prev_die_had_children = false;
    } else {
      die_index_stack.back() = m_die_array.size() - 1;
      // Normal DIE
      const bool die_has_children = die.HasChildren();
      if (die_has_children) {
        die_index_stack.push_back(0);
        ++depth;
      }
      prev_die_had_children = die_has_children;
    }
  }

  // Give a little bit of info if we encounter corrupt DWARF (our offset
  // should always terminate at or before the start of the next compilation
  // unit header).
  if (offset > next_cu_offset) {
    m_dwarf2Data->GetObjectFile()->GetModule()->ReportWarning(
        "DWARF compile unit extends beyond its bounds cu 0x%8.8x at "
        "0x%8.8" PRIx64 "\n",
        GetOffset(), offset);
  }

  // Since std::vector objects will double their size, we really need to
  // make a new array with the perfect size so we don't end up wasting
  // space. So here we copy and swap to make sure we don't have any extra
  // memory taken up.

  if (m_die_array.size() < m_die_array.capacity()) {
    DWARFDebugInfoEntry::collection exact_size_die_array(m_die_array.begin(),
                                                         m_die_array.end());
    exact_size_die_array.swap(m_die_array);
  }
  Log *log(LogChannelDWARF::GetLogIfAll(DWARF_LOG_DEBUG_INFO));
  if (log && log->GetVerbose()) {
    StreamString strm;
    Dump(&strm);
    if (m_die_array.empty())
      strm.Printf("error: no DIE for compile unit");
    else
      m_die_array[0].Dump(m_dwarf2Data, this, strm, UINT32_MAX);
    log->PutString(strm.GetString());
  }

  if (!m_dwo_symbol_file)
    return m_die_array.size();

  DWARFUnit *dwo_cu = m_dwo_symbol_file->GetCompileUnit();
  size_t dwo_die_count = dwo_cu->ExtractDIEsIfNeeded(cu_die_only);
  return m_die_array.size() + dwo_die_count -
         1; // We have 2 CU die, but we want to count it only as one
}

void DWARFCompileUnit::AddCompileUnitDIE(DWARFDebugInfoEntry &die) {
  assert(m_die_array.empty() && "Compile unit DIE already added");
  AddDIE(die);

  const DWARFDebugInfoEntry &cu_die = m_die_array.front();
  std::unique_ptr<SymbolFileDWARFDwo> dwo_symbol_file =
      m_dwarf2Data->GetDwoSymbolFileForCompileUnit(*this, cu_die);
  if (!dwo_symbol_file)
    return;

  DWARFUnit *dwo_cu = dwo_symbol_file->GetCompileUnit();
  if (!dwo_cu)
    return; // Can't fetch the compile unit from the dwo file.

  DWARFDIE dwo_cu_die = dwo_cu->GetCompileUnitDIEOnly();
  if (!dwo_cu_die.IsValid())
    return; // Can't fetch the compile unit DIE from the dwo file.

  uint64_t main_dwo_id = cu_die.GetAttributeValueAsUnsigned(
      m_dwarf2Data, this, DW_AT_GNU_dwo_id, 0);
  uint64_t sub_dwo_id =
      dwo_cu_die.GetAttributeValueAsUnsigned(DW_AT_GNU_dwo_id, 0);
  if (main_dwo_id != sub_dwo_id)
    return; // The 2 dwo ID isn't match. Don't use the dwo file as it belongs to
            // a differectn compilation.

  m_dwo_symbol_file = std::move(dwo_symbol_file);

  dw_addr_t addr_base = cu_die.GetAttributeValueAsUnsigned(
      m_dwarf2Data, this, DW_AT_GNU_addr_base, 0);
  dw_addr_t ranges_base = cu_die.GetAttributeValueAsUnsigned(
      m_dwarf2Data, this, DW_AT_GNU_ranges_base, 0);
  dwo_cu->SetAddrBase(addr_base, ranges_base, m_offset);
}

dw_offset_t DWARFCompileUnit::GetAbbrevOffset() const {
  return m_abbrevs ? m_abbrevs->GetOffset() : DW_INVALID_OFFSET;
}

bool DWARFCompileUnit::Verify(Stream *s) const {
  const DWARFDataExtractor &debug_info = m_dwarf2Data->get_debug_info_data();
  bool valid_offset = debug_info.ValidOffset(m_offset);
  bool length_OK = debug_info.ValidOffset(GetNextCompileUnitOffset() - 1);
  bool version_OK = SymbolFileDWARF::SupportedVersion(m_version);
  bool abbr_offset_OK =
      m_dwarf2Data->get_debug_abbrev_data().ValidOffset(GetAbbrevOffset());
  bool addr_size_OK = ((m_addr_size == 4) || (m_addr_size == 8));
  if (valid_offset && length_OK && version_OK && addr_size_OK &&
      abbr_offset_OK) {
    return true;
  } else {
    s->Printf("    0x%8.8x: ", m_offset);
    DumpDataExtractor(m_dwarf2Data->get_debug_info_data(), s, m_offset,
                      lldb::eFormatHex, 1, Size(), 32, LLDB_INVALID_ADDRESS, 0,
                      0);
    s->EOL();
    if (valid_offset) {
      if (!length_OK)
        s->Printf("        The length (0x%8.8x) for this compile unit is too "
                  "large for the .debug_info provided.\n",
                  m_length);
      if (!version_OK)
        s->Printf("        The 16 bit compile unit header version is not "
                  "supported.\n");
      if (!abbr_offset_OK)
        s->Printf("        The offset into the .debug_abbrev section (0x%8.8x) "
                  "is not valid.\n",
                  GetAbbrevOffset());
      if (!addr_size_OK)
        s->Printf("        The address size is unsupported: 0x%2.2x\n",
                  m_addr_size);
    } else
      s->Printf("        The start offset of the compile unit header in the "
                ".debug_info is invalid.\n");
  }
  return false;
}

void DWARFCompileUnit::Dump(Stream *s) const {
  s->Printf("0x%8.8x: Compile Unit: length = 0x%8.8x, version = 0x%4.4x, "
            "abbr_offset = 0x%8.8x, addr_size = 0x%2.2x (next CU at "
            "{0x%8.8x})\n",
            m_offset, m_length, m_version, GetAbbrevOffset(), m_addr_size,
            GetNextCompileUnitOffset());
}

lldb::user_id_t DWARFCompileUnit::GetID() const {
  dw_offset_t local_id =
      m_base_obj_offset != DW_INVALID_OFFSET ? m_base_obj_offset : m_offset;
  if (m_dwarf2Data)
    return DIERef(local_id, local_id).GetUID(m_dwarf2Data);
  else
    return local_id;
}

void DWARFCompileUnit::BuildAddressRangeTable(
    SymbolFileDWARF *dwarf2Data, DWARFDebugAranges *debug_aranges) {
  // This function is usually called if there in no .debug_aranges section
  // in order to produce a compile unit level set of address ranges that
  // is accurate.

  size_t num_debug_aranges = debug_aranges->GetNumRanges();

  // First get the compile unit DIE only and check if it has a DW_AT_ranges
  const DWARFDebugInfoEntry *die = GetCompileUnitDIEPtrOnly();

  const dw_offset_t cu_offset = GetOffset();
  if (die) {
    DWARFRangeList ranges;
    const size_t num_ranges =
        die->GetAttributeAddressRanges(dwarf2Data, this, ranges, false);
    if (num_ranges > 0) {
      // This compile unit has DW_AT_ranges, assume this is correct if it
      // is present since clang no longer makes .debug_aranges by default
      // and it emits DW_AT_ranges for DW_TAG_compile_units. GCC also does
      // this with recent GCC builds.
      for (size_t i = 0; i < num_ranges; ++i) {
        const DWARFRangeList::Entry &range = ranges.GetEntryRef(i);
        debug_aranges->AppendRange(cu_offset, range.GetRangeBase(),
                                   range.GetRangeEnd());
      }

      return; // We got all of our ranges from the DW_AT_ranges attribute
    }
  }
  // We don't have a DW_AT_ranges attribute, so we need to parse the DWARF

  // If the DIEs weren't parsed, then we don't want all dies for all compile
  // units
  // to stay loaded when they weren't needed. So we can end up parsing the DWARF
  // and then throwing them all away to keep memory usage down.
  const bool clear_dies = ExtractDIEsIfNeeded(false) > 1;

  die = DIEPtr();
  if (die)
    die->BuildAddressRangeTable(dwarf2Data, this, debug_aranges);

  if (debug_aranges->GetNumRanges() == num_debug_aranges) {
    // We got nothing from the functions, maybe we have a line tables only
    // situation. Check the line tables and build the arange table from this.
    SymbolContext sc;
    sc.comp_unit = dwarf2Data->GetCompUnitForDWARFCompUnit(this);
    if (sc.comp_unit) {
      SymbolFileDWARFDebugMap *debug_map_sym_file =
          m_dwarf2Data->GetDebugMapSymfile();
      if (debug_map_sym_file == NULL) {
        LineTable *line_table = sc.comp_unit->GetLineTable();

        if (line_table) {
          LineTable::FileAddressRanges file_ranges;
          const bool append = true;
          const size_t num_ranges =
              line_table->GetContiguousFileAddressRanges(file_ranges, append);
          for (uint32_t idx = 0; idx < num_ranges; ++idx) {
            const LineTable::FileAddressRanges::Entry &range =
                file_ranges.GetEntryRef(idx);
            debug_aranges->AppendRange(cu_offset, range.GetRangeBase(),
                                       range.GetRangeEnd());
          }
        }
      } else
        debug_map_sym_file->AddOSOARanges(dwarf2Data, debug_aranges);
    }
  }

  if (debug_aranges->GetNumRanges() == num_debug_aranges) {
    // We got nothing from the functions, maybe we have a line tables only
    // situation. Check the line tables and build the arange table from this.
    SymbolContext sc;
    sc.comp_unit = dwarf2Data->GetCompUnitForDWARFCompUnit(this);
    if (sc.comp_unit) {
      LineTable *line_table = sc.comp_unit->GetLineTable();

      if (line_table) {
        LineTable::FileAddressRanges file_ranges;
        const bool append = true;
        const size_t num_ranges =
            line_table->GetContiguousFileAddressRanges(file_ranges, append);
        for (uint32_t idx = 0; idx < num_ranges; ++idx) {
          const LineTable::FileAddressRanges::Entry &range =
              file_ranges.GetEntryRef(idx);
          debug_aranges->AppendRange(GetOffset(), range.GetRangeBase(),
                                     range.GetRangeEnd());
        }
      }
    }
  }

  // Keep memory down by clearing DIEs if this generate function
  // caused them to be parsed
  if (clear_dies)
    ClearDIEs(true);
}

const DWARFDebugAranges &DWARFCompileUnit::GetFunctionAranges() {
  if (m_func_aranges_ap.get() == NULL) {
    m_func_aranges_ap.reset(new DWARFDebugAranges());
    Log *log(LogChannelDWARF::GetLogIfAll(DWARF_LOG_DEBUG_ARANGES));

    if (log) {
      m_dwarf2Data->GetObjectFile()->GetModule()->LogMessage(
          log, "DWARFCompileUnit::GetFunctionAranges() for compile unit at "
               ".debug_info[0x%8.8x]",
          GetOffset());
    }
    const DWARFDebugInfoEntry *die = DIEPtr();
    if (die)
      die->BuildFunctionAddressRangeTable(m_dwarf2Data, this,
                                          m_func_aranges_ap.get());

    if (m_dwo_symbol_file) {
      DWARFUnit *dwo_cu = m_dwo_symbol_file->GetCompileUnit();
      const DWARFDebugInfoEntry *dwo_die = dwo_cu->DIEPtr();
      if (dwo_die)
        dwo_die->BuildFunctionAddressRangeTable(m_dwo_symbol_file.get(), dwo_cu,
                                                m_func_aranges_ap.get());
    }

    const bool minimize = false;
    m_func_aranges_ap->Sort(minimize);
  }
  return *m_func_aranges_ap.get();
}

DWARFDIE
DWARFCompileUnit::LookupAddress(const dw_addr_t address) {
  if (DIE()) {
    const DWARFDebugAranges &func_aranges = GetFunctionAranges();

    // Re-check the aranges auto pointer contents in case it was created above
    if (!func_aranges.IsEmpty())
      return GetDIE(func_aranges.FindAddress(address));
  }
  return DWARFDIE();
}

size_t DWARFCompileUnit::AppendDIEsWithTag(const dw_tag_t tag,
                                           DWARFDIECollection &dies,
                                           uint32_t depth) const {
  size_t old_size = dies.Size();
  DWARFDebugInfoEntry::const_iterator pos;
  DWARFDebugInfoEntry::const_iterator end = m_die_array.end();
  for (pos = m_die_array.begin(); pos != end; ++pos) {
    if (pos->Tag() == tag)
      dies.Append(DWARFDIE(this, &(*pos)));
  }

  // Return the number of DIEs added to the collection
  return dies.Size() - old_size;
}

// void
// DWARFCompileUnit::AddGlobalDIEByIndex (uint32_t die_idx)
//{
//    m_global_die_indexes.push_back (die_idx);
//}
//
//
// void
// DWARFCompileUnit::AddGlobal (const DWARFDebugInfoEntry* die)
//{
//    // Indexes to all file level global and static variables
//    m_global_die_indexes;
//
//    if (m_die_array.empty())
//        return;
//
//    const DWARFDebugInfoEntry* first_die = &m_die_array[0];
//    const DWARFDebugInfoEntry* end = first_die + m_die_array.size();
//    if (first_die <= die && die < end)
//        m_global_die_indexes.push_back (die - first_die);
//}

<<<<<<< HEAD
void DWARFCompileUnit::Index(NameToDIE &func_basenames,
                             NameToDIE &func_fullnames, NameToDIE &func_methods,
                             NameToDIE &func_selectors,
                             NameToDIE &objc_class_selectors,
                             NameToDIE &globals, NameToDIE &types,
                             NameToDIE &namespaces) {
  assert(!m_dwarf2Data->GetBaseCompileUnit() &&
         "DWARFCompileUnit associated with .dwo or .dwp "
         "should not be indexed directly");

  Log *log(LogChannelDWARF::GetLogIfAll(DWARF_LOG_LOOKUPS));

  if (log) {
    m_dwarf2Data->GetObjectFile()->GetModule()->LogMessage(
        log,
        "DWARFCompileUnit::Index() for compile unit at .debug_info[0x%8.8x]",
        GetOffset());
  }

  const LanguageType cu_language = GetLanguageType();
  DWARFFormValue::FixedFormSizes fixed_form_sizes =
      DWARFFormValue::GetFixedFormSizesForAddressSize(GetAddressByteSize(),
                                                      m_is_dwarf64);

  IndexPrivate(this, cu_language, fixed_form_sizes, GetOffset(), func_basenames,
               func_fullnames, func_methods, func_selectors,
               objc_class_selectors, globals, types, namespaces);

  SymbolFileDWARFDwo *dwo_symbol_file = GetDwoSymbolFile();
  if (dwo_symbol_file) {
    IndexPrivate(dwo_symbol_file->GetCompileUnit(), cu_language,
                 fixed_form_sizes, GetOffset(), func_basenames, func_fullnames,
                 func_methods, func_selectors, objc_class_selectors, globals,
                 types, namespaces);
  }
}

void DWARFCompileUnit::IndexPrivate(
    DWARFCompileUnit *dwarf_cu, const LanguageType cu_language,
    const DWARFFormValue::FixedFormSizes &fixed_form_sizes,
    const dw_offset_t cu_offset, NameToDIE &func_basenames,
    NameToDIE &func_fullnames, NameToDIE &func_methods,
    NameToDIE &func_selectors, NameToDIE &objc_class_selectors,
    NameToDIE &globals, NameToDIE &types, NameToDIE &namespaces) {
  DWARFDebugInfoEntry::const_iterator pos;
  DWARFDebugInfoEntry::const_iterator begin = dwarf_cu->m_die_array.begin();
  DWARFDebugInfoEntry::const_iterator end = dwarf_cu->m_die_array.end();
  for (pos = begin; pos != end; ++pos) {
    const DWARFDebugInfoEntry &die = *pos;

    const dw_tag_t tag = die.Tag();

    switch (tag) {
    case DW_TAG_array_type:
    case DW_TAG_base_type:
    case DW_TAG_class_type:
    case DW_TAG_constant:
    case DW_TAG_enumeration_type:
    case DW_TAG_inlined_subroutine:
    case DW_TAG_namespace:
    case DW_TAG_string_type:
    case DW_TAG_structure_type:
    case DW_TAG_subprogram:
    case DW_TAG_subroutine_type:
    case DW_TAG_typedef:
    case DW_TAG_union_type:
    case DW_TAG_unspecified_type:
    case DW_TAG_variable:
      break;

    default:
      continue;
    }

    DWARFAttributes attributes;
    const char *name = NULL;
    const char *mangled_cstr = NULL;
    bool is_declaration = false;
    // bool is_artificial = false;
    bool has_address = false;
    bool has_location_or_const_value = false;
    bool is_global_or_static_variable = false;

    DWARFFormValue specification_die_form;
    const size_t num_attributes =
        die.GetAttributes(dwarf_cu, fixed_form_sizes, attributes);
    if (num_attributes > 0) {
      for (uint32_t i = 0; i < num_attributes; ++i) {
        dw_attr_t attr = attributes.AttributeAtIndex(i);
        DWARFFormValue form_value;
        switch (attr) {
        case DW_AT_name:
          if (attributes.ExtractFormValueAtIndex(i, form_value))
            name = form_value.AsCString();
          break;

        case DW_AT_declaration:
          if (attributes.ExtractFormValueAtIndex(i, form_value))
            is_declaration = form_value.Unsigned() != 0;
          break;

        //                case DW_AT_artificial:
        //                    if (attributes.ExtractFormValueAtIndex(i,
        //                    form_value))
        //                        is_artificial = form_value.Unsigned() != 0;
        //                    break;

        case DW_AT_MIPS_linkage_name:
        case DW_AT_linkage_name:
          if (attributes.ExtractFormValueAtIndex(i, form_value))
            mangled_cstr = form_value.AsCString();
          break;

        case DW_AT_low_pc:
        case DW_AT_high_pc:
        case DW_AT_ranges:
          has_address = true;
          break;

        case DW_AT_entry_pc:
          has_address = true;
          break;

        case DW_AT_location:
        case DW_AT_const_value:
          has_location_or_const_value = true;
          if (tag == DW_TAG_variable) {
            const DWARFDebugInfoEntry *parent_die = die.GetParent();
            while (parent_die != NULL) {
              switch (parent_die->Tag()) {
              case DW_TAG_subprogram:
              case DW_TAG_lexical_block:
              case DW_TAG_inlined_subroutine:
                // Even if this is a function level static, we don't add it. We
                // could theoretically
                // add these if we wanted to by introspecting into the
                // DW_AT_location and seeing
                // if the location describes a hard coded address, but we dont
                // want the performance
                // penalty of that right now.
                is_global_or_static_variable = false;
                //                              if
                //                              (attributes.ExtractFormValueAtIndex(dwarf2Data,
                //                              i, form_value))
                //                              {
                //                                  // If we have valid block
                //                                  data, then we have location
                //                                  expression bytes
                //                                  // that are fixed (not a
                //                                  location list).
                //                                  const uint8_t *block_data =
                //                                  form_value.BlockData();
                //                                  if (block_data)
                //                                  {
                //                                      uint32_t block_length =
                //                                      form_value.Unsigned();
                //                                      if (block_length == 1 +
                //                                      attributes.CompileUnitAtIndex(i)->GetAddressByteSize())
                //                                      {
                //                                          if (block_data[0] ==
                //                                          DW_OP_addr)
                //                                              add_die = true;
                //                                      }
                //                                  }
                //                              }
                parent_die = NULL; // Terminate the while loop.
                break;

              case DW_TAG_compile_unit:
                is_global_or_static_variable = true;
                parent_die = NULL; // Terminate the while loop.
                break;

              default:
                parent_die =
                    parent_die->GetParent(); // Keep going in the while loop.
                break;
              }
            }
          }
          break;

        case DW_AT_specification:
          if (attributes.ExtractFormValueAtIndex(i, form_value))
            specification_die_form = form_value;
          break;
        }
      }
    }

    switch (tag) {
    case DW_TAG_subprogram:
      if (has_address) {
        if (name) {
          bool has_valid_objc_method = false;

          if (Language::LanguageIsObjC(cu_language)) {
            ObjCLanguage::MethodName objc_method(name, true);
            if (objc_method.IsValid(true)) {
              ConstString objc_class_name_with_category(
                  objc_method.GetClassNameWithCategory());
              ConstString objc_selector_name(objc_method.GetSelector());
              ConstString objc_fullname_no_category_name(
                  objc_method.GetFullNameWithoutCategory(true));
              ConstString objc_class_name_no_category(
                  objc_method.GetClassName());
              func_fullnames.Insert(ConstString(name),
                                    DIERef(cu_offset, die.GetOffset()));
              if (objc_class_name_with_category)
                objc_class_selectors.Insert(objc_class_name_with_category,
                                            DIERef(cu_offset, die.GetOffset()));
              if (objc_class_name_no_category &&
                  objc_class_name_no_category != objc_class_name_with_category)
                objc_class_selectors.Insert(objc_class_name_no_category,
                                            DIERef(cu_offset, die.GetOffset()));
              if (objc_selector_name)
                func_selectors.Insert(objc_selector_name,
                                      DIERef(cu_offset, die.GetOffset()));
              if (objc_fullname_no_category_name)
                func_fullnames.Insert(objc_fullname_no_category_name,
                                      DIERef(cu_offset, die.GetOffset()));
              has_valid_objc_method = true;
            }
          } else if (cu_language == eLanguageTypeGo) {
            // If the name is of the form {something}.{basename}, we're going
            // to inject an accelerator for basename into the mapping table.
            // This will allow us to handle user-specified symbol names
            // in Go versions where the DW_AT_name of the subprogram is
            // set to {package}.{funcname}, without colliding with how
            // Swift handles this.
            llvm::StringRef name_string_ref(name);
            const size_t dot_pos = name_string_ref.find_last_of('.');
            if ((dot_pos != llvm::StringRef::npos) &&
                (name_string_ref.size() > dot_pos + 1)) {
              llvm::StringRef base_name = name_string_ref.substr(dot_pos + 1);
              func_basenames.Insert(ConstString(base_name.str()),
                                    DIERef(cu_offset, die.GetOffset()));
            }
          }

          // If we have a mangled name, then the DW_AT_name attribute
          // is usually the method name without the class or any parameters
          const DWARFDebugInfoEntry *parent = die.GetParent();
          bool is_method = false;
          if (parent) {
            dw_tag_t parent_tag = parent->Tag();
            if (parent_tag == DW_TAG_class_type ||
                parent_tag == DW_TAG_structure_type) {
              is_method = true;
            } else {
              if (specification_die_form.IsValid()) {
                DWARFDIE specification_die =
                    dwarf_cu->GetSymbolFileDWARF()->DebugInfo()->GetDIE(
                        DIERef(specification_die_form));
                if (specification_die.GetParent().IsStructOrClass())
                  is_method = true;
              }
            }
          }

          if (is_method)
            func_methods.Insert(ConstString(name),
                                DIERef(cu_offset, die.GetOffset()));
          else
            func_basenames.Insert(ConstString(name),
                                  DIERef(cu_offset, die.GetOffset()));

          if (!is_method && !mangled_cstr && !has_valid_objc_method)
            func_fullnames.Insert(ConstString(name),
                                  DIERef(cu_offset, die.GetOffset()));
        }
        if (mangled_cstr) {
          // Make sure our mangled name isn't the same string table entry
          // as our name. If it starts with '_', then it is ok, else compare
          // the string to make sure it isn't the same and we don't end up
          // with duplicate entries
          if (name && name != mangled_cstr &&
              ((mangled_cstr[0] == '_') ||
               (::strcmp(name, mangled_cstr) != 0))) {
            Mangled mangled(ConstString(mangled_cstr), true);
            func_fullnames.Insert(mangled.GetMangledName(),
                                  DIERef(cu_offset, die.GetOffset()));
            ConstString demangled = mangled.GetDemangledName(cu_language);
            if (demangled)
              func_fullnames.Insert(demangled,
                                    DIERef(cu_offset, die.GetOffset()));
          }
        }
      }
      break;

    case DW_TAG_inlined_subroutine:
      if (has_address) {
        if (name)
          func_basenames.Insert(ConstString(name),
                                DIERef(cu_offset, die.GetOffset()));
        if (mangled_cstr) {
          // Make sure our mangled name isn't the same string table entry
          // as our name. If it starts with '_', then it is ok, else compare
          // the string to make sure it isn't the same and we don't end up
          // with duplicate entries
          if (name && name != mangled_cstr &&
              ((mangled_cstr[0] == '_') ||
               (::strcmp(name, mangled_cstr) != 0))) {
            Mangled mangled(ConstString(mangled_cstr), true);
            func_fullnames.Insert(mangled.GetMangledName(),
                                  DIERef(cu_offset, die.GetOffset()));
            ConstString demangled = mangled.GetDemangledName(cu_language);
            if (demangled)
              func_fullnames.Insert(demangled,
                                    DIERef(cu_offset, die.GetOffset()));
          }
        } else
          func_fullnames.Insert(ConstString(name),
                                DIERef(cu_offset, die.GetOffset()));
      }
      break;

    case DW_TAG_array_type:
    case DW_TAG_base_type:
    case DW_TAG_class_type:
    case DW_TAG_constant:
    case DW_TAG_enumeration_type:
    case DW_TAG_string_type:
    case DW_TAG_structure_type:
    case DW_TAG_subroutine_type:
    case DW_TAG_typedef:
    case DW_TAG_union_type:
    case DW_TAG_unspecified_type:
      if (name && !is_declaration) {
        if (cu_language == eLanguageTypeGo) {
          // For Go, check if the type name appears to have the full
          // package scope in it.  If so, reduce to the basename and
          // add a type lookup for the basename.
          llvm::StringRef name_string_ref(name);
          const size_t dot_pos = name_string_ref.find_last_of('.');
          if ((dot_pos != llvm::StringRef::npos) &&
              (name_string_ref.size() > dot_pos + 1)) {
            llvm::StringRef base_name = name_string_ref.substr(dot_pos + 1);
            types.Insert(ConstString(base_name),
                         DIERef(cu_offset, die.GetOffset()));
          }
        }

        // Add a type mapping for the name just as it appeared.
        types.Insert(ConstString(name), DIERef(cu_offset, die.GetOffset()));
      }
      if (mangled_cstr && !is_declaration)
        types.Insert(ConstString(mangled_cstr),
                     DIERef(cu_offset, die.GetOffset()));
      break;

    case DW_TAG_namespace:
      if (name)
        namespaces.Insert(ConstString(name),
                          DIERef(cu_offset, die.GetOffset()));
      break;

    case DW_TAG_variable:
      if (name && has_location_or_const_value && is_global_or_static_variable) {
        globals.Insert(ConstString(name), DIERef(cu_offset, die.GetOffset()));
        // Be sure to include variables by their mangled and demangled
        // names if they have any since a variable can have a basename
        // "i", a mangled named "_ZN12_GLOBAL__N_11iE" and a demangled
        // mangled name "(anonymous namespace)::i"...

        // Make sure our mangled name isn't the same string table entry
        // as our name. If it starts with '_', then it is ok, else compare
        // the string to make sure it isn't the same and we don't end up
        // with duplicate entries
        if (mangled_cstr && name != mangled_cstr &&
            ((mangled_cstr[0] == '_') || (::strcmp(name, mangled_cstr) != 0))) {
          Mangled mangled(ConstString(mangled_cstr), true);
          globals.Insert(mangled.GetMangledName(),
                         DIERef(cu_offset, die.GetOffset()));
          ConstString demangled = mangled.GetDemangledName(cu_language);
          if (demangled)
            globals.Insert(demangled, DIERef(cu_offset, die.GetOffset()));
        }
      }
      break;

    default:
      continue;
    }
  }
}

bool DWARFCompileUnit::Supports_unnamed_objc_bitfields() {
  if (GetProducer() == eProducerClang) {
    const uint32_t major_version = GetProducerVersionMajor();
    if (major_version > 425 ||
        (major_version == 425 && GetProducerVersionUpdate() >= 13))
      return true;
    else
      return false;
  }
  return true; // Assume all other compilers didn't have incorrect ObjC bitfield
               // info
}

bool DWARFCompileUnit::Supports_DW_AT_APPLE_objc_complete_type() {
  if (GetProducer() == eProducerLLVMGCC)
    return false;
  return true;
}

bool DWARFCompileUnit::DW_AT_decl_file_attributes_are_invalid() {
  // llvm-gcc makes completely invalid decl file attributes and won't ever
  // be fixed, so we need to know to ignore these.
  return GetProducer() == eProducerLLVMGCC;
}

=======
>>>>>>> cc242c66
void DWARFCompileUnit::ParseProducerInfo() {
  m_producer_version_major = UINT32_MAX;
  m_producer_version_minor = UINT32_MAX;
  m_producer_version_update = UINT32_MAX;

  const DWARFDebugInfoEntry *die = GetCompileUnitDIEPtrOnly();
  if (die) {

    const char *producer_cstr = die->GetAttributeValueAsString(
        m_dwarf2Data, this, DW_AT_producer, NULL);
    if (producer_cstr) {
      RegularExpression llvm_gcc_regex(
          llvm::StringRef("^4\\.[012]\\.[01] \\(Based on Apple "
                          "Inc\\. build [0-9]+\\) \\(LLVM build "
                          "[\\.0-9]+\\)$"));
      if (llvm_gcc_regex.Execute(llvm::StringRef(producer_cstr))) {
        m_producer = eProducerLLVMGCC;
      } else if (strstr(producer_cstr, "clang")) {
        static RegularExpression g_clang_version_regex(
            llvm::StringRef("clang-([0-9]+)\\.([0-9]+)\\.([0-9]+)"));
        RegularExpression::Match regex_match(3);
        if (g_clang_version_regex.Execute(llvm::StringRef(producer_cstr),
                                          &regex_match)) {
          std::string str;
          if (regex_match.GetMatchAtIndex(producer_cstr, 1, str))
            m_producer_version_major =
                StringConvert::ToUInt32(str.c_str(), UINT32_MAX, 10);
          if (regex_match.GetMatchAtIndex(producer_cstr, 2, str))
            m_producer_version_minor =
                StringConvert::ToUInt32(str.c_str(), UINT32_MAX, 10);
          if (regex_match.GetMatchAtIndex(producer_cstr, 3, str))
            m_producer_version_update =
                StringConvert::ToUInt32(str.c_str(), UINT32_MAX, 10);
        }
        m_producer = eProducerClang;
      } else if (strstr(producer_cstr, "GNU"))
        m_producer = eProducerGCC;
    }
  }
  if (m_producer == eProducerInvalid)
    m_producer = eProcucerOther;
}

DWARFProducer DWARFCompileUnit::GetProducer() {
  if (m_producer == eProducerInvalid)
    ParseProducerInfo();
  return m_producer;
}

uint32_t DWARFCompileUnit::GetProducerVersionMajor() {
  if (m_producer_version_major == 0)
    ParseProducerInfo();
  return m_producer_version_major;
}

uint32_t DWARFCompileUnit::GetProducerVersionMinor() {
  if (m_producer_version_minor == 0)
    ParseProducerInfo();
  return m_producer_version_minor;
}

uint32_t DWARFCompileUnit::GetProducerVersionUpdate() {
  if (m_producer_version_update == 0)
    ParseProducerInfo();
  return m_producer_version_update;
}

<<<<<<< HEAD
// Remove this once GOOGLE_RenderScript is available in our LLVM.
#if !defined(DW_LANG_GOOGLE_RenderScript)
// HANDLE_DW_LANG(0x8e57, GOOGLE_RenderScript)
#define DW_LANG_GOOGLE_RenderScript 0x8e57
#endif

LanguageType DWARFCompileUnit::LanguageTypeFromDWARF(uint64_t val) {
  // Note: user languages between lo_user and hi_user
  // must be handled explicitly here.
  switch (val) {
  case DW_LANG_Mips_Assembler:
    return eLanguageTypeMipsAssembler;
  case DW_LANG_GOOGLE_RenderScript:
    return eLanguageTypeExtRenderScript;
  default:
    return static_cast<LanguageType>(val);
  }
}

=======
>>>>>>> cc242c66
LanguageType DWARFCompileUnit::GetLanguageType() {
  if (m_language_type != eLanguageTypeUnknown)
    return m_language_type;

  const DWARFDebugInfoEntry *die = GetCompileUnitDIEPtrOnly();
  if (die)
    m_language_type = LanguageTypeFromDWARF(die->GetAttributeValueAsUnsigned(
        m_dwarf2Data, this, DW_AT_language, 0));
  return m_language_type;
}

bool DWARFCompileUnit::GetIsOptimized() {
  if (m_is_optimized == eLazyBoolCalculate) {
    const DWARFDebugInfoEntry *die = GetCompileUnitDIEPtrOnly();
    if (die) {
      m_is_optimized = eLazyBoolNo;
      if (die->GetAttributeValueAsUnsigned(m_dwarf2Data, this,
                                           DW_AT_APPLE_optimized, 0) == 1) {
        m_is_optimized = eLazyBoolYes;
      }
    }
  }
  if (m_is_optimized == eLazyBoolYes) {
    return true;
  } else {
    return false;
  }
}

TypeSystem *DWARFCompileUnit::GetTypeSystem() {
  if (m_dwarf2Data)
    return m_dwarf2Data->GetTypeSystemForLanguage(GetLanguageType());
  else
    return nullptr;
}

void DWARFCompileUnit::SetUserData(void *d) {
  m_user_data = d;
  if (m_dwo_symbol_file)
    m_dwo_symbol_file->GetCompileUnit()->SetUserData(d);
}

void DWARFCompileUnit::SetAddrBase(dw_addr_t addr_base,
                                   dw_addr_t ranges_base,
                                   dw_offset_t base_obj_offset) {
  m_addr_base = addr_base;
  m_ranges_base = ranges_base;
  m_base_obj_offset = base_obj_offset;
}<|MERGE_RESOLUTION|>--- conflicted
+++ resolved
@@ -529,422 +529,6 @@
 //        m_global_die_indexes.push_back (die - first_die);
 //}
 
-<<<<<<< HEAD
-void DWARFCompileUnit::Index(NameToDIE &func_basenames,
-                             NameToDIE &func_fullnames, NameToDIE &func_methods,
-                             NameToDIE &func_selectors,
-                             NameToDIE &objc_class_selectors,
-                             NameToDIE &globals, NameToDIE &types,
-                             NameToDIE &namespaces) {
-  assert(!m_dwarf2Data->GetBaseCompileUnit() &&
-         "DWARFCompileUnit associated with .dwo or .dwp "
-         "should not be indexed directly");
-
-  Log *log(LogChannelDWARF::GetLogIfAll(DWARF_LOG_LOOKUPS));
-
-  if (log) {
-    m_dwarf2Data->GetObjectFile()->GetModule()->LogMessage(
-        log,
-        "DWARFCompileUnit::Index() for compile unit at .debug_info[0x%8.8x]",
-        GetOffset());
-  }
-
-  const LanguageType cu_language = GetLanguageType();
-  DWARFFormValue::FixedFormSizes fixed_form_sizes =
-      DWARFFormValue::GetFixedFormSizesForAddressSize(GetAddressByteSize(),
-                                                      m_is_dwarf64);
-
-  IndexPrivate(this, cu_language, fixed_form_sizes, GetOffset(), func_basenames,
-               func_fullnames, func_methods, func_selectors,
-               objc_class_selectors, globals, types, namespaces);
-
-  SymbolFileDWARFDwo *dwo_symbol_file = GetDwoSymbolFile();
-  if (dwo_symbol_file) {
-    IndexPrivate(dwo_symbol_file->GetCompileUnit(), cu_language,
-                 fixed_form_sizes, GetOffset(), func_basenames, func_fullnames,
-                 func_methods, func_selectors, objc_class_selectors, globals,
-                 types, namespaces);
-  }
-}
-
-void DWARFCompileUnit::IndexPrivate(
-    DWARFCompileUnit *dwarf_cu, const LanguageType cu_language,
-    const DWARFFormValue::FixedFormSizes &fixed_form_sizes,
-    const dw_offset_t cu_offset, NameToDIE &func_basenames,
-    NameToDIE &func_fullnames, NameToDIE &func_methods,
-    NameToDIE &func_selectors, NameToDIE &objc_class_selectors,
-    NameToDIE &globals, NameToDIE &types, NameToDIE &namespaces) {
-  DWARFDebugInfoEntry::const_iterator pos;
-  DWARFDebugInfoEntry::const_iterator begin = dwarf_cu->m_die_array.begin();
-  DWARFDebugInfoEntry::const_iterator end = dwarf_cu->m_die_array.end();
-  for (pos = begin; pos != end; ++pos) {
-    const DWARFDebugInfoEntry &die = *pos;
-
-    const dw_tag_t tag = die.Tag();
-
-    switch (tag) {
-    case DW_TAG_array_type:
-    case DW_TAG_base_type:
-    case DW_TAG_class_type:
-    case DW_TAG_constant:
-    case DW_TAG_enumeration_type:
-    case DW_TAG_inlined_subroutine:
-    case DW_TAG_namespace:
-    case DW_TAG_string_type:
-    case DW_TAG_structure_type:
-    case DW_TAG_subprogram:
-    case DW_TAG_subroutine_type:
-    case DW_TAG_typedef:
-    case DW_TAG_union_type:
-    case DW_TAG_unspecified_type:
-    case DW_TAG_variable:
-      break;
-
-    default:
-      continue;
-    }
-
-    DWARFAttributes attributes;
-    const char *name = NULL;
-    const char *mangled_cstr = NULL;
-    bool is_declaration = false;
-    // bool is_artificial = false;
-    bool has_address = false;
-    bool has_location_or_const_value = false;
-    bool is_global_or_static_variable = false;
-
-    DWARFFormValue specification_die_form;
-    const size_t num_attributes =
-        die.GetAttributes(dwarf_cu, fixed_form_sizes, attributes);
-    if (num_attributes > 0) {
-      for (uint32_t i = 0; i < num_attributes; ++i) {
-        dw_attr_t attr = attributes.AttributeAtIndex(i);
-        DWARFFormValue form_value;
-        switch (attr) {
-        case DW_AT_name:
-          if (attributes.ExtractFormValueAtIndex(i, form_value))
-            name = form_value.AsCString();
-          break;
-
-        case DW_AT_declaration:
-          if (attributes.ExtractFormValueAtIndex(i, form_value))
-            is_declaration = form_value.Unsigned() != 0;
-          break;
-
-        //                case DW_AT_artificial:
-        //                    if (attributes.ExtractFormValueAtIndex(i,
-        //                    form_value))
-        //                        is_artificial = form_value.Unsigned() != 0;
-        //                    break;
-
-        case DW_AT_MIPS_linkage_name:
-        case DW_AT_linkage_name:
-          if (attributes.ExtractFormValueAtIndex(i, form_value))
-            mangled_cstr = form_value.AsCString();
-          break;
-
-        case DW_AT_low_pc:
-        case DW_AT_high_pc:
-        case DW_AT_ranges:
-          has_address = true;
-          break;
-
-        case DW_AT_entry_pc:
-          has_address = true;
-          break;
-
-        case DW_AT_location:
-        case DW_AT_const_value:
-          has_location_or_const_value = true;
-          if (tag == DW_TAG_variable) {
-            const DWARFDebugInfoEntry *parent_die = die.GetParent();
-            while (parent_die != NULL) {
-              switch (parent_die->Tag()) {
-              case DW_TAG_subprogram:
-              case DW_TAG_lexical_block:
-              case DW_TAG_inlined_subroutine:
-                // Even if this is a function level static, we don't add it. We
-                // could theoretically
-                // add these if we wanted to by introspecting into the
-                // DW_AT_location and seeing
-                // if the location describes a hard coded address, but we dont
-                // want the performance
-                // penalty of that right now.
-                is_global_or_static_variable = false;
-                //                              if
-                //                              (attributes.ExtractFormValueAtIndex(dwarf2Data,
-                //                              i, form_value))
-                //                              {
-                //                                  // If we have valid block
-                //                                  data, then we have location
-                //                                  expression bytes
-                //                                  // that are fixed (not a
-                //                                  location list).
-                //                                  const uint8_t *block_data =
-                //                                  form_value.BlockData();
-                //                                  if (block_data)
-                //                                  {
-                //                                      uint32_t block_length =
-                //                                      form_value.Unsigned();
-                //                                      if (block_length == 1 +
-                //                                      attributes.CompileUnitAtIndex(i)->GetAddressByteSize())
-                //                                      {
-                //                                          if (block_data[0] ==
-                //                                          DW_OP_addr)
-                //                                              add_die = true;
-                //                                      }
-                //                                  }
-                //                              }
-                parent_die = NULL; // Terminate the while loop.
-                break;
-
-              case DW_TAG_compile_unit:
-                is_global_or_static_variable = true;
-                parent_die = NULL; // Terminate the while loop.
-                break;
-
-              default:
-                parent_die =
-                    parent_die->GetParent(); // Keep going in the while loop.
-                break;
-              }
-            }
-          }
-          break;
-
-        case DW_AT_specification:
-          if (attributes.ExtractFormValueAtIndex(i, form_value))
-            specification_die_form = form_value;
-          break;
-        }
-      }
-    }
-
-    switch (tag) {
-    case DW_TAG_subprogram:
-      if (has_address) {
-        if (name) {
-          bool has_valid_objc_method = false;
-
-          if (Language::LanguageIsObjC(cu_language)) {
-            ObjCLanguage::MethodName objc_method(name, true);
-            if (objc_method.IsValid(true)) {
-              ConstString objc_class_name_with_category(
-                  objc_method.GetClassNameWithCategory());
-              ConstString objc_selector_name(objc_method.GetSelector());
-              ConstString objc_fullname_no_category_name(
-                  objc_method.GetFullNameWithoutCategory(true));
-              ConstString objc_class_name_no_category(
-                  objc_method.GetClassName());
-              func_fullnames.Insert(ConstString(name),
-                                    DIERef(cu_offset, die.GetOffset()));
-              if (objc_class_name_with_category)
-                objc_class_selectors.Insert(objc_class_name_with_category,
-                                            DIERef(cu_offset, die.GetOffset()));
-              if (objc_class_name_no_category &&
-                  objc_class_name_no_category != objc_class_name_with_category)
-                objc_class_selectors.Insert(objc_class_name_no_category,
-                                            DIERef(cu_offset, die.GetOffset()));
-              if (objc_selector_name)
-                func_selectors.Insert(objc_selector_name,
-                                      DIERef(cu_offset, die.GetOffset()));
-              if (objc_fullname_no_category_name)
-                func_fullnames.Insert(objc_fullname_no_category_name,
-                                      DIERef(cu_offset, die.GetOffset()));
-              has_valid_objc_method = true;
-            }
-          } else if (cu_language == eLanguageTypeGo) {
-            // If the name is of the form {something}.{basename}, we're going
-            // to inject an accelerator for basename into the mapping table.
-            // This will allow us to handle user-specified symbol names
-            // in Go versions where the DW_AT_name of the subprogram is
-            // set to {package}.{funcname}, without colliding with how
-            // Swift handles this.
-            llvm::StringRef name_string_ref(name);
-            const size_t dot_pos = name_string_ref.find_last_of('.');
-            if ((dot_pos != llvm::StringRef::npos) &&
-                (name_string_ref.size() > dot_pos + 1)) {
-              llvm::StringRef base_name = name_string_ref.substr(dot_pos + 1);
-              func_basenames.Insert(ConstString(base_name.str()),
-                                    DIERef(cu_offset, die.GetOffset()));
-            }
-          }
-
-          // If we have a mangled name, then the DW_AT_name attribute
-          // is usually the method name without the class or any parameters
-          const DWARFDebugInfoEntry *parent = die.GetParent();
-          bool is_method = false;
-          if (parent) {
-            dw_tag_t parent_tag = parent->Tag();
-            if (parent_tag == DW_TAG_class_type ||
-                parent_tag == DW_TAG_structure_type) {
-              is_method = true;
-            } else {
-              if (specification_die_form.IsValid()) {
-                DWARFDIE specification_die =
-                    dwarf_cu->GetSymbolFileDWARF()->DebugInfo()->GetDIE(
-                        DIERef(specification_die_form));
-                if (specification_die.GetParent().IsStructOrClass())
-                  is_method = true;
-              }
-            }
-          }
-
-          if (is_method)
-            func_methods.Insert(ConstString(name),
-                                DIERef(cu_offset, die.GetOffset()));
-          else
-            func_basenames.Insert(ConstString(name),
-                                  DIERef(cu_offset, die.GetOffset()));
-
-          if (!is_method && !mangled_cstr && !has_valid_objc_method)
-            func_fullnames.Insert(ConstString(name),
-                                  DIERef(cu_offset, die.GetOffset()));
-        }
-        if (mangled_cstr) {
-          // Make sure our mangled name isn't the same string table entry
-          // as our name. If it starts with '_', then it is ok, else compare
-          // the string to make sure it isn't the same and we don't end up
-          // with duplicate entries
-          if (name && name != mangled_cstr &&
-              ((mangled_cstr[0] == '_') ||
-               (::strcmp(name, mangled_cstr) != 0))) {
-            Mangled mangled(ConstString(mangled_cstr), true);
-            func_fullnames.Insert(mangled.GetMangledName(),
-                                  DIERef(cu_offset, die.GetOffset()));
-            ConstString demangled = mangled.GetDemangledName(cu_language);
-            if (demangled)
-              func_fullnames.Insert(demangled,
-                                    DIERef(cu_offset, die.GetOffset()));
-          }
-        }
-      }
-      break;
-
-    case DW_TAG_inlined_subroutine:
-      if (has_address) {
-        if (name)
-          func_basenames.Insert(ConstString(name),
-                                DIERef(cu_offset, die.GetOffset()));
-        if (mangled_cstr) {
-          // Make sure our mangled name isn't the same string table entry
-          // as our name. If it starts with '_', then it is ok, else compare
-          // the string to make sure it isn't the same and we don't end up
-          // with duplicate entries
-          if (name && name != mangled_cstr &&
-              ((mangled_cstr[0] == '_') ||
-               (::strcmp(name, mangled_cstr) != 0))) {
-            Mangled mangled(ConstString(mangled_cstr), true);
-            func_fullnames.Insert(mangled.GetMangledName(),
-                                  DIERef(cu_offset, die.GetOffset()));
-            ConstString demangled = mangled.GetDemangledName(cu_language);
-            if (demangled)
-              func_fullnames.Insert(demangled,
-                                    DIERef(cu_offset, die.GetOffset()));
-          }
-        } else
-          func_fullnames.Insert(ConstString(name),
-                                DIERef(cu_offset, die.GetOffset()));
-      }
-      break;
-
-    case DW_TAG_array_type:
-    case DW_TAG_base_type:
-    case DW_TAG_class_type:
-    case DW_TAG_constant:
-    case DW_TAG_enumeration_type:
-    case DW_TAG_string_type:
-    case DW_TAG_structure_type:
-    case DW_TAG_subroutine_type:
-    case DW_TAG_typedef:
-    case DW_TAG_union_type:
-    case DW_TAG_unspecified_type:
-      if (name && !is_declaration) {
-        if (cu_language == eLanguageTypeGo) {
-          // For Go, check if the type name appears to have the full
-          // package scope in it.  If so, reduce to the basename and
-          // add a type lookup for the basename.
-          llvm::StringRef name_string_ref(name);
-          const size_t dot_pos = name_string_ref.find_last_of('.');
-          if ((dot_pos != llvm::StringRef::npos) &&
-              (name_string_ref.size() > dot_pos + 1)) {
-            llvm::StringRef base_name = name_string_ref.substr(dot_pos + 1);
-            types.Insert(ConstString(base_name),
-                         DIERef(cu_offset, die.GetOffset()));
-          }
-        }
-
-        // Add a type mapping for the name just as it appeared.
-        types.Insert(ConstString(name), DIERef(cu_offset, die.GetOffset()));
-      }
-      if (mangled_cstr && !is_declaration)
-        types.Insert(ConstString(mangled_cstr),
-                     DIERef(cu_offset, die.GetOffset()));
-      break;
-
-    case DW_TAG_namespace:
-      if (name)
-        namespaces.Insert(ConstString(name),
-                          DIERef(cu_offset, die.GetOffset()));
-      break;
-
-    case DW_TAG_variable:
-      if (name && has_location_or_const_value && is_global_or_static_variable) {
-        globals.Insert(ConstString(name), DIERef(cu_offset, die.GetOffset()));
-        // Be sure to include variables by their mangled and demangled
-        // names if they have any since a variable can have a basename
-        // "i", a mangled named "_ZN12_GLOBAL__N_11iE" and a demangled
-        // mangled name "(anonymous namespace)::i"...
-
-        // Make sure our mangled name isn't the same string table entry
-        // as our name. If it starts with '_', then it is ok, else compare
-        // the string to make sure it isn't the same and we don't end up
-        // with duplicate entries
-        if (mangled_cstr && name != mangled_cstr &&
-            ((mangled_cstr[0] == '_') || (::strcmp(name, mangled_cstr) != 0))) {
-          Mangled mangled(ConstString(mangled_cstr), true);
-          globals.Insert(mangled.GetMangledName(),
-                         DIERef(cu_offset, die.GetOffset()));
-          ConstString demangled = mangled.GetDemangledName(cu_language);
-          if (demangled)
-            globals.Insert(demangled, DIERef(cu_offset, die.GetOffset()));
-        }
-      }
-      break;
-
-    default:
-      continue;
-    }
-  }
-}
-
-bool DWARFCompileUnit::Supports_unnamed_objc_bitfields() {
-  if (GetProducer() == eProducerClang) {
-    const uint32_t major_version = GetProducerVersionMajor();
-    if (major_version > 425 ||
-        (major_version == 425 && GetProducerVersionUpdate() >= 13))
-      return true;
-    else
-      return false;
-  }
-  return true; // Assume all other compilers didn't have incorrect ObjC bitfield
-               // info
-}
-
-bool DWARFCompileUnit::Supports_DW_AT_APPLE_objc_complete_type() {
-  if (GetProducer() == eProducerLLVMGCC)
-    return false;
-  return true;
-}
-
-bool DWARFCompileUnit::DW_AT_decl_file_attributes_are_invalid() {
-  // llvm-gcc makes completely invalid decl file attributes and won't ever
-  // be fixed, so we need to know to ignore these.
-  return GetProducer() == eProducerLLVMGCC;
-}
-
-=======
->>>>>>> cc242c66
 void DWARFCompileUnit::ParseProducerInfo() {
   m_producer_version_major = UINT32_MAX;
   m_producer_version_minor = UINT32_MAX;
@@ -1012,28 +596,6 @@
   return m_producer_version_update;
 }
 
-<<<<<<< HEAD
-// Remove this once GOOGLE_RenderScript is available in our LLVM.
-#if !defined(DW_LANG_GOOGLE_RenderScript)
-// HANDLE_DW_LANG(0x8e57, GOOGLE_RenderScript)
-#define DW_LANG_GOOGLE_RenderScript 0x8e57
-#endif
-
-LanguageType DWARFCompileUnit::LanguageTypeFromDWARF(uint64_t val) {
-  // Note: user languages between lo_user and hi_user
-  // must be handled explicitly here.
-  switch (val) {
-  case DW_LANG_Mips_Assembler:
-    return eLanguageTypeMipsAssembler;
-  case DW_LANG_GOOGLE_RenderScript:
-    return eLanguageTypeExtRenderScript;
-  default:
-    return static_cast<LanguageType>(val);
-  }
-}
-
-=======
->>>>>>> cc242c66
 LanguageType DWARFCompileUnit::GetLanguageType() {
   if (m_language_type != eLanguageTypeUnknown)
     return m_language_type;
