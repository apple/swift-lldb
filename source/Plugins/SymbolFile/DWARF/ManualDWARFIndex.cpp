//===-- ManualDWARFIndex.cpp -----------------------------------*- C++ -*-===//
//
// Part of the LLVM Project, under the Apache License v2.0 with LLVM Exceptions.
// See https://llvm.org/LICENSE.txt for license information.
// SPDX-License-Identifier: Apache-2.0 WITH LLVM-exception
//
//===----------------------------------------------------------------------===//

#include "Plugins/SymbolFile/DWARF/ManualDWARFIndex.h"
#include "Plugins/Language/ObjC/ObjCLanguage.h"
#include "Plugins/SymbolFile/DWARF/DWARFDebugInfo.h"
#include "Plugins/SymbolFile/DWARF/DWARFDeclContext.h"
#include "Plugins/SymbolFile/DWARF/LogChannelDWARF.h"
#include "Plugins/SymbolFile/DWARF/SymbolFileDWARFDwo.h"
#include "lldb/Core/Module.h"
#include "lldb/Host/TaskPool.h"
#include "lldb/Symbol/ObjectFile.h"
#include "lldb/Utility/Stream.h"
#include "lldb/Utility/Timer.h"

using namespace lldb_private;
using namespace lldb;

void ManualDWARFIndex::Index() {
  if (!m_debug_info)
    return;

  DWARFDebugInfo &debug_info = *m_debug_info;
  m_debug_info = nullptr;

  static Timer::Category func_cat(LLVM_PRETTY_FUNCTION);
  Timer scoped_timer(func_cat, "%p", static_cast<void *>(&debug_info));

  std::vector<DWARFUnit *> units_to_index;
  units_to_index.reserve(debug_info.GetNumCompileUnits());
  for (size_t U = 0; U < debug_info.GetNumCompileUnits(); ++U) {
    DWARFUnit *unit = debug_info.GetCompileUnitAtIndex(U);
    if (unit && m_units_to_avoid.count(unit->GetOffset()) == 0)
      units_to_index.push_back(unit);
  }
  if (units_to_index.empty())
    return;

  std::vector<IndexSet> sets(units_to_index.size());

  // Keep memory down by clearing DIEs for any compile units if indexing
  // caused us to load the compile unit's DIEs.
  std::vector<llvm::Optional<DWARFUnit::ScopedExtractDIEs>> clear_cu_dies(
      units_to_index.size());
  auto parser_fn = [&](size_t cu_idx) {
    IndexUnit(*units_to_index[cu_idx], sets[cu_idx]);
  };

  auto extract_fn = [&units_to_index, &clear_cu_dies](size_t cu_idx) {
    clear_cu_dies[cu_idx] = units_to_index[cu_idx]->ExtractDIEsScoped();
  };

  // Create a task runner that extracts dies for each DWARF compile unit in a
  // separate thread
  // First figure out which compile units didn't have their DIEs already
  // parsed and remember this.  If no DIEs were parsed prior to this index
  // function call, we are going to want to clear the CU dies after we are
  // done indexing to make sure we don't pull in all DWARF dies, but we need
  // to wait until all compile units have been indexed in case a DIE in one
  // compile unit refers to another and the indexes accesses those DIEs.
<<<<<<< HEAD
  //----------------------------------------------------------------------
  for (int i=0; i<units_to_index.size(); ++i) {
     extract_fn(i);
  }
  // This call can deadlock because we are sometimes holding the module lock.
  //TaskMapOverInt(0, units_to_index.size(), extract_fn);
=======
  TaskMapOverInt(0, units_to_index.size(), extract_fn);
>>>>>>> 1f36bde5

  // Now create a task runner that can index each DWARF compile unit in a
  // separate thread so we can index quickly.

  TaskMapOverInt(0, units_to_index.size(), parser_fn);

  auto finalize_fn = [this, &sets](NameToDIE(IndexSet::*index)) {
    NameToDIE &result = m_set.*index;
    for (auto &set : sets)
      result.Append(set.*index);
    result.Finalize();
  };

  TaskPool::RunTasks([&]() { finalize_fn(&IndexSet::function_basenames); },
                     [&]() { finalize_fn(&IndexSet::function_fullnames); },
                     [&]() { finalize_fn(&IndexSet::function_methods); },
                     [&]() { finalize_fn(&IndexSet::function_selectors); },
                     [&]() { finalize_fn(&IndexSet::objc_class_selectors); },
                     [&]() { finalize_fn(&IndexSet::globals); },
                     [&]() { finalize_fn(&IndexSet::types); },
                     [&]() { finalize_fn(&IndexSet::namespaces); });
}

void ManualDWARFIndex::IndexUnit(DWARFUnit &unit, IndexSet &set) {
  assert(!unit.GetSymbolFileDWARF()->GetBaseCompileUnit() &&
      "DWARFUnit associated with .dwo or .dwp should not be indexed directly");

  Log *log = LogChannelDWARF::GetLogIfAll(DWARF_LOG_LOOKUPS);

  if (log) {
    m_module.LogMessage(
        log, "ManualDWARFIndex::IndexUnit for compile unit at .debug_info[0x%8.8x]",
        unit.GetOffset());
  }

  const LanguageType cu_language = unit.GetLanguageType();
  DWARFFormValue::FixedFormSizes fixed_form_sizes = unit.GetFixedFormSizes();

  IndexUnitImpl(unit, cu_language, fixed_form_sizes, unit.GetOffset(), set);

  SymbolFileDWARFDwo *dwo_symbol_file = unit.GetDwoSymbolFile();
  if (dwo_symbol_file && dwo_symbol_file->GetCompileUnit()) {
    IndexUnitImpl(*dwo_symbol_file->GetCompileUnit(), cu_language,
                  fixed_form_sizes, unit.GetOffset(), set);
  }
}

void ManualDWARFIndex::IndexUnitImpl(
    DWARFUnit &unit, const LanguageType cu_language,
    const DWARFFormValue::FixedFormSizes &fixed_form_sizes,
    const dw_offset_t cu_offset, IndexSet &set) {
  for (const DWARFDebugInfoEntry &die : unit.dies()) {
    const dw_tag_t tag = die.Tag();

    switch (tag) {
    case DW_TAG_array_type:
    case DW_TAG_base_type:
    case DW_TAG_class_type:
    case DW_TAG_constant:
    case DW_TAG_enumeration_type:
    case DW_TAG_inlined_subroutine:
    case DW_TAG_namespace:
    case DW_TAG_string_type:
    case DW_TAG_structure_type:
    case DW_TAG_subprogram:
    case DW_TAG_subroutine_type:
    case DW_TAG_typedef:
    case DW_TAG_union_type:
    case DW_TAG_unspecified_type:
    case DW_TAG_variable:
      break;

    default:
      continue;
    }

    DWARFAttributes attributes;
    const char *name = NULL;
    const char *mangled_cstr = NULL;
    bool is_declaration = false;
    // bool is_artificial = false;
    bool has_address = false;
    bool has_location_or_const_value = false;
    bool is_global_or_static_variable = false;

    DWARFFormValue specification_die_form;
    const size_t num_attributes =
        die.GetAttributes(&unit, fixed_form_sizes, attributes);
    if (num_attributes > 0) {
      for (uint32_t i = 0; i < num_attributes; ++i) {
        dw_attr_t attr = attributes.AttributeAtIndex(i);
        DWARFFormValue form_value;
        switch (attr) {
        case DW_AT_name:
          if (attributes.ExtractFormValueAtIndex(i, form_value))
            name = form_value.AsCString();
          break;

        case DW_AT_declaration:
          if (attributes.ExtractFormValueAtIndex(i, form_value))
            is_declaration = form_value.Unsigned() != 0;
          break;

        //                case DW_AT_artificial:
        //                    if (attributes.ExtractFormValueAtIndex(i,
        //                    form_value))
        //                        is_artificial = form_value.Unsigned() != 0;
        //                    break;

        case DW_AT_MIPS_linkage_name:
        case DW_AT_linkage_name:
          if (attributes.ExtractFormValueAtIndex(i, form_value))
            mangled_cstr = form_value.AsCString();
          break;

        case DW_AT_low_pc:
        case DW_AT_high_pc:
        case DW_AT_ranges:
          has_address = true;
          break;

        case DW_AT_entry_pc:
          has_address = true;
          break;

        case DW_AT_location:
        case DW_AT_const_value:
          has_location_or_const_value = true;
          if (tag == DW_TAG_variable) {
            const DWARFDebugInfoEntry *parent_die = die.GetParent();
            while (parent_die != NULL) {
              switch (parent_die->Tag()) {
              case DW_TAG_subprogram:
              case DW_TAG_lexical_block:
              case DW_TAG_inlined_subroutine:
                // Even if this is a function level static, we don't add it. We
                // could theoretically add these if we wanted to by
                // introspecting into the DW_AT_location and seeing if the
                // location describes a hard coded address, but we don't want
                // the performance penalty of that right now.
                is_global_or_static_variable = false;
                // if (attributes.ExtractFormValueAtIndex(dwarf, i,
                //                                        form_value)) {
                //   // If we have valid block data, then we have location
                //   // expression bytesthat are fixed (not a location list).
                //   const uint8_t *block_data = form_value.BlockData();
                //   if (block_data) {
                //     uint32_t block_length = form_value.Unsigned();
                //     if (block_length == 1 +
                //     attributes.CompileUnitAtIndex(i)->GetAddressByteSize()) {
                //       if (block_data[0] == DW_OP_addr)
                //         add_die = true;
                //     }
                //   }
                // }
                parent_die = NULL; // Terminate the while loop.
                break;

              case DW_TAG_compile_unit:
              case DW_TAG_partial_unit:
                is_global_or_static_variable = true;
                parent_die = NULL; // Terminate the while loop.
                break;

              default:
                parent_die =
                    parent_die->GetParent(); // Keep going in the while loop.
                break;
              }
            }
          }
          break;

        case DW_AT_specification:
          if (attributes.ExtractFormValueAtIndex(i, form_value))
            specification_die_form = form_value;
          break;
        }
      }
    }

    switch (tag) {
    case DW_TAG_inlined_subroutine:
    case DW_TAG_subprogram:
      if (has_address) {
        if (name) {
          ObjCLanguage::MethodName objc_method(name, true);
          if (objc_method.IsValid(true)) {
            ConstString objc_class_name_with_category(
                objc_method.GetClassNameWithCategory());
            ConstString objc_selector_name(objc_method.GetSelector());
            ConstString objc_fullname_no_category_name(
                objc_method.GetFullNameWithoutCategory(true));
            ConstString objc_class_name_no_category(objc_method.GetClassName());
            set.function_fullnames.Insert(ConstString(name),
                                          DIERef(cu_offset, die.GetOffset()));
            if (objc_class_name_with_category)
              set.objc_class_selectors.Insert(
                  objc_class_name_with_category,
                  DIERef(cu_offset, die.GetOffset()));
            if (objc_class_name_no_category &&
                objc_class_name_no_category != objc_class_name_with_category)
              set.objc_class_selectors.Insert(
                  objc_class_name_no_category,
                  DIERef(cu_offset, die.GetOffset()));
            if (objc_selector_name)
              set.function_selectors.Insert(objc_selector_name,
                                            DIERef(cu_offset, die.GetOffset()));
            if (objc_fullname_no_category_name)
              set.function_fullnames.Insert(objc_fullname_no_category_name,
                                            DIERef(cu_offset, die.GetOffset()));
          }
          // If we have a mangled name, then the DW_AT_name attribute is
          // usually the method name without the class or any parameters
          bool is_method = DWARFDIE(&unit, &die).IsMethod();

          if (is_method)
            set.function_methods.Insert(ConstString(name),
                                        DIERef(cu_offset, die.GetOffset()));
          else
            set.function_basenames.Insert(ConstString(name),
                                          DIERef(cu_offset, die.GetOffset()));

          if (!is_method && !mangled_cstr && !objc_method.IsValid(true))
            set.function_fullnames.Insert(ConstString(name),
                                          DIERef(cu_offset, die.GetOffset()));
        }
        if (mangled_cstr) {
          // Make sure our mangled name isn't the same string table entry as
          // our name. If it starts with '_', then it is ok, else compare the
          // string to make sure it isn't the same and we don't end up with
          // duplicate entries
          if (name && name != mangled_cstr &&
              ((mangled_cstr[0] == '_') ||
               (::strcmp(name, mangled_cstr) != 0))) {
            set.function_fullnames.Insert(ConstString(mangled_cstr),
                                          DIERef(cu_offset, die.GetOffset()));
          }
        }
      }
      break;

    case DW_TAG_array_type:
    case DW_TAG_base_type:
    case DW_TAG_class_type:
    case DW_TAG_constant:
    case DW_TAG_enumeration_type:
    case DW_TAG_string_type:
    case DW_TAG_structure_type:
    case DW_TAG_subroutine_type:
    case DW_TAG_typedef:
    case DW_TAG_union_type:
    case DW_TAG_unspecified_type:
      if (name && !is_declaration)
        set.types.Insert(ConstString(name), DIERef(cu_offset, die.GetOffset()));
      if (mangled_cstr && !is_declaration)
        set.types.Insert(ConstString(mangled_cstr),
                         DIERef(cu_offset, die.GetOffset()));
      break;

    case DW_TAG_namespace:
      if (name)
        set.namespaces.Insert(ConstString(name),
                              DIERef(cu_offset, die.GetOffset()));
      break;

    case DW_TAG_variable:
      if (name && has_location_or_const_value && is_global_or_static_variable) {
        set.globals.Insert(ConstString(name),
                           DIERef(cu_offset, die.GetOffset()));
        // Be sure to include variables by their mangled and demangled names if
        // they have any since a variable can have a basename "i", a mangled
        // named "_ZN12_GLOBAL__N_11iE" and a demangled mangled name
        // "(anonymous namespace)::i"...

        // Make sure our mangled name isn't the same string table entry as our
        // name. If it starts with '_', then it is ok, else compare the string
        // to make sure it isn't the same and we don't end up with duplicate
        // entries
        if (mangled_cstr && name != mangled_cstr &&
            ((mangled_cstr[0] == '_') || (::strcmp(name, mangled_cstr) != 0))) {
          set.globals.Insert(ConstString(mangled_cstr),
                             DIERef(cu_offset, die.GetOffset()));
        }
      }
      break;

    default:
      continue;
    }
  }
}

void ManualDWARFIndex::GetGlobalVariables(ConstString basename, DIEArray &offsets) {
  Index();
  m_set.globals.Find(basename, offsets);
}

void ManualDWARFIndex::GetGlobalVariables(const RegularExpression &regex,
                                          DIEArray &offsets) {
  Index();
  m_set.globals.Find(regex, offsets);
}

void ManualDWARFIndex::GetGlobalVariables(const DWARFUnit &cu,
                                          DIEArray &offsets) {
  Index();
  m_set.globals.FindAllEntriesForCompileUnit(cu.GetOffset(), offsets);
}

void ManualDWARFIndex::GetObjCMethods(ConstString class_name,
                                      DIEArray &offsets) {
  Index();
  m_set.objc_class_selectors.Find(class_name, offsets);
}

void ManualDWARFIndex::GetCompleteObjCClass(ConstString class_name,
                                            bool must_be_implementation,
                                            DIEArray &offsets) {
  Index();
  m_set.types.Find(class_name, offsets);
}

void ManualDWARFIndex::GetTypes(ConstString name, DIEArray &offsets) {
  Index();
  m_set.types.Find(name, offsets);
}

void ManualDWARFIndex::GetTypes(const DWARFDeclContext &context,
                                DIEArray &offsets) {
  Index();
  m_set.types.Find(ConstString(context[0].name), offsets);
}

void ManualDWARFIndex::GetNamespaces(ConstString name, DIEArray &offsets) {
  Index();
  m_set.namespaces.Find(name, offsets);
}

void ManualDWARFIndex::GetFunctions(ConstString name, DWARFDebugInfo &info,
                                    const CompilerDeclContext &parent_decl_ctx,
                                    uint32_t name_type_mask,
                                    std::vector<DWARFDIE> &dies) {
  Index();

  if (name_type_mask & eFunctionNameTypeFull) {
    DIEArray offsets;
    m_set.function_basenames.Find(name, offsets);
    m_set.function_methods.Find(name, offsets);
    m_set.function_fullnames.Find(name, offsets);
    for (const DIERef &die_ref: offsets) {
      DWARFDIE die = info.GetDIE(die_ref);
      if (!die)
        continue;
      if (SymbolFileDWARF::DIEInDeclContext(&parent_decl_ctx, die))
        dies.push_back(die);
    }
  }
  if (name_type_mask & eFunctionNameTypeBase) {
    DIEArray offsets;
    m_set.function_basenames.Find(name, offsets);
    for (const DIERef &die_ref: offsets) {
      DWARFDIE die = info.GetDIE(die_ref);
      if (!die)
        continue;
      if (SymbolFileDWARF::DIEInDeclContext(&parent_decl_ctx, die))
        dies.push_back(die);
    }
    offsets.clear();
  }

  if (name_type_mask & eFunctionNameTypeMethod && !parent_decl_ctx.IsValid()) {
    DIEArray offsets;
    m_set.function_methods.Find(name, offsets);
    for (const DIERef &die_ref: offsets) {
      if (DWARFDIE die = info.GetDIE(die_ref))
        dies.push_back(die);
    }
  }

  if (name_type_mask & eFunctionNameTypeSelector &&
      !parent_decl_ctx.IsValid()) {
    DIEArray offsets;
    m_set.function_selectors.Find(name, offsets);
    for (const DIERef &die_ref: offsets) {
      if (DWARFDIE die = info.GetDIE(die_ref))
        dies.push_back(die);
    }
  }
}

void ManualDWARFIndex::GetFunctions(const RegularExpression &regex,
                                    DIEArray &offsets) {
  Index();

  m_set.function_basenames.Find(regex, offsets);
  m_set.function_fullnames.Find(regex, offsets);
}

void ManualDWARFIndex::Dump(Stream &s) {
  s.Format("Manual DWARF index for ({0}) '{1:F}':",
           m_module.GetArchitecture().GetArchitectureName(),
           m_module.GetObjectFile()->GetFileSpec());
  s.Printf("\nFunction basenames:\n");
  m_set.function_basenames.Dump(&s);
  s.Printf("\nFunction fullnames:\n");
  m_set.function_fullnames.Dump(&s);
  s.Printf("\nFunction methods:\n");
  m_set.function_methods.Dump(&s);
  s.Printf("\nFunction selectors:\n");
  m_set.function_selectors.Dump(&s);
  s.Printf("\nObjective-C class selectors:\n");
  m_set.objc_class_selectors.Dump(&s);
  s.Printf("\nGlobals and statics:\n");
  m_set.globals.Dump(&s);
  s.Printf("\nTypes:\n");
  m_set.types.Dump(&s);
  s.Printf("\nNamespaces:\n");
  m_set.namespaces.Dump(&s);
}<|MERGE_RESOLUTION|>--- conflicted
+++ resolved
@@ -63,16 +63,12 @@
   // done indexing to make sure we don't pull in all DWARF dies, but we need
   // to wait until all compile units have been indexed in case a DIE in one
   // compile unit refers to another and the indexes accesses those DIEs.
-<<<<<<< HEAD
   //----------------------------------------------------------------------
   for (int i=0; i<units_to_index.size(); ++i) {
      extract_fn(i);
   }
   // This call can deadlock because we are sometimes holding the module lock.
   //TaskMapOverInt(0, units_to_index.size(), extract_fn);
-=======
-  TaskMapOverInt(0, units_to_index.size(), extract_fn);
->>>>>>> 1f36bde5
 
   // Now create a task runner that can index each DWARF compile unit in a
   // separate thread so we can index quickly.
