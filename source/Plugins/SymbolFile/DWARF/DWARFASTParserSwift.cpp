--- conflicted
+++ resolved
@@ -218,10 +218,6 @@
   return type_sp;
 }
 
-<<<<<<< HEAD
-Function *DWARFASTParserSwift::ParseFunctionFromDWARF(
-    lldb_private::CompileUnit &comp_unit, const DWARFDIE &die) {
-=======
 void DWARFASTParserSwift::GetClangType(const DWARFDIE &die,
                                        llvm::StringRef mangled_name,
                                        TypeMap &clang_types) const {
@@ -283,9 +279,8 @@
   }
 }
 
-Function *DWARFASTParserSwift::ParseFunctionFromDWARF(const SymbolContext &sc,
-                                                      const DWARFDIE &die) {
->>>>>>> 50d12742
+Function *DWARFASTParserSwift::ParseFunctionFromDWARF(
+    lldb_private::CompileUnit &comp_unit, const DWARFDIE &die) {
   DWARFRangeList func_ranges;
   const char *name = NULL;
   const char *mangled = NULL;
@@ -351,11 +346,7 @@
 
       if (dwarf->FixupAddress(func_range.GetBaseAddress())) {
         const user_id_t func_user_id = die.GetID();
-<<<<<<< HEAD
         func_sp.reset(new Function(&comp_unit, func_user_id, func_user_id,
-=======
-        func_sp.reset(new Function(sc.comp_unit, func_user_id, func_user_id,
->>>>>>> 50d12742
                                    func_name, nullptr, func_range,
                                    can_throw)); // first address range
 
