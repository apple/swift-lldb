//===-- DWARFDebugInfoEntry.cpp ---------------------------------*- C++ -*-===//
//
// Part of the LLVM Project, under the Apache License v2.0 with LLVM Exceptions.
// See https://llvm.org/LICENSE.txt for license information.
// SPDX-License-Identifier: Apache-2.0 WITH LLVM-exception
//
//===----------------------------------------------------------------------===//

#include "DWARFDebugInfoEntry.h"

#include <assert.h>

#include <algorithm>

#include "lldb/Core/Module.h"
#include "lldb/Expression/DWARFExpression.h"
#include "lldb/Symbol/ObjectFile.h"
#include "lldb/Utility/Stream.h"

#include "DWARFUnit.h"
#include "DWARFDebugAbbrev.h"
#include "DWARFDebugAranges.h"
#include "DWARFDebugInfo.h"
#include "DWARFDebugRanges.h"
#include "DWARFDeclContext.h"
#include "DWARFFormValue.h"
#include "SymbolFileDWARF.h"
#include "SymbolFileDWARFDwo.h"

using namespace lldb_private;
using namespace std;
extern int g_verbose;

bool DWARFDebugInfoEntry::FastExtract(
    const DWARFDataExtractor &debug_info_data, const DWARFUnit *cu,
    const DWARFFormValue::FixedFormSizes &fixed_form_sizes,
    lldb::offset_t *offset_ptr) {
  m_offset = *offset_ptr;
  m_parent_idx = 0;
  m_sibling_idx = 0;
  const uint64_t abbr_idx = debug_info_data.GetULEB128(offset_ptr);
  lldbassert(abbr_idx <= UINT16_MAX);
  m_abbr_idx = abbr_idx;

  // assert (fixed_form_sizes);  // For best performance this should be
  // specified!

  if (m_abbr_idx) {
    lldb::offset_t offset = *offset_ptr;

    const DWARFAbbreviationDeclaration *abbrevDecl =
        cu->GetAbbreviations()->GetAbbreviationDeclaration(m_abbr_idx);

    if (abbrevDecl == NULL) {
      cu->GetSymbolFileDWARF()->GetObjectFile()->GetModule()->ReportError(
          "{0x%8.8x}: invalid abbreviation code %u, please file a bug and "
          "attach the file at the start of this error message",
          m_offset, (unsigned)abbr_idx);
      // WE can't parse anymore if the DWARF is borked...
      *offset_ptr = UINT32_MAX;
      return false;
    }
    m_tag = abbrevDecl->Tag();
    m_has_children = abbrevDecl->HasChildren();
    // Skip all data in the .debug_info for the attributes
    const uint32_t numAttributes = abbrevDecl->NumAttributes();
    uint32_t i;
    dw_form_t form;
    for (i = 0; i < numAttributes; ++i) {
      form = abbrevDecl->GetFormByIndexUnchecked(i);

      const uint8_t fixed_skip_size = fixed_form_sizes.GetSize(form);
      if (fixed_skip_size)
        offset += fixed_skip_size;
      else {
        bool form_is_indirect = false;
        do {
          form_is_indirect = false;
          uint32_t form_size = 0;
          switch (form) {
          // Blocks if inlined data that have a length field and the data bytes
          // inlined in the .debug_info
          case DW_FORM_exprloc:
          case DW_FORM_block:
            form_size = debug_info_data.GetULEB128(&offset);
            break;
          case DW_FORM_block1:
            form_size = debug_info_data.GetU8_unchecked(&offset);
            break;
          case DW_FORM_block2:
            form_size = debug_info_data.GetU16_unchecked(&offset);
            break;
          case DW_FORM_block4:
            form_size = debug_info_data.GetU32_unchecked(&offset);
            break;

          // Inlined NULL terminated C-strings
          case DW_FORM_string:
            debug_info_data.GetCStr(&offset);
            break;

          // Compile unit address sized values
          case DW_FORM_addr:
            form_size = cu->GetAddressByteSize();
            break;
          case DW_FORM_ref_addr:
            if (cu->GetVersion() <= 2)
              form_size = cu->GetAddressByteSize();
            else
              form_size = 4;
            break;

          // 0 sized form
          case DW_FORM_flag_present:
            form_size = 0;
            break;

          // 1 byte values
          case DW_FORM_addrx1:
          case DW_FORM_data1:
          case DW_FORM_flag:
          case DW_FORM_ref1:
          case DW_FORM_strx1:
            form_size = 1;
            break;

          // 2 byte values
          case DW_FORM_addrx2:
          case DW_FORM_data2:
          case DW_FORM_ref2:
          case DW_FORM_strx2:
            form_size = 2;
            break;

          // 3 byte values
          case DW_FORM_addrx3:
          case DW_FORM_strx3:
            form_size = 3;
            break;

          // 4 byte values
          case DW_FORM_addrx4:
          case DW_FORM_data4:
          case DW_FORM_ref4:
          case DW_FORM_strx4:
            form_size = 4;
            break;

          // 8 byte values
          case DW_FORM_data8:
          case DW_FORM_ref8:
          case DW_FORM_ref_sig8:
            form_size = 8;
            break;

          // signed or unsigned LEB 128 values
          case DW_FORM_addrx:
          case DW_FORM_rnglistx:
          case DW_FORM_sdata:
          case DW_FORM_udata:
          case DW_FORM_ref_udata:
          case DW_FORM_GNU_addr_index:
          case DW_FORM_GNU_str_index:
          case DW_FORM_strx:
            debug_info_data.Skip_LEB128(&offset);
            break;

          case DW_FORM_indirect:
            form_is_indirect = true;
            form = debug_info_data.GetULEB128(&offset);
            break;

          case DW_FORM_strp:
          case DW_FORM_sec_offset:
            debug_info_data.GetU32(&offset);
            break;

          case DW_FORM_implicit_const:
            form_size = 0;
            break;

          default:
            *offset_ptr = m_offset;
            return false;
          }
          offset += form_size;

        } while (form_is_indirect);
      }
    }
    *offset_ptr = offset;
    return true;
  } else {
    m_tag = 0;
    m_has_children = false;
    return true; // NULL debug tag entry
  }

  return false;
}

// Extract
//
// Extract a debug info entry for a given compile unit from the .debug_info and
// .debug_abbrev data within the SymbolFileDWARF class starting at the given
// offset
bool DWARFDebugInfoEntry::Extract(const DWARFUnit *cu,
                                  lldb::offset_t *offset_ptr) {
  const DWARFDataExtractor &debug_info_data = cu->GetData();
  //    const DWARFDataExtractor& debug_str_data =
  //    dwarf2Data->get_debug_str_data();
  const uint32_t cu_end_offset = cu->GetNextCompileUnitOffset();
  lldb::offset_t offset = *offset_ptr;
  //  if (offset >= cu_end_offset)
  //      Log::Status("DIE at offset 0x%8.8x is beyond the end of the current
  //      compile unit (0x%8.8x)", m_offset, cu_end_offset);
  if ((offset < cu_end_offset) && debug_info_data.ValidOffset(offset)) {
    m_offset = offset;

    const uint64_t abbr_idx = debug_info_data.GetULEB128(&offset);
    lldbassert(abbr_idx <= UINT16_MAX);
    m_abbr_idx = abbr_idx;
    if (abbr_idx) {
      const DWARFAbbreviationDeclaration *abbrevDecl =
          cu->GetAbbreviations()->GetAbbreviationDeclaration(abbr_idx);

      if (abbrevDecl) {
        m_tag = abbrevDecl->Tag();
        m_has_children = abbrevDecl->HasChildren();

        bool isCompileUnitTag = (m_tag == DW_TAG_compile_unit ||
                                 m_tag == DW_TAG_partial_unit);
        if (cu && isCompileUnitTag)
          const_cast<DWARFUnit *>(cu)->SetBaseAddress(0);

        // Skip all data in the .debug_info for the attributes
        const uint32_t numAttributes = abbrevDecl->NumAttributes();
        for (uint32_t i = 0; i < numAttributes; ++i) {
          DWARFFormValue form_value(cu);
          dw_attr_t attr;
          abbrevDecl->GetAttrAndFormValueByIndex(i, attr, form_value);
          dw_form_t form = form_value.Form();

          if (isCompileUnitTag &&
              ((attr == DW_AT_entry_pc) || (attr == DW_AT_low_pc))) {
            if (form_value.ExtractValue(debug_info_data, &offset)) {
              if (attr == DW_AT_low_pc || attr == DW_AT_entry_pc)
                const_cast<DWARFUnit *>(cu)->SetBaseAddress(
                    form_value.Address());
            }
          } else {
            bool form_is_indirect = false;
            do {
              form_is_indirect = false;
              uint32_t form_size = 0;
              switch (form) {
              // Blocks if inlined data that have a length field and the data
              // bytes inlined in the .debug_info
              case DW_FORM_exprloc:
              case DW_FORM_block:
                form_size = debug_info_data.GetULEB128(&offset);
                break;
              case DW_FORM_block1:
                form_size = debug_info_data.GetU8(&offset);
                break;
              case DW_FORM_block2:
                form_size = debug_info_data.GetU16(&offset);
                break;
              case DW_FORM_block4:
                form_size = debug_info_data.GetU32(&offset);
                break;

              // Inlined NULL terminated C-strings
              case DW_FORM_string:
                debug_info_data.GetCStr(&offset);
                break;

              // Compile unit address sized values
              case DW_FORM_addr:
                form_size = cu->GetAddressByteSize();
                break;
              case DW_FORM_ref_addr:
                if (cu->GetVersion() <= 2)
                  form_size = cu->GetAddressByteSize();
                else
                  form_size = 4;
                break;

              // 0 sized form
              case DW_FORM_flag_present:
              case DW_FORM_implicit_const:
                form_size = 0;
                break;

              // 1 byte values
              case DW_FORM_data1:
              case DW_FORM_flag:
              case DW_FORM_ref1:
                form_size = 1;
                break;

              // 2 byte values
              case DW_FORM_data2:
              case DW_FORM_ref2:
                form_size = 2;
                break;

              // 4 byte values
              case DW_FORM_data4:
              case DW_FORM_ref4:
                form_size = 4;
                break;

              // 8 byte values
              case DW_FORM_data8:
              case DW_FORM_ref8:
              case DW_FORM_ref_sig8:
                form_size = 8;
                break;

              // signed or unsigned LEB 128 values
              case DW_FORM_addrx:
              case DW_FORM_sdata:
              case DW_FORM_udata:
              case DW_FORM_ref_udata:
              case DW_FORM_GNU_addr_index:
              case DW_FORM_GNU_str_index:
                debug_info_data.Skip_LEB128(&offset);
                break;

              case DW_FORM_indirect:
                form = debug_info_data.GetULEB128(&offset);
                form_is_indirect = true;
                break;

              case DW_FORM_strp:
              case DW_FORM_sec_offset:
                debug_info_data.GetU32(&offset);
                break;

              default:
                *offset_ptr = offset;
                return false;
              }

              offset += form_size;
            } while (form_is_indirect);
          }
        }
        *offset_ptr = offset;
        return true;
      }
    } else {
      m_tag = 0;
      m_has_children = false;
      *offset_ptr = offset;
      return true; // NULL debug tag entry
    }
  }

  return false;
}

static dw_offset_t GetRangesOffset(const DWARFDebugRangesBase *debug_ranges,
                                   DWARFFormValue &form_value) {
  if (form_value.Form() == DW_FORM_rnglistx)
    return debug_ranges->GetOffset(form_value.Unsigned());
  return form_value.Unsigned();
}

// GetDIENamesAndRanges
//
// Gets the valid address ranges for a given DIE by looking for a
// DW_AT_low_pc/DW_AT_high_pc pair, DW_AT_entry_pc, or DW_AT_ranges attributes.
bool DWARFDebugInfoEntry::GetDIENamesAndRanges(
    SymbolFileDWARF *dwarf2Data, const DWARFUnit *cu, const char *&name,
    const char *&mangled, DWARFRangeList &ranges, int &decl_file,
    int &decl_line, int &decl_column, int &call_file, int &call_line,
    int &call_column, DWARFExpression *frame_base) const {
  if (dwarf2Data == nullptr)
    return false;

  SymbolFileDWARFDwo *dwo_symbol_file = cu->GetDwoSymbolFile();
  if (dwo_symbol_file)
    return GetDIENamesAndRanges(
        dwo_symbol_file, dwo_symbol_file->GetCompileUnit(), name, mangled,
        ranges, decl_file, decl_line, decl_column, call_file, call_line,
        call_column, frame_base);

  dw_addr_t lo_pc = LLDB_INVALID_ADDRESS;
  dw_addr_t hi_pc = LLDB_INVALID_ADDRESS;
  std::vector<DIERef> die_refs;
  bool set_frame_base_loclist_addr = false;

  lldb::offset_t offset;
  const DWARFAbbreviationDeclaration *abbrevDecl =
      GetAbbreviationDeclarationPtr(dwarf2Data, cu, offset);

  lldb::ModuleSP module = dwarf2Data->GetObjectFile()->GetModule();

  if (abbrevDecl) {
    const DWARFDataExtractor &debug_info_data = cu->GetData();

    if (!debug_info_data.ValidOffset(offset))
      return false;

    const uint32_t numAttributes = abbrevDecl->NumAttributes();
    bool do_offset = false;

    for (uint32_t i = 0; i < numAttributes; ++i) {
      DWARFFormValue form_value(cu);
      dw_attr_t attr;
      abbrevDecl->GetAttrAndFormValueByIndex(i, attr, form_value);

      if (form_value.ExtractValue(debug_info_data, &offset)) {
        switch (attr) {
        case DW_AT_low_pc:
          lo_pc = form_value.Address();

          if (do_offset)
            hi_pc += lo_pc;
          do_offset = false;
          break;

        case DW_AT_entry_pc:
          lo_pc = form_value.Address();
          break;

        case DW_AT_high_pc:
          if (form_value.Form() == DW_FORM_addr ||
              form_value.Form() == DW_FORM_addrx ||
              form_value.Form() == DW_FORM_GNU_addr_index) {
            hi_pc = form_value.Address();
          } else {
            hi_pc = form_value.Unsigned();
            if (lo_pc == LLDB_INVALID_ADDRESS)
              do_offset = hi_pc != LLDB_INVALID_ADDRESS;
            else
              hi_pc += lo_pc; // DWARF 4 introduces <offset-from-lo-pc> to save
                              // on relocations
          }
          break;

        case DW_AT_ranges: {
          const DWARFDebugRangesBase *debug_ranges = dwarf2Data->DebugRanges();
          if (debug_ranges)
            debug_ranges->FindRanges(cu, GetRangesOffset(debug_ranges, form_value), ranges);
          else
            cu->GetSymbolFileDWARF()->GetObjectFile()->GetModule()->ReportError(
                "{0x%8.8x}: DIE has DW_AT_ranges(0x%" PRIx64
                ") attribute yet DWARF has no .debug_ranges, please file a bug "
                "and attach the file at the start of this error message",
                m_offset, form_value.Unsigned());
        } break;

        case DW_AT_name:
          if (name == NULL)
            name = form_value.AsCString();
          break;

        case DW_AT_MIPS_linkage_name:
        case DW_AT_linkage_name:
          if (mangled == NULL)
            mangled = form_value.AsCString();
          break;

        case DW_AT_abstract_origin:
          die_refs.emplace_back(form_value);
          break;

        case DW_AT_specification:
          die_refs.emplace_back(form_value);
          break;

        case DW_AT_decl_file:
          if (decl_file == 0)
            decl_file = form_value.Unsigned();
          break;

        case DW_AT_decl_line:
          if (decl_line == 0)
            decl_line = form_value.Unsigned();
          break;

        case DW_AT_decl_column:
          if (decl_column == 0)
            decl_column = form_value.Unsigned();
          break;

        case DW_AT_call_file:
          if (call_file == 0)
            call_file = form_value.Unsigned();
          break;

        case DW_AT_call_line:
          if (call_line == 0)
            call_line = form_value.Unsigned();
          break;

        case DW_AT_call_column:
          if (call_column == 0)
            call_column = form_value.Unsigned();
          break;

        case DW_AT_frame_base:
          if (frame_base) {
            if (form_value.BlockData()) {
              uint32_t block_offset =
                  form_value.BlockData() - debug_info_data.GetDataStart();
              uint32_t block_length = form_value.Unsigned();
              frame_base->SetOpcodeData(module, debug_info_data, block_offset,
                                        block_length);
            } else {
              const DWARFDataExtractor &debug_loc_data =
                  dwarf2Data->DebugLocData();
              const dw_offset_t debug_loc_offset = form_value.Unsigned();

              size_t loc_list_length = DWARFExpression::LocationListSize(
                  cu, debug_loc_data, debug_loc_offset);
              if (loc_list_length > 0) {
                frame_base->SetOpcodeData(module, debug_loc_data,
                                          debug_loc_offset, loc_list_length);
                if (lo_pc != LLDB_INVALID_ADDRESS) {
                  assert(lo_pc >= cu->GetBaseAddress());
                  frame_base->SetLocationListSlide(lo_pc -
                                                   cu->GetBaseAddress());
                } else {
                  set_frame_base_loclist_addr = true;
                }
              }
            }
          }
          break;

        default:
          break;
        }
      }
    }
  }

  if (ranges.IsEmpty()) {
    if (lo_pc != LLDB_INVALID_ADDRESS) {
      if (hi_pc != LLDB_INVALID_ADDRESS && hi_pc > lo_pc)
        ranges.Append(DWARFRangeList::Entry(lo_pc, hi_pc - lo_pc));
      else
        ranges.Append(DWARFRangeList::Entry(lo_pc, 0));
    }
  }

  if (set_frame_base_loclist_addr) {
    dw_addr_t lowest_range_pc = ranges.GetMinRangeBase(0);
    assert(lowest_range_pc >= cu->GetBaseAddress());
    frame_base->SetLocationListSlide(lowest_range_pc - cu->GetBaseAddress());
  }

  if (ranges.IsEmpty() || name == NULL || mangled == NULL) {
    for (const DIERef &die_ref : die_refs) {
      if (die_ref.die_offset != DW_INVALID_OFFSET) {
        DWARFDIE die = dwarf2Data->GetDIE(die_ref);
        if (die)
          die.GetDIE()->GetDIENamesAndRanges(
              die.GetDWARF(), die.GetCU(), name, mangled, ranges, decl_file,
              decl_line, decl_column, call_file, call_line, call_column);
      }
    }
  }
  return !ranges.IsEmpty();
}

// Dump
//
// Dumps a debug information entry and all of it's attributes to the specified
// stream.
void DWARFDebugInfoEntry::Dump(SymbolFileDWARF *dwarf2Data,
                               const DWARFUnit *cu, Stream &s,
                               uint32_t recurse_depth) const {
  const DWARFDataExtractor &debug_info_data = cu->GetData();
  lldb::offset_t offset = m_offset;

  if (debug_info_data.ValidOffset(offset)) {
    dw_uleb128_t abbrCode = debug_info_data.GetULEB128(&offset);

    s.Printf("\n0x%8.8x: ", m_offset);
    s.Indent();
    if (abbrCode != m_abbr_idx) {
      s.Printf("error: DWARF has been modified\n");
    } else if (abbrCode) {
      const DWARFAbbreviationDeclaration *abbrevDecl =
          cu->GetAbbreviations()->GetAbbreviationDeclaration(abbrCode);

      if (abbrevDecl) {
        s.PutCString(DW_TAG_value_to_name(abbrevDecl->Tag()));
        s.Printf(" [%u] %c\n", abbrCode, abbrevDecl->HasChildren() ? '*' : ' ');

        // Dump all data in the .debug_info for the attributes
        const uint32_t numAttributes = abbrevDecl->NumAttributes();
        for (uint32_t i = 0; i < numAttributes; ++i) {
          DWARFFormValue form_value(cu);
          dw_attr_t attr;
          abbrevDecl->GetAttrAndFormValueByIndex(i, attr, form_value);

          DumpAttribute(dwarf2Data, cu, debug_info_data, &offset, s, attr,
                        form_value);
        }

        const DWARFDebugInfoEntry *child = GetFirstChild();
        if (recurse_depth > 0 && child) {
          s.IndentMore();

          while (child) {
            child->Dump(dwarf2Data, cu, s, recurse_depth - 1);
            child = child->GetSibling();
          }
          s.IndentLess();
        }
      } else
        s.Printf("Abbreviation code note found in 'debug_abbrev' class for "
                 "code: %u\n",
                 abbrCode);
    } else {
      s.Printf("NULL\n");
    }
  }
}

// DumpAttribute
//
// Dumps a debug information entry attribute along with it's form. Any special
// display of attributes is done (disassemble location lists, show enumeration
// values for attributes, etc).
void DWARFDebugInfoEntry::DumpAttribute(
    SymbolFileDWARF *dwarf2Data, const DWARFUnit *cu,
    const DWARFDataExtractor &debug_info_data, lldb::offset_t *offset_ptr,
    Stream &s, dw_attr_t attr, DWARFFormValue &form_value) {
  bool show_form = s.GetFlags().Test(DWARFDebugInfo::eDumpFlag_ShowForm);

  s.Printf("            ");
  s.Indent(DW_AT_value_to_name(attr));

  if (show_form) {
    s.Printf("[%s", DW_FORM_value_to_name(form_value.Form()));
  }

  if (!form_value.ExtractValue(debug_info_data, offset_ptr))
    return;

  if (show_form) {
    if (form_value.Form() == DW_FORM_indirect) {
      s.Printf(" [%s]", DW_FORM_value_to_name(form_value.Form()));
    }

    s.PutCString("] ");
  }

  s.PutCString("( ");

  // Check to see if we have any special attribute formatters
  switch (attr) {
  case DW_AT_stmt_list:
    s.Printf("0x%8.8" PRIx64, form_value.Unsigned());
    break;

  case DW_AT_language:
    s.PutCString(DW_LANG_value_to_name(form_value.Unsigned()));
    break;

  case DW_AT_encoding:
    s.PutCString(DW_ATE_value_to_name(form_value.Unsigned()));
    break;

  case DW_AT_frame_base:
  case DW_AT_location:
  case DW_AT_data_member_location: {
    const uint8_t *blockData = form_value.BlockData();
    if (blockData) {
      // Location description is inlined in data in the form value
      DWARFDataExtractor locationData(debug_info_data,
                                      (*offset_ptr) - form_value.Unsigned(),
                                      form_value.Unsigned());
      DWARFExpression::PrintDWARFExpression(
          s, locationData, DWARFUnit::GetAddressByteSize(cu), 4, false);
    } else {
      // We have a location list offset as the value that is the offset into
      // the .debug_loc section that describes the value over it's lifetime
      uint64_t debug_loc_offset = form_value.Unsigned();
      if (dwarf2Data) {
        DWARFExpression::PrintDWARFLocationList(
            s, cu, dwarf2Data->DebugLocData(), debug_loc_offset);
      }
    }
  } break;

  case DW_AT_abstract_origin:
  case DW_AT_specification: {
    uint64_t abstract_die_offset = form_value.Reference();
    form_value.Dump(s);
    //  *ostrm_ptr << HEX32 << abstract_die_offset << " ( ";
    GetName(dwarf2Data, cu, abstract_die_offset, s);
  } break;

  case DW_AT_type: {
    uint64_t type_die_offset = form_value.Reference();
    s.PutCString(" ( ");
    AppendTypeName(dwarf2Data, cu, type_die_offset, s);
    s.PutCString(" )");
  } break;

  case DW_AT_ranges: {
    if (!dwarf2Data)
      break;
    lldb::offset_t ranges_offset =
        GetRangesOffset(dwarf2Data->DebugRanges(), form_value);
    dw_addr_t base_addr = cu ? cu->GetBaseAddress() : 0;
    DWARFDebugRanges::Dump(s, dwarf2Data->get_debug_ranges_data(),
                           &ranges_offset, base_addr);
  } break;

  default:
    break;
  }

  s.PutCString(" )\n");
}

// Get all attribute values for a given DIE, including following any
// specification or abstract origin attributes and including those in the
// results. Any duplicate attributes will have the first instance take
// precedence (this can happen for declaration attributes).
size_t DWARFDebugInfoEntry::GetAttributes(
    const DWARFUnit *cu, DWARFFormValue::FixedFormSizes fixed_form_sizes,
    DWARFAttributes &attributes, uint32_t curr_depth) const {
  SymbolFileDWARF *dwarf2Data = nullptr;
  const DWARFAbbreviationDeclaration *abbrevDecl = nullptr;
  lldb::offset_t offset = 0;
  if (cu) {
    if (m_tag != DW_TAG_compile_unit && m_tag != DW_TAG_partial_unit) {
      SymbolFileDWARFDwo *dwo_symbol_file = cu->GetDwoSymbolFile();
      if (dwo_symbol_file)
        return GetAttributes(dwo_symbol_file->GetCompileUnit(),
                             fixed_form_sizes, attributes, curr_depth);
    }

    dwarf2Data = cu->GetSymbolFileDWARF();
    abbrevDecl = GetAbbreviationDeclarationPtr(dwarf2Data, cu, offset);
  }

  if (abbrevDecl) {
    const DWARFDataExtractor &debug_info_data = cu->GetData();

    if (fixed_form_sizes.Empty())
      fixed_form_sizes = DWARFFormValue::GetFixedFormSizesForAddressSize(
          cu->GetAddressByteSize());

    const uint32_t num_attributes = abbrevDecl->NumAttributes();
    for (uint32_t i = 0; i < num_attributes; ++i) {
      DWARFFormValue form_value(cu);
      dw_attr_t attr;
      abbrevDecl->GetAttrAndFormValueByIndex(i, attr, form_value);
      const dw_form_t form = form_value.Form();

      // If we are tracking down DW_AT_specification or DW_AT_abstract_origin
      // attributes, the depth will be non-zero. We need to omit certain
      // attributes that don't make sense.
      switch (attr) {
      case DW_AT_sibling:
      case DW_AT_declaration:
        if (curr_depth > 0) {
          // This attribute doesn't make sense when combined with the DIE that
          // references this DIE. We know a DIE is referencing this DIE because
          // curr_depth is not zero
          break;
        }
        LLVM_FALLTHROUGH;
      default:
        attributes.Append(cu, offset, attr, form);
        break;
      }

      if ((attr == DW_AT_specification) || (attr == DW_AT_abstract_origin)) {
        if (form_value.ExtractValue(debug_info_data, &offset)) {
          dw_offset_t die_offset = form_value.Reference();
          DWARFDIE spec_die =
              const_cast<DWARFUnit *>(cu)->GetDIE(die_offset);
          if (spec_die)
            spec_die.GetAttributes(attributes, curr_depth + 1);
        }
      } else {
        const uint8_t fixed_skip_size = fixed_form_sizes.GetSize(form);
        if (fixed_skip_size)
          offset += fixed_skip_size;
        else
          DWARFFormValue::SkipValue(form, debug_info_data, &offset, cu);
      }
    }
  } else {
    attributes.Clear();
  }
  return attributes.Size();
}

// GetAttributeValue
//
// Get the value of an attribute and return the .debug_info offset of the
// attribute if it was properly extracted into form_value, or zero if we fail
// since an offset of zero is invalid for an attribute (it would be a compile
// unit header).
dw_offset_t DWARFDebugInfoEntry::GetAttributeValue(
    SymbolFileDWARF *dwarf2Data, const DWARFUnit *cu,
    const dw_attr_t attr, DWARFFormValue &form_value,
    dw_offset_t *end_attr_offset_ptr,
    bool check_specification_or_abstract_origin) const {
  SymbolFileDWARFDwo *dwo_symbol_file = cu->GetDwoSymbolFile();
  if (dwo_symbol_file && m_tag != DW_TAG_compile_unit &&
                         m_tag != DW_TAG_partial_unit)
    return GetAttributeValue(dwo_symbol_file, dwo_symbol_file->GetCompileUnit(),
                             attr, form_value, end_attr_offset_ptr,
                             check_specification_or_abstract_origin);

  lldb::offset_t offset;
  const DWARFAbbreviationDeclaration *abbrevDecl =
      GetAbbreviationDeclarationPtr(dwarf2Data, cu, offset);

  if (abbrevDecl) {
    uint32_t attr_idx = abbrevDecl->FindAttributeIndex(attr);

    if (attr_idx != DW_INVALID_INDEX) {
      const DWARFDataExtractor &debug_info_data = cu->GetData();

      uint32_t idx = 0;
      while (idx < attr_idx)
        DWARFFormValue::SkipValue(abbrevDecl->GetFormByIndex(idx++),
                                  debug_info_data, &offset, cu);

      const dw_offset_t attr_offset = offset;
      form_value.SetCompileUnit(cu);
      form_value.SetForm(abbrevDecl->GetFormByIndex(idx));
      if (form_value.ExtractValue(debug_info_data, &offset)) {
        if (end_attr_offset_ptr)
          *end_attr_offset_ptr = offset;
        return attr_offset;
      }
    }
  }

  if (check_specification_or_abstract_origin) {
    if (GetAttributeValue(dwarf2Data, cu, DW_AT_specification, form_value)) {
      DWARFDIE die =
          const_cast<DWARFUnit *>(cu)->GetDIE(form_value.Reference());
      if (die) {
        dw_offset_t die_offset = die.GetDIE()->GetAttributeValue(
            die.GetDWARF(), die.GetCU(), attr, form_value, end_attr_offset_ptr,
            false);
        if (die_offset)
          return die_offset;
      }
    }

    if (GetAttributeValue(dwarf2Data, cu, DW_AT_abstract_origin, form_value)) {
      DWARFDIE die =
          const_cast<DWARFUnit *>(cu)->GetDIE(form_value.Reference());
      if (die) {
        dw_offset_t die_offset = die.GetDIE()->GetAttributeValue(
            die.GetDWARF(), die.GetCU(), attr, form_value, end_attr_offset_ptr,
            false);
        if (die_offset)
          return die_offset;
      }
    }
  }

  if (!dwo_symbol_file)
    return 0;

  DWARFUnit *dwo_cu = dwo_symbol_file->GetCompileUnit();
  if (!dwo_cu)
    return 0;

  DWARFBaseDIE dwo_cu_die = dwo_cu->GetUnitDIEOnly();
  if (!dwo_cu_die.IsValid())
    return 0;

  return dwo_cu_die.GetDIE()->GetAttributeValue(
      dwo_symbol_file, dwo_cu, attr, form_value, end_attr_offset_ptr,
      check_specification_or_abstract_origin);
}

// GetAttributeValueAsString
//
// Get the value of an attribute as a string return it. The resulting pointer
// to the string data exists within the supplied SymbolFileDWARF and will only
// be available as long as the SymbolFileDWARF is still around and it's content
// doesn't change.
const char *DWARFDebugInfoEntry::GetAttributeValueAsString(
    SymbolFileDWARF *dwarf2Data, const DWARFUnit *cu,
    const dw_attr_t attr, const char *fail_value,
    bool check_specification_or_abstract_origin) const {
  DWARFFormValue form_value;
  if (GetAttributeValue(dwarf2Data, cu, attr, form_value, nullptr,
                        check_specification_or_abstract_origin))
    return form_value.AsCString();
  return fail_value;
}

// GetAttributeValueAsUnsigned
//
// Get the value of an attribute as unsigned and return it.
uint64_t DWARFDebugInfoEntry::GetAttributeValueAsUnsigned(
    SymbolFileDWARF *dwarf2Data, const DWARFUnit *cu,
    const dw_attr_t attr, uint64_t fail_value,
    bool check_specification_or_abstract_origin) const {
  DWARFFormValue form_value;
  if (GetAttributeValue(dwarf2Data, cu, attr, form_value, nullptr,
                        check_specification_or_abstract_origin))
    return form_value.Unsigned();
  return fail_value;
}

<<<<<<< HEAD
lldb::LanguageType DWARFDebugInfoEntry::GetLanguageAttributeValue(
    SymbolFileDWARF *dwarf2Data, const DWARFUnit *cu) const {
  const uint64_t language = GetAttributeValueAsUnsigned(
      dwarf2Data, cu, DW_AT_language, lldb::eLanguageTypeUnknown);
  if (language == llvm::dwarf::DW_LANG_Swift)
    return lldb::eLanguageTypeSwift;
  return (lldb::LanguageType)language;
}

//----------------------------------------------------------------------
=======
>>>>>>> 1f36bde5
// GetAttributeValueAsReference
//
// Get the value of an attribute as reference and fix up and compile unit
// relative offsets as needed.
uint64_t DWARFDebugInfoEntry::GetAttributeValueAsReference(
    SymbolFileDWARF *dwarf2Data, const DWARFUnit *cu,
    const dw_attr_t attr, uint64_t fail_value,
    bool check_specification_or_abstract_origin) const {
  DWARFFormValue form_value;
  if (GetAttributeValue(dwarf2Data, cu, attr, form_value, nullptr,
                        check_specification_or_abstract_origin))
    return form_value.Reference();
  return fail_value;
}

uint64_t DWARFDebugInfoEntry::GetAttributeValueAsAddress(
    SymbolFileDWARF *dwarf2Data, const DWARFUnit *cu,
    const dw_attr_t attr, uint64_t fail_value,
    bool check_specification_or_abstract_origin) const {
  DWARFFormValue form_value;
  if (GetAttributeValue(dwarf2Data, cu, attr, form_value, nullptr,
                        check_specification_or_abstract_origin))
    return form_value.Address();
  return fail_value;
}

// GetAttributeHighPC
//
// Get the hi_pc, adding hi_pc to lo_pc when specified as an <offset-from-low-
// pc>.
//
// Returns the hi_pc or fail_value.
dw_addr_t DWARFDebugInfoEntry::GetAttributeHighPC(
    SymbolFileDWARF *dwarf2Data, const DWARFUnit *cu, dw_addr_t lo_pc,
    uint64_t fail_value, bool check_specification_or_abstract_origin) const {
  DWARFFormValue form_value;
  if (GetAttributeValue(dwarf2Data, cu, DW_AT_high_pc, form_value, nullptr,
                        check_specification_or_abstract_origin)) {
    dw_form_t form = form_value.Form();
    if (form == DW_FORM_addr || form == DW_FORM_addrx ||
        form == DW_FORM_GNU_addr_index)
      return form_value.Address();

    // DWARF4 can specify the hi_pc as an <offset-from-lowpc>
    return lo_pc + form_value.Unsigned();
  }
  return fail_value;
}

// GetAttributeAddressRange
//
// Get the lo_pc and hi_pc, adding hi_pc to lo_pc when specified as an <offset-
// from-low-pc>.
//
// Returns true or sets lo_pc and hi_pc to fail_value.
bool DWARFDebugInfoEntry::GetAttributeAddressRange(
    SymbolFileDWARF *dwarf2Data, const DWARFUnit *cu, dw_addr_t &lo_pc,
    dw_addr_t &hi_pc, uint64_t fail_value,
    bool check_specification_or_abstract_origin) const {
  lo_pc = GetAttributeValueAsAddress(dwarf2Data, cu, DW_AT_low_pc, fail_value,
                                     check_specification_or_abstract_origin);
  if (lo_pc != fail_value) {
    hi_pc = GetAttributeHighPC(dwarf2Data, cu, lo_pc, fail_value,
                               check_specification_or_abstract_origin);
    if (hi_pc != fail_value)
      return true;
  }
  lo_pc = fail_value;
  hi_pc = fail_value;
  return false;
}

size_t DWARFDebugInfoEntry::GetAttributeAddressRanges(
    SymbolFileDWARF *dwarf2Data, const DWARFUnit *cu,
    DWARFRangeList &ranges, bool check_hi_lo_pc,
    bool check_specification_or_abstract_origin) const {
  ranges.Clear();

  DWARFFormValue form_value;
  if (GetAttributeValue(dwarf2Data, cu, DW_AT_ranges, form_value)) {
    if (DWARFDebugRangesBase *debug_ranges = dwarf2Data->DebugRanges())
      debug_ranges->FindRanges(cu, GetRangesOffset(debug_ranges, form_value),
                               ranges);
  } else if (check_hi_lo_pc) {
    dw_addr_t lo_pc = LLDB_INVALID_ADDRESS;
    dw_addr_t hi_pc = LLDB_INVALID_ADDRESS;
    if (GetAttributeAddressRange(dwarf2Data, cu, lo_pc, hi_pc,
                                 LLDB_INVALID_ADDRESS,
                                 check_specification_or_abstract_origin)) {
      if (lo_pc < hi_pc)
        ranges.Append(DWARFRangeList::Entry(lo_pc, hi_pc - lo_pc));
    }
  }
  return ranges.GetSize();
}

// GetName
//
// Get value of the DW_AT_name attribute and return it if one exists, else
// return NULL.
const char *DWARFDebugInfoEntry::GetName(SymbolFileDWARF *dwarf2Data,
                                         const DWARFUnit *cu) const {
  return GetAttributeValueAsString(dwarf2Data, cu, DW_AT_name, nullptr, true);
}

// GetMangledName
//
// Get value of the DW_AT_MIPS_linkage_name attribute and return it if one
// exists, else return the value of the DW_AT_name attribute
const char *
DWARFDebugInfoEntry::GetMangledName(SymbolFileDWARF *dwarf2Data,
                                    const DWARFUnit *cu,
                                    bool substitute_name_allowed) const {
  const char *name = nullptr;

  name = GetAttributeValueAsString(dwarf2Data, cu, DW_AT_MIPS_linkage_name,
                                   nullptr, true);
  if (name)
    return name;

  name = GetAttributeValueAsString(dwarf2Data, cu, DW_AT_linkage_name, nullptr,
                                   true);
  if (name)
    return name;

  if (!substitute_name_allowed)
    return nullptr;

  name = GetAttributeValueAsString(dwarf2Data, cu, DW_AT_name, nullptr, true);
  return name;
}

// GetPubname
//
// Get value the name for a DIE as it should appear for a .debug_pubnames or
// .debug_pubtypes section.
const char *DWARFDebugInfoEntry::GetPubname(SymbolFileDWARF *dwarf2Data,
                                            const DWARFUnit *cu) const {
  const char *name = nullptr;
  if (!dwarf2Data)
    return name;

  name = GetAttributeValueAsString(dwarf2Data, cu, DW_AT_MIPS_linkage_name,
                                   nullptr, true);
  if (name)
    return name;

  name = GetAttributeValueAsString(dwarf2Data, cu, DW_AT_linkage_name, nullptr,
                                   true);
  if (name)
    return name;

  name = GetAttributeValueAsString(dwarf2Data, cu, DW_AT_name, nullptr, true);
  return name;
}

// GetName
//
// Get value of the DW_AT_name attribute for a debug information entry that
// exists at offset "die_offset" and place that value into the supplied stream
// object. If the DIE is a NULL object "NULL" is placed into the stream, and if
// no DW_AT_name attribute exists for the DIE then nothing is printed.
bool DWARFDebugInfoEntry::GetName(SymbolFileDWARF *dwarf2Data,
                                  const DWARFUnit *cu,
                                  const dw_offset_t die_offset, Stream &s) {
  if (dwarf2Data == NULL) {
    s.PutCString("NULL");
    return false;
  }

  DWARFDebugInfoEntry die;
  lldb::offset_t offset = die_offset;
  if (die.Extract(cu, &offset)) {
    if (die.IsNULL()) {
      s.PutCString("NULL");
      return true;
    } else {
      const char *name = die.GetAttributeValueAsString(
          dwarf2Data, cu, DW_AT_name, nullptr, true);
      if (name) {
        s.PutCString(name);
        return true;
      }
    }
  }
  return false;
}

// AppendTypeName
//
// Follows the type name definition down through all needed tags to end up with
// a fully qualified type name and dump the results to the supplied stream.
// This is used to show the name of types given a type identifier.
bool DWARFDebugInfoEntry::AppendTypeName(SymbolFileDWARF *dwarf2Data,
                                         const DWARFUnit *cu,
                                         const dw_offset_t die_offset,
                                         Stream &s) {
  if (dwarf2Data == NULL) {
    s.PutCString("NULL");
    return false;
  }

  DWARFDebugInfoEntry die;
  lldb::offset_t offset = die_offset;
  if (die.Extract(cu, &offset)) {
    if (die.IsNULL()) {
      s.PutCString("NULL");
      return true;
    } else {
      const char *name = die.GetPubname(dwarf2Data, cu);
      if (name)
        s.PutCString(name);
      else {
        bool result = true;
        const DWARFAbbreviationDeclaration *abbrevDecl =
            die.GetAbbreviationDeclarationPtr(dwarf2Data, cu, offset);

        if (abbrevDecl == NULL)
          return false;

        switch (abbrevDecl->Tag()) {
        case DW_TAG_array_type:
          break; // print out a "[]" after printing the full type of the element
                 // below
        case DW_TAG_base_type:
          s.PutCString("base ");
          break;
        case DW_TAG_class_type:
          s.PutCString("class ");
          break;
        case DW_TAG_const_type:
          s.PutCString("const ");
          break;
        case DW_TAG_enumeration_type:
          s.PutCString("enum ");
          break;
        case DW_TAG_file_type:
          s.PutCString("file ");
          break;
        case DW_TAG_interface_type:
          s.PutCString("interface ");
          break;
        case DW_TAG_packed_type:
          s.PutCString("packed ");
          break;
        case DW_TAG_pointer_type:
          break; // print out a '*' after printing the full type below
        case DW_TAG_ptr_to_member_type:
          break; // print out a '*' after printing the full type below
        case DW_TAG_reference_type:
          break; // print out a '&' after printing the full type below
        case DW_TAG_restrict_type:
          s.PutCString("restrict ");
          break;
        case DW_TAG_set_type:
          s.PutCString("set ");
          break;
        case DW_TAG_shared_type:
          s.PutCString("shared ");
          break;
        case DW_TAG_string_type:
          s.PutCString("string ");
          break;
        case DW_TAG_structure_type:
          s.PutCString("struct ");
          break;
        case DW_TAG_subrange_type:
          s.PutCString("subrange ");
          break;
        case DW_TAG_subroutine_type:
          s.PutCString("function ");
          break;
        case DW_TAG_thrown_type:
          s.PutCString("thrown ");
          break;
        case DW_TAG_union_type:
          s.PutCString("union ");
          break;
        case DW_TAG_unspecified_type:
          s.PutCString("unspecified ");
          break;
        case DW_TAG_volatile_type:
          s.PutCString("volatile ");
          break;
        default:
          return false;
        }

        // Follow the DW_AT_type if possible
        DWARFFormValue form_value;
        if (die.GetAttributeValue(dwarf2Data, cu, DW_AT_type, form_value)) {
          uint64_t next_die_offset = form_value.Reference();
          result = AppendTypeName(dwarf2Data, cu, next_die_offset, s);
        }

        switch (abbrevDecl->Tag()) {
        case DW_TAG_array_type:
          s.PutCString("[]");
          break;
        case DW_TAG_pointer_type:
          s.PutChar('*');
          break;
        case DW_TAG_ptr_to_member_type:
          s.PutChar('*');
          break;
        case DW_TAG_reference_type:
          s.PutChar('&');
          break;
        default:
          break;
        }
        return result;
      }
    }
  }
  return false;
}

// BuildAddressRangeTable
void DWARFDebugInfoEntry::BuildAddressRangeTable(
    SymbolFileDWARF *dwarf2Data, const DWARFUnit *cu,
    DWARFDebugAranges *debug_aranges) const {
  if (m_tag) {
    if (m_tag == DW_TAG_subprogram) {
      dw_addr_t lo_pc = LLDB_INVALID_ADDRESS;
      dw_addr_t hi_pc = LLDB_INVALID_ADDRESS;
      if (GetAttributeAddressRange(dwarf2Data, cu, lo_pc, hi_pc,
                                   LLDB_INVALID_ADDRESS)) {
        /// printf("BuildAddressRangeTable() 0x%8.8x: %30s: [0x%8.8x -
        /// 0x%8.8x)\n", m_offset, DW_TAG_value_to_name(tag), lo_pc, hi_pc);
        debug_aranges->AppendRange(cu->GetOffset(), lo_pc, hi_pc);
      }
    }

    const DWARFDebugInfoEntry *child = GetFirstChild();
    while (child) {
      child->BuildAddressRangeTable(dwarf2Data, cu, debug_aranges);
      child = child->GetSibling();
    }
  }
}

// BuildFunctionAddressRangeTable
//
// This function is very similar to the BuildAddressRangeTable function except
// that the actual DIE offset for the function is placed in the table instead
// of the compile unit offset (which is the way the standard .debug_aranges
// section does it).
void DWARFDebugInfoEntry::BuildFunctionAddressRangeTable(
    SymbolFileDWARF *dwarf2Data, const DWARFUnit *cu,
    DWARFDebugAranges *debug_aranges) const {
  if (m_tag) {
    if (m_tag == DW_TAG_subprogram) {
      dw_addr_t lo_pc = LLDB_INVALID_ADDRESS;
      dw_addr_t hi_pc = LLDB_INVALID_ADDRESS;
      if (GetAttributeAddressRange(dwarf2Data, cu, lo_pc, hi_pc,
                                   LLDB_INVALID_ADDRESS)) {
        //  printf("BuildAddressRangeTable() 0x%8.8x: [0x%16.16" PRIx64 " -
        //  0x%16.16" PRIx64 ")\n", m_offset, lo_pc, hi_pc); // DEBUG ONLY
        debug_aranges->AppendRange(GetOffset(), lo_pc, hi_pc);
      }
    }

    const DWARFDebugInfoEntry *child = GetFirstChild();
    while (child) {
      child->BuildFunctionAddressRangeTable(dwarf2Data, cu, debug_aranges);
      child = child->GetSibling();
    }
  }
}

std::vector<DWARFDIE>
DWARFDebugInfoEntry::GetDeclContextDIEs(DWARFUnit *cu) const {

  DWARFDIE die(cu, const_cast<DWARFDebugInfoEntry *>(this));
  return die.GetDeclContextDIEs();
}

void DWARFDebugInfoEntry::GetDWARFDeclContext(
    SymbolFileDWARF *dwarf2Data, DWARFUnit *cu,
    DWARFDeclContext &dwarf_decl_ctx) const {
  const dw_tag_t tag = Tag();
  if (tag != DW_TAG_compile_unit && tag != DW_TAG_partial_unit) {
    dwarf_decl_ctx.AppendDeclContext(tag, GetName(dwarf2Data, cu));
    DWARFDIE parent_decl_ctx_die = GetParentDeclContextDIE(dwarf2Data, cu);
    if (parent_decl_ctx_die && parent_decl_ctx_die.GetDIE() != this) {
      if (parent_decl_ctx_die.Tag() != DW_TAG_compile_unit &&
          parent_decl_ctx_die.Tag() != DW_TAG_partial_unit)
        parent_decl_ctx_die.GetDIE()->GetDWARFDeclContext(
            parent_decl_ctx_die.GetDWARF(), parent_decl_ctx_die.GetCU(),
            dwarf_decl_ctx);
    }
  }
}

bool DWARFDebugInfoEntry::MatchesDWARFDeclContext(
    SymbolFileDWARF *dwarf2Data, DWARFUnit *cu,
    const DWARFDeclContext &dwarf_decl_ctx) const {

  DWARFDeclContext this_dwarf_decl_ctx;
  GetDWARFDeclContext(dwarf2Data, cu, this_dwarf_decl_ctx);
  return this_dwarf_decl_ctx == dwarf_decl_ctx;
}

DWARFDIE
DWARFDebugInfoEntry::GetParentDeclContextDIE(SymbolFileDWARF *dwarf2Data,
                                             DWARFUnit *cu) const {
  DWARFAttributes attributes;
  GetAttributes(cu, DWARFFormValue::FixedFormSizes(), attributes);
  return GetParentDeclContextDIE(dwarf2Data, cu, attributes);
}

DWARFDIE
DWARFDebugInfoEntry::GetParentDeclContextDIE(
    SymbolFileDWARF *dwarf2Data, DWARFUnit *cu,
    const DWARFAttributes &attributes) const {
  DWARFDIE die(cu, const_cast<DWARFDebugInfoEntry *>(this));

  while (die) {
    // If this is the original DIE that we are searching for a declaration for,
    // then don't look in the cache as we don't want our own decl context to be
    // our decl context...
    if (die.GetDIE() != this) {
      switch (die.Tag()) {
      case DW_TAG_compile_unit:
      case DW_TAG_partial_unit:
      case DW_TAG_namespace:
      case DW_TAG_structure_type:
      case DW_TAG_union_type:
      case DW_TAG_class_type:
        return die;

      default:
        break;
      }
    }

    dw_offset_t die_offset;

    die_offset =
        attributes.FormValueAsUnsigned(DW_AT_specification, DW_INVALID_OFFSET);
    if (die_offset != DW_INVALID_OFFSET) {
      DWARFDIE spec_die = cu->GetDIE(die_offset);
      if (spec_die) {
        DWARFDIE decl_ctx_die = spec_die.GetParentDeclContextDIE();
        if (decl_ctx_die)
          return decl_ctx_die;
      }
    }

    die_offset = attributes.FormValueAsUnsigned(DW_AT_abstract_origin,
                                                DW_INVALID_OFFSET);
    if (die_offset != DW_INVALID_OFFSET) {
      DWARFDIE abs_die = cu->GetDIE(die_offset);
      if (abs_die) {
        DWARFDIE decl_ctx_die = abs_die.GetParentDeclContextDIE();
        if (decl_ctx_die)
          return decl_ctx_die;
      }
    }

    die = die.GetParent();
  }
  return DWARFDIE();
}

const char *DWARFDebugInfoEntry::GetQualifiedName(SymbolFileDWARF *dwarf2Data,
                                                  DWARFUnit *cu,
                                                  std::string &storage) const {
  DWARFAttributes attributes;
  GetAttributes(cu, DWARFFormValue::FixedFormSizes(), attributes);
  return GetQualifiedName(dwarf2Data, cu, attributes, storage);
}

const char *DWARFDebugInfoEntry::GetQualifiedName(
    SymbolFileDWARF *dwarf2Data, DWARFUnit *cu,
    const DWARFAttributes &attributes, std::string &storage) const {

  const char *name = GetName(dwarf2Data, cu);

  if (name) {
    DWARFDIE parent_decl_ctx_die = GetParentDeclContextDIE(dwarf2Data, cu);
    storage.clear();
    // TODO: change this to get the correct decl context parent....
    while (parent_decl_ctx_die) {
      const dw_tag_t parent_tag = parent_decl_ctx_die.Tag();
      switch (parent_tag) {
      case DW_TAG_namespace: {
        const char *namespace_name = parent_decl_ctx_die.GetName();
        if (namespace_name) {
          storage.insert(0, "::");
          storage.insert(0, namespace_name);
        } else {
          storage.insert(0, "(anonymous namespace)::");
        }
        parent_decl_ctx_die = parent_decl_ctx_die.GetParentDeclContextDIE();
      } break;

      case DW_TAG_class_type:
      case DW_TAG_structure_type:
      case DW_TAG_union_type: {
        const char *class_union_struct_name = parent_decl_ctx_die.GetName();

        if (class_union_struct_name) {
          storage.insert(0, "::");
          storage.insert(0, class_union_struct_name);
        }
        parent_decl_ctx_die = parent_decl_ctx_die.GetParentDeclContextDIE();
      } break;

      default:
        parent_decl_ctx_die.Clear();
        break;
      }
    }

    if (storage.empty())
      storage.append("::");

    storage.append(name);
  }
  if (storage.empty())
    return NULL;
  return storage.c_str();
}

// LookupAddress
bool DWARFDebugInfoEntry::LookupAddress(const dw_addr_t address,
                                        SymbolFileDWARF *dwarf2Data,
                                        const DWARFUnit *cu,
                                        DWARFDebugInfoEntry **function_die,
                                        DWARFDebugInfoEntry **block_die) {
  bool found_address = false;
  if (m_tag) {
    bool check_children = false;
    bool match_addr_range = false;
    //  printf("0x%8.8x: %30s: address = 0x%8.8x - ", m_offset,
    //  DW_TAG_value_to_name(tag), address);
    switch (m_tag) {
    case DW_TAG_array_type:
      break;
    case DW_TAG_class_type:
      check_children = true;
      break;
    case DW_TAG_entry_point:
      break;
    case DW_TAG_enumeration_type:
      break;
    case DW_TAG_formal_parameter:
      break;
    case DW_TAG_imported_declaration:
      break;
    case DW_TAG_label:
      break;
    case DW_TAG_lexical_block:
      check_children = true;
      match_addr_range = true;
      break;
    case DW_TAG_member:
      break;
    case DW_TAG_pointer_type:
      break;
    case DW_TAG_reference_type:
      break;
    case DW_TAG_compile_unit:
      match_addr_range = true;
      break;
    case DW_TAG_string_type:
      break;
    case DW_TAG_structure_type:
      check_children = true;
      break;
    case DW_TAG_subroutine_type:
      break;
    case DW_TAG_typedef:
      break;
    case DW_TAG_union_type:
      break;
    case DW_TAG_unspecified_parameters:
      break;
    case DW_TAG_variant:
      break;
    case DW_TAG_common_block:
      check_children = true;
      break;
    case DW_TAG_common_inclusion:
      break;
    case DW_TAG_inheritance:
      break;
    case DW_TAG_inlined_subroutine:
      check_children = true;
      match_addr_range = true;
      break;
    case DW_TAG_module:
      match_addr_range = true;
      break;
    case DW_TAG_ptr_to_member_type:
      break;
    case DW_TAG_set_type:
      break;
    case DW_TAG_subrange_type:
      break;
    case DW_TAG_with_stmt:
      break;
    case DW_TAG_access_declaration:
      break;
    case DW_TAG_base_type:
      break;
    case DW_TAG_catch_block:
      match_addr_range = true;
      break;
    case DW_TAG_const_type:
      break;
    case DW_TAG_constant:
      break;
    case DW_TAG_enumerator:
      break;
    case DW_TAG_file_type:
      break;
    case DW_TAG_friend:
      break;
    case DW_TAG_namelist:
      break;
    case DW_TAG_namelist_item:
      break;
    case DW_TAG_packed_type:
      break;
    case DW_TAG_subprogram:
      match_addr_range = true;
      break;
    case DW_TAG_template_type_parameter:
      break;
    case DW_TAG_template_value_parameter:
      break;
    case DW_TAG_GNU_template_parameter_pack:
      break;
    case DW_TAG_thrown_type:
      break;
    case DW_TAG_try_block:
      match_addr_range = true;
      break;
    case DW_TAG_variant_part:
      break;
    case DW_TAG_variable:
      break;
    case DW_TAG_volatile_type:
      break;
    case DW_TAG_dwarf_procedure:
      break;
    case DW_TAG_restrict_type:
      break;
    case DW_TAG_interface_type:
      break;
    case DW_TAG_namespace:
      check_children = true;
      break;
    case DW_TAG_imported_module:
      break;
    case DW_TAG_unspecified_type:
      break;
    case DW_TAG_partial_unit:
      match_addr_range = true;
      break;
    case DW_TAG_imported_unit:
      break;
    case DW_TAG_shared_type:
      break;
    default:
      break;
    }

    if (match_addr_range) {
      dw_addr_t lo_pc = GetAttributeValueAsAddress(dwarf2Data, cu, DW_AT_low_pc,
                                                   LLDB_INVALID_ADDRESS);
      if (lo_pc != LLDB_INVALID_ADDRESS) {
        dw_addr_t hi_pc =
            GetAttributeHighPC(dwarf2Data, cu, lo_pc, LLDB_INVALID_ADDRESS);
        if (hi_pc != LLDB_INVALID_ADDRESS) {
          //  printf("\n0x%8.8x: %30s: address = 0x%8.8x  [0x%8.8x - 0x%8.8x) ",
          //  m_offset, DW_TAG_value_to_name(tag), address, lo_pc, hi_pc);
          if ((lo_pc <= address) && (address < hi_pc)) {
            found_address = true;
            //  puts("***MATCH***");
            switch (m_tag) {
            case DW_TAG_compile_unit: // File
            case DW_TAG_partial_unit: // File
              check_children = ((function_die != NULL) || (block_die != NULL));
              break;

            case DW_TAG_subprogram: // Function
              if (function_die)
                *function_die = this;
              check_children = (block_die != NULL);
              break;

            case DW_TAG_inlined_subroutine: // Inlined Function
            case DW_TAG_lexical_block:      // Block { } in code
              if (block_die) {
                *block_die = this;
                check_children = true;
              }
              break;

            default:
              check_children = true;
              break;
            }
          }
        } else {
          // Compile units may not have a valid high/low pc when there
          // are address gaps in subroutines so we must always search
          // if there is no valid high and low PC.
          check_children = (m_tag == DW_TAG_compile_unit ||
                            m_tag == DW_TAG_partial_unit) &&
                           ((function_die != NULL) || (block_die != NULL));
        }
      } else {
        DWARFFormValue form_value;
        if (GetAttributeValue(dwarf2Data, cu, DW_AT_ranges, form_value)) {
          DWARFRangeList ranges;
          DWARFDebugRangesBase *debug_ranges = dwarf2Data->DebugRanges();
          debug_ranges->FindRanges(
              cu, GetRangesOffset(debug_ranges, form_value), ranges);

          if (ranges.FindEntryThatContains(address)) {
            found_address = true;
            //  puts("***MATCH***");
            switch (m_tag) {
            case DW_TAG_compile_unit: // File
            case DW_TAG_partial_unit: // File
              check_children = ((function_die != NULL) || (block_die != NULL));
              break;

            case DW_TAG_subprogram: // Function
              if (function_die)
                *function_die = this;
              check_children = (block_die != NULL);
              break;

            case DW_TAG_inlined_subroutine: // Inlined Function
            case DW_TAG_lexical_block:      // Block { } in code
              if (block_die) {
                *block_die = this;
                check_children = true;
              }
              break;

            default:
              check_children = true;
              break;
            }
          } else {
            check_children = false;
          }
        }
      }
    }

    if (check_children) {
      //  printf("checking children\n");
      DWARFDebugInfoEntry *child = GetFirstChild();
      while (child) {
        if (child->LookupAddress(address, dwarf2Data, cu, function_die,
                                 block_die))
          return true;
        child = child->GetSibling();
      }
    }
  }
  return found_address;
}

const DWARFAbbreviationDeclaration *
DWARFDebugInfoEntry::GetAbbreviationDeclarationPtr(
    SymbolFileDWARF *dwarf2Data, const DWARFUnit *cu,
    lldb::offset_t &offset) const {
  if (dwarf2Data) {
    offset = GetOffset();

    const DWARFAbbreviationDeclarationSet *abbrev_set = cu->GetAbbreviations();
    if (abbrev_set) {
      const DWARFAbbreviationDeclaration *abbrev_decl =
          abbrev_set->GetAbbreviationDeclaration(m_abbr_idx);
      if (abbrev_decl) {
        // Make sure the abbreviation code still matches. If it doesn't and the
        // DWARF data was mmap'ed, the backing file might have been modified
        // which is bad news.
        const uint64_t abbrev_code = cu->GetData().GetULEB128(&offset);

        if (abbrev_decl->Code() == abbrev_code)
          return abbrev_decl;

        dwarf2Data->GetObjectFile()->GetModule()->ReportErrorIfModifyDetected(
            "0x%8.8x: the DWARF debug information has been modified (abbrev "
            "code was %u, and is now %u)",
            GetOffset(), (uint32_t)abbrev_decl->Code(), (uint32_t)abbrev_code);
      }
    }
  }
  offset = DW_INVALID_OFFSET;
  return NULL;
}

bool DWARFDebugInfoEntry::OffsetLessThan(const DWARFDebugInfoEntry &a,
                                         const DWARFDebugInfoEntry &b) {
  return a.GetOffset() < b.GetOffset();
}

bool DWARFDebugInfoEntry::operator==(const DWARFDebugInfoEntry &rhs) const {
  return m_offset == rhs.m_offset && m_parent_idx == rhs.m_parent_idx &&
         m_sibling_idx == rhs.m_sibling_idx &&
         m_abbr_idx == rhs.m_abbr_idx && m_has_children == rhs.m_has_children &&
         m_tag == rhs.m_tag;
}

bool DWARFDebugInfoEntry::operator!=(const DWARFDebugInfoEntry &rhs) const {
  return !(*this == rhs);
}<|MERGE_RESOLUTION|>--- conflicted
+++ resolved
@@ -916,7 +916,6 @@
   return fail_value;
 }
 
-<<<<<<< HEAD
 lldb::LanguageType DWARFDebugInfoEntry::GetLanguageAttributeValue(
     SymbolFileDWARF *dwarf2Data, const DWARFUnit *cu) const {
   const uint64_t language = GetAttributeValueAsUnsigned(
@@ -927,8 +926,6 @@
 }
 
 //----------------------------------------------------------------------
-=======
->>>>>>> 1f36bde5
 // GetAttributeValueAsReference
 //
 // Get the value of an attribute as reference and fix up and compile unit
