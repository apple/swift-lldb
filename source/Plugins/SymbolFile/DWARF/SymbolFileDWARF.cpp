//===-- SymbolFileDWARF.cpp ------------------------------------*- C++ -*-===//
//
// Part of the LLVM Project, under the Apache License v2.0 with LLVM Exceptions.
// See https://llvm.org/LICENSE.txt for license information.
// SPDX-License-Identifier: Apache-2.0 WITH LLVM-exception
//
//===----------------------------------------------------------------------===//

#include "SymbolFileDWARF.h"

#include "llvm/ADT/Optional.h"
#include "llvm/Support/Casting.h"
#include "llvm/Support/Threading.h"

#include "lldb/Core/Module.h"
#include "lldb/Core/ModuleList.h"
#include "lldb/Core/ModuleSpec.h"
#include "lldb/Core/PluginManager.h"
#include "lldb/Core/Section.h"
#include "lldb/Core/StreamFile.h"
#include "lldb/Core/Value.h"
#include "lldb/Utility/ArchSpec.h"
#include "lldb/Utility/RegularExpression.h"
#include "lldb/Utility/Scalar.h"
#include "lldb/Utility/StreamString.h"
#include "lldb/Utility/Timer.h"

#include "Plugins/ExpressionParser/Clang/ClangModulesDeclVendor.h"
#include "Plugins/Language/CPlusPlus/CPlusPlusLanguage.h"

#include "lldb/Host/FileSystem.h"
#include "lldb/Host/Host.h"

#include "lldb/Interpreter/OptionValueFileSpecList.h"
#include "lldb/Interpreter/OptionValueProperties.h"

#include "lldb/Symbol/Block.h"
#include "lldb/Symbol/ClangASTContext.h"
#include "lldb/Symbol/ClangUtil.h"
#include "lldb/Symbol/CompileUnit.h"
#include "lldb/Symbol/CompilerDecl.h"
#include "lldb/Symbol/CompilerDeclContext.h"
#include "lldb/Symbol/DebugMacros.h"
#include "lldb/Symbol/LineTable.h"
#include "lldb/Symbol/LocateSymbolFile.h"
#include "lldb/Symbol/ObjectFile.h"
#include "lldb/Symbol/SymbolFile.h"
#include "lldb/Symbol/TypeMap.h"
#include "lldb/Symbol/TypeSystem.h"
#include "lldb/Symbol/VariableList.h"

#include "lldb/Target/Language.h"
#include "lldb/Target/Target.h"

#include "AppleDWARFIndex.h"
#include "DWARFASTParser.h"
#include "DWARFASTParserClang.h"
#include "DWARFCompileUnit.h"
#include "DWARFDebugAbbrev.h"
#include "DWARFDebugAranges.h"
#include "DWARFDebugInfo.h"
#include "DWARFDebugMacro.h"
#include "DWARFDebugRanges.h"
#include "DWARFDeclContext.h"
#include "DWARFFormValue.h"
#include "DWARFTypeUnit.h"
#include "DWARFUnit.h"
#include "DebugNamesDWARFIndex.h"
#include "LogChannelDWARF.h"
#include "ManualDWARFIndex.h"
#include "SymbolFileDWARFDebugMap.h"
#include "SymbolFileDWARFDwo.h"
#include "SymbolFileDWARFDwp.h"

#include "llvm/DebugInfo/DWARF/DWARFContext.h"
#include "llvm/Support/FileSystem.h"

#include <algorithm>
#include <map>
#include <memory>

#include <ctype.h>
#include <string.h>

//#define ENABLE_DEBUG_PRINTF // COMMENT OUT THIS LINE PRIOR TO CHECKIN

#ifdef ENABLE_DEBUG_PRINTF
#include <stdio.h>
#define DEBUG_PRINTF(fmt, ...) printf(fmt, __VA_ARGS__)
#else
#define DEBUG_PRINTF(fmt, ...)
#endif

using namespace lldb;
using namespace lldb_private;

// static inline bool
// child_requires_parent_class_union_or_struct_to_be_completed (dw_tag_t tag)
//{
//    switch (tag)
//    {
//    default:
//        break;
//    case DW_TAG_subprogram:
//    case DW_TAG_inlined_subroutine:
//    case DW_TAG_class_type:
//    case DW_TAG_structure_type:
//    case DW_TAG_union_type:
//        return true;
//    }
//    return false;
//}
//

namespace {

#define LLDB_PROPERTIES_symbolfiledwarf
#include "SymbolFileDWARFProperties.inc"

enum {
#define LLDB_PROPERTIES_symbolfiledwarf
#include "SymbolFileDWARFPropertiesEnum.inc"
};

class PluginProperties : public Properties {
public:
  static ConstString GetSettingName() {
    return SymbolFileDWARF::GetPluginNameStatic();
  }

  PluginProperties() {
    m_collection_sp = std::make_shared<OptionValueProperties>(GetSettingName());
    m_collection_sp->Initialize(g_symbolfiledwarf_properties);
  }

  FileSpecList GetSymLinkPaths() {
    const OptionValueFileSpecList *option_value =
        m_collection_sp->GetPropertyAtIndexAsOptionValueFileSpecList(
            nullptr, true, ePropertySymLinkPaths);
    assert(option_value);
    return option_value->GetCurrentValue();
  }

  bool IgnoreFileIndexes() const {
    return m_collection_sp->GetPropertyAtIndexAsBoolean(
        nullptr, ePropertyIgnoreIndexes, false);
  }
};

typedef std::shared_ptr<PluginProperties> SymbolFileDWARFPropertiesSP;

static const SymbolFileDWARFPropertiesSP &GetGlobalPluginProperties() {
  static const auto g_settings_sp(std::make_shared<PluginProperties>());
  return g_settings_sp;
}

} // namespace

static const llvm::DWARFDebugLine::LineTable *
ParseLLVMLineTable(lldb_private::DWARFContext &context,
                   llvm::DWARFDebugLine &line, dw_offset_t line_offset,
                   dw_offset_t unit_offset) {
  Log *log = LogChannelDWARF::GetLogIfAll(DWARF_LOG_DEBUG_INFO);

  llvm::DWARFDataExtractor data = context.getOrLoadLineData().GetAsLLVM();
  llvm::DWARFContext &ctx = context.GetAsLLVM();
  llvm::Expected<const llvm::DWARFDebugLine::LineTable *> line_table =
      line.getOrParseLineTable(
          data, line_offset, ctx, nullptr, [&](llvm::Error e) {
            LLDB_LOG_ERROR(log, std::move(e),
                           "SymbolFileDWARF::ParseLineTable failed to parse");
          });

  if (!line_table) {
    LLDB_LOG_ERROR(log, line_table.takeError(),
                   "SymbolFileDWARF::ParseLineTable failed to parse");
    return nullptr;
  }
  return *line_table;
}

static FileSpecList ParseSupportFilesFromPrologue(
    const lldb::ModuleSP &module,
    const llvm::DWARFDebugLine::Prologue &prologue, FileSpec::Style style,
    llvm::StringRef compile_dir = {}, FileSpec first_file = {}) {
  FileSpecList support_files;
  support_files.Append(first_file);

  const size_t number_of_files = prologue.FileNames.size();
  for (size_t idx = 1; idx <= number_of_files; ++idx) {
    std::string original_file;
    if (!prologue.getFileNameByIndex(
            idx, compile_dir,
            llvm::DILineInfoSpecifier::FileLineInfoKind::Default, original_file,
            style)) {
      // Always add an entry so the indexes remain correct.
      support_files.EmplaceBack();
      continue;
    }

    std::string remapped_file;
    if (!prologue.getFileNameByIndex(
            idx, compile_dir,
            llvm::DILineInfoSpecifier::FileLineInfoKind::AbsoluteFilePath,
            remapped_file, style)) {
      // Always add an entry so the indexes remain correct.
      support_files.EmplaceBack(original_file, style);
      continue;
    }

    module->RemapSourceFile(llvm::StringRef(original_file), remapped_file);
    support_files.EmplaceBack(remapped_file, style);
  }

  return support_files;
}

FileSpecList SymbolFileDWARF::GetSymlinkPaths() {
  return GetGlobalPluginProperties()->GetSymLinkPaths();
}

static inline bool IsSwiftLanguage(LanguageType language) {
  return language == eLanguageTypePLI || language == eLanguageTypeSwift ||
         ((uint32_t)language == (uint32_t)llvm::dwarf::DW_LANG_Swift);
}

void SymbolFileDWARF::Initialize() {
  LogChannelDWARF::Initialize();
  PluginManager::RegisterPlugin(GetPluginNameStatic(),
                                GetPluginDescriptionStatic(), CreateInstance,
                                DebuggerInitialize);
}

void SymbolFileDWARF::DebuggerInitialize(Debugger &debugger) {
  if (!PluginManager::GetSettingForSymbolFilePlugin(
          debugger, PluginProperties::GetSettingName())) {
    const bool is_global_setting = true;
    PluginManager::CreateSettingForSymbolFilePlugin(
        debugger, GetGlobalPluginProperties()->GetValueProperties(),
        ConstString("Properties for the dwarf symbol-file plug-in."),
        is_global_setting);
  }
}

void SymbolFileDWARF::Terminate() {
  PluginManager::UnregisterPlugin(CreateInstance);
  LogChannelDWARF::Terminate();
}

lldb_private::ConstString SymbolFileDWARF::GetPluginNameStatic() {
  static ConstString g_name("dwarf");
  return g_name;
}

const char *SymbolFileDWARF::GetPluginDescriptionStatic() {
  return "DWARF and DWARF3 debug symbol file reader.";
}

SymbolFile *SymbolFileDWARF::CreateInstance(ObjectFileSP objfile_sp) {
  return new SymbolFileDWARF(std::move(objfile_sp),
                             /*dwo_section_list*/ nullptr);
}

TypeList &SymbolFileDWARF::GetTypeList() {
  std::lock_guard<std::recursive_mutex> guard(GetModuleMutex());
  if (SymbolFileDWARFDebugMap *debug_map_symfile = GetDebugMapSymfile())
    return debug_map_symfile->GetTypeList();
  return SymbolFile::GetTypeList();
}
void SymbolFileDWARF::GetTypes(const DWARFDIE &die, dw_offset_t min_die_offset,
                               dw_offset_t max_die_offset, uint32_t type_mask,
                               TypeSet &type_set) {
  if (die) {
    const dw_offset_t die_offset = die.GetOffset();

    if (die_offset >= max_die_offset)
      return;

    if (die_offset >= min_die_offset) {
      const dw_tag_t tag = die.Tag();

      bool add_type = false;

      switch (tag) {
      case DW_TAG_array_type:
        add_type = (type_mask & eTypeClassArray) != 0;
        break;
      case DW_TAG_unspecified_type:
      case DW_TAG_base_type:
        add_type = (type_mask & eTypeClassBuiltin) != 0;
        break;
      case DW_TAG_class_type:
        add_type = (type_mask & eTypeClassClass) != 0;
        break;
      case DW_TAG_structure_type:
        add_type = (type_mask & eTypeClassStruct) != 0;
        break;
      case DW_TAG_union_type:
        add_type = (type_mask & eTypeClassUnion) != 0;
        break;
      case DW_TAG_enumeration_type:
        add_type = (type_mask & eTypeClassEnumeration) != 0;
        break;
      case DW_TAG_subroutine_type:
      case DW_TAG_subprogram:
      case DW_TAG_inlined_subroutine:
        add_type = (type_mask & eTypeClassFunction) != 0;
        break;
      case DW_TAG_pointer_type:
        add_type = (type_mask & eTypeClassPointer) != 0;
        break;
      case DW_TAG_rvalue_reference_type:
      case DW_TAG_reference_type:
        add_type = (type_mask & eTypeClassReference) != 0;
        break;
      case DW_TAG_typedef:
        add_type = (type_mask & eTypeClassTypedef) != 0;
        break;
      case DW_TAG_ptr_to_member_type:
        add_type = (type_mask & eTypeClassMemberPointer) != 0;
        break;
      default:
        break;
      }

      if (add_type) {
        const bool assert_not_being_parsed = true;
        Type *type = ResolveTypeUID(die, assert_not_being_parsed);
        if (type) {
          if (type_set.find(type) == type_set.end())
            type_set.insert(type);
        }
      }
    }

    for (DWARFDIE child_die = die.GetFirstChild(); child_die.IsValid();
         child_die = child_die.GetSibling()) {
      GetTypes(child_die, min_die_offset, max_die_offset, type_mask, type_set);
    }
  }
}

void SymbolFileDWARF::GetTypes(SymbolContextScope *sc_scope,
                               TypeClass type_mask, TypeList &type_list)

{
  std::lock_guard<std::recursive_mutex> guard(GetModuleMutex());
  TypeSet type_set;

  CompileUnit *comp_unit = nullptr;
  DWARFUnit *dwarf_cu = nullptr;
  if (sc_scope)
    comp_unit = sc_scope->CalculateSymbolContextCompileUnit();

  if (comp_unit) {
    dwarf_cu = GetDWARFCompileUnit(comp_unit);
    if (!dwarf_cu)
      return;
    GetTypes(dwarf_cu->DIE(), dwarf_cu->GetOffset(),
             dwarf_cu->GetNextUnitOffset(), type_mask, type_set);
  } else {
    DWARFDebugInfo *info = DebugInfo();
    if (info) {
      const size_t num_cus = info->GetNumUnits();
      for (size_t cu_idx = 0; cu_idx < num_cus; ++cu_idx) {
        dwarf_cu = info->GetUnitAtIndex(cu_idx);
        if (dwarf_cu) {
          GetTypes(dwarf_cu->DIE(), 0, UINT32_MAX, type_mask, type_set);
        }
      }
    }
  }

  std::set<CompilerType> compiler_type_set;
  for (Type *type : type_set) {
    CompilerType compiler_type = type->GetForwardCompilerType();
    if (compiler_type_set.find(compiler_type) == compiler_type_set.end()) {
      compiler_type_set.insert(compiler_type);
      type_list.Insert(type->shared_from_this());
    }
  }
}

// Gets the first parent that is a lexical block, function or inlined
// subroutine, or compile unit.
DWARFDIE
SymbolFileDWARF::GetParentSymbolContextDIE(const DWARFDIE &child_die) {
  DWARFDIE die;
  for (die = child_die.GetParent(); die; die = die.GetParent()) {
    dw_tag_t tag = die.Tag();

    switch (tag) {
    case DW_TAG_compile_unit:
    case DW_TAG_partial_unit:
    case DW_TAG_subprogram:
    case DW_TAG_inlined_subroutine:
    case DW_TAG_lexical_block:
      return die;
    default:
      break;
    }
  }
  return DWARFDIE();
}

SymbolFileDWARF::SymbolFileDWARF(ObjectFileSP objfile_sp,
                                 SectionList *dwo_section_list)
    : SymbolFile(std::move(objfile_sp)),
      UserID(0x7fffffff00000000), // Used by SymbolFileDWARFDebugMap to
                                  // when this class parses .o files to
                                  // contain the .o file index/ID
      m_debug_map_module_wp(), m_debug_map_symfile(nullptr),
      m_context(m_objfile_sp->GetModule()->GetSectionList(), dwo_section_list),
      m_data_debug_loc(), m_abbr(), m_info(), m_fetched_external_modules(false),
      m_supports_DW_AT_APPLE_objc_complete_type(eLazyBoolCalculate),
      m_unique_ast_type_map() {}

SymbolFileDWARF::~SymbolFileDWARF() {}

static ConstString GetDWARFMachOSegmentName() {
  static ConstString g_dwarf_section_name("__DWARF");
  return g_dwarf_section_name;
}

UniqueDWARFASTTypeMap &SymbolFileDWARF::GetUniqueDWARFASTTypeMap() {
  SymbolFileDWARFDebugMap *debug_map_symfile = GetDebugMapSymfile();
  if (debug_map_symfile)
    return debug_map_symfile->GetUniqueDWARFASTTypeMap();
  else
    return m_unique_ast_type_map;
}

llvm::Expected<TypeSystem &>
SymbolFileDWARF::GetTypeSystemForLanguage(LanguageType language) {
  if (SymbolFileDWARFDebugMap *debug_map_symfile = GetDebugMapSymfile())
    return debug_map_symfile->GetTypeSystemForLanguage(language);

  auto type_system_or_err =
      m_objfile_sp->GetModule()->GetTypeSystemForLanguage(language);
  if (type_system_or_err) {
    type_system_or_err->SetSymbolFile(this);
  }
  return type_system_or_err;
}

void SymbolFileDWARF::InitializeObject() {
  Log *log = LogChannelDWARF::GetLogIfAll(DWARF_LOG_DEBUG_INFO);

  if (!GetGlobalPluginProperties()->IgnoreFileIndexes()) {
    DWARFDataExtractor apple_names, apple_namespaces, apple_types, apple_objc;
    LoadSectionData(eSectionTypeDWARFAppleNames, apple_names);
    LoadSectionData(eSectionTypeDWARFAppleNamespaces, apple_namespaces);
    LoadSectionData(eSectionTypeDWARFAppleTypes, apple_types);
    LoadSectionData(eSectionTypeDWARFAppleObjC, apple_objc);

    m_index = AppleDWARFIndex::Create(
        *GetObjectFile()->GetModule(), apple_names, apple_namespaces,
        apple_types, apple_objc, m_context.getOrLoadStrData());

    if (m_index)
      return;

    DWARFDataExtractor debug_names;
    LoadSectionData(eSectionTypeDWARFDebugNames, debug_names);
    if (debug_names.GetByteSize() > 0) {
      llvm::Expected<std::unique_ptr<DebugNamesDWARFIndex>> index_or =
          DebugNamesDWARFIndex::Create(
              *GetObjectFile()->GetModule(), debug_names,
              m_context.getOrLoadStrData(), DebugInfo());
      if (index_or) {
        m_index = std::move(*index_or);
        return;
      }
      LLDB_LOG_ERROR(log, index_or.takeError(),
                     "Unable to read .debug_names data: {0}");
    }
  }

  m_index = std::make_unique<ManualDWARFIndex>(*GetObjectFile()->GetModule(),
                                                DebugInfo());
}

bool SymbolFileDWARF::SupportedVersion(uint16_t version) {
  return version >= 2 && version <= 5;
}

uint32_t SymbolFileDWARF::CalculateAbilities() {
  uint32_t abilities = 0;
  if (m_objfile_sp != nullptr) {
    const Section *section = nullptr;
    const SectionList *section_list = m_objfile_sp->GetSectionList();
    if (section_list == nullptr)
      return 0;

    uint64_t debug_abbrev_file_size = 0;
    uint64_t debug_info_file_size = 0;
    uint64_t debug_line_file_size = 0;

    section = section_list->FindSectionByName(GetDWARFMachOSegmentName()).get();

    if (section)
      section_list = &section->GetChildren();

    section =
        section_list->FindSectionByType(eSectionTypeDWARFDebugInfo, true).get();
    if (section != nullptr) {
      debug_info_file_size = section->GetFileSize();

      section =
          section_list->FindSectionByType(eSectionTypeDWARFDebugAbbrev, true)
              .get();
      if (section)
        debug_abbrev_file_size = section->GetFileSize();

      DWARFDebugAbbrev *abbrev = DebugAbbrev();
      if (abbrev) {
        std::set<dw_form_t> invalid_forms;
        abbrev->GetUnsupportedForms(invalid_forms);
        if (!invalid_forms.empty()) {
          StreamString error;
          error.Printf("unsupported DW_FORM value%s:",
                       invalid_forms.size() > 1 ? "s" : "");
          for (auto form : invalid_forms)
            error.Printf(" %#x", form);
          m_objfile_sp->GetModule()->ReportWarning(
              "%s", error.GetString().str().c_str());
          return 0;
        }
      }

      section =
          section_list->FindSectionByType(eSectionTypeDWARFDebugLine, true)
              .get();
      if (section)
        debug_line_file_size = section->GetFileSize();
    } else {
      const char *symfile_dir_cstr =
          m_objfile_sp->GetFileSpec().GetDirectory().GetCString();
      if (symfile_dir_cstr) {
        if (strcasestr(symfile_dir_cstr, ".dsym")) {
          if (m_objfile_sp->GetType() == ObjectFile::eTypeDebugInfo) {
            // We have a dSYM file that didn't have a any debug info. If the
            // string table has a size of 1, then it was made from an
            // executable with no debug info, or from an executable that was
            // stripped.
            section =
                section_list->FindSectionByType(eSectionTypeDWARFDebugStr, true)
                    .get();
            if (section && section->GetFileSize() == 1) {
              m_objfile_sp->GetModule()->ReportWarning(
                  "empty dSYM file detected, dSYM was created with an "
                  "executable with no debug info.");
            }
          }
        }
      }
    }

    if (debug_abbrev_file_size > 0 && debug_info_file_size > 0)
      abilities |= CompileUnits | Functions | Blocks | GlobalVariables |
                   LocalVariables | VariableTypes;

    if (debug_line_file_size > 0)
      abilities |= LineTables;
  }
  return abilities;
}

const DWARFDataExtractor &
SymbolFileDWARF::GetCachedSectionData(lldb::SectionType sect_type,
                                      DWARFDataSegment &data_segment) {
  llvm::call_once(data_segment.m_flag, [this, sect_type, &data_segment] {
    this->LoadSectionData(sect_type, std::ref(data_segment.m_data));
  });
  return data_segment.m_data;
}

void SymbolFileDWARF::LoadSectionData(lldb::SectionType sect_type,
                                      DWARFDataExtractor &data) {
  ModuleSP module_sp(m_objfile_sp->GetModule());
  const SectionList *section_list = module_sp->GetSectionList();
  if (!section_list)
    return;

  SectionSP section_sp(section_list->FindSectionByType(sect_type, true));
  if (!section_sp)
    return;

  data.Clear();
  m_objfile_sp->ReadSectionData(section_sp.get(), data);
}

const DWARFDataExtractor &SymbolFileDWARF::DebugLocData() {
  const DWARFDataExtractor &debugLocData = get_debug_loc_data();
  if (debugLocData.GetByteSize() > 0)
    return debugLocData;
  return get_debug_loclists_data();
}

const DWARFDataExtractor &SymbolFileDWARF::get_debug_loc_data() {
  return GetCachedSectionData(eSectionTypeDWARFDebugLoc, m_data_debug_loc);
}

const DWARFDataExtractor &SymbolFileDWARF::get_debug_loclists_data() {
  return GetCachedSectionData(eSectionTypeDWARFDebugLocLists,
                              m_data_debug_loclists);
}

DWARFDebugAbbrev *SymbolFileDWARF::DebugAbbrev() {
  if (m_abbr)
    return m_abbr.get();

  const DWARFDataExtractor &debug_abbrev_data = m_context.getOrLoadAbbrevData();
  if (debug_abbrev_data.GetByteSize() == 0)
    return nullptr;

  auto abbr = std::make_unique<DWARFDebugAbbrev>();
  llvm::Error error = abbr->parse(debug_abbrev_data);
  if (error) {
    Log *log = LogChannelDWARF::GetLogIfAll(DWARF_LOG_DEBUG_INFO);
    LLDB_LOG_ERROR(log, std::move(error),
                   "Unable to read .debug_abbrev section: {0}");
    return nullptr;
  }

  m_abbr = std::move(abbr);
  return m_abbr.get();
}

const DWARFDebugAbbrev *SymbolFileDWARF::DebugAbbrev() const {
  return m_abbr.get();
}

DWARFDebugInfo *SymbolFileDWARF::DebugInfo() {
  if (m_info == nullptr) {
    static Timer::Category func_cat(LLVM_PRETTY_FUNCTION);
    Timer scoped_timer(func_cat, "%s this = %p", LLVM_PRETTY_FUNCTION,
                       static_cast<void *>(this));
    if (m_context.getOrLoadDebugInfoData().GetByteSize() > 0)
      m_info = std::make_unique<DWARFDebugInfo>(*this, m_context);
  }
  return m_info.get();
}

const DWARFDebugInfo *SymbolFileDWARF::DebugInfo() const {
  return m_info.get();
}

DWARFUnit *
SymbolFileDWARF::GetDWARFCompileUnit(lldb_private::CompileUnit *comp_unit) {
  if (!comp_unit)
    return nullptr;

  DWARFDebugInfo *info = DebugInfo();
  if (info) {
    // The compile unit ID is the index of the DWARF unit.
    DWARFUnit *dwarf_cu = info->GetUnitAtIndex(comp_unit->GetID());
    if (dwarf_cu && dwarf_cu->GetUserData() == nullptr)
      dwarf_cu->SetUserData(comp_unit);
    return dwarf_cu;
  }
  return nullptr;
}

DWARFDebugRanges *SymbolFileDWARF::GetDebugRanges() {
  if (!m_ranges) {
    static Timer::Category func_cat(LLVM_PRETTY_FUNCTION);
    Timer scoped_timer(func_cat, "%s this = %p", LLVM_PRETTY_FUNCTION,
                       static_cast<void *>(this));

    if (m_context.getOrLoadRangesData().GetByteSize() > 0)
      m_ranges.reset(new DWARFDebugRanges());

    if (m_ranges)
      m_ranges->Extract(m_context);
  }
  return m_ranges.get();
}

DWARFDebugRngLists *SymbolFileDWARF::GetDebugRngLists() {
  if (!m_rnglists) {
    static Timer::Category func_cat(LLVM_PRETTY_FUNCTION);
    Timer scoped_timer(func_cat, "%s this = %p", LLVM_PRETTY_FUNCTION,
                       static_cast<void *>(this));

    if (m_context.getOrLoadRngListsData().GetByteSize() > 0)
      m_rnglists.reset(new DWARFDebugRngLists());

    if (m_rnglists)
      m_rnglists->Extract(m_context);
  }
  return m_rnglists.get();
}

lldb::CompUnitSP SymbolFileDWARF::ParseCompileUnit(DWARFCompileUnit &dwarf_cu) {
  CompUnitSP cu_sp;
  CompileUnit *comp_unit = (CompileUnit *)dwarf_cu.GetUserData();
  if (comp_unit) {
    // We already parsed this compile unit, had out a shared pointer to it
    cu_sp = comp_unit->shared_from_this();
  } else {
    if (&dwarf_cu.GetSymbolFileDWARF() != this) {
      return dwarf_cu.GetSymbolFileDWARF().ParseCompileUnit(dwarf_cu);
    } else if (dwarf_cu.GetOffset() == 0 && GetDebugMapSymfile()) {
      // Let the debug map create the compile unit
      cu_sp = m_debug_map_symfile->GetCompileUnit(this);
      dwarf_cu.SetUserData(cu_sp.get());
    } else {
      ModuleSP module_sp(m_objfile_sp->GetModule());
      if (module_sp) {
        const DWARFDIE cu_die = dwarf_cu.DIE();
        if (cu_die) {
          FileSpec cu_file_spec(cu_die.GetName(), dwarf_cu.GetPathStyle());
          if (cu_file_spec) {
            // If we have a full path to the compile unit, we don't need to
            // resolve the file.  This can be expensive e.g. when the source
            // files are NFS mounted.
            cu_file_spec.MakeAbsolute(dwarf_cu.GetCompilationDirectory());

            std::string remapped_file;
            if (module_sp->RemapSourceFile(cu_file_spec.GetPath(),
                                           remapped_file))
              cu_file_spec.SetFile(remapped_file, FileSpec::Style::native);
          }

          LanguageType cu_language = DWARFUnit::LanguageTypeFromDWARF(
              cu_die.GetAttributeValueAsUnsigned(DW_AT_language, 0));

          bool is_optimized = dwarf_cu.GetIsOptimized();
          BuildCuTranslationTable();
          cu_sp = std::make_shared<CompileUnit>(
              module_sp, &dwarf_cu, cu_file_spec,
              *GetDWARFUnitIndex(dwarf_cu.GetID()), cu_language,
              is_optimized ? eLazyBoolYes : eLazyBoolNo);

          dwarf_cu.SetUserData(cu_sp.get());

          SetCompileUnitAtIndex(dwarf_cu.GetID(), cu_sp);
        }
      }
    }
  }
  return cu_sp;
}

void SymbolFileDWARF::BuildCuTranslationTable() {
  if (!m_lldb_cu_to_dwarf_unit.empty())
    return;

  DWARFDebugInfo *info = DebugInfo();
  if (!info)
    return;

  if (!info->ContainsTypeUnits()) {
    // We can use a 1-to-1 mapping. No need to build a translation table.
    return;
  }
  for (uint32_t i = 0, num = info->GetNumUnits(); i < num; ++i) {
    if (auto *cu = llvm::dyn_cast<DWARFCompileUnit>(info->GetUnitAtIndex(i))) {
      cu->SetID(m_lldb_cu_to_dwarf_unit.size());
      m_lldb_cu_to_dwarf_unit.push_back(i);
    }
  }
}

llvm::Optional<uint32_t> SymbolFileDWARF::GetDWARFUnitIndex(uint32_t cu_idx) {
  BuildCuTranslationTable();
  if (m_lldb_cu_to_dwarf_unit.empty())
    return cu_idx;
  if (cu_idx >= m_lldb_cu_to_dwarf_unit.size())
    return llvm::None;
  return m_lldb_cu_to_dwarf_unit[cu_idx];
}

uint32_t SymbolFileDWARF::CalculateNumCompileUnits() {
  DWARFDebugInfo *info = DebugInfo();
  if (!info)
    return 0;
  BuildCuTranslationTable();
  return m_lldb_cu_to_dwarf_unit.empty() ? info->GetNumUnits()
                                         : m_lldb_cu_to_dwarf_unit.size();
}

CompUnitSP SymbolFileDWARF::ParseCompileUnitAtIndex(uint32_t cu_idx) {
  ASSERT_MODULE_LOCK(this);
  DWARFDebugInfo *info = DebugInfo();
  if (!info)
    return {};

  if (llvm::Optional<uint32_t> dwarf_idx = GetDWARFUnitIndex(cu_idx)) {
    if (auto *dwarf_cu = llvm::cast_or_null<DWARFCompileUnit>(
            info->GetUnitAtIndex(*dwarf_idx)))
      return ParseCompileUnit(*dwarf_cu);
  }
  return {};
}

Function *SymbolFileDWARF::ParseFunction(CompileUnit &comp_unit,
                                         const DWARFDIE &die) {
  ASSERT_MODULE_LOCK(this);
  if (!die.IsValid())
    return nullptr;

  auto type_system_or_err =
      GetTypeSystemForLanguage(die.GetCU()->GetLanguageType());
  if (auto err = type_system_or_err.takeError()) {
    LLDB_LOG_ERROR(lldb_private::GetLogIfAnyCategoriesSet(LIBLLDB_LOG_SYMBOLS),
                   std::move(err), "Unable to parse function");
    return nullptr;
  }
  DWARFASTParser *dwarf_ast = type_system_or_err->GetDWARFParser();
  if (!dwarf_ast)
    return nullptr;

  return dwarf_ast->ParseFunctionFromDWARF(comp_unit, die);
}

bool SymbolFileDWARF::FixupAddress(Address &addr) {
  SymbolFileDWARFDebugMap *debug_map_symfile = GetDebugMapSymfile();
  if (debug_map_symfile) {
    return debug_map_symfile->LinkOSOAddress(addr);
  }
  // This is a normal DWARF file, no address fixups need to happen
  return true;
}
lldb::LanguageType SymbolFileDWARF::ParseLanguage(CompileUnit &comp_unit) {
  std::lock_guard<std::recursive_mutex> guard(GetModuleMutex());
  DWARFUnit *dwarf_cu = GetDWARFCompileUnit(&comp_unit);
  if (dwarf_cu)
    return dwarf_cu->GetLanguageType();
  else
    return eLanguageTypeUnknown;
}

size_t SymbolFileDWARF::ParseFunctions(CompileUnit &comp_unit) {
  std::lock_guard<std::recursive_mutex> guard(GetModuleMutex());
  DWARFUnit *dwarf_cu = GetDWARFCompileUnit(&comp_unit);
  if (!dwarf_cu)
    return 0;

  size_t functions_added = 0;
  std::vector<DWARFDIE> function_dies;
  dwarf_cu->AppendDIEsWithTag(DW_TAG_subprogram, function_dies);
  for (const DWARFDIE &die : function_dies) {
    if (comp_unit.FindFunctionByUID(die.GetID()))
      continue;
    if (ParseFunction(comp_unit, die))
      ++functions_added;
  }
  // FixupTypes();
  return functions_added;
}

void SymbolFileDWARF::ForEachExternalModule(
    CompileUnit &comp_unit, llvm::function_ref<void(ModuleSP)> f) {
  UpdateExternalModuleListIfNeeded();

  for (auto &p : m_external_type_modules) {
    ModuleSP module = p.second;
    f(module);
    for (std::size_t i = 0; i < module->GetNumCompileUnits(); ++i)
      module->GetCompileUnitAtIndex(i)->ForEachExternalModule(f);
  }
}

bool SymbolFileDWARF::ParseSupportFiles(CompileUnit &comp_unit,
                                        FileSpecList &support_files) {
  if (!comp_unit.GetLineTable())
    ParseLineTable(comp_unit);
  return true;
}

FileSpec SymbolFileDWARF::GetFile(DWARFUnit &unit, size_t file_idx) {
  if (auto *dwarf_cu = llvm::dyn_cast<DWARFCompileUnit>(&unit)) {
    if (CompileUnit *lldb_cu = GetCompUnitForDWARFCompUnit(*dwarf_cu))
      return lldb_cu->GetSupportFiles().GetFileSpecAtIndex(file_idx);
    return FileSpec();
  }

  auto &tu = llvm::cast<DWARFTypeUnit>(unit);
  return GetTypeUnitSupportFiles(tu).GetFileSpecAtIndex(file_idx);
}

const FileSpecList &
SymbolFileDWARF::GetTypeUnitSupportFiles(DWARFTypeUnit &tu) {
  static FileSpecList empty_list;

  dw_offset_t offset = tu.GetLineTableOffset();
  if (offset == DW_INVALID_OFFSET ||
      offset == llvm::DenseMapInfo<dw_offset_t>::getEmptyKey() ||
      offset == llvm::DenseMapInfo<dw_offset_t>::getTombstoneKey())
    return empty_list;

  // Many type units can share a line table, so parse the support file list
  // once, and cache it based on the offset field.
  auto iter_bool = m_type_unit_support_files.try_emplace(offset);
  FileSpecList &list = iter_bool.first->second;
  if (iter_bool.second) {
    uint64_t line_table_offset = offset;
    llvm::DWARFDataExtractor data = m_context.getOrLoadLineData().GetAsLLVM();
    llvm::DWARFContext &ctx = m_context.GetAsLLVM();
    llvm::DWARFDebugLine::Prologue prologue;
    llvm::Error error = prologue.parse(data, &line_table_offset, ctx);
    if (error) {
      Log *log = LogChannelDWARF::GetLogIfAll(DWARF_LOG_DEBUG_INFO);
      LLDB_LOG_ERROR(log, std::move(error),
                     "SymbolFileDWARF::GetTypeUnitSupportFiles failed to parse "
                     "the line table prologue");
    } else {
      list = ParseSupportFilesFromPrologue(GetObjectFile()->GetModule(),
                                           prologue, tu.GetPathStyle());
    }
  }
  return list;
}

bool SymbolFileDWARF::ParseIsOptimized(CompileUnit &comp_unit) {
  std::lock_guard<std::recursive_mutex> guard(GetModuleMutex());
  DWARFUnit *dwarf_cu = GetDWARFCompileUnit(&comp_unit);
  if (dwarf_cu)
    return dwarf_cu->GetIsOptimized();
  return false;
}

bool SymbolFileDWARF::ParseImportedModules(
    const lldb_private::SymbolContext &sc,
    std::vector<SourceModule> &imported_modules) {
  std::lock_guard<std::recursive_mutex> guard(GetModuleMutex());
  assert(sc.comp_unit);
  DWARFUnit *dwarf_cu = GetDWARFCompileUnit(sc.comp_unit);
  if (!dwarf_cu)
    return false;
  auto lang = sc.comp_unit->GetLanguage();
  if (!ClangModulesDeclVendor::LanguageSupportsClangModules(lang) &&
      !IsSwiftLanguage(lang))
    return false;
  UpdateExternalModuleListIfNeeded();

  const DWARFDIE die = dwarf_cu->DIE();
  if (!die)
    return false;

  for (DWARFDIE child_die = die.GetFirstChild(); child_die;
       child_die = child_die.GetSibling()) {
    if (child_die.Tag() != DW_TAG_imported_declaration &&
        child_die.Tag() != DW_TAG_imported_module)
      continue;

    DWARFDIE module_die = child_die.GetReferencedDIE(DW_AT_import);
    if (module_die.Tag() != DW_TAG_module)
      continue;

    if (const char *name =
            module_die.GetAttributeValueAsString(DW_AT_name, nullptr)) {
      SourceModule module;
      module.path.push_back(ConstString(name));

      DWARFDIE parent_die = module_die;
      while ((parent_die = parent_die.GetParent())) {
        if (parent_die.Tag() != DW_TAG_module)
          break;
        if (const char *name =
                parent_die.GetAttributeValueAsString(DW_AT_name, nullptr))
          module.path.push_back(ConstString(name));
      }
      std::reverse(module.path.begin(), module.path.end());
      if (const char *include_path = module_die.GetAttributeValueAsString(
              DW_AT_LLVM_include_path, nullptr))
        module.search_path = ConstString(include_path);
      if (const char *sysroot = module_die.GetAttributeValueAsString(
              DW_AT_LLVM_isysroot, nullptr))
        module.sysroot = ConstString(sysroot);
      imported_modules.push_back(module);
    }
  }
  return true;
}

bool SymbolFileDWARF::ParseLineTable(CompileUnit &comp_unit) {
  std::lock_guard<std::recursive_mutex> guard(GetModuleMutex());
  if (comp_unit.GetLineTable() != nullptr)
    return true;

  DWARFUnit *dwarf_cu = GetDWARFCompileUnit(&comp_unit);
  if (!dwarf_cu)
    return false;

  const DWARFBaseDIE dwarf_cu_die = dwarf_cu->GetUnitDIEOnly();
  if (!dwarf_cu_die)
    return false;

  const dw_offset_t cu_line_offset = dwarf_cu_die.GetAttributeValueAsUnsigned(
      DW_AT_stmt_list, DW_INVALID_OFFSET);
  if (cu_line_offset == DW_INVALID_OFFSET)
    return false;

  llvm::DWARFDebugLine line;
  const llvm::DWARFDebugLine::LineTable *line_table = ParseLLVMLineTable(
      m_context, line, cu_line_offset, dwarf_cu->GetOffset());

  if (!line_table)
    return false;

  // FIXME: Rather than parsing the whole line table and then copying it over
  // into LLDB, we should explore using a callback to populate the line table
  // while we parse to reduce memory usage.
  std::unique_ptr<LineTable> line_table_up =
      std::make_unique<LineTable>(&comp_unit);
  LineSequence *sequence = line_table_up->CreateLineSequenceContainer();
  for (auto &row : line_table->Rows) {
    line_table_up->AppendLineEntryToSequence(
        sequence, row.Address.Address, row.Line, row.Column, row.File,
        row.IsStmt, row.BasicBlock, row.PrologueEnd, row.EpilogueBegin,
        row.EndSequence);
    if (row.EndSequence) {
      line_table_up->InsertSequence(sequence);
      sequence = line_table_up->CreateLineSequenceContainer();
    }
  }

  if (SymbolFileDWARFDebugMap *debug_map_symfile = GetDebugMapSymfile()) {
    // We have an object file that has a line table with addresses that are not
    // linked. We need to link the line table and convert the addresses that
    // are relative to the .o file into addresses for the main executable.
    comp_unit.SetLineTable(
        debug_map_symfile->LinkOSOLineTable(this, line_table_up.get()));
  } else {
    comp_unit.SetLineTable(line_table_up.release());
  }

  comp_unit.SetSupportFiles(ParseSupportFilesFromPrologue(
      comp_unit.GetModule(), line_table->Prologue, dwarf_cu->GetPathStyle(),
      dwarf_cu->GetCompilationDirectory().GetCString(), FileSpec(comp_unit)));

  return true;
}

lldb_private::DebugMacrosSP
SymbolFileDWARF::ParseDebugMacros(lldb::offset_t *offset) {
  auto iter = m_debug_macros_map.find(*offset);
  if (iter != m_debug_macros_map.end())
    return iter->second;

  const DWARFDataExtractor &debug_macro_data = m_context.getOrLoadMacroData();
  if (debug_macro_data.GetByteSize() == 0)
    return DebugMacrosSP();

  lldb_private::DebugMacrosSP debug_macros_sp(new lldb_private::DebugMacros());
  m_debug_macros_map[*offset] = debug_macros_sp;

  const DWARFDebugMacroHeader &header =
      DWARFDebugMacroHeader::ParseHeader(debug_macro_data, offset);
  DWARFDebugMacroEntry::ReadMacroEntries(
      debug_macro_data, m_context.getOrLoadStrData(), header.OffsetIs64Bit(),
      offset, this, debug_macros_sp);

  return debug_macros_sp;
}

bool SymbolFileDWARF::ParseDebugMacros(CompileUnit &comp_unit) {
  std::lock_guard<std::recursive_mutex> guard(GetModuleMutex());

  DWARFUnit *dwarf_cu = GetDWARFCompileUnit(&comp_unit);
  if (dwarf_cu == nullptr)
    return false;

  const DWARFBaseDIE dwarf_cu_die = dwarf_cu->GetUnitDIEOnly();
  if (!dwarf_cu_die)
    return false;

  lldb::offset_t sect_offset =
      dwarf_cu_die.GetAttributeValueAsUnsigned(DW_AT_macros, DW_INVALID_OFFSET);
  if (sect_offset == DW_INVALID_OFFSET)
    sect_offset = dwarf_cu_die.GetAttributeValueAsUnsigned(DW_AT_GNU_macros,
                                                           DW_INVALID_OFFSET);
  if (sect_offset == DW_INVALID_OFFSET)
    return false;

  comp_unit.SetDebugMacros(ParseDebugMacros(&sect_offset));

  return true;
}

size_t SymbolFileDWARF::ParseBlocksRecursive(
    lldb_private::CompileUnit &comp_unit, Block *parent_block,
    const DWARFDIE &orig_die, addr_t subprogram_low_pc, uint32_t depth) {
  size_t blocks_added = 0;
  DWARFDIE die = orig_die;
  while (die) {
    dw_tag_t tag = die.Tag();

    switch (tag) {
    case DW_TAG_inlined_subroutine:
    case DW_TAG_subprogram:
    case DW_TAG_lexical_block: {
      Block *block = nullptr;
      if (tag == DW_TAG_subprogram) {
        // Skip any DW_TAG_subprogram DIEs that are inside of a normal or
        // inlined functions. These will be parsed on their own as separate
        // entities.

        if (depth > 0)
          break;

        block = parent_block;
      } else {
        BlockSP block_sp(new Block(die.GetID()));
        parent_block->AddChild(block_sp);
        block = block_sp.get();
      }
      DWARFRangeList ranges;
      const char *name = nullptr;
      const char *mangled_name = nullptr;

      int decl_file = 0;
      int decl_line = 0;
      int decl_column = 0;
      int call_file = 0;
      int call_line = 0;
      int call_column = 0;
      if (die.GetDIENamesAndRanges(name, mangled_name, ranges, decl_file,
                                   decl_line, decl_column, call_file, call_line,
                                   call_column, nullptr)) {
        if (tag == DW_TAG_subprogram) {
          assert(subprogram_low_pc == LLDB_INVALID_ADDRESS);
          subprogram_low_pc = ranges.GetMinRangeBase(0);
        } else if (tag == DW_TAG_inlined_subroutine) {
          // We get called here for inlined subroutines in two ways. The first
          // time is when we are making the Function object for this inlined
          // concrete instance.  Since we're creating a top level block at
          // here, the subprogram_low_pc will be LLDB_INVALID_ADDRESS.  So we
          // need to adjust the containing address. The second time is when we
          // are parsing the blocks inside the function that contains the
          // inlined concrete instance.  Since these will be blocks inside the
          // containing "real" function the offset will be for that function.
          if (subprogram_low_pc == LLDB_INVALID_ADDRESS) {
            subprogram_low_pc = ranges.GetMinRangeBase(0);
          }
        }

        const size_t num_ranges = ranges.GetSize();
        for (size_t i = 0; i < num_ranges; ++i) {
          const DWARFRangeList::Entry &range = ranges.GetEntryRef(i);
          const addr_t range_base = range.GetRangeBase();
          if (range_base >= subprogram_low_pc)
            block->AddRange(Block::Range(range_base - subprogram_low_pc,
                                         range.GetByteSize()));
          else {
            GetObjectFile()->GetModule()->ReportError(
                "0x%8.8" PRIx64 ": adding range [0x%" PRIx64 "-0x%" PRIx64
                ") which has a base that is less than the function's low PC "
                "0x%" PRIx64 ". Please file a bug and attach the file at the "
                "start of this error message",
                block->GetID(), range_base, range.GetRangeEnd(),
                subprogram_low_pc);
          }
        }
        block->FinalizeRanges();

        if (tag != DW_TAG_subprogram &&
            (name != nullptr || mangled_name != nullptr)) {
          std::unique_ptr<Declaration> decl_up;
          if (decl_file != 0 || decl_line != 0 || decl_column != 0)
            decl_up.reset(new Declaration(
                comp_unit.GetSupportFiles().GetFileSpecAtIndex(decl_file),
                decl_line, decl_column));

          std::unique_ptr<Declaration> call_up;
          if (call_file != 0 || call_line != 0 || call_column != 0)
            call_up.reset(new Declaration(
                comp_unit.GetSupportFiles().GetFileSpecAtIndex(call_file),
                call_line, call_column));

          block->SetInlinedFunctionInfo(name, mangled_name, decl_up.get(),
                                        call_up.get());
        }

        ++blocks_added;

        if (die.HasChildren()) {
          blocks_added +=
              ParseBlocksRecursive(comp_unit, block, die.GetFirstChild(),
                                   subprogram_low_pc, depth + 1);
        }
      }
    } break;
    default:
      break;
    }

    // Only parse siblings of the block if we are not at depth zero. A depth of
    // zero indicates we are currently parsing the top level DW_TAG_subprogram
    // DIE

    if (depth == 0)
      die.Clear();
    else
      die = die.GetSibling();
  }
  return blocks_added;
}

bool SymbolFileDWARF::ClassOrStructIsVirtual(const DWARFDIE &parent_die) {
  if (parent_die) {
    for (DWARFDIE die = parent_die.GetFirstChild(); die;
         die = die.GetSibling()) {
      dw_tag_t tag = die.Tag();
      bool check_virtuality = false;
      switch (tag) {
      case DW_TAG_inheritance:
      case DW_TAG_subprogram:
        check_virtuality = true;
        break;
      default:
        break;
      }
      if (check_virtuality) {
        if (die.GetAttributeValueAsUnsigned(DW_AT_virtuality, 0) != 0)
          return true;
      }
    }
  }
  return false;
}

void SymbolFileDWARF::ParseDeclsForContext(CompilerDeclContext decl_ctx) {
  auto *type_system = decl_ctx.GetTypeSystem();
  if (type_system != nullptr)
    type_system->GetDWARFParser()->EnsureAllDIEsInDeclContextHaveBeenParsed(
        decl_ctx);
}

user_id_t SymbolFileDWARF::GetUID(DIERef ref) {
  if (GetDebugMapSymfile())
    return GetID() | ref.die_offset();

  return user_id_t(GetDwoNum().getValueOr(0x7fffffff)) << 32 |
         ref.die_offset() |
         (lldb::user_id_t(ref.section() == DIERef::Section::DebugTypes) << 63);
}

llvm::Optional<SymbolFileDWARF::DecodedUID>
SymbolFileDWARF::DecodeUID(lldb::user_id_t uid) {
  // This method can be called without going through the symbol vendor so we
  // need to lock the module.
  std::lock_guard<std::recursive_mutex> guard(GetModuleMutex());
  // Anytime we get a "lldb::user_id_t" from an lldb_private::SymbolFile API we
  // must make sure we use the correct DWARF file when resolving things. On
  // MacOSX, when using SymbolFileDWARFDebugMap, we will use multiple
  // SymbolFileDWARF classes, one for each .o file. We can often end up with
  // references to other DWARF objects and we must be ready to receive a
  // "lldb::user_id_t" that specifies a DIE from another SymbolFileDWARF
  // instance.
  if (SymbolFileDWARFDebugMap *debug_map = GetDebugMapSymfile()) {
    SymbolFileDWARF *dwarf = debug_map->GetSymbolFileByOSOIndex(
        debug_map->GetOSOIndexFromUserID(uid));
    return DecodedUID{
        *dwarf, {llvm::None, DIERef::Section::DebugInfo, dw_offset_t(uid)}};
  }
  dw_offset_t die_offset = uid;
  if (die_offset == DW_INVALID_OFFSET)
    return llvm::None;

  DIERef::Section section =
      uid >> 63 ? DIERef::Section::DebugTypes : DIERef::Section::DebugInfo;

  llvm::Optional<uint32_t> dwo_num = uid >> 32 & 0x7fffffff;
  if (*dwo_num == 0x7fffffff)
    dwo_num = llvm::None;

  return DecodedUID{*this, {dwo_num, section, die_offset}};
}

DWARFDIE
SymbolFileDWARF::GetDIE(lldb::user_id_t uid) {
  // This method can be called without going through the symbol vendor so we
  // need to lock the module.
  std::lock_guard<std::recursive_mutex> guard(GetModuleMutex());

  llvm::Optional<DecodedUID> decoded = DecodeUID(uid);

  if (decoded)
    return decoded->dwarf.GetDIE(decoded->ref);

  return DWARFDIE();
}

CompilerDecl SymbolFileDWARF::GetDeclForUID(lldb::user_id_t type_uid) {
  // This method can be called without going through the symbol vendor so we
  // need to lock the module.
  std::lock_guard<std::recursive_mutex> guard(GetModuleMutex());
  // Anytime we have a lldb::user_id_t, we must get the DIE by calling
  // SymbolFileDWARF::GetDIE(). See comments inside the
  // SymbolFileDWARF::GetDIE() for details.
  if (DWARFDIE die = GetDIE(type_uid))
    return die.GetDecl();
  return CompilerDecl();
}

CompilerDeclContext
SymbolFileDWARF::GetDeclContextForUID(lldb::user_id_t type_uid) {
  // This method can be called without going through the symbol vendor so we
  // need to lock the module.
  std::lock_guard<std::recursive_mutex> guard(GetModuleMutex());
  // Anytime we have a lldb::user_id_t, we must get the DIE by calling
  // SymbolFileDWARF::GetDIE(). See comments inside the
  // SymbolFileDWARF::GetDIE() for details.
  if (DWARFDIE die = GetDIE(type_uid))
    return die.GetDeclContext();
  return CompilerDeclContext();
}

CompilerDeclContext
SymbolFileDWARF::GetDeclContextContainingUID(lldb::user_id_t type_uid) {
  std::lock_guard<std::recursive_mutex> guard(GetModuleMutex());
  // Anytime we have a lldb::user_id_t, we must get the DIE by calling
  // SymbolFileDWARF::GetDIE(). See comments inside the
  // SymbolFileDWARF::GetDIE() for details.
  if (DWARFDIE die = GetDIE(type_uid))
    return die.GetContainingDeclContext();
  return CompilerDeclContext();
}

Type *SymbolFileDWARF::ResolveTypeUID(lldb::user_id_t type_uid) {
  std::lock_guard<std::recursive_mutex> guard(GetModuleMutex());
  // Anytime we have a lldb::user_id_t, we must get the DIE by calling
  // SymbolFileDWARF::GetDIE(). See comments inside the
  // SymbolFileDWARF::GetDIE() for details.
  if (DWARFDIE type_die = GetDIE(type_uid))
    return type_die.ResolveType();
  else
    return nullptr;
}

llvm::Optional<SymbolFile::ArrayInfo>
SymbolFileDWARF::GetDynamicArrayInfoForUID(
    lldb::user_id_t type_uid, const lldb_private::ExecutionContext *exe_ctx) {
  std::lock_guard<std::recursive_mutex> guard(GetModuleMutex());
  if (DWARFDIE type_die = GetDIE(type_uid))
    return DWARFASTParser::ParseChildArrayInfo(type_die, exe_ctx);
  else
    return llvm::None;
}

Type *SymbolFileDWARF::ResolveTypeUID(const DIERef &die_ref) {
  return ResolveType(GetDIE(die_ref), true);
}

Type *SymbolFileDWARF::ResolveTypeUID(const DWARFDIE &die,
                                      bool assert_not_being_parsed) {
  if (die) {
    Log *log(LogChannelDWARF::GetLogIfAll(DWARF_LOG_DEBUG_INFO));
    if (log)
      GetObjectFile()->GetModule()->LogMessage(
          log, "SymbolFileDWARF::ResolveTypeUID (die = 0x%8.8x) %s '%s'",
          die.GetOffset(), die.GetTagAsCString(), die.GetName());

    // We might be coming in in the middle of a type tree (a class within a
    // class, an enum within a class), so parse any needed parent DIEs before
    // we get to this one...
    DWARFDIE decl_ctx_die = GetDeclContextDIEContainingDIE(die);
    if (decl_ctx_die) {
      if (log) {
        switch (decl_ctx_die.Tag()) {
        case DW_TAG_structure_type:
        case DW_TAG_union_type:
        case DW_TAG_class_type: {
          // Get the type, which could be a forward declaration
          if (log)
            GetObjectFile()->GetModule()->LogMessage(
                log,
                "SymbolFileDWARF::ResolveTypeUID (die = 0x%8.8x) %s '%s' "
                "resolve parent forward type for 0x%8.8x",
                die.GetOffset(), die.GetTagAsCString(), die.GetName(),
                decl_ctx_die.GetOffset());
        } break;

        default:
          break;
        }
      }
    }
    return ResolveType(die);
  }
  return nullptr;
}

// This function is used when SymbolFileDWARFDebugMap owns a bunch of
// SymbolFileDWARF objects to detect if this DWARF file is the one that can
// resolve a compiler_type.
bool SymbolFileDWARF::HasForwardDeclForClangType(
    const CompilerType &compiler_type) {
  CompilerType compiler_type_no_qualifiers =
      ClangUtil::RemoveFastQualifiers(compiler_type);
  if (GetForwardDeclClangTypeToDie().count(
          compiler_type_no_qualifiers.GetOpaqueQualType())) {
    return true;
  }
  TypeSystem *type_system = compiler_type.GetTypeSystem();

  ClangASTContext *clang_type_system =
      llvm::dyn_cast_or_null<ClangASTContext>(type_system);
  if (!clang_type_system)
    return false;
  DWARFASTParserClang *ast_parser =
      static_cast<DWARFASTParserClang *>(clang_type_system->GetDWARFParser());
  return ast_parser->GetClangASTImporter().CanImport(compiler_type);
}

bool SymbolFileDWARF::CompleteType(CompilerType &compiler_type) {
  std::lock_guard<std::recursive_mutex> guard(GetModuleMutex());

  ClangASTContext *clang_type_system =
      llvm::dyn_cast_or_null<ClangASTContext>(compiler_type.GetTypeSystem());
  if (clang_type_system) {
    DWARFASTParserClang *ast_parser =
        static_cast<DWARFASTParserClang *>(clang_type_system->GetDWARFParser());
    if (ast_parser &&
        ast_parser->GetClangASTImporter().CanImport(compiler_type))
      return ast_parser->GetClangASTImporter().CompleteType(compiler_type);
  }

  // We have a struct/union/class/enum that needs to be fully resolved.
  CompilerType compiler_type_no_qualifiers =
      ClangUtil::RemoveFastQualifiers(compiler_type);
  auto die_it = GetForwardDeclClangTypeToDie().find(
      compiler_type_no_qualifiers.GetOpaqueQualType());
  if (die_it == GetForwardDeclClangTypeToDie().end()) {
    // We have already resolved this type...
    return true;
  }

  DWARFDIE dwarf_die = GetDIE(die_it->getSecond());
  if (dwarf_die) {
    // Once we start resolving this type, remove it from the forward
    // declaration map in case anyone child members or other types require this
    // type to get resolved. The type will get resolved when all of the calls
    // to SymbolFileDWARF::ResolveClangOpaqueTypeDefinition are done.
    GetForwardDeclClangTypeToDie().erase(die_it);

    Type *type = GetDIEToType().lookup(dwarf_die.GetDIE());

    Log *log(LogChannelDWARF::GetLogIfAny(DWARF_LOG_DEBUG_INFO |
                                          DWARF_LOG_TYPE_COMPLETION));
    if (log)
      GetObjectFile()->GetModule()->LogMessageVerboseBacktrace(
          log, "0x%8.8" PRIx64 ": %s '%s' resolving forward declaration...",
          dwarf_die.GetID(), dwarf_die.GetTagAsCString(),
          type->GetName().AsCString());
    assert(compiler_type);
    DWARFASTParser *dwarf_ast = dwarf_die.GetDWARFParser();
    if (dwarf_ast)
      return dwarf_ast->CompleteTypeFromDWARF(dwarf_die, type, compiler_type);
  }
  return false;
}

Type *SymbolFileDWARF::ResolveType(const DWARFDIE &die,
                                   bool assert_not_being_parsed,
                                   bool resolve_function_context) {
  if (die) {
    Type *type = GetTypeForDIE(die, resolve_function_context).get();

    if (assert_not_being_parsed) {
      if (type != DIE_IS_BEING_PARSED)
        return type;

      GetObjectFile()->GetModule()->ReportError(
          "Parsing a die that is being parsed die: 0x%8.8x: %s %s",
          die.GetOffset(), die.GetTagAsCString(), die.GetName());

    } else
      return type;
  }
  return nullptr;
}

CompileUnit *
SymbolFileDWARF::GetCompUnitForDWARFCompUnit(DWARFCompileUnit &dwarf_cu) {
  // Check if the symbol vendor already knows about this compile unit?
  if (dwarf_cu.GetUserData() == nullptr) {
    // The symbol vendor doesn't know about this compile unit, we need to parse
    // and add it to the symbol vendor object.
    return ParseCompileUnit(dwarf_cu).get();
  }
  return (CompileUnit *)dwarf_cu.GetUserData();
}

size_t SymbolFileDWARF::GetObjCMethodDIEOffsets(ConstString class_name,
                                                DIEArray &method_die_offsets) {
  method_die_offsets.clear();
  m_index->GetObjCMethods(class_name, method_die_offsets);
  return method_die_offsets.size();
}

bool SymbolFileDWARF::GetFunction(const DWARFDIE &die, SymbolContext &sc) {
  sc.Clear(false);

  if (die && llvm::isa<DWARFCompileUnit>(die.GetCU())) {
    // Check if the symbol vendor already knows about this compile unit?
    sc.comp_unit =
        GetCompUnitForDWARFCompUnit(llvm::cast<DWARFCompileUnit>(*die.GetCU()));

    sc.function = sc.comp_unit->FindFunctionByUID(die.GetID()).get();
    if (sc.function == nullptr)
      sc.function = ParseFunction(*sc.comp_unit, die);

    if (sc.function) {
      sc.module_sp = sc.function->CalculateSymbolContextModule();
      return true;
    }
  }

  return false;
}

lldb::ModuleSP SymbolFileDWARF::GetDWOModule(ConstString name) {
  UpdateExternalModuleListIfNeeded();
  const auto &pos = m_external_type_modules.find(name);
  if (pos != m_external_type_modules.end())
    return pos->second;
  else
    return lldb::ModuleSP();
}

DWARFDIE
SymbolFileDWARF::GetDIE(const DIERef &die_ref) {
  if (die_ref.dwo_num()) {
    return DebugInfo()
        ->GetUnitAtIndex(*die_ref.dwo_num())
        ->GetDwoSymbolFile()
        ->GetDIE(die_ref);
  }

  DWARFDebugInfo *debug_info = DebugInfo();
  if (debug_info)
    return debug_info->GetDIE(die_ref);
  else
    return DWARFDIE();
}

std::unique_ptr<SymbolFileDWARFDwo>
SymbolFileDWARF::GetDwoSymbolFileForCompileUnit(
    DWARFUnit &unit, const DWARFDebugInfoEntry &cu_die) {
  // If we are using a dSYM file, we never want the standard DWO files since
  // the -gmodules support uses the same DWO machanism to specify full debug
  // info files for modules.
  if (GetDebugMapSymfile())
    return nullptr;

  DWARFCompileUnit *dwarf_cu = llvm::dyn_cast<DWARFCompileUnit>(&unit);
  // Only compile units can be split into two parts.
  if (!dwarf_cu)
    return nullptr;

  const char *dwo_name =
      cu_die.GetAttributeValueAsString(dwarf_cu, DW_AT_GNU_dwo_name, nullptr);
  if (!dwo_name)
    return nullptr;

  SymbolFileDWARFDwp *dwp_symfile = GetDwpSymbolFile();
  if (dwp_symfile) {
    uint64_t dwo_id =
        cu_die.GetAttributeValueAsUnsigned(dwarf_cu, DW_AT_GNU_dwo_id, 0);
    std::unique_ptr<SymbolFileDWARFDwo> dwo_symfile =
        dwp_symfile->GetSymbolFileForDwoId(*dwarf_cu, dwo_id);
    if (dwo_symfile)
      return dwo_symfile;
  }

  FileSpec dwo_file(dwo_name);
  FileSystem::Instance().Resolve(dwo_file);
  if (dwo_file.IsRelative()) {
    const char *comp_dir =
        cu_die.GetAttributeValueAsString(dwarf_cu, DW_AT_comp_dir, nullptr);
    if (!comp_dir)
      return nullptr;

    dwo_file.SetFile(comp_dir, FileSpec::Style::native);
    FileSystem::Instance().Resolve(dwo_file);
    dwo_file.AppendPathComponent(dwo_name);
  }

  if (!FileSystem::Instance().Exists(dwo_file))
    return nullptr;

  const lldb::offset_t file_offset = 0;
  DataBufferSP dwo_file_data_sp;
  lldb::offset_t dwo_file_data_offset = 0;
  ObjectFileSP dwo_obj_file = ObjectFile::FindPlugin(
      GetObjectFile()->GetModule(), &dwo_file, file_offset,
      FileSystem::Instance().GetByteSize(dwo_file), dwo_file_data_sp,
      dwo_file_data_offset);
  if (dwo_obj_file == nullptr)
    return nullptr;

  return std::make_unique<SymbolFileDWARFDwo>(dwo_obj_file, *dwarf_cu);
}

void SymbolFileDWARF::UpdateExternalModuleListIfNeeded() {
  if (m_fetched_external_modules)
    return;
  m_fetched_external_modules = true;

  DWARFDebugInfo *debug_info = DebugInfo();

  const uint32_t num_compile_units = GetNumCompileUnits();
  for (uint32_t cu_idx = 0; cu_idx < num_compile_units; ++cu_idx) {
    DWARFUnit *dwarf_cu = debug_info->GetUnitAtIndex(cu_idx);

    const DWARFBaseDIE die = dwarf_cu->GetUnitDIEOnly();
    if (die && !die.HasChildren()) {
      const char *name = die.GetAttributeValueAsString(DW_AT_name, nullptr);

      if (name) {
        ConstString const_name(name);
        if (m_external_type_modules.find(const_name) ==
            m_external_type_modules.end()) {
          ModuleSP module_sp;
          const char *dwo_path =
              die.GetAttributeValueAsString(DW_AT_GNU_dwo_name, nullptr);
          if (dwo_path) {
            ModuleSpec dwo_module_spec;
            dwo_module_spec.GetFileSpec().SetFile(dwo_path,
                                                  FileSpec::Style::native);
            if (dwo_module_spec.GetFileSpec().IsRelative()) {
              const char *comp_dir =
                  die.GetAttributeValueAsString(DW_AT_comp_dir, nullptr);
              if (comp_dir) {
                dwo_module_spec.GetFileSpec().SetFile(comp_dir,
                                                      FileSpec::Style::native);
                FileSystem::Instance().Resolve(dwo_module_spec.GetFileSpec());
                dwo_module_spec.GetFileSpec().AppendPathComponent(dwo_path);
              }
            }
            dwo_module_spec.GetArchitecture() =
                m_objfile_sp->GetModule()->GetArchitecture();

            // When LLDB loads "external" modules it looks at the presence of
            // DW_AT_GNU_dwo_name. However, when the already created module
            // (corresponding to .dwo itself) is being processed, it will see
            // the presence of DW_AT_GNU_dwo_name (which contains the name of
            // dwo file) and will try to call ModuleList::GetSharedModule
            // again. In some cases (i.e. for empty files) Clang 4.0 generates
            // a *.dwo file which has DW_AT_GNU_dwo_name, but no
            // DW_AT_comp_dir. In this case the method
            // ModuleList::GetSharedModule will fail and the warning will be
            // printed. However, as one can notice in this case we don't
            // actually need to try to load the already loaded module
            // (corresponding to .dwo) so we simply skip it.
            if (m_objfile_sp->GetFileSpec().GetFileNameExtension() == ".dwo" &&
                llvm::StringRef(m_objfile_sp->GetFileSpec().GetPath())
                    .endswith(dwo_module_spec.GetFileSpec().GetPath())) {
              continue;
            }

            Status error = ModuleList::GetSharedModule(
                dwo_module_spec, module_sp, nullptr, nullptr, nullptr);
            if (!module_sp) {
              GetObjectFile()->GetModule()->ReportWarning(
                  "0x%8.8x: unable to locate module needed for external types: "
                  "%s\nerror: %s\nDebugging will be degraded due to missing "
                  "types. Rebuilding your project will regenerate the needed "
                  "module files.",
                  die.GetOffset(),
                  dwo_module_spec.GetFileSpec().GetPath().c_str(),
                  error.AsCString("unknown error"));
            }
          }
          m_external_type_modules[const_name] = module_sp;
        }
      }
    }
  }
}

SymbolFileDWARF::GlobalVariableMap &SymbolFileDWARF::GetGlobalAranges() {
  if (!m_global_aranges_up) {
    m_global_aranges_up.reset(new GlobalVariableMap());

    ModuleSP module_sp = GetObjectFile()->GetModule();
    if (module_sp) {
      const size_t num_cus = module_sp->GetNumCompileUnits();
      for (size_t i = 0; i < num_cus; ++i) {
        CompUnitSP cu_sp = module_sp->GetCompileUnitAtIndex(i);
        if (cu_sp) {
          VariableListSP globals_sp = cu_sp->GetVariableList(true);
          if (globals_sp) {
            const size_t num_globals = globals_sp->GetSize();
            for (size_t g = 0; g < num_globals; ++g) {
              VariableSP var_sp = globals_sp->GetVariableAtIndex(g);
              if (var_sp && !var_sp->GetLocationIsConstantValueData()) {
                const DWARFExpression &location = var_sp->LocationExpression();
                Value location_result;
                Status error;
                if (location.Evaluate(nullptr, LLDB_INVALID_ADDRESS, nullptr,
                                      nullptr, location_result, &error)) {
                  if (location_result.GetValueType() ==
                      Value::eValueTypeFileAddress) {
                    lldb::addr_t file_addr =
                        location_result.GetScalar().ULongLong();
                    lldb::addr_t byte_size = 1;
                    if (var_sp->GetType())
                      byte_size =
                          var_sp->GetType()->GetByteSize().getValueOr(0);
                    m_global_aranges_up->Append(GlobalVariableMap::Entry(
                        file_addr, byte_size, var_sp.get()));
                  }
                }
              }
            }
          }
        }
      }
    }
    m_global_aranges_up->Sort();
  }
  return *m_global_aranges_up;
}

uint32_t SymbolFileDWARF::ResolveSymbolContext(const Address &so_addr,
                                               SymbolContextItem resolve_scope,
                                               SymbolContext &sc) {
  std::lock_guard<std::recursive_mutex> guard(GetModuleMutex());
  static Timer::Category func_cat(LLVM_PRETTY_FUNCTION);
  Timer scoped_timer(func_cat,
                     "SymbolFileDWARF::"
                     "ResolveSymbolContext (so_addr = { "
                     "section = %p, offset = 0x%" PRIx64
                     " }, resolve_scope = 0x%8.8x)",
                     static_cast<void *>(so_addr.GetSection().get()),
                     so_addr.GetOffset(), resolve_scope);
  uint32_t resolved = 0;
  if (resolve_scope &
      (eSymbolContextCompUnit | eSymbolContextFunction | eSymbolContextBlock |
       eSymbolContextLineEntry | eSymbolContextVariable)) {
    lldb::addr_t file_vm_addr = so_addr.GetFileAddress();

    DWARFDebugInfo *debug_info = DebugInfo();
    if (debug_info) {
      llvm::Expected<DWARFDebugAranges &> aranges =
          debug_info->GetCompileUnitAranges();
      if (!aranges) {
        Log *log = LogChannelDWARF::GetLogIfAll(DWARF_LOG_DEBUG_INFO);
        LLDB_LOG_ERROR(log, aranges.takeError(),
                       "SymbolFileDWARF::ResolveSymbolContext failed to get cu "
                       "aranges.  {0}");
        return 0;
      }

      const dw_offset_t cu_offset = aranges->FindAddress(file_vm_addr);
      if (cu_offset == DW_INVALID_OFFSET) {
        // Global variables are not in the compile unit address ranges. The
        // only way to currently find global variables is to iterate over the
        // .debug_pubnames or the __apple_names table and find all items in
        // there that point to DW_TAG_variable DIEs and then find the address
        // that matches.
        if (resolve_scope & eSymbolContextVariable) {
          GlobalVariableMap &map = GetGlobalAranges();
          const GlobalVariableMap::Entry *entry =
              map.FindEntryThatContains(file_vm_addr);
          if (entry && entry->data) {
            Variable *variable = entry->data;
            SymbolContextScope *scc = variable->GetSymbolContextScope();
            if (scc) {
              scc->CalculateSymbolContext(&sc);
              sc.variable = variable;
            }
            return sc.GetResolvedMask();
          }
        }
      } else {
        uint32_t cu_idx = DW_INVALID_INDEX;
        if (auto *dwarf_cu = llvm::dyn_cast_or_null<DWARFCompileUnit>(
                debug_info->GetUnitAtOffset(DIERef::Section::DebugInfo,
                                            cu_offset, &cu_idx))) {
          sc.comp_unit = GetCompUnitForDWARFCompUnit(*dwarf_cu);
          if (sc.comp_unit) {
            resolved |= eSymbolContextCompUnit;

            bool force_check_line_table = false;
            if (resolve_scope &
                (eSymbolContextFunction | eSymbolContextBlock)) {
              DWARFDIE function_die = dwarf_cu->LookupAddress(file_vm_addr);
              DWARFDIE block_die;
              if (function_die) {
                sc.function =
                    sc.comp_unit->FindFunctionByUID(function_die.GetID()).get();
                if (sc.function == nullptr)
                  sc.function = ParseFunction(*sc.comp_unit, function_die);

                if (sc.function && (resolve_scope & eSymbolContextBlock))
                  block_die = function_die.LookupDeepestBlock(file_vm_addr);
              } else {
                // We might have had a compile unit that had discontiguous
                // address ranges where the gaps are symbols that don't have
                // any debug info. Discontiguous compile unit address ranges
                // should only happen when there aren't other functions from
                // other compile units in these gaps. This helps keep the size
                // of the aranges down.
                force_check_line_table = true;
              }

              if (sc.function != nullptr) {
                resolved |= eSymbolContextFunction;

                if (resolve_scope & eSymbolContextBlock) {
                  Block &block = sc.function->GetBlock(true);

                  if (block_die)
                    sc.block = block.FindBlockByID(block_die.GetID());
                  else
                    sc.block = block.FindBlockByID(function_die.GetID());
                  if (sc.block)
                    resolved |= eSymbolContextBlock;
                }
              }
            }

            if ((resolve_scope & eSymbolContextLineEntry) ||
                force_check_line_table) {
              LineTable *line_table = sc.comp_unit->GetLineTable();
              if (line_table != nullptr) {
                // And address that makes it into this function should be in
                // terms of this debug file if there is no debug map, or it
                // will be an address in the .o file which needs to be fixed up
                // to be in terms of the debug map executable. Either way,
                // calling FixupAddress() will work for us.
                Address exe_so_addr(so_addr);
                if (FixupAddress(exe_so_addr)) {
                  if (line_table->FindLineEntryByAddress(exe_so_addr,
                                                         sc.line_entry)) {
                    resolved |= eSymbolContextLineEntry;
                  }
                }
              }
            }

            if (force_check_line_table &&
                !(resolved & eSymbolContextLineEntry)) {
              // We might have had a compile unit that had discontiguous
              // address ranges where the gaps are symbols that don't have any
              // debug info. Discontiguous compile unit address ranges should
              // only happen when there aren't other functions from other
              // compile units in these gaps. This helps keep the size of the
              // aranges down.
              sc.comp_unit = nullptr;
              resolved &= ~eSymbolContextCompUnit;
            }
          } else {
            GetObjectFile()->GetModule()->ReportWarning(
                "0x%8.8x: compile unit %u failed to create a valid "
                "lldb_private::CompileUnit class.",
                cu_offset, cu_idx);
          }
        }
      }
    }
  }
  return resolved;
}

uint32_t SymbolFileDWARF::ResolveSymbolContext(const FileSpec &file_spec,
                                               uint32_t line,
                                               bool check_inlines,
                                               SymbolContextItem resolve_scope,
                                               SymbolContextList &sc_list) {
  std::lock_guard<std::recursive_mutex> guard(GetModuleMutex());
  const uint32_t prev_size = sc_list.GetSize();
  if (resolve_scope & eSymbolContextCompUnit) {
    for (uint32_t cu_idx = 0, num_cus = GetNumCompileUnits(); cu_idx < num_cus;
         ++cu_idx) {
      CompileUnit *dc_cu = ParseCompileUnitAtIndex(cu_idx).get();
      if (!dc_cu)
        continue;

      const bool full_match = (bool)file_spec.GetDirectory();
      bool file_spec_matches_cu_file_spec =
          FileSpec::Equal(file_spec, *dc_cu, full_match);
      if (check_inlines || file_spec_matches_cu_file_spec) {
        SymbolContext sc(m_objfile_sp->GetModule());
        sc.comp_unit = dc_cu;
        uint32_t file_idx = UINT32_MAX;

        // If we are looking for inline functions only and we don't find it
        // in the support files, we are done.
        if (check_inlines) {
          file_idx =
              sc.comp_unit->GetSupportFiles().FindFileIndex(1, file_spec, true);
          if (file_idx == UINT32_MAX)
            continue;
        }

        if (line != 0) {
          LineTable *line_table = sc.comp_unit->GetLineTable();

          if (line_table != nullptr && line != 0) {
            // We will have already looked up the file index if we are
            // searching for inline entries.
            if (!check_inlines)
              file_idx = sc.comp_unit->GetSupportFiles().FindFileIndex(
                  1, file_spec, true);

            if (file_idx != UINT32_MAX) {
              uint32_t found_line;
              uint32_t line_idx = line_table->FindLineEntryIndexByFileIndex(
                  0, file_idx, line, false, &sc.line_entry);
              found_line = sc.line_entry.line;

              while (line_idx != UINT32_MAX) {
                sc.function = nullptr;
                sc.block = nullptr;
                if (resolve_scope &
                    (eSymbolContextFunction | eSymbolContextBlock)) {
                  const lldb::addr_t file_vm_addr =
                      sc.line_entry.range.GetBaseAddress().GetFileAddress();
                  if (file_vm_addr != LLDB_INVALID_ADDRESS) {
                    DWARFDIE function_die =
                        GetDWARFCompileUnit(dc_cu)->LookupAddress(file_vm_addr);
                    DWARFDIE block_die;
                    if (function_die) {
                      sc.function =
                          sc.comp_unit->FindFunctionByUID(function_die.GetID())
                              .get();
                      if (sc.function == nullptr)
                        sc.function =
                            ParseFunction(*sc.comp_unit, function_die);

                      if (sc.function && (resolve_scope & eSymbolContextBlock))
                        block_die =
                            function_die.LookupDeepestBlock(file_vm_addr);
                    }

                    if (sc.function != nullptr) {
                      Block &block = sc.function->GetBlock(true);

                      if (block_die)
                        sc.block = block.FindBlockByID(block_die.GetID());
                      else if (function_die)
                        sc.block = block.FindBlockByID(function_die.GetID());
                    }
                  }
                }

                sc_list.Append(sc);
                line_idx = line_table->FindLineEntryIndexByFileIndex(
                    line_idx + 1, file_idx, found_line, true, &sc.line_entry);
              }
            }
          } else if (file_spec_matches_cu_file_spec && !check_inlines) {
            // only append the context if we aren't looking for inline call
            // sites by file and line and if the file spec matches that of
            // the compile unit
            sc_list.Append(sc);
          }
        } else if (file_spec_matches_cu_file_spec && !check_inlines) {
          // only append the context if we aren't looking for inline call
          // sites by file and line and if the file spec matches that of
          // the compile unit
          sc_list.Append(sc);
        }

        if (!check_inlines)
          break;
      }
    }
  }
  return sc_list.GetSize() - prev_size;
}

void SymbolFileDWARF::PreloadSymbols() {
  std::lock_guard<std::recursive_mutex> guard(GetModuleMutex());
  m_index->Preload();
}

std::recursive_mutex &SymbolFileDWARF::GetModuleMutex() const {
  lldb::ModuleSP module_sp(m_debug_map_module_wp.lock());
  if (module_sp)
    return module_sp->GetMutex();
  return GetObjectFile()->GetModule()->GetMutex();
}

bool SymbolFileDWARF::DeclContextMatchesThisSymbolFile(
    const lldb_private::CompilerDeclContext *decl_ctx) {
  if (decl_ctx == nullptr || !decl_ctx->IsValid()) {
    // Invalid namespace decl which means we aren't matching only things in
    // this symbol file, so return true to indicate it matches this symbol
    // file.
    return true;
  }

  TypeSystem *decl_ctx_type_system = decl_ctx->GetTypeSystem();
  auto type_system_or_err = GetTypeSystemForLanguage(
      decl_ctx_type_system->GetMinimumLanguage(nullptr));
  if (auto err = type_system_or_err.takeError()) {
    LLDB_LOG_ERROR(lldb_private::GetLogIfAnyCategoriesSet(LIBLLDB_LOG_SYMBOLS),
                   std::move(err),
                   "Unable to match namespace decl using TypeSystem");
    return false;
  }

  if (decl_ctx_type_system == &type_system_or_err.get())
    return true; // The type systems match, return true

  // The namespace AST was valid, and it does not match...
  Log *log(LogChannelDWARF::GetLogIfAll(DWARF_LOG_LOOKUPS));

  if (log)
    GetObjectFile()->GetModule()->LogMessage(
        log, "Valid namespace does not match symbol file");

  return false;
}

uint32_t SymbolFileDWARF::FindGlobalVariables(
    ConstString name, const CompilerDeclContext *parent_decl_ctx,
    uint32_t max_matches, VariableList &variables) {
  std::lock_guard<std::recursive_mutex> guard(GetModuleMutex());
  Log *log(LogChannelDWARF::GetLogIfAll(DWARF_LOG_LOOKUPS));

  if (log)
    GetObjectFile()->GetModule()->LogMessage(
        log,
        "SymbolFileDWARF::FindGlobalVariables (name=\"%s\", "
        "parent_decl_ctx=%p, max_matches=%u, variables)",
        name.GetCString(), static_cast<const void *>(parent_decl_ctx),
        max_matches);

  if (!DeclContextMatchesThisSymbolFile(parent_decl_ctx))
    return 0;

  DWARFDebugInfo *info = DebugInfo();
  if (info == nullptr)
    return 0;

  // Remember how many variables are in the list before we search.
  const uint32_t original_size = variables.GetSize();

  llvm::StringRef basename;
  llvm::StringRef context;
  bool name_is_mangled = (bool)Mangled(name);

  if (!CPlusPlusLanguage::ExtractContextAndIdentifier(name.GetCString(),
                                                      context, basename))
    basename = name.GetStringRef();

  DIEArray die_offsets;
  m_index->GetGlobalVariables(ConstString(basename), die_offsets);
  const size_t num_die_matches = die_offsets.size();
  if (num_die_matches) {
    SymbolContext sc;
    sc.module_sp = m_objfile_sp->GetModule();
    assert(sc.module_sp);

    // Loop invariant: Variables up to this index have been checked for context
    // matches.
    uint32_t pruned_idx = original_size;

    bool done = false;
    for (size_t i = 0; i < num_die_matches && !done; ++i) {
      const DIERef &die_ref = die_offsets[i];
      DWARFDIE die = GetDIE(die_ref);

      if (die) {
        switch (die.Tag()) {
        default:
        case DW_TAG_subprogram:
        case DW_TAG_inlined_subroutine:
        case DW_TAG_try_block:
        case DW_TAG_catch_block:
          break;

        case DW_TAG_variable: {
          auto *dwarf_cu = llvm::dyn_cast<DWARFCompileUnit>(die.GetCU());
          if (!dwarf_cu)
            continue;
          sc.comp_unit = GetCompUnitForDWARFCompUnit(*dwarf_cu);

          if (parent_decl_ctx) {
            DWARFASTParser *dwarf_ast = die.GetDWARFParser();
            if (dwarf_ast) {
              CompilerDeclContext actual_parent_decl_ctx =
                  dwarf_ast->GetDeclContextContainingUIDFromDWARF(die);
              if (!actual_parent_decl_ctx ||
                  actual_parent_decl_ctx != *parent_decl_ctx)
                continue;
            }
          }

          ParseVariables(sc, die, LLDB_INVALID_ADDRESS, false, false,
                         &variables);
          while (pruned_idx < variables.GetSize()) {
            VariableSP var_sp = variables.GetVariableAtIndex(pruned_idx);
            if (name_is_mangled ||
                var_sp->GetName().GetStringRef().contains(name.GetStringRef()))
              ++pruned_idx;
            else
              variables.RemoveVariableAtIndex(pruned_idx);
          }

          if (variables.GetSize() - original_size >= max_matches)
            done = true;
        } break;
        }
      } else {
        m_index->ReportInvalidDIERef(die_ref, name.GetStringRef());
      }
    }
  }

  // Return the number of variable that were appended to the list
  const uint32_t num_matches = variables.GetSize() - original_size;
  if (log && num_matches > 0) {
    GetObjectFile()->GetModule()->LogMessage(
        log,
        "SymbolFileDWARF::FindGlobalVariables (name=\"%s\", "
        "parent_decl_ctx=%p, max_matches=%u, variables) => %u",
        name.GetCString(), static_cast<const void *>(parent_decl_ctx),
        max_matches, num_matches);
  }
  return num_matches;
}

uint32_t SymbolFileDWARF::FindGlobalVariables(const RegularExpression &regex,
                                              uint32_t max_matches,
                                              VariableList &variables) {
  std::lock_guard<std::recursive_mutex> guard(GetModuleMutex());
  Log *log(LogChannelDWARF::GetLogIfAll(DWARF_LOG_LOOKUPS));

  if (log) {
    GetObjectFile()->GetModule()->LogMessage(
        log,
        "SymbolFileDWARF::FindGlobalVariables (regex=\"%s\", "
        "max_matches=%u, variables)",
        regex.GetText().str().c_str(), max_matches);
  }

  DWARFDebugInfo *info = DebugInfo();
  if (info == nullptr)
    return 0;

  // Remember how many variables are in the list before we search.
  const uint32_t original_size = variables.GetSize();

  DIEArray die_offsets;
  m_index->GetGlobalVariables(regex, die_offsets);

  SymbolContext sc;
  sc.module_sp = m_objfile_sp->GetModule();
  assert(sc.module_sp);

  const size_t num_matches = die_offsets.size();
  if (num_matches) {
    for (size_t i = 0; i < num_matches; ++i) {
      const DIERef &die_ref = die_offsets[i];
      DWARFDIE die = GetDIE(die_ref);

      if (die) {
        DWARFCompileUnit *dwarf_cu =
            llvm::dyn_cast<DWARFCompileUnit>(die.GetCU());
        if (!dwarf_cu)
          continue;
        sc.comp_unit = GetCompUnitForDWARFCompUnit(*dwarf_cu);

        ParseVariables(sc, die, LLDB_INVALID_ADDRESS, false, false, &variables);

        if (variables.GetSize() - original_size >= max_matches)
          break;
      } else
        m_index->ReportInvalidDIERef(die_ref, regex.GetText());
    }
  }

  // Return the number of variable that were appended to the list
  return variables.GetSize() - original_size;
}

bool SymbolFileDWARF::ResolveFunction(const DWARFDIE &orig_die,
                                      bool include_inlines,
                                      SymbolContextList &sc_list) {
  SymbolContext sc;

  if (!orig_die)
    return false;

  // If we were passed a die that is not a function, just return false...
  if (!(orig_die.Tag() == DW_TAG_subprogram ||
        (include_inlines && orig_die.Tag() == DW_TAG_inlined_subroutine)))
    return false;

  DWARFDIE die = orig_die;
  DWARFDIE inlined_die;
  if (die.Tag() == DW_TAG_inlined_subroutine) {
    inlined_die = die;

    while (true) {
      die = die.GetParent();

      if (die) {
        if (die.Tag() == DW_TAG_subprogram)
          break;
      } else
        break;
    }
  }
  assert(die && die.Tag() == DW_TAG_subprogram);
  if (GetFunction(die, sc)) {
    Address addr;
    // Parse all blocks if needed
    if (inlined_die) {
      Block &function_block = sc.function->GetBlock(true);
      sc.block = function_block.FindBlockByID(inlined_die.GetID());
      if (sc.block == nullptr)
        sc.block = function_block.FindBlockByID(inlined_die.GetOffset());
      if (sc.block == nullptr || !sc.block->GetStartAddress(addr))
        addr.Clear();
    } else {
      sc.block = nullptr;
      addr = sc.function->GetAddressRange().GetBaseAddress();
    }

    if (addr.IsValid()) {
      sc_list.Append(sc);
      return true;
    }
  }

  return false;
}

bool SymbolFileDWARF::DIEInDeclContext(const CompilerDeclContext *decl_ctx,
                                       const DWARFDIE &die) {
  // If we have no parent decl context to match this DIE matches, and if the
  // parent decl context isn't valid, we aren't trying to look for any
  // particular decl context so any die matches.
  if (decl_ctx == nullptr || !decl_ctx->IsValid())
    return true;

  if (die) {
    DWARFASTParser *dwarf_ast = die.GetDWARFParser();
    if (dwarf_ast) {
      CompilerDeclContext actual_decl_ctx =
          dwarf_ast->GetDeclContextContainingUIDFromDWARF(die);
      if (actual_decl_ctx)
        return decl_ctx->IsContainedInLookup(actual_decl_ctx);
    }
  }
  return false;
}

uint32_t SymbolFileDWARF::FindFunctions(
    ConstString name, const CompilerDeclContext *parent_decl_ctx,
    FunctionNameType name_type_mask, bool include_inlines, bool append,
    SymbolContextList &sc_list) {
  std::lock_guard<std::recursive_mutex> guard(GetModuleMutex());
  static Timer::Category func_cat(LLVM_PRETTY_FUNCTION);
  Timer scoped_timer(func_cat, "SymbolFileDWARF::FindFunctions (name = '%s')",
                     name.AsCString());

  // eFunctionNameTypeAuto should be pre-resolved by a call to
  // Module::LookupInfo::LookupInfo()
  assert((name_type_mask & eFunctionNameTypeAuto) == 0);

  Log *log(LogChannelDWARF::GetLogIfAll(DWARF_LOG_LOOKUPS));

  if (log) {
    GetObjectFile()->GetModule()->LogMessage(
        log,
        "SymbolFileDWARF::FindFunctions (name=\"%s\", "
        "name_type_mask=0x%x, append=%u, sc_list)",
        name.GetCString(), name_type_mask, append);
  }

  // If we aren't appending the results to this list, then clear the list
  if (!append)
    sc_list.Clear();

  if (!DeclContextMatchesThisSymbolFile(parent_decl_ctx))
    return 0;

  // If name is empty then we won't find anything.
  if (name.IsEmpty())
    return 0;

  // Remember how many sc_list are in the list before we search in case we are
  // appending the results to a variable list.

  const uint32_t original_size = sc_list.GetSize();

  llvm::DenseSet<const DWARFDebugInfoEntry *> resolved_dies;
  DIEArray offsets;
  CompilerDeclContext empty_decl_ctx;
  if (!parent_decl_ctx)
    parent_decl_ctx = &empty_decl_ctx;

  std::vector<DWARFDIE> dies;
  m_index->GetFunctions(name, *this, *parent_decl_ctx, name_type_mask, dies);
  for (const DWARFDIE &die : dies) {
    if (resolved_dies.insert(die.GetDIE()).second)
      ResolveFunction(die, include_inlines, sc_list);
  }

  // Return the number of variable that were appended to the list
  const uint32_t num_matches = sc_list.GetSize() - original_size;

  if (log && num_matches > 0) {
    GetObjectFile()->GetModule()->LogMessage(
        log,
        "SymbolFileDWARF::FindFunctions (name=\"%s\", "
        "name_type_mask=0x%x, include_inlines=%d, append=%u, sc_list) => "
        "%u",
        name.GetCString(), name_type_mask, include_inlines, append,
        num_matches);
  }
  return num_matches;
}

uint32_t SymbolFileDWARF::FindFunctions(const RegularExpression &regex,
                                        bool include_inlines, bool append,
                                        SymbolContextList &sc_list) {
  std::lock_guard<std::recursive_mutex> guard(GetModuleMutex());
  static Timer::Category func_cat(LLVM_PRETTY_FUNCTION);
  Timer scoped_timer(func_cat, "SymbolFileDWARF::FindFunctions (regex = '%s')",
                     regex.GetText().str().c_str());

  Log *log(LogChannelDWARF::GetLogIfAll(DWARF_LOG_LOOKUPS));

  if (log) {
    GetObjectFile()->GetModule()->LogMessage(
        log,
        "SymbolFileDWARF::FindFunctions (regex=\"%s\", append=%u, sc_list)",
        regex.GetText().str().c_str(), append);
  }

  // If we aren't appending the results to this list, then clear the list
  if (!append)
    sc_list.Clear();

  DWARFDebugInfo *info = DebugInfo();
  if (!info)
    return 0;

  // Remember how many sc_list are in the list before we search in case we are
  // appending the results to a variable list.
  uint32_t original_size = sc_list.GetSize();

  DIEArray offsets;
  m_index->GetFunctions(regex, offsets);

  llvm::DenseSet<const DWARFDebugInfoEntry *> resolved_dies;
  for (DIERef ref : offsets) {
    DWARFDIE die = info->GetDIE(ref);
    if (!die) {
      m_index->ReportInvalidDIERef(ref, regex.GetText());
      continue;
    }
    if (resolved_dies.insert(die.GetDIE()).second)
      ResolveFunction(die, include_inlines, sc_list);
  }

  // Return the number of variable that were appended to the list
  return sc_list.GetSize() - original_size;
}

void SymbolFileDWARF::GetMangledNamesForFunction(
    const std::string &scope_qualified_name,
    std::vector<ConstString> &mangled_names) {
  DWARFDebugInfo *info = DebugInfo();
  uint32_t num_comp_units = 0;
  if (info)
    num_comp_units = info->GetNumUnits();

  for (uint32_t i = 0; i < num_comp_units; i++) {
    DWARFUnit *cu = info->GetUnitAtIndex(i);
    if (cu == nullptr)
      continue;

    SymbolFileDWARFDwo *dwo = cu->GetDwoSymbolFile();
    if (dwo)
      dwo->GetMangledNamesForFunction(scope_qualified_name, mangled_names);
  }

  for (lldb::user_id_t uid :
       m_function_scope_qualified_name_map.lookup(scope_qualified_name)) {
    DWARFDIE die = GetDIE(uid);
    mangled_names.push_back(ConstString(die.GetMangledName()));
  }
}

void SymbolFileDWARF::FindTypes(
    ConstString name, const CompilerDeclContext *parent_decl_ctx,
    uint32_t max_matches,
    llvm::DenseSet<lldb_private::SymbolFile *> &searched_symbol_files,
    TypeMap &types) {
  std::lock_guard<std::recursive_mutex> guard(GetModuleMutex());
  // Make sure we haven't already searched this SymbolFile before...
  if (searched_symbol_files.count(this))
    return;

  searched_symbol_files.insert(this);

  DWARFDebugInfo *info = DebugInfo();
  if (!info)
    return;

  Log *log(LogChannelDWARF::GetLogIfAll(DWARF_LOG_LOOKUPS));

  if (log) {
    if (parent_decl_ctx)
      GetObjectFile()->GetModule()->LogMessage(
          log,
          "SymbolFileDWARF::FindTypes (sc, name=\"%s\", parent_decl_ctx = "
          "%p (\"%s\"), max_matches=%u, type_list)",
          name.GetCString(), static_cast<const void *>(parent_decl_ctx),
          parent_decl_ctx->GetName().AsCString("<NULL>"), max_matches);
    else
      GetObjectFile()->GetModule()->LogMessage(
          log,
          "SymbolFileDWARF::FindTypes (sc, name=\"%s\", parent_decl_ctx = "
          "NULL, max_matches=%u, type_list)",
          name.GetCString(), max_matches);
  }

  if (!DeclContextMatchesThisSymbolFile(parent_decl_ctx))
    return;

  DIEArray die_offsets;
  m_index->GetTypes(name, die_offsets);
  const size_t num_die_matches = die_offsets.size();

  for (size_t i = 0; i < num_die_matches; ++i) {
    const DIERef &die_ref = die_offsets[i];
    DWARFDIE die = GetDIE(die_ref);
    if (die) {
      if (!DIEInDeclContext(parent_decl_ctx, die))
        continue; // The containing decl contexts don't match

      Type *matching_type = ResolveType(die, true, true);
      if (matching_type) {
        // We found a type pointer, now find the shared pointer form our type
        // list
        types.InsertUnique(matching_type->shared_from_this());
        if (types.GetSize() >= max_matches)
          break;
      }
    } else {
      m_index->ReportInvalidDIERef(die_ref, name.GetStringRef());
    }
  }

  // Next search through the reachable Clang modules. This only applies for
  // DWARF objects compiled with -gmodules that haven't been processed by
  // dsymutil.
  if (num_die_matches < max_matches) {
    UpdateExternalModuleListIfNeeded();

    for (const auto &pair : m_external_type_modules)
      if (ModuleSP external_module_sp = pair.second) 
        if (SymbolFile *sym_file = external_module_sp->GetSymbolFile())
          sym_file->FindTypes(name, parent_decl_ctx, max_matches,
                              searched_symbol_files, types);
  }

  if (log && types.GetSize()) {
    if (parent_decl_ctx) {
      GetObjectFile()->GetModule()->LogMessage(
          log,
          "SymbolFileDWARF::FindTypes (sc, name=\"%s\", parent_decl_ctx "
          "= %p (\"%s\"), max_matches=%u, type_list) => %u",
          name.GetCString(), static_cast<const void *>(parent_decl_ctx),
          parent_decl_ctx->GetName().AsCString("<NULL>"), max_matches,
          types.GetSize());
    } else {
      GetObjectFile()->GetModule()->LogMessage(
          log,
          "SymbolFileDWARF::FindTypes (sc, name=\"%s\", parent_decl_ctx "
          "= NULL, max_matches=%u, type_list) => %u",
          name.GetCString(), max_matches, types.GetSize());
    }
  }
}

void SymbolFileDWARF::FindTypes(llvm::ArrayRef<CompilerContext> pattern,
                                  LanguageSet languages, TypeMap &types) {
  std::lock_guard<std::recursive_mutex> guard(GetModuleMutex());
  if (pattern.empty())
    return;

  ConstString name = pattern.back().name;

  if (!name)
    return;

  DIEArray die_offsets;
  m_index->GetTypes(name, die_offsets);
  const size_t num_die_matches = die_offsets.size();

  for (size_t i = 0; i < num_die_matches; ++i) {
    const DIERef &die_ref = die_offsets[i];
    DWARFDIE die = GetDIE(die_ref);

    if (!die) {
      m_index->ReportInvalidDIERef(die_ref, name.GetStringRef());
      continue;
    }
    if (!languages[die.GetCU()->GetLanguageType()])
      continue;

    llvm::SmallVector<CompilerContext, 4> die_context;
    die.GetDeclContext(die_context);
    if (!contextMatches(die_context, pattern))
      continue;

    if (Type *matching_type = ResolveType(die, true, true))
      // We found a type pointer, now find the shared pointer form our type
      // list.
      types.InsertUnique(matching_type->shared_from_this());
  }
<<<<<<< HEAD

  // Next search through the reachable Clang modules. This only applies for
  // DWARF objects compiled with -gmodules that haven't been processed by
  // dsymutil.
  UpdateExternalModuleListIfNeeded();

  for (const auto &pair : m_external_type_modules)
    if (ModuleSP external_module_sp = pair.second)
      num_matches +=
          external_module_sp->FindTypes(pattern, languages, true, types);
  return num_matches;
=======
>>>>>>> adb85e91
}

CompilerDeclContext
SymbolFileDWARF::FindNamespace(ConstString name,
                               const CompilerDeclContext *parent_decl_ctx) {
  std::lock_guard<std::recursive_mutex> guard(GetModuleMutex());
  Log *log(LogChannelDWARF::GetLogIfAll(DWARF_LOG_LOOKUPS));

  if (log) {
    GetObjectFile()->GetModule()->LogMessage(
        log, "SymbolFileDWARF::FindNamespace (sc, name=\"%s\")",
        name.GetCString());
  }

  CompilerDeclContext namespace_decl_ctx;

  if (!DeclContextMatchesThisSymbolFile(parent_decl_ctx))
    return namespace_decl_ctx;

  DWARFDebugInfo *info = DebugInfo();
  if (info) {
    DIEArray die_offsets;
    m_index->GetNamespaces(name, die_offsets);
    const size_t num_matches = die_offsets.size();
    if (num_matches) {
      for (size_t i = 0; i < num_matches; ++i) {
        const DIERef &die_ref = die_offsets[i];
        DWARFDIE die = GetDIE(die_ref);

        if (die) {
          if (!DIEInDeclContext(parent_decl_ctx, die))
            continue; // The containing decl contexts don't match

          DWARFASTParser *dwarf_ast = die.GetDWARFParser();
          if (dwarf_ast) {
            namespace_decl_ctx = dwarf_ast->GetDeclContextForUIDFromDWARF(die);
            if (namespace_decl_ctx)
              break;
          }
        } else {
          m_index->ReportInvalidDIERef(die_ref, name.GetStringRef());
        }
      }
    }
  }
  if (log && namespace_decl_ctx) {
    GetObjectFile()->GetModule()->LogMessage(
        log,
        "SymbolFileDWARF::FindNamespace (sc, name=\"%s\") => "
        "CompilerDeclContext(%p/%p) \"%s\"",
        name.GetCString(),
        static_cast<const void *>(namespace_decl_ctx.GetTypeSystem()),
        static_cast<const void *>(namespace_decl_ctx.GetOpaqueDeclContext()),
        namespace_decl_ctx.GetName().AsCString("<NULL>"));
  }

  return namespace_decl_ctx;
}

TypeSP SymbolFileDWARF::GetTypeForDIE(const DWARFDIE &die,
                                      bool resolve_function_context) {
  TypeSP type_sp;
  if (die) {
    Type *type_ptr = GetDIEToType().lookup(die.GetDIE());
    if (type_ptr == nullptr) {
      SymbolContextScope *scope;
      if (auto *dwarf_cu = llvm::dyn_cast<DWARFCompileUnit>(die.GetCU()))
        scope = GetCompUnitForDWARFCompUnit(*dwarf_cu);
      else
        scope = GetObjectFile()->GetModule().get();
      assert(scope);
      SymbolContext sc(scope);
      const DWARFDebugInfoEntry *parent_die = die.GetParent().GetDIE();
      while (parent_die != nullptr) {
        if (parent_die->Tag() == DW_TAG_subprogram)
          break;
        parent_die = parent_die->GetParent();
      }
      SymbolContext sc_backup = sc;
      if (resolve_function_context && parent_die != nullptr &&
          !GetFunction(DWARFDIE(die.GetCU(), parent_die), sc))
        sc = sc_backup;

      type_sp = ParseType(sc, die, nullptr);
    } else if (type_ptr != DIE_IS_BEING_PARSED) {
      // Grab the existing type from the master types lists
      type_sp = type_ptr->shared_from_this();
    }
  }
  return type_sp;
}

DWARFDIE
SymbolFileDWARF::GetDeclContextDIEContainingDIE(const DWARFDIE &orig_die) {
  if (orig_die) {
    DWARFDIE die = orig_die;

    while (die) {
      // If this is the original DIE that we are searching for a declaration
      // for, then don't look in the cache as we don't want our own decl
      // context to be our decl context...
      if (orig_die != die) {
        switch (die.Tag()) {
        case DW_TAG_compile_unit:
        case DW_TAG_partial_unit:
        case DW_TAG_namespace:
        case DW_TAG_structure_type:
        case DW_TAG_union_type:
        case DW_TAG_class_type:
        case DW_TAG_lexical_block:
        case DW_TAG_subprogram:
          return die;
        case DW_TAG_inlined_subroutine: {
          DWARFDIE abs_die = die.GetReferencedDIE(DW_AT_abstract_origin);
          if (abs_die) {
            return abs_die;
          }
          break;
        }
        default:
          break;
        }
      }

      DWARFDIE spec_die = die.GetReferencedDIE(DW_AT_specification);
      if (spec_die) {
        DWARFDIE decl_ctx_die = GetDeclContextDIEContainingDIE(spec_die);
        if (decl_ctx_die)
          return decl_ctx_die;
      }

      DWARFDIE abs_die = die.GetReferencedDIE(DW_AT_abstract_origin);
      if (abs_die) {
        DWARFDIE decl_ctx_die = GetDeclContextDIEContainingDIE(abs_die);
        if (decl_ctx_die)
          return decl_ctx_die;
      }

      die = die.GetParent();
    }
  }
  return DWARFDIE();
}

Symbol *SymbolFileDWARF::GetObjCClassSymbol(ConstString objc_class_name) {
  Symbol *objc_class_symbol = nullptr;
  if (m_objfile_sp) {
    Symtab *symtab = m_objfile_sp->GetSymtab();
    if (symtab) {
      objc_class_symbol = symtab->FindFirstSymbolWithNameAndType(
          objc_class_name, eSymbolTypeObjCClass, Symtab::eDebugNo,
          Symtab::eVisibilityAny);
    }
  }
  return objc_class_symbol;
}

// Some compilers don't emit the DW_AT_APPLE_objc_complete_type attribute. If
// they don't then we can end up looking through all class types for a complete
// type and never find the full definition. We need to know if this attribute
// is supported, so we determine this here and cache th result. We also need to
// worry about the debug map
// DWARF file
// if we are doing darwin DWARF in .o file debugging.
bool SymbolFileDWARF::Supports_DW_AT_APPLE_objc_complete_type(DWARFUnit *cu) {
  if (m_supports_DW_AT_APPLE_objc_complete_type == eLazyBoolCalculate) {
    m_supports_DW_AT_APPLE_objc_complete_type = eLazyBoolNo;
    if (cu && cu->Supports_DW_AT_APPLE_objc_complete_type())
      m_supports_DW_AT_APPLE_objc_complete_type = eLazyBoolYes;
    else {
      DWARFDebugInfo *debug_info = DebugInfo();
      const uint32_t num_compile_units = GetNumCompileUnits();
      for (uint32_t cu_idx = 0; cu_idx < num_compile_units; ++cu_idx) {
        DWARFUnit *dwarf_cu = debug_info->GetUnitAtIndex(cu_idx);
        if (dwarf_cu != cu &&
            dwarf_cu->Supports_DW_AT_APPLE_objc_complete_type()) {
          m_supports_DW_AT_APPLE_objc_complete_type = eLazyBoolYes;
          break;
        }
      }
    }
    if (m_supports_DW_AT_APPLE_objc_complete_type == eLazyBoolNo &&
        GetDebugMapSymfile())
      return m_debug_map_symfile->Supports_DW_AT_APPLE_objc_complete_type(this);
  }
  return m_supports_DW_AT_APPLE_objc_complete_type == eLazyBoolYes;
}

// This function can be used when a DIE is found that is a forward declaration
// DIE and we want to try and find a type that has the complete definition.
TypeSP SymbolFileDWARF::FindCompleteObjCDefinitionTypeForDIE(
    const DWARFDIE &die, ConstString type_name, bool must_be_implementation) {

  TypeSP type_sp;

  if (!type_name || (must_be_implementation && !GetObjCClassSymbol(type_name)))
    return type_sp;

  DIEArray die_offsets;
  m_index->GetCompleteObjCClass(type_name, must_be_implementation, die_offsets);

  const size_t num_matches = die_offsets.size();

  if (num_matches) {
    for (size_t i = 0; i < num_matches; ++i) {
      const DIERef &die_ref = die_offsets[i];
      DWARFDIE type_die = GetDIE(die_ref);

      if (type_die) {
        bool try_resolving_type = false;

        // Don't try and resolve the DIE we are looking for with the DIE
        // itself!
        if (type_die != die) {
          switch (type_die.Tag()) {
          case DW_TAG_class_type:
          case DW_TAG_structure_type:
            try_resolving_type = true;
            break;
          default:
            break;
          }
        }

        if (try_resolving_type) {
          if (must_be_implementation &&
              type_die.Supports_DW_AT_APPLE_objc_complete_type())
            try_resolving_type = type_die.GetAttributeValueAsUnsigned(
                DW_AT_APPLE_objc_complete_type, 0);

          if (try_resolving_type) {
            Type *resolved_type = ResolveType(type_die, false, true);
            if (resolved_type && resolved_type != DIE_IS_BEING_PARSED) {
              DEBUG_PRINTF("resolved 0x%8.8" PRIx64 " from %s to 0x%8.8" PRIx64
                           " (cu 0x%8.8" PRIx64 ")\n",
                           die.GetID(),
                           m_objfile_sp->GetFileSpec().GetFilename().AsCString(
                               "<Unknown>"),
                           type_die.GetID(), type_cu->GetID());

              if (die)
                GetDIEToType()[die.GetDIE()] = resolved_type;
              type_sp = resolved_type->shared_from_this();
              break;
            }
          }
        }
      } else {
        m_index->ReportInvalidDIERef(die_ref, type_name.GetStringRef());
      }
    }
  }
  return type_sp;
}

// This function helps to ensure that the declaration contexts match for two
// different DIEs. Often times debug information will refer to a forward
// declaration of a type (the equivalent of "struct my_struct;". There will
// often be a declaration of that type elsewhere that has the full definition.
// When we go looking for the full type "my_struct", we will find one or more
// matches in the accelerator tables and we will then need to make sure the
// type was in the same declaration context as the original DIE. This function
// can efficiently compare two DIEs and will return true when the declaration
// context matches, and false when they don't.
bool SymbolFileDWARF::DIEDeclContextsMatch(const DWARFDIE &die1,
                                           const DWARFDIE &die2) {
  if (die1 == die2)
    return true;

  std::vector<DWARFDIE> decl_ctx_1;
  std::vector<DWARFDIE> decl_ctx_2;
  // The declaration DIE stack is a stack of the declaration context DIEs all
  // the way back to the compile unit. If a type "T" is declared inside a class
  // "B", and class "B" is declared inside a class "A" and class "A" is in a
  // namespace "lldb", and the namespace is in a compile unit, there will be a
  // stack of DIEs:
  //
  //   [0] DW_TAG_class_type for "B"
  //   [1] DW_TAG_class_type for "A"
  //   [2] DW_TAG_namespace  for "lldb"
  //   [3] DW_TAG_compile_unit or DW_TAG_partial_unit for the source file.
  //
  // We grab both contexts and make sure that everything matches all the way
  // back to the compiler unit.

  // First lets grab the decl contexts for both DIEs
  decl_ctx_1 = die1.GetDeclContextDIEs();
  decl_ctx_2 = die2.GetDeclContextDIEs();
  // Make sure the context arrays have the same size, otherwise we are done
  const size_t count1 = decl_ctx_1.size();
  const size_t count2 = decl_ctx_2.size();
  if (count1 != count2)
    return false;

  // Make sure the DW_TAG values match all the way back up the compile unit. If
  // they don't, then we are done.
  DWARFDIE decl_ctx_die1;
  DWARFDIE decl_ctx_die2;
  size_t i;
  for (i = 0; i < count1; i++) {
    decl_ctx_die1 = decl_ctx_1[i];
    decl_ctx_die2 = decl_ctx_2[i];
    if (decl_ctx_die1.Tag() != decl_ctx_die2.Tag())
      return false;
  }
#ifndef NDEBUG

  // Make sure the top item in the decl context die array is always
  // DW_TAG_compile_unit or DW_TAG_partial_unit. If it isn't then
  // something went wrong in the DWARFDIE::GetDeclContextDIEs()
  // function.
  dw_tag_t cu_tag = decl_ctx_1[count1 - 1].Tag();
  UNUSED_IF_ASSERT_DISABLED(cu_tag);
  assert(cu_tag == DW_TAG_compile_unit || cu_tag == DW_TAG_partial_unit);

#endif
  // Always skip the compile unit when comparing by only iterating up to "count
  // - 1". Here we compare the names as we go.
  for (i = 0; i < count1 - 1; i++) {
    decl_ctx_die1 = decl_ctx_1[i];
    decl_ctx_die2 = decl_ctx_2[i];
    const char *name1 = decl_ctx_die1.GetName();
    const char *name2 = decl_ctx_die2.GetName();
    // If the string was from a DW_FORM_strp, then the pointer will often be
    // the same!
    if (name1 == name2)
      continue;

    // Name pointers are not equal, so only compare the strings if both are not
    // NULL.
    if (name1 && name2) {
      // If the strings don't compare, we are done...
      if (strcmp(name1, name2) != 0)
        return false;
    } else {
      // One name was NULL while the other wasn't
      return false;
    }
  }
  // We made it through all of the checks and the declaration contexts are
  // equal.
  return true;
}

TypeSP SymbolFileDWARF::FindDefinitionTypeForDWARFDeclContext(
    const DWARFDeclContext &dwarf_decl_ctx) {
  TypeSP type_sp;

  const uint32_t dwarf_decl_ctx_count = dwarf_decl_ctx.GetSize();
  if (dwarf_decl_ctx_count > 0) {
    const ConstString type_name(dwarf_decl_ctx[0].name);
    const dw_tag_t tag = dwarf_decl_ctx[0].tag;

    if (type_name) {
      Log *log(LogChannelDWARF::GetLogIfAny(DWARF_LOG_TYPE_COMPLETION |
                                            DWARF_LOG_LOOKUPS));
      if (log) {
        GetObjectFile()->GetModule()->LogMessage(
            log,
            "SymbolFileDWARF::FindDefinitionTypeForDWARFDeclContext(tag=%"
            "s, qualified-name='%s')",
            DW_TAG_value_to_name(dwarf_decl_ctx[0].tag),
            dwarf_decl_ctx.GetQualifiedName());
      }

      DIEArray die_offsets;
      m_index->GetTypes(dwarf_decl_ctx, die_offsets);
      const size_t num_matches = die_offsets.size();

      // Get the type system that we are looking to find a type for. We will
      // use this to ensure any matches we find are in a language that this
      // type system supports
      const LanguageType language = dwarf_decl_ctx.GetLanguage();
      TypeSystem *type_system = nullptr;
      if (language != eLanguageTypeUnknown) {
        auto type_system_or_err = GetTypeSystemForLanguage(language);
        if (auto err = type_system_or_err.takeError()) {
          LLDB_LOG_ERROR(
              lldb_private::GetLogIfAnyCategoriesSet(LIBLLDB_LOG_SYMBOLS),
              std::move(err), "Cannot get TypeSystem for language {}",
              Language::GetNameForLanguageType(language));
        } else {
          type_system = &type_system_or_err.get();
        }
      }
      if (num_matches) {
        for (size_t i = 0; i < num_matches; ++i) {
          const DIERef &die_ref = die_offsets[i];
          DWARFDIE type_die = GetDIE(die_ref);

          if (type_die) {
            // Make sure type_die's langauge matches the type system we are
            // looking for. We don't want to find a "Foo" type from Java if we
            // are looking for a "Foo" type for C, C++, ObjC, or ObjC++.
            if (type_system &&
                !type_system->SupportsLanguage(type_die.GetLanguage()))
              continue;
            bool try_resolving_type = false;

            // Don't try and resolve the DIE we are looking for with the DIE
            // itself!
            const dw_tag_t type_tag = type_die.Tag();
            // Make sure the tags match
            if (type_tag == tag) {
              // The tags match, lets try resolving this type
              try_resolving_type = true;
            } else {
              // The tags don't match, but we need to watch our for a forward
              // declaration for a struct and ("struct foo") ends up being a
              // class ("class foo { ... };") or vice versa.
              switch (type_tag) {
              case DW_TAG_class_type:
                // We had a "class foo", see if we ended up with a "struct foo
                // { ... };"
                try_resolving_type = (tag == DW_TAG_structure_type);
                break;
              case DW_TAG_structure_type:
                // We had a "struct foo", see if we ended up with a "class foo
                // { ... };"
                try_resolving_type = (tag == DW_TAG_class_type);
                break;
              default:
                // Tags don't match, don't event try to resolve using this type
                // whose name matches....
                break;
              }
            }

            if (try_resolving_type) {
              DWARFDeclContext type_dwarf_decl_ctx;
              type_die.GetDWARFDeclContext(type_dwarf_decl_ctx);

              if (log) {
                GetObjectFile()->GetModule()->LogMessage(
                    log,
                    "SymbolFileDWARF::"
                    "FindDefinitionTypeForDWARFDeclContext(tag=%s, "
                    "qualified-name='%s') trying die=0x%8.8x (%s)",
                    DW_TAG_value_to_name(dwarf_decl_ctx[0].tag),
                    dwarf_decl_ctx.GetQualifiedName(), type_die.GetOffset(),
                    type_dwarf_decl_ctx.GetQualifiedName());
              }

              // Make sure the decl contexts match all the way up
              if (dwarf_decl_ctx == type_dwarf_decl_ctx) {
                Type *resolved_type = ResolveType(type_die, false);
                if (resolved_type && resolved_type != DIE_IS_BEING_PARSED) {
                  type_sp = resolved_type->shared_from_this();
                  break;
                }
              }
            } else {
              if (log) {
                std::string qualified_name;
                type_die.GetQualifiedName(qualified_name);
                GetObjectFile()->GetModule()->LogMessage(
                    log,
                    "SymbolFileDWARF::"
                    "FindDefinitionTypeForDWARFDeclContext(tag=%s, "
                    "qualified-name='%s') ignoring die=0x%8.8x (%s)",
                    DW_TAG_value_to_name(dwarf_decl_ctx[0].tag),
                    dwarf_decl_ctx.GetQualifiedName(), type_die.GetOffset(),
                    qualified_name.c_str());
              }
            }
          } else {
            m_index->ReportInvalidDIERef(die_ref, type_name.GetStringRef());
          }
        }
      }
    }
  }
  return type_sp;
}

bool SymbolFileDWARF::GetCompileOption(const char *option, std::string &value,
                                       CompileUnit *cu) {
  value.clear();

  DWARFDebugInfo *debug_info = DebugInfo();

  if (debug_info) {
    const uint32_t num_compile_units = GetNumCompileUnits();

    if (cu) {
      DWARFUnit *dwarf_cu = GetDWARFCompileUnit(cu);

      if (dwarf_cu) {
        const DWARFBaseDIE die = dwarf_cu->GetUnitDIEOnly();
        if (die) {
          const char *flags =
              die.GetAttributeValueAsString(DW_AT_APPLE_flags, NULL);

          if (flags) {
            if (strstr(flags, option)) {
              Args compiler_args(flags);

              return compiler_args.GetOptionValueAsString(option, value);
            }
          }
        }
      }
    } else {
      for (uint32_t cu_idx = 0; cu_idx < num_compile_units; ++cu_idx) {
        DWARFUnit *dwarf_cu = debug_info->GetUnitAtIndex(cu_idx);

        if (dwarf_cu) {
          const DWARFBaseDIE die = dwarf_cu->GetUnitDIEOnly();
          if (die) {
            const char *flags =
                die.GetAttributeValueAsString(DW_AT_APPLE_flags, NULL);

            if (flags) {
              if (strstr(flags, option)) {
                Args compiler_args(flags);

                return compiler_args.GetOptionValueAsString(option, value);
              }
            }
          }
        }
      }
    }
  }

  return false;
}

int SymbolFileDWARF::GetCompileOptions(const char *option,
                                       std::vector<std::string> &values,
                                       CompileUnit *cu) {
  DWARFDebugInfo *debug_info = DebugInfo();

  if (debug_info) {
    if (cu) {
      DWARFUnit *dwarf_cu = GetDWARFCompileUnit(cu);

      if (dwarf_cu) {
        const DWARFBaseDIE die = dwarf_cu->GetUnitDIEOnly();
        if (die) {
          const char *flags =
              die.GetAttributeValueAsString(DW_AT_APPLE_flags, NULL);

          if (flags) {
            if (strstr(flags, option)) {
              Args compiler_args(flags);

              return compiler_args.GetOptionValuesAsStrings(option, values);
            }
          }
        }
      }
    } else {
      const uint32_t num_compile_units = GetNumCompileUnits();

      for (uint32_t cu_idx = 0; cu_idx < num_compile_units; ++cu_idx) {
        DWARFUnit *dwarf_cu = debug_info->GetUnitAtIndex(cu_idx);

        if (dwarf_cu) {
          const DWARFBaseDIE die = dwarf_cu->GetUnitDIEOnly();
          if (die) {
            const char *flags =
                die.GetAttributeValueAsString(DW_AT_APPLE_flags, NULL);

            if (flags) {
              if (strstr(flags, option)) {
                Args compiler_args(flags);

                return compiler_args.GetOptionValuesAsStrings(option, values);
              }
            }
          }
        }
      }
    }
  }

  return 0;
}

void SymbolFileDWARF::GetLoadedModules(lldb::LanguageType language,
                                       lldb_private::FileSpecList &modules) {
  ModuleSP module_sp(m_objfile_sp->GetModule());

  if (IsSwiftLanguage(language)) {
    const uint32_t num_cus = module_sp->GetNumCompileUnits();
    for (uint32_t i = 0; i < num_cus; ++i) {
      CompileUnit *cu = module_sp->GetCompileUnitAtIndex(i).get();
      if (cu) {
        const FileSpecList &files = cu->GetSupportFiles();
        const size_t num_files = files.GetSize();
        static ConstString g_swift_module_extension("swiftmodule");
        for (uint32_t pass = 0; pass < 2; ++pass) {
          for (size_t file_idx = 0; file_idx < num_files; ++file_idx) {
            const FileSpec &file = files.GetFileSpecAtIndex(file_idx);
            if (file.GetFileNameExtension() == g_swift_module_extension)
              modules.AppendIfUnique(file);
          }
        }
      }
    }
  }
}

TypeSP SymbolFileDWARF::ParseType(const SymbolContext &sc, const DWARFDIE &die,
                                  bool *type_is_new_ptr) {
  if (!die)
    return {};

  auto type_system_or_err =
      GetTypeSystemForLanguage(die.GetCU()->GetLanguageType());
  if (auto err = type_system_or_err.takeError()) {
    LLDB_LOG_ERROR(lldb_private::GetLogIfAnyCategoriesSet(LIBLLDB_LOG_SYMBOLS),
                   std::move(err), "Unable to parse type");
    return {};
  }

  DWARFASTParser *dwarf_ast = type_system_or_err->GetDWARFParser();
  if (!dwarf_ast)
    return {};

  Log *log = LogChannelDWARF::GetLogIfAll(DWARF_LOG_DEBUG_INFO);
  TypeSP type_sp = dwarf_ast->ParseTypeFromDWARF(sc, die, log, type_is_new_ptr);
  if (type_sp) {
    GetTypeList().Insert(type_sp);

    if (die.Tag() == DW_TAG_subprogram) {
      std::string scope_qualified_name(GetDeclContextForUID(die.GetID())
                                           .GetScopeQualifiedName()
                                           .AsCString(""));
      if (scope_qualified_name.size()) {
        m_function_scope_qualified_name_map[scope_qualified_name].insert(
            die.GetID());
      }
    }
  }

  return type_sp;
}

size_t SymbolFileDWARF::ParseTypes(const SymbolContext &sc,
                                   const DWARFDIE &orig_die,
                                   bool parse_siblings, bool parse_children) {
  size_t types_added = 0;
  DWARFDIE die = orig_die;
  while (die) {
    bool type_is_new = false;
    if (ParseType(sc, die, &type_is_new).get()) {
      if (type_is_new)
        ++types_added;
    }

    if (parse_children && die.HasChildren()) {
      if (die.Tag() == DW_TAG_subprogram) {
        SymbolContext child_sc(sc);
        child_sc.function = sc.comp_unit->FindFunctionByUID(die.GetID()).get();
        types_added += ParseTypes(child_sc, die.GetFirstChild(), true, true);
      } else
        types_added += ParseTypes(sc, die.GetFirstChild(), true, true);
    }

    if (parse_siblings)
      die = die.GetSibling();
    else
      die.Clear();
  }
  return types_added;
}

size_t SymbolFileDWARF::ParseBlocksRecursive(Function &func) {
  std::lock_guard<std::recursive_mutex> guard(GetModuleMutex());
  CompileUnit *comp_unit = func.GetCompileUnit();
  lldbassert(comp_unit);

  DWARFUnit *dwarf_cu = GetDWARFCompileUnit(comp_unit);
  if (!dwarf_cu)
    return 0;

  size_t functions_added = 0;
  const dw_offset_t function_die_offset = func.GetID();
  DWARFDIE function_die = dwarf_cu->GetDIE(function_die_offset);
  if (function_die) {
    ParseBlocksRecursive(*comp_unit, &func.GetBlock(false), function_die,
                         LLDB_INVALID_ADDRESS, 0);
  }

  return functions_added;
}

size_t SymbolFileDWARF::ParseTypes(CompileUnit &comp_unit) {
  std::lock_guard<std::recursive_mutex> guard(GetModuleMutex());
  size_t types_added = 0;
  DWARFUnit *dwarf_cu = GetDWARFCompileUnit(&comp_unit);
  if (dwarf_cu) {
    DWARFDIE dwarf_cu_die = dwarf_cu->DIE();
    if (dwarf_cu_die && dwarf_cu_die.HasChildren()) {
      SymbolContext sc;
      sc.comp_unit = &comp_unit;
      types_added = ParseTypes(sc, dwarf_cu_die.GetFirstChild(), true, true);
    }
  }

  return types_added;
}

size_t SymbolFileDWARF::ParseVariablesForContext(const SymbolContext &sc) {
  std::lock_guard<std::recursive_mutex> guard(GetModuleMutex());
  if (sc.comp_unit != nullptr) {
    DWARFDebugInfo *info = DebugInfo();
    if (info == nullptr)
      return 0;

    if (sc.function) {
      DWARFDIE function_die = GetDIE(sc.function->GetID());

      const dw_addr_t func_lo_pc = function_die.GetAttributeValueAsAddress(
          DW_AT_low_pc, LLDB_INVALID_ADDRESS);
      if (func_lo_pc != LLDB_INVALID_ADDRESS) {
        const size_t num_variables = ParseVariables(
            sc, function_die.GetFirstChild(), func_lo_pc, true, true);

        // Let all blocks know they have parse all their variables
        sc.function->GetBlock(false).SetDidParseVariables(true, true);
        return num_variables;
      }
    } else if (sc.comp_unit) {
      DWARFUnit *dwarf_cu = info->GetUnitAtIndex(sc.comp_unit->GetID());

      if (dwarf_cu == nullptr)
        return 0;

      uint32_t vars_added = 0;
      VariableListSP variables(sc.comp_unit->GetVariableList(false));

      if (variables.get() == nullptr) {
        variables = std::make_shared<VariableList>();
        sc.comp_unit->SetVariableList(variables);

        DIEArray die_offsets;
        m_index->GetGlobalVariables(dwarf_cu->GetNonSkeletonUnit(),
                                    die_offsets);
        const size_t num_matches = die_offsets.size();
        if (num_matches) {
          for (size_t i = 0; i < num_matches; ++i) {
            const DIERef &die_ref = die_offsets[i];
            DWARFDIE die = GetDIE(die_ref);
            if (die) {
              VariableSP var_sp(
                  ParseVariableDIE(sc, die, LLDB_INVALID_ADDRESS));
              if (var_sp) {
                variables->AddVariableIfUnique(var_sp);
                ++vars_added;
              }
            } else
              m_index->ReportInvalidDIERef(die_ref, "");
          }
        }
      }
      return vars_added;
    }
  }
  return 0;
}

VariableSP SymbolFileDWARF::ParseVariableDIE(const SymbolContext &sc,
                                             const DWARFDIE &die,
                                             const lldb::addr_t func_low_pc) {
  if (die.GetDWARF() != this)
    return die.GetDWARF()->ParseVariableDIE(sc, die, func_low_pc);

  VariableSP var_sp;
  if (!die)
    return var_sp;

  var_sp = GetDIEToVariable()[die.GetDIE()];
  if (var_sp)
    return var_sp; // Already been parsed!

  const dw_tag_t tag = die.Tag();
  ModuleSP module = GetObjectFile()->GetModule();

  if ((tag == DW_TAG_variable) || (tag == DW_TAG_constant) ||
      (tag == DW_TAG_formal_parameter && sc.function)) {
    DWARFAttributes attributes;
    const size_t num_attributes = die.GetAttributes(attributes);
    DWARFDIE spec_die;
    if (num_attributes > 0) {
      const char *name = nullptr;
      const char *mangled = nullptr;
      Declaration decl;
      uint32_t i;
      DWARFFormValue type_die_form;
      DWARFExpression location;
      bool is_external = false;
      bool is_artificial = false;
      bool location_is_const_value_data = false;
      bool has_explicit_location = false;
      DWARFFormValue const_value;
      Variable::RangeList scope_ranges;
      // AccessType accessibility = eAccessNone;

      for (i = 0; i < num_attributes; ++i) {
        dw_attr_t attr = attributes.AttributeAtIndex(i);
        DWARFFormValue form_value;

        if (attributes.ExtractFormValueAtIndex(i, form_value)) {
          switch (attr) {
          case DW_AT_decl_file:
            decl.SetFile(sc.comp_unit->GetSupportFiles().GetFileSpecAtIndex(
                form_value.Unsigned()));
            break;
          case DW_AT_decl_line:
            decl.SetLine(form_value.Unsigned());
            break;
          case DW_AT_decl_column:
            decl.SetColumn(form_value.Unsigned());
            break;
          case DW_AT_name:
            name = form_value.AsCString();
            break;
          case DW_AT_linkage_name:
          case DW_AT_MIPS_linkage_name:
            mangled = form_value.AsCString();
            break;
          case DW_AT_type:
            type_die_form = form_value;
            break;
          case DW_AT_external:
            is_external = form_value.Boolean();
            break;
          case DW_AT_const_value:
            // If we have already found a DW_AT_location attribute, ignore this
            // attribute.
            if (!has_explicit_location) {
              location_is_const_value_data = true;
              // The constant value will be either a block, a data value or a
              // string.
              auto debug_info_data = die.GetData();
              if (DWARFFormValue::IsBlockForm(form_value.Form())) {
                // Retrieve the value as a block expression.
                uint32_t block_offset =
                    form_value.BlockData() - debug_info_data.GetDataStart();
                uint32_t block_length = form_value.Unsigned();
                location = DWARFExpression(
                    module,
                    DataExtractor(debug_info_data, block_offset, block_length),
                    die.GetCU());
              } else if (DWARFFormValue::IsDataForm(form_value.Form())) {
                // Retrieve the value as a data expression.
                uint32_t data_offset = attributes.DIEOffsetAtIndex(i);
                if (auto data_length = form_value.GetFixedSize())
                  location = DWARFExpression(
                      module,
                      DataExtractor(debug_info_data, data_offset, *data_length),
                      die.GetCU());
                else {
                  const uint8_t *data_pointer = form_value.BlockData();
                  if (data_pointer) {
                    form_value.Unsigned();
                  } else if (DWARFFormValue::IsDataForm(form_value.Form())) {
                    // we need to get the byte size of the type later after we
                    // create the variable
                    const_value = form_value;
                  }
                }
              } else {
                // Retrieve the value as a string expression.
                if (form_value.Form() == DW_FORM_strp) {
                  uint32_t data_offset = attributes.DIEOffsetAtIndex(i);
                  if (auto data_length = form_value.GetFixedSize())
                    location = DWARFExpression(module,
                                               DataExtractor(debug_info_data,
                                                             data_offset,
                                                             *data_length),
                                               die.GetCU());
                } else {
                  const char *str = form_value.AsCString();
                  uint32_t string_offset =
                      str - (const char *)debug_info_data.GetDataStart();
                  uint32_t string_length = strlen(str) + 1;
                  location = DWARFExpression(module,
                                             DataExtractor(debug_info_data,
                                                           string_offset,
                                                           string_length),
                                             die.GetCU());
                }
              }
            }
            break;
          case DW_AT_location: {
            location_is_const_value_data = false;
            has_explicit_location = true;
            if (DWARFFormValue::IsBlockForm(form_value.Form())) {
              auto data = die.GetData();

              uint32_t block_offset =
                  form_value.BlockData() - data.GetDataStart();
              uint32_t block_length = form_value.Unsigned();
              location = DWARFExpression(
                  module, DataExtractor(data, block_offset, block_length),
                  die.GetCU());
            } else {
              DataExtractor data = DebugLocData();
              const dw_offset_t offset = form_value.Unsigned();
              if (data.ValidOffset(offset)) {
                data = DataExtractor(data, offset, data.GetByteSize() - offset);
                location = DWARFExpression(module, data, die.GetCU());
                assert(func_low_pc != LLDB_INVALID_ADDRESS);
                location.SetLocationListSlide(
                    func_low_pc -
                    attributes.CompileUnitAtIndex(i)->GetBaseAddress());
              }
            }
          } break;
          case DW_AT_specification:
            spec_die = form_value.Reference();
            break;
          case DW_AT_start_scope:
            // TODO: Implement this.
            break;
          case DW_AT_artificial:
            is_artificial = form_value.Boolean();
            break;
          case DW_AT_accessibility:
            break; // accessibility =
                   // DW_ACCESS_to_AccessType(form_value.Unsigned()); break;
          case DW_AT_declaration:
          case DW_AT_description:
          case DW_AT_endianity:
          case DW_AT_segment:
          case DW_AT_visibility:
          default:
          case DW_AT_abstract_origin:
          case DW_AT_sibling:
            break;
          }
        }
      }

      if (tag == DW_TAG_variable && mangled &&
          IsSwiftLanguage(sc.comp_unit->GetLanguage()))
        mangled = NULL;

      const DWARFDIE parent_context_die = GetDeclContextDIEContainingDIE(die);
      const dw_tag_t parent_tag = die.GetParent().Tag();
      bool is_static_member =
          (parent_tag == DW_TAG_compile_unit ||
           parent_tag == DW_TAG_partial_unit) &&
          (parent_context_die.Tag() == DW_TAG_class_type ||
           parent_context_die.Tag() == DW_TAG_structure_type);

      ValueType scope = eValueTypeInvalid;

      const DWARFDIE sc_parent_die = GetParentSymbolContextDIE(die);
      SymbolContextScope *symbol_context_scope = nullptr;

      bool has_explicit_mangled = mangled != nullptr;
      if (!mangled) {
        // LLDB relies on the mangled name (DW_TAG_linkage_name or
        // DW_AT_MIPS_linkage_name) to generate fully qualified names
        // of global variables with commands like "frame var j". For
        // example, if j were an int variable holding a value 4 and
        // declared in a namespace B which in turn is contained in a
        // namespace A, the command "frame var j" returns
        //   "(int) A::B::j = 4".
        // If the compiler does not emit a linkage name, we should be
        // able to generate a fully qualified name from the
        // declaration context.
        if ((parent_tag == DW_TAG_compile_unit ||
             parent_tag == DW_TAG_partial_unit) &&
            Language::LanguageIsCPlusPlus(die.GetLanguage())) {
          DWARFDeclContext decl_ctx;

          die.GetDWARFDeclContext(decl_ctx);
          mangled = decl_ctx.GetQualifiedNameAsConstString().GetCString();
        }
      }

      if (tag == DW_TAG_formal_parameter)
        scope = eValueTypeVariableArgument;
      else {
        // DWARF doesn't specify if a DW_TAG_variable is a local, global
        // or static variable, so we have to do a little digging:
        // 1) DW_AT_linkage_name implies static lifetime (but may be missing)
        // 2) An empty DW_AT_location is an (optimized-out) static lifetime var.
        // 3) DW_AT_location containing a DW_OP_addr implies static lifetime.
        // Clang likes to combine small global variables into the same symbol
        // with locations like: DW_OP_addr(0x1000), DW_OP_constu(2), DW_OP_plus
        // so we need to look through the whole expression.
        bool is_static_lifetime =
            has_explicit_mangled ||
            (has_explicit_location && !location.IsValid());
        // Check if the location has a DW_OP_addr with any address value...
        lldb::addr_t location_DW_OP_addr = LLDB_INVALID_ADDRESS;
        if (!location_is_const_value_data) {
          bool op_error = false;
          location_DW_OP_addr = location.GetLocation_DW_OP_addr(0, op_error);
          if (op_error) {
            StreamString strm;
            location.DumpLocationForAddress(&strm, eDescriptionLevelFull, 0, 0,
                                            nullptr);
            GetObjectFile()->GetModule()->ReportError(
                "0x%8.8x: %s has an invalid location: %s", die.GetOffset(),
                die.GetTagAsCString(), strm.GetData());
          }
          if (location_DW_OP_addr != LLDB_INVALID_ADDRESS)
            is_static_lifetime = true;
        }
        SymbolFileDWARFDebugMap *debug_map_symfile = GetDebugMapSymfile();
        if (debug_map_symfile)
          // Set the module of the expression to the linked module
          // instead of the oject file so the relocated address can be
          // found there.
          location.SetModule(debug_map_symfile->GetObjectFile()->GetModule());

        if (is_static_lifetime) {
          if (is_external)
            scope = eValueTypeVariableGlobal;
          else
            scope = eValueTypeVariableStatic;

          if (debug_map_symfile) {
            // When leaving the DWARF in the .o files on darwin, when we have a
            // global variable that wasn't initialized, the .o file might not
            // have allocated a virtual address for the global variable. In
            // this case it will have created a symbol for the global variable
            // that is undefined/data and external and the value will be the
            // byte size of the variable. When we do the address map in
            // SymbolFileDWARFDebugMap we rely on having an address, we need to
            // do some magic here so we can get the correct address for our
            // global variable. The address for all of these entries will be
            // zero, and there will be an undefined symbol in this object file,
            // and the executable will have a matching symbol with a good
            // address. So here we dig up the correct address and replace it in
            // the location for the variable, and set the variable's symbol
            // context scope to be that of the main executable so the file
            // address will resolve correctly.
            bool linked_oso_file_addr = false;
            if (is_external && location_DW_OP_addr == 0) {
              // we have a possible uninitialized extern global
              ConstString const_name(mangled ? mangled : name);
              ObjectFile *debug_map_objfile =
                  debug_map_symfile->GetObjectFile();
              if (debug_map_objfile) {
                Symtab *debug_map_symtab = debug_map_objfile->GetSymtab();
                if (debug_map_symtab) {
                  Symbol *exe_symbol =
                      debug_map_symtab->FindFirstSymbolWithNameAndType(
                          const_name, eSymbolTypeData, Symtab::eDebugYes,
                          Symtab::eVisibilityExtern);
                  if (exe_symbol) {
                    if (exe_symbol->ValueIsAddress()) {
                      const addr_t exe_file_addr =
                          exe_symbol->GetAddressRef().GetFileAddress();
                      if (exe_file_addr != LLDB_INVALID_ADDRESS) {
                        if (location.Update_DW_OP_addr(exe_file_addr)) {
                          linked_oso_file_addr = true;
                          symbol_context_scope = exe_symbol;
                        }
                      }
                    }
                  }
                }
              }
            }

            if (!linked_oso_file_addr) {
              // The DW_OP_addr is not zero, but it contains a .o file address
              // which needs to be linked up correctly.
              const lldb::addr_t exe_file_addr =
                  debug_map_symfile->LinkOSOFileAddress(this,
                                                        location_DW_OP_addr);
              if (exe_file_addr != LLDB_INVALID_ADDRESS) {
                // Update the file address for this variable
                location.Update_DW_OP_addr(exe_file_addr);
              } else {
                // Variable didn't make it into the final executable
                return var_sp;
              }
            }
          }
        } else {
          if (location_is_const_value_data &&
              !IsSwiftLanguage(sc.comp_unit->GetLanguage()))
            scope = eValueTypeVariableStatic;
          else {
            scope = eValueTypeVariableLocal;
            if (debug_map_symfile) {
              // We need to check for TLS addresses that we need to fixup
              if (location.ContainsThreadLocalStorage()) {
                location.LinkThreadLocalStorage(
                    debug_map_symfile->GetObjectFile()->GetModule(),
                    [this, debug_map_symfile](
                        lldb::addr_t unlinked_file_addr) -> lldb::addr_t {
                      return debug_map_symfile->LinkOSOFileAddress(
                          this, unlinked_file_addr);
                    });
                scope = eValueTypeVariableThreadLocal;
              }
            }
          }
        }
      }

      if (symbol_context_scope == nullptr) {
        switch (parent_tag) {
        case DW_TAG_subprogram:
        case DW_TAG_inlined_subroutine:
        case DW_TAG_lexical_block:
          if (sc.function) {
            symbol_context_scope = sc.function->GetBlock(true).FindBlockByID(
                sc_parent_die.GetID());
            if (symbol_context_scope == nullptr)
              symbol_context_scope = sc.function;
          }
          break;

        default:
          symbol_context_scope = sc.comp_unit;
          break;
        }
      }

      if (symbol_context_scope) {
        SymbolFileTypeSP type_sp(
            new SymbolFileType(*this, GetUID(type_die_form.Reference())));

        if (const_value.Form() && type_sp && type_sp->GetType())
          location.UpdateValue(const_value.Unsigned(),
                               type_sp->GetType()->GetByteSize().getValueOr(0),
                               die.GetCU()->GetAddressByteSize());

        var_sp = std::make_shared<Variable>(
            die.GetID(), name, mangled, type_sp, scope, symbol_context_scope,
            scope_ranges, &decl, location, is_external, is_artificial,
            is_static_member);

        var_sp->SetLocationIsConstantValueData(location_is_const_value_data);
      } else {
        // Not ready to parse this variable yet. It might be a global or static
        // variable that is in a function scope and the function in the symbol
        // context wasn't filled in yet
        return var_sp;
      }
    }
    // Cache var_sp even if NULL (the variable was just a specification or was
    // missing vital information to be able to be displayed in the debugger
    // (missing location due to optimization, etc)) so we don't re-parse this
    // DIE over and over later...
    GetDIEToVariable()[die.GetDIE()] = var_sp;
    if (spec_die)
      GetDIEToVariable()[spec_die.GetDIE()] = var_sp;
  }
  return var_sp;
}

DWARFDIE
SymbolFileDWARF::FindBlockContainingSpecification(
    const DIERef &func_die_ref, dw_offset_t spec_block_die_offset) {
  // Give the concrete function die specified by "func_die_offset", find the
  // concrete block whose DW_AT_specification or DW_AT_abstract_origin points
  // to "spec_block_die_offset"
  return FindBlockContainingSpecification(DebugInfo()->GetDIE(func_die_ref),
                                          spec_block_die_offset);
}

DWARFDIE
SymbolFileDWARF::FindBlockContainingSpecification(
    const DWARFDIE &die, dw_offset_t spec_block_die_offset) {
  if (die) {
    switch (die.Tag()) {
    case DW_TAG_subprogram:
    case DW_TAG_inlined_subroutine:
    case DW_TAG_lexical_block: {
      if (die.GetReferencedDIE(DW_AT_specification).GetOffset() ==
          spec_block_die_offset)
        return die;

      if (die.GetReferencedDIE(DW_AT_abstract_origin).GetOffset() ==
          spec_block_die_offset)
        return die;
    } break;
    default:
      break;
    }

    // Give the concrete function die specified by "func_die_offset", find the
    // concrete block whose DW_AT_specification or DW_AT_abstract_origin points
    // to "spec_block_die_offset"
    for (DWARFDIE child_die = die.GetFirstChild(); child_die;
         child_die = child_die.GetSibling()) {
      DWARFDIE result_die =
          FindBlockContainingSpecification(child_die, spec_block_die_offset);
      if (result_die)
        return result_die;
    }
  }

  return DWARFDIE();
}

size_t SymbolFileDWARF::ParseVariables(const SymbolContext &sc,
                                       const DWARFDIE &orig_die,
                                       const lldb::addr_t func_low_pc,
                                       bool parse_siblings, bool parse_children,
                                       VariableList *cc_variable_list) {
  if (!orig_die)
    return 0;

  VariableListSP variable_list_sp;

  size_t vars_added = 0;
  DWARFDIE die = orig_die;
  while (die) {
    dw_tag_t tag = die.Tag();

    // Check to see if we have already parsed this variable or constant?
    VariableSP var_sp = GetDIEToVariable()[die.GetDIE()];
    if (var_sp) {
      if (cc_variable_list)
        cc_variable_list->AddVariableIfUnique(var_sp);
    } else {
      // We haven't already parsed it, lets do that now.
      if ((tag == DW_TAG_variable) || (tag == DW_TAG_constant) ||
          (tag == DW_TAG_formal_parameter && sc.function)) {
        if (variable_list_sp.get() == nullptr) {
          DWARFDIE sc_parent_die = GetParentSymbolContextDIE(orig_die);
          dw_tag_t parent_tag = sc_parent_die.Tag();
          switch (parent_tag) {
          case DW_TAG_compile_unit:
          case DW_TAG_partial_unit:
            if (sc.comp_unit != nullptr) {
              variable_list_sp = sc.comp_unit->GetVariableList(false);
              if (variable_list_sp.get() == nullptr) {
                variable_list_sp = std::make_shared<VariableList>();
              }
            } else {
              GetObjectFile()->GetModule()->ReportError(
                  "parent 0x%8.8" PRIx64 " %s with no valid compile unit in "
                  "symbol context for 0x%8.8" PRIx64 " %s.\n",
                  sc_parent_die.GetID(), sc_parent_die.GetTagAsCString(),
                  orig_die.GetID(), orig_die.GetTagAsCString());
            }
            break;

          case DW_TAG_subprogram:
          case DW_TAG_inlined_subroutine:
          case DW_TAG_lexical_block:
            if (sc.function != nullptr) {
              // Check to see if we already have parsed the variables for the
              // given scope

              Block *block = sc.function->GetBlock(true).FindBlockByID(
                  sc_parent_die.GetID());
              if (block == nullptr) {
                // This must be a specification or abstract origin with a
                // concrete block counterpart in the current function. We need
                // to find the concrete block so we can correctly add the
                // variable to it
                const DWARFDIE concrete_block_die =
                    FindBlockContainingSpecification(
                        GetDIE(sc.function->GetID()),
                        sc_parent_die.GetOffset());
                if (concrete_block_die)
                  block = sc.function->GetBlock(true).FindBlockByID(
                      concrete_block_die.GetID());
              }

              if (block != nullptr) {
                const bool can_create = false;
                variable_list_sp = block->GetBlockVariableList(can_create);
                if (variable_list_sp.get() == nullptr) {
                  variable_list_sp = std::make_shared<VariableList>();
                  block->SetVariableList(variable_list_sp);
                }
              }
            }
            break;

          default:
            GetObjectFile()->GetModule()->ReportError(
                "didn't find appropriate parent DIE for variable list for "
                "0x%8.8" PRIx64 " %s.\n",
                orig_die.GetID(), orig_die.GetTagAsCString());
            break;
          }
        }

        if (variable_list_sp) {
          VariableSP var_sp(ParseVariableDIE(sc, die, func_low_pc));
          if (var_sp) {
            variable_list_sp->AddVariableIfUnique(var_sp);
            if (cc_variable_list)
              cc_variable_list->AddVariableIfUnique(var_sp);
            ++vars_added;
          }
        }
      }
    }

    bool skip_children = (sc.function == nullptr && tag == DW_TAG_subprogram);

    if (!skip_children && parse_children && die.HasChildren()) {
      vars_added += ParseVariables(sc, die.GetFirstChild(), func_low_pc, true,
                                   true, cc_variable_list);
    }

    if (parse_siblings)
      die = die.GetSibling();
    else
      die.Clear();
  }
  return vars_added;
}

/// Collect call site parameters in a DW_TAG_call_site DIE.
static CallSiteParameterArray
CollectCallSiteParameters(ModuleSP module, DWARFDIE call_site_die) {
  CallSiteParameterArray parameters;
  for (DWARFDIE child = call_site_die.GetFirstChild(); child.IsValid();
       child = child.GetSibling()) {
    if (child.Tag() != DW_TAG_call_site_parameter)
      continue;

    llvm::Optional<DWARFExpression> LocationInCallee = {};
    llvm::Optional<DWARFExpression> LocationInCaller = {};

    DWARFAttributes attributes;
    const size_t num_attributes = child.GetAttributes(attributes);

    // Parse the location at index \p attr_index within this call site parameter
    // DIE, or return None on failure.
    auto parse_simple_location =
        [&](int attr_index) -> llvm::Optional<DWARFExpression> {
      DWARFFormValue form_value;
      if (!attributes.ExtractFormValueAtIndex(attr_index, form_value))
        return {};
      if (!DWARFFormValue::IsBlockForm(form_value.Form()))
        return {};
      auto data = child.GetData();
      uint32_t block_offset = form_value.BlockData() - data.GetDataStart();
      uint32_t block_length = form_value.Unsigned();
      return DWARFExpression(module,
                             DataExtractor(data, block_offset, block_length),
                             child.GetCU());
    };

    for (size_t i = 0; i < num_attributes; ++i) {
      dw_attr_t attr = attributes.AttributeAtIndex(i);
      if (attr == DW_AT_location)
        LocationInCallee = parse_simple_location(i);
      if (attr == DW_AT_call_value)
        LocationInCaller = parse_simple_location(i);
    }

    if (LocationInCallee && LocationInCaller) {
      CallSiteParameter param = {*LocationInCallee, *LocationInCaller};
      parameters.push_back(param);
    }
  }
  return parameters;
}

/// Collect call graph edges present in a function DIE.
static std::vector<lldb_private::CallEdge>
CollectCallEdges(ModuleSP module, DWARFDIE function_die) {
  // Check if the function has a supported call site-related attribute.
  // TODO: In the future it may be worthwhile to support call_all_source_calls.
  uint64_t has_call_edges =
      function_die.GetAttributeValueAsUnsigned(DW_AT_call_all_calls, 0);
  if (!has_call_edges)
    return {};

  Log *log(lldb_private::GetLogIfAllCategoriesSet(LIBLLDB_LOG_STEP));
  LLDB_LOG(log, "CollectCallEdges: Found call site info in {0}",
           function_die.GetPubname());

  // Scan the DIE for TAG_call_site entries.
  // TODO: A recursive scan of all blocks in the subprogram is needed in order
  // to be DWARF5-compliant. This may need to be done lazily to be performant.
  // For now, assume that all entries are nested directly under the subprogram
  // (this is the kind of DWARF LLVM produces) and parse them eagerly.
  std::vector<CallEdge> call_edges;
  for (DWARFDIE child = function_die.GetFirstChild(); child.IsValid();
       child = child.GetSibling()) {
    if (child.Tag() != DW_TAG_call_site)
      continue;

    // Extract DW_AT_call_origin (the call target's DIE).
    DWARFDIE call_origin = child.GetReferencedDIE(DW_AT_call_origin);
    if (!call_origin.IsValid()) {
      LLDB_LOG(log, "CollectCallEdges: Invalid call origin in {0}",
               function_die.GetPubname());
      continue;
    }

    // Extract DW_AT_call_return_pc (the PC the call returns to) if it's
    // available. It should only ever be unavailable for tail call edges, in
    // which case use LLDB_INVALID_ADDRESS.
    addr_t return_pc = child.GetAttributeValueAsAddress(DW_AT_call_return_pc,
                                                        LLDB_INVALID_ADDRESS);

    // Extract call site parameters.
    CallSiteParameterArray parameters =
        CollectCallSiteParameters(module, child);

    LLDB_LOG(log, "CollectCallEdges: Found call origin: {0} (retn-PC: {1:x})",
             call_origin.GetPubname(), return_pc);
    if (log && parameters.size()) {
      for (const CallSiteParameter &param : parameters) {
        StreamString callee_loc_desc, caller_loc_desc;
        param.LocationInCallee.GetDescription(&callee_loc_desc,
                                              eDescriptionLevelBrief,
                                              LLDB_INVALID_ADDRESS, nullptr);
        param.LocationInCaller.GetDescription(&caller_loc_desc,
                                              eDescriptionLevelBrief,
                                              LLDB_INVALID_ADDRESS, nullptr);
        LLDB_LOG(log, "CollectCallEdges: \tparam: {0} => {1}",
                 callee_loc_desc.GetString(), caller_loc_desc.GetString());
      }
    }

    call_edges.emplace_back(call_origin.GetMangledName(), return_pc,
                            std::move(parameters));
  }
  return call_edges;
}

std::vector<lldb_private::CallEdge>
SymbolFileDWARF::ParseCallEdgesInFunction(UserID func_id) {
  DWARFDIE func_die = GetDIE(func_id.GetID());
  if (func_die.IsValid())
    return CollectCallEdges(GetObjectFile()->GetModule(), func_die);
  return {};
}

// PluginInterface protocol
ConstString SymbolFileDWARF::GetPluginName() { return GetPluginNameStatic(); }

uint32_t SymbolFileDWARF::GetPluginVersion() { return 1; }

void SymbolFileDWARF::Dump(lldb_private::Stream &s) {
  SymbolFile::Dump(s);
  m_index->Dump(s);
}

void SymbolFileDWARF::DumpClangAST(Stream &s) {
  auto ts_or_err = GetTypeSystemForLanguage(eLanguageTypeC_plus_plus);
  if (!ts_or_err)
    return;
  ClangASTContext *clang =
      llvm::dyn_cast_or_null<ClangASTContext>(&ts_or_err.get());
  if (!clang)
    return;
  clang->Dump(s);
}

SymbolFileDWARFDebugMap *SymbolFileDWARF::GetDebugMapSymfile() {
  if (m_debug_map_symfile == nullptr && !m_debug_map_module_wp.expired()) {
    lldb::ModuleSP module_sp(m_debug_map_module_wp.lock());
    if (module_sp) {
      m_debug_map_symfile =
          (SymbolFileDWARFDebugMap *)module_sp->GetSymbolFile();
    }
  }
  return m_debug_map_symfile;
}

DWARFExpression::LocationListFormat
SymbolFileDWARF::GetLocationListFormat() const {
  if (m_data_debug_loclists.m_data.GetByteSize() > 0)
    return DWARFExpression::LocLists;
  return DWARFExpression::RegularLocationList;
}

SymbolFileDWARFDwp *SymbolFileDWARF::GetDwpSymbolFile() {
  llvm::call_once(m_dwp_symfile_once_flag, [this]() {
    ModuleSpec module_spec;
    module_spec.GetFileSpec() = m_objfile_sp->GetFileSpec();
    module_spec.GetSymbolFileSpec() =
        FileSpec(m_objfile_sp->GetFileSpec().GetPath() + ".dwp");

    FileSpecList search_paths = Target::GetDefaultDebugFileSearchPaths();
    FileSpec dwp_filespec =
        Symbols::LocateExecutableSymbolFile(module_spec, search_paths);
    if (FileSystem::Instance().Exists(dwp_filespec)) {
      m_dwp_symfile = SymbolFileDWARFDwp::Create(GetObjectFile()->GetModule(),
                                                 dwp_filespec);
    }
  });
  return m_dwp_symfile.get();
}<|MERGE_RESOLUTION|>--- conflicted
+++ resolved
@@ -2516,7 +2516,6 @@
       // list.
       types.InsertUnique(matching_type->shared_from_this());
   }
-<<<<<<< HEAD
 
   // Next search through the reachable Clang modules. This only applies for
   // DWARF objects compiled with -gmodules that haven't been processed by
@@ -2525,11 +2524,7 @@
 
   for (const auto &pair : m_external_type_modules)
     if (ModuleSP external_module_sp = pair.second)
-      num_matches +=
-          external_module_sp->FindTypes(pattern, languages, true, types);
-  return num_matches;
-=======
->>>>>>> adb85e91
+      external_module_sp->FindTypes(pattern, languages, true, types);
 }
 
 CompilerDeclContext
