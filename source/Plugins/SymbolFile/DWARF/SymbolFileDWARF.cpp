--- conflicted
+++ resolved
@@ -210,16 +210,12 @@
   return nullptr;
 }
 
-<<<<<<< HEAD
 static inline bool IsSwiftLanguage(LanguageType language) {
   return language == eLanguageTypePLI || language == eLanguageTypeSwift ||
          ((uint32_t)language == (uint32_t)llvm::dwarf::DW_LANG_Swift);
 }
 
-DWARFCompileUnit *SymbolFileDWARF::GetBaseCompileUnit() {
-=======
 DWARFUnit *SymbolFileDWARF::GetBaseCompileUnit() {
->>>>>>> cc242c66
   return nullptr;
 }
 
