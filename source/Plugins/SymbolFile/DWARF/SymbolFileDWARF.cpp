--- conflicted
+++ resolved
@@ -2509,7 +2509,6 @@
   m_index->GetTypes(name, die_offsets);
   const size_t num_die_matches = die_offsets.size();
 
-<<<<<<< HEAD
   if (num_die_matches) {
     size_t num_matches = 0;
     for (size_t i = 0; i < num_die_matches; ++i) {
@@ -2517,26 +2516,24 @@
       DWARFDIE die = GetDIE(die_ref);
 
       if (die) {
-        // LLDB never searches for Swift type definitions by context.
-        if (die.GetCU()->GetLanguageType() == eLanguageTypeSwift)
-          continue;
-
         std::vector<CompilerContext> die_context;
         die.GetDeclContext(die_context);
         if (die_context != context)
           continue;
-=======
   size_t num_matches = 0;
   for (size_t i = 0; i < num_die_matches; ++i) {
     const DIERef &die_ref = die_offsets[i];
     DWARFDIE die = GetDIE(die_ref);
 
     if (die) {
+      // LLDB never searches for Swift type definitions by context.
+      if (die.GetCU()->GetLanguageType() == eLanguageTypeSwift)
+        continue;
+
       std::vector<CompilerContext> die_context;
       die.GetDeclContext(die_context);
       if (die_context != context)
         continue;
->>>>>>> 9b54248c
 
       Type *matching_type = ResolveType(die, true, true);
       if (matching_type) {
