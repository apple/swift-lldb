--- conflicted
+++ resolved
@@ -2515,15 +2515,11 @@
     DWARFDIE die = GetDIE(die_ref);
 
     if (die) {
-<<<<<<< HEAD
       // LLDB never searches for Swift type definitions by context.
       if (die.GetCU()->GetLanguageType() == eLanguageTypeSwift)
         continue;
 
-      std::vector<CompilerContext> die_context;
-=======
       llvm::SmallVector<CompilerContext, 4> die_context;
->>>>>>> 907acfbf
       die.GetDeclContext(die_context);
       if (!contextMatches(die_context, pattern))
         continue;
