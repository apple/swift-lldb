//===-- SymbolFileDWARF.cpp ------------------------------------*- C++ -*-===//
//
// Part of the LLVM Project, under the Apache License v2.0 with LLVM Exceptions.
// See https://llvm.org/LICENSE.txt for license information.
// SPDX-License-Identifier: Apache-2.0 WITH LLVM-exception
//
//===----------------------------------------------------------------------===//

#include "SymbolFileDWARF.h"

#include "llvm/ADT/Optional.h"
#include "llvm/Support/Casting.h"
#include "llvm/Support/Threading.h"

#include "lldb/Core/Module.h"
#include "lldb/Core/ModuleList.h"
#include "lldb/Core/ModuleSpec.h"
#include "lldb/Core/PluginManager.h"
#include "lldb/Core/Section.h"
#include "lldb/Core/StreamFile.h"
#include "lldb/Core/Value.h"
#include "lldb/Utility/ArchSpec.h"
#include "lldb/Utility/RegularExpression.h"
#include "lldb/Utility/Scalar.h"
#include "lldb/Utility/StreamString.h"
#include "lldb/Utility/Timer.h"

#include "Plugins/ExpressionParser/Clang/ClangModulesDeclVendor.h"
#include "Plugins/Language/CPlusPlus/CPlusPlusLanguage.h"

#include "lldb/Host/FileSystem.h"
#include "lldb/Host/Host.h"

#include "lldb/Interpreter/OptionValueFileSpecList.h"
#include "lldb/Interpreter/OptionValueProperties.h"

#include "lldb/Symbol/Block.h"
#include "lldb/Symbol/ClangASTContext.h"
#include "lldb/Symbol/ClangUtil.h"
#include "lldb/Symbol/CompileUnit.h"
#include "lldb/Symbol/CompilerDecl.h"
#include "lldb/Symbol/CompilerDeclContext.h"
#include "lldb/Symbol/DebugMacros.h"
#include "lldb/Symbol/LineTable.h"
#include "lldb/Symbol/LocateSymbolFile.h"
#include "lldb/Symbol/ObjectFile.h"
#include "lldb/Symbol/SymbolFile.h"
#include "lldb/Symbol/TypeMap.h"
#include "lldb/Symbol/TypeSystem.h"
#include "lldb/Symbol/VariableList.h"

#include "lldb/Target/Language.h"
#include "lldb/Target/Target.h"

#include "AppleDWARFIndex.h"
#include "DWARFASTParser.h"
#include "DWARFASTParserClang.h"
#include "DWARFCompileUnit.h"
#include "DWARFDebugAbbrev.h"
#include "DWARFDebugAranges.h"
#include "DWARFDebugInfo.h"
#include "DWARFDebugMacro.h"
#include "DWARFDebugRanges.h"
#include "DWARFDeclContext.h"
#include "DWARFFormValue.h"
#include "DWARFTypeUnit.h"
#include "DWARFUnit.h"
#include "DebugNamesDWARFIndex.h"
#include "LogChannelDWARF.h"
#include "ManualDWARFIndex.h"
#include "SymbolFileDWARFDebugMap.h"
#include "SymbolFileDWARFDwo.h"
#include "SymbolFileDWARFDwp.h"

#include "llvm/DebugInfo/DWARF/DWARFContext.h"
#include "llvm/Support/FileSystem.h"

#include <algorithm>
#include <map>
#include <memory>

#include <ctype.h>
#include <string.h>

//#define ENABLE_DEBUG_PRINTF // COMMENT OUT THIS LINE PRIOR TO CHECKIN

#ifdef ENABLE_DEBUG_PRINTF
#include <stdio.h>
#define DEBUG_PRINTF(fmt, ...) printf(fmt, __VA_ARGS__)
#else
#define DEBUG_PRINTF(fmt, ...)
#endif

using namespace lldb;
using namespace lldb_private;

// static inline bool
// child_requires_parent_class_union_or_struct_to_be_completed (dw_tag_t tag)
//{
//    switch (tag)
//    {
//    default:
//        break;
//    case DW_TAG_subprogram:
//    case DW_TAG_inlined_subroutine:
//    case DW_TAG_class_type:
//    case DW_TAG_structure_type:
//    case DW_TAG_union_type:
//        return true;
//    }
//    return false;
//}
//

namespace {

#define LLDB_PROPERTIES_symbolfiledwarf
#include "SymbolFileDWARFProperties.inc"

enum {
#define LLDB_PROPERTIES_symbolfiledwarf
#include "SymbolFileDWARFPropertiesEnum.inc"
};

class PluginProperties : public Properties {
public:
  static ConstString GetSettingName() {
    return SymbolFileDWARF::GetPluginNameStatic();
  }

  PluginProperties() {
    m_collection_sp = std::make_shared<OptionValueProperties>(GetSettingName());
    m_collection_sp->Initialize(g_symbolfiledwarf_properties);
  }

  FileSpecList GetSymLinkPaths() {
    const OptionValueFileSpecList *option_value =
        m_collection_sp->GetPropertyAtIndexAsOptionValueFileSpecList(
            nullptr, true, ePropertySymLinkPaths);
    assert(option_value);
    return option_value->GetCurrentValue();
  }

  bool IgnoreFileIndexes() const {
    return m_collection_sp->GetPropertyAtIndexAsBoolean(
        nullptr, ePropertyIgnoreIndexes, false);
  }
};

typedef std::shared_ptr<PluginProperties> SymbolFileDWARFPropertiesSP;

static const SymbolFileDWARFPropertiesSP &GetGlobalPluginProperties() {
  static const auto g_settings_sp(std::make_shared<PluginProperties>());
  return g_settings_sp;
}

} // namespace

static const llvm::DWARFDebugLine::LineTable *
ParseLLVMLineTable(lldb_private::DWARFContext &context,
                   llvm::DWARFDebugLine &line, dw_offset_t line_offset,
                   dw_offset_t unit_offset) {
  Log *log = LogChannelDWARF::GetLogIfAll(DWARF_LOG_DEBUG_INFO);

  llvm::DWARFDataExtractor data = context.getOrLoadLineData().GetAsLLVM();
  llvm::DWARFContext &ctx = context.GetAsLLVM();
  llvm::Expected<const llvm::DWARFDebugLine::LineTable *> line_table =
      line.getOrParseLineTable(
          data, line_offset, ctx, nullptr, [&](llvm::Error e) {
            LLDB_LOG_ERROR(log, std::move(e),
                           "SymbolFileDWARF::ParseLineTable failed to parse");
          });

  if (!line_table) {
    LLDB_LOG_ERROR(log, line_table.takeError(),
                   "SymbolFileDWARF::ParseLineTable failed to parse");
    return nullptr;
  }
  return *line_table;
}

static FileSpecList ParseSupportFilesFromPrologue(
    const lldb::ModuleSP &module,
    const llvm::DWARFDebugLine::Prologue &prologue, FileSpec::Style style,
    llvm::StringRef compile_dir = {}, FileSpec first_file = {}) {
  FileSpecList support_files;
  support_files.Append(first_file);

  const size_t number_of_files = prologue.FileNames.size();
  for (size_t idx = 1; idx <= number_of_files; ++idx) {
    std::string original_file;
    if (!prologue.getFileNameByIndex(
            idx, compile_dir,
            llvm::DILineInfoSpecifier::FileLineInfoKind::Default, original_file,
            style)) {
      // Always add an entry so the indexes remain correct.
      support_files.EmplaceBack();
      continue;
    }

    std::string remapped_file;
    if (!prologue.getFileNameByIndex(
            idx, compile_dir,
            llvm::DILineInfoSpecifier::FileLineInfoKind::AbsoluteFilePath,
            remapped_file, style)) {
      // Always add an entry so the indexes remain correct.
      support_files.EmplaceBack(original_file, style);
      continue;
    }

    module->RemapSourceFile(llvm::StringRef(original_file), remapped_file);
    support_files.EmplaceBack(remapped_file, style);
  }

  return support_files;
}

FileSpecList SymbolFileDWARF::GetSymlinkPaths() {
  return GetGlobalPluginProperties()->GetSymLinkPaths();
}

static inline bool IsSwiftLanguage(LanguageType language) {
  return language == eLanguageTypePLI || language == eLanguageTypeSwift ||
         ((uint32_t)language == (uint32_t)llvm::dwarf::DW_LANG_Swift);
}

void SymbolFileDWARF::Initialize() {
  LogChannelDWARF::Initialize();
  PluginManager::RegisterPlugin(GetPluginNameStatic(),
                                GetPluginDescriptionStatic(), CreateInstance,
                                DebuggerInitialize);
}

void SymbolFileDWARF::DebuggerInitialize(Debugger &debugger) {
  if (!PluginManager::GetSettingForSymbolFilePlugin(
          debugger, PluginProperties::GetSettingName())) {
    const bool is_global_setting = true;
    PluginManager::CreateSettingForSymbolFilePlugin(
        debugger, GetGlobalPluginProperties()->GetValueProperties(),
        ConstString("Properties for the dwarf symbol-file plug-in."),
        is_global_setting);
  }
}

void SymbolFileDWARF::Terminate() {
  PluginManager::UnregisterPlugin(CreateInstance);
  LogChannelDWARF::Terminate();
}

lldb_private::ConstString SymbolFileDWARF::GetPluginNameStatic() {
  static ConstString g_name("dwarf");
  return g_name;
}

const char *SymbolFileDWARF::GetPluginDescriptionStatic() {
  return "DWARF and DWARF3 debug symbol file reader.";
}

SymbolFile *SymbolFileDWARF::CreateInstance(ObjectFileSP objfile_sp) {
  return new SymbolFileDWARF(std::move(objfile_sp),
                             /*dwo_section_list*/ nullptr);
}

TypeList &SymbolFileDWARF::GetTypeList() {
  std::lock_guard<std::recursive_mutex> guard(GetModuleMutex());
  if (SymbolFileDWARFDebugMap *debug_map_symfile = GetDebugMapSymfile())
    return debug_map_symfile->GetTypeList();
  return SymbolFile::GetTypeList();
}
void SymbolFileDWARF::GetTypes(const DWARFDIE &die, dw_offset_t min_die_offset,
                               dw_offset_t max_die_offset, uint32_t type_mask,
                               TypeSet &type_set) {
  if (die) {
    const dw_offset_t die_offset = die.GetOffset();

    if (die_offset >= max_die_offset)
      return;

    if (die_offset >= min_die_offset) {
      const dw_tag_t tag = die.Tag();

      bool add_type = false;

      switch (tag) {
      case DW_TAG_array_type:
        add_type = (type_mask & eTypeClassArray) != 0;
        break;
      case DW_TAG_unspecified_type:
      case DW_TAG_base_type:
        add_type = (type_mask & eTypeClassBuiltin) != 0;
        break;
      case DW_TAG_class_type:
        add_type = (type_mask & eTypeClassClass) != 0;
        break;
      case DW_TAG_structure_type:
        add_type = (type_mask & eTypeClassStruct) != 0;
        break;
      case DW_TAG_union_type:
        add_type = (type_mask & eTypeClassUnion) != 0;
        break;
      case DW_TAG_enumeration_type:
        add_type = (type_mask & eTypeClassEnumeration) != 0;
        break;
      case DW_TAG_subroutine_type:
      case DW_TAG_subprogram:
      case DW_TAG_inlined_subroutine:
        add_type = (type_mask & eTypeClassFunction) != 0;
        break;
      case DW_TAG_pointer_type:
        add_type = (type_mask & eTypeClassPointer) != 0;
        break;
      case DW_TAG_rvalue_reference_type:
      case DW_TAG_reference_type:
        add_type = (type_mask & eTypeClassReference) != 0;
        break;
      case DW_TAG_typedef:
        add_type = (type_mask & eTypeClassTypedef) != 0;
        break;
      case DW_TAG_ptr_to_member_type:
        add_type = (type_mask & eTypeClassMemberPointer) != 0;
        break;
      default:
        break;
      }

      if (add_type) {
        const bool assert_not_being_parsed = true;
        Type *type = ResolveTypeUID(die, assert_not_being_parsed);
        if (type) {
          if (type_set.find(type) == type_set.end())
            type_set.insert(type);
        }
      }
    }

    for (DWARFDIE child_die = die.GetFirstChild(); child_die.IsValid();
         child_die = child_die.GetSibling()) {
      GetTypes(child_die, min_die_offset, max_die_offset, type_mask, type_set);
    }
  }
}

void SymbolFileDWARF::GetTypes(SymbolContextScope *sc_scope,
                               TypeClass type_mask, TypeList &type_list)

{
  std::lock_guard<std::recursive_mutex> guard(GetModuleMutex());
  TypeSet type_set;

  CompileUnit *comp_unit = nullptr;
  DWARFUnit *dwarf_cu = nullptr;
  if (sc_scope)
    comp_unit = sc_scope->CalculateSymbolContextCompileUnit();

  if (comp_unit) {
    dwarf_cu = GetDWARFCompileUnit(comp_unit);
<<<<<<< HEAD
    if (!dwarf_cu)
      return;
=======
    if (dwarf_cu == nullptr)
      return 0;
>>>>>>> f208e83b
    GetTypes(dwarf_cu->DIE(), dwarf_cu->GetOffset(),
             dwarf_cu->GetNextUnitOffset(), type_mask, type_set);
  } else {
    DWARFDebugInfo *info = DebugInfo();
    if (info) {
      const size_t num_cus = info->GetNumUnits();
      for (size_t cu_idx = 0; cu_idx < num_cus; ++cu_idx) {
        dwarf_cu = info->GetUnitAtIndex(cu_idx);
        if (dwarf_cu) {
          GetTypes(dwarf_cu->DIE(), 0, UINT32_MAX, type_mask, type_set);
        }
      }
    }
  }

  std::set<CompilerType> compiler_type_set;
  for (Type *type : type_set) {
    CompilerType compiler_type = type->GetForwardCompilerType();
    if (compiler_type_set.find(compiler_type) == compiler_type_set.end()) {
      compiler_type_set.insert(compiler_type);
      type_list.Insert(type->shared_from_this());
    }
  }
}

// Gets the first parent that is a lexical block, function or inlined
// subroutine, or compile unit.
DWARFDIE
SymbolFileDWARF::GetParentSymbolContextDIE(const DWARFDIE &child_die) {
  DWARFDIE die;
  for (die = child_die.GetParent(); die; die = die.GetParent()) {
    dw_tag_t tag = die.Tag();

    switch (tag) {
    case DW_TAG_compile_unit:
    case DW_TAG_partial_unit:
    case DW_TAG_subprogram:
    case DW_TAG_inlined_subroutine:
    case DW_TAG_lexical_block:
      return die;
    default:
      break;
    }
  }
  return DWARFDIE();
}

SymbolFileDWARF::SymbolFileDWARF(ObjectFileSP objfile_sp,
                                 SectionList *dwo_section_list)
    : SymbolFile(std::move(objfile_sp)),
      UserID(0x7fffffff00000000), // Used by SymbolFileDWARFDebugMap to
                                  // when this class parses .o files to
                                  // contain the .o file index/ID
      m_debug_map_module_wp(), m_debug_map_symfile(nullptr),
      m_context(m_objfile_sp->GetModule()->GetSectionList(), dwo_section_list),
      m_data_debug_loc(), m_abbr(), m_info(), m_fetched_external_modules(false),
      m_supports_DW_AT_APPLE_objc_complete_type(eLazyBoolCalculate),
      m_unique_ast_type_map() {}

SymbolFileDWARF::~SymbolFileDWARF() {}

static ConstString GetDWARFMachOSegmentName() {
  static ConstString g_dwarf_section_name("__DWARF");
  return g_dwarf_section_name;
}

UniqueDWARFASTTypeMap &SymbolFileDWARF::GetUniqueDWARFASTTypeMap() {
  SymbolFileDWARFDebugMap *debug_map_symfile = GetDebugMapSymfile();
  if (debug_map_symfile)
    return debug_map_symfile->GetUniqueDWARFASTTypeMap();
  else
    return m_unique_ast_type_map;
}

llvm::Expected<TypeSystem &>
SymbolFileDWARF::GetTypeSystemForLanguage(LanguageType language) {
  if (SymbolFileDWARFDebugMap *debug_map_symfile = GetDebugMapSymfile())
    return debug_map_symfile->GetTypeSystemForLanguage(language);

  auto type_system_or_err =
      m_objfile_sp->GetModule()->GetTypeSystemForLanguage(language);
  if (type_system_or_err) {
    type_system_or_err->SetSymbolFile(this);
  }
  return type_system_or_err;
}

void SymbolFileDWARF::InitializeObject() {
  Log *log = LogChannelDWARF::GetLogIfAll(DWARF_LOG_DEBUG_INFO);

  if (!GetGlobalPluginProperties()->IgnoreFileIndexes()) {
    DWARFDataExtractor apple_names, apple_namespaces, apple_types, apple_objc;
    LoadSectionData(eSectionTypeDWARFAppleNames, apple_names);
    LoadSectionData(eSectionTypeDWARFAppleNamespaces, apple_namespaces);
    LoadSectionData(eSectionTypeDWARFAppleTypes, apple_types);
    LoadSectionData(eSectionTypeDWARFAppleObjC, apple_objc);

    m_index = AppleDWARFIndex::Create(
        *GetObjectFile()->GetModule(), apple_names, apple_namespaces,
        apple_types, apple_objc, m_context.getOrLoadStrData());

    if (m_index)
      return;

    DWARFDataExtractor debug_names;
    LoadSectionData(eSectionTypeDWARFDebugNames, debug_names);
    if (debug_names.GetByteSize() > 0) {
      llvm::Expected<std::unique_ptr<DebugNamesDWARFIndex>> index_or =
          DebugNamesDWARFIndex::Create(
              *GetObjectFile()->GetModule(), debug_names,
              m_context.getOrLoadStrData(), DebugInfo());
      if (index_or) {
        m_index = std::move(*index_or);
        return;
      }
      LLDB_LOG_ERROR(log, index_or.takeError(),
                     "Unable to read .debug_names data: {0}");
    }
  }

  m_index = std::make_unique<ManualDWARFIndex>(*GetObjectFile()->GetModule(),
                                                DebugInfo());
}

bool SymbolFileDWARF::SupportedVersion(uint16_t version) {
  return version >= 2 && version <= 5;
}

uint32_t SymbolFileDWARF::CalculateAbilities() {
  uint32_t abilities = 0;
  if (m_objfile_sp != nullptr) {
    const Section *section = nullptr;
    const SectionList *section_list = m_objfile_sp->GetSectionList();
    if (section_list == nullptr)
      return 0;

    uint64_t debug_abbrev_file_size = 0;
    uint64_t debug_info_file_size = 0;
    uint64_t debug_line_file_size = 0;

    section = section_list->FindSectionByName(GetDWARFMachOSegmentName()).get();

    if (section)
      section_list = &section->GetChildren();

    section =
        section_list->FindSectionByType(eSectionTypeDWARFDebugInfo, true).get();
    if (section != nullptr) {
      debug_info_file_size = section->GetFileSize();

      section =
          section_list->FindSectionByType(eSectionTypeDWARFDebugAbbrev, true)
              .get();
      if (section)
        debug_abbrev_file_size = section->GetFileSize();

      DWARFDebugAbbrev *abbrev = DebugAbbrev();
      if (abbrev) {
        std::set<dw_form_t> invalid_forms;
        abbrev->GetUnsupportedForms(invalid_forms);
        if (!invalid_forms.empty()) {
          StreamString error;
          error.Printf("unsupported DW_FORM value%s:",
                       invalid_forms.size() > 1 ? "s" : "");
          for (auto form : invalid_forms)
            error.Printf(" %#x", form);
          m_objfile_sp->GetModule()->ReportWarning(
              "%s", error.GetString().str().c_str());
          return 0;
        }
      }

      section =
          section_list->FindSectionByType(eSectionTypeDWARFDebugLine, true)
              .get();
      if (section)
        debug_line_file_size = section->GetFileSize();
    } else {
      const char *symfile_dir_cstr =
          m_objfile_sp->GetFileSpec().GetDirectory().GetCString();
      if (symfile_dir_cstr) {
        if (strcasestr(symfile_dir_cstr, ".dsym")) {
          if (m_objfile_sp->GetType() == ObjectFile::eTypeDebugInfo) {
            // We have a dSYM file that didn't have a any debug info. If the
            // string table has a size of 1, then it was made from an
            // executable with no debug info, or from an executable that was
            // stripped.
            section =
                section_list->FindSectionByType(eSectionTypeDWARFDebugStr, true)
                    .get();
            if (section && section->GetFileSize() == 1) {
              m_objfile_sp->GetModule()->ReportWarning(
                  "empty dSYM file detected, dSYM was created with an "
                  "executable with no debug info.");
            }
          }
        }
      }
    }

    if (debug_abbrev_file_size > 0 && debug_info_file_size > 0)
      abilities |= CompileUnits | Functions | Blocks | GlobalVariables |
                   LocalVariables | VariableTypes;

    if (debug_line_file_size > 0)
      abilities |= LineTables;
  }
  return abilities;
}

const DWARFDataExtractor &
SymbolFileDWARF::GetCachedSectionData(lldb::SectionType sect_type,
                                      DWARFDataSegment &data_segment) {
  llvm::call_once(data_segment.m_flag, [this, sect_type, &data_segment] {
    this->LoadSectionData(sect_type, std::ref(data_segment.m_data));
  });
  return data_segment.m_data;
}

void SymbolFileDWARF::LoadSectionData(lldb::SectionType sect_type,
                                      DWARFDataExtractor &data) {
  ModuleSP module_sp(m_objfile_sp->GetModule());
  const SectionList *section_list = module_sp->GetSectionList();
  if (!section_list)
    return;

  SectionSP section_sp(section_list->FindSectionByType(sect_type, true));
  if (!section_sp)
    return;

  data.Clear();
  m_objfile_sp->ReadSectionData(section_sp.get(), data);
}

const DWARFDataExtractor &SymbolFileDWARF::DebugLocData() {
  const DWARFDataExtractor &debugLocData = get_debug_loc_data();
  if (debugLocData.GetByteSize() > 0)
    return debugLocData;
  return get_debug_loclists_data();
}

const DWARFDataExtractor &SymbolFileDWARF::get_debug_loc_data() {
  return GetCachedSectionData(eSectionTypeDWARFDebugLoc, m_data_debug_loc);
}

const DWARFDataExtractor &SymbolFileDWARF::get_debug_loclists_data() {
  return GetCachedSectionData(eSectionTypeDWARFDebugLocLists,
                              m_data_debug_loclists);
}

DWARFDebugAbbrev *SymbolFileDWARF::DebugAbbrev() {
  if (m_abbr)
    return m_abbr.get();

  const DWARFDataExtractor &debug_abbrev_data = m_context.getOrLoadAbbrevData();
  if (debug_abbrev_data.GetByteSize() == 0)
    return nullptr;

  auto abbr = std::make_unique<DWARFDebugAbbrev>();
  llvm::Error error = abbr->parse(debug_abbrev_data);
  if (error) {
    Log *log = LogChannelDWARF::GetLogIfAll(DWARF_LOG_DEBUG_INFO);
    LLDB_LOG_ERROR(log, std::move(error),
                   "Unable to read .debug_abbrev section: {0}");
    return nullptr;
  }

  m_abbr = std::move(abbr);
  return m_abbr.get();
}

const DWARFDebugAbbrev *SymbolFileDWARF::DebugAbbrev() const {
  return m_abbr.get();
}

DWARFDebugInfo *SymbolFileDWARF::DebugInfo() {
  if (m_info == nullptr) {
    static Timer::Category func_cat(LLVM_PRETTY_FUNCTION);
    Timer scoped_timer(func_cat, "%s this = %p", LLVM_PRETTY_FUNCTION,
                       static_cast<void *>(this));
    if (m_context.getOrLoadDebugInfoData().GetByteSize() > 0)
      m_info = std::make_unique<DWARFDebugInfo>(*this, m_context);
  }
  return m_info.get();
}

const DWARFDebugInfo *SymbolFileDWARF::DebugInfo() const {
  return m_info.get();
}

DWARFUnit *
SymbolFileDWARF::GetDWARFCompileUnit(lldb_private::CompileUnit *comp_unit) {
  if (!comp_unit)
    return nullptr;

  DWARFDebugInfo *info = DebugInfo();
  if (info) {
    // The compile unit ID is the index of the DWARF unit.
    DWARFUnit *dwarf_cu = info->GetUnitAtIndex(comp_unit->GetID());
    if (dwarf_cu && dwarf_cu->GetUserData() == nullptr)
      dwarf_cu->SetUserData(comp_unit);
    return dwarf_cu;
  }
  return nullptr;
}

DWARFDebugRanges *SymbolFileDWARF::GetDebugRanges() {
  if (!m_ranges) {
    static Timer::Category func_cat(LLVM_PRETTY_FUNCTION);
    Timer scoped_timer(func_cat, "%s this = %p", LLVM_PRETTY_FUNCTION,
                       static_cast<void *>(this));

    if (m_context.getOrLoadRangesData().GetByteSize() > 0)
      m_ranges.reset(new DWARFDebugRanges());

    if (m_ranges)
      m_ranges->Extract(m_context);
  }
  return m_ranges.get();
}

DWARFDebugRngLists *SymbolFileDWARF::GetDebugRngLists() {
  if (!m_rnglists) {
    static Timer::Category func_cat(LLVM_PRETTY_FUNCTION);
    Timer scoped_timer(func_cat, "%s this = %p", LLVM_PRETTY_FUNCTION,
                       static_cast<void *>(this));

    if (m_context.getOrLoadRngListsData().GetByteSize() > 0)
      m_rnglists.reset(new DWARFDebugRngLists());

    if (m_rnglists)
      m_rnglists->Extract(m_context);
  }
  return m_rnglists.get();
}

lldb::CompUnitSP SymbolFileDWARF::ParseCompileUnit(DWARFCompileUnit &dwarf_cu) {
  CompUnitSP cu_sp;
  CompileUnit *comp_unit = (CompileUnit *)dwarf_cu.GetUserData();
  if (comp_unit) {
    // We already parsed this compile unit, had out a shared pointer to it
    cu_sp = comp_unit->shared_from_this();
  } else {
    if (&dwarf_cu.GetSymbolFileDWARF() != this) {
      return dwarf_cu.GetSymbolFileDWARF().ParseCompileUnit(dwarf_cu);
    } else if (dwarf_cu.GetOffset() == 0 && GetDebugMapSymfile()) {
      // Let the debug map create the compile unit
      cu_sp = m_debug_map_symfile->GetCompileUnit(this);
      dwarf_cu.SetUserData(cu_sp.get());
    } else {
      ModuleSP module_sp(m_objfile_sp->GetModule());
      if (module_sp) {
        const DWARFDIE cu_die = dwarf_cu.DIE();
        if (cu_die) {
          FileSpec cu_file_spec(cu_die.GetName(), dwarf_cu.GetPathStyle());
          if (cu_file_spec) {
            // If we have a full path to the compile unit, we don't need to
            // resolve the file.  This can be expensive e.g. when the source
            // files are NFS mounted.
            cu_file_spec.MakeAbsolute(dwarf_cu.GetCompilationDirectory());

            std::string remapped_file;
            if (module_sp->RemapSourceFile(cu_file_spec.GetPath(),
                                           remapped_file))
              cu_file_spec.SetFile(remapped_file, FileSpec::Style::native);
          }

          LanguageType cu_language = DWARFUnit::LanguageTypeFromDWARF(
              cu_die.GetAttributeValueAsUnsigned(DW_AT_language, 0));

          bool is_optimized = dwarf_cu.GetIsOptimized();
          BuildCuTranslationTable();
          cu_sp = std::make_shared<CompileUnit>(
              module_sp, &dwarf_cu, cu_file_spec,
              *GetDWARFUnitIndex(dwarf_cu.GetID()), cu_language,
              is_optimized ? eLazyBoolYes : eLazyBoolNo);

          dwarf_cu.SetUserData(cu_sp.get());

          SetCompileUnitAtIndex(dwarf_cu.GetID(), cu_sp);
        }
      }
    }
  }
  return cu_sp;
}

void SymbolFileDWARF::BuildCuTranslationTable() {
  if (!m_lldb_cu_to_dwarf_unit.empty())
    return;

<<<<<<< HEAD
  DWARFDebugInfo *info = DebugInfo();
  if (!info)
    return;

  if (!info->ContainsTypeUnits()) {
    // We can use a 1-to-1 mapping. No need to build a translation table.
    return;
  }
  for (uint32_t i = 0, num = info->GetNumUnits(); i < num; ++i) {
    if (auto *cu = llvm::dyn_cast<DWARFCompileUnit>(info->GetUnitAtIndex(i))) {
      cu->SetID(m_lldb_cu_to_dwarf_unit.size());
      m_lldb_cu_to_dwarf_unit.push_back(i);
    }
  }
}

llvm::Optional<uint32_t> SymbolFileDWARF::GetDWARFUnitIndex(uint32_t cu_idx) {
  BuildCuTranslationTable();
  if (m_lldb_cu_to_dwarf_unit.empty())
    return cu_idx;
  if (cu_idx >= m_lldb_cu_to_dwarf_unit.size())
    return llvm::None;
  return m_lldb_cu_to_dwarf_unit[cu_idx];
}

uint32_t SymbolFileDWARF::CalculateNumCompileUnits() {
  DWARFDebugInfo *info = DebugInfo();
  if (!info)
=======
  DWARFDebugInfo *info = DebugInfo();
  if (!info)
    return;

  if (!info->ContainsTypeUnits()) {
    // We can use a 1-to-1 mapping. No need to build a translation table.
    return;
  }
  for (uint32_t i = 0, num = info->GetNumUnits(); i < num; ++i) {
    if (auto *cu = llvm::dyn_cast<DWARFCompileUnit>(info->GetUnitAtIndex(i))) {
      cu->SetID(m_lldb_cu_to_dwarf_unit.size());
      m_lldb_cu_to_dwarf_unit.push_back(i);
    }
  }
}

llvm::Optional<uint32_t> SymbolFileDWARF::GetDWARFUnitIndex(uint32_t cu_idx) {
  BuildCuTranslationTable();
  if (m_lldb_cu_to_dwarf_unit.empty())
    return cu_idx;
  if (cu_idx >= m_lldb_cu_to_dwarf_unit.size())
    return llvm::None;
  return m_lldb_cu_to_dwarf_unit[cu_idx];
}

uint32_t SymbolFileDWARF::CalculateNumCompileUnits() {
  DWARFDebugInfo *info = DebugInfo();
  if (!info)
>>>>>>> f208e83b
    return 0;
  BuildCuTranslationTable();
  return m_lldb_cu_to_dwarf_unit.empty() ? info->GetNumUnits()
                                         : m_lldb_cu_to_dwarf_unit.size();
}

CompUnitSP SymbolFileDWARF::ParseCompileUnitAtIndex(uint32_t cu_idx) {
  ASSERT_MODULE_LOCK(this);
  DWARFDebugInfo *info = DebugInfo();
  if (!info)
    return {};

  if (llvm::Optional<uint32_t> dwarf_idx = GetDWARFUnitIndex(cu_idx)) {
    if (auto *dwarf_cu = llvm::cast_or_null<DWARFCompileUnit>(
            info->GetUnitAtIndex(*dwarf_idx)))
      return ParseCompileUnit(*dwarf_cu);
  }
  return {};
}

Function *SymbolFileDWARF::ParseFunction(CompileUnit &comp_unit,
                                         const DWARFDIE &die) {
  ASSERT_MODULE_LOCK(this);
  if (!die.IsValid())
    return nullptr;

  auto type_system_or_err =
      GetTypeSystemForLanguage(die.GetCU()->GetLanguageType());
  if (auto err = type_system_or_err.takeError()) {
    LLDB_LOG_ERROR(lldb_private::GetLogIfAnyCategoriesSet(LIBLLDB_LOG_SYMBOLS),
                   std::move(err), "Unable to parse function");
    return nullptr;
  }
  DWARFASTParser *dwarf_ast = type_system_or_err->GetDWARFParser();
  if (!dwarf_ast)
    return nullptr;

  return dwarf_ast->ParseFunctionFromDWARF(comp_unit, die);
}

bool SymbolFileDWARF::FixupAddress(Address &addr) {
  SymbolFileDWARFDebugMap *debug_map_symfile = GetDebugMapSymfile();
  if (debug_map_symfile) {
    return debug_map_symfile->LinkOSOAddress(addr);
  }
  // This is a normal DWARF file, no address fixups need to happen
  return true;
}
lldb::LanguageType SymbolFileDWARF::ParseLanguage(CompileUnit &comp_unit) {
  std::lock_guard<std::recursive_mutex> guard(GetModuleMutex());
  DWARFUnit *dwarf_cu = GetDWARFCompileUnit(&comp_unit);
  if (dwarf_cu)
    return dwarf_cu->GetLanguageType();
  else
    return eLanguageTypeUnknown;
}

size_t SymbolFileDWARF::ParseFunctions(CompileUnit &comp_unit) {
  std::lock_guard<std::recursive_mutex> guard(GetModuleMutex());
  DWARFUnit *dwarf_cu = GetDWARFCompileUnit(&comp_unit);
  if (!dwarf_cu)
    return 0;

  size_t functions_added = 0;
  std::vector<DWARFDIE> function_dies;
  dwarf_cu->AppendDIEsWithTag(DW_TAG_subprogram, function_dies);
  for (const DWARFDIE &die : function_dies) {
    if (comp_unit.FindFunctionByUID(die.GetID()))
      continue;
    if (ParseFunction(comp_unit, die))
      ++functions_added;
  }
  // FixupTypes();
  return functions_added;
}

void SymbolFileDWARF::ForEachExternalModule(
    CompileUnit &comp_unit, llvm::function_ref<void(ModuleSP)> f) {
  UpdateExternalModuleListIfNeeded();

  for (auto &p : m_external_type_modules) {
    ModuleSP module = p.second;
    f(module);
    for (std::size_t i = 0; i < module->GetNumCompileUnits(); ++i)
      module->GetCompileUnitAtIndex(i)->ForEachExternalModule(f);
  }
}

bool SymbolFileDWARF::ParseSupportFiles(CompileUnit &comp_unit,
                                        FileSpecList &support_files) {
  if (!comp_unit.GetLineTable())
    ParseLineTable(comp_unit);
  return true;
}

FileSpec SymbolFileDWARF::GetFile(DWARFUnit &unit, size_t file_idx) {
  if (auto *dwarf_cu = llvm::dyn_cast<DWARFCompileUnit>(&unit)) {
    if (CompileUnit *lldb_cu = GetCompUnitForDWARFCompUnit(*dwarf_cu))
      return lldb_cu->GetSupportFiles().GetFileSpecAtIndex(file_idx);
    return FileSpec();
  }

  auto &tu = llvm::cast<DWARFTypeUnit>(unit);
  return GetTypeUnitSupportFiles(tu).GetFileSpecAtIndex(file_idx);
}

const FileSpecList &
SymbolFileDWARF::GetTypeUnitSupportFiles(DWARFTypeUnit &tu) {
  static FileSpecList empty_list;

  dw_offset_t offset = tu.GetLineTableOffset();
  if (offset == DW_INVALID_OFFSET ||
      offset == llvm::DenseMapInfo<dw_offset_t>::getEmptyKey() ||
      offset == llvm::DenseMapInfo<dw_offset_t>::getTombstoneKey())
    return empty_list;

  // Many type units can share a line table, so parse the support file list
  // once, and cache it based on the offset field.
  auto iter_bool = m_type_unit_support_files.try_emplace(offset);
  FileSpecList &list = iter_bool.first->second;
  if (iter_bool.second) {
    uint64_t line_table_offset = offset;
    llvm::DWARFDataExtractor data = m_context.getOrLoadLineData().GetAsLLVM();
    llvm::DWARFContext &ctx = m_context.GetAsLLVM();
    llvm::DWARFDebugLine::Prologue prologue;
    llvm::Error error = prologue.parse(data, &line_table_offset, ctx);
    if (error) {
      Log *log = LogChannelDWARF::GetLogIfAll(DWARF_LOG_DEBUG_INFO);
      LLDB_LOG_ERROR(log, std::move(error),
                     "SymbolFileDWARF::GetTypeUnitSupportFiles failed to parse "
                     "the line table prologue");
    } else {
      list = ParseSupportFilesFromPrologue(GetObjectFile()->GetModule(),
                                           prologue, tu.GetPathStyle());
    }
  }
  return list;
}

bool SymbolFileDWARF::ParseIsOptimized(CompileUnit &comp_unit) {
  std::lock_guard<std::recursive_mutex> guard(GetModuleMutex());
  DWARFUnit *dwarf_cu = GetDWARFCompileUnit(&comp_unit);
  if (dwarf_cu)
    return dwarf_cu->GetIsOptimized();
  return false;
}

bool SymbolFileDWARF::ParseImportedModules(
    const lldb_private::SymbolContext &sc,
    std::vector<SourceModule> &imported_modules) {
  std::lock_guard<std::recursive_mutex> guard(GetModuleMutex());
  assert(sc.comp_unit);
  DWARFUnit *dwarf_cu = GetDWARFCompileUnit(sc.comp_unit);
  if (!dwarf_cu)
    return false;
  auto lang = sc.comp_unit->GetLanguage();
  if (!ClangModulesDeclVendor::LanguageSupportsClangModules(lang) &&
      !IsSwiftLanguage(lang))
    return false;
  UpdateExternalModuleListIfNeeded();

  const DWARFDIE die = dwarf_cu->DIE();
  if (!die)
    return false;

  for (DWARFDIE child_die = die.GetFirstChild(); child_die;
       child_die = child_die.GetSibling()) {
    if (child_die.Tag() != DW_TAG_imported_declaration &&
        child_die.Tag() != DW_TAG_imported_module)
      continue;

    DWARFDIE module_die = child_die.GetReferencedDIE(DW_AT_import);
    if (module_die.Tag() != DW_TAG_module)
      continue;

    if (const char *name =
            module_die.GetAttributeValueAsString(DW_AT_name, nullptr)) {
      SourceModule module;
      module.path.push_back(ConstString(name));

      DWARFDIE parent_die = module_die;
      while ((parent_die = parent_die.GetParent())) {
        if (parent_die.Tag() != DW_TAG_module)
          break;
        if (const char *name =
                parent_die.GetAttributeValueAsString(DW_AT_name, nullptr))
          module.path.push_back(ConstString(name));
      }
      std::reverse(module.path.begin(), module.path.end());
      if (const char *include_path = module_die.GetAttributeValueAsString(
              DW_AT_LLVM_include_path, nullptr))
        module.search_path = ConstString(include_path);
      if (const char *sysroot = module_die.GetAttributeValueAsString(
              DW_AT_LLVM_isysroot, nullptr))
        module.sysroot = ConstString(sysroot);
      imported_modules.push_back(module);
    }
  }
  return true;
}

bool SymbolFileDWARF::ParseLineTable(CompileUnit &comp_unit) {
  std::lock_guard<std::recursive_mutex> guard(GetModuleMutex());
  if (comp_unit.GetLineTable() != nullptr)
    return true;

  DWARFUnit *dwarf_cu = GetDWARFCompileUnit(&comp_unit);
  if (!dwarf_cu)
    return false;

  const DWARFBaseDIE dwarf_cu_die = dwarf_cu->GetUnitDIEOnly();
  if (!dwarf_cu_die)
    return false;

  const dw_offset_t cu_line_offset = dwarf_cu_die.GetAttributeValueAsUnsigned(
      DW_AT_stmt_list, DW_INVALID_OFFSET);
  if (cu_line_offset == DW_INVALID_OFFSET)
    return false;

  llvm::DWARFDebugLine line;
  const llvm::DWARFDebugLine::LineTable *line_table = ParseLLVMLineTable(
      m_context, line, cu_line_offset, dwarf_cu->GetOffset());

  if (!line_table)
    return false;

  // FIXME: Rather than parsing the whole line table and then copying it over
  // into LLDB, we should explore using a callback to populate the line table
  // while we parse to reduce memory usage.
  std::unique_ptr<LineTable> line_table_up =
      std::make_unique<LineTable>(&comp_unit);
  LineSequence *sequence = line_table_up->CreateLineSequenceContainer();
  for (auto &row : line_table->Rows) {
    line_table_up->AppendLineEntryToSequence(
        sequence, row.Address.Address, row.Line, row.Column, row.File,
        row.IsStmt, row.BasicBlock, row.PrologueEnd, row.EpilogueBegin,
        row.EndSequence);
    if (row.EndSequence) {
      line_table_up->InsertSequence(sequence);
      sequence = line_table_up->CreateLineSequenceContainer();
    }
  }

  if (SymbolFileDWARFDebugMap *debug_map_symfile = GetDebugMapSymfile()) {
    // We have an object file that has a line table with addresses that are not
    // linked. We need to link the line table and convert the addresses that
    // are relative to the .o file into addresses for the main executable.
    comp_unit.SetLineTable(
        debug_map_symfile->LinkOSOLineTable(this, line_table_up.get()));
  } else {
    comp_unit.SetLineTable(line_table_up.release());
  }

  comp_unit.SetSupportFiles(ParseSupportFilesFromPrologue(
      comp_unit.GetModule(), line_table->Prologue, dwarf_cu->GetPathStyle(),
      dwarf_cu->GetCompilationDirectory().GetCString(), FileSpec(comp_unit)));

  return true;
}

lldb_private::DebugMacrosSP
SymbolFileDWARF::ParseDebugMacros(lldb::offset_t *offset) {
  auto iter = m_debug_macros_map.find(*offset);
  if (iter != m_debug_macros_map.end())
    return iter->second;

  const DWARFDataExtractor &debug_macro_data = m_context.getOrLoadMacroData();
  if (debug_macro_data.GetByteSize() == 0)
    return DebugMacrosSP();

  lldb_private::DebugMacrosSP debug_macros_sp(new lldb_private::DebugMacros());
  m_debug_macros_map[*offset] = debug_macros_sp;

  const DWARFDebugMacroHeader &header =
      DWARFDebugMacroHeader::ParseHeader(debug_macro_data, offset);
  DWARFDebugMacroEntry::ReadMacroEntries(
      debug_macro_data, m_context.getOrLoadStrData(), header.OffsetIs64Bit(),
      offset, this, debug_macros_sp);

  return debug_macros_sp;
}

bool SymbolFileDWARF::ParseDebugMacros(CompileUnit &comp_unit) {
  std::lock_guard<std::recursive_mutex> guard(GetModuleMutex());

  DWARFUnit *dwarf_cu = GetDWARFCompileUnit(&comp_unit);
  if (dwarf_cu == nullptr)
    return false;

  const DWARFBaseDIE dwarf_cu_die = dwarf_cu->GetUnitDIEOnly();
  if (!dwarf_cu_die)
    return false;

  lldb::offset_t sect_offset =
      dwarf_cu_die.GetAttributeValueAsUnsigned(DW_AT_macros, DW_INVALID_OFFSET);
  if (sect_offset == DW_INVALID_OFFSET)
    sect_offset = dwarf_cu_die.GetAttributeValueAsUnsigned(DW_AT_GNU_macros,
                                                           DW_INVALID_OFFSET);
  if (sect_offset == DW_INVALID_OFFSET)
    return false;

  comp_unit.SetDebugMacros(ParseDebugMacros(&sect_offset));

  return true;
}

size_t SymbolFileDWARF::ParseBlocksRecursive(
    lldb_private::CompileUnit &comp_unit, Block *parent_block,
    const DWARFDIE &orig_die, addr_t subprogram_low_pc, uint32_t depth) {
  size_t blocks_added = 0;
  DWARFDIE die = orig_die;
  while (die) {
    dw_tag_t tag = die.Tag();

    switch (tag) {
    case DW_TAG_inlined_subroutine:
    case DW_TAG_subprogram:
    case DW_TAG_lexical_block: {
      Block *block = nullptr;
      if (tag == DW_TAG_subprogram) {
        // Skip any DW_TAG_subprogram DIEs that are inside of a normal or
        // inlined functions. These will be parsed on their own as separate
        // entities.

        if (depth > 0)
          break;

        block = parent_block;
      } else {
        BlockSP block_sp(new Block(die.GetID()));
        parent_block->AddChild(block_sp);
        block = block_sp.get();
      }
      DWARFRangeList ranges;
      const char *name = nullptr;
      const char *mangled_name = nullptr;

      int decl_file = 0;
      int decl_line = 0;
      int decl_column = 0;
      int call_file = 0;
      int call_line = 0;
      int call_column = 0;
      if (die.GetDIENamesAndRanges(name, mangled_name, ranges, decl_file,
                                   decl_line, decl_column, call_file, call_line,
                                   call_column, nullptr)) {
        if (tag == DW_TAG_subprogram) {
          assert(subprogram_low_pc == LLDB_INVALID_ADDRESS);
          subprogram_low_pc = ranges.GetMinRangeBase(0);
        } else if (tag == DW_TAG_inlined_subroutine) {
          // We get called here for inlined subroutines in two ways. The first
          // time is when we are making the Function object for this inlined
          // concrete instance.  Since we're creating a top level block at
          // here, the subprogram_low_pc will be LLDB_INVALID_ADDRESS.  So we
          // need to adjust the containing address. The second time is when we
          // are parsing the blocks inside the function that contains the
          // inlined concrete instance.  Since these will be blocks inside the
          // containing "real" function the offset will be for that function.
          if (subprogram_low_pc == LLDB_INVALID_ADDRESS) {
            subprogram_low_pc = ranges.GetMinRangeBase(0);
          }
        }

        const size_t num_ranges = ranges.GetSize();
        for (size_t i = 0; i < num_ranges; ++i) {
          const DWARFRangeList::Entry &range = ranges.GetEntryRef(i);
          const addr_t range_base = range.GetRangeBase();
          if (range_base >= subprogram_low_pc)
            block->AddRange(Block::Range(range_base - subprogram_low_pc,
                                         range.GetByteSize()));
          else {
            GetObjectFile()->GetModule()->ReportError(
                "0x%8.8" PRIx64 ": adding range [0x%" PRIx64 "-0x%" PRIx64
                ") which has a base that is less than the function's low PC "
                "0x%" PRIx64 ". Please file a bug and attach the file at the "
                "start of this error message",
                block->GetID(), range_base, range.GetRangeEnd(),
                subprogram_low_pc);
          }
        }
        block->FinalizeRanges();

        if (tag != DW_TAG_subprogram &&
            (name != nullptr || mangled_name != nullptr)) {
          std::unique_ptr<Declaration> decl_up;
          if (decl_file != 0 || decl_line != 0 || decl_column != 0)
            decl_up.reset(new Declaration(
                comp_unit.GetSupportFiles().GetFileSpecAtIndex(decl_file),
                decl_line, decl_column));

          std::unique_ptr<Declaration> call_up;
          if (call_file != 0 || call_line != 0 || call_column != 0)
            call_up.reset(new Declaration(
                comp_unit.GetSupportFiles().GetFileSpecAtIndex(call_file),
                call_line, call_column));

          block->SetInlinedFunctionInfo(name, mangled_name, decl_up.get(),
                                        call_up.get());
        }

        ++blocks_added;

        if (die.HasChildren()) {
          blocks_added +=
              ParseBlocksRecursive(comp_unit, block, die.GetFirstChild(),
                                   subprogram_low_pc, depth + 1);
        }
      }
    } break;
    default:
      break;
    }

    // Only parse siblings of the block if we are not at depth zero. A depth of
    // zero indicates we are currently parsing the top level DW_TAG_subprogram
    // DIE

    if (depth == 0)
      die.Clear();
    else
      die = die.GetSibling();
  }
  return blocks_added;
}

bool SymbolFileDWARF::ClassOrStructIsVirtual(const DWARFDIE &parent_die) {
  if (parent_die) {
    for (DWARFDIE die = parent_die.GetFirstChild(); die;
         die = die.GetSibling()) {
      dw_tag_t tag = die.Tag();
      bool check_virtuality = false;
      switch (tag) {
      case DW_TAG_inheritance:
      case DW_TAG_subprogram:
        check_virtuality = true;
        break;
      default:
        break;
      }
      if (check_virtuality) {
        if (die.GetAttributeValueAsUnsigned(DW_AT_virtuality, 0) != 0)
          return true;
      }
    }
  }
  return false;
}

void SymbolFileDWARF::ParseDeclsForContext(CompilerDeclContext decl_ctx) {
  auto *type_system = decl_ctx.GetTypeSystem();
<<<<<<< HEAD
  if (type_system != nullptr)
    type_system->GetDWARFParser()->EnsureAllDIEsInDeclContextHaveBeenParsed(
        decl_ctx);
}

user_id_t SymbolFileDWARF::GetUID(DIERef ref) {
  if (GetDebugMapSymfile())
    return GetID() | ref.die_offset();
=======
  if (!type_system)
    return;
  DWARFASTParser *ast_parser = type_system->GetDWARFParser();
  std::vector<DWARFDIE> decl_ctx_die_list =
      ast_parser->GetDIEForDeclContext(decl_ctx);
>>>>>>> f208e83b

  return user_id_t(GetDwoNum().getValueOr(0x7fffffff)) << 32 |
         ref.die_offset() |
         (lldb::user_id_t(ref.section() == DIERef::Section::DebugTypes) << 63);
}

<<<<<<< HEAD
=======
user_id_t SymbolFileDWARF::GetUID(DIERef ref) {
  if (GetDebugMapSymfile())
    return GetID() | ref.die_offset();

  return user_id_t(GetDwoNum().getValueOr(0x7fffffff)) << 32 |
         ref.die_offset() |
         (lldb::user_id_t(ref.section() == DIERef::Section::DebugTypes) << 63);
}

>>>>>>> f208e83b
llvm::Optional<SymbolFileDWARF::DecodedUID>
SymbolFileDWARF::DecodeUID(lldb::user_id_t uid) {
  // This method can be called without going through the symbol vendor so we
  // need to lock the module.
  std::lock_guard<std::recursive_mutex> guard(GetModuleMutex());
  // Anytime we get a "lldb::user_id_t" from an lldb_private::SymbolFile API we
  // must make sure we use the correct DWARF file when resolving things. On
  // MacOSX, when using SymbolFileDWARFDebugMap, we will use multiple
  // SymbolFileDWARF classes, one for each .o file. We can often end up with
  // references to other DWARF objects and we must be ready to receive a
  // "lldb::user_id_t" that specifies a DIE from another SymbolFileDWARF
  // instance.
  if (SymbolFileDWARFDebugMap *debug_map = GetDebugMapSymfile()) {
    SymbolFileDWARF *dwarf = debug_map->GetSymbolFileByOSOIndex(
        debug_map->GetOSOIndexFromUserID(uid));
    return DecodedUID{
        *dwarf, {llvm::None, DIERef::Section::DebugInfo, dw_offset_t(uid)}};
  }
  dw_offset_t die_offset = uid;
  if (die_offset == DW_INVALID_OFFSET)
    return llvm::None;

  DIERef::Section section =
      uid >> 63 ? DIERef::Section::DebugTypes : DIERef::Section::DebugInfo;

  llvm::Optional<uint32_t> dwo_num = uid >> 32 & 0x7fffffff;
  if (*dwo_num == 0x7fffffff)
    dwo_num = llvm::None;

  return DecodedUID{*this, {dwo_num, section, die_offset}};
}

DWARFDIE
SymbolFileDWARF::GetDIE(lldb::user_id_t uid) {
  // This method can be called without going through the symbol vendor so we
  // need to lock the module.
  std::lock_guard<std::recursive_mutex> guard(GetModuleMutex());

  llvm::Optional<DecodedUID> decoded = DecodeUID(uid);

  if (decoded)
    return decoded->dwarf.GetDIE(decoded->ref);

  return DWARFDIE();
}

CompilerDecl SymbolFileDWARF::GetDeclForUID(lldb::user_id_t type_uid) {
  // This method can be called without going through the symbol vendor so we
  // need to lock the module.
  std::lock_guard<std::recursive_mutex> guard(GetModuleMutex());
  // Anytime we have a lldb::user_id_t, we must get the DIE by calling
  // SymbolFileDWARF::GetDIE(). See comments inside the
  // SymbolFileDWARF::GetDIE() for details.
  if (DWARFDIE die = GetDIE(type_uid))
    return die.GetDecl();
  return CompilerDecl();
}

CompilerDeclContext
SymbolFileDWARF::GetDeclContextForUID(lldb::user_id_t type_uid) {
  // This method can be called without going through the symbol vendor so we
  // need to lock the module.
  std::lock_guard<std::recursive_mutex> guard(GetModuleMutex());
  // Anytime we have a lldb::user_id_t, we must get the DIE by calling
  // SymbolFileDWARF::GetDIE(). See comments inside the
  // SymbolFileDWARF::GetDIE() for details.
  if (DWARFDIE die = GetDIE(type_uid))
    return die.GetDeclContext();
  return CompilerDeclContext();
}

CompilerDeclContext
SymbolFileDWARF::GetDeclContextContainingUID(lldb::user_id_t type_uid) {
  std::lock_guard<std::recursive_mutex> guard(GetModuleMutex());
  // Anytime we have a lldb::user_id_t, we must get the DIE by calling
  // SymbolFileDWARF::GetDIE(). See comments inside the
  // SymbolFileDWARF::GetDIE() for details.
  if (DWARFDIE die = GetDIE(type_uid))
    return die.GetContainingDeclContext();
  return CompilerDeclContext();
}

Type *SymbolFileDWARF::ResolveTypeUID(lldb::user_id_t type_uid) {
  std::lock_guard<std::recursive_mutex> guard(GetModuleMutex());
  // Anytime we have a lldb::user_id_t, we must get the DIE by calling
  // SymbolFileDWARF::GetDIE(). See comments inside the
  // SymbolFileDWARF::GetDIE() for details.
  if (DWARFDIE type_die = GetDIE(type_uid))
    return type_die.ResolveType();
  else
    return nullptr;
}

llvm::Optional<SymbolFile::ArrayInfo>
SymbolFileDWARF::GetDynamicArrayInfoForUID(
    lldb::user_id_t type_uid, const lldb_private::ExecutionContext *exe_ctx) {
  std::lock_guard<std::recursive_mutex> guard(GetModuleMutex());
  if (DWARFDIE type_die = GetDIE(type_uid))
    return DWARFASTParser::ParseChildArrayInfo(type_die, exe_ctx);
  else
    return llvm::None;
}

Type *SymbolFileDWARF::ResolveTypeUID(const DIERef &die_ref) {
  return ResolveType(GetDIE(die_ref), true);
}

Type *SymbolFileDWARF::ResolveTypeUID(const DWARFDIE &die,
                                      bool assert_not_being_parsed) {
  if (die) {
    Log *log(LogChannelDWARF::GetLogIfAll(DWARF_LOG_DEBUG_INFO));
    if (log)
      GetObjectFile()->GetModule()->LogMessage(
          log, "SymbolFileDWARF::ResolveTypeUID (die = 0x%8.8x) %s '%s'",
          die.GetOffset(), die.GetTagAsCString(), die.GetName());

    // We might be coming in in the middle of a type tree (a class within a
    // class, an enum within a class), so parse any needed parent DIEs before
    // we get to this one...
    DWARFDIE decl_ctx_die = GetDeclContextDIEContainingDIE(die);
    if (decl_ctx_die) {
      if (log) {
        switch (decl_ctx_die.Tag()) {
        case DW_TAG_structure_type:
        case DW_TAG_union_type:
        case DW_TAG_class_type: {
          // Get the type, which could be a forward declaration
          if (log)
            GetObjectFile()->GetModule()->LogMessage(
                log,
                "SymbolFileDWARF::ResolveTypeUID (die = 0x%8.8x) %s '%s' "
                "resolve parent forward type for 0x%8.8x",
                die.GetOffset(), die.GetTagAsCString(), die.GetName(),
                decl_ctx_die.GetOffset());
        } break;

        default:
          break;
        }
      }
    }
    return ResolveType(die);
  }
  return nullptr;
}

// This function is used when SymbolFileDWARFDebugMap owns a bunch of
// SymbolFileDWARF objects to detect if this DWARF file is the one that can
// resolve a compiler_type.
bool SymbolFileDWARF::HasForwardDeclForClangType(
    const CompilerType &compiler_type) {
  CompilerType compiler_type_no_qualifiers =
      ClangUtil::RemoveFastQualifiers(compiler_type);
  if (GetForwardDeclClangTypeToDie().count(
          compiler_type_no_qualifiers.GetOpaqueQualType())) {
    return true;
  }
  TypeSystem *type_system = compiler_type.GetTypeSystem();

  ClangASTContext *clang_type_system =
      llvm::dyn_cast_or_null<ClangASTContext>(type_system);
  if (!clang_type_system)
    return false;
  DWARFASTParserClang *ast_parser =
      static_cast<DWARFASTParserClang *>(clang_type_system->GetDWARFParser());
  return ast_parser->GetClangASTImporter().CanImport(compiler_type);
}

bool SymbolFileDWARF::CompleteType(CompilerType &compiler_type) {
  std::lock_guard<std::recursive_mutex> guard(GetModuleMutex());

  ClangASTContext *clang_type_system =
      llvm::dyn_cast_or_null<ClangASTContext>(compiler_type.GetTypeSystem());
  if (clang_type_system) {
    DWARFASTParserClang *ast_parser =
        static_cast<DWARFASTParserClang *>(clang_type_system->GetDWARFParser());
    if (ast_parser &&
        ast_parser->GetClangASTImporter().CanImport(compiler_type))
      return ast_parser->GetClangASTImporter().CompleteType(compiler_type);
  }

  // We have a struct/union/class/enum that needs to be fully resolved.
  CompilerType compiler_type_no_qualifiers =
      ClangUtil::RemoveFastQualifiers(compiler_type);
  auto die_it = GetForwardDeclClangTypeToDie().find(
      compiler_type_no_qualifiers.GetOpaqueQualType());
  if (die_it == GetForwardDeclClangTypeToDie().end()) {
    // We have already resolved this type...
    return true;
  }

  DWARFDIE dwarf_die = GetDIE(die_it->getSecond());
  if (dwarf_die) {
    // Once we start resolving this type, remove it from the forward
    // declaration map in case anyone child members or other types require this
    // type to get resolved. The type will get resolved when all of the calls
    // to SymbolFileDWARF::ResolveClangOpaqueTypeDefinition are done.
    GetForwardDeclClangTypeToDie().erase(die_it);

    Type *type = GetDIEToType().lookup(dwarf_die.GetDIE());

    Log *log(LogChannelDWARF::GetLogIfAny(DWARF_LOG_DEBUG_INFO |
                                          DWARF_LOG_TYPE_COMPLETION));
    if (log)
      GetObjectFile()->GetModule()->LogMessageVerboseBacktrace(
          log, "0x%8.8" PRIx64 ": %s '%s' resolving forward declaration...",
          dwarf_die.GetID(), dwarf_die.GetTagAsCString(),
          type->GetName().AsCString());
    assert(compiler_type);
    DWARFASTParser *dwarf_ast = dwarf_die.GetDWARFParser();
    if (dwarf_ast)
      return dwarf_ast->CompleteTypeFromDWARF(dwarf_die, type, compiler_type);
  }
  return false;
}

Type *SymbolFileDWARF::ResolveType(const DWARFDIE &die,
                                   bool assert_not_being_parsed,
                                   bool resolve_function_context) {
  if (die) {
    Type *type = GetTypeForDIE(die, resolve_function_context).get();

    if (assert_not_being_parsed) {
      if (type != DIE_IS_BEING_PARSED)
        return type;

      GetObjectFile()->GetModule()->ReportError(
          "Parsing a die that is being parsed die: 0x%8.8x: %s %s",
          die.GetOffset(), die.GetTagAsCString(), die.GetName());

    } else
      return type;
  }
  return nullptr;
}

CompileUnit *
SymbolFileDWARF::GetCompUnitForDWARFCompUnit(DWARFCompileUnit &dwarf_cu) {
  // Check if the symbol vendor already knows about this compile unit?
  if (dwarf_cu.GetUserData() == nullptr) {
    // The symbol vendor doesn't know about this compile unit, we need to parse
    // and add it to the symbol vendor object.
    return ParseCompileUnit(dwarf_cu).get();
  }
  return (CompileUnit *)dwarf_cu.GetUserData();
}

size_t SymbolFileDWARF::GetObjCMethodDIEOffsets(ConstString class_name,
                                                DIEArray &method_die_offsets) {
  method_die_offsets.clear();
  m_index->GetObjCMethods(class_name, method_die_offsets);
  return method_die_offsets.size();
}

bool SymbolFileDWARF::GetFunction(const DWARFDIE &die, SymbolContext &sc) {
  sc.Clear(false);

  if (die && llvm::isa<DWARFCompileUnit>(die.GetCU())) {
    // Check if the symbol vendor already knows about this compile unit?
    sc.comp_unit =
        GetCompUnitForDWARFCompUnit(llvm::cast<DWARFCompileUnit>(*die.GetCU()));

    sc.function = sc.comp_unit->FindFunctionByUID(die.GetID()).get();
    if (sc.function == nullptr)
      sc.function = ParseFunction(*sc.comp_unit, die);

    if (sc.function) {
      sc.module_sp = sc.function->CalculateSymbolContextModule();
      return true;
    }
  }

  return false;
}

lldb::ModuleSP SymbolFileDWARF::GetDWOModule(ConstString name) {
  UpdateExternalModuleListIfNeeded();
  const auto &pos = m_external_type_modules.find(name);
  if (pos != m_external_type_modules.end())
    return pos->second;
  else
    return lldb::ModuleSP();
}

DWARFDIE
SymbolFileDWARF::GetDIE(const DIERef &die_ref) {
  if (die_ref.dwo_num()) {
    return DebugInfo()
        ->GetUnitAtIndex(*die_ref.dwo_num())
        ->GetDwoSymbolFile()
        ->GetDIE(die_ref);
  }

  DWARFDebugInfo *debug_info = DebugInfo();
  if (debug_info)
    return debug_info->GetDIE(die_ref);
  else
    return DWARFDIE();
}

std::unique_ptr<SymbolFileDWARFDwo>
SymbolFileDWARF::GetDwoSymbolFileForCompileUnit(
    DWARFUnit &unit, const DWARFDebugInfoEntry &cu_die) {
  // If we are using a dSYM file, we never want the standard DWO files since
  // the -gmodules support uses the same DWO machanism to specify full debug
  // info files for modules.
  if (GetDebugMapSymfile())
    return nullptr;

  DWARFCompileUnit *dwarf_cu = llvm::dyn_cast<DWARFCompileUnit>(&unit);
  // Only compile units can be split into two parts.
  if (!dwarf_cu)
    return nullptr;

  const char *dwo_name =
      cu_die.GetAttributeValueAsString(dwarf_cu, DW_AT_GNU_dwo_name, nullptr);
  if (!dwo_name)
    return nullptr;

  SymbolFileDWARFDwp *dwp_symfile = GetDwpSymbolFile();
  if (dwp_symfile) {
    uint64_t dwo_id =
        cu_die.GetAttributeValueAsUnsigned(dwarf_cu, DW_AT_GNU_dwo_id, 0);
    std::unique_ptr<SymbolFileDWARFDwo> dwo_symfile =
        dwp_symfile->GetSymbolFileForDwoId(*dwarf_cu, dwo_id);
    if (dwo_symfile)
      return dwo_symfile;
  }

  FileSpec dwo_file(dwo_name);
  FileSystem::Instance().Resolve(dwo_file);
  if (dwo_file.IsRelative()) {
    const char *comp_dir =
        cu_die.GetAttributeValueAsString(dwarf_cu, DW_AT_comp_dir, nullptr);
    if (!comp_dir)
      return nullptr;

    dwo_file.SetFile(comp_dir, FileSpec::Style::native);
    FileSystem::Instance().Resolve(dwo_file);
    dwo_file.AppendPathComponent(dwo_name);
  }

  if (!FileSystem::Instance().Exists(dwo_file))
    return nullptr;

  const lldb::offset_t file_offset = 0;
  DataBufferSP dwo_file_data_sp;
  lldb::offset_t dwo_file_data_offset = 0;
  ObjectFileSP dwo_obj_file = ObjectFile::FindPlugin(
      GetObjectFile()->GetModule(), &dwo_file, file_offset,
      FileSystem::Instance().GetByteSize(dwo_file), dwo_file_data_sp,
      dwo_file_data_offset);
  if (dwo_obj_file == nullptr)
    return nullptr;

  return std::make_unique<SymbolFileDWARFDwo>(dwo_obj_file, *dwarf_cu);
}

void SymbolFileDWARF::UpdateExternalModuleListIfNeeded() {
  if (m_fetched_external_modules)
    return;
  m_fetched_external_modules = true;

  DWARFDebugInfo *debug_info = DebugInfo();

  const uint32_t num_compile_units = GetNumCompileUnits();
  for (uint32_t cu_idx = 0; cu_idx < num_compile_units; ++cu_idx) {
    DWARFUnit *dwarf_cu = debug_info->GetUnitAtIndex(cu_idx);

    const DWARFBaseDIE die = dwarf_cu->GetUnitDIEOnly();
    if (die && !die.HasChildren()) {
      const char *name = die.GetAttributeValueAsString(DW_AT_name, nullptr);

      if (name) {
        ConstString const_name(name);
        if (m_external_type_modules.find(const_name) ==
            m_external_type_modules.end()) {
          ModuleSP module_sp;
          const char *dwo_path =
              die.GetAttributeValueAsString(DW_AT_GNU_dwo_name, nullptr);
          if (dwo_path) {
            ModuleSpec dwo_module_spec;
            dwo_module_spec.GetFileSpec().SetFile(dwo_path,
                                                  FileSpec::Style::native);
            if (dwo_module_spec.GetFileSpec().IsRelative()) {
              const char *comp_dir =
                  die.GetAttributeValueAsString(DW_AT_comp_dir, nullptr);
              if (comp_dir) {
                dwo_module_spec.GetFileSpec().SetFile(comp_dir,
                                                      FileSpec::Style::native);
                FileSystem::Instance().Resolve(dwo_module_spec.GetFileSpec());
                dwo_module_spec.GetFileSpec().AppendPathComponent(dwo_path);
              }
            }
            dwo_module_spec.GetArchitecture() =
                m_objfile_sp->GetModule()->GetArchitecture();

            // When LLDB loads "external" modules it looks at the presence of
            // DW_AT_GNU_dwo_name. However, when the already created module
            // (corresponding to .dwo itself) is being processed, it will see
            // the presence of DW_AT_GNU_dwo_name (which contains the name of
            // dwo file) and will try to call ModuleList::GetSharedModule
            // again. In some cases (i.e. for empty files) Clang 4.0 generates
            // a *.dwo file which has DW_AT_GNU_dwo_name, but no
            // DW_AT_comp_dir. In this case the method
            // ModuleList::GetSharedModule will fail and the warning will be
            // printed. However, as one can notice in this case we don't
            // actually need to try to load the already loaded module
            // (corresponding to .dwo) so we simply skip it.
            if (m_objfile_sp->GetFileSpec().GetFileNameExtension() == ".dwo" &&
                llvm::StringRef(m_objfile_sp->GetFileSpec().GetPath())
                    .endswith(dwo_module_spec.GetFileSpec().GetPath())) {
              continue;
            }

            Status error = ModuleList::GetSharedModule(
                dwo_module_spec, module_sp, nullptr, nullptr, nullptr);
            if (!module_sp) {
              GetObjectFile()->GetModule()->ReportWarning(
                  "0x%8.8x: unable to locate module needed for external types: "
                  "%s\nerror: %s\nDebugging will be degraded due to missing "
                  "types. Rebuilding your project will regenerate the needed "
                  "module files.",
                  die.GetOffset(),
                  dwo_module_spec.GetFileSpec().GetPath().c_str(),
                  error.AsCString("unknown error"));
            }
          }
          m_external_type_modules[const_name] = module_sp;
        }
      }
    }
  }
}

SymbolFileDWARF::GlobalVariableMap &SymbolFileDWARF::GetGlobalAranges() {
  if (!m_global_aranges_up) {
    m_global_aranges_up.reset(new GlobalVariableMap());

    ModuleSP module_sp = GetObjectFile()->GetModule();
    if (module_sp) {
      const size_t num_cus = module_sp->GetNumCompileUnits();
      for (size_t i = 0; i < num_cus; ++i) {
        CompUnitSP cu_sp = module_sp->GetCompileUnitAtIndex(i);
        if (cu_sp) {
          VariableListSP globals_sp = cu_sp->GetVariableList(true);
          if (globals_sp) {
            const size_t num_globals = globals_sp->GetSize();
            for (size_t g = 0; g < num_globals; ++g) {
              VariableSP var_sp = globals_sp->GetVariableAtIndex(g);
              if (var_sp && !var_sp->GetLocationIsConstantValueData()) {
                const DWARFExpression &location = var_sp->LocationExpression();
                Value location_result;
                Status error;
                if (location.Evaluate(nullptr, LLDB_INVALID_ADDRESS, nullptr,
                                      nullptr, location_result, &error)) {
                  if (location_result.GetValueType() ==
                      Value::eValueTypeFileAddress) {
                    lldb::addr_t file_addr =
                        location_result.GetScalar().ULongLong();
                    lldb::addr_t byte_size = 1;
                    if (var_sp->GetType())
                      byte_size =
                          var_sp->GetType()->GetByteSize().getValueOr(0);
                    m_global_aranges_up->Append(GlobalVariableMap::Entry(
                        file_addr, byte_size, var_sp.get()));
                  }
                }
              }
            }
          }
        }
      }
    }
    m_global_aranges_up->Sort();
  }
  return *m_global_aranges_up;
}

uint32_t SymbolFileDWARF::ResolveSymbolContext(const Address &so_addr,
                                               SymbolContextItem resolve_scope,
                                               SymbolContext &sc) {
  std::lock_guard<std::recursive_mutex> guard(GetModuleMutex());
  static Timer::Category func_cat(LLVM_PRETTY_FUNCTION);
  Timer scoped_timer(func_cat,
                     "SymbolFileDWARF::"
                     "ResolveSymbolContext (so_addr = { "
                     "section = %p, offset = 0x%" PRIx64
                     " }, resolve_scope = 0x%8.8x)",
                     static_cast<void *>(so_addr.GetSection().get()),
                     so_addr.GetOffset(), resolve_scope);
  uint32_t resolved = 0;
  if (resolve_scope &
      (eSymbolContextCompUnit | eSymbolContextFunction | eSymbolContextBlock |
       eSymbolContextLineEntry | eSymbolContextVariable)) {
    lldb::addr_t file_vm_addr = so_addr.GetFileAddress();

    DWARFDebugInfo *debug_info = DebugInfo();
    if (debug_info) {
      llvm::Expected<DWARFDebugAranges &> aranges =
          debug_info->GetCompileUnitAranges();
      if (!aranges) {
        Log *log = LogChannelDWARF::GetLogIfAll(DWARF_LOG_DEBUG_INFO);
        LLDB_LOG_ERROR(log, aranges.takeError(),
                       "SymbolFileDWARF::ResolveSymbolContext failed to get cu "
                       "aranges.  {0}");
        return 0;
      }

      const dw_offset_t cu_offset = aranges->FindAddress(file_vm_addr);
      if (cu_offset == DW_INVALID_OFFSET) {
        // Global variables are not in the compile unit address ranges. The
        // only way to currently find global variables is to iterate over the
        // .debug_pubnames or the __apple_names table and find all items in
        // there that point to DW_TAG_variable DIEs and then find the address
        // that matches.
        if (resolve_scope & eSymbolContextVariable) {
          GlobalVariableMap &map = GetGlobalAranges();
          const GlobalVariableMap::Entry *entry =
              map.FindEntryThatContains(file_vm_addr);
          if (entry && entry->data) {
            Variable *variable = entry->data;
            SymbolContextScope *scc = variable->GetSymbolContextScope();
            if (scc) {
              scc->CalculateSymbolContext(&sc);
              sc.variable = variable;
            }
            return sc.GetResolvedMask();
          }
        }
      } else {
        uint32_t cu_idx = DW_INVALID_INDEX;
        if (auto *dwarf_cu = llvm::dyn_cast_or_null<DWARFCompileUnit>(
                debug_info->GetUnitAtOffset(DIERef::Section::DebugInfo,
                                            cu_offset, &cu_idx))) {
          sc.comp_unit = GetCompUnitForDWARFCompUnit(*dwarf_cu);
          if (sc.comp_unit) {
            resolved |= eSymbolContextCompUnit;

            bool force_check_line_table = false;
            if (resolve_scope &
                (eSymbolContextFunction | eSymbolContextBlock)) {
              DWARFDIE function_die = dwarf_cu->LookupAddress(file_vm_addr);
              DWARFDIE block_die;
              if (function_die) {
                sc.function =
                    sc.comp_unit->FindFunctionByUID(function_die.GetID()).get();
                if (sc.function == nullptr)
                  sc.function = ParseFunction(*sc.comp_unit, function_die);

                if (sc.function && (resolve_scope & eSymbolContextBlock))
                  block_die = function_die.LookupDeepestBlock(file_vm_addr);
              } else {
                // We might have had a compile unit that had discontiguous
                // address ranges where the gaps are symbols that don't have
                // any debug info. Discontiguous compile unit address ranges
                // should only happen when there aren't other functions from
                // other compile units in these gaps. This helps keep the size
                // of the aranges down.
                force_check_line_table = true;
              }

              if (sc.function != nullptr) {
                resolved |= eSymbolContextFunction;

                if (resolve_scope & eSymbolContextBlock) {
                  Block &block = sc.function->GetBlock(true);

                  if (block_die)
                    sc.block = block.FindBlockByID(block_die.GetID());
                  else
                    sc.block = block.FindBlockByID(function_die.GetID());
                  if (sc.block)
                    resolved |= eSymbolContextBlock;
                }
              }
            }

            if ((resolve_scope & eSymbolContextLineEntry) ||
                force_check_line_table) {
              LineTable *line_table = sc.comp_unit->GetLineTable();
              if (line_table != nullptr) {
                // And address that makes it into this function should be in
                // terms of this debug file if there is no debug map, or it
                // will be an address in the .o file which needs to be fixed up
                // to be in terms of the debug map executable. Either way,
                // calling FixupAddress() will work for us.
                Address exe_so_addr(so_addr);
                if (FixupAddress(exe_so_addr)) {
                  if (line_table->FindLineEntryByAddress(exe_so_addr,
                                                         sc.line_entry)) {
                    resolved |= eSymbolContextLineEntry;
                  }
                }
              }
            }

            if (force_check_line_table &&
                !(resolved & eSymbolContextLineEntry)) {
              // We might have had a compile unit that had discontiguous
              // address ranges where the gaps are symbols that don't have any
              // debug info. Discontiguous compile unit address ranges should
              // only happen when there aren't other functions from other
              // compile units in these gaps. This helps keep the size of the
              // aranges down.
              sc.comp_unit = nullptr;
              resolved &= ~eSymbolContextCompUnit;
            }
          } else {
            GetObjectFile()->GetModule()->ReportWarning(
                "0x%8.8x: compile unit %u failed to create a valid "
                "lldb_private::CompileUnit class.",
                cu_offset, cu_idx);
          }
        }
      }
    }
  }
  return resolved;
}

uint32_t SymbolFileDWARF::ResolveSymbolContext(const FileSpec &file_spec,
                                               uint32_t line,
                                               bool check_inlines,
                                               SymbolContextItem resolve_scope,
                                               SymbolContextList &sc_list) {
  std::lock_guard<std::recursive_mutex> guard(GetModuleMutex());
  const uint32_t prev_size = sc_list.GetSize();
  if (resolve_scope & eSymbolContextCompUnit) {
    for (uint32_t cu_idx = 0, num_cus = GetNumCompileUnits(); cu_idx < num_cus;
         ++cu_idx) {
      CompileUnit *dc_cu = ParseCompileUnitAtIndex(cu_idx).get();
      if (!dc_cu)
        continue;

      const bool full_match = (bool)file_spec.GetDirectory();
      bool file_spec_matches_cu_file_spec =
          FileSpec::Equal(file_spec, *dc_cu, full_match);
      if (check_inlines || file_spec_matches_cu_file_spec) {
        SymbolContext sc(m_objfile_sp->GetModule());
        sc.comp_unit = dc_cu;
        uint32_t file_idx = UINT32_MAX;

        // If we are looking for inline functions only and we don't find it
        // in the support files, we are done.
        if (check_inlines) {
          file_idx =
              sc.comp_unit->GetSupportFiles().FindFileIndex(1, file_spec, true);
          if (file_idx == UINT32_MAX)
            continue;
        }

        if (line != 0) {
          LineTable *line_table = sc.comp_unit->GetLineTable();

          if (line_table != nullptr && line != 0) {
            // We will have already looked up the file index if we are
            // searching for inline entries.
            if (!check_inlines)
              file_idx = sc.comp_unit->GetSupportFiles().FindFileIndex(
                  1, file_spec, true);

            if (file_idx != UINT32_MAX) {
              uint32_t found_line;
              uint32_t line_idx = line_table->FindLineEntryIndexByFileIndex(
                  0, file_idx, line, false, &sc.line_entry);
              found_line = sc.line_entry.line;

              while (line_idx != UINT32_MAX) {
                sc.function = nullptr;
                sc.block = nullptr;
                if (resolve_scope &
                    (eSymbolContextFunction | eSymbolContextBlock)) {
                  const lldb::addr_t file_vm_addr =
                      sc.line_entry.range.GetBaseAddress().GetFileAddress();
                  if (file_vm_addr != LLDB_INVALID_ADDRESS) {
                    DWARFDIE function_die =
                        GetDWARFCompileUnit(dc_cu)->LookupAddress(file_vm_addr);
                    DWARFDIE block_die;
                    if (function_die) {
                      sc.function =
                          sc.comp_unit->FindFunctionByUID(function_die.GetID())
                              .get();
                      if (sc.function == nullptr)
                        sc.function =
                            ParseFunction(*sc.comp_unit, function_die);

                      if (sc.function && (resolve_scope & eSymbolContextBlock))
                        block_die =
                            function_die.LookupDeepestBlock(file_vm_addr);
                    }

                    if (sc.function != nullptr) {
                      Block &block = sc.function->GetBlock(true);

                      if (block_die)
                        sc.block = block.FindBlockByID(block_die.GetID());
                      else if (function_die)
                        sc.block = block.FindBlockByID(function_die.GetID());
                    }
                  }
                }

                sc_list.Append(sc);
                line_idx = line_table->FindLineEntryIndexByFileIndex(
                    line_idx + 1, file_idx, found_line, true, &sc.line_entry);
              }
            }
          } else if (file_spec_matches_cu_file_spec && !check_inlines) {
            // only append the context if we aren't looking for inline call
            // sites by file and line and if the file spec matches that of
            // the compile unit
            sc_list.Append(sc);
          }
        } else if (file_spec_matches_cu_file_spec && !check_inlines) {
          // only append the context if we aren't looking for inline call
          // sites by file and line and if the file spec matches that of
          // the compile unit
          sc_list.Append(sc);
        }

        if (!check_inlines)
          break;
      }
    }
  }
  return sc_list.GetSize() - prev_size;
}

void SymbolFileDWARF::PreloadSymbols() {
  std::lock_guard<std::recursive_mutex> guard(GetModuleMutex());
  m_index->Preload();
}

std::recursive_mutex &SymbolFileDWARF::GetModuleMutex() const {
  lldb::ModuleSP module_sp(m_debug_map_module_wp.lock());
  if (module_sp)
    return module_sp->GetMutex();
  return GetObjectFile()->GetModule()->GetMutex();
}

bool SymbolFileDWARF::DeclContextMatchesThisSymbolFile(
    const lldb_private::CompilerDeclContext *decl_ctx) {
  if (decl_ctx == nullptr || !decl_ctx->IsValid()) {
    // Invalid namespace decl which means we aren't matching only things in
    // this symbol file, so return true to indicate it matches this symbol
    // file.
    return true;
  }

  TypeSystem *decl_ctx_type_system = decl_ctx->GetTypeSystem();
  auto type_system_or_err = GetTypeSystemForLanguage(
      decl_ctx_type_system->GetMinimumLanguage(nullptr));
  if (auto err = type_system_or_err.takeError()) {
    LLDB_LOG_ERROR(lldb_private::GetLogIfAnyCategoriesSet(LIBLLDB_LOG_SYMBOLS),
                   std::move(err),
                   "Unable to match namespace decl using TypeSystem");
    return false;
  }

  if (decl_ctx_type_system == &type_system_or_err.get())
    return true; // The type systems match, return true

  // The namespace AST was valid, and it does not match...
  Log *log(LogChannelDWARF::GetLogIfAll(DWARF_LOG_LOOKUPS));

  if (log)
    GetObjectFile()->GetModule()->LogMessage(
        log, "Valid namespace does not match symbol file");

  return false;
}

uint32_t SymbolFileDWARF::FindGlobalVariables(
    ConstString name, const CompilerDeclContext *parent_decl_ctx,
    uint32_t max_matches, VariableList &variables) {
  std::lock_guard<std::recursive_mutex> guard(GetModuleMutex());
  Log *log(LogChannelDWARF::GetLogIfAll(DWARF_LOG_LOOKUPS));

  if (log)
    GetObjectFile()->GetModule()->LogMessage(
        log,
        "SymbolFileDWARF::FindGlobalVariables (name=\"%s\", "
        "parent_decl_ctx=%p, max_matches=%u, variables)",
        name.GetCString(), static_cast<const void *>(parent_decl_ctx),
        max_matches);

  if (!DeclContextMatchesThisSymbolFile(parent_decl_ctx))
    return 0;

  DWARFDebugInfo *info = DebugInfo();
  if (info == nullptr)
    return 0;

  // Remember how many variables are in the list before we search.
  const uint32_t original_size = variables.GetSize();

  llvm::StringRef basename;
  llvm::StringRef context;
  bool name_is_mangled = (bool)Mangled(name);

  if (!CPlusPlusLanguage::ExtractContextAndIdentifier(name.GetCString(),
                                                      context, basename))
    basename = name.GetStringRef();

  DIEArray die_offsets;
  m_index->GetGlobalVariables(ConstString(basename), die_offsets);
  const size_t num_die_matches = die_offsets.size();
  if (num_die_matches) {
    SymbolContext sc;
    sc.module_sp = m_objfile_sp->GetModule();
    assert(sc.module_sp);

    // Loop invariant: Variables up to this index have been checked for context
    // matches.
    uint32_t pruned_idx = original_size;

    bool done = false;
    for (size_t i = 0; i < num_die_matches && !done; ++i) {
      const DIERef &die_ref = die_offsets[i];
      DWARFDIE die = GetDIE(die_ref);

      if (die) {
        switch (die.Tag()) {
        default:
        case DW_TAG_subprogram:
        case DW_TAG_inlined_subroutine:
        case DW_TAG_try_block:
        case DW_TAG_catch_block:
          break;

        case DW_TAG_variable: {
          auto *dwarf_cu = llvm::dyn_cast<DWARFCompileUnit>(die.GetCU());
          if (!dwarf_cu)
            continue;
          sc.comp_unit = GetCompUnitForDWARFCompUnit(*dwarf_cu);

          if (parent_decl_ctx) {
            DWARFASTParser *dwarf_ast = die.GetDWARFParser();
            if (dwarf_ast) {
              CompilerDeclContext actual_parent_decl_ctx =
                  dwarf_ast->GetDeclContextContainingUIDFromDWARF(die);
              if (!actual_parent_decl_ctx ||
                  actual_parent_decl_ctx != *parent_decl_ctx)
                continue;
            }
          }

          ParseVariables(sc, die, LLDB_INVALID_ADDRESS, false, false,
                         &variables);
          while (pruned_idx < variables.GetSize()) {
            VariableSP var_sp = variables.GetVariableAtIndex(pruned_idx);
            if (name_is_mangled ||
                var_sp->GetName().GetStringRef().contains(name.GetStringRef()))
              ++pruned_idx;
            else
              variables.RemoveVariableAtIndex(pruned_idx);
          }

          if (variables.GetSize() - original_size >= max_matches)
            done = true;
        } break;
        }
      } else {
        m_index->ReportInvalidDIERef(die_ref, name.GetStringRef());
      }
    }
  }

  // Return the number of variable that were appended to the list
  const uint32_t num_matches = variables.GetSize() - original_size;
  if (log && num_matches > 0) {
    GetObjectFile()->GetModule()->LogMessage(
        log,
        "SymbolFileDWARF::FindGlobalVariables (name=\"%s\", "
        "parent_decl_ctx=%p, max_matches=%u, variables) => %u",
        name.GetCString(), static_cast<const void *>(parent_decl_ctx),
        max_matches, num_matches);
  }
  return num_matches;
}

uint32_t SymbolFileDWARF::FindGlobalVariables(const RegularExpression &regex,
                                              uint32_t max_matches,
                                              VariableList &variables) {
  std::lock_guard<std::recursive_mutex> guard(GetModuleMutex());
  Log *log(LogChannelDWARF::GetLogIfAll(DWARF_LOG_LOOKUPS));

  if (log) {
    GetObjectFile()->GetModule()->LogMessage(
        log,
        "SymbolFileDWARF::FindGlobalVariables (regex=\"%s\", "
        "max_matches=%u, variables)",
        regex.GetText().str().c_str(), max_matches);
  }

  DWARFDebugInfo *info = DebugInfo();
  if (info == nullptr)
    return 0;

  // Remember how many variables are in the list before we search.
  const uint32_t original_size = variables.GetSize();

  DIEArray die_offsets;
  m_index->GetGlobalVariables(regex, die_offsets);

  SymbolContext sc;
  sc.module_sp = m_objfile_sp->GetModule();
  assert(sc.module_sp);

  const size_t num_matches = die_offsets.size();
  if (num_matches) {
    for (size_t i = 0; i < num_matches; ++i) {
      const DIERef &die_ref = die_offsets[i];
      DWARFDIE die = GetDIE(die_ref);

      if (die) {
        DWARFCompileUnit *dwarf_cu =
            llvm::dyn_cast<DWARFCompileUnit>(die.GetCU());
        if (!dwarf_cu)
          continue;
        sc.comp_unit = GetCompUnitForDWARFCompUnit(*dwarf_cu);

        ParseVariables(sc, die, LLDB_INVALID_ADDRESS, false, false, &variables);

        if (variables.GetSize() - original_size >= max_matches)
          break;
      } else
        m_index->ReportInvalidDIERef(die_ref, regex.GetText());
    }
  }

  // Return the number of variable that were appended to the list
  return variables.GetSize() - original_size;
}

bool SymbolFileDWARF::ResolveFunction(const DWARFDIE &orig_die,
                                      bool include_inlines,
                                      SymbolContextList &sc_list) {
  SymbolContext sc;

  if (!orig_die)
    return false;

  // If we were passed a die that is not a function, just return false...
  if (!(orig_die.Tag() == DW_TAG_subprogram ||
        (include_inlines && orig_die.Tag() == DW_TAG_inlined_subroutine)))
    return false;

  DWARFDIE die = orig_die;
  DWARFDIE inlined_die;
  if (die.Tag() == DW_TAG_inlined_subroutine) {
    inlined_die = die;

    while (true) {
      die = die.GetParent();

      if (die) {
        if (die.Tag() == DW_TAG_subprogram)
          break;
      } else
        break;
    }
  }
  assert(die && die.Tag() == DW_TAG_subprogram);
  if (GetFunction(die, sc)) {
    Address addr;
    // Parse all blocks if needed
    if (inlined_die) {
      Block &function_block = sc.function->GetBlock(true);
      sc.block = function_block.FindBlockByID(inlined_die.GetID());
      if (sc.block == nullptr)
        sc.block = function_block.FindBlockByID(inlined_die.GetOffset());
      if (sc.block == nullptr || !sc.block->GetStartAddress(addr))
        addr.Clear();
    } else {
      sc.block = nullptr;
      addr = sc.function->GetAddressRange().GetBaseAddress();
    }

    if (addr.IsValid()) {
      sc_list.Append(sc);
      return true;
    }
  }

  return false;
}

bool SymbolFileDWARF::DIEInDeclContext(const CompilerDeclContext *decl_ctx,
                                       const DWARFDIE &die) {
  // If we have no parent decl context to match this DIE matches, and if the
  // parent decl context isn't valid, we aren't trying to look for any
  // particular decl context so any die matches.
  if (decl_ctx == nullptr || !decl_ctx->IsValid())
    return true;

  if (die) {
    DWARFASTParser *dwarf_ast = die.GetDWARFParser();
    if (dwarf_ast) {
      CompilerDeclContext actual_decl_ctx =
          dwarf_ast->GetDeclContextContainingUIDFromDWARF(die);
      if (actual_decl_ctx)
        return decl_ctx->IsContainedInLookup(actual_decl_ctx);
    }
  }
  return false;
}

uint32_t SymbolFileDWARF::FindFunctions(
    ConstString name, const CompilerDeclContext *parent_decl_ctx,
    FunctionNameType name_type_mask, bool include_inlines, bool append,
    SymbolContextList &sc_list) {
  std::lock_guard<std::recursive_mutex> guard(GetModuleMutex());
  static Timer::Category func_cat(LLVM_PRETTY_FUNCTION);
  Timer scoped_timer(func_cat, "SymbolFileDWARF::FindFunctions (name = '%s')",
                     name.AsCString());

  // eFunctionNameTypeAuto should be pre-resolved by a call to
  // Module::LookupInfo::LookupInfo()
  assert((name_type_mask & eFunctionNameTypeAuto) == 0);

  Log *log(LogChannelDWARF::GetLogIfAll(DWARF_LOG_LOOKUPS));

  if (log) {
    GetObjectFile()->GetModule()->LogMessage(
        log,
        "SymbolFileDWARF::FindFunctions (name=\"%s\", "
        "name_type_mask=0x%x, append=%u, sc_list)",
        name.GetCString(), name_type_mask, append);
  }

  // If we aren't appending the results to this list, then clear the list
  if (!append)
    sc_list.Clear();

  if (!DeclContextMatchesThisSymbolFile(parent_decl_ctx))
    return 0;

  // If name is empty then we won't find anything.
  if (name.IsEmpty())
    return 0;

  // Remember how many sc_list are in the list before we search in case we are
  // appending the results to a variable list.

  const uint32_t original_size = sc_list.GetSize();

  llvm::DenseSet<const DWARFDebugInfoEntry *> resolved_dies;
  DIEArray offsets;
  CompilerDeclContext empty_decl_ctx;
  if (!parent_decl_ctx)
    parent_decl_ctx = &empty_decl_ctx;

  std::vector<DWARFDIE> dies;
  m_index->GetFunctions(name, *this, *parent_decl_ctx, name_type_mask, dies);
  for (const DWARFDIE &die : dies) {
    if (resolved_dies.insert(die.GetDIE()).second)
      ResolveFunction(die, include_inlines, sc_list);
  }

  // Return the number of variable that were appended to the list
  const uint32_t num_matches = sc_list.GetSize() - original_size;

  if (log && num_matches > 0) {
    GetObjectFile()->GetModule()->LogMessage(
        log,
        "SymbolFileDWARF::FindFunctions (name=\"%s\", "
        "name_type_mask=0x%x, include_inlines=%d, append=%u, sc_list) => "
        "%u",
        name.GetCString(), name_type_mask, include_inlines, append,
        num_matches);
  }
  return num_matches;
}

uint32_t SymbolFileDWARF::FindFunctions(const RegularExpression &regex,
                                        bool include_inlines, bool append,
                                        SymbolContextList &sc_list) {
  std::lock_guard<std::recursive_mutex> guard(GetModuleMutex());
  static Timer::Category func_cat(LLVM_PRETTY_FUNCTION);
  Timer scoped_timer(func_cat, "SymbolFileDWARF::FindFunctions (regex = '%s')",
                     regex.GetText().str().c_str());

  Log *log(LogChannelDWARF::GetLogIfAll(DWARF_LOG_LOOKUPS));

  if (log) {
    GetObjectFile()->GetModule()->LogMessage(
        log,
        "SymbolFileDWARF::FindFunctions (regex=\"%s\", append=%u, sc_list)",
        regex.GetText().str().c_str(), append);
  }

  // If we aren't appending the results to this list, then clear the list
  if (!append)
    sc_list.Clear();

  DWARFDebugInfo *info = DebugInfo();
  if (!info)
    return 0;

  // Remember how many sc_list are in the list before we search in case we are
  // appending the results to a variable list.
  uint32_t original_size = sc_list.GetSize();

  DIEArray offsets;
  m_index->GetFunctions(regex, offsets);

  llvm::DenseSet<const DWARFDebugInfoEntry *> resolved_dies;
  for (DIERef ref : offsets) {
    DWARFDIE die = info->GetDIE(ref);
    if (!die) {
      m_index->ReportInvalidDIERef(ref, regex.GetText());
      continue;
    }
    if (resolved_dies.insert(die.GetDIE()).second)
      ResolveFunction(die, include_inlines, sc_list);
  }

  // Return the number of variable that were appended to the list
  return sc_list.GetSize() - original_size;
}

void SymbolFileDWARF::GetMangledNamesForFunction(
    const std::string &scope_qualified_name,
    std::vector<ConstString> &mangled_names) {
  DWARFDebugInfo *info = DebugInfo();
  uint32_t num_comp_units = 0;
  if (info)
    num_comp_units = info->GetNumUnits();

  for (uint32_t i = 0; i < num_comp_units; i++) {
    DWARFUnit *cu = info->GetUnitAtIndex(i);
    if (cu == nullptr)
      continue;

    SymbolFileDWARFDwo *dwo = cu->GetDwoSymbolFile();
    if (dwo)
      dwo->GetMangledNamesForFunction(scope_qualified_name, mangled_names);
  }

  for (lldb::user_id_t uid :
       m_function_scope_qualified_name_map.lookup(scope_qualified_name)) {
    DWARFDIE die = GetDIE(uid);
    mangled_names.push_back(ConstString(die.GetMangledName()));
  }
}

<<<<<<< HEAD
void SymbolFileDWARF::FindTypes(
    ConstString name, const CompilerDeclContext *parent_decl_ctx,
=======
uint32_t SymbolFileDWARF::FindTypes(
    ConstString name, const CompilerDeclContext *parent_decl_ctx, bool append,
>>>>>>> f208e83b
    uint32_t max_matches,
    llvm::DenseSet<lldb_private::SymbolFile *> &searched_symbol_files,
    TypeMap &types) {
  std::lock_guard<std::recursive_mutex> guard(GetModuleMutex());
<<<<<<< HEAD
=======
  // If we aren't appending the results to this list, then clear the list
  if (!append)
    types.Clear();

>>>>>>> f208e83b
  // Make sure we haven't already searched this SymbolFile before...
  if (searched_symbol_files.count(this))
    return;

  searched_symbol_files.insert(this);

  DWARFDebugInfo *info = DebugInfo();
<<<<<<< HEAD
  if (!info)
    return;
=======
  if (info == nullptr)
    return 0;
>>>>>>> f208e83b

  Log *log(LogChannelDWARF::GetLogIfAll(DWARF_LOG_LOOKUPS));

  if (log) {
    if (parent_decl_ctx)
      GetObjectFile()->GetModule()->LogMessage(
          log,
          "SymbolFileDWARF::FindTypes (sc, name=\"%s\", parent_decl_ctx = "
<<<<<<< HEAD
          "%p (\"%s\"), max_matches=%u, type_list)",
=======
          "%p (\"%s\"), append=%u, max_matches=%u, type_list)",
>>>>>>> f208e83b
          name.GetCString(), static_cast<const void *>(parent_decl_ctx),
          parent_decl_ctx->GetName().AsCString("<NULL>"), max_matches);
    else
      GetObjectFile()->GetModule()->LogMessage(
          log,
          "SymbolFileDWARF::FindTypes (sc, name=\"%s\", parent_decl_ctx = "
<<<<<<< HEAD
          "NULL, max_matches=%u, type_list)",
          name.GetCString(), max_matches);
=======
          "NULL, append=%u, max_matches=%u, type_list)",
          name.GetCString(), append, max_matches);
>>>>>>> f208e83b
  }

  if (!DeclContextMatchesThisSymbolFile(parent_decl_ctx))
    return;

  DIEArray die_offsets;
  m_index->GetTypes(name, die_offsets);
  const size_t num_die_matches = die_offsets.size();

  for (size_t i = 0; i < num_die_matches; ++i) {
    const DIERef &die_ref = die_offsets[i];
    DWARFDIE die = GetDIE(die_ref);
    if (die) {
      if (!DIEInDeclContext(parent_decl_ctx, die))
        continue; // The containing decl contexts don't match

<<<<<<< HEAD
      Type *matching_type = ResolveType(die, true, true);
      if (matching_type) {
        // We found a type pointer, now find the shared pointer form our type
        // list
        types.InsertUnique(matching_type->shared_from_this());
        if (types.GetSize() >= max_matches)
          break;
=======
      if (die) {
        if (!DIEInDeclContext(parent_decl_ctx, die))
          continue; // The containing decl contexts don't match

        Type *matching_type = ResolveType(die, true, true);
        if (matching_type) {
          // We found a type pointer, now find the shared pointer form our type
          // list
          types.InsertUnique(matching_type->shared_from_this());
          if (types.GetSize() >= max_matches)
            break;
        }
      } else {
        m_index->ReportInvalidDIERef(die_ref, name.GetStringRef());
      }
    }
    const uint32_t num_matches = types.GetSize() - initial_types_size;
    if (log && num_matches) {
      if (parent_decl_ctx) {
        GetObjectFile()->GetModule()->LogMessage(
            log,
            "SymbolFileDWARF::FindTypes (sc, name=\"%s\", parent_decl_ctx "
            "= %p (\"%s\"), append=%u, max_matches=%u, type_list) => %u",
            name.GetCString(), static_cast<const void *>(parent_decl_ctx),
            parent_decl_ctx->GetName().AsCString("<NULL>"), append, max_matches,
            num_matches);
      } else {
        GetObjectFile()->GetModule()->LogMessage(
            log,
            "SymbolFileDWARF::FindTypes (sc, name=\"%s\", parent_decl_ctx "
            "= NULL, append=%u, max_matches=%u, type_list) => %u",
            name.GetCString(), append, max_matches, num_matches);
>>>>>>> f208e83b
      }
    } else {
      m_index->ReportInvalidDIERef(die_ref, name.GetStringRef());
    }
  }

  // Next search through the reachable Clang modules. This only applies for
  // DWARF objects compiled with -gmodules that haven't been processed by
  // dsymutil.
  if (num_die_matches < max_matches) {
    UpdateExternalModuleListIfNeeded();

<<<<<<< HEAD
    for (const auto &pair : m_external_type_modules)
      if (ModuleSP external_module_sp = pair.second) 
        if (SymbolFile *sym_file = external_module_sp->GetSymbolFile())
          sym_file->FindTypes(name, parent_decl_ctx, max_matches,
                              searched_symbol_files, types);
=======
    for (const auto &pair : m_external_type_modules) {
      ModuleSP external_module_sp = pair.second;
      if (external_module_sp) {
        SymbolFile *sym_file = external_module_sp->GetSymbolFile();
        if (sym_file) {
          const uint32_t num_external_matches =
              sym_file->FindTypes(name, parent_decl_ctx, append, max_matches,
                                  searched_symbol_files, types);
          if (num_external_matches)
            return num_external_matches;
        }
      }
    }
>>>>>>> f208e83b
  }

  if (log && types.GetSize()) {
    if (parent_decl_ctx) {
      GetObjectFile()->GetModule()->LogMessage(
          log,
          "SymbolFileDWARF::FindTypes (sc, name=\"%s\", parent_decl_ctx "
          "= %p (\"%s\"), max_matches=%u, type_list) => %u",
          name.GetCString(), static_cast<const void *>(parent_decl_ctx),
          parent_decl_ctx->GetName().AsCString("<NULL>"), max_matches,
          types.GetSize());
    } else {
      GetObjectFile()->GetModule()->LogMessage(
          log,
          "SymbolFileDWARF::FindTypes (sc, name=\"%s\", parent_decl_ctx "
          "= NULL, max_matches=%u, type_list) => %u",
          name.GetCString(), max_matches, types.GetSize());
    }
  }
}

<<<<<<< HEAD
void SymbolFileDWARF::FindTypes(llvm::ArrayRef<CompilerContext> pattern,
                                  LanguageSet languages, TypeMap &types) {
  std::lock_guard<std::recursive_mutex> guard(GetModuleMutex());
=======
size_t SymbolFileDWARF::FindTypes(llvm::ArrayRef<CompilerContext> pattern,
                                  LanguageSet languages, bool append,
                                  TypeMap &types) {
  std::lock_guard<std::recursive_mutex> guard(GetModuleMutex());
  if (!append)
    types.Clear();

>>>>>>> f208e83b
  if (pattern.empty())
    return;

  ConstString name = pattern.back().name;

  if (!name)
    return;

  DIEArray die_offsets;
  m_index->GetTypes(name, die_offsets);
  const size_t num_die_matches = die_offsets.size();

  for (size_t i = 0; i < num_die_matches; ++i) {
    const DIERef &die_ref = die_offsets[i];
    DWARFDIE die = GetDIE(die_ref);

<<<<<<< HEAD
    if (!die) {
      m_index->ReportInvalidDIERef(die_ref, name.GetStringRef());
      continue;
    }
    if (!languages[die.GetCU()->GetLanguageType()])
      continue;
=======
    if (die) {
      if (!languages[die.GetCU()->GetLanguageType()])
        continue;
>>>>>>> f208e83b

    llvm::SmallVector<CompilerContext, 4> die_context;
    die.GetDeclContext(die_context);
    if (!contextMatches(die_context, pattern))
      continue;

<<<<<<< HEAD
    if (Type *matching_type = ResolveType(die, true, true))
      // We found a type pointer, now find the shared pointer form our type
      // list.
      types.InsertUnique(matching_type->shared_from_this());
=======
      Type *matching_type = ResolveType(die, true, true);
      if (matching_type) {
        // We found a type pointer, now find the shared pointer form our type
        // list
        types.InsertUnique(matching_type->shared_from_this());
        ++num_matches;
      }
    } else {
      m_index->ReportInvalidDIERef(die_ref, name.GetStringRef());
    }
>>>>>>> f208e83b
  }

  // Next search through the reachable Clang modules. This only applies for
  // DWARF objects compiled with -gmodules that haven't been processed by
  // dsymutil.
  UpdateExternalModuleListIfNeeded();

  for (const auto &pair : m_external_type_modules)
    if (ModuleSP external_module_sp = pair.second)
<<<<<<< HEAD
      external_module_sp->FindTypes(pattern, languages, true, types);
=======
      num_matches +=
          external_module_sp->FindTypes(pattern, languages, true, types);
  return num_matches;
>>>>>>> f208e83b
}

CompilerDeclContext
SymbolFileDWARF::FindNamespace(ConstString name,
                               const CompilerDeclContext *parent_decl_ctx) {
  std::lock_guard<std::recursive_mutex> guard(GetModuleMutex());
  Log *log(LogChannelDWARF::GetLogIfAll(DWARF_LOG_LOOKUPS));

  if (log) {
    GetObjectFile()->GetModule()->LogMessage(
        log, "SymbolFileDWARF::FindNamespace (sc, name=\"%s\")",
        name.GetCString());
  }

  CompilerDeclContext namespace_decl_ctx;

  if (!DeclContextMatchesThisSymbolFile(parent_decl_ctx))
    return namespace_decl_ctx;

  DWARFDebugInfo *info = DebugInfo();
  if (info) {
    DIEArray die_offsets;
    m_index->GetNamespaces(name, die_offsets);
    const size_t num_matches = die_offsets.size();
    if (num_matches) {
      for (size_t i = 0; i < num_matches; ++i) {
        const DIERef &die_ref = die_offsets[i];
        DWARFDIE die = GetDIE(die_ref);

        if (die) {
          if (!DIEInDeclContext(parent_decl_ctx, die))
            continue; // The containing decl contexts don't match

          DWARFASTParser *dwarf_ast = die.GetDWARFParser();
          if (dwarf_ast) {
            namespace_decl_ctx = dwarf_ast->GetDeclContextForUIDFromDWARF(die);
            if (namespace_decl_ctx)
              break;
          }
        } else {
          m_index->ReportInvalidDIERef(die_ref, name.GetStringRef());
        }
      }
    }
  }
  if (log && namespace_decl_ctx) {
    GetObjectFile()->GetModule()->LogMessage(
        log,
        "SymbolFileDWARF::FindNamespace (sc, name=\"%s\") => "
        "CompilerDeclContext(%p/%p) \"%s\"",
        name.GetCString(),
        static_cast<const void *>(namespace_decl_ctx.GetTypeSystem()),
        static_cast<const void *>(namespace_decl_ctx.GetOpaqueDeclContext()),
        namespace_decl_ctx.GetName().AsCString("<NULL>"));
  }

  return namespace_decl_ctx;
}

TypeSP SymbolFileDWARF::GetTypeForDIE(const DWARFDIE &die,
                                      bool resolve_function_context) {
  TypeSP type_sp;
  if (die) {
    Type *type_ptr = GetDIEToType().lookup(die.GetDIE());
    if (type_ptr == nullptr) {
      SymbolContextScope *scope;
      if (auto *dwarf_cu = llvm::dyn_cast<DWARFCompileUnit>(die.GetCU()))
        scope = GetCompUnitForDWARFCompUnit(*dwarf_cu);
      else
        scope = GetObjectFile()->GetModule().get();
      assert(scope);
      SymbolContext sc(scope);
      const DWARFDebugInfoEntry *parent_die = die.GetParent().GetDIE();
      while (parent_die != nullptr) {
        if (parent_die->Tag() == DW_TAG_subprogram)
          break;
        parent_die = parent_die->GetParent();
      }
      SymbolContext sc_backup = sc;
      if (resolve_function_context && parent_die != nullptr &&
          !GetFunction(DWARFDIE(die.GetCU(), parent_die), sc))
        sc = sc_backup;

      type_sp = ParseType(sc, die, nullptr);
    } else if (type_ptr != DIE_IS_BEING_PARSED) {
      // Grab the existing type from the master types lists
      type_sp = type_ptr->shared_from_this();
    }
  }
  return type_sp;
}

DWARFDIE
SymbolFileDWARF::GetDeclContextDIEContainingDIE(const DWARFDIE &orig_die) {
  if (orig_die) {
    DWARFDIE die = orig_die;

    while (die) {
      // If this is the original DIE that we are searching for a declaration
      // for, then don't look in the cache as we don't want our own decl
      // context to be our decl context...
      if (orig_die != die) {
        switch (die.Tag()) {
        case DW_TAG_compile_unit:
        case DW_TAG_partial_unit:
        case DW_TAG_namespace:
        case DW_TAG_structure_type:
        case DW_TAG_union_type:
        case DW_TAG_class_type:
        case DW_TAG_lexical_block:
        case DW_TAG_subprogram:
          return die;
        case DW_TAG_inlined_subroutine: {
          DWARFDIE abs_die = die.GetReferencedDIE(DW_AT_abstract_origin);
          if (abs_die) {
            return abs_die;
          }
          break;
        }
        default:
          break;
        }
      }

      DWARFDIE spec_die = die.GetReferencedDIE(DW_AT_specification);
      if (spec_die) {
        DWARFDIE decl_ctx_die = GetDeclContextDIEContainingDIE(spec_die);
        if (decl_ctx_die)
          return decl_ctx_die;
      }

      DWARFDIE abs_die = die.GetReferencedDIE(DW_AT_abstract_origin);
      if (abs_die) {
        DWARFDIE decl_ctx_die = GetDeclContextDIEContainingDIE(abs_die);
        if (decl_ctx_die)
          return decl_ctx_die;
      }

      die = die.GetParent();
    }
  }
  return DWARFDIE();
}

Symbol *SymbolFileDWARF::GetObjCClassSymbol(ConstString objc_class_name) {
  Symbol *objc_class_symbol = nullptr;
  if (m_objfile_sp) {
    Symtab *symtab = m_objfile_sp->GetSymtab();
    if (symtab) {
      objc_class_symbol = symtab->FindFirstSymbolWithNameAndType(
          objc_class_name, eSymbolTypeObjCClass, Symtab::eDebugNo,
          Symtab::eVisibilityAny);
    }
  }
  return objc_class_symbol;
}

// Some compilers don't emit the DW_AT_APPLE_objc_complete_type attribute. If
// they don't then we can end up looking through all class types for a complete
// type and never find the full definition. We need to know if this attribute
// is supported, so we determine this here and cache th result. We also need to
// worry about the debug map
// DWARF file
// if we are doing darwin DWARF in .o file debugging.
bool SymbolFileDWARF::Supports_DW_AT_APPLE_objc_complete_type(DWARFUnit *cu) {
  if (m_supports_DW_AT_APPLE_objc_complete_type == eLazyBoolCalculate) {
    m_supports_DW_AT_APPLE_objc_complete_type = eLazyBoolNo;
    if (cu && cu->Supports_DW_AT_APPLE_objc_complete_type())
      m_supports_DW_AT_APPLE_objc_complete_type = eLazyBoolYes;
    else {
      DWARFDebugInfo *debug_info = DebugInfo();
      const uint32_t num_compile_units = GetNumCompileUnits();
      for (uint32_t cu_idx = 0; cu_idx < num_compile_units; ++cu_idx) {
        DWARFUnit *dwarf_cu = debug_info->GetUnitAtIndex(cu_idx);
        if (dwarf_cu != cu &&
            dwarf_cu->Supports_DW_AT_APPLE_objc_complete_type()) {
          m_supports_DW_AT_APPLE_objc_complete_type = eLazyBoolYes;
          break;
        }
      }
    }
    if (m_supports_DW_AT_APPLE_objc_complete_type == eLazyBoolNo &&
        GetDebugMapSymfile())
      return m_debug_map_symfile->Supports_DW_AT_APPLE_objc_complete_type(this);
  }
  return m_supports_DW_AT_APPLE_objc_complete_type == eLazyBoolYes;
}

// This function can be used when a DIE is found that is a forward declaration
// DIE and we want to try and find a type that has the complete definition.
TypeSP SymbolFileDWARF::FindCompleteObjCDefinitionTypeForDIE(
    const DWARFDIE &die, ConstString type_name, bool must_be_implementation) {

  TypeSP type_sp;

  if (!type_name || (must_be_implementation && !GetObjCClassSymbol(type_name)))
    return type_sp;

  DIEArray die_offsets;
  m_index->GetCompleteObjCClass(type_name, must_be_implementation, die_offsets);

  const size_t num_matches = die_offsets.size();

  if (num_matches) {
    for (size_t i = 0; i < num_matches; ++i) {
      const DIERef &die_ref = die_offsets[i];
      DWARFDIE type_die = GetDIE(die_ref);

      if (type_die) {
        bool try_resolving_type = false;

        // Don't try and resolve the DIE we are looking for with the DIE
        // itself!
        if (type_die != die) {
          switch (type_die.Tag()) {
          case DW_TAG_class_type:
          case DW_TAG_structure_type:
            try_resolving_type = true;
            break;
          default:
            break;
          }
        }

        if (try_resolving_type) {
          if (must_be_implementation &&
              type_die.Supports_DW_AT_APPLE_objc_complete_type())
            try_resolving_type = type_die.GetAttributeValueAsUnsigned(
                DW_AT_APPLE_objc_complete_type, 0);

          if (try_resolving_type) {
            Type *resolved_type = ResolveType(type_die, false, true);
            if (resolved_type && resolved_type != DIE_IS_BEING_PARSED) {
              DEBUG_PRINTF("resolved 0x%8.8" PRIx64 " from %s to 0x%8.8" PRIx64
                           " (cu 0x%8.8" PRIx64 ")\n",
                           die.GetID(),
                           m_objfile_sp->GetFileSpec().GetFilename().AsCString(
                               "<Unknown>"),
                           type_die.GetID(), type_cu->GetID());

              if (die)
                GetDIEToType()[die.GetDIE()] = resolved_type;
              type_sp = resolved_type->shared_from_this();
              break;
            }
          }
        }
      } else {
        m_index->ReportInvalidDIERef(die_ref, type_name.GetStringRef());
      }
    }
  }
  return type_sp;
}

// This function helps to ensure that the declaration contexts match for two
// different DIEs. Often times debug information will refer to a forward
// declaration of a type (the equivalent of "struct my_struct;". There will
// often be a declaration of that type elsewhere that has the full definition.
// When we go looking for the full type "my_struct", we will find one or more
// matches in the accelerator tables and we will then need to make sure the
// type was in the same declaration context as the original DIE. This function
// can efficiently compare two DIEs and will return true when the declaration
// context matches, and false when they don't.
bool SymbolFileDWARF::DIEDeclContextsMatch(const DWARFDIE &die1,
                                           const DWARFDIE &die2) {
  if (die1 == die2)
    return true;

  std::vector<DWARFDIE> decl_ctx_1;
  std::vector<DWARFDIE> decl_ctx_2;
  // The declaration DIE stack is a stack of the declaration context DIEs all
  // the way back to the compile unit. If a type "T" is declared inside a class
  // "B", and class "B" is declared inside a class "A" and class "A" is in a
  // namespace "lldb", and the namespace is in a compile unit, there will be a
  // stack of DIEs:
  //
  //   [0] DW_TAG_class_type for "B"
  //   [1] DW_TAG_class_type for "A"
  //   [2] DW_TAG_namespace  for "lldb"
  //   [3] DW_TAG_compile_unit or DW_TAG_partial_unit for the source file.
  //
  // We grab both contexts and make sure that everything matches all the way
  // back to the compiler unit.

  // First lets grab the decl contexts for both DIEs
  decl_ctx_1 = die1.GetDeclContextDIEs();
  decl_ctx_2 = die2.GetDeclContextDIEs();
  // Make sure the context arrays have the same size, otherwise we are done
  const size_t count1 = decl_ctx_1.size();
  const size_t count2 = decl_ctx_2.size();
  if (count1 != count2)
    return false;

  // Make sure the DW_TAG values match all the way back up the compile unit. If
  // they don't, then we are done.
  DWARFDIE decl_ctx_die1;
  DWARFDIE decl_ctx_die2;
  size_t i;
  for (i = 0; i < count1; i++) {
    decl_ctx_die1 = decl_ctx_1[i];
    decl_ctx_die2 = decl_ctx_2[i];
    if (decl_ctx_die1.Tag() != decl_ctx_die2.Tag())
      return false;
  }
#ifndef NDEBUG

  // Make sure the top item in the decl context die array is always
  // DW_TAG_compile_unit or DW_TAG_partial_unit. If it isn't then
  // something went wrong in the DWARFDIE::GetDeclContextDIEs()
  // function.
  dw_tag_t cu_tag = decl_ctx_1[count1 - 1].Tag();
  UNUSED_IF_ASSERT_DISABLED(cu_tag);
  assert(cu_tag == DW_TAG_compile_unit || cu_tag == DW_TAG_partial_unit);

#endif
  // Always skip the compile unit when comparing by only iterating up to "count
  // - 1". Here we compare the names as we go.
  for (i = 0; i < count1 - 1; i++) {
    decl_ctx_die1 = decl_ctx_1[i];
    decl_ctx_die2 = decl_ctx_2[i];
    const char *name1 = decl_ctx_die1.GetName();
    const char *name2 = decl_ctx_die2.GetName();
    // If the string was from a DW_FORM_strp, then the pointer will often be
    // the same!
    if (name1 == name2)
      continue;

    // Name pointers are not equal, so only compare the strings if both are not
    // NULL.
    if (name1 && name2) {
      // If the strings don't compare, we are done...
      if (strcmp(name1, name2) != 0)
        return false;
    } else {
      // One name was NULL while the other wasn't
      return false;
    }
  }
  // We made it through all of the checks and the declaration contexts are
  // equal.
  return true;
}

TypeSP SymbolFileDWARF::FindDefinitionTypeForDWARFDeclContext(
    const DWARFDeclContext &dwarf_decl_ctx) {
  TypeSP type_sp;

  const uint32_t dwarf_decl_ctx_count = dwarf_decl_ctx.GetSize();
  if (dwarf_decl_ctx_count > 0) {
    const ConstString type_name(dwarf_decl_ctx[0].name);
    const dw_tag_t tag = dwarf_decl_ctx[0].tag;

    if (type_name) {
      Log *log(LogChannelDWARF::GetLogIfAny(DWARF_LOG_TYPE_COMPLETION |
                                            DWARF_LOG_LOOKUPS));
      if (log) {
        GetObjectFile()->GetModule()->LogMessage(
            log,
            "SymbolFileDWARF::FindDefinitionTypeForDWARFDeclContext(tag=%"
            "s, qualified-name='%s')",
            DW_TAG_value_to_name(dwarf_decl_ctx[0].tag),
            dwarf_decl_ctx.GetQualifiedName());
      }

      DIEArray die_offsets;
      m_index->GetTypes(dwarf_decl_ctx, die_offsets);
      const size_t num_matches = die_offsets.size();

      // Get the type system that we are looking to find a type for. We will
      // use this to ensure any matches we find are in a language that this
      // type system supports
      const LanguageType language = dwarf_decl_ctx.GetLanguage();
      TypeSystem *type_system = nullptr;
      if (language != eLanguageTypeUnknown) {
        auto type_system_or_err = GetTypeSystemForLanguage(language);
        if (auto err = type_system_or_err.takeError()) {
          LLDB_LOG_ERROR(
              lldb_private::GetLogIfAnyCategoriesSet(LIBLLDB_LOG_SYMBOLS),
              std::move(err), "Cannot get TypeSystem for language {}",
              Language::GetNameForLanguageType(language));
        } else {
          type_system = &type_system_or_err.get();
        }
      }
      if (num_matches) {
        for (size_t i = 0; i < num_matches; ++i) {
          const DIERef &die_ref = die_offsets[i];
          DWARFDIE type_die = GetDIE(die_ref);

          if (type_die) {
            // Make sure type_die's langauge matches the type system we are
            // looking for. We don't want to find a "Foo" type from Java if we
            // are looking for a "Foo" type for C, C++, ObjC, or ObjC++.
            if (type_system &&
                !type_system->SupportsLanguage(type_die.GetLanguage()))
              continue;
            bool try_resolving_type = false;

            // Don't try and resolve the DIE we are looking for with the DIE
            // itself!
            const dw_tag_t type_tag = type_die.Tag();
            // Make sure the tags match
            if (type_tag == tag) {
              // The tags match, lets try resolving this type
              try_resolving_type = true;
            } else {
              // The tags don't match, but we need to watch our for a forward
              // declaration for a struct and ("struct foo") ends up being a
              // class ("class foo { ... };") or vice versa.
              switch (type_tag) {
              case DW_TAG_class_type:
                // We had a "class foo", see if we ended up with a "struct foo
                // { ... };"
                try_resolving_type = (tag == DW_TAG_structure_type);
                break;
              case DW_TAG_structure_type:
                // We had a "struct foo", see if we ended up with a "class foo
                // { ... };"
                try_resolving_type = (tag == DW_TAG_class_type);
                break;
              default:
                // Tags don't match, don't event try to resolve using this type
                // whose name matches....
                break;
              }
            }

            if (try_resolving_type) {
              DWARFDeclContext type_dwarf_decl_ctx;
              type_die.GetDWARFDeclContext(type_dwarf_decl_ctx);

              if (log) {
                GetObjectFile()->GetModule()->LogMessage(
                    log,
                    "SymbolFileDWARF::"
                    "FindDefinitionTypeForDWARFDeclContext(tag=%s, "
                    "qualified-name='%s') trying die=0x%8.8x (%s)",
                    DW_TAG_value_to_name(dwarf_decl_ctx[0].tag),
                    dwarf_decl_ctx.GetQualifiedName(), type_die.GetOffset(),
                    type_dwarf_decl_ctx.GetQualifiedName());
              }

              // Make sure the decl contexts match all the way up
              if (dwarf_decl_ctx == type_dwarf_decl_ctx) {
                Type *resolved_type = ResolveType(type_die, false);
                if (resolved_type && resolved_type != DIE_IS_BEING_PARSED) {
                  type_sp = resolved_type->shared_from_this();
                  break;
                }
              }
            } else {
              if (log) {
                std::string qualified_name;
                type_die.GetQualifiedName(qualified_name);
                GetObjectFile()->GetModule()->LogMessage(
                    log,
                    "SymbolFileDWARF::"
                    "FindDefinitionTypeForDWARFDeclContext(tag=%s, "
                    "qualified-name='%s') ignoring die=0x%8.8x (%s)",
                    DW_TAG_value_to_name(dwarf_decl_ctx[0].tag),
                    dwarf_decl_ctx.GetQualifiedName(), type_die.GetOffset(),
                    qualified_name.c_str());
              }
            }
          } else {
            m_index->ReportInvalidDIERef(die_ref, type_name.GetStringRef());
          }
        }
      }
    }
  }
  return type_sp;
}

bool SymbolFileDWARF::GetCompileOption(const char *option, std::string &value,
                                       CompileUnit *cu) {
  value.clear();

  DWARFDebugInfo *debug_info = DebugInfo();

  if (debug_info) {
    const uint32_t num_compile_units = GetNumCompileUnits();

    if (cu) {
      DWARFUnit *dwarf_cu = GetDWARFCompileUnit(cu);

      if (dwarf_cu) {
        const DWARFBaseDIE die = dwarf_cu->GetUnitDIEOnly();
        if (die) {
          const char *flags =
              die.GetAttributeValueAsString(DW_AT_APPLE_flags, NULL);

          if (flags) {
            if (strstr(flags, option)) {
              Args compiler_args(flags);

              return compiler_args.GetOptionValueAsString(option, value);
            }
          }
        }
      }
    } else {
      for (uint32_t cu_idx = 0; cu_idx < num_compile_units; ++cu_idx) {
        DWARFUnit *dwarf_cu = debug_info->GetUnitAtIndex(cu_idx);

        if (dwarf_cu) {
          const DWARFBaseDIE die = dwarf_cu->GetUnitDIEOnly();
          if (die) {
            const char *flags =
                die.GetAttributeValueAsString(DW_AT_APPLE_flags, NULL);

            if (flags) {
              if (strstr(flags, option)) {
                Args compiler_args(flags);

                return compiler_args.GetOptionValueAsString(option, value);
              }
            }
          }
        }
      }
    }
  }

  return false;
}

int SymbolFileDWARF::GetCompileOptions(const char *option,
                                       std::vector<std::string> &values,
                                       CompileUnit *cu) {
  DWARFDebugInfo *debug_info = DebugInfo();

  if (debug_info) {
    if (cu) {
      DWARFUnit *dwarf_cu = GetDWARFCompileUnit(cu);

      if (dwarf_cu) {
        const DWARFBaseDIE die = dwarf_cu->GetUnitDIEOnly();
        if (die) {
          const char *flags =
              die.GetAttributeValueAsString(DW_AT_APPLE_flags, NULL);

          if (flags) {
            if (strstr(flags, option)) {
              Args compiler_args(flags);

              return compiler_args.GetOptionValuesAsStrings(option, values);
            }
          }
        }
      }
    } else {
      const uint32_t num_compile_units = GetNumCompileUnits();

      for (uint32_t cu_idx = 0; cu_idx < num_compile_units; ++cu_idx) {
        DWARFUnit *dwarf_cu = debug_info->GetUnitAtIndex(cu_idx);

        if (dwarf_cu) {
          const DWARFBaseDIE die = dwarf_cu->GetUnitDIEOnly();
          if (die) {
            const char *flags =
                die.GetAttributeValueAsString(DW_AT_APPLE_flags, NULL);

            if (flags) {
              if (strstr(flags, option)) {
                Args compiler_args(flags);

                return compiler_args.GetOptionValuesAsStrings(option, values);
              }
            }
          }
        }
      }
    }
  }

  return 0;
}

void SymbolFileDWARF::GetLoadedModules(lldb::LanguageType language,
                                       lldb_private::FileSpecList &modules) {
  ModuleSP module_sp(m_objfile_sp->GetModule());

  if (IsSwiftLanguage(language)) {
    const uint32_t num_cus = module_sp->GetNumCompileUnits();
    for (uint32_t i = 0; i < num_cus; ++i) {
      CompileUnit *cu = module_sp->GetCompileUnitAtIndex(i).get();
      if (cu) {
        const FileSpecList &files = cu->GetSupportFiles();
        const size_t num_files = files.GetSize();
        static ConstString g_swift_module_extension("swiftmodule");
        for (uint32_t pass = 0; pass < 2; ++pass) {
          for (size_t file_idx = 0; file_idx < num_files; ++file_idx) {
            const FileSpec &file = files.GetFileSpecAtIndex(file_idx);
            if (file.GetFileNameExtension() == g_swift_module_extension)
              modules.AppendIfUnique(file);
          }
        }
      }
    }
  }
}

TypeSP SymbolFileDWARF::ParseType(const SymbolContext &sc, const DWARFDIE &die,
                                  bool *type_is_new_ptr) {
  if (!die)
    return {};

  auto type_system_or_err =
      GetTypeSystemForLanguage(die.GetCU()->GetLanguageType());
  if (auto err = type_system_or_err.takeError()) {
    LLDB_LOG_ERROR(lldb_private::GetLogIfAnyCategoriesSet(LIBLLDB_LOG_SYMBOLS),
                   std::move(err), "Unable to parse type");
    return {};
  }

  DWARFASTParser *dwarf_ast = type_system_or_err->GetDWARFParser();
  if (!dwarf_ast)
    return {};

  Log *log = LogChannelDWARF::GetLogIfAll(DWARF_LOG_DEBUG_INFO);
  TypeSP type_sp = dwarf_ast->ParseTypeFromDWARF(sc, die, log, type_is_new_ptr);
  if (type_sp) {
    GetTypeList().Insert(type_sp);

    if (die.Tag() == DW_TAG_subprogram) {
      std::string scope_qualified_name(GetDeclContextForUID(die.GetID())
                                           .GetScopeQualifiedName()
                                           .AsCString(""));
      if (scope_qualified_name.size()) {
        m_function_scope_qualified_name_map[scope_qualified_name].insert(
            die.GetID());
      }
    }
  }

  return type_sp;
}

size_t SymbolFileDWARF::ParseTypes(const SymbolContext &sc,
                                   const DWARFDIE &orig_die,
                                   bool parse_siblings, bool parse_children) {
  size_t types_added = 0;
  DWARFDIE die = orig_die;
  while (die) {
    bool type_is_new = false;
    if (ParseType(sc, die, &type_is_new).get()) {
      if (type_is_new)
        ++types_added;
    }

    if (parse_children && die.HasChildren()) {
      if (die.Tag() == DW_TAG_subprogram) {
        SymbolContext child_sc(sc);
        child_sc.function = sc.comp_unit->FindFunctionByUID(die.GetID()).get();
        types_added += ParseTypes(child_sc, die.GetFirstChild(), true, true);
      } else
        types_added += ParseTypes(sc, die.GetFirstChild(), true, true);
    }

    if (parse_siblings)
      die = die.GetSibling();
    else
      die.Clear();
  }
  return types_added;
}

size_t SymbolFileDWARF::ParseBlocksRecursive(Function &func) {
  std::lock_guard<std::recursive_mutex> guard(GetModuleMutex());
  CompileUnit *comp_unit = func.GetCompileUnit();
  lldbassert(comp_unit);

  DWARFUnit *dwarf_cu = GetDWARFCompileUnit(comp_unit);
  if (!dwarf_cu)
    return 0;

  size_t functions_added = 0;
  const dw_offset_t function_die_offset = func.GetID();
  DWARFDIE function_die = dwarf_cu->GetDIE(function_die_offset);
  if (function_die) {
    ParseBlocksRecursive(*comp_unit, &func.GetBlock(false), function_die,
                         LLDB_INVALID_ADDRESS, 0);
  }

  return functions_added;
}

size_t SymbolFileDWARF::ParseTypes(CompileUnit &comp_unit) {
  std::lock_guard<std::recursive_mutex> guard(GetModuleMutex());
  size_t types_added = 0;
  DWARFUnit *dwarf_cu = GetDWARFCompileUnit(&comp_unit);
  if (dwarf_cu) {
    DWARFDIE dwarf_cu_die = dwarf_cu->DIE();
    if (dwarf_cu_die && dwarf_cu_die.HasChildren()) {
      SymbolContext sc;
      sc.comp_unit = &comp_unit;
      types_added = ParseTypes(sc, dwarf_cu_die.GetFirstChild(), true, true);
    }
  }

  return types_added;
}

size_t SymbolFileDWARF::ParseVariablesForContext(const SymbolContext &sc) {
  std::lock_guard<std::recursive_mutex> guard(GetModuleMutex());
  if (sc.comp_unit != nullptr) {
    DWARFDebugInfo *info = DebugInfo();
    if (info == nullptr)
      return 0;

    if (sc.function) {
      DWARFDIE function_die = GetDIE(sc.function->GetID());

      const dw_addr_t func_lo_pc = function_die.GetAttributeValueAsAddress(
          DW_AT_low_pc, LLDB_INVALID_ADDRESS);
      if (func_lo_pc != LLDB_INVALID_ADDRESS) {
        const size_t num_variables = ParseVariables(
            sc, function_die.GetFirstChild(), func_lo_pc, true, true);

        // Let all blocks know they have parse all their variables
        sc.function->GetBlock(false).SetDidParseVariables(true, true);
        return num_variables;
      }
    } else if (sc.comp_unit) {
      DWARFUnit *dwarf_cu = info->GetUnitAtIndex(sc.comp_unit->GetID());

      if (dwarf_cu == nullptr)
        return 0;

      uint32_t vars_added = 0;
      VariableListSP variables(sc.comp_unit->GetVariableList(false));

      if (variables.get() == nullptr) {
        variables = std::make_shared<VariableList>();
        sc.comp_unit->SetVariableList(variables);

        DIEArray die_offsets;
        m_index->GetGlobalVariables(dwarf_cu->GetNonSkeletonUnit(),
                                    die_offsets);
        const size_t num_matches = die_offsets.size();
        if (num_matches) {
          for (size_t i = 0; i < num_matches; ++i) {
            const DIERef &die_ref = die_offsets[i];
            DWARFDIE die = GetDIE(die_ref);
            if (die) {
              VariableSP var_sp(
                  ParseVariableDIE(sc, die, LLDB_INVALID_ADDRESS));
              if (var_sp) {
                variables->AddVariableIfUnique(var_sp);
                ++vars_added;
              }
            } else
              m_index->ReportInvalidDIERef(die_ref, "");
          }
        }
      }
      return vars_added;
    }
  }
  return 0;
}

VariableSP SymbolFileDWARF::ParseVariableDIE(const SymbolContext &sc,
                                             const DWARFDIE &die,
                                             const lldb::addr_t func_low_pc) {
  if (die.GetDWARF() != this)
    return die.GetDWARF()->ParseVariableDIE(sc, die, func_low_pc);

  VariableSP var_sp;
  if (!die)
    return var_sp;

  var_sp = GetDIEToVariable()[die.GetDIE()];
  if (var_sp)
    return var_sp; // Already been parsed!

  const dw_tag_t tag = die.Tag();
  ModuleSP module = GetObjectFile()->GetModule();

  if ((tag == DW_TAG_variable) || (tag == DW_TAG_constant) ||
      (tag == DW_TAG_formal_parameter && sc.function)) {
    DWARFAttributes attributes;
    const size_t num_attributes = die.GetAttributes(attributes);
    DWARFDIE spec_die;
    if (num_attributes > 0) {
      const char *name = nullptr;
      const char *mangled = nullptr;
      Declaration decl;
      uint32_t i;
      DWARFFormValue type_die_form;
      DWARFExpression location;
      bool is_external = false;
      bool is_artificial = false;
      bool location_is_const_value_data = false;
      bool has_explicit_location = false;
      DWARFFormValue const_value;
      Variable::RangeList scope_ranges;
      // AccessType accessibility = eAccessNone;

      for (i = 0; i < num_attributes; ++i) {
        dw_attr_t attr = attributes.AttributeAtIndex(i);
        DWARFFormValue form_value;

        if (attributes.ExtractFormValueAtIndex(i, form_value)) {
          switch (attr) {
          case DW_AT_decl_file:
            decl.SetFile(sc.comp_unit->GetSupportFiles().GetFileSpecAtIndex(
                form_value.Unsigned()));
            break;
          case DW_AT_decl_line:
            decl.SetLine(form_value.Unsigned());
            break;
          case DW_AT_decl_column:
            decl.SetColumn(form_value.Unsigned());
            break;
          case DW_AT_name:
            name = form_value.AsCString();
            break;
          case DW_AT_linkage_name:
          case DW_AT_MIPS_linkage_name:
            mangled = form_value.AsCString();
            break;
          case DW_AT_type:
            type_die_form = form_value;
            break;
          case DW_AT_external:
            is_external = form_value.Boolean();
            break;
          case DW_AT_const_value:
            // If we have already found a DW_AT_location attribute, ignore this
            // attribute.
            if (!has_explicit_location) {
              location_is_const_value_data = true;
              // The constant value will be either a block, a data value or a
              // string.
              auto debug_info_data = die.GetData();
              if (DWARFFormValue::IsBlockForm(form_value.Form())) {
                // Retrieve the value as a block expression.
                uint32_t block_offset =
                    form_value.BlockData() - debug_info_data.GetDataStart();
                uint32_t block_length = form_value.Unsigned();
                location = DWARFExpression(
                    module,
                    DataExtractor(debug_info_data, block_offset, block_length),
                    die.GetCU());
              } else if (DWARFFormValue::IsDataForm(form_value.Form())) {
                // Retrieve the value as a data expression.
                uint32_t data_offset = attributes.DIEOffsetAtIndex(i);
                if (auto data_length = form_value.GetFixedSize())
                  location = DWARFExpression(
                      module,
                      DataExtractor(debug_info_data, data_offset, *data_length),
                      die.GetCU());
                else {
                  const uint8_t *data_pointer = form_value.BlockData();
                  if (data_pointer) {
                    form_value.Unsigned();
                  } else if (DWARFFormValue::IsDataForm(form_value.Form())) {
                    // we need to get the byte size of the type later after we
                    // create the variable
                    const_value = form_value;
                  }
                }
              } else {
                // Retrieve the value as a string expression.
                if (form_value.Form() == DW_FORM_strp) {
                  uint32_t data_offset = attributes.DIEOffsetAtIndex(i);
                  if (auto data_length = form_value.GetFixedSize())
                    location = DWARFExpression(module,
                                               DataExtractor(debug_info_data,
                                                             data_offset,
                                                             *data_length),
                                               die.GetCU());
                } else {
                  const char *str = form_value.AsCString();
                  uint32_t string_offset =
                      str - (const char *)debug_info_data.GetDataStart();
                  uint32_t string_length = strlen(str) + 1;
                  location = DWARFExpression(module,
                                             DataExtractor(debug_info_data,
                                                           string_offset,
                                                           string_length),
                                             die.GetCU());
                }
              }
            }
            break;
          case DW_AT_location: {
            location_is_const_value_data = false;
            has_explicit_location = true;
            if (DWARFFormValue::IsBlockForm(form_value.Form())) {
              auto data = die.GetData();

              uint32_t block_offset =
                  form_value.BlockData() - data.GetDataStart();
              uint32_t block_length = form_value.Unsigned();
              location = DWARFExpression(
                  module, DataExtractor(data, block_offset, block_length),
                  die.GetCU());
            } else {
              DataExtractor data = DebugLocData();
              const dw_offset_t offset = form_value.Unsigned();
              if (data.ValidOffset(offset)) {
                data = DataExtractor(data, offset, data.GetByteSize() - offset);
                location = DWARFExpression(module, data, die.GetCU());
                assert(func_low_pc != LLDB_INVALID_ADDRESS);
                location.SetLocationListSlide(
                    func_low_pc -
                    attributes.CompileUnitAtIndex(i)->GetBaseAddress());
              }
            }
          } break;
          case DW_AT_specification:
            spec_die = form_value.Reference();
            break;
          case DW_AT_start_scope:
            // TODO: Implement this.
            break;
          case DW_AT_artificial:
            is_artificial = form_value.Boolean();
            break;
          case DW_AT_accessibility:
            break; // accessibility =
                   // DW_ACCESS_to_AccessType(form_value.Unsigned()); break;
          case DW_AT_declaration:
          case DW_AT_description:
          case DW_AT_endianity:
          case DW_AT_segment:
          case DW_AT_visibility:
          default:
          case DW_AT_abstract_origin:
          case DW_AT_sibling:
            break;
          }
        }
      }

      if (tag == DW_TAG_variable && mangled &&
          IsSwiftLanguage(sc.comp_unit->GetLanguage()))
        mangled = NULL;

      const DWARFDIE parent_context_die = GetDeclContextDIEContainingDIE(die);
      const dw_tag_t parent_tag = die.GetParent().Tag();
      bool is_static_member =
          (parent_tag == DW_TAG_compile_unit ||
           parent_tag == DW_TAG_partial_unit) &&
          (parent_context_die.Tag() == DW_TAG_class_type ||
           parent_context_die.Tag() == DW_TAG_structure_type);

      ValueType scope = eValueTypeInvalid;

      const DWARFDIE sc_parent_die = GetParentSymbolContextDIE(die);
      SymbolContextScope *symbol_context_scope = nullptr;

      bool has_explicit_mangled = mangled != nullptr;
      if (!mangled) {
        // LLDB relies on the mangled name (DW_TAG_linkage_name or
        // DW_AT_MIPS_linkage_name) to generate fully qualified names
        // of global variables with commands like "frame var j". For
        // example, if j were an int variable holding a value 4 and
        // declared in a namespace B which in turn is contained in a
        // namespace A, the command "frame var j" returns
        //   "(int) A::B::j = 4".
        // If the compiler does not emit a linkage name, we should be
        // able to generate a fully qualified name from the
        // declaration context.
        if ((parent_tag == DW_TAG_compile_unit ||
             parent_tag == DW_TAG_partial_unit) &&
            Language::LanguageIsCPlusPlus(die.GetLanguage())) {
          DWARFDeclContext decl_ctx;

          die.GetDWARFDeclContext(decl_ctx);
          mangled = decl_ctx.GetQualifiedNameAsConstString().GetCString();
        }
      }

      if (tag == DW_TAG_formal_parameter)
        scope = eValueTypeVariableArgument;
      else {
        // DWARF doesn't specify if a DW_TAG_variable is a local, global
        // or static variable, so we have to do a little digging:
        // 1) DW_AT_linkage_name implies static lifetime (but may be missing)
        // 2) An empty DW_AT_location is an (optimized-out) static lifetime var.
        // 3) DW_AT_location containing a DW_OP_addr implies static lifetime.
        // Clang likes to combine small global variables into the same symbol
        // with locations like: DW_OP_addr(0x1000), DW_OP_constu(2), DW_OP_plus
        // so we need to look through the whole expression.
        bool is_static_lifetime =
            has_explicit_mangled ||
            (has_explicit_location && !location.IsValid());
        // Check if the location has a DW_OP_addr with any address value...
        lldb::addr_t location_DW_OP_addr = LLDB_INVALID_ADDRESS;
        if (!location_is_const_value_data) {
          bool op_error = false;
          location_DW_OP_addr = location.GetLocation_DW_OP_addr(0, op_error);
          if (op_error) {
            StreamString strm;
            location.DumpLocationForAddress(&strm, eDescriptionLevelFull, 0, 0,
                                            nullptr);
            GetObjectFile()->GetModule()->ReportError(
                "0x%8.8x: %s has an invalid location: %s", die.GetOffset(),
                die.GetTagAsCString(), strm.GetData());
          }
          if (location_DW_OP_addr != LLDB_INVALID_ADDRESS)
            is_static_lifetime = true;
        }
        SymbolFileDWARFDebugMap *debug_map_symfile = GetDebugMapSymfile();
        if (debug_map_symfile)
          // Set the module of the expression to the linked module
          // instead of the oject file so the relocated address can be
          // found there.
          location.SetModule(debug_map_symfile->GetObjectFile()->GetModule());

        if (is_static_lifetime) {
          if (is_external)
            scope = eValueTypeVariableGlobal;
          else
            scope = eValueTypeVariableStatic;

          if (debug_map_symfile) {
            // When leaving the DWARF in the .o files on darwin, when we have a
            // global variable that wasn't initialized, the .o file might not
            // have allocated a virtual address for the global variable. In
            // this case it will have created a symbol for the global variable
            // that is undefined/data and external and the value will be the
            // byte size of the variable. When we do the address map in
            // SymbolFileDWARFDebugMap we rely on having an address, we need to
            // do some magic here so we can get the correct address for our
            // global variable. The address for all of these entries will be
            // zero, and there will be an undefined symbol in this object file,
            // and the executable will have a matching symbol with a good
            // address. So here we dig up the correct address and replace it in
            // the location for the variable, and set the variable's symbol
            // context scope to be that of the main executable so the file
            // address will resolve correctly.
            bool linked_oso_file_addr = false;
            if (is_external && location_DW_OP_addr == 0) {
              // we have a possible uninitialized extern global
              ConstString const_name(mangled ? mangled : name);
              ObjectFile *debug_map_objfile =
                  debug_map_symfile->GetObjectFile();
              if (debug_map_objfile) {
                Symtab *debug_map_symtab = debug_map_objfile->GetSymtab();
                if (debug_map_symtab) {
                  Symbol *exe_symbol =
                      debug_map_symtab->FindFirstSymbolWithNameAndType(
                          const_name, eSymbolTypeData, Symtab::eDebugYes,
                          Symtab::eVisibilityExtern);
                  if (exe_symbol) {
                    if (exe_symbol->ValueIsAddress()) {
                      const addr_t exe_file_addr =
                          exe_symbol->GetAddressRef().GetFileAddress();
                      if (exe_file_addr != LLDB_INVALID_ADDRESS) {
                        if (location.Update_DW_OP_addr(exe_file_addr)) {
                          linked_oso_file_addr = true;
                          symbol_context_scope = exe_symbol;
                        }
                      }
                    }
                  }
                }
              }
            }

            if (!linked_oso_file_addr) {
              // The DW_OP_addr is not zero, but it contains a .o file address
              // which needs to be linked up correctly.
              const lldb::addr_t exe_file_addr =
                  debug_map_symfile->LinkOSOFileAddress(this,
                                                        location_DW_OP_addr);
              if (exe_file_addr != LLDB_INVALID_ADDRESS) {
                // Update the file address for this variable
                location.Update_DW_OP_addr(exe_file_addr);
              } else {
                // Variable didn't make it into the final executable
                return var_sp;
              }
            }
          }
        } else {
          if (location_is_const_value_data &&
              !IsSwiftLanguage(sc.comp_unit->GetLanguage()))
            scope = eValueTypeVariableStatic;
          else {
            scope = eValueTypeVariableLocal;
            if (debug_map_symfile) {
              // We need to check for TLS addresses that we need to fixup
              if (location.ContainsThreadLocalStorage()) {
                location.LinkThreadLocalStorage(
                    debug_map_symfile->GetObjectFile()->GetModule(),
                    [this, debug_map_symfile](
                        lldb::addr_t unlinked_file_addr) -> lldb::addr_t {
                      return debug_map_symfile->LinkOSOFileAddress(
                          this, unlinked_file_addr);
                    });
                scope = eValueTypeVariableThreadLocal;
              }
            }
          }
        }
      }

      if (symbol_context_scope == nullptr) {
        switch (parent_tag) {
        case DW_TAG_subprogram:
        case DW_TAG_inlined_subroutine:
        case DW_TAG_lexical_block:
          if (sc.function) {
            symbol_context_scope = sc.function->GetBlock(true).FindBlockByID(
                sc_parent_die.GetID());
            if (symbol_context_scope == nullptr)
              symbol_context_scope = sc.function;
          }
          break;

        default:
          symbol_context_scope = sc.comp_unit;
          break;
        }
      }

      if (symbol_context_scope) {
        SymbolFileTypeSP type_sp(
            new SymbolFileType(*this, GetUID(type_die_form.Reference())));

        if (const_value.Form() && type_sp && type_sp->GetType())
          location.UpdateValue(const_value.Unsigned(),
                               type_sp->GetType()->GetByteSize().getValueOr(0),
                               die.GetCU()->GetAddressByteSize());
<<<<<<< HEAD
=======

        // Swift let-bindings are marked by a DW_TAG_const_type.
        bool is_constant = false;
        if (IsSwiftLanguage(sc.comp_unit->GetLanguage())) {
          DWARFDIE type_die = die.GetReferencedDIE(llvm::dwarf::DW_AT_type);
          if (type_die && type_die.Tag() == llvm::dwarf::DW_TAG_const_type)
            is_constant = true;
        }
>>>>>>> f208e83b

        var_sp = std::make_shared<Variable>(
            die.GetID(), name, mangled, type_sp, scope, symbol_context_scope,
            scope_ranges, &decl, location, is_external, is_artificial,
            is_static_member, is_constant);

        var_sp->SetLocationIsConstantValueData(location_is_const_value_data);
      } else {
        // Not ready to parse this variable yet. It might be a global or static
        // variable that is in a function scope and the function in the symbol
        // context wasn't filled in yet
        return var_sp;
      }
    }
    // Cache var_sp even if NULL (the variable was just a specification or was
    // missing vital information to be able to be displayed in the debugger
    // (missing location due to optimization, etc)) so we don't re-parse this
    // DIE over and over later...
    GetDIEToVariable()[die.GetDIE()] = var_sp;
    if (spec_die)
      GetDIEToVariable()[spec_die.GetDIE()] = var_sp;
  }
  return var_sp;
}

DWARFDIE
SymbolFileDWARF::FindBlockContainingSpecification(
    const DIERef &func_die_ref, dw_offset_t spec_block_die_offset) {
  // Give the concrete function die specified by "func_die_offset", find the
  // concrete block whose DW_AT_specification or DW_AT_abstract_origin points
  // to "spec_block_die_offset"
  return FindBlockContainingSpecification(DebugInfo()->GetDIE(func_die_ref),
                                          spec_block_die_offset);
}

DWARFDIE
SymbolFileDWARF::FindBlockContainingSpecification(
    const DWARFDIE &die, dw_offset_t spec_block_die_offset) {
  if (die) {
    switch (die.Tag()) {
    case DW_TAG_subprogram:
    case DW_TAG_inlined_subroutine:
    case DW_TAG_lexical_block: {
      if (die.GetReferencedDIE(DW_AT_specification).GetOffset() ==
          spec_block_die_offset)
        return die;

      if (die.GetReferencedDIE(DW_AT_abstract_origin).GetOffset() ==
          spec_block_die_offset)
        return die;
    } break;
    default:
      break;
    }

    // Give the concrete function die specified by "func_die_offset", find the
    // concrete block whose DW_AT_specification or DW_AT_abstract_origin points
    // to "spec_block_die_offset"
    for (DWARFDIE child_die = die.GetFirstChild(); child_die;
         child_die = child_die.GetSibling()) {
      DWARFDIE result_die =
          FindBlockContainingSpecification(child_die, spec_block_die_offset);
      if (result_die)
        return result_die;
    }
  }

  return DWARFDIE();
}

size_t SymbolFileDWARF::ParseVariables(const SymbolContext &sc,
                                       const DWARFDIE &orig_die,
                                       const lldb::addr_t func_low_pc,
                                       bool parse_siblings, bool parse_children,
                                       VariableList *cc_variable_list) {
  if (!orig_die)
    return 0;

  VariableListSP variable_list_sp;

  size_t vars_added = 0;
  DWARFDIE die = orig_die;
  while (die) {
    dw_tag_t tag = die.Tag();

    // Check to see if we have already parsed this variable or constant?
    VariableSP var_sp = GetDIEToVariable()[die.GetDIE()];
    if (var_sp) {
      if (cc_variable_list)
        cc_variable_list->AddVariableIfUnique(var_sp);
    } else {
      // We haven't already parsed it, lets do that now.
      if ((tag == DW_TAG_variable) || (tag == DW_TAG_constant) ||
          (tag == DW_TAG_formal_parameter && sc.function)) {
        if (variable_list_sp.get() == nullptr) {
          DWARFDIE sc_parent_die = GetParentSymbolContextDIE(orig_die);
          dw_tag_t parent_tag = sc_parent_die.Tag();
          switch (parent_tag) {
          case DW_TAG_compile_unit:
          case DW_TAG_partial_unit:
            if (sc.comp_unit != nullptr) {
              variable_list_sp = sc.comp_unit->GetVariableList(false);
              if (variable_list_sp.get() == nullptr) {
                variable_list_sp = std::make_shared<VariableList>();
              }
            } else {
              GetObjectFile()->GetModule()->ReportError(
                  "parent 0x%8.8" PRIx64 " %s with no valid compile unit in "
                  "symbol context for 0x%8.8" PRIx64 " %s.\n",
                  sc_parent_die.GetID(), sc_parent_die.GetTagAsCString(),
                  orig_die.GetID(), orig_die.GetTagAsCString());
            }
            break;

          case DW_TAG_subprogram:
          case DW_TAG_inlined_subroutine:
          case DW_TAG_lexical_block:
            if (sc.function != nullptr) {
              // Check to see if we already have parsed the variables for the
              // given scope

              Block *block = sc.function->GetBlock(true).FindBlockByID(
                  sc_parent_die.GetID());
              if (block == nullptr) {
                // This must be a specification or abstract origin with a
                // concrete block counterpart in the current function. We need
                // to find the concrete block so we can correctly add the
                // variable to it
                const DWARFDIE concrete_block_die =
                    FindBlockContainingSpecification(
                        GetDIE(sc.function->GetID()),
                        sc_parent_die.GetOffset());
                if (concrete_block_die)
                  block = sc.function->GetBlock(true).FindBlockByID(
                      concrete_block_die.GetID());
              }

              if (block != nullptr) {
                const bool can_create = false;
                variable_list_sp = block->GetBlockVariableList(can_create);
                if (variable_list_sp.get() == nullptr) {
                  variable_list_sp = std::make_shared<VariableList>();
                  block->SetVariableList(variable_list_sp);
                }
              }
            }
            break;

          default:
            GetObjectFile()->GetModule()->ReportError(
                "didn't find appropriate parent DIE for variable list for "
                "0x%8.8" PRIx64 " %s.\n",
                orig_die.GetID(), orig_die.GetTagAsCString());
            break;
          }
        }

        if (variable_list_sp) {
          VariableSP var_sp(ParseVariableDIE(sc, die, func_low_pc));
          if (var_sp) {
            variable_list_sp->AddVariableIfUnique(var_sp);
            if (cc_variable_list)
              cc_variable_list->AddVariableIfUnique(var_sp);
            ++vars_added;
          }
        }
      }
    }

    bool skip_children = (sc.function == nullptr && tag == DW_TAG_subprogram);

    if (!skip_children && parse_children && die.HasChildren()) {
      vars_added += ParseVariables(sc, die.GetFirstChild(), func_low_pc, true,
                                   true, cc_variable_list);
    }

    if (parse_siblings)
      die = die.GetSibling();
    else
      die.Clear();
  }
  return vars_added;
}

/// Collect call site parameters in a DW_TAG_call_site DIE.
static CallSiteParameterArray
CollectCallSiteParameters(ModuleSP module, DWARFDIE call_site_die) {
  CallSiteParameterArray parameters;
  for (DWARFDIE child = call_site_die.GetFirstChild(); child.IsValid();
       child = child.GetSibling()) {
    if (child.Tag() != DW_TAG_call_site_parameter)
      continue;

    llvm::Optional<DWARFExpression> LocationInCallee = {};
    llvm::Optional<DWARFExpression> LocationInCaller = {};

    DWARFAttributes attributes;
    const size_t num_attributes = child.GetAttributes(attributes);

    // Parse the location at index \p attr_index within this call site parameter
    // DIE, or return None on failure.
    auto parse_simple_location =
        [&](int attr_index) -> llvm::Optional<DWARFExpression> {
      DWARFFormValue form_value;
      if (!attributes.ExtractFormValueAtIndex(attr_index, form_value))
        return {};
      if (!DWARFFormValue::IsBlockForm(form_value.Form()))
        return {};
      auto data = child.GetData();
      uint32_t block_offset = form_value.BlockData() - data.GetDataStart();
      uint32_t block_length = form_value.Unsigned();
      return DWARFExpression(module,
                             DataExtractor(data, block_offset, block_length),
                             child.GetCU());
    };

    for (size_t i = 0; i < num_attributes; ++i) {
      dw_attr_t attr = attributes.AttributeAtIndex(i);
      if (attr == DW_AT_location)
        LocationInCallee = parse_simple_location(i);
      if (attr == DW_AT_call_value)
        LocationInCaller = parse_simple_location(i);
    }

    if (LocationInCallee && LocationInCaller) {
      CallSiteParameter param = {*LocationInCallee, *LocationInCaller};
      parameters.push_back(param);
    }
  }
  return parameters;
}

/// Collect call graph edges present in a function DIE.
static std::vector<lldb_private::CallEdge>
CollectCallEdges(ModuleSP module, DWARFDIE function_die) {
  // Check if the function has a supported call site-related attribute.
  // TODO: In the future it may be worthwhile to support call_all_source_calls.
  uint64_t has_call_edges =
      function_die.GetAttributeValueAsUnsigned(DW_AT_call_all_calls, 0);
  if (!has_call_edges)
    return {};

  Log *log(lldb_private::GetLogIfAllCategoriesSet(LIBLLDB_LOG_STEP));
  LLDB_LOG(log, "CollectCallEdges: Found call site info in {0}",
           function_die.GetPubname());

  // Scan the DIE for TAG_call_site entries.
  // TODO: A recursive scan of all blocks in the subprogram is needed in order
  // to be DWARF5-compliant. This may need to be done lazily to be performant.
  // For now, assume that all entries are nested directly under the subprogram
  // (this is the kind of DWARF LLVM produces) and parse them eagerly.
  std::vector<CallEdge> call_edges;
  for (DWARFDIE child = function_die.GetFirstChild(); child.IsValid();
       child = child.GetSibling()) {
    if (child.Tag() != DW_TAG_call_site)
      continue;

    // Extract DW_AT_call_origin (the call target's DIE).
    DWARFDIE call_origin = child.GetReferencedDIE(DW_AT_call_origin);
    if (!call_origin.IsValid()) {
      LLDB_LOG(log, "CollectCallEdges: Invalid call origin in {0}",
               function_die.GetPubname());
      continue;
    }

    // Extract DW_AT_call_return_pc (the PC the call returns to) if it's
    // available. It should only ever be unavailable for tail call edges, in
    // which case use LLDB_INVALID_ADDRESS.
    addr_t return_pc = child.GetAttributeValueAsAddress(DW_AT_call_return_pc,
                                                        LLDB_INVALID_ADDRESS);

    // Extract call site parameters.
    CallSiteParameterArray parameters =
        CollectCallSiteParameters(module, child);

    LLDB_LOG(log, "CollectCallEdges: Found call origin: {0} (retn-PC: {1:x})",
             call_origin.GetPubname(), return_pc);
    if (log && parameters.size()) {
      for (const CallSiteParameter &param : parameters) {
        StreamString callee_loc_desc, caller_loc_desc;
        param.LocationInCallee.GetDescription(&callee_loc_desc,
                                              eDescriptionLevelBrief,
                                              LLDB_INVALID_ADDRESS, nullptr);
        param.LocationInCaller.GetDescription(&caller_loc_desc,
                                              eDescriptionLevelBrief,
                                              LLDB_INVALID_ADDRESS, nullptr);
        LLDB_LOG(log, "CollectCallEdges: \tparam: {0} => {1}",
                 callee_loc_desc.GetString(), caller_loc_desc.GetString());
      }
    }

    call_edges.emplace_back(call_origin.GetMangledName(), return_pc,
                            std::move(parameters));
  }
  return call_edges;
}

std::vector<lldb_private::CallEdge>
SymbolFileDWARF::ParseCallEdgesInFunction(UserID func_id) {
  DWARFDIE func_die = GetDIE(func_id.GetID());
  if (func_die.IsValid())
    return CollectCallEdges(GetObjectFile()->GetModule(), func_die);
  return {};
}

// PluginInterface protocol
ConstString SymbolFileDWARF::GetPluginName() { return GetPluginNameStatic(); }

uint32_t SymbolFileDWARF::GetPluginVersion() { return 1; }

void SymbolFileDWARF::Dump(lldb_private::Stream &s) {
  SymbolFile::Dump(s);
  m_index->Dump(s);
}

void SymbolFileDWARF::DumpClangAST(Stream &s) {
  auto ts_or_err = GetTypeSystemForLanguage(eLanguageTypeC_plus_plus);
  if (!ts_or_err)
    return;
  ClangASTContext *clang =
      llvm::dyn_cast_or_null<ClangASTContext>(&ts_or_err.get());
  if (!clang)
    return;
  clang->Dump(s);
}

SymbolFileDWARFDebugMap *SymbolFileDWARF::GetDebugMapSymfile() {
  if (m_debug_map_symfile == nullptr && !m_debug_map_module_wp.expired()) {
    lldb::ModuleSP module_sp(m_debug_map_module_wp.lock());
    if (module_sp) {
      m_debug_map_symfile =
          (SymbolFileDWARFDebugMap *)module_sp->GetSymbolFile();
    }
  }
  return m_debug_map_symfile;
}

DWARFExpression::LocationListFormat
SymbolFileDWARF::GetLocationListFormat() const {
  if (m_data_debug_loclists.m_data.GetByteSize() > 0)
    return DWARFExpression::LocLists;
  return DWARFExpression::RegularLocationList;
}

SymbolFileDWARFDwp *SymbolFileDWARF::GetDwpSymbolFile() {
  llvm::call_once(m_dwp_symfile_once_flag, [this]() {
    ModuleSpec module_spec;
    module_spec.GetFileSpec() = m_objfile_sp->GetFileSpec();
    module_spec.GetSymbolFileSpec() =
        FileSpec(m_objfile_sp->GetFileSpec().GetPath() + ".dwp");

    FileSpecList search_paths = Target::GetDefaultDebugFileSearchPaths();
    FileSpec dwp_filespec =
        Symbols::LocateExecutableSymbolFile(module_spec, search_paths);
    if (FileSystem::Instance().Exists(dwp_filespec)) {
      m_dwp_symfile = SymbolFileDWARFDwp::Create(GetObjectFile()->GetModule(),
                                                 dwp_filespec);
    }
  });
  return m_dwp_symfile.get();
}<|MERGE_RESOLUTION|>--- conflicted
+++ resolved
@@ -354,13 +354,8 @@
 
   if (comp_unit) {
     dwarf_cu = GetDWARFCompileUnit(comp_unit);
-<<<<<<< HEAD
     if (!dwarf_cu)
       return;
-=======
-    if (dwarf_cu == nullptr)
-      return 0;
->>>>>>> f208e83b
     GetTypes(dwarf_cu->DIE(), dwarf_cu->GetOffset(),
              dwarf_cu->GetNextUnitOffset(), type_mask, type_set);
   } else {
@@ -752,7 +747,6 @@
   if (!m_lldb_cu_to_dwarf_unit.empty())
     return;
 
-<<<<<<< HEAD
   DWARFDebugInfo *info = DebugInfo();
   if (!info)
     return;
@@ -781,36 +775,6 @@
 uint32_t SymbolFileDWARF::CalculateNumCompileUnits() {
   DWARFDebugInfo *info = DebugInfo();
   if (!info)
-=======
-  DWARFDebugInfo *info = DebugInfo();
-  if (!info)
-    return;
-
-  if (!info->ContainsTypeUnits()) {
-    // We can use a 1-to-1 mapping. No need to build a translation table.
-    return;
-  }
-  for (uint32_t i = 0, num = info->GetNumUnits(); i < num; ++i) {
-    if (auto *cu = llvm::dyn_cast<DWARFCompileUnit>(info->GetUnitAtIndex(i))) {
-      cu->SetID(m_lldb_cu_to_dwarf_unit.size());
-      m_lldb_cu_to_dwarf_unit.push_back(i);
-    }
-  }
-}
-
-llvm::Optional<uint32_t> SymbolFileDWARF::GetDWARFUnitIndex(uint32_t cu_idx) {
-  BuildCuTranslationTable();
-  if (m_lldb_cu_to_dwarf_unit.empty())
-    return cu_idx;
-  if (cu_idx >= m_lldb_cu_to_dwarf_unit.size())
-    return llvm::None;
-  return m_lldb_cu_to_dwarf_unit[cu_idx];
-}
-
-uint32_t SymbolFileDWARF::CalculateNumCompileUnits() {
-  DWARFDebugInfo *info = DebugInfo();
-  if (!info)
->>>>>>> f208e83b
     return 0;
   BuildCuTranslationTable();
   return m_lldb_cu_to_dwarf_unit.empty() ? info->GetNumUnits()
@@ -1261,7 +1225,6 @@
 
 void SymbolFileDWARF::ParseDeclsForContext(CompilerDeclContext decl_ctx) {
   auto *type_system = decl_ctx.GetTypeSystem();
-<<<<<<< HEAD
   if (type_system != nullptr)
     type_system->GetDWARFParser()->EnsureAllDIEsInDeclContextHaveBeenParsed(
         decl_ctx);
@@ -1270,31 +1233,12 @@
 user_id_t SymbolFileDWARF::GetUID(DIERef ref) {
   if (GetDebugMapSymfile())
     return GetID() | ref.die_offset();
-=======
-  if (!type_system)
-    return;
-  DWARFASTParser *ast_parser = type_system->GetDWARFParser();
-  std::vector<DWARFDIE> decl_ctx_die_list =
-      ast_parser->GetDIEForDeclContext(decl_ctx);
->>>>>>> f208e83b
 
   return user_id_t(GetDwoNum().getValueOr(0x7fffffff)) << 32 |
          ref.die_offset() |
          (lldb::user_id_t(ref.section() == DIERef::Section::DebugTypes) << 63);
 }
 
-<<<<<<< HEAD
-=======
-user_id_t SymbolFileDWARF::GetUID(DIERef ref) {
-  if (GetDebugMapSymfile())
-    return GetID() | ref.die_offset();
-
-  return user_id_t(GetDwoNum().getValueOr(0x7fffffff)) << 32 |
-         ref.die_offset() |
-         (lldb::user_id_t(ref.section() == DIERef::Section::DebugTypes) << 63);
-}
-
->>>>>>> f208e83b
 llvm::Optional<SymbolFileDWARF::DecodedUID>
 SymbolFileDWARF::DecodeUID(lldb::user_id_t uid) {
   // This method can be called without going through the symbol vendor so we
@@ -2443,24 +2387,12 @@
   }
 }
 
-<<<<<<< HEAD
 void SymbolFileDWARF::FindTypes(
     ConstString name, const CompilerDeclContext *parent_decl_ctx,
-=======
-uint32_t SymbolFileDWARF::FindTypes(
-    ConstString name, const CompilerDeclContext *parent_decl_ctx, bool append,
->>>>>>> f208e83b
     uint32_t max_matches,
     llvm::DenseSet<lldb_private::SymbolFile *> &searched_symbol_files,
     TypeMap &types) {
   std::lock_guard<std::recursive_mutex> guard(GetModuleMutex());
-<<<<<<< HEAD
-=======
-  // If we aren't appending the results to this list, then clear the list
-  if (!append)
-    types.Clear();
-
->>>>>>> f208e83b
   // Make sure we haven't already searched this SymbolFile before...
   if (searched_symbol_files.count(this))
     return;
@@ -2468,13 +2400,8 @@
   searched_symbol_files.insert(this);
 
   DWARFDebugInfo *info = DebugInfo();
-<<<<<<< HEAD
   if (!info)
     return;
-=======
-  if (info == nullptr)
-    return 0;
->>>>>>> f208e83b
 
   Log *log(LogChannelDWARF::GetLogIfAll(DWARF_LOG_LOOKUPS));
 
@@ -2483,24 +2410,15 @@
       GetObjectFile()->GetModule()->LogMessage(
           log,
           "SymbolFileDWARF::FindTypes (sc, name=\"%s\", parent_decl_ctx = "
-<<<<<<< HEAD
           "%p (\"%s\"), max_matches=%u, type_list)",
-=======
-          "%p (\"%s\"), append=%u, max_matches=%u, type_list)",
->>>>>>> f208e83b
           name.GetCString(), static_cast<const void *>(parent_decl_ctx),
           parent_decl_ctx->GetName().AsCString("<NULL>"), max_matches);
     else
       GetObjectFile()->GetModule()->LogMessage(
           log,
           "SymbolFileDWARF::FindTypes (sc, name=\"%s\", parent_decl_ctx = "
-<<<<<<< HEAD
           "NULL, max_matches=%u, type_list)",
           name.GetCString(), max_matches);
-=======
-          "NULL, append=%u, max_matches=%u, type_list)",
-          name.GetCString(), append, max_matches);
->>>>>>> f208e83b
   }
 
   if (!DeclContextMatchesThisSymbolFile(parent_decl_ctx))
@@ -2517,7 +2435,6 @@
       if (!DIEInDeclContext(parent_decl_ctx, die))
         continue; // The containing decl contexts don't match
 
-<<<<<<< HEAD
       Type *matching_type = ResolveType(die, true, true);
       if (matching_type) {
         // We found a type pointer, now find the shared pointer form our type
@@ -2525,40 +2442,6 @@
         types.InsertUnique(matching_type->shared_from_this());
         if (types.GetSize() >= max_matches)
           break;
-=======
-      if (die) {
-        if (!DIEInDeclContext(parent_decl_ctx, die))
-          continue; // The containing decl contexts don't match
-
-        Type *matching_type = ResolveType(die, true, true);
-        if (matching_type) {
-          // We found a type pointer, now find the shared pointer form our type
-          // list
-          types.InsertUnique(matching_type->shared_from_this());
-          if (types.GetSize() >= max_matches)
-            break;
-        }
-      } else {
-        m_index->ReportInvalidDIERef(die_ref, name.GetStringRef());
-      }
-    }
-    const uint32_t num_matches = types.GetSize() - initial_types_size;
-    if (log && num_matches) {
-      if (parent_decl_ctx) {
-        GetObjectFile()->GetModule()->LogMessage(
-            log,
-            "SymbolFileDWARF::FindTypes (sc, name=\"%s\", parent_decl_ctx "
-            "= %p (\"%s\"), append=%u, max_matches=%u, type_list) => %u",
-            name.GetCString(), static_cast<const void *>(parent_decl_ctx),
-            parent_decl_ctx->GetName().AsCString("<NULL>"), append, max_matches,
-            num_matches);
-      } else {
-        GetObjectFile()->GetModule()->LogMessage(
-            log,
-            "SymbolFileDWARF::FindTypes (sc, name=\"%s\", parent_decl_ctx "
-            "= NULL, append=%u, max_matches=%u, type_list) => %u",
-            name.GetCString(), append, max_matches, num_matches);
->>>>>>> f208e83b
       }
     } else {
       m_index->ReportInvalidDIERef(die_ref, name.GetStringRef());
@@ -2571,27 +2454,11 @@
   if (num_die_matches < max_matches) {
     UpdateExternalModuleListIfNeeded();
 
-<<<<<<< HEAD
     for (const auto &pair : m_external_type_modules)
       if (ModuleSP external_module_sp = pair.second) 
         if (SymbolFile *sym_file = external_module_sp->GetSymbolFile())
           sym_file->FindTypes(name, parent_decl_ctx, max_matches,
                               searched_symbol_files, types);
-=======
-    for (const auto &pair : m_external_type_modules) {
-      ModuleSP external_module_sp = pair.second;
-      if (external_module_sp) {
-        SymbolFile *sym_file = external_module_sp->GetSymbolFile();
-        if (sym_file) {
-          const uint32_t num_external_matches =
-              sym_file->FindTypes(name, parent_decl_ctx, append, max_matches,
-                                  searched_symbol_files, types);
-          if (num_external_matches)
-            return num_external_matches;
-        }
-      }
-    }
->>>>>>> f208e83b
   }
 
   if (log && types.GetSize()) {
@@ -2613,19 +2480,9 @@
   }
 }
 
-<<<<<<< HEAD
 void SymbolFileDWARF::FindTypes(llvm::ArrayRef<CompilerContext> pattern,
                                   LanguageSet languages, TypeMap &types) {
   std::lock_guard<std::recursive_mutex> guard(GetModuleMutex());
-=======
-size_t SymbolFileDWARF::FindTypes(llvm::ArrayRef<CompilerContext> pattern,
-                                  LanguageSet languages, bool append,
-                                  TypeMap &types) {
-  std::lock_guard<std::recursive_mutex> guard(GetModuleMutex());
-  if (!append)
-    types.Clear();
-
->>>>>>> f208e83b
   if (pattern.empty())
     return;
 
@@ -2642,41 +2499,22 @@
     const DIERef &die_ref = die_offsets[i];
     DWARFDIE die = GetDIE(die_ref);
 
-<<<<<<< HEAD
     if (!die) {
       m_index->ReportInvalidDIERef(die_ref, name.GetStringRef());
       continue;
     }
     if (!languages[die.GetCU()->GetLanguageType()])
       continue;
-=======
-    if (die) {
-      if (!languages[die.GetCU()->GetLanguageType()])
-        continue;
->>>>>>> f208e83b
 
     llvm::SmallVector<CompilerContext, 4> die_context;
     die.GetDeclContext(die_context);
     if (!contextMatches(die_context, pattern))
       continue;
 
-<<<<<<< HEAD
     if (Type *matching_type = ResolveType(die, true, true))
       // We found a type pointer, now find the shared pointer form our type
       // list.
       types.InsertUnique(matching_type->shared_from_this());
-=======
-      Type *matching_type = ResolveType(die, true, true);
-      if (matching_type) {
-        // We found a type pointer, now find the shared pointer form our type
-        // list
-        types.InsertUnique(matching_type->shared_from_this());
-        ++num_matches;
-      }
-    } else {
-      m_index->ReportInvalidDIERef(die_ref, name.GetStringRef());
-    }
->>>>>>> f208e83b
   }
 
   // Next search through the reachable Clang modules. This only applies for
@@ -2686,13 +2524,7 @@
 
   for (const auto &pair : m_external_type_modules)
     if (ModuleSP external_module_sp = pair.second)
-<<<<<<< HEAD
       external_module_sp->FindTypes(pattern, languages, true, types);
-=======
-      num_matches +=
-          external_module_sp->FindTypes(pattern, languages, true, types);
-  return num_matches;
->>>>>>> f208e83b
 }
 
 CompilerDeclContext
@@ -3824,8 +3656,6 @@
           location.UpdateValue(const_value.Unsigned(),
                                type_sp->GetType()->GetByteSize().getValueOr(0),
                                die.GetCU()->GetAddressByteSize());
-<<<<<<< HEAD
-=======
 
         // Swift let-bindings are marked by a DW_TAG_const_type.
         bool is_constant = false;
@@ -3834,7 +3664,6 @@
           if (type_die && type_die.Tag() == llvm::dwarf::DW_TAG_const_type)
             is_constant = true;
         }
->>>>>>> f208e83b
 
         var_sp = std::make_shared<Variable>(
             die.GetID(), name, mangled, type_sp, scope, symbol_context_scope,
