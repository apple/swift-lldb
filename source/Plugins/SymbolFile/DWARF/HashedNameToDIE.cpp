--- conflicted
+++ resolved
@@ -120,22 +120,12 @@
 }
 
 DWARFMappedHash::DIEInfo::DIEInfo()
-<<<<<<< HEAD
-    : cu_offset(DW_INVALID_OFFSET), offset(DW_INVALID_OFFSET), tag(0),
-      type_flags(0), qualified_name_hash(0), strp(UINT64_MAX) {}
-
-DWARFMappedHash::DIEInfo::DIEInfo(dw_offset_t c, dw_offset_t o, dw_tag_t t,
-                                  uint32_t f, uint32_t h, uint64_t s)
-    : cu_offset(c), offset(o), tag(t), type_flags(f), qualified_name_hash(h),
-      strp(s) {}
-=======
     : tag(0), type_flags(0), qualified_name_hash(0) {}
 
 DWARFMappedHash::DIEInfo::DIEInfo(dw_offset_t c, dw_offset_t o, dw_tag_t t,
                                   uint32_t f, uint32_t h)
     : die_ref(DIERef::Section::DebugInfo, c, o), tag(t), type_flags(f),
       qualified_name_hash(h) {}
->>>>>>> 73c36f5b
 
 DWARFMappedHash::Prologue::Prologue(dw_offset_t _die_base_offset)
     : die_base_offset(_die_base_offset), atoms(), atom_mask(0),
