//===-- ABISysV_x86_64.cpp --------------------------------------*- C++ -*-===//
//
// Part of the LLVM Project, under the Apache License v2.0 with LLVM Exceptions.
// See https://llvm.org/LICENSE.txt for license information.
// SPDX-License-Identifier: Apache-2.0 WITH LLVM-exception
//
//===----------------------------------------------------------------------===//

#include "ABISysV_x86_64.h"

#include "llvm/ADT/STLExtras.h"
#include "llvm/ADT/StringSwitch.h"
#include "llvm/ADT/Triple.h"

#include "lldb/Core/Module.h"
#include "lldb/Core/PluginManager.h"
#include "lldb/Core/Value.h"
#include "lldb/Core/ValueObjectConstResult.h"
#include "lldb/Core/ValueObjectMemory.h"
#include "lldb/Core/ValueObjectRegister.h"
#include "lldb/Symbol/UnwindPlan.h"
#include "lldb/Target/Process.h"
#include "lldb/Target/RegisterContext.h"
#include "lldb/Target/StackFrame.h"
#include "lldb/Target/Target.h"
#include "lldb/Target/Thread.h"
#include "lldb/Utility/ConstString.h"
#include "lldb/Utility/DataExtractor.h"
#include "lldb/Utility/Log.h"
#include "lldb/Utility/RegisterValue.h"
#include "lldb/Utility/Status.h"

#include <vector>

using namespace lldb;
using namespace lldb_private;

enum dwarf_regnums {
  dwarf_rax = 0,
  dwarf_rdx,
  dwarf_rcx,
  dwarf_rbx,
  dwarf_rsi,
  dwarf_rdi,
  dwarf_rbp,
  dwarf_rsp,
  dwarf_r8,
  dwarf_r9,
  dwarf_r10,
  dwarf_r11,
  dwarf_r12,
  dwarf_r13,
  dwarf_r14,
  dwarf_r15,
  dwarf_rip,
  dwarf_xmm0,
  dwarf_xmm1,
  dwarf_xmm2,
  dwarf_xmm3,
  dwarf_xmm4,
  dwarf_xmm5,
  dwarf_xmm6,
  dwarf_xmm7,
  dwarf_xmm8,
  dwarf_xmm9,
  dwarf_xmm10,
  dwarf_xmm11,
  dwarf_xmm12,
  dwarf_xmm13,
  dwarf_xmm14,
  dwarf_xmm15,
  dwarf_stmm0,
  dwarf_stmm1,
  dwarf_stmm2,
  dwarf_stmm3,
  dwarf_stmm4,
  dwarf_stmm5,
  dwarf_stmm6,
  dwarf_stmm7,
  dwarf_ymm0,
  dwarf_ymm1,
  dwarf_ymm2,
  dwarf_ymm3,
  dwarf_ymm4,
  dwarf_ymm5,
  dwarf_ymm6,
  dwarf_ymm7,
  dwarf_ymm8,
  dwarf_ymm9,
  dwarf_ymm10,
  dwarf_ymm11,
  dwarf_ymm12,
  dwarf_ymm13,
  dwarf_ymm14,
  dwarf_ymm15,
  dwarf_bnd0 = 126,
  dwarf_bnd1,
  dwarf_bnd2,
  dwarf_bnd3
};

static RegisterInfo g_register_infos[] = {
    // clang-format off
    // NAME      ALT      SZ OFF  ENCODING         FORMAT                     EH_FRAME                DWARF                     GENERIC                     LLDB                  NATIVE
    // ========  =======  == ===  =============    ===================        ======================= =====================     =========================== ===================== ======================
    {"rax",      nullptr,  8,  0, eEncodingUint,   eFormatHex,               {dwarf_rax,              dwarf_rax,                LLDB_INVALID_REGNUM,        LLDB_INVALID_REGNUM,  LLDB_INVALID_REGNUM},     nullptr,     nullptr,     nullptr,     0},
    {"rbx",      nullptr,  8,  0, eEncodingUint,   eFormatHex,               {dwarf_rbx,              dwarf_rbx,                LLDB_INVALID_REGNUM,        LLDB_INVALID_REGNUM,  LLDB_INVALID_REGNUM},     nullptr,     nullptr,     nullptr,     0},
    {"rcx",      "arg4",   8,  0, eEncodingUint,   eFormatHex,               {dwarf_rcx,              dwarf_rcx,                LLDB_REGNUM_GENERIC_ARG4,   LLDB_INVALID_REGNUM,  LLDB_INVALID_REGNUM},     nullptr,     nullptr,     nullptr,     0},
    {"rdx",      "arg3",   8,  0, eEncodingUint,   eFormatHex,               {dwarf_rdx,              dwarf_rdx,                LLDB_REGNUM_GENERIC_ARG3,   LLDB_INVALID_REGNUM,  LLDB_INVALID_REGNUM},     nullptr,     nullptr,     nullptr,     0},
    {"rsi",      "arg2",   8,  0, eEncodingUint,   eFormatHex,               {dwarf_rsi,              dwarf_rsi,                LLDB_REGNUM_GENERIC_ARG2,   LLDB_INVALID_REGNUM,  LLDB_INVALID_REGNUM},     nullptr,     nullptr,     nullptr,     0},
    {"rdi",      "arg1",   8,  0, eEncodingUint,   eFormatHex,               {dwarf_rdi,              dwarf_rdi,                LLDB_REGNUM_GENERIC_ARG1,   LLDB_INVALID_REGNUM,  LLDB_INVALID_REGNUM},     nullptr,     nullptr,     nullptr,     0},
    {"rbp",      "fp",     8,  0, eEncodingUint,   eFormatHex,               {dwarf_rbp,              dwarf_rbp,                LLDB_REGNUM_GENERIC_FP,     LLDB_INVALID_REGNUM,  LLDB_INVALID_REGNUM},     nullptr,     nullptr,     nullptr,     0},
    {"rsp",      "sp",     8,  0, eEncodingUint,   eFormatHex,               {dwarf_rsp,              dwarf_rsp,                LLDB_REGNUM_GENERIC_SP,     LLDB_INVALID_REGNUM,  LLDB_INVALID_REGNUM},     nullptr,     nullptr,     nullptr,     0},
    {"r8",       "arg5",   8,  0, eEncodingUint,   eFormatHex,               {dwarf_r8,               dwarf_r8,                 LLDB_REGNUM_GENERIC_ARG5,   LLDB_INVALID_REGNUM,  LLDB_INVALID_REGNUM},     nullptr,     nullptr,     nullptr,     0},
    {"r9",       "arg6",   8,  0, eEncodingUint,   eFormatHex,               {dwarf_r9,               dwarf_r9,                 LLDB_REGNUM_GENERIC_ARG6,   LLDB_INVALID_REGNUM,  LLDB_INVALID_REGNUM},     nullptr,     nullptr,     nullptr,     0},
    {"r10",      nullptr,  8,  0, eEncodingUint,   eFormatHex,               {dwarf_r10,              dwarf_r10,                LLDB_INVALID_REGNUM,        LLDB_INVALID_REGNUM,  LLDB_INVALID_REGNUM},     nullptr,     nullptr,     nullptr,     0},
    {"r11",      nullptr,  8,  0, eEncodingUint,   eFormatHex,               {dwarf_r11,              dwarf_r11,                LLDB_INVALID_REGNUM,        LLDB_INVALID_REGNUM,  LLDB_INVALID_REGNUM},     nullptr,     nullptr,     nullptr,     0},
    {"r12",      nullptr,  8,  0, eEncodingUint,   eFormatHex,               {dwarf_r12,              dwarf_r12,                LLDB_INVALID_REGNUM,        LLDB_INVALID_REGNUM,  LLDB_INVALID_REGNUM},     nullptr,     nullptr,     nullptr,     0},
    {"r13",      nullptr,  8,  0, eEncodingUint,   eFormatHex,               {dwarf_r13,              dwarf_r13,                LLDB_INVALID_REGNUM,        LLDB_INVALID_REGNUM,  LLDB_INVALID_REGNUM},     nullptr,     nullptr,     nullptr,     0},
    {"r14",      nullptr,  8,  0, eEncodingUint,   eFormatHex,               {dwarf_r14,              dwarf_r14,                LLDB_INVALID_REGNUM,        LLDB_INVALID_REGNUM,  LLDB_INVALID_REGNUM},     nullptr,     nullptr,     nullptr,     0},
    {"r15",      nullptr,  8,  0, eEncodingUint,   eFormatHex,               {dwarf_r15,              dwarf_r15,                LLDB_INVALID_REGNUM,        LLDB_INVALID_REGNUM,  LLDB_INVALID_REGNUM},     nullptr,     nullptr,     nullptr,     0},
    {"rip",      "pc",     8,  0, eEncodingUint,   eFormatHex,               {dwarf_rip,              dwarf_rip,                LLDB_REGNUM_GENERIC_PC,     LLDB_INVALID_REGNUM,  LLDB_INVALID_REGNUM},     nullptr,     nullptr,     nullptr,     0},
    {"rflags",   nullptr,  4,  0, eEncodingUint,   eFormatHex,               {LLDB_INVALID_REGNUM,    LLDB_INVALID_REGNUM,      LLDB_REGNUM_GENERIC_FLAGS,  LLDB_INVALID_REGNUM,  LLDB_INVALID_REGNUM},     nullptr,     nullptr,     nullptr,     0},
    {"cs",       nullptr,  4,  0, eEncodingUint,   eFormatHex,               {LLDB_INVALID_REGNUM,    LLDB_INVALID_REGNUM,      LLDB_INVALID_REGNUM,        LLDB_INVALID_REGNUM,  LLDB_INVALID_REGNUM},     nullptr,     nullptr,     nullptr,     0},
    {"ss",       nullptr,  4,  0, eEncodingUint,   eFormatHex,               {LLDB_INVALID_REGNUM,    LLDB_INVALID_REGNUM,      LLDB_INVALID_REGNUM,        LLDB_INVALID_REGNUM,  LLDB_INVALID_REGNUM},     nullptr,     nullptr,     nullptr,     0},
    {"ds",       nullptr,  4,  0, eEncodingUint,   eFormatHex,               {LLDB_INVALID_REGNUM,    LLDB_INVALID_REGNUM,      LLDB_INVALID_REGNUM,        LLDB_INVALID_REGNUM,  LLDB_INVALID_REGNUM},     nullptr,     nullptr,     nullptr,     0},
    {"es",       nullptr,  4,  0, eEncodingUint,   eFormatHex,               {LLDB_INVALID_REGNUM,    LLDB_INVALID_REGNUM,      LLDB_INVALID_REGNUM,        LLDB_INVALID_REGNUM,  LLDB_INVALID_REGNUM},     nullptr,     nullptr,     nullptr,     0},
    {"fs",       nullptr,  4,  0, eEncodingUint,   eFormatHex,               {LLDB_INVALID_REGNUM,    LLDB_INVALID_REGNUM,      LLDB_INVALID_REGNUM,        LLDB_INVALID_REGNUM,  LLDB_INVALID_REGNUM},     nullptr,     nullptr,     nullptr,     0},
    {"gs",       nullptr,  4,  0, eEncodingUint,   eFormatHex,               {LLDB_INVALID_REGNUM,    LLDB_INVALID_REGNUM,      LLDB_INVALID_REGNUM,        LLDB_INVALID_REGNUM,  LLDB_INVALID_REGNUM},     nullptr,     nullptr,     nullptr,     0},
    {"stmm0",    nullptr, 10,  0, eEncodingVector, eFormatVectorOfUInt8,     {dwarf_stmm0,            dwarf_stmm0,              LLDB_INVALID_REGNUM,        LLDB_INVALID_REGNUM,  LLDB_INVALID_REGNUM},     nullptr,     nullptr,     nullptr,     0},
    {"stmm1",    nullptr, 10,  0, eEncodingVector, eFormatVectorOfUInt8,     {dwarf_stmm1,            dwarf_stmm1,              LLDB_INVALID_REGNUM,        LLDB_INVALID_REGNUM,  LLDB_INVALID_REGNUM},     nullptr,     nullptr,     nullptr,     0},
    {"stmm2",    nullptr, 10,  0, eEncodingVector, eFormatVectorOfUInt8,     {dwarf_stmm2,            dwarf_stmm2,              LLDB_INVALID_REGNUM,        LLDB_INVALID_REGNUM,  LLDB_INVALID_REGNUM},     nullptr,     nullptr,     nullptr,     0},
    {"stmm3",    nullptr, 10,  0, eEncodingVector, eFormatVectorOfUInt8,     {dwarf_stmm3,            dwarf_stmm3,              LLDB_INVALID_REGNUM,        LLDB_INVALID_REGNUM,  LLDB_INVALID_REGNUM},     nullptr,     nullptr,     nullptr,     0},
    {"stmm4",    nullptr, 10,  0, eEncodingVector, eFormatVectorOfUInt8,     {dwarf_stmm4,            dwarf_stmm4,              LLDB_INVALID_REGNUM,        LLDB_INVALID_REGNUM,  LLDB_INVALID_REGNUM},     nullptr,     nullptr,     nullptr,     0},
    {"stmm5",    nullptr, 10,  0, eEncodingVector, eFormatVectorOfUInt8,     {dwarf_stmm5,            dwarf_stmm5,              LLDB_INVALID_REGNUM,        LLDB_INVALID_REGNUM,  LLDB_INVALID_REGNUM},     nullptr,     nullptr,     nullptr,     0},
    {"stmm6",    nullptr, 10,  0, eEncodingVector, eFormatVectorOfUInt8,     {dwarf_stmm6,            dwarf_stmm6,              LLDB_INVALID_REGNUM,        LLDB_INVALID_REGNUM,  LLDB_INVALID_REGNUM},     nullptr,     nullptr,     nullptr,     0},
    {"stmm7",    nullptr, 10,  0, eEncodingVector, eFormatVectorOfUInt8,     {dwarf_stmm7,            dwarf_stmm7,              LLDB_INVALID_REGNUM,        LLDB_INVALID_REGNUM,  LLDB_INVALID_REGNUM},     nullptr,     nullptr,     nullptr,     0},
    {"fctrl",    nullptr,  4,  0, eEncodingUint,   eFormatHex,               {LLDB_INVALID_REGNUM,    LLDB_INVALID_REGNUM,      LLDB_INVALID_REGNUM,        LLDB_INVALID_REGNUM,  LLDB_INVALID_REGNUM},     nullptr,     nullptr,     nullptr,     0},
    {"fstat",    nullptr,  4,  0, eEncodingUint,   eFormatHex,               {LLDB_INVALID_REGNUM,    LLDB_INVALID_REGNUM,      LLDB_INVALID_REGNUM,        LLDB_INVALID_REGNUM,  LLDB_INVALID_REGNUM},     nullptr,     nullptr,     nullptr,     0},
    {"ftag",     nullptr,  4,  0, eEncodingUint,   eFormatHex,               {LLDB_INVALID_REGNUM,    LLDB_INVALID_REGNUM,      LLDB_INVALID_REGNUM,        LLDB_INVALID_REGNUM,  LLDB_INVALID_REGNUM},     nullptr,     nullptr,     nullptr,     0},
    {"fiseg",    nullptr,  4,  0, eEncodingUint,   eFormatHex,               {LLDB_INVALID_REGNUM,    LLDB_INVALID_REGNUM,      LLDB_INVALID_REGNUM,        LLDB_INVALID_REGNUM,  LLDB_INVALID_REGNUM},     nullptr,     nullptr,     nullptr,     0},
    {"fioff",    nullptr,  4,  0, eEncodingUint,   eFormatHex,               {LLDB_INVALID_REGNUM,    LLDB_INVALID_REGNUM,      LLDB_INVALID_REGNUM,        LLDB_INVALID_REGNUM,  LLDB_INVALID_REGNUM},     nullptr,     nullptr,     nullptr,     0},
    {"foseg",    nullptr,  4,  0, eEncodingUint,   eFormatHex,               {LLDB_INVALID_REGNUM,    LLDB_INVALID_REGNUM,      LLDB_INVALID_REGNUM,        LLDB_INVALID_REGNUM,  LLDB_INVALID_REGNUM},     nullptr,     nullptr,     nullptr,     0},
    {"fooff",    nullptr,  4,  0, eEncodingUint,   eFormatHex,               {LLDB_INVALID_REGNUM,    LLDB_INVALID_REGNUM,      LLDB_INVALID_REGNUM,        LLDB_INVALID_REGNUM,  LLDB_INVALID_REGNUM},     nullptr,     nullptr,     nullptr,     0},
    {"fop",      nullptr,  4,  0, eEncodingUint,   eFormatHex,               {LLDB_INVALID_REGNUM,    LLDB_INVALID_REGNUM,      LLDB_INVALID_REGNUM,        LLDB_INVALID_REGNUM,  LLDB_INVALID_REGNUM},     nullptr,     nullptr,     nullptr,     0},
    {"xmm0",     nullptr, 16,  0, eEncodingVector, eFormatVectorOfUInt8,     {dwarf_xmm0,             dwarf_xmm0,               LLDB_INVALID_REGNUM,        LLDB_INVALID_REGNUM,  LLDB_INVALID_REGNUM},     nullptr,     nullptr,     nullptr,     0},
    {"xmm1",     nullptr, 16,  0, eEncodingVector, eFormatVectorOfUInt8,     {dwarf_xmm1,             dwarf_xmm1,               LLDB_INVALID_REGNUM,        LLDB_INVALID_REGNUM,  LLDB_INVALID_REGNUM},     nullptr,     nullptr,     nullptr,     0},
    {"xmm2",     nullptr, 16,  0, eEncodingVector, eFormatVectorOfUInt8,     {dwarf_xmm2,             dwarf_xmm2,               LLDB_INVALID_REGNUM,        LLDB_INVALID_REGNUM,  LLDB_INVALID_REGNUM},     nullptr,     nullptr,     nullptr,     0},
    {"xmm3",     nullptr, 16,  0, eEncodingVector, eFormatVectorOfUInt8,     {dwarf_xmm3,             dwarf_xmm3,               LLDB_INVALID_REGNUM,        LLDB_INVALID_REGNUM,  LLDB_INVALID_REGNUM},     nullptr,     nullptr,     nullptr,     0},
    {"xmm4",     nullptr, 16,  0, eEncodingVector, eFormatVectorOfUInt8,     {dwarf_xmm4,             dwarf_xmm4,               LLDB_INVALID_REGNUM,        LLDB_INVALID_REGNUM,  LLDB_INVALID_REGNUM},     nullptr,     nullptr,     nullptr,     0},
    {"xmm5",     nullptr, 16,  0, eEncodingVector, eFormatVectorOfUInt8,     {dwarf_xmm5,             dwarf_xmm5,               LLDB_INVALID_REGNUM,        LLDB_INVALID_REGNUM,  LLDB_INVALID_REGNUM},     nullptr,     nullptr,     nullptr,     0},
    {"xmm6",     nullptr, 16,  0, eEncodingVector, eFormatVectorOfUInt8,     {dwarf_xmm6,             dwarf_xmm6,               LLDB_INVALID_REGNUM,        LLDB_INVALID_REGNUM,  LLDB_INVALID_REGNUM},     nullptr,     nullptr,     nullptr,     0},
    {"xmm7",     nullptr, 16,  0, eEncodingVector, eFormatVectorOfUInt8,     {dwarf_xmm7,             dwarf_xmm7,               LLDB_INVALID_REGNUM,        LLDB_INVALID_REGNUM,  LLDB_INVALID_REGNUM},     nullptr,     nullptr,     nullptr,     0},
    {"xmm8",     nullptr, 16,  0, eEncodingVector, eFormatVectorOfUInt8,     {dwarf_xmm8,             dwarf_xmm8,               LLDB_INVALID_REGNUM,        LLDB_INVALID_REGNUM,  LLDB_INVALID_REGNUM},     nullptr,     nullptr,     nullptr,     0},
    {"xmm9",     nullptr, 16,  0, eEncodingVector, eFormatVectorOfUInt8,     {dwarf_xmm9,             dwarf_xmm9,               LLDB_INVALID_REGNUM,        LLDB_INVALID_REGNUM,  LLDB_INVALID_REGNUM},     nullptr,     nullptr,     nullptr,     0},
    {"xmm10",    nullptr, 16,  0, eEncodingVector, eFormatVectorOfUInt8,     {dwarf_xmm10,            dwarf_xmm10,              LLDB_INVALID_REGNUM,        LLDB_INVALID_REGNUM,  LLDB_INVALID_REGNUM},     nullptr,     nullptr,     nullptr,     0},
    {"xmm11",    nullptr, 16,  0, eEncodingVector, eFormatVectorOfUInt8,     {dwarf_xmm11,            dwarf_xmm11,              LLDB_INVALID_REGNUM,        LLDB_INVALID_REGNUM,  LLDB_INVALID_REGNUM},     nullptr,     nullptr,     nullptr,     0},
    {"xmm12",    nullptr, 16,  0, eEncodingVector, eFormatVectorOfUInt8,     {dwarf_xmm12,            dwarf_xmm12,              LLDB_INVALID_REGNUM,        LLDB_INVALID_REGNUM,  LLDB_INVALID_REGNUM},     nullptr,     nullptr,     nullptr,     0},
    {"xmm13",    nullptr, 16,  0, eEncodingVector, eFormatVectorOfUInt8,     {dwarf_xmm13,            dwarf_xmm13,              LLDB_INVALID_REGNUM,        LLDB_INVALID_REGNUM,  LLDB_INVALID_REGNUM},     nullptr,     nullptr,     nullptr,     0},
    {"xmm14",    nullptr, 16,  0, eEncodingVector, eFormatVectorOfUInt8,     {dwarf_xmm14,            dwarf_xmm14,              LLDB_INVALID_REGNUM,        LLDB_INVALID_REGNUM,  LLDB_INVALID_REGNUM},     nullptr,     nullptr,     nullptr,     0},
    {"xmm15",    nullptr, 16,  0, eEncodingVector, eFormatVectorOfUInt8,     {dwarf_xmm15,            dwarf_xmm15,              LLDB_INVALID_REGNUM,        LLDB_INVALID_REGNUM,  LLDB_INVALID_REGNUM},     nullptr,     nullptr,     nullptr,     0},
    {"mxcsr",    nullptr,  4,  0, eEncodingUint,   eFormatHex,               {LLDB_INVALID_REGNUM,    LLDB_INVALID_REGNUM,      LLDB_INVALID_REGNUM,        LLDB_INVALID_REGNUM,  LLDB_INVALID_REGNUM},     nullptr,     nullptr,     nullptr,     0},
    {"ymm0",     nullptr, 32,  0, eEncodingVector, eFormatVectorOfUInt8,     {dwarf_ymm0,             dwarf_ymm0,               LLDB_INVALID_REGNUM,        LLDB_INVALID_REGNUM,  LLDB_INVALID_REGNUM},     nullptr,     nullptr,     nullptr,     0},
    {"ymm1",     nullptr, 32,  0, eEncodingVector, eFormatVectorOfUInt8,     {dwarf_ymm1,             dwarf_ymm1,               LLDB_INVALID_REGNUM,        LLDB_INVALID_REGNUM,  LLDB_INVALID_REGNUM},     nullptr,     nullptr,     nullptr,     0},
    {"ymm2",     nullptr, 32,  0, eEncodingVector, eFormatVectorOfUInt8,     {dwarf_ymm2,             dwarf_ymm2,               LLDB_INVALID_REGNUM,        LLDB_INVALID_REGNUM,  LLDB_INVALID_REGNUM},     nullptr,     nullptr,     nullptr,     0},
    {"ymm3",     nullptr, 32,  0, eEncodingVector, eFormatVectorOfUInt8,     {dwarf_ymm3,             dwarf_ymm3,               LLDB_INVALID_REGNUM,        LLDB_INVALID_REGNUM,  LLDB_INVALID_REGNUM},     nullptr,     nullptr,     nullptr,     0},
    {"ymm4",     nullptr, 32,  0, eEncodingVector, eFormatVectorOfUInt8,     {dwarf_ymm4,             dwarf_ymm4,               LLDB_INVALID_REGNUM,        LLDB_INVALID_REGNUM,  LLDB_INVALID_REGNUM},     nullptr,     nullptr,     nullptr,     0},
    {"ymm5",     nullptr, 32,  0, eEncodingVector, eFormatVectorOfUInt8,     {dwarf_ymm5,             dwarf_ymm5,               LLDB_INVALID_REGNUM,        LLDB_INVALID_REGNUM,  LLDB_INVALID_REGNUM},     nullptr,     nullptr,     nullptr,     0},
    {"ymm6",     nullptr, 32,  0, eEncodingVector, eFormatVectorOfUInt8,     {dwarf_ymm6,             dwarf_ymm6,               LLDB_INVALID_REGNUM,        LLDB_INVALID_REGNUM,  LLDB_INVALID_REGNUM},     nullptr,     nullptr,     nullptr,     0},
    {"ymm7",     nullptr, 32,  0, eEncodingVector, eFormatVectorOfUInt8,     {dwarf_ymm7,             dwarf_ymm7,               LLDB_INVALID_REGNUM,        LLDB_INVALID_REGNUM,  LLDB_INVALID_REGNUM},     nullptr,     nullptr,     nullptr,     0},
    {"ymm8",     nullptr, 32,  0, eEncodingVector, eFormatVectorOfUInt8,     {dwarf_ymm8,             dwarf_ymm8,               LLDB_INVALID_REGNUM,        LLDB_INVALID_REGNUM,  LLDB_INVALID_REGNUM},     nullptr,     nullptr,     nullptr,     0},
    {"ymm9",     nullptr, 32,  0, eEncodingVector, eFormatVectorOfUInt8,     {dwarf_ymm9,             dwarf_ymm9,               LLDB_INVALID_REGNUM,        LLDB_INVALID_REGNUM,  LLDB_INVALID_REGNUM},     nullptr,     nullptr,     nullptr,     0},
    {"ymm10",    nullptr, 32,  0, eEncodingVector, eFormatVectorOfUInt8,     {dwarf_ymm10,            dwarf_ymm10,              LLDB_INVALID_REGNUM,        LLDB_INVALID_REGNUM,  LLDB_INVALID_REGNUM},     nullptr,     nullptr,     nullptr,     0},
    {"ymm11",    nullptr, 32,  0, eEncodingVector, eFormatVectorOfUInt8,     {dwarf_ymm11,            dwarf_ymm11,              LLDB_INVALID_REGNUM,        LLDB_INVALID_REGNUM,  LLDB_INVALID_REGNUM},     nullptr,     nullptr,     nullptr,     0},
    {"ymm12",    nullptr, 32,  0, eEncodingVector, eFormatVectorOfUInt8,     {dwarf_ymm12,            dwarf_ymm12,              LLDB_INVALID_REGNUM,        LLDB_INVALID_REGNUM,  LLDB_INVALID_REGNUM},     nullptr,     nullptr,     nullptr,     0},
    {"ymm13",    nullptr, 32,  0, eEncodingVector, eFormatVectorOfUInt8,     {dwarf_ymm13,            dwarf_ymm13,              LLDB_INVALID_REGNUM,        LLDB_INVALID_REGNUM,  LLDB_INVALID_REGNUM},     nullptr,     nullptr,     nullptr,     0},
    {"ymm14",    nullptr, 32,  0, eEncodingVector, eFormatVectorOfUInt8,     {dwarf_ymm14,            dwarf_ymm14,              LLDB_INVALID_REGNUM,        LLDB_INVALID_REGNUM,  LLDB_INVALID_REGNUM},     nullptr,     nullptr,     nullptr,     0},
    {"ymm15",    nullptr, 32,  0, eEncodingVector, eFormatVectorOfUInt8,     {dwarf_ymm15,            dwarf_ymm15,              LLDB_INVALID_REGNUM,        LLDB_INVALID_REGNUM,  LLDB_INVALID_REGNUM},     nullptr,     nullptr,     nullptr,     0},
    {"bnd0",     nullptr, 16,  0, eEncodingVector, eFormatVectorOfUInt64,    {dwarf_bnd0,             dwarf_bnd0,               LLDB_INVALID_REGNUM,        LLDB_INVALID_REGNUM,  LLDB_INVALID_REGNUM},     nullptr,     nullptr,     nullptr,     0},
    {"bnd1",     nullptr, 16,  0, eEncodingVector, eFormatVectorOfUInt64,    {dwarf_bnd1,             dwarf_bnd1,               LLDB_INVALID_REGNUM,        LLDB_INVALID_REGNUM,  LLDB_INVALID_REGNUM},     nullptr,     nullptr,     nullptr,     0},
    {"bnd2",     nullptr, 16,  0, eEncodingVector, eFormatVectorOfUInt64,    {dwarf_bnd2,             dwarf_bnd2,               LLDB_INVALID_REGNUM,        LLDB_INVALID_REGNUM,  LLDB_INVALID_REGNUM},     nullptr,     nullptr,     nullptr,     0},
    {"bnd3",     nullptr, 16,  0, eEncodingVector, eFormatVectorOfUInt64,    {dwarf_bnd3,             dwarf_bnd3,               LLDB_INVALID_REGNUM,        LLDB_INVALID_REGNUM,  LLDB_INVALID_REGNUM},     nullptr,     nullptr,     nullptr,     0},
    {"bndcfgu",  nullptr,  8,  0, eEncodingVector, eFormatVectorOfUInt8,     {LLDB_INVALID_REGNUM,    LLDB_INVALID_REGNUM,      LLDB_INVALID_REGNUM,        LLDB_INVALID_REGNUM,  LLDB_INVALID_REGNUM},     nullptr,     nullptr,     nullptr,     0},
    {"bndstatus",nullptr,  8,  0, eEncodingVector, eFormatVectorOfUInt8,     {LLDB_INVALID_REGNUM,    LLDB_INVALID_REGNUM,      LLDB_INVALID_REGNUM,        LLDB_INVALID_REGNUM,  LLDB_INVALID_REGNUM},     nullptr,     nullptr,     nullptr,     0},
    // clang-format on
};

static const uint32_t k_num_register_infos =
    llvm::array_lengthof(g_register_infos);
static bool g_register_info_names_constified = false;

const lldb_private::RegisterInfo *
ABISysV_x86_64::GetRegisterInfoArray(uint32_t &count) {
  // Make the C-string names and alt_names for the register infos into const
  // C-string values by having the ConstString unique the names in the global
  // constant C-string pool.
  if (!g_register_info_names_constified) {
    g_register_info_names_constified = true;
    for (uint32_t i = 0; i < k_num_register_infos; ++i) {
      if (g_register_infos[i].name)
        g_register_infos[i].name =
            ConstString(g_register_infos[i].name).GetCString();
      if (g_register_infos[i].alt_name)
        g_register_infos[i].alt_name =
            ConstString(g_register_infos[i].alt_name).GetCString();
    }
  }
  count = k_num_register_infos;
  return g_register_infos;
}

bool ABISysV_x86_64::GetPointerReturnRegister(const char *&name) {
  name = "rax";
  return true;
}

size_t ABISysV_x86_64::GetRedZoneSize() const { return 128; }

// Static Functions

ABISP
ABISysV_x86_64::CreateInstance(lldb::ProcessSP process_sp, const ArchSpec &arch) {
  const llvm::Triple::ArchType arch_type = arch.GetTriple().getArch();
  const llvm::Triple::OSType os_type = arch.GetTriple().getOS();
  const llvm::Triple::EnvironmentType os_env =
      arch.GetTriple().getEnvironment();
  if (arch_type == llvm::Triple::x86_64) {
    switch(os_type) {
    case llvm::Triple::OSType::IOS:
    case llvm::Triple::OSType::TvOS:
    case llvm::Triple::OSType::WatchOS:
      switch (os_env) {
      case llvm::Triple::EnvironmentType::MacABI:
      case llvm::Triple::EnvironmentType::Simulator:
      case llvm::Triple::EnvironmentType::UnknownEnvironment:
        // UnknownEnvironment is needed for older compilers that don't
        // support the simulator environment.
<<<<<<< HEAD
        return ABISP(new ABISysV_x86_64(process_sp));
=======
        return ABISP(new ABISysV_x86_64(std::move(process_sp),
                                        MakeMCRegisterInfo(arch)));
>>>>>>> e1d1a07d
      default:
        return ABISP();
      }
    case llvm::Triple::OSType::Darwin:
    case llvm::Triple::OSType::FreeBSD:
    case llvm::Triple::OSType::Linux:
    case llvm::Triple::OSType::MacOSX:
    case llvm::Triple::OSType::NetBSD:
    case llvm::Triple::OSType::Solaris:
    case llvm::Triple::OSType::UnknownOS:
<<<<<<< HEAD
      return ABISP(new ABISysV_x86_64(process_sp));
=======
      return ABISP(
          new ABISysV_x86_64(std::move(process_sp), MakeMCRegisterInfo(arch)));
>>>>>>> e1d1a07d
    default:
      return ABISP();
    }
  }
  return ABISP();
}

bool ABISysV_x86_64::PrepareTrivialCall(Thread &thread, addr_t sp,
                                        addr_t func_addr, addr_t return_addr,
                                        llvm::ArrayRef<addr_t> args) const {
  Log *log(lldb_private::GetLogIfAllCategoriesSet(LIBLLDB_LOG_EXPRESSIONS));

  if (log) {
    StreamString s;
    s.Printf("ABISysV_x86_64::PrepareTrivialCall (tid = 0x%" PRIx64
             ", sp = 0x%" PRIx64 ", func_addr = 0x%" PRIx64
             ", return_addr = 0x%" PRIx64,
             thread.GetID(), (uint64_t)sp, (uint64_t)func_addr,
             (uint64_t)return_addr);

    for (size_t i = 0; i < args.size(); ++i)
      s.Printf(", arg%" PRIu64 " = 0x%" PRIx64, static_cast<uint64_t>(i + 1),
               args[i]);
    s.PutCString(")");
    log->PutString(s.GetString());
  }

  RegisterContext *reg_ctx = thread.GetRegisterContext().get();
  if (!reg_ctx)
    return false;

  const RegisterInfo *reg_info = nullptr;

  if (args.size() > 6) // TODO handle more than 6 arguments
    return false;

  for (size_t i = 0; i < args.size(); ++i) {
    reg_info = reg_ctx->GetRegisterInfo(eRegisterKindGeneric,
                                        LLDB_REGNUM_GENERIC_ARG1 + i);
    LLDB_LOGF(log, "About to write arg%" PRIu64 " (0x%" PRIx64 ") into %s",
              static_cast<uint64_t>(i + 1), args[i], reg_info->name);
    if (!reg_ctx->WriteRegisterFromUnsigned(reg_info, args[i]))
      return false;
  }

  // First, align the SP

  LLDB_LOGF(log, "16-byte aligning SP: 0x%" PRIx64 " to 0x%" PRIx64,
            (uint64_t)sp, (uint64_t)(sp & ~0xfull));

  sp &= ~(0xfull); // 16-byte alignment

  sp -= 8;

  Status error;
  const RegisterInfo *pc_reg_info =
      reg_ctx->GetRegisterInfo(eRegisterKindGeneric, LLDB_REGNUM_GENERIC_PC);
  const RegisterInfo *sp_reg_info =
      reg_ctx->GetRegisterInfo(eRegisterKindGeneric, LLDB_REGNUM_GENERIC_SP);
  ProcessSP process_sp(thread.GetProcess());

  RegisterValue reg_value;
  LLDB_LOGF(log,
            "Pushing the return address onto the stack: 0x%" PRIx64
            ": 0x%" PRIx64,
            (uint64_t)sp, (uint64_t)return_addr);

  // Save return address onto the stack
  if (!process_sp->WritePointerToMemory(sp, return_addr, error))
    return false;

  // %rsp is set to the actual stack value.

  LLDB_LOGF(log, "Writing SP: 0x%" PRIx64, (uint64_t)sp);

  if (!reg_ctx->WriteRegisterFromUnsigned(sp_reg_info, sp))
    return false;

  // %rip is set to the address of the called function.

  LLDB_LOGF(log, "Writing IP: 0x%" PRIx64, (uint64_t)func_addr);

  if (!reg_ctx->WriteRegisterFromUnsigned(pc_reg_info, func_addr))
    return false;

  return true;
}

static bool ReadIntegerArgument(Scalar &scalar, unsigned int bit_width,
                                bool is_signed, Thread &thread,
                                uint32_t *argument_register_ids,
                                unsigned int &current_argument_register,
                                addr_t &current_stack_argument) {
  if (bit_width > 64)
    return false; // Scalar can't hold large integer arguments

  if (current_argument_register < 6) {
    scalar = thread.GetRegisterContext()->ReadRegisterAsUnsigned(
        argument_register_ids[current_argument_register], 0);
    current_argument_register++;
    if (is_signed)
      scalar.SignExtend(bit_width);
  } else {
    uint32_t byte_size = (bit_width + (8 - 1)) / 8;
    Status error;
    if (thread.GetProcess()->ReadScalarIntegerFromMemory(
            current_stack_argument, byte_size, is_signed, scalar, error)) {
      current_stack_argument += byte_size;
      return true;
    }
    return false;
  }
  return true;
}

bool ABISysV_x86_64::GetArgumentValues(Thread &thread,
                                       ValueList &values) const {
  unsigned int num_values = values.GetSize();
  unsigned int value_index;

  // Extract the register context so we can read arguments from registers

  RegisterContext *reg_ctx = thread.GetRegisterContext().get();

  if (!reg_ctx)
    return false;

  // Get the pointer to the first stack argument so we have a place to start
  // when reading data

  addr_t sp = reg_ctx->GetSP(0);

  if (!sp)
    return false;

  addr_t current_stack_argument = sp + 8; // jump over return address

  uint32_t argument_register_ids[6];

  argument_register_ids[0] =
      reg_ctx->GetRegisterInfo(eRegisterKindGeneric, LLDB_REGNUM_GENERIC_ARG1)
          ->kinds[eRegisterKindLLDB];
  argument_register_ids[1] =
      reg_ctx->GetRegisterInfo(eRegisterKindGeneric, LLDB_REGNUM_GENERIC_ARG2)
          ->kinds[eRegisterKindLLDB];
  argument_register_ids[2] =
      reg_ctx->GetRegisterInfo(eRegisterKindGeneric, LLDB_REGNUM_GENERIC_ARG3)
          ->kinds[eRegisterKindLLDB];
  argument_register_ids[3] =
      reg_ctx->GetRegisterInfo(eRegisterKindGeneric, LLDB_REGNUM_GENERIC_ARG4)
          ->kinds[eRegisterKindLLDB];
  argument_register_ids[4] =
      reg_ctx->GetRegisterInfo(eRegisterKindGeneric, LLDB_REGNUM_GENERIC_ARG5)
          ->kinds[eRegisterKindLLDB];
  argument_register_ids[5] =
      reg_ctx->GetRegisterInfo(eRegisterKindGeneric, LLDB_REGNUM_GENERIC_ARG6)
          ->kinds[eRegisterKindLLDB];

  unsigned int current_argument_register = 0;

  for (value_index = 0; value_index < num_values; ++value_index) {
    Value *value = values.GetValueAtIndex(value_index);

    if (!value)
      return false;

    // We currently only support extracting values with Clang QualTypes. Do we
    // care about others?
    CompilerType compiler_type = value->GetCompilerType();
    llvm::Optional<uint64_t> bit_size = compiler_type.GetBitSize(&thread);
    if (!bit_size)
      return false;
    bool is_signed;

    if (compiler_type.IsIntegerOrEnumerationType(is_signed)) {
      ReadIntegerArgument(value->GetScalar(), *bit_size, is_signed, thread,
                          argument_register_ids, current_argument_register,
                          current_stack_argument);
    } else if (compiler_type.IsPointerType()) {
      ReadIntegerArgument(value->GetScalar(), *bit_size, false, thread,
                          argument_register_ids, current_argument_register,
                          current_stack_argument);
    }
  }

  return true;
}

Status ABISysV_x86_64::SetReturnValueObject(lldb::StackFrameSP &frame_sp,
                                            lldb::ValueObjectSP &new_value_sp) {
  Status error;
  if (!new_value_sp) {
    error.SetErrorString("Empty value object for return value.");
    return error;
  }

  CompilerType compiler_type = new_value_sp->GetCompilerType();
  if (!compiler_type) {
    error.SetErrorString("Null clang type for return value.");
    return error;
  }

  Thread *thread = frame_sp->GetThread().get();

  bool is_signed;
  uint32_t count;
  bool is_complex;

  RegisterContext *reg_ctx = thread->GetRegisterContext().get();

  bool set_it_simple = false;
  if (compiler_type.IsIntegerOrEnumerationType(is_signed) ||
      compiler_type.IsPointerType()) {
    const RegisterInfo *reg_info = reg_ctx->GetRegisterInfoByName("rax", 0);

    DataExtractor data;
    Status data_error;
    size_t num_bytes = new_value_sp->GetData(data, data_error);
    if (data_error.Fail()) {
      error.SetErrorStringWithFormat(
          "Couldn't convert return value to raw data: %s",
          data_error.AsCString());
      return error;
    }
    lldb::offset_t offset = 0;
    if (num_bytes <= 8) {
      uint64_t raw_value = data.GetMaxU64(&offset, num_bytes);

      if (reg_ctx->WriteRegisterFromUnsigned(reg_info, raw_value))
        set_it_simple = true;
    } else {
      error.SetErrorString("We don't support returning longer than 64 bit "
                           "integer values at present.");
    }
  } else if (compiler_type.IsFloatingPointType(count, is_complex)) {
    if (is_complex)
      error.SetErrorString(
          "We don't support returning complex values at present");
    else {
      llvm::Optional<uint64_t> bit_width =
          compiler_type.GetBitSize(frame_sp.get());
      if (!bit_width) {
        error.SetErrorString("can't get type size");
        return error;
      }
      if (*bit_width <= 64) {
        const RegisterInfo *xmm0_info =
            reg_ctx->GetRegisterInfoByName("xmm0", 0);
        RegisterValue xmm0_value;
        DataExtractor data;
        Status data_error;
        size_t num_bytes = new_value_sp->GetData(data, data_error);
        if (data_error.Fail()) {
          error.SetErrorStringWithFormat(
              "Couldn't convert return value to raw data: %s",
              data_error.AsCString());
          return error;
        }

        unsigned char buffer[16];
        ByteOrder byte_order = data.GetByteOrder();

        data.CopyByteOrderedData(0, num_bytes, buffer, 16, byte_order);
        xmm0_value.SetBytes(buffer, 16, byte_order);
        reg_ctx->WriteRegister(xmm0_info, xmm0_value);
        set_it_simple = true;
      } else {
        // FIXME - don't know how to do 80 bit long doubles yet.
        error.SetErrorString(
            "We don't support returning float values > 64 bits at present");
      }
    }
  }

  if (!set_it_simple) {
    // Okay we've got a structure or something that doesn't fit in a simple
    // register. We should figure out where it really goes, but we don't
    // support this yet.
    error.SetErrorString("We only support setting simple integer and float "
                         "return types at present.");
  }

  return error;
}

ValueObjectSP ABISysV_x86_64::GetReturnValueObjectSimple(
    Thread &thread, CompilerType &return_compiler_type) const {
  ValueObjectSP return_valobj_sp;
  Value value;

  if (!return_compiler_type)
    return return_valobj_sp;

  // value.SetContext (Value::eContextTypeClangType, return_value_type);
  value.SetCompilerType(return_compiler_type);

  RegisterContext *reg_ctx = thread.GetRegisterContext().get();
  if (!reg_ctx)
    return return_valobj_sp;

  const uint32_t type_flags = return_compiler_type.GetTypeInfo();
  if (type_flags & eTypeIsScalar) {
    value.SetValueType(Value::eValueTypeScalar);

    bool success = false;
    if (type_flags & eTypeIsInteger) {
      // Extract the register context so we can read arguments from registers

      llvm::Optional<uint64_t> byte_size =
          return_compiler_type.GetByteSize(nullptr);
      if (!byte_size)
        return return_valobj_sp;
      uint64_t raw_value = thread.GetRegisterContext()->ReadRegisterAsUnsigned(
          reg_ctx->GetRegisterInfoByName("rax", 0), 0);
      const bool is_signed = (type_flags & eTypeIsSigned) != 0;
      switch (*byte_size) {
      default:
        break;

      case sizeof(uint64_t):
        if (is_signed)
          value.GetScalar() = (int64_t)(raw_value);
        else
          value.GetScalar() = (uint64_t)(raw_value);
        success = true;
        break;

      case sizeof(uint32_t):
        if (is_signed)
          value.GetScalar() = (int32_t)(raw_value & UINT32_MAX);
        else
          value.GetScalar() = (uint32_t)(raw_value & UINT32_MAX);
        success = true;
        break;

      case sizeof(uint16_t):
        if (is_signed)
          value.GetScalar() = (int16_t)(raw_value & UINT16_MAX);
        else
          value.GetScalar() = (uint16_t)(raw_value & UINT16_MAX);
        success = true;
        break;

      case sizeof(uint8_t):
        if (is_signed)
          value.GetScalar() = (int8_t)(raw_value & UINT8_MAX);
        else
          value.GetScalar() = (uint8_t)(raw_value & UINT8_MAX);
        success = true;
        break;
      }
    } else if (type_flags & eTypeIsFloat) {
      if (type_flags & eTypeIsComplex) {
        // Don't handle complex yet.
      } else {
        llvm::Optional<uint64_t> byte_size =
            return_compiler_type.GetByteSize(nullptr);
        if (byte_size && *byte_size <= sizeof(long double)) {
          const RegisterInfo *xmm0_info =
              reg_ctx->GetRegisterInfoByName("xmm0", 0);
          RegisterValue xmm0_value;
          if (reg_ctx->ReadRegister(xmm0_info, xmm0_value)) {
            DataExtractor data;
            if (xmm0_value.GetData(data)) {
              lldb::offset_t offset = 0;
              if (*byte_size == sizeof(float)) {
                value.GetScalar() = (float)data.GetFloat(&offset);
                success = true;
              } else if (*byte_size == sizeof(double)) {
                value.GetScalar() = (double)data.GetDouble(&offset);
                success = true;
              } else if (*byte_size == sizeof(long double)) {
                // Don't handle long double since that can be encoded as 80 bit
                // floats...
              }
            }
          }
        }
      }
    }

    if (success)
      return_valobj_sp = ValueObjectConstResult::Create(
          thread.GetStackFrameAtIndex(0).get(), value, ConstString(""));
  } else if ((type_flags & eTypeIsPointer) ||
             (type_flags & eTypeInstanceIsPointer)) {
    unsigned rax_id =
        reg_ctx->GetRegisterInfoByName("rax", 0)->kinds[eRegisterKindLLDB];
    value.GetScalar() =
        (uint64_t)thread.GetRegisterContext()->ReadRegisterAsUnsigned(rax_id,
                                                                      0);
    value.SetValueType(Value::eValueTypeScalar);
    return_valobj_sp = ValueObjectConstResult::Create(
        thread.GetStackFrameAtIndex(0).get(), value, ConstString(""));
  } else if (type_flags & eTypeIsVector) {
    llvm::Optional<uint64_t> byte_size =
        return_compiler_type.GetByteSize(nullptr);
    if (byte_size && *byte_size > 0) {
      const RegisterInfo *altivec_reg =
          reg_ctx->GetRegisterInfoByName("xmm0", 0);
      if (altivec_reg == nullptr)
        altivec_reg = reg_ctx->GetRegisterInfoByName("mm0", 0);

      if (altivec_reg) {
        if (*byte_size <= altivec_reg->byte_size) {
          ProcessSP process_sp(thread.GetProcess());
          if (process_sp) {
            std::unique_ptr<DataBufferHeap> heap_data_up(
                new DataBufferHeap(*byte_size, 0));
            const ByteOrder byte_order = process_sp->GetByteOrder();
            RegisterValue reg_value;
            if (reg_ctx->ReadRegister(altivec_reg, reg_value)) {
              Status error;
              if (reg_value.GetAsMemoryData(
                      altivec_reg, heap_data_up->GetBytes(),
                      heap_data_up->GetByteSize(), byte_order, error)) {
                DataExtractor data(DataBufferSP(heap_data_up.release()),
                                   byte_order,
                                   process_sp->GetTarget()
                                       .GetArchitecture()
                                       .GetAddressByteSize());
                return_valobj_sp = ValueObjectConstResult::Create(
                    &thread, return_compiler_type, ConstString(""), data);
              }
            }
          }
        } else if (*byte_size <= altivec_reg->byte_size * 2) {
          const RegisterInfo *altivec_reg2 =
              reg_ctx->GetRegisterInfoByName("xmm1", 0);
          if (altivec_reg2) {
            ProcessSP process_sp(thread.GetProcess());
            if (process_sp) {
              std::unique_ptr<DataBufferHeap> heap_data_up(
                  new DataBufferHeap(*byte_size, 0));
              const ByteOrder byte_order = process_sp->GetByteOrder();
              RegisterValue reg_value;
              RegisterValue reg_value2;
              if (reg_ctx->ReadRegister(altivec_reg, reg_value) &&
                  reg_ctx->ReadRegister(altivec_reg2, reg_value2)) {

                Status error;
                if (reg_value.GetAsMemoryData(
                        altivec_reg, heap_data_up->GetBytes(),
                        altivec_reg->byte_size, byte_order, error) &&
                    reg_value2.GetAsMemoryData(
                        altivec_reg2,
                        heap_data_up->GetBytes() + altivec_reg->byte_size,
                        heap_data_up->GetByteSize() - altivec_reg->byte_size,
                        byte_order, error)) {
                  DataExtractor data(DataBufferSP(heap_data_up.release()),
                                     byte_order,
                                     process_sp->GetTarget()
                                         .GetArchitecture()
                                         .GetAddressByteSize());
                  return_valobj_sp = ValueObjectConstResult::Create(
                      &thread, return_compiler_type, ConstString(""), data);
                }
              }
            }
          }
        }
      }
    }
  }

  return return_valobj_sp;
}

static bool ExtractBytesFromRegisters(
    ExecutionContext &exe_ctx, CompilerType &clang_type,
    const DataExtractor &rax_data, const DataExtractor &rdx_data,
    const DataExtractor &rcx_data, const DataExtractor &r8_data,
    const DataExtractor &xmm0_data,
    const DataExtractor &xmm1_data, const DataExtractor &xmm2_data,
    const ByteOrder byte_order, DataBufferSP &data_sp,
    uint32_t data_byte_offset, uint32_t &integer_bytes, uint32_t &fp_bytes,
    bool &is_memory) {
  const bool is_swift_type = (clang_type.GetTypeInfo() & eTypeIsSwift);
  const uint32_t num_children = clang_type.GetNumFields();
  for (uint32_t idx = 0; idx < num_children; ++idx) {
    std::string name;
    bool is_signed;

    const bool transparent_pointers = false;
    const bool omit_empty_base_classes = true;
    const bool ignore_array_bounds = false;
    uint32_t child_byte_size = 0;
    int32_t child_byte_offset = 0;
    uint32_t child_bitfield_bit_size = 0;
    uint32_t child_bitfield_bit_offset = 0;
    bool child_is_base_class = false;
    bool child_is_deref_of_parent = false;
    uint64_t language_flags;
    CompilerType field_clang_type = clang_type.GetChildCompilerTypeAtIndex(
        &exe_ctx, idx, transparent_pointers, omit_empty_base_classes,
        ignore_array_bounds, name, child_byte_size, child_byte_offset,
        child_bitfield_bit_size, child_bitfield_bit_offset, child_is_base_class,
        child_is_deref_of_parent, nullptr, language_flags);

    const uint64_t field_bit_offset = child_byte_offset * 8;
    const size_t field_bit_width =
        child_byte_size * 8 + child_bitfield_bit_size;

    // If there are any unaligned fields, this is stored in memory.
    if (field_bit_offset % field_bit_width != 0) {
      is_memory = true;
      return false;
    }

    uint32_t field_byte_width = field_bit_width / 8;
    uint32_t field_byte_offset = field_bit_offset / 8 + data_byte_offset;

    const DataExtractor *copy_from_extractor = NULL;
    uint32_t copy_from_offset = 0;
    bool already_copied = false;

    const uint32_t field_type_flags = field_clang_type.GetTypeInfo();
    const bool is_swift_enum = (field_type_flags & eTypeIsEnumeration) &&
                               (field_type_flags & eTypeIsSwift);
    // HACK: Swift enums are really hard to figure out the return value ABI for.
    // We really need compiler assistance but we don't have it. We need
    // Swift.Dictionary
    // objects to work though for return values, so we check for that simple
    // case here
    // and just assume that of the value is less than a pointer size that it can
    // be treated
    // as a integer type...
    const bool is_simple_swift_enum = is_swift_enum && field_byte_width <= 8;

    if (field_type_flags & eTypeIsInteger ||
        field_type_flags & eTypeIsPointer ||
        field_type_flags & eTypeIsReference ||
        (field_type_flags & eTypeInstanceIsPointer &&
         child_is_base_class == false) ||
        is_simple_swift_enum) {
          if (integer_bytes < 8) {
            if (integer_bytes + field_byte_width <= 8) {
              // This is in RAX, copy from register to our result structure:
              copy_from_extractor = &rax_data;
              copy_from_offset = integer_bytes;
              integer_bytes += field_byte_width;
            } else {
              // The next field wouldn't fit in the remaining space, so we
              // pushed it to rdx.
              copy_from_extractor = &rdx_data;
              copy_from_offset = 0;
              integer_bytes = 8 + field_byte_width;
            }
          } else if (integer_bytes < 16) {
            if (integer_bytes + field_byte_width <= 16) {
              copy_from_extractor = &rdx_data;
              copy_from_offset = integer_bytes - 8;
              integer_bytes += field_byte_width;
            } else if (is_swift_type) {
              // This one got pushed to rcx
              copy_from_extractor = &rcx_data;
              copy_from_offset = 0;
              integer_bytes = 8 + field_byte_width;
            }
          } else if (is_swift_type && integer_bytes < 24) {
            if (integer_bytes + field_byte_width <= 24) {
              copy_from_extractor = &rcx_data;
              copy_from_offset = integer_bytes - 16;
              integer_bytes += field_byte_width;
            } else {
              // This one got pushed to r8:
              copy_from_extractor = &r8_data;
              copy_from_offset = 0;
              integer_bytes = 16 + field_byte_width;
            }
          } else if (is_swift_type && integer_bytes + field_byte_width <= 32) {
            copy_from_extractor = &r8_data;
            copy_from_offset = integer_bytes - 24;
            integer_bytes += field_byte_width;
          } else {
            // The last field didn't fit.  I can't see how that would happen w/o
            // the overall size being
            // greater than 16 bytes.  For now, return a nullptr return value
            // object.
            return false;
          }
    } else if (field_type_flags & eTypeIsFloat ||
               field_type_flags & eTypeIsVector) {
      // Structs with long doubles are always passed in memory.
      if (field_bit_width == 128) {
        is_memory = true;
        break;
      } else if (field_bit_width == 64) {
        // These have to be in a single xmm register.
        if (fp_bytes == 0)
          copy_from_extractor = &xmm0_data;
        else if (fp_bytes >= 8)
          copy_from_extractor = &xmm1_data;
        else if (fp_bytes >= 16)
          copy_from_extractor = &xmm2_data;

        copy_from_offset = 0;
        fp_bytes += field_byte_width;
      } else if (field_bit_width == 32) {
        // This one is kind of complicated.  If we are in an "eightbyte" with
        // another float, we'll
        // be stuffed into an xmm register with it.  If we are in an "eightbyte"
        // with one or more ints,
        // then we will be stuffed into the appropriate GPR with them.
        bool in_gpr;
        if (field_byte_offset % 8 == 0) {
          // We are at the beginning of one of the eightbytes, so check the next
          // element (if any)
          if (idx == num_children - 1)
            in_gpr = false;
          else {
            uint64_t next_field_bit_offset = 0;
            CompilerType next_field_clang_type = clang_type.GetFieldAtIndex(
                idx + 1, name, &next_field_bit_offset, NULL, NULL);
            if (next_field_clang_type.IsIntegerType(is_signed))
              in_gpr = true;
            else {
              copy_from_offset = 0;
              in_gpr = false;
            }
          }

        } else if (field_byte_offset % 4 == 0) {
          // We are inside of an eightbyte, so see if the field before us is
          // floating point:
          // This could happen if somebody put padding in the structure.
          if (idx == 0)
            in_gpr = false;
          else {
            uint64_t prev_field_bit_offset = 0;
            CompilerType prev_field_clang_type = clang_type.GetFieldAtIndex(
                idx - 1, name, &prev_field_bit_offset, NULL, NULL);
            if (prev_field_clang_type.IsIntegerType(is_signed))
              in_gpr = true;
            else {
              copy_from_offset = 4;
              in_gpr = false;
            }
          }

        } else {
          is_memory = true;
          return false;
        }

        // Okay, we've figured out whether we are in GPR or XMM, now figure out
        // which one.
        if (in_gpr) {
          if (integer_bytes < 8) {
            // This is in RAX, copy from register to our result structure:
            copy_from_extractor = &rax_data;
            copy_from_offset = integer_bytes;
            integer_bytes += field_byte_width;
          } else {
            copy_from_extractor = &rdx_data;
            copy_from_offset = integer_bytes - 8;
            integer_bytes += field_byte_width;
          }
        } else {
          if (fp_bytes < 8)
            copy_from_extractor = &xmm0_data;
          else if (fp_bytes < 16)
            copy_from_extractor = &xmm1_data;
          else if (is_swift_type && fp_bytes < 24)
            copy_from_extractor = &xmm2_data;

          fp_bytes += field_byte_width;
        }
      }
    } else if (field_type_flags & eTypeHasChildren) {
      // Swift enums are unions and we can't just iterate through the fields. We
      // need
      // help from the compiler to do enums correctly.
      if (is_swift_enum)
        return false;

      if (ExtractBytesFromRegisters(
              exe_ctx, field_clang_type, rax_data, rdx_data, rcx_data, r8_data,
              xmm0_data, xmm1_data, xmm2_data, byte_order, data_sp,
              data_byte_offset + child_byte_offset, integer_bytes, fp_bytes,
              is_memory) == false) {
        return false;
      } else {
        already_copied = true;
      }
    }

    // These two tests are just sanity checks.  If I somehow get the
    // type calculation wrong above it is better to just return nothing
    // than to assert or crash.
    if (!already_copied)
    {
      if (copy_from_extractor &&
          copy_from_offset + field_byte_width <=
              copy_from_extractor->GetByteSize()) {
        copy_from_extractor->CopyByteOrderedData(
            copy_from_offset, field_byte_width,
            data_sp->GetBytes() + field_byte_offset, field_byte_width,
            byte_order);
      }
    }
  }
  return true;
}

// The compiler will flatten the nested aggregate type into single
// layer and push the value to stack
// This helper function will flatten an aggregate type
// and return true if it can be returned in register(s) by value
// return false if the aggregate is in memory
static bool FlattenAggregateType(
    Thread &thread, ExecutionContext &exe_ctx,
    CompilerType &return_compiler_type,
    uint32_t data_byte_offset,
    std::vector<uint32_t> &aggregate_field_offsets,
    std::vector<CompilerType> &aggregate_compiler_types) {

  const uint32_t num_children = return_compiler_type.GetNumFields();
  for (uint32_t idx = 0; idx < num_children; ++idx) {
    std::string name;
    bool is_signed;
    uint32_t count;
    bool is_complex;

    uint64_t field_bit_offset = 0;
    CompilerType field_compiler_type = return_compiler_type.GetFieldAtIndex(
        idx, name, &field_bit_offset, nullptr, nullptr);
    llvm::Optional<uint64_t> field_bit_width =
          field_compiler_type.GetBitSize(&thread);

    // if we don't know the size of the field (e.g. invalid type), exit
    if (!field_bit_width || *field_bit_width == 0) {
      return false;
    }

    uint32_t field_byte_offset = field_bit_offset / 8 + data_byte_offset;

    const uint32_t field_type_flags = field_compiler_type.GetTypeInfo();
    if (field_compiler_type.IsIntegerOrEnumerationType(is_signed) ||
        field_compiler_type.IsPointerType() ||
        field_compiler_type.IsFloatingPointType(count, is_complex)) {
      aggregate_field_offsets.push_back(field_byte_offset);
      aggregate_compiler_types.push_back(field_compiler_type);
    } else if (field_type_flags & eTypeHasChildren) {
      if (!FlattenAggregateType(thread, exe_ctx, field_compiler_type,
                                field_byte_offset, aggregate_field_offsets,
                                aggregate_compiler_types)) {
        return false;
      }
    }
  }
  return true;
}

ValueObjectSP ABISysV_x86_64::GetReturnValueObjectImpl(
    Thread &thread, CompilerType &return_compiler_type) const {
  ValueObjectSP return_valobj_sp;

  if (!return_compiler_type)
    return return_valobj_sp;

  ExecutionContext exe_ctx(thread.shared_from_this());
  return_valobj_sp = GetReturnValueObjectSimple(thread, return_compiler_type);
  if (return_valobj_sp)
    return return_valobj_sp;

  RegisterContextSP reg_ctx_sp = thread.GetRegisterContext();
  if (!reg_ctx_sp)
    return return_valobj_sp;

  llvm::Optional<uint64_t> bit_width = return_compiler_type.GetBitSize(&thread);
  if (!bit_width)
    return return_valobj_sp;
  if (return_compiler_type.IsAggregateType()) {
    Target *target = exe_ctx.GetTargetPtr();
    bool is_memory = true;
    const bool is_swift_type =
        (return_compiler_type.GetTypeInfo() & eTypeIsSwift);
    uint32_t max_register_value_bit_width = 128;
    if (is_swift_type)
      max_register_value_bit_width += 128;
    std::vector<uint32_t> aggregate_field_offsets;
    std::vector<CompilerType> aggregate_compiler_types;
    if (return_compiler_type.GetTypeSystem()->CanPassInRegisters(
          return_compiler_type) &&
      *bit_width <= max_register_value_bit_width &&
      FlattenAggregateType(thread, exe_ctx, return_compiler_type,
                          0, aggregate_field_offsets,
                          aggregate_compiler_types)) {
      ByteOrder byte_order = target->GetArchitecture().GetByteOrder();
      DataBufferSP data_sp(
          new DataBufferHeap(max_register_value_bit_width / 8, 0));
      DataExtractor return_ext(data_sp, byte_order,
                               target->GetArchitecture().GetAddressByteSize());

      const RegisterInfo *rax_info =
          reg_ctx_sp->GetRegisterInfoByName("rax", 0);
      const RegisterInfo *rdx_info =
          reg_ctx_sp->GetRegisterInfoByName("rdx", 0);
      const RegisterInfo *rcx_info =
          reg_ctx_sp->GetRegisterInfoByName("rcx", 0);
      const RegisterInfo *r8_info =
          reg_ctx_sp->GetRegisterInfoByName("r8", 0);
      const RegisterInfo *xmm0_info =
          reg_ctx_sp->GetRegisterInfoByName("xmm0", 0);
      const RegisterInfo *xmm1_info =
          reg_ctx_sp->GetRegisterInfoByName("xmm1", 0);
      const RegisterInfo *xmm2_info =
          reg_ctx_sp->GetRegisterInfoByName("xmm2", 0);

      RegisterValue rax_value;
      RegisterValue rdx_value;
      RegisterValue rcx_value;
      RegisterValue r8_value;
      RegisterValue xmm0_value;
      RegisterValue xmm1_value;
      RegisterValue xmm2_value;
      reg_ctx_sp->ReadRegister(rax_info, rax_value);
      reg_ctx_sp->ReadRegister(rdx_info, rdx_value);
      reg_ctx_sp->ReadRegister(rcx_info, rcx_value);
      reg_ctx_sp->ReadRegister(r8_info,  r8_value);
      reg_ctx_sp->ReadRegister(xmm0_info, xmm0_value);
      reg_ctx_sp->ReadRegister(xmm1_info, xmm1_value);
      reg_ctx_sp->ReadRegister(xmm2_info, xmm2_value);

      DataExtractor rax_data;
      DataExtractor rdx_data;
      DataExtractor rcx_data;
      DataExtractor r8_data;
      DataExtractor xmm0_data;
      DataExtractor xmm1_data;
      DataExtractor xmm2_data;

      rax_value.GetData(rax_data);
      rdx_value.GetData(rdx_data);
      rcx_value.GetData(rcx_data);
      r8_value.GetData(r8_data);

      xmm0_value.GetData(xmm0_data);
      xmm1_value.GetData(xmm1_data);
      xmm2_value.GetData(xmm2_data);

      uint32_t fp_bytes =
          0; // Tracks how much of the xmm registers we've consumed so far
      uint32_t integer_bytes =
          0; // Tracks how much of the rax/rds registers we've consumed so far
      uint32_t data_byte_offset =
          0; // The offset into "data_sp" where to place the next chunk of data

      // in case of the returned type is a subclass of non-abstract-base class
      // it will have a padding to skip the base content
      if (aggregate_field_offsets.size()) {
        fp_bytes = aggregate_field_offsets[0];
        integer_bytes = aggregate_field_offsets[0];
      }

      const uint32_t num_children = aggregate_compiler_types.size();

      // Since we are in the small struct regime, assume we are not in memory.
      is_memory = false;
      for (uint32_t idx = 0; idx < num_children; idx++) {
        std::string name;
        bool is_signed;
        bool already_copied = false;
        uint32_t count;
        bool is_complex;

        CompilerType field_compiler_type = aggregate_compiler_types[idx];
        uint32_t field_byte_width = (uint32_t) (*field_compiler_type.GetByteSize(&thread));
        uint32_t field_byte_offset = aggregate_field_offsets[idx];

        uint32_t field_bit_width = field_byte_width * 8;

        bool child_is_base_class = false;
        int32_t child_byte_offset = 0;

        {
          const bool transparent_pointers = false;
          const bool omit_empty_base_classes = true;
          const bool ignore_array_bounds = false;
          uint32_t child_byte_size = 0;
          uint32_t child_bitfield_bit_size = 0;
          uint32_t child_bitfield_bit_offset = 0;
          bool child_is_deref_of_parent = false;
          uint64_t language_flags;
          CompilerType field_compiler_type =
              return_compiler_type.GetChildCompilerTypeAtIndex(
                  &exe_ctx, idx, transparent_pointers, omit_empty_base_classes,
                  ignore_array_bounds, name, child_byte_size, child_byte_offset,
                  child_bitfield_bit_size, child_bitfield_bit_offset,
                  child_is_base_class, child_is_deref_of_parent, nullptr,
                  language_flags);
        }

        // if we don't know the size of the field (e.g. invalid type), just
        // bail out
        if (!field_bit_width || field_bit_width == 0)
          break;


        DataExtractor *copy_from_extractor = nullptr;
        uint32_t copy_from_offset = 0;

        const uint32_t field_type_flags = field_compiler_type.GetTypeInfo();
        const bool is_swift_enum = (field_type_flags & eTypeIsEnumeration) &&
                                   (field_type_flags & eTypeIsSwift);
        // HACK: Swift enums are really hard to figure out the return value ABI
        // for.
        // We really need compiler assistance but we don't have it. We need
        // Swift.Dictionary
        // objects to work though for return values, so we check for that simple
        // case here
        // and just assume that of the value is less than a pointer size that it
        // can be treated
        // as a integer type...
        const bool is_simple_swift_enum =
            is_swift_enum && field_byte_width <= 8;

        if (field_compiler_type.IsIntegerOrEnumerationType(is_signed) ||
            field_compiler_type.IsPointerType() ||
            field_compiler_type.IsReferenceType() ||
            (field_type_flags & eTypeInstanceIsPointer &&
             child_is_base_class == false) ||
            is_simple_swift_enum) {
          if (integer_bytes < 8) {
            if (integer_bytes + field_byte_width <= 8) {
              // This is in RAX, copy from register to our result structure:
              copy_from_extractor = &rax_data;
              copy_from_offset = integer_bytes;
              integer_bytes += field_byte_width;
            } else {
              // The next field wouldn't fit in the remaining space, so we
              // pushed it to rdx.
              copy_from_extractor = &rdx_data;
              copy_from_offset = 0;
              integer_bytes = 8 + field_byte_width;
            }
          } else if (integer_bytes < 16) {
            if (integer_bytes + field_byte_width <= 16) {
              copy_from_extractor = &rdx_data;
              copy_from_offset = integer_bytes - 8;
              integer_bytes += field_byte_width;
            } else if (is_swift_type) {
              // This one got pushed to rcx
              copy_from_extractor = &rcx_data;
              copy_from_offset = 0;
              integer_bytes = 8 + field_byte_width;
            }
          } else if (is_swift_type && integer_bytes < 24) {
            if (integer_bytes + field_byte_width <= 24) {
              copy_from_extractor = &rcx_data;
              copy_from_offset = integer_bytes - 16;
              integer_bytes += field_byte_width;
            } else {
              // This one got pushed to r8:
              copy_from_extractor = &r8_data;
              copy_from_offset = 0;
              integer_bytes = 16 + field_byte_width;
            }
          } else if (is_swift_type && integer_bytes + field_byte_width <= 32) {
            copy_from_extractor = &r8_data;
            copy_from_offset = integer_bytes - 24;
            integer_bytes += field_byte_width;
          } else {
            // The last field didn't fit.  I can't see how that would happen
            // w/o the overall size being greater than 16 bytes.  For now,
            // return a nullptr return value object.
            return return_valobj_sp;
          }
        } else if (field_compiler_type.IsFloatingPointType(count, is_complex)) {
          // Structs with long doubles are always passed in memory.
          if (field_bit_width == 128) {
            is_memory = true;
            break;
          } else if (field_bit_width == 64) {
            // These have to be in a single xmm register.
            if (fp_bytes == 0)
              copy_from_extractor = &xmm0_data;
            else
              copy_from_extractor = &xmm1_data;

            copy_from_offset = 0;
            fp_bytes += field_byte_width;
          } else if (field_bit_width == 32) {
            // This one is kind of complicated.  If we are in an "eightbyte"
            // with another float, we'll be stuffed into an xmm register with
            // it.  If we are in an "eightbyte" with one or more ints, then we
            // will be stuffed into the appropriate GPR with them.
            bool in_gpr;
            if (field_byte_offset % 8 == 0) {
              // We are at the beginning of one of the eightbytes, so check the
              // next element (if any)
              if (idx == num_children - 1) {
                in_gpr = false;
              } else {
                CompilerType next_field_compiler_type =
                    aggregate_compiler_types[idx + 1];
                if (next_field_compiler_type.IsIntegerOrEnumerationType(
                        is_signed)) {
                  in_gpr = true;
                } else {
                  copy_from_offset = 0;
                  in_gpr = false;
                }
              }
            } else if (field_byte_offset % 4 == 0) {
              // We are inside of an eightbyte, so see if the field before us
              // is floating point: This could happen if somebody put padding
              // in the structure.
              if (idx == 0) {
                in_gpr = false;
              } else {
                CompilerType prev_field_compiler_type =
                    aggregate_compiler_types[idx - 1];
                if (prev_field_compiler_type.IsIntegerOrEnumerationType(
                        is_signed)) {
                  in_gpr = true;
                } else {
                  copy_from_offset = 4;
                  in_gpr = false;
                }
              }
            } else {
              is_memory = true;
              continue;
            }

            // Okay, we've figured out whether we are in GPR or XMM, now figure
            // out which one.
            if (in_gpr) {
              if (integer_bytes < 8) {
                // This is in RAX, copy from register to our result structure:
                copy_from_extractor = &rax_data;
                copy_from_offset = integer_bytes;
                integer_bytes += field_byte_width;
              } else {
                copy_from_extractor = &rdx_data;
                copy_from_offset = integer_bytes - 8;
                integer_bytes += field_byte_width;
              }
            } else {
              if (fp_bytes < 8)
                copy_from_extractor = &xmm0_data;
              else
                copy_from_extractor = &xmm1_data;

              fp_bytes += field_byte_width;
            }
          }
        } else if (field_type_flags & eTypeHasChildren) {
          // Swift enums are unions and we can't just iterate through the
          // fields. We need
          // help from the compiler to do enums correctly.
          if (is_swift_enum)
            return return_valobj_sp;

          if (ExtractBytesFromRegisters(
                  exe_ctx, field_compiler_type, rax_data, rdx_data, rcx_data, r8_data,
                  xmm0_data, xmm1_data, xmm2_data, byte_order, data_sp,
                  data_byte_offset + child_byte_offset, integer_bytes, fp_bytes,
                  is_memory) == false) {
            return return_valobj_sp;
          } else
            copy_from_extractor = &return_ext;
            already_copied = true;
        }

        if (!already_copied) {
        // These two tests are just sanity checks.  If I somehow get the type
        // calculation wrong above it is better to just return nothing than to
        // assert or crash.
        if (!copy_from_extractor)
          return return_valobj_sp;
        if (copy_from_offset + field_byte_width >
            copy_from_extractor->GetByteSize())
          return return_valobj_sp;

          copy_from_extractor->CopyByteOrderedData(
              copy_from_offset, field_byte_width,
              data_sp->GetBytes() + field_byte_offset, field_byte_width,
              byte_order);
        }
      }

      if (!is_memory) {
        // The result is in our data buffer.  Let's make a variable object out
        // of it:
        return_valobj_sp = ValueObjectConstResult::Create(
            &thread, return_compiler_type, ConstString(""), return_ext);
      }
    }

    // The SysV x86_64 ABI specifies that the return address for MEMORY
    // objects be placed in rax on exit from the function.  However, the
    // Swift variant of the ABI does not do that.  It passes the value in
    // in rax, but relies on the caller knowing where it allocated the space
    // on the way out.  Since rax is volatile, there's no way for me to recover
    // the original value on the way out, so for Swift I can't reconstruct
    // the return value from a MEMORY struct.

    // FIXME: This is just taking a guess, rax may very well no longer hold the
    // return storage location.
    // If we are going to do this right, when we make a new frame we should
    // check to see if it uses a memory return, and if we are at the first
    // instruction and if so stash away the return location.  Then we would
    // only return the memory return value if we know it is valid.
    if (is_memory && !is_swift_type) {
      unsigned rax_id =
          reg_ctx_sp->GetRegisterInfoByName("rax", 0)->kinds[eRegisterKindLLDB];
      lldb::addr_t storage_addr =
          (uint64_t)thread.GetRegisterContext()->ReadRegisterAsUnsigned(rax_id,
                                                                        0);
      return_valobj_sp = ValueObjectMemory::Create(
          &thread, "", Address(storage_addr, nullptr), return_compiler_type);
    }
  }

  return return_valobj_sp;
}
// This defines the CFA as rsp+8
// the saved pc is at CFA-8 (i.e. rsp+0)
// The saved rsp is CFA+0

bool ABISysV_x86_64::CreateFunctionEntryUnwindPlan(UnwindPlan &unwind_plan) {
  unwind_plan.Clear();
  unwind_plan.SetRegisterKind(eRegisterKindDWARF);

  uint32_t sp_reg_num = dwarf_rsp;
  uint32_t pc_reg_num = dwarf_rip;

  UnwindPlan::RowSP row(new UnwindPlan::Row);
  row->GetCFAValue().SetIsRegisterPlusOffset(sp_reg_num, 8);
  row->SetRegisterLocationToAtCFAPlusOffset(pc_reg_num, -8, false);
  row->SetRegisterLocationToIsCFAPlusOffset(sp_reg_num, 0, true);
  unwind_plan.AppendRow(row);
  unwind_plan.SetSourceName("x86_64 at-func-entry default");
  unwind_plan.SetSourcedFromCompiler(eLazyBoolNo);
  return true;
}

// This defines the CFA as rbp+16
// The saved pc is at CFA-8 (i.e. rbp+8)
// The saved rbp is at CFA-16 (i.e. rbp+0)
// The saved rsp is CFA+0

bool ABISysV_x86_64::CreateDefaultUnwindPlan(UnwindPlan &unwind_plan) {
  unwind_plan.Clear();
  unwind_plan.SetRegisterKind(eRegisterKindDWARF);

  uint32_t fp_reg_num = dwarf_rbp;
  uint32_t sp_reg_num = dwarf_rsp;
  uint32_t pc_reg_num = dwarf_rip;

  UnwindPlan::RowSP row(new UnwindPlan::Row);

  const int32_t ptr_size = 8;
  row->GetCFAValue().SetIsRegisterPlusOffset(dwarf_rbp, 2 * ptr_size);
  row->SetOffset(0);

  row->SetRegisterLocationToAtCFAPlusOffset(fp_reg_num, ptr_size * -2, true);
  row->SetRegisterLocationToAtCFAPlusOffset(pc_reg_num, ptr_size * -1, true);
  row->SetRegisterLocationToIsCFAPlusOffset(sp_reg_num, 0, true);

  unwind_plan.AppendRow(row);
  unwind_plan.SetSourceName("x86_64 default unwind plan");
  unwind_plan.SetSourcedFromCompiler(eLazyBoolNo);
  unwind_plan.SetUnwindPlanValidAtAllInstructions(eLazyBoolNo);
  unwind_plan.SetUnwindPlanForSignalTrap(eLazyBoolNo);
  return true;
}

bool ABISysV_x86_64::RegisterIsVolatile(const RegisterInfo *reg_info) {
  return !RegisterIsCalleeSaved(reg_info);
}

// See "Register Usage" in the
// "System V Application Binary Interface"
// "AMD64 Architecture Processor Supplement" (or "x86-64(tm) Architecture
// Processor Supplement" in earlier revisions) (this doc is also commonly
// referred to as the x86-64/AMD64 psABI) Edited by Michael Matz, Jan Hubicka,
// Andreas Jaeger, and Mark Mitchell current version is 0.99.6 released
// 2012-07-02 at http://refspecs.linuxfoundation.org/elf/x86-64-abi-0.99.pdf
// It's being revised & updated at https://github.com/hjl-tools/x86-psABI/

bool ABISysV_x86_64::RegisterIsCalleeSaved(const RegisterInfo *reg_info) {
  if (!reg_info)
    return false;
  assert(reg_info->name != nullptr && "unnamed register?");
  std::string Name = std::string(reg_info->name);
  bool IsCalleeSaved =
      llvm::StringSwitch<bool>(Name)
          .Cases("r12", "r13", "r14", "r15", "rbp", "ebp", "rbx", "ebx", true)
          .Cases("rip", "eip", "rsp", "esp", "sp", "fp", "pc", true)
          .Default(false);
  return IsCalleeSaved;
}

void ABISysV_x86_64::Initialize() {
  PluginManager::RegisterPlugin(
      GetPluginNameStatic(), "System V ABI for x86_64 targets", CreateInstance);
}

void ABISysV_x86_64::Terminate() {
  PluginManager::UnregisterPlugin(CreateInstance);
}

lldb_private::ConstString ABISysV_x86_64::GetPluginNameStatic() {
  static ConstString g_name("sysv-x86_64");
  return g_name;
}

// PluginInterface protocol

lldb_private::ConstString ABISysV_x86_64::GetPluginName() {
  return GetPluginNameStatic();
}

uint32_t ABISysV_x86_64::GetPluginVersion() { return 1; }<|MERGE_RESOLUTION|>--- conflicted
+++ resolved
@@ -235,12 +235,8 @@
       case llvm::Triple::EnvironmentType::UnknownEnvironment:
         // UnknownEnvironment is needed for older compilers that don't
         // support the simulator environment.
-<<<<<<< HEAD
-        return ABISP(new ABISysV_x86_64(process_sp));
-=======
         return ABISP(new ABISysV_x86_64(std::move(process_sp),
                                         MakeMCRegisterInfo(arch)));
->>>>>>> e1d1a07d
       default:
         return ABISP();
       }
@@ -251,12 +247,8 @@
     case llvm::Triple::OSType::NetBSD:
     case llvm::Triple::OSType::Solaris:
     case llvm::Triple::OSType::UnknownOS:
-<<<<<<< HEAD
-      return ABISP(new ABISysV_x86_64(process_sp));
-=======
       return ABISP(
           new ABISysV_x86_64(std::move(process_sp), MakeMCRegisterInfo(arch)));
->>>>>>> e1d1a07d
     default:
       return ABISP();
     }
