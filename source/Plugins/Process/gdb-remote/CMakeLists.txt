--- conflicted
+++ resolved
@@ -28,10 +28,7 @@
     lldbUtility
     lldbPluginProcessUtility
     lldbPluginPlatformMacOSX
-<<<<<<< HEAD
-=======
     ${LLDB_PLUGINS}
->>>>>>> c7641452
   LINK_COMPONENTS
     Support
   )