//===-- ProcessGDBRemoteLog.cpp ---------------------------------*- C++ -*-===//
//
//                     The LLVM Compiler Infrastructure
//
// This file is distributed under the University of Illinois Open Source
// License. See LICENSE.TXT for details.
//
//===----------------------------------------------------------------------===//

#include "ProcessGDBRemoteLog.h"
#include "ProcessGDBRemote.h"
#include "llvm/Support/Threading.h"

using namespace lldb;
using namespace lldb_private;
using namespace lldb_private::process_gdb_remote;

static constexpr Log::Category g_categories[] = {
    {{"async"}, {"log asynchronous activity"}, GDBR_LOG_ASYNC},
    {{"break"}, {"log breakpoints"}, GDBR_LOG_BREAKPOINTS},
    {{"comm"}, {"log communication activity"}, GDBR_LOG_COMM},
    {{"packets"}, {"log gdb remote packets"}, GDBR_LOG_PACKETS},
    {{"memory"}, {"log memory reads and writes"}, GDBR_LOG_MEMORY},
    {{"data-short"},
     {"log memory bytes for memory reads and writes for short transactions "
      "only"},
     GDBR_LOG_MEMORY_DATA_SHORT},
    {{"data-long"},
     {"log memory bytes for memory reads and writes for all transactions"},
     GDBR_LOG_MEMORY_DATA_LONG},
    {{"process"}, {"log process events and activities"}, GDBR_LOG_PROCESS},
    {{"step"}, {"log step related activities"}, GDBR_LOG_STEP},
    {{"thread"}, {"log thread events and activities"}, GDBR_LOG_THREAD},
    {{"watch"}, {"log watchpoint related activities"}, GDBR_LOG_WATCHPOINTS},
};

Log::Channel ProcessGDBRemoteLog::g_channel(g_categories, GDBR_LOG_DEFAULT);

void ProcessGDBRemoteLog::Initialize() {
<<<<<<< HEAD
  static ConstString g_name("gdb-remote");
  static std::once_flag g_once_flag;

=======
  static llvm::once_flag g_once_flag;
>>>>>>> 0f6f75fd
  llvm::call_once(g_once_flag, []() {
    Log::Register("gdb-remote", g_channel);
  });
}<|MERGE_RESOLUTION|>--- conflicted
+++ resolved
@@ -37,13 +37,7 @@
 Log::Channel ProcessGDBRemoteLog::g_channel(g_categories, GDBR_LOG_DEFAULT);
 
 void ProcessGDBRemoteLog::Initialize() {
-<<<<<<< HEAD
-  static ConstString g_name("gdb-remote");
-  static std::once_flag g_once_flag;
-
-=======
   static llvm::once_flag g_once_flag;
->>>>>>> 0f6f75fd
   llvm::call_once(g_once_flag, []() {
     Log::Register("gdb-remote", g_channel);
   });
