--- conflicted
+++ resolved
@@ -268,19 +268,11 @@
     success = true;
   } else {
     Log *log(
-<<<<<<< HEAD
-        GetLogIfAllCategoriesSet(LIBLLDB_LOG_PROCESS ));
-    if (log)
-      log->Printf("MachException::Message::%s(): mach_exc_server "
-                  "returned zero...",
-                  __FUNCTION__);
-=======
         GetLogIfAllCategoriesSet(LIBLLDB_LOG_PROCESS | LIBLLDB_LOG_VERBOSE));
     LLDB_LOGF(log,
               "MachException::Message::%s(): mach_exc_server "
               "returned zero...",
               __FUNCTION__);
->>>>>>> b496d64a
   }
   g_message = NULL;
   return success;
