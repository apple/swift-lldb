//===-- ClangExpressionDeclMap.cpp -----------------------------*- C++ -*-===//
//
//                     The LLVM Compiler Infrastructure
//
// This file is distributed under the University of Illinois Open Source
// License. See LICENSE.TXT for details.
//
//===----------------------------------------------------------------------===//

#include "ClangExpressionDeclMap.h"

#include "ASTDumper.h"
#include "ClangASTSource.h"
#include "ClangModulesDeclVendor.h"
#include "ClangPersistentVariables.h"

#include "lldb/Core/Address.h"
#include "lldb/Core/Module.h"
#include "lldb/Core/ModuleSpec.h"
#include "lldb/Core/RegisterValue.h"
#include "lldb/Core/ValueObjectConstResult.h"
#include "lldb/Core/ValueObjectVariable.h"
#include "lldb/Expression/Materializer.h"
#include "lldb/Symbol/ClangASTContext.h"
#include "lldb/Symbol/CompileUnit.h"
#include "lldb/Symbol/CompilerDecl.h"
#include "lldb/Symbol/CompilerDeclContext.h"
#include "lldb/Symbol/Function.h"
#include "lldb/Symbol/ObjectFile.h"
#include "lldb/Symbol/SymbolContext.h"
#include "lldb/Symbol/SymbolFile.h"
#include "lldb/Symbol/SymbolVendor.h"
#include "lldb/Symbol/Type.h"
#include "lldb/Symbol/TypeList.h"
#include "lldb/Symbol/Variable.h"
#include "lldb/Symbol/VariableList.h"
#include "lldb/Target/CPPLanguageRuntime.h"
#include "lldb/Target/ExecutionContext.h"
#include "lldb/Target/ObjCLanguageRuntime.h"
#include "lldb/Target/Process.h"
#include "lldb/Target/RegisterContext.h"
#include "lldb/Target/StackFrame.h"
#include "lldb/Target/Target.h"
#include "lldb/Target/Thread.h"
#include "lldb/Utility/Endian.h"
#include "lldb/Utility/Log.h"
#include "lldb/Utility/Status.h"
#include "lldb/lldb-private.h"
#include "clang/AST/ASTConsumer.h"
#include "clang/AST/ASTContext.h"
#include "clang/AST/Decl.h"
#include "clang/AST/DeclarationName.h"

#include "Plugins/Language/CPlusPlus/CPlusPlusLanguage.h"

using namespace lldb;
using namespace lldb_private;
using namespace clang;

namespace {
const char *g_lldb_local_vars_namespace_cstr = "$__lldb_local_vars";
} // anonymous namespace

ClangExpressionDeclMap::ClangExpressionDeclMap(
    bool keep_result_in_memory,
    Materializer::PersistentVariableDelegate *result_delegate,
    ExecutionContext &exe_ctx)
    : ClangASTSource(exe_ctx.GetTargetSP()), m_found_entities(),
      m_struct_members(), m_keep_result_in_memory(keep_result_in_memory),
      m_result_delegate(result_delegate), m_parser_vars(), m_struct_vars() {
  EnableStructVars();
}

ClangExpressionDeclMap::~ClangExpressionDeclMap() {
  // Note: The model is now that the parser's AST context and all associated
  //   data does not vanish until the expression has been executed.  This means
  //   that valuable lookup data (like namespaces) doesn't vanish, but

  DidParse();
  DisableStructVars();
}

bool ClangExpressionDeclMap::WillParse(ExecutionContext &exe_ctx,
                                       Materializer *materializer) {
  ClangASTMetrics::ClearLocalCounters();

  EnableParserVars();
  m_parser_vars->m_exe_ctx = exe_ctx;

  Target *target = exe_ctx.GetTargetPtr();
  if (exe_ctx.GetFramePtr())
    m_parser_vars->m_sym_ctx =
        exe_ctx.GetFramePtr()->GetSymbolContext(lldb::eSymbolContextEverything);
  else if (exe_ctx.GetThreadPtr() &&
           exe_ctx.GetThreadPtr()->GetStackFrameAtIndex(0))
    m_parser_vars->m_sym_ctx =
        exe_ctx.GetThreadPtr()->GetStackFrameAtIndex(0)->GetSymbolContext(
            lldb::eSymbolContextEverything);
  else if (exe_ctx.GetProcessPtr()) {
    m_parser_vars->m_sym_ctx.Clear(true);
    m_parser_vars->m_sym_ctx.target_sp = exe_ctx.GetTargetSP();
  } else if (target) {
    m_parser_vars->m_sym_ctx.Clear(true);
    m_parser_vars->m_sym_ctx.target_sp = exe_ctx.GetTargetSP();
  }

  if (target) {
    m_parser_vars->m_persistent_vars = llvm::cast<ClangPersistentVariables>(
        target->GetPersistentExpressionStateForLanguage(eLanguageTypeC));

    if (!target->GetScratchClangASTContext())
      return false;
  }

  m_parser_vars->m_target_info = GetTargetInfo();
  m_parser_vars->m_materializer = materializer;

  return true;
}

void ClangExpressionDeclMap::InstallCodeGenerator(
    clang::ASTConsumer *code_gen) {
  assert(m_parser_vars);
  m_parser_vars->m_code_gen = code_gen;
}

void ClangExpressionDeclMap::DidParse() {
  Log *log(lldb_private::GetLogIfAllCategoriesSet(LIBLLDB_LOG_EXPRESSIONS));

  if (log)
    ClangASTMetrics::DumpCounters(log);

  if (m_parser_vars.get()) {
    for (size_t entity_index = 0, num_entities = m_found_entities.GetSize();
         entity_index < num_entities; ++entity_index) {
      ExpressionVariableSP var_sp(
          m_found_entities.GetVariableAtIndex(entity_index));
      if (var_sp)
        llvm::cast<ClangExpressionVariable>(var_sp.get())
            ->DisableParserVars(GetParserID());
    }

    for (size_t pvar_index = 0,
                num_pvars = m_parser_vars->m_persistent_vars->GetSize();
         pvar_index < num_pvars; ++pvar_index) {
      ExpressionVariableSP pvar_sp(
          m_parser_vars->m_persistent_vars->GetVariableAtIndex(pvar_index));
      if (ClangExpressionVariable *clang_var =
              llvm::dyn_cast<ClangExpressionVariable>(pvar_sp.get()))
        clang_var->DisableParserVars(GetParserID());
    }

    DisableParserVars();
  }
}

// Interface for IRForTarget

ClangExpressionDeclMap::TargetInfo ClangExpressionDeclMap::GetTargetInfo() {
  assert(m_parser_vars.get());

  TargetInfo ret;

  ExecutionContext &exe_ctx = m_parser_vars->m_exe_ctx;

  Process *process = exe_ctx.GetProcessPtr();
  if (process) {
    ret.byte_order = process->GetByteOrder();
    ret.address_byte_size = process->GetAddressByteSize();
  } else {
    Target *target = exe_ctx.GetTargetPtr();
    if (target) {
      ret.byte_order = target->GetArchitecture().GetByteOrder();
      ret.address_byte_size = target->GetArchitecture().GetAddressByteSize();
    }
  }

  return ret;
}

bool ClangExpressionDeclMap::AddPersistentVariable(const NamedDecl *decl,
                                                   const ConstString &name,
                                                   TypeFromParser parser_type,
                                                   bool is_result,
                                                   bool is_lvalue) {
  assert(m_parser_vars.get());

  ClangASTContext *ast =
      llvm::dyn_cast_or_null<ClangASTContext>(parser_type.GetTypeSystem());
  if (ast == nullptr)
    return false;

  if (m_parser_vars->m_materializer && is_result) {
    Status err;

    ExecutionContext &exe_ctx = m_parser_vars->m_exe_ctx;
    Target *target = exe_ctx.GetTargetPtr();
    if (target == nullptr)
      return false;

    ClangASTContext *context(target->GetScratchClangASTContext());

    TypeFromUser user_type(m_ast_importer_sp->DeportType(
                               context->getASTContext(), ast->getASTContext(),
                               parser_type.GetOpaqueQualType()),
                           context);

    uint32_t offset = m_parser_vars->m_materializer->AddResultVariable(
        user_type, is_lvalue, m_keep_result_in_memory, m_result_delegate, err);

    ClangExpressionVariable *var = new ClangExpressionVariable(
        exe_ctx.GetBestExecutionContextScope(), name, user_type,
        m_parser_vars->m_target_info.byte_order,
        m_parser_vars->m_target_info.address_byte_size);

    m_found_entities.AddNewlyConstructedVariable(var);

    var->EnableParserVars(GetParserID());

    ClangExpressionVariable::ParserVars *parser_vars =
        var->GetParserVars(GetParserID());

    parser_vars->m_named_decl = decl;
    parser_vars->m_parser_type = parser_type;

    var->EnableJITVars(GetParserID());

    ClangExpressionVariable::JITVars *jit_vars = var->GetJITVars(GetParserID());

    jit_vars->m_offset = offset;

    return true;
  }

  Log *log(lldb_private::GetLogIfAllCategoriesSet(LIBLLDB_LOG_EXPRESSIONS));
  ExecutionContext &exe_ctx = m_parser_vars->m_exe_ctx;
  Target *target = exe_ctx.GetTargetPtr();
  if (target == NULL)
    return false;

  ClangASTContext *context(target->GetScratchClangASTContext());

  TypeFromUser user_type(m_ast_importer_sp->DeportType(
                             context->getASTContext(), ast->getASTContext(),
                             parser_type.GetOpaqueQualType()),
                         context);

  if (!user_type.GetOpaqueQualType()) {
    if (log)
      log->Printf("Persistent variable's type wasn't copied successfully");
    return false;
  }

  if (!m_parser_vars->m_target_info.IsValid())
    return false;

  ClangExpressionVariable *var = llvm::cast<ClangExpressionVariable>(
      m_parser_vars->m_persistent_vars
          ->CreatePersistentVariable(
              exe_ctx.GetBestExecutionContextScope(), name, user_type,
              m_parser_vars->m_target_info.byte_order,
              m_parser_vars->m_target_info.address_byte_size)
          .get());

  if (!var)
    return false;

  var->m_frozen_sp->SetHasCompleteType();

  if (is_result)
    var->m_flags |= ClangExpressionVariable::EVNeedsFreezeDry;
  else
    var->m_flags |=
        ClangExpressionVariable::EVKeepInTarget; // explicitly-declared
                                                 // persistent variables should
                                                 // persist

  if (is_lvalue) {
    var->m_flags |= ClangExpressionVariable::EVIsProgramReference;
  } else {
    var->m_flags |= ClangExpressionVariable::EVIsLLDBAllocated;
    var->m_flags |= ClangExpressionVariable::EVNeedsAllocation;
  }

  if (m_keep_result_in_memory) {
    var->m_flags |= ClangExpressionVariable::EVKeepInTarget;
  }

  if (log)
    log->Printf("Created persistent variable with flags 0x%hx", var->m_flags);

  var->EnableParserVars(GetParserID());

  ClangExpressionVariable::ParserVars *parser_vars =
      var->GetParserVars(GetParserID());

  parser_vars->m_named_decl = decl;
  parser_vars->m_parser_type = parser_type;

  return true;
}

bool ClangExpressionDeclMap::AddValueToStruct(const NamedDecl *decl,
                                              const ConstString &name,
                                              llvm::Value *value, size_t size,
                                              lldb::offset_t alignment) {
  assert(m_struct_vars.get());
  assert(m_parser_vars.get());

  bool is_persistent_variable = false;

  Log *log(lldb_private::GetLogIfAllCategoriesSet(LIBLLDB_LOG_EXPRESSIONS));

  m_struct_vars->m_struct_laid_out = false;

  if (ClangExpressionVariable::FindVariableInList(m_struct_members, decl,
                                                  GetParserID()))
    return true;

  ClangExpressionVariable *var(ClangExpressionVariable::FindVariableInList(
      m_found_entities, decl, GetParserID()));

  if (!var) {
    var = ClangExpressionVariable::FindVariableInList(
        *m_parser_vars->m_persistent_vars, decl, GetParserID());
    is_persistent_variable = true;
  }

  if (!var)
    return false;

  if (log)
    log->Printf("Adding value for (NamedDecl*)%p [%s - %s] to the structure",
                static_cast<const void *>(decl), name.GetCString(),
                var->GetName().GetCString());

  // We know entity->m_parser_vars is valid because we used a parser variable
  // to find it

  ClangExpressionVariable::ParserVars *parser_vars =
      llvm::cast<ClangExpressionVariable>(var)->GetParserVars(GetParserID());

  parser_vars->m_llvm_value = value;

  if (ClangExpressionVariable::JITVars *jit_vars =
          llvm::cast<ClangExpressionVariable>(var)->GetJITVars(GetParserID())) {
    // We already laid this out; do not touch

    if (log)
      log->Printf("Already placed at 0x%llx",
                  (unsigned long long)jit_vars->m_offset);
  }

  llvm::cast<ClangExpressionVariable>(var)->EnableJITVars(GetParserID());

  ClangExpressionVariable::JITVars *jit_vars =
      llvm::cast<ClangExpressionVariable>(var)->GetJITVars(GetParserID());

  jit_vars->m_alignment = alignment;
  jit_vars->m_size = size;

  m_struct_members.AddVariable(var->shared_from_this());

  if (m_parser_vars->m_materializer) {
    uint32_t offset = 0;

    Status err;

    if (is_persistent_variable) {
      ExpressionVariableSP var_sp(var->shared_from_this());
      offset = m_parser_vars->m_materializer->AddPersistentVariable(
          var_sp, nullptr, err);
    } else {
      if (const lldb_private::Symbol *sym = parser_vars->m_lldb_sym)
        offset = m_parser_vars->m_materializer->AddSymbol(*sym, err);
      else if (const RegisterInfo *reg_info = var->GetRegisterInfo())
        offset = m_parser_vars->m_materializer->AddRegister(*reg_info, err);
      else if (parser_vars->m_lldb_var)
        offset = m_parser_vars->m_materializer->AddVariable(
            parser_vars->m_lldb_var, err);
    }

    if (!err.Success())
      return false;

    if (log)
      log->Printf("Placed at 0x%llx", (unsigned long long)offset);

    jit_vars->m_offset =
        offset; // TODO DoStructLayout() should not change this.
  }

  return true;
}

bool ClangExpressionDeclMap::DoStructLayout() {
  assert(m_struct_vars.get());

  if (m_struct_vars->m_struct_laid_out)
    return true;

  if (!m_parser_vars->m_materializer)
    return false;

  m_struct_vars->m_struct_alignment =
      m_parser_vars->m_materializer->GetStructAlignment();
  m_struct_vars->m_struct_size =
      m_parser_vars->m_materializer->GetStructByteSize();
  m_struct_vars->m_struct_laid_out = true;
  return true;
}

bool ClangExpressionDeclMap::GetStructInfo(uint32_t &num_elements, size_t &size,
                                           lldb::offset_t &alignment) {
  assert(m_struct_vars.get());

  if (!m_struct_vars->m_struct_laid_out)
    return false;

  num_elements = m_struct_members.GetSize();
  size = m_struct_vars->m_struct_size;
  alignment = m_struct_vars->m_struct_alignment;

  return true;
}

bool ClangExpressionDeclMap::GetStructElement(const NamedDecl *&decl,
                                              llvm::Value *&value,
                                              lldb::offset_t &offset,
                                              ConstString &name,
                                              uint32_t index) {
  assert(m_struct_vars.get());

  if (!m_struct_vars->m_struct_laid_out)
    return false;

  if (index >= m_struct_members.GetSize())
    return false;

  ExpressionVariableSP member_sp(m_struct_members.GetVariableAtIndex(index));

  if (!member_sp)
    return false;

  ClangExpressionVariable::ParserVars *parser_vars =
      llvm::cast<ClangExpressionVariable>(member_sp.get())
          ->GetParserVars(GetParserID());
  ClangExpressionVariable::JITVars *jit_vars =
      llvm::cast<ClangExpressionVariable>(member_sp.get())
          ->GetJITVars(GetParserID());

  if (!parser_vars || !jit_vars || !member_sp->GetValueObject())
    return false;

  decl = parser_vars->m_named_decl;
  value = parser_vars->m_llvm_value;
  offset = jit_vars->m_offset;
  name = member_sp->GetName();

  return true;
}

bool ClangExpressionDeclMap::GetFunctionInfo(const NamedDecl *decl,
                                             uint64_t &ptr) {
  ClangExpressionVariable *entity(ClangExpressionVariable::FindVariableInList(
      m_found_entities, decl, GetParserID()));

  if (!entity)
    return false;

  // We know m_parser_vars is valid since we searched for the variable by
  // its NamedDecl

  ClangExpressionVariable::ParserVars *parser_vars =
      entity->GetParserVars(GetParserID());

  ptr = parser_vars->m_lldb_value.GetScalar().ULongLong();

  return true;
}

addr_t ClangExpressionDeclMap::GetSymbolAddress(Target &target,
                                                Process *process,
                                                const ConstString &name,
                                                lldb::SymbolType symbol_type,
                                                lldb_private::Module *module) {
  SymbolContextList sc_list;

  if (module)
    module->FindSymbolsWithNameAndType(name, symbol_type, sc_list);
  else
    target.GetImages().FindSymbolsWithNameAndType(name, symbol_type, sc_list);

  const uint32_t num_matches = sc_list.GetSize();
  addr_t symbol_load_addr = LLDB_INVALID_ADDRESS;

  for (uint32_t i = 0;
       i < num_matches &&
       (symbol_load_addr == 0 || symbol_load_addr == LLDB_INVALID_ADDRESS);
       i++) {
    SymbolContext sym_ctx;
    sc_list.GetContextAtIndex(i, sym_ctx);

    const Address sym_address = sym_ctx.symbol->GetAddress();

    if (!sym_address.IsValid())
      continue;

    switch (sym_ctx.symbol->GetType()) {
    case eSymbolTypeCode:
    case eSymbolTypeTrampoline:
      symbol_load_addr = sym_address.GetCallableLoadAddress(&target);
      break;

    case eSymbolTypeResolver:
      symbol_load_addr = sym_address.GetCallableLoadAddress(&target, true);
      break;

    case eSymbolTypeReExported: {
      ConstString reexport_name = sym_ctx.symbol->GetReExportedSymbolName();
      if (reexport_name) {
        ModuleSP reexport_module_sp;
        ModuleSpec reexport_module_spec;
        reexport_module_spec.GetPlatformFileSpec() =
            sym_ctx.symbol->GetReExportedSymbolSharedLibrary();
        if (reexport_module_spec.GetPlatformFileSpec()) {
          reexport_module_sp =
              target.GetImages().FindFirstModule(reexport_module_spec);
          if (!reexport_module_sp) {
            reexport_module_spec.GetPlatformFileSpec().GetDirectory().Clear();
            reexport_module_sp =
                target.GetImages().FindFirstModule(reexport_module_spec);
          }
        }
        symbol_load_addr = GetSymbolAddress(
            target, process, sym_ctx.symbol->GetReExportedSymbolName(),
            symbol_type, reexport_module_sp.get());
      }
    } break;

    case eSymbolTypeData:
    case eSymbolTypeRuntime:
    case eSymbolTypeVariable:
    case eSymbolTypeLocal:
    case eSymbolTypeParam:
    case eSymbolTypeInvalid:
    case eSymbolTypeAbsolute:
    case eSymbolTypeException:
    case eSymbolTypeSourceFile:
    case eSymbolTypeHeaderFile:
    case eSymbolTypeObjectFile:
    case eSymbolTypeCommonBlock:
    case eSymbolTypeBlock:
    case eSymbolTypeVariableType:
    case eSymbolTypeLineEntry:
    case eSymbolTypeLineHeader:
    case eSymbolTypeScopeBegin:
    case eSymbolTypeScopeEnd:
    case eSymbolTypeAdditional:
    case eSymbolTypeCompiler:
    case eSymbolTypeInstrumentation:
    case eSymbolTypeUndefined:
    case eSymbolTypeObjCClass:
    case eSymbolTypeObjCMetaClass:
    case eSymbolTypeObjCIVar:
    case eSymbolTypeIVarOffset:
    case eSymbolTypeMetadata:
    case eSymbolTypeASTFile:
      symbol_load_addr = sym_address.GetLoadAddress(&target);
      break;
    }
  }

  if (symbol_load_addr == LLDB_INVALID_ADDRESS && process) {
    ObjCLanguageRuntime *runtime = process->GetObjCLanguageRuntime();

    if (runtime) {
      symbol_load_addr = runtime->LookupRuntimeSymbol(name);
    }
  }

  return symbol_load_addr;
}

addr_t ClangExpressionDeclMap::GetSymbolAddress(const ConstString &name,
                                                lldb::SymbolType symbol_type) {
  assert(m_parser_vars.get());

  if (!m_parser_vars->m_exe_ctx.GetTargetPtr())
    return false;

  return GetSymbolAddress(m_parser_vars->m_exe_ctx.GetTargetRef(),
                          m_parser_vars->m_exe_ctx.GetProcessPtr(), name,
                          symbol_type);
}

<<<<<<< HEAD
const Symbol *ClangExpressionDeclMap::FindGlobalDataSymbol(
    Target &target, const ConstString &name, lldb_private::Module *module) {
  SymbolContextList sc_list;

  if (module)
    module->FindSymbolsWithNameAndType(name, eSymbolTypeAny, sc_list);
  else
    target.GetImages().FindSymbolsWithNameAndType(name, eSymbolTypeAny,
                                                  sc_list);

  const uint32_t matches = sc_list.GetSize();
  for (uint32_t i = 0; i < matches; ++i) {
    SymbolContext sym_ctx;
    sc_list.GetContextAtIndex(i, sym_ctx);
    if (sym_ctx.symbol) {
      const Symbol *symbol = sym_ctx.symbol;
      const Address sym_address = symbol->GetAddress();

      if (sym_address.IsValid()) {
        switch (symbol->GetType()) {
        case eSymbolTypeData:
        case eSymbolTypeRuntime:
        case eSymbolTypeAbsolute:
        case eSymbolTypeObjCClass:
        case eSymbolTypeObjCMetaClass:
        case eSymbolTypeObjCIVar:
        case eSymbolTypeIVarOffset:
        case eSymbolTypeMetadata:
          if (symbol->GetDemangledNameIsSynthesized()) {
            // If the demangled name was synthesized, then don't use it
            // for expressions. Only let the symbol match if the mangled
            // named matches for these symbols.
            if (symbol->GetMangled().GetMangledName() != name)
              break;
          }
          return symbol;

        case eSymbolTypeReExported: {
          ConstString reexport_name = symbol->GetReExportedSymbolName();
          if (reexport_name) {
            ModuleSP reexport_module_sp;
            ModuleSpec reexport_module_spec;
            reexport_module_spec.GetPlatformFileSpec() =
                symbol->GetReExportedSymbolSharedLibrary();
            if (reexport_module_spec.GetPlatformFileSpec()) {
              reexport_module_sp =
                  target.GetImages().FindFirstModule(reexport_module_spec);
              if (!reexport_module_sp) {
                reexport_module_spec.GetPlatformFileSpec()
                    .GetDirectory()
                    .Clear();
                reexport_module_sp =
                    target.GetImages().FindFirstModule(reexport_module_spec);
              }
            }
            // Don't allow us to try and resolve a re-exported symbol if it is
            // the same
            // as the current symbol
            if (name == symbol->GetReExportedSymbolName() &&
                module == reexport_module_sp.get())
              return NULL;

            return FindGlobalDataSymbol(target,
                                        symbol->GetReExportedSymbolName(),
                                        reexport_module_sp.get());
          }
        } break;

        case eSymbolTypeCode: // We already lookup functions elsewhere
        case eSymbolTypeVariable:
        case eSymbolTypeLocal:
        case eSymbolTypeParam:
        case eSymbolTypeTrampoline:
        case eSymbolTypeInvalid:
        case eSymbolTypeException:
        case eSymbolTypeSourceFile:
        case eSymbolTypeHeaderFile:
        case eSymbolTypeObjectFile:
        case eSymbolTypeCommonBlock:
        case eSymbolTypeBlock:
        case eSymbolTypeVariableType:
        case eSymbolTypeLineEntry:
        case eSymbolTypeLineHeader:
        case eSymbolTypeScopeBegin:
        case eSymbolTypeScopeEnd:
        case eSymbolTypeAdditional:
        case eSymbolTypeCompiler:
        case eSymbolTypeInstrumentation:
        case eSymbolTypeUndefined:
        case eSymbolTypeResolver:
        case eSymbolTypeASTFile:
          break;
        }
      }
    }
  }

  return NULL;
}

=======
>>>>>>> b5191df9
lldb::VariableSP ClangExpressionDeclMap::FindGlobalVariable(
    Target &target, ModuleSP &module, const ConstString &name,
    CompilerDeclContext *namespace_decl, TypeFromUser *type) {
  VariableList vars;

  if (module && namespace_decl)
    module->FindGlobalVariables(name, namespace_decl, true, -1, vars);
  else
    target.GetImages().FindGlobalVariables(name, true, -1, vars);

  if (vars.GetSize()) {
    if (type) {
      for (size_t i = 0; i < vars.GetSize(); ++i) {
        VariableSP var_sp = vars.GetVariableAtIndex(i);

        if (ClangASTContext::AreTypesSame(
                *type, var_sp->GetType()->GetFullCompilerType()))
          return var_sp;
      }
    } else {
      return vars.GetVariableAtIndex(0);
    }
  }

  return VariableSP();
}

ClangASTContext *ClangExpressionDeclMap::GetClangASTContext() {
  StackFrame *frame = m_parser_vars->m_exe_ctx.GetFramePtr();
  if (frame == nullptr)
    return nullptr;

  SymbolContext sym_ctx = frame->GetSymbolContext(lldb::eSymbolContextFunction |
                                                  lldb::eSymbolContextBlock);
  if (sym_ctx.block == nullptr)
    return nullptr;

  CompilerDeclContext frame_decl_context = sym_ctx.block->GetDeclContext();
  if (!frame_decl_context)
    return nullptr;

  return llvm::dyn_cast_or_null<ClangASTContext>(
      frame_decl_context.GetTypeSystem());
}

// Interface for ClangASTSource

void ClangExpressionDeclMap::FindExternalVisibleDecls(
    NameSearchContext &context) {
  assert(m_ast_context);

  ClangASTMetrics::RegisterVisibleQuery();

  const ConstString name(context.m_decl_name.getAsString().c_str());

  Log *log(lldb_private::GetLogIfAllCategoriesSet(LIBLLDB_LOG_EXPRESSIONS));

  if (GetImportInProgress()) {
    if (log && log->GetVerbose())
      log->Printf("Ignoring a query during an import");
    return;
  }

  static unsigned int invocation_id = 0;
  unsigned int current_id = invocation_id++;

  if (log) {
    if (!context.m_decl_context)
      log->Printf("ClangExpressionDeclMap::FindExternalVisibleDecls[%u] for "
                  "'%s' in a NULL DeclContext",
                  current_id, name.GetCString());
    else if (const NamedDecl *context_named_decl =
                 dyn_cast<NamedDecl>(context.m_decl_context))
      log->Printf("ClangExpressionDeclMap::FindExternalVisibleDecls[%u] for "
                  "'%s' in '%s'",
                  current_id, name.GetCString(),
                  context_named_decl->getNameAsString().c_str());
    else
      log->Printf("ClangExpressionDeclMap::FindExternalVisibleDecls[%u] for "
                  "'%s' in a '%s'",
                  current_id, name.GetCString(),
                  context.m_decl_context->getDeclKindName());
  }

  if (const NamespaceDecl *namespace_context =
          dyn_cast<NamespaceDecl>(context.m_decl_context)) {
    if (namespace_context->getName().str() ==
        std::string(g_lldb_local_vars_namespace_cstr)) {
      CompilerDeclContext compiler_decl_ctx(
          GetClangASTContext(), const_cast<void *>(static_cast<const void *>(
                                    context.m_decl_context)));
      FindExternalVisibleDecls(context, lldb::ModuleSP(), compiler_decl_ctx,
                               current_id);
      return;
    }

    ClangASTImporter::NamespaceMapSP namespace_map =
        m_ast_importer_sp->GetNamespaceMap(namespace_context);

    if (log && log->GetVerbose())
      log->Printf("  CEDM::FEVD[%u] Inspecting (NamespaceMap*)%p (%d entries)",
                  current_id, static_cast<void *>(namespace_map.get()),
                  (int)namespace_map->size());

    if (!namespace_map)
      return;

    for (ClangASTImporter::NamespaceMap::iterator i = namespace_map->begin(),
                                                  e = namespace_map->end();
         i != e; ++i) {
      if (log)
        log->Printf("  CEDM::FEVD[%u] Searching namespace %s in module %s",
                    current_id, i->second.GetName().AsCString(),
                    i->first->GetFileSpec().GetFilename().GetCString());

      FindExternalVisibleDecls(context, i->first, i->second, current_id);
    }
  } else if (isa<TranslationUnitDecl>(context.m_decl_context)) {
    CompilerDeclContext namespace_decl;

    if (log)
      log->Printf("  CEDM::FEVD[%u] Searching the root namespace", current_id);

    FindExternalVisibleDecls(context, lldb::ModuleSP(), namespace_decl,
                             current_id);
  }
  
  ClangASTSource::FindExternalVisibleDecls(context);
}

void ClangExpressionDeclMap::FindExternalVisibleDecls(
    NameSearchContext &context, lldb::ModuleSP module_sp,
    CompilerDeclContext &namespace_decl, unsigned int current_id) {
  assert(m_ast_context);

  std::function<void(clang::FunctionDecl *)> MaybeRegisterFunctionBody =
      [this](clang::FunctionDecl *copied_function_decl) {
        if (copied_function_decl->getBody() && m_parser_vars->m_code_gen) {
          DeclGroupRef decl_group_ref(copied_function_decl);
          m_parser_vars->m_code_gen->HandleTopLevelDecl(decl_group_ref);
        }
      };

  Log *log(lldb_private::GetLogIfAllCategoriesSet(LIBLLDB_LOG_EXPRESSIONS));

  SymbolContextList sc_list;

  const ConstString name(context.m_decl_name.getAsString().c_str());

  const char *name_unique_cstr = name.GetCString();

  if (name_unique_cstr == NULL)
    return;

  static ConstString id_name("id");
  static ConstString Class_name("Class");

  if (name == id_name || name == Class_name)
    return;

  // Only look for functions by name out in our symbols if the function
  // doesn't start with our phony prefix of '$'
  Target *target = m_parser_vars->m_exe_ctx.GetTargetPtr();
  StackFrame *frame = m_parser_vars->m_exe_ctx.GetFramePtr();
  SymbolContext sym_ctx;
  if (frame != nullptr)
    sym_ctx = frame->GetSymbolContext(lldb::eSymbolContextFunction |
                                      lldb::eSymbolContextBlock);

  // Try the persistent decls, which take precedence over all else.
  if (!namespace_decl) {
    do {
      if (!target)
        break;

      ClangASTContext *scratch_clang_ast_context =
          target->GetScratchClangASTContext();

      if (!scratch_clang_ast_context)
        break;

      ASTContext *scratch_ast_context =
          scratch_clang_ast_context->getASTContext();

      if (!scratch_ast_context)
        break;

      NamedDecl *persistent_decl =
          m_parser_vars->m_persistent_vars->GetPersistentDecl(name);

      if (!persistent_decl)
        break;

      Decl *parser_persistent_decl = m_ast_importer_sp->CopyDecl(
          m_ast_context, scratch_ast_context, persistent_decl);

      if (!parser_persistent_decl)
        break;

      NamedDecl *parser_named_decl =
          dyn_cast<NamedDecl>(parser_persistent_decl);

      if (!parser_named_decl)
        break;

      if (clang::FunctionDecl *parser_function_decl =
              llvm::dyn_cast<clang::FunctionDecl>(parser_named_decl)) {
        MaybeRegisterFunctionBody(parser_function_decl);
      }

      if (log)
        log->Printf("  CEDM::FEVD[%u] Found persistent decl %s", current_id,
                    name.GetCString());

      context.AddNamedDecl(parser_named_decl);
    } while (0);
  }

  if (name_unique_cstr[0] == '$' && !namespace_decl) {
    static ConstString g_lldb_class_name("$__lldb_class");

    if (name == g_lldb_class_name) {
      // Clang is looking for the type of "this"

      if (frame == NULL)
        return;

      // Find the block that defines the function represented by "sym_ctx"
      Block *function_block = sym_ctx.GetFunctionBlock();

      if (!function_block)
        return;

      CompilerDeclContext function_decl_ctx = function_block->GetDeclContext();

      if (!function_decl_ctx)
        return;

      clang::CXXMethodDecl *method_decl =
          ClangASTContext::DeclContextGetAsCXXMethodDecl(function_decl_ctx);

      if (method_decl) {
        clang::CXXRecordDecl *class_decl = method_decl->getParent();

        QualType class_qual_type(class_decl->getTypeForDecl(), 0);

        TypeFromUser class_user_type(
            class_qual_type.getAsOpaquePtr(),
            ClangASTContext::GetASTContext(&class_decl->getASTContext()));

        if (log) {
          ASTDumper ast_dumper(class_qual_type);
          log->Printf("  CEDM::FEVD[%u] Adding type for $__lldb_class: %s",
                      current_id, ast_dumper.GetCString());
        }

        AddThisType(context, class_user_type, current_id);

        if (method_decl->isInstance()) {
          // self is a pointer to the object

          QualType class_pointer_type =
              method_decl->getASTContext().getPointerType(class_qual_type);

          TypeFromUser self_user_type(
              class_pointer_type.getAsOpaquePtr(),
              ClangASTContext::GetASTContext(&method_decl->getASTContext()));

          m_struct_vars->m_object_pointer_type = self_user_type;
        }
      } else {
        // This branch will get hit if we are executing code in the context of a
        // function that
        // claims to have an object pointer (through DW_AT_object_pointer?) but
        // is not formally a
        // method of the class.  In that case, just look up the "this" variable
        // in the current
        // scope and use its type.
        // FIXME: This code is formally correct, but clang doesn't currently
        // emit DW_AT_object_pointer
        // for C++ so it hasn't actually been tested.

        VariableList *vars = frame->GetVariableList(false);

        lldb::VariableSP this_var = vars->FindVariable(ConstString("this"));

        if (this_var && this_var->IsInScope(frame) &&
            this_var->LocationIsValidForFrame(frame)) {
          Type *this_type = this_var->GetType();

          if (!this_type)
            return;

          TypeFromUser pointee_type =
              this_type->GetForwardCompilerType().GetPointeeType();

          if (pointee_type.IsValid()) {
            if (log) {
              ASTDumper ast_dumper(pointee_type);
              log->Printf("  FEVD[%u] Adding type for $__lldb_class: %s",
                          current_id, ast_dumper.GetCString());
            }

            AddThisType(context, pointee_type, current_id);
            TypeFromUser this_user_type(this_type->GetFullCompilerType());
            m_struct_vars->m_object_pointer_type = this_user_type;
            return;
          }
        }
      }

      return;
    }

    static ConstString g_lldb_objc_class_name("$__lldb_objc_class");
    if (name == g_lldb_objc_class_name) {
      // Clang is looking for the type of "*self"

      if (!frame)
        return;

      SymbolContext sym_ctx = frame->GetSymbolContext(
          lldb::eSymbolContextFunction | lldb::eSymbolContextBlock);

      // Find the block that defines the function represented by "sym_ctx"
      Block *function_block = sym_ctx.GetFunctionBlock();

      if (!function_block)
        return;

      CompilerDeclContext function_decl_ctx = function_block->GetDeclContext();

      if (!function_decl_ctx)
        return;

      clang::ObjCMethodDecl *method_decl =
          ClangASTContext::DeclContextGetAsObjCMethodDecl(function_decl_ctx);

      if (method_decl) {
        ObjCInterfaceDecl *self_interface = method_decl->getClassInterface();

        if (!self_interface)
          return;

        const clang::Type *interface_type = self_interface->getTypeForDecl();

        if (!interface_type)
          return; // This is unlikely, but we have seen crashes where this
                  // occurred

        TypeFromUser class_user_type(
            QualType(interface_type, 0).getAsOpaquePtr(),
            ClangASTContext::GetASTContext(&method_decl->getASTContext()));

        if (log) {
          ASTDumper ast_dumper(interface_type);
          log->Printf("  FEVD[%u] Adding type for $__lldb_objc_class: %s",
                      current_id, ast_dumper.GetCString());
        }

        AddOneType(context, class_user_type, current_id);

        if (method_decl->isInstanceMethod()) {
          // self is a pointer to the object

          QualType class_pointer_type =
              method_decl->getASTContext().getObjCObjectPointerType(
                  QualType(interface_type, 0));

          TypeFromUser self_user_type(
              class_pointer_type.getAsOpaquePtr(),
              ClangASTContext::GetASTContext(&method_decl->getASTContext()));

          m_struct_vars->m_object_pointer_type = self_user_type;
        } else {
          // self is a Class pointer
          QualType class_type = method_decl->getASTContext().getObjCClassType();

          TypeFromUser self_user_type(
              class_type.getAsOpaquePtr(),
              ClangASTContext::GetASTContext(&method_decl->getASTContext()));

          m_struct_vars->m_object_pointer_type = self_user_type;
        }

        return;
      } else {
        // This branch will get hit if we are executing code in the context of a
        // function that
        // claims to have an object pointer (through DW_AT_object_pointer?) but
        // is not formally a
        // method of the class.  In that case, just look up the "self" variable
        // in the current
        // scope and use its type.

        VariableList *vars = frame->GetVariableList(false);

        lldb::VariableSP self_var = vars->FindVariable(ConstString("self"));

        if (self_var && self_var->IsInScope(frame) &&
            self_var->LocationIsValidForFrame(frame)) {
          Type *self_type = self_var->GetType();

          if (!self_type)
            return;

          CompilerType self_clang_type = self_type->GetFullCompilerType();

          if (ClangASTContext::IsObjCClassType(self_clang_type)) {
            return;
          } else if (ClangASTContext::IsObjCObjectPointerType(
                         self_clang_type)) {
            self_clang_type = self_clang_type.GetPointeeType();

            if (!self_clang_type)
              return;

            if (log) {
              ASTDumper ast_dumper(self_type->GetFullCompilerType());
              log->Printf("  FEVD[%u] Adding type for $__lldb_objc_class: %s",
                          current_id, ast_dumper.GetCString());
            }

            TypeFromUser class_user_type(self_clang_type);

            AddOneType(context, class_user_type, current_id);

            TypeFromUser self_user_type(self_type->GetFullCompilerType());

            m_struct_vars->m_object_pointer_type = self_user_type;
            return;
          }
        }
      }

      return;
    }

    if (name == ConstString(g_lldb_local_vars_namespace_cstr)) {
      CompilerDeclContext frame_decl_context =
          sym_ctx.block != nullptr ? sym_ctx.block->GetDeclContext()
                                   : CompilerDeclContext();

      if (frame_decl_context) {
        ClangASTContext *ast = llvm::dyn_cast_or_null<ClangASTContext>(
            frame_decl_context.GetTypeSystem());

        if (ast) {
          clang::NamespaceDecl *namespace_decl =
              ClangASTContext::GetUniqueNamespaceDeclaration(
                  m_ast_context, name_unique_cstr, nullptr);
          if (namespace_decl) {
            context.AddNamedDecl(namespace_decl);
            clang::DeclContext *clang_decl_ctx =
                clang::Decl::castToDeclContext(namespace_decl);
            clang_decl_ctx->setHasExternalVisibleStorage(true);
            context.m_found.local_vars_nsp = true;
          }
        }
      }

      return;
    }

    // any other $__lldb names should be weeded out now
    if (!::strncmp(name_unique_cstr, "$__lldb", sizeof("$__lldb") - 1))
      return;

    ExpressionVariableSP pvar_sp(
        m_parser_vars->m_persistent_vars->GetVariable(name));

    if (pvar_sp) {
      AddOneVariable(context, pvar_sp, current_id);
      return;
    }

    const char *reg_name(&name.GetCString()[1]);

    if (m_parser_vars->m_exe_ctx.GetRegisterContext()) {
      const RegisterInfo *reg_info(
          m_parser_vars->m_exe_ctx.GetRegisterContext()->GetRegisterInfoByName(
              reg_name));

      if (reg_info) {
        if (log)
          log->Printf("  CEDM::FEVD[%u] Found register %s", current_id,
                      reg_info->name);

        AddOneRegister(context, reg_info, current_id);
      }
    }
  } else {
    ValueObjectSP valobj;
    VariableSP var;

    bool local_var_lookup =
        !namespace_decl || (namespace_decl.GetName() ==
                            ConstString(g_lldb_local_vars_namespace_cstr));
    if (frame && local_var_lookup) {
      CompilerDeclContext compiler_decl_context =
          sym_ctx.block != nullptr ? sym_ctx.block->GetDeclContext()
                                   : CompilerDeclContext();

      if (compiler_decl_context) {
        // Make sure that the variables are parsed so that we have the
        // declarations.
        VariableListSP vars = frame->GetInScopeVariableList(true);
        for (size_t i = 0; i < vars->GetSize(); i++)
          vars->GetVariableAtIndex(i)->GetDecl();

        // Search for declarations matching the name. Do not include imported
        // decls
        // in the search if we are looking for decls in the artificial namespace
        // $__lldb_local_vars.
        std::vector<CompilerDecl> found_decls =
            compiler_decl_context.FindDeclByName(name,
                                                 namespace_decl.IsValid());

        bool variable_found = false;
        for (CompilerDecl decl : found_decls) {
          for (size_t vi = 0, ve = vars->GetSize(); vi != ve; ++vi) {
            VariableSP candidate_var = vars->GetVariableAtIndex(vi);
            if (candidate_var->GetDecl() == decl) {
              var = candidate_var;
              break;
            }
          }

          if (var && !variable_found) {
            variable_found = true;
            valobj = ValueObjectVariable::Create(frame, var);
            AddOneVariable(context, var, valobj, current_id);
            context.m_found.variable = true;
          }
        }
        if (variable_found)
          return;
      }
    }
    if (target) {
      var = FindGlobalVariable(*target, module_sp, name, &namespace_decl, NULL);

      if (var) {
        valobj = ValueObjectVariable::Create(target, var);
        AddOneVariable(context, var, valobj, current_id);
        context.m_found.variable = true;
        return;
      }
    }

    std::vector<clang::NamedDecl *> decls_from_modules;

    if (target) {
      if (ClangModulesDeclVendor *decl_vendor =
              target->GetClangModulesDeclVendor()) {
        decl_vendor->FindDecls(name, false, UINT32_MAX, decls_from_modules);
      }
    }

    const bool include_inlines = false;
    const bool append = false;

    if (namespace_decl && module_sp) {
      const bool include_symbols = false;

      module_sp->FindFunctions(name, &namespace_decl, eFunctionNameTypeBase,
                               include_symbols, include_inlines, append,
                               sc_list);
    } else if (target && !namespace_decl) {
      const bool include_symbols = true;

      // TODO Fix FindFunctions so that it doesn't return
      //   instance methods for eFunctionNameTypeBase.

      target->GetImages().FindFunctions(name, eFunctionNameTypeFull,
                                        include_symbols, include_inlines,
                                        append, sc_list);
    }

    // If we found more than one function, see if we can use the
    // frame's decl context to remove functions that are shadowed
    // by other functions which match in type but are nearer in scope.
    //
    // AddOneFunction will not add a function whose type has already been
    // added, so if there's another function in the list with a matching
    // type, check to see if their decl context is a parent of the current
    // frame's or was imported via a and using statement, and pick the
    // best match according to lookup rules.
    if (sc_list.GetSize() > 1) {
      // Collect some info about our frame's context.
      StackFrame *frame = m_parser_vars->m_exe_ctx.GetFramePtr();
      SymbolContext frame_sym_ctx;
      if (frame != nullptr)
        frame_sym_ctx = frame->GetSymbolContext(lldb::eSymbolContextFunction |
                                                lldb::eSymbolContextBlock);
      CompilerDeclContext frame_decl_context =
          frame_sym_ctx.block != nullptr ? frame_sym_ctx.block->GetDeclContext()
                                         : CompilerDeclContext();

      // We can't do this without a compiler decl context for our frame.
      if (frame_decl_context) {
        clang::DeclContext *frame_decl_ctx =
            (clang::DeclContext *)frame_decl_context.GetOpaqueDeclContext();
        ClangASTContext *ast = llvm::dyn_cast_or_null<ClangASTContext>(
            frame_decl_context.GetTypeSystem());

        // Structure to hold the info needed when comparing function
        // declarations.
        struct FuncDeclInfo {
          ConstString m_name;
          CompilerType m_copied_type;
          uint32_t m_decl_lvl;
          SymbolContext m_sym_ctx;
        };

        // First, symplify things by looping through the symbol contexts
        // to remove unwanted functions and separate out the functions we
        // want to compare and prune into a separate list.
        // Cache the info needed about the function declarations in a
        // vector for efficiency.
        SymbolContextList sc_sym_list;
        uint32_t num_indices = sc_list.GetSize();
        std::vector<FuncDeclInfo> fdi_cache;
        fdi_cache.reserve(num_indices);
        for (uint32_t index = 0; index < num_indices; ++index) {
          FuncDeclInfo fdi;
          SymbolContext sym_ctx;
          sc_list.GetContextAtIndex(index, sym_ctx);

          // We don't know enough about symbols to compare them,
          // but we should keep them in the list.
          Function *function = sym_ctx.function;
          if (!function) {
            sc_sym_list.Append(sym_ctx);
            continue;
          }
          // Filter out functions without declaration contexts, as well as
          // class/instance methods, since they'll be skipped in the
          // code that follows anyway.
          CompilerDeclContext func_decl_context = function->GetDeclContext();
          if (!func_decl_context ||
              func_decl_context.IsClassMethod(nullptr, nullptr, nullptr))
            continue;
          // We can only prune functions for which we can copy the type.
          CompilerType func_clang_type =
              function->GetType()->GetFullCompilerType();
          CompilerType copied_func_type = GuardedCopyType(func_clang_type);
          if (!copied_func_type) {
            sc_sym_list.Append(sym_ctx);
            continue;
          }

          fdi.m_sym_ctx = sym_ctx;
          fdi.m_name = function->GetName();
          fdi.m_copied_type = copied_func_type;
          fdi.m_decl_lvl = LLDB_INVALID_DECL_LEVEL;
          if (fdi.m_copied_type && func_decl_context) {
            // Call CountDeclLevels to get the number of parent scopes we
            // have to look through before we find the function declaration.
            // When comparing functions of the same type, the one with a
            // lower count will be closer to us in the lookup scope and
            // shadows the other.
            clang::DeclContext *func_decl_ctx =
                (clang::DeclContext *)func_decl_context.GetOpaqueDeclContext();
            fdi.m_decl_lvl = ast->CountDeclLevels(
                frame_decl_ctx, func_decl_ctx, &fdi.m_name, &fdi.m_copied_type);
          }
          fdi_cache.emplace_back(fdi);
        }

        // Loop through the functions in our cache looking for matching types,
        // then compare their scope levels to see which is closer.
        std::multimap<CompilerType, const FuncDeclInfo *> matches;
        for (const FuncDeclInfo &fdi : fdi_cache) {
          const CompilerType t = fdi.m_copied_type;
          auto q = matches.find(t);
          if (q != matches.end()) {
            if (q->second->m_decl_lvl > fdi.m_decl_lvl)
              // This function is closer; remove the old set.
              matches.erase(t);
            else if (q->second->m_decl_lvl < fdi.m_decl_lvl)
              // The functions in our set are closer - skip this one.
              continue;
          }
          matches.insert(std::make_pair(t, &fdi));
        }

        // Loop through our matches and add their symbol contexts to our list.
        SymbolContextList sc_func_list;
        for (const auto &q : matches)
          sc_func_list.Append(q.second->m_sym_ctx);

        // Rejoin the lists with the functions in front.
        sc_list = sc_func_list;
        sc_list.Append(sc_sym_list);
      }
    }

    if (sc_list.GetSize()) {
      Symbol *extern_symbol = NULL;
      Symbol *non_extern_symbol = NULL;

      for (uint32_t index = 0, num_indices = sc_list.GetSize();
           index < num_indices; ++index) {
        SymbolContext sym_ctx;
        sc_list.GetContextAtIndex(index, sym_ctx);

        if (sym_ctx.function) {
          CompilerDeclContext decl_ctx = sym_ctx.function->GetDeclContext();

          if (!decl_ctx)
            continue;

          // Filter out class/instance methods.
          if (decl_ctx.IsClassMethod(nullptr, nullptr, nullptr))
            continue;

          AddOneFunction(context, sym_ctx.function, NULL, current_id);
          context.m_found.function_with_type_info = true;
          context.m_found.function = true;
        } else if (sym_ctx.symbol) {
          if (sym_ctx.symbol->GetType() == eSymbolTypeReExported && target) {
            sym_ctx.symbol = sym_ctx.symbol->ResolveReExportedSymbol(*target);
            if (sym_ctx.symbol == NULL)
              continue;
          }

          if (sym_ctx.symbol->IsExternal())
            extern_symbol = sym_ctx.symbol;
          else
            non_extern_symbol = sym_ctx.symbol;
        }
      }

      if (!context.m_found.function_with_type_info) {
        for (clang::NamedDecl *decl : decls_from_modules) {
          if (llvm::isa<clang::FunctionDecl>(decl)) {
            clang::NamedDecl *copied_decl =
                llvm::cast_or_null<FunctionDecl>(m_ast_importer_sp->CopyDecl(
                    m_ast_context, &decl->getASTContext(), decl));
            if (copied_decl) {
              context.AddNamedDecl(copied_decl);
              context.m_found.function_with_type_info = true;
            }
          }
        }
      }

      if (!context.m_found.function_with_type_info) {
        if (extern_symbol) {
          AddOneFunction(context, NULL, extern_symbol, current_id);
          context.m_found.function = true;
        } else if (non_extern_symbol) {
          AddOneFunction(context, NULL, non_extern_symbol, current_id);
          context.m_found.function = true;
        }
      }
    }

    if (!context.m_found.function_with_type_info) {
      // Try the modules next.

      do {
        if (ClangModulesDeclVendor *modules_decl_vendor =
                m_target->GetClangModulesDeclVendor()) {
          bool append = false;
          uint32_t max_matches = 1;
          std::vector<clang::NamedDecl *> decls;

          if (!modules_decl_vendor->FindDecls(name, append, max_matches, decls))
            break;

          clang::NamedDecl *const decl_from_modules = decls[0];

          if (llvm::isa<clang::FunctionDecl>(decl_from_modules)) {
            if (log) {
              log->Printf("  CAS::FEVD[%u] Matching function found for "
                          "\"%s\" in the modules",
                          current_id, name.GetCString());
            }

            clang::Decl *copied_decl = m_ast_importer_sp->CopyDecl(
                m_ast_context, &decl_from_modules->getASTContext(),
                decl_from_modules);
            clang::FunctionDecl *copied_function_decl =
                copied_decl ? dyn_cast<clang::FunctionDecl>(copied_decl)
                            : nullptr;

            if (!copied_function_decl) {
              if (log)
                log->Printf("  CAS::FEVD[%u] - Couldn't export a function "
                            "declaration from the modules",
                            current_id);

              break;
            }

            MaybeRegisterFunctionBody(copied_function_decl);

            context.AddNamedDecl(copied_function_decl);

            context.m_found.function_with_type_info = true;
            context.m_found.function = true;
          } else if (llvm::isa<clang::VarDecl>(decl_from_modules)) {
            if (log) {
              log->Printf("  CAS::FEVD[%u] Matching variable found for "
                          "\"%s\" in the modules",
                          current_id, name.GetCString());
            }

            clang::Decl *copied_decl = m_ast_importer_sp->CopyDecl(
                m_ast_context, &decl_from_modules->getASTContext(),
                decl_from_modules);
            clang::VarDecl *copied_var_decl =
                copied_decl ? dyn_cast_or_null<clang::VarDecl>(copied_decl)
                            : nullptr;

            if (!copied_var_decl) {
              if (log)
                log->Printf("  CAS::FEVD[%u] - Couldn't export a variable "
                            "declaration from the modules",
                            current_id);

              break;
            }

            context.AddNamedDecl(copied_var_decl);

            context.m_found.variable = true;
          }
        }
      } while (0);
    }

    if (target && !context.m_found.variable && !namespace_decl) {
      // We couldn't find a non-symbol variable for this.  Now we'll hunt for
      // a generic
      // data symbol, and -- if it is found -- treat it as a variable.
      Status error;
      
      const Symbol *data_symbol =
          m_parser_vars->m_sym_ctx.FindBestGlobalDataSymbol(name, error);
      
      if (!error.Success()) {
        const unsigned diag_id =
            m_ast_context->getDiagnostics().getCustomDiagID(
                clang::DiagnosticsEngine::Level::Error, "%0");
        m_ast_context->getDiagnostics().Report(diag_id) << error.AsCString();
      }
                                          
      if (data_symbol) {
        std::string warning("got name from symbols: ");
        warning.append(name.AsCString());
        const unsigned diag_id =
            m_ast_context->getDiagnostics().getCustomDiagID(
                clang::DiagnosticsEngine::Level::Warning, "%0");
        m_ast_context->getDiagnostics().Report(diag_id) << warning.c_str();
        AddOneGenericVariable(context, *data_symbol, current_id);
        context.m_found.variable = true;
      }
    }
  }
}

// static opaque_compiler_type_t
// MaybePromoteToBlockPointerType
//(
//    ASTContext *ast_context,
//    opaque_compiler_type_t candidate_type
//)
//{
//    if (!candidate_type)
//        return candidate_type;
//
//    QualType candidate_qual_type = QualType::getFromOpaquePtr(candidate_type);
//
//    const PointerType *candidate_pointer_type =
//    dyn_cast<PointerType>(candidate_qual_type);
//
//    if (!candidate_pointer_type)
//        return candidate_type;
//
//    QualType pointee_qual_type = candidate_pointer_type->getPointeeType();
//
//    const RecordType *pointee_record_type =
//    dyn_cast<RecordType>(pointee_qual_type);
//
//    if (!pointee_record_type)
//        return candidate_type;
//
//    RecordDecl *pointee_record_decl = pointee_record_type->getDecl();
//
//    if (!pointee_record_decl->isRecord())
//        return candidate_type;
//
//    if
//    (!pointee_record_decl->getName().startswith(llvm::StringRef("__block_literal_")))
//        return candidate_type;
//
//    QualType generic_function_type =
//    ast_context->getFunctionNoProtoType(ast_context->UnknownAnyTy);
//    QualType block_pointer_type =
//    ast_context->getBlockPointerType(generic_function_type);
//
//    return block_pointer_type.getAsOpaquePtr();
//}

bool ClangExpressionDeclMap::GetVariableValue(VariableSP &var,
                                              lldb_private::Value &var_location,
                                              TypeFromUser *user_type,
                                              TypeFromParser *parser_type) {
  Log *log(lldb_private::GetLogIfAllCategoriesSet(LIBLLDB_LOG_EXPRESSIONS));

  Type *var_type = var->GetType();

  if (!var_type) {
    if (log)
      log->PutCString("Skipped a definition because it has no type");
    return false;
  }

  CompilerType var_clang_type = var_type->GetFullCompilerType();

  if (!var_clang_type) {
    if (log)
      log->PutCString("Skipped a definition because it has no Clang type");
    return false;
  }

  if (llvm::isa<SwiftASTContext>(var_clang_type.GetTypeSystem())) {
#ifdef CAN_IMPORT_SWIFT_CLANG_TYPES // <rdar://problem/16102770> ASTImporter
                                    // can't import Swift-generated types
    // Try to get a Clang type for the Swift type.

    if (!var_clang_type.IsImportedType(&var_clang_type)) {
      if (log)
        log->PutCString("Skipped a definition because it has a Swift type and "
                        "we can't get a Clang type for it");
      return false;
    }
#else
    return false;
#endif
  }

  ClangASTContext *clang_ast = llvm::dyn_cast_or_null<ClangASTContext>(
      var_type->GetForwardCompilerType().GetTypeSystem());

  if (!clang_ast) {
    if (log)
      log->PutCString("Skipped a definition because it has no Clang AST");
    return false;
  }

  ASTContext *ast = clang_ast->getASTContext();

  if (!ast) {
    if (log)
      log->PutCString(
          "There is no AST context for the current execution context");
    return false;
  }
  // var_clang_type = MaybePromoteToBlockPointerType (ast, var_clang_type);

  DWARFExpression &var_location_expr = var->LocationExpression();

  Target *target = m_parser_vars->m_exe_ctx.GetTargetPtr();
  Status err;

  if (var->GetLocationIsConstantValueData()) {
    DataExtractor const_value_extractor;

    if (var_location_expr.GetExpressionData(const_value_extractor)) {
      var_location = Value(const_value_extractor.GetDataStart(),
                           const_value_extractor.GetByteSize());
      var_location.SetValueType(Value::eValueTypeHostAddress);
    } else {
      if (log)
        log->Printf("Error evaluating constant variable: %s", err.AsCString());
      return false;
    }
  }

  CompilerType type_to_use = GuardedCopyType(var_clang_type);

  if (!type_to_use) {
    if (log)
      log->Printf(
          "Couldn't copy a variable's type into the parser's AST context");

    return false;
  }

  if (parser_type)
    *parser_type = TypeFromParser(type_to_use);

  if (var_location.GetContextType() == Value::eContextTypeInvalid)
    var_location.SetCompilerType(type_to_use);

  if (var_location.GetValueType() == Value::eValueTypeFileAddress) {
    SymbolContext var_sc;
    var->CalculateSymbolContext(&var_sc);

    if (!var_sc.module_sp)
      return false;

    Address so_addr(var_location.GetScalar().ULongLong(),
                    var_sc.module_sp->GetSectionList());

    lldb::addr_t load_addr = so_addr.GetLoadAddress(target);

    if (load_addr != LLDB_INVALID_ADDRESS) {
      var_location.GetScalar() = load_addr;
      var_location.SetValueType(Value::eValueTypeLoadAddress);
    }
  }

  if (user_type)
    *user_type = TypeFromUser(var_clang_type);

  return true;
}

void ClangExpressionDeclMap::AddOneVariable(NameSearchContext &context,
                                            VariableSP var,
                                            ValueObjectSP valobj,
                                            unsigned int current_id) {
  assert(m_parser_vars.get());

  Log *log(lldb_private::GetLogIfAllCategoriesSet(LIBLLDB_LOG_EXPRESSIONS));

  TypeFromUser ut;
  TypeFromParser pt;
  Value var_location;

  if (!GetVariableValue(var, var_location, &ut, &pt))
    return;

  clang::QualType parser_opaque_type =
      QualType::getFromOpaquePtr(pt.GetOpaqueQualType());

  if (parser_opaque_type.isNull())
    return;

  if (const clang::Type *parser_type = parser_opaque_type.getTypePtr()) {
    if (const TagType *tag_type = dyn_cast<TagType>(parser_type))
      CompleteType(tag_type->getDecl());
    if (const ObjCObjectPointerType *objc_object_ptr_type =
            dyn_cast<ObjCObjectPointerType>(parser_type))
      CompleteType(objc_object_ptr_type->getInterfaceDecl());
  }

  bool is_reference = pt.IsReferenceType();

  NamedDecl *var_decl = NULL;
  if (is_reference)
    var_decl = context.AddVarDecl(pt);
  else
    var_decl = context.AddVarDecl(pt.GetLValueReferenceType());

  std::string decl_name(context.m_decl_name.getAsString());
  ConstString entity_name(decl_name.c_str());
  ClangExpressionVariable *entity(new ClangExpressionVariable(valobj));
  m_found_entities.AddNewlyConstructedVariable(entity);

  assert(entity);
  entity->EnableParserVars(GetParserID());
  ClangExpressionVariable::ParserVars *parser_vars =
      entity->GetParserVars(GetParserID());
  parser_vars->m_parser_type = pt;
  parser_vars->m_named_decl = var_decl;
  parser_vars->m_llvm_value = NULL;
  parser_vars->m_lldb_value = var_location;
  parser_vars->m_lldb_var = var;

  if (is_reference)
    entity->m_flags |= ClangExpressionVariable::EVTypeIsReference;

  if (log) {
    ASTDumper orig_dumper(ut.GetOpaqueQualType());
    ASTDumper ast_dumper(var_decl);
    log->Printf("  CEDM::FEVD[%u] Found variable %s, returned %s (original %s)",
                current_id, decl_name.c_str(), ast_dumper.GetCString(),
                orig_dumper.GetCString());
  }
}

void ClangExpressionDeclMap::AddOneVariable(NameSearchContext &context,
                                            ExpressionVariableSP &pvar_sp,
                                            unsigned int current_id) {
  Log *log(lldb_private::GetLogIfAllCategoriesSet(LIBLLDB_LOG_EXPRESSIONS));

  TypeFromUser user_type(
      llvm::cast<ClangExpressionVariable>(pvar_sp.get())->GetTypeFromUser());

  TypeFromParser parser_type(GuardedCopyType(user_type));

  if (!parser_type.GetOpaqueQualType()) {
    if (log)
      log->Printf("  CEDM::FEVD[%u] Couldn't import type for pvar %s",
                  current_id, pvar_sp->GetName().GetCString());
    return;
  }

  NamedDecl *var_decl =
      context.AddVarDecl(parser_type.GetLValueReferenceType());

  llvm::cast<ClangExpressionVariable>(pvar_sp.get())
      ->EnableParserVars(GetParserID());
  ClangExpressionVariable::ParserVars *parser_vars =
      llvm::cast<ClangExpressionVariable>(pvar_sp.get())
          ->GetParserVars(GetParserID());
  parser_vars->m_parser_type = parser_type;
  parser_vars->m_named_decl = var_decl;
  parser_vars->m_llvm_value = NULL;
  parser_vars->m_lldb_value.Clear();

  if (log) {
    ASTDumper ast_dumper(var_decl);
    log->Printf("  CEDM::FEVD[%u] Added pvar %s, returned %s", current_id,
                pvar_sp->GetName().GetCString(), ast_dumper.GetCString());
  }
}

void ClangExpressionDeclMap::AddOneGenericVariable(NameSearchContext &context,
                                                   const Symbol &symbol,
                                                   unsigned int current_id) {
  assert(m_parser_vars.get());

  Log *log(lldb_private::GetLogIfAllCategoriesSet(LIBLLDB_LOG_EXPRESSIONS));

  Target *target = m_parser_vars->m_exe_ctx.GetTargetPtr();

  if (target == NULL)
    return;

  ASTContext *scratch_ast_context =
      target->GetScratchClangASTContext()->getASTContext();

  TypeFromUser user_type(
      ClangASTContext::GetBasicType(scratch_ast_context, eBasicTypeVoid)
          .GetPointerType()
          .GetLValueReferenceType());
  TypeFromParser parser_type(
      ClangASTContext::GetBasicType(m_ast_context, eBasicTypeVoid)
          .GetPointerType()
          .GetLValueReferenceType());
  NamedDecl *var_decl = context.AddVarDecl(parser_type);

  std::string decl_name(context.m_decl_name.getAsString());
  ConstString entity_name(decl_name.c_str());
  ClangExpressionVariable *entity(new ClangExpressionVariable(
      m_parser_vars->m_exe_ctx.GetBestExecutionContextScope(), entity_name,
      user_type, m_parser_vars->m_target_info.byte_order,
      m_parser_vars->m_target_info.address_byte_size));
  m_found_entities.AddNewlyConstructedVariable(entity);

  entity->EnableParserVars(GetParserID());
  ClangExpressionVariable::ParserVars *parser_vars =
      entity->GetParserVars(GetParserID());

  const Address symbol_address = symbol.GetAddress();
  lldb::addr_t symbol_load_addr = symbol_address.GetLoadAddress(target);

  // parser_vars->m_lldb_value.SetContext(Value::eContextTypeClangType,
  // user_type.GetOpaqueQualType());
  parser_vars->m_lldb_value.SetCompilerType(user_type);
  parser_vars->m_lldb_value.GetScalar() = symbol_load_addr;
  parser_vars->m_lldb_value.SetValueType(Value::eValueTypeLoadAddress);

  parser_vars->m_parser_type = parser_type;
  parser_vars->m_named_decl = var_decl;
  parser_vars->m_llvm_value = NULL;
  parser_vars->m_lldb_sym = &symbol;

  if (log) {
    ASTDumper ast_dumper(var_decl);

    log->Printf("  CEDM::FEVD[%u] Found variable %s, returned %s", current_id,
                decl_name.c_str(), ast_dumper.GetCString());
  }
}

bool ClangExpressionDeclMap::ResolveUnknownTypes() {
  Log *log(lldb_private::GetLogIfAllCategoriesSet(LIBLLDB_LOG_EXPRESSIONS));
  Target *target = m_parser_vars->m_exe_ctx.GetTargetPtr();

  ClangASTContext *scratch_ast_context = target->GetScratchClangASTContext();

  for (size_t index = 0, num_entities = m_found_entities.GetSize();
       index < num_entities; ++index) {
    ExpressionVariableSP entity = m_found_entities.GetVariableAtIndex(index);

    ClangExpressionVariable::ParserVars *parser_vars =
        llvm::cast<ClangExpressionVariable>(entity.get())
            ->GetParserVars(GetParserID());

    if (entity->m_flags & ClangExpressionVariable::EVUnknownType) {
      const NamedDecl *named_decl = parser_vars->m_named_decl;
      const VarDecl *var_decl = dyn_cast<VarDecl>(named_decl);

      if (!var_decl) {
        if (log)
          log->Printf("Entity of unknown type does not have a VarDecl");
        return false;
      }

      if (log) {
        ASTDumper ast_dumper(const_cast<VarDecl *>(var_decl));
        log->Printf("Variable of unknown type now has Decl %s",
                    ast_dumper.GetCString());
      }

      QualType var_type = var_decl->getType();
      TypeFromParser parser_type(
          var_type.getAsOpaquePtr(),
          ClangASTContext::GetASTContext(&var_decl->getASTContext()));

      lldb::opaque_compiler_type_t copied_type = m_ast_importer_sp->CopyType(
          scratch_ast_context->getASTContext(), &var_decl->getASTContext(),
          var_type.getAsOpaquePtr());

      if (!copied_type) {
        if (log)
          log->Printf("ClangExpressionDeclMap::ResolveUnknownType - Couldn't "
                      "import the type for a variable");

        return (bool)lldb::ExpressionVariableSP();
      }

      TypeFromUser user_type(copied_type, scratch_ast_context);

      //            parser_vars->m_lldb_value.SetContext(Value::eContextTypeClangType,
      //            user_type.GetOpaqueQualType());
      parser_vars->m_lldb_value.SetCompilerType(user_type);
      parser_vars->m_parser_type = parser_type;

      entity->SetCompilerType(user_type);

      entity->m_flags &= ~(ClangExpressionVariable::EVUnknownType);
    }
  }

  return true;
}

void ClangExpressionDeclMap::AddOneRegister(NameSearchContext &context,
                                            const RegisterInfo *reg_info,
                                            unsigned int current_id) {
  Log *log(lldb_private::GetLogIfAllCategoriesSet(LIBLLDB_LOG_EXPRESSIONS));

  CompilerType clang_type =
      ClangASTContext::GetBuiltinTypeForEncodingAndBitSize(
          m_ast_context, reg_info->encoding, reg_info->byte_size * 8);

  if (!clang_type) {
    if (log)
      log->Printf("  Tried to add a type for %s, but couldn't get one",
                  context.m_decl_name.getAsString().c_str());
    return;
  }

  TypeFromParser parser_clang_type(clang_type);

  NamedDecl *var_decl = context.AddVarDecl(parser_clang_type);

  ClangExpressionVariable *entity(new ClangExpressionVariable(
      m_parser_vars->m_exe_ctx.GetBestExecutionContextScope(),
      m_parser_vars->m_target_info.byte_order,
      m_parser_vars->m_target_info.address_byte_size));
  m_found_entities.AddNewlyConstructedVariable(entity);

  std::string decl_name(context.m_decl_name.getAsString());
  entity->SetName(ConstString(decl_name.c_str()));
  entity->SetRegisterInfo(reg_info);
  entity->EnableParserVars(GetParserID());
  ClangExpressionVariable::ParserVars *parser_vars =
      entity->GetParserVars(GetParserID());
  parser_vars->m_parser_type = parser_clang_type;
  parser_vars->m_named_decl = var_decl;
  parser_vars->m_llvm_value = NULL;
  parser_vars->m_lldb_value.Clear();
  entity->m_flags |= ClangExpressionVariable::EVBareRegister;

  if (log) {
    ASTDumper ast_dumper(var_decl);
    log->Printf("  CEDM::FEVD[%d] Added register %s, returned %s", current_id,
                context.m_decl_name.getAsString().c_str(),
                ast_dumper.GetCString());
  }
}

void ClangExpressionDeclMap::AddOneFunction(NameSearchContext &context,
                                            Function *function, Symbol *symbol,
                                            unsigned int current_id) {
  assert(m_parser_vars.get());

  Log *log(lldb_private::GetLogIfAllCategoriesSet(LIBLLDB_LOG_EXPRESSIONS));

  NamedDecl *function_decl = NULL;
  Address fun_address;
  CompilerType function_clang_type;

  bool is_indirect_function = false;

  if (function) {
    Type *function_type = function->GetType();

    const auto lang = function->GetCompileUnit()->GetLanguage();
    const auto name = function->GetMangled().GetMangledName().AsCString();
    const bool extern_c = (Language::LanguageIsC(lang) &&
                           !CPlusPlusLanguage::IsCPPMangledName(name)) ||
                          (Language::LanguageIsObjC(lang) &&
                           !Language::LanguageIsCPlusPlus(lang));

    if (!extern_c) {
      TypeSystem *type_system = function->GetDeclContext().GetTypeSystem();
      if (ClangASTContext *src_ast =
              llvm::dyn_cast<ClangASTContext>(type_system)) {
        clang::DeclContext *src_decl_context =
            (clang::DeclContext *)function->GetDeclContext()
                .GetOpaqueDeclContext();
        clang::FunctionDecl *src_function_decl =
            llvm::dyn_cast_or_null<clang::FunctionDecl>(src_decl_context);
        if (src_function_decl &&
            src_function_decl->getTemplateSpecializationInfo()) {
          clang::FunctionTemplateDecl *function_template =
              src_function_decl->getTemplateSpecializationInfo()->getTemplate();
          clang::FunctionTemplateDecl *copied_function_template =
              llvm::dyn_cast_or_null<clang::FunctionTemplateDecl>(
                 m_ast_importer_sp->CopyDecl(m_ast_context,
                                             src_ast->getASTContext(),
                                             function_template));
          if (copied_function_template) {
            if (log) {
              ASTDumper ast_dumper((clang::Decl *)copied_function_template);
              
              StreamString ss;
              
              function->DumpSymbolContext(&ss);
              
              log->Printf("  CEDM::FEVD[%u] Imported decl for function template"
                          " %s (description %s), returned %s",
                          current_id,
                          copied_function_template->getNameAsString().c_str(),
                          ss.GetData(), ast_dumper.GetCString());
            }
            
            context.AddNamedDecl(copied_function_template);
          }
        } else if (src_function_decl) {
          if (clang::FunctionDecl *copied_function_decl =
                  llvm::dyn_cast_or_null<clang::FunctionDecl>(
                      m_ast_importer_sp->CopyDecl(m_ast_context,
                                                  src_ast->getASTContext(),
                                                  src_function_decl))) {
            if (log) {
              ASTDumper ast_dumper((clang::Decl *)copied_function_decl);

              StreamString ss;

              function->DumpSymbolContext(&ss);

              log->Printf("  CEDM::FEVD[%u] Imported decl for function %s "
                          "(description %s), returned %s",
                          current_id,
                          copied_function_decl->getNameAsString().c_str(),
                          ss.GetData(), ast_dumper.GetCString());
            }

            context.AddNamedDecl(copied_function_decl);
            return;
          } else {
            if (log) {
              log->Printf("  Failed to import the function decl for '%s'",
                          src_function_decl->getName().str().c_str());
            }
          }
        }
      }
    }

    if (!function_type) {
      if (log)
        log->PutCString("  Skipped a function because it has no type");
      return;
    }

    function_clang_type = function_type->GetFullCompilerType();

    if (!function_clang_type) {
      if (log)
        log->PutCString("  Skipped a function because it has no Clang type");
      return;
    }

    fun_address = function->GetAddressRange().GetBaseAddress();

    CompilerType copied_function_type = GuardedCopyType(function_clang_type);
    if (copied_function_type) {
      function_decl = context.AddFunDecl(copied_function_type, extern_c);

      if (!function_decl) {
        if (log) {
          log->Printf(
              "  Failed to create a function decl for '%s' {0x%8.8" PRIx64 "}",
              function_type->GetName().GetCString(), function_type->GetID());
        }

        return;
      }
    } else {
      // We failed to copy the type we found
      if (log) {
        log->Printf("  Failed to import the function type '%s' {0x%8.8" PRIx64
                    "} into the expression parser AST contenxt",
                    function_type->GetName().GetCString(),
                    function_type->GetID());
      }

      return;
    }
  } else if (symbol) {
    fun_address = symbol->GetAddress();
    function_decl = context.AddGenericFunDecl();
    is_indirect_function = symbol->IsIndirect();
  } else {
    if (log)
      log->PutCString("  AddOneFunction called with no function and no symbol");
    return;
  }

  Target *target = m_parser_vars->m_exe_ctx.GetTargetPtr();

  lldb::addr_t load_addr =
      fun_address.GetCallableLoadAddress(target, is_indirect_function);

  ClangExpressionVariable *entity(new ClangExpressionVariable(
      m_parser_vars->m_exe_ctx.GetBestExecutionContextScope(),
      m_parser_vars->m_target_info.byte_order,
      m_parser_vars->m_target_info.address_byte_size));
  m_found_entities.AddNewlyConstructedVariable(entity);

  std::string decl_name(context.m_decl_name.getAsString());
  entity->SetName(ConstString(decl_name.c_str()));
  entity->SetCompilerType(function_clang_type);
  entity->EnableParserVars(GetParserID());

  ClangExpressionVariable::ParserVars *parser_vars =
      entity->GetParserVars(GetParserID());

  if (load_addr != LLDB_INVALID_ADDRESS) {
    parser_vars->m_lldb_value.SetValueType(Value::eValueTypeLoadAddress);
    parser_vars->m_lldb_value.GetScalar() = load_addr;
  } else {
    // We have to try finding a file address.

    lldb::addr_t file_addr = fun_address.GetFileAddress();

    parser_vars->m_lldb_value.SetValueType(Value::eValueTypeFileAddress);
    parser_vars->m_lldb_value.GetScalar() = file_addr;
  }

  parser_vars->m_named_decl = function_decl;
  parser_vars->m_llvm_value = NULL;

  if (log) {
    ASTDumper ast_dumper(function_decl);

    StreamString ss;

    fun_address.Dump(&ss,
                     m_parser_vars->m_exe_ctx.GetBestExecutionContextScope(),
                     Address::DumpStyleResolvedDescription);

    log->Printf(
        "  CEDM::FEVD[%u] Found %s function %s (description %s), returned %s",
        current_id, (function ? "specific" : "generic"), decl_name.c_str(),
        ss.GetData(), ast_dumper.GetCString());
  }
}

void ClangExpressionDeclMap::AddThisType(NameSearchContext &context,
                                         TypeFromUser &ut,
                                         unsigned int current_id) {
  CompilerType copied_clang_type = GuardedCopyType(ut);

  Log *log(lldb_private::GetLogIfAllCategoriesSet(LIBLLDB_LOG_EXPRESSIONS));

  if (!copied_clang_type) {
    if (log)
      log->Printf(
          "ClangExpressionDeclMap::AddThisType - Couldn't import the type");

    return;
  }

  if (copied_clang_type.IsAggregateType() &&
      copied_clang_type.GetCompleteType()) {
    CompilerType void_clang_type =
        ClangASTContext::GetBasicType(m_ast_context, eBasicTypeVoid);
    CompilerType void_ptr_clang_type = void_clang_type.GetPointerType();

    CompilerType method_type = ClangASTContext::CreateFunctionType(
        m_ast_context, void_clang_type, &void_ptr_clang_type, 1, false, 0);

    const bool is_virtual = false;
    const bool is_static = false;
    const bool is_inline = false;
    const bool is_explicit = false;
    const bool is_attr_used = true;
    const bool is_artificial = false;

    CXXMethodDecl *method_decl =
        ClangASTContext::GetASTContext(m_ast_context)
            ->AddMethodToCXXRecordType(
                copied_clang_type.GetOpaqueQualType(), "$__lldb_expr",
                method_type, lldb::eAccessPublic, is_virtual, is_static,
                is_inline, is_explicit, is_attr_used, is_artificial);

    if (log) {
      ASTDumper method_ast_dumper((clang::Decl *)method_decl);
      ASTDumper type_ast_dumper(copied_clang_type);

      log->Printf("  CEDM::AddThisType Added function $__lldb_expr "
                  "(description %s) for this type %s",
                  method_ast_dumper.GetCString(), type_ast_dumper.GetCString());
    }
  }

  if (!copied_clang_type.IsValid())
    return;

  TypeSourceInfo *type_source_info = m_ast_context->getTrivialTypeSourceInfo(
      QualType::getFromOpaquePtr(copied_clang_type.GetOpaqueQualType()));

  if (!type_source_info)
    return;

  // Construct a typedef type because if "*this" is a templated type we can't
  // just return ClassTemplateSpecializationDecls in response to name queries.
  // Using a typedef makes this much more robust.

  TypedefDecl *typedef_decl = TypedefDecl::Create(
      *m_ast_context, m_ast_context->getTranslationUnitDecl(), SourceLocation(),
      SourceLocation(), context.m_decl_name.getAsIdentifierInfo(),
      type_source_info);

  if (!typedef_decl)
    return;

  context.AddNamedDecl(typedef_decl);

  return;
}

void ClangExpressionDeclMap::AddOneType(NameSearchContext &context,
                                        TypeFromUser &ut,
                                        unsigned int current_id) {
  CompilerType copied_clang_type = GuardedCopyType(ut);

  if (!copied_clang_type) {
    Log *log(lldb_private::GetLogIfAllCategoriesSet(LIBLLDB_LOG_EXPRESSIONS));

    if (log)
      log->Printf(
          "ClangExpressionDeclMap::AddOneType - Couldn't import the type");

    return;
  }

  context.AddTypeDecl(copied_clang_type);
}<|MERGE_RESOLUTION|>--- conflicted
+++ resolved
@@ -594,109 +594,6 @@
                           symbol_type);
 }
 
-<<<<<<< HEAD
-const Symbol *ClangExpressionDeclMap::FindGlobalDataSymbol(
-    Target &target, const ConstString &name, lldb_private::Module *module) {
-  SymbolContextList sc_list;
-
-  if (module)
-    module->FindSymbolsWithNameAndType(name, eSymbolTypeAny, sc_list);
-  else
-    target.GetImages().FindSymbolsWithNameAndType(name, eSymbolTypeAny,
-                                                  sc_list);
-
-  const uint32_t matches = sc_list.GetSize();
-  for (uint32_t i = 0; i < matches; ++i) {
-    SymbolContext sym_ctx;
-    sc_list.GetContextAtIndex(i, sym_ctx);
-    if (sym_ctx.symbol) {
-      const Symbol *symbol = sym_ctx.symbol;
-      const Address sym_address = symbol->GetAddress();
-
-      if (sym_address.IsValid()) {
-        switch (symbol->GetType()) {
-        case eSymbolTypeData:
-        case eSymbolTypeRuntime:
-        case eSymbolTypeAbsolute:
-        case eSymbolTypeObjCClass:
-        case eSymbolTypeObjCMetaClass:
-        case eSymbolTypeObjCIVar:
-        case eSymbolTypeIVarOffset:
-        case eSymbolTypeMetadata:
-          if (symbol->GetDemangledNameIsSynthesized()) {
-            // If the demangled name was synthesized, then don't use it
-            // for expressions. Only let the symbol match if the mangled
-            // named matches for these symbols.
-            if (symbol->GetMangled().GetMangledName() != name)
-              break;
-          }
-          return symbol;
-
-        case eSymbolTypeReExported: {
-          ConstString reexport_name = symbol->GetReExportedSymbolName();
-          if (reexport_name) {
-            ModuleSP reexport_module_sp;
-            ModuleSpec reexport_module_spec;
-            reexport_module_spec.GetPlatformFileSpec() =
-                symbol->GetReExportedSymbolSharedLibrary();
-            if (reexport_module_spec.GetPlatformFileSpec()) {
-              reexport_module_sp =
-                  target.GetImages().FindFirstModule(reexport_module_spec);
-              if (!reexport_module_sp) {
-                reexport_module_spec.GetPlatformFileSpec()
-                    .GetDirectory()
-                    .Clear();
-                reexport_module_sp =
-                    target.GetImages().FindFirstModule(reexport_module_spec);
-              }
-            }
-            // Don't allow us to try and resolve a re-exported symbol if it is
-            // the same
-            // as the current symbol
-            if (name == symbol->GetReExportedSymbolName() &&
-                module == reexport_module_sp.get())
-              return NULL;
-
-            return FindGlobalDataSymbol(target,
-                                        symbol->GetReExportedSymbolName(),
-                                        reexport_module_sp.get());
-          }
-        } break;
-
-        case eSymbolTypeCode: // We already lookup functions elsewhere
-        case eSymbolTypeVariable:
-        case eSymbolTypeLocal:
-        case eSymbolTypeParam:
-        case eSymbolTypeTrampoline:
-        case eSymbolTypeInvalid:
-        case eSymbolTypeException:
-        case eSymbolTypeSourceFile:
-        case eSymbolTypeHeaderFile:
-        case eSymbolTypeObjectFile:
-        case eSymbolTypeCommonBlock:
-        case eSymbolTypeBlock:
-        case eSymbolTypeVariableType:
-        case eSymbolTypeLineEntry:
-        case eSymbolTypeLineHeader:
-        case eSymbolTypeScopeBegin:
-        case eSymbolTypeScopeEnd:
-        case eSymbolTypeAdditional:
-        case eSymbolTypeCompiler:
-        case eSymbolTypeInstrumentation:
-        case eSymbolTypeUndefined:
-        case eSymbolTypeResolver:
-        case eSymbolTypeASTFile:
-          break;
-        }
-      }
-    }
-  }
-
-  return NULL;
-}
-
-=======
->>>>>>> b5191df9
 lldb::VariableSP ClangExpressionDeclMap::FindGlobalVariable(
     Target &target, ModuleSP &module, const ConstString &name,
     CompilerDeclContext *namespace_decl, TypeFromUser *type) {
