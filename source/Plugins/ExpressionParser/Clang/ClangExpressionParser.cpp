--- conflicted
+++ resolved
@@ -885,27 +885,7 @@
 
   clang::SourceManager &source_mgr = m_compiler->getSourceManager();
   bool created_main_file = false;
-<<<<<<< HEAD
-  /* Swift only */
-  if (m_expr.GetOptions() &&
-      m_expr.GetOptions()->GetPoundLineFilePath() == NULL &&
-      m_compiler->getCodeGenOpts().getDebugInfo() ==
-          codegenoptions::FullDebugInfo) {
-    std::string temp_source_path;
-    if (ExpressionSourceCode::SaveExpressionTextToTempFile(
-            expr_text, *m_expr.GetOptions(), temp_source_path)) {
-      auto file = m_compiler->getFileManager().getFile(temp_source_path);
-      if (file) {
-        source_mgr.setMainFileID(
-            source_mgr.createFileID(*file, SourceLocation(), SrcMgr::C_User));
-        created_main_file = true;
-      }
-    }
-  }
-  /* end swift only */
-
-=======
->>>>>>> 12b9012e
+
   // Clang wants to do completion on a real file known by Clang's file manager,
   // so we have to create one to make this work.
   // TODO: We probably could also simulate to Clang's file manager that there
