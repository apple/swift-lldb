//===-- ClangExpressionParser.cpp -------------------------------*- C++ -*-===//
//
// Part of the LLVM Project, under the Apache License v2.0 with LLVM Exceptions.
// See https://llvm.org/LICENSE.txt for license information.
// SPDX-License-Identifier: Apache-2.0 WITH LLVM-exception
//
//===----------------------------------------------------------------------===//

#include "clang/AST/ASTContext.h"
#include "clang/AST/ASTDiagnostic.h"
#include "clang/AST/ExternalASTSource.h"
#include "clang/AST/PrettyPrinter.h"
#include "clang/Basic/DiagnosticIDs.h"
#include "clang/Basic/SourceLocation.h"
#include "clang/Basic/TargetInfo.h"
#include "clang/Basic/Version.h"
#include "clang/CodeGen/CodeGenAction.h"
#include "clang/CodeGen/ModuleBuilder.h"
#include "clang/CodeGen/ObjectFilePCHContainerOperations.h"
#include "clang/Edit/Commit.h"
#include "clang/Edit/EditedSource.h"
#include "clang/Edit/EditsReceiver.h"
#include "clang/Frontend/CompilerInstance.h"
#include "clang/Frontend/CompilerInvocation.h"
#include "clang/Frontend/FrontendActions.h"
#include "clang/Frontend/FrontendDiagnostic.h"
#include "clang/Frontend/FrontendPluginRegistry.h"
#include "clang/Frontend/TextDiagnosticBuffer.h"
#include "clang/Frontend/TextDiagnosticPrinter.h"
#include "clang/Lex/HeaderSearch.h"
#include "clang/Lex/Preprocessor.h"
#include "clang/Parse/ParseAST.h"
#include "clang/Rewrite/Core/Rewriter.h"
#include "clang/Rewrite/Frontend/FrontendActions.h"
#include "clang/Sema/CodeCompleteConsumer.h"
#include "clang/Sema/Sema.h"
#include "clang/Sema/SemaConsumer.h"

#include "llvm/ADT/StringRef.h"
#include "llvm/ExecutionEngine/ExecutionEngine.h"
#include "llvm/Support/CrashRecoveryContext.h"
#include "llvm/Support/Debug.h"
#include "llvm/Support/FileSystem.h"
#include "llvm/Support/TargetSelect.h"

#pragma clang diagnostic push
#pragma clang diagnostic ignored "-Wglobal-constructors"
#include "llvm/ExecutionEngine/MCJIT.h"
#pragma clang diagnostic pop

#include "llvm/IR/LLVMContext.h"
#include "llvm/IR/Module.h"
#include "llvm/Support/DynamicLibrary.h"
#include "llvm/Support/ErrorHandling.h"
#include "llvm/Support/Host.h"
#include "llvm/Support/MemoryBuffer.h"
#include "llvm/Support/Signals.h"

#include "ClangDiagnostic.h"
#include "ClangExpressionParser.h"
#include "ClangUserExpression.h"

#include "ASTUtils.h"
#include "ClangASTSource.h"
#include "ClangDiagnostic.h"
#include "ClangExpressionDeclMap.h"
#include "ClangExpressionHelper.h"
#include "ClangExpressionParser.h"
#include "ClangHost.h"
#include "ClangModulesDeclVendor.h"
#include "ClangPersistentVariables.h"
#include "IRForTarget.h"
#include "ModuleDependencyCollector.h"

#include "lldb/Core/Debugger.h"
#include "lldb/Core/Disassembler.h"
#include "lldb/Core/Module.h"
#include "lldb/Core/StreamFile.h"
#include "lldb/Expression/ExpressionSourceCode.h"
#include "lldb/Expression/IRDynamicChecks.h"
#include "lldb/Expression/IRExecutionUnit.h"
#include "lldb/Expression/IRInterpreter.h"
#include "lldb/Host/File.h"
#include "lldb/Host/HostInfo.h"
#include "lldb/Symbol/ClangASTContext.h"
#include "lldb/Symbol/SymbolVendor.h"
#include "lldb/Target/ExecutionContext.h"
#include "lldb/Target/Language.h"
#include "lldb/Target/ObjCLanguageRuntime.h"
#include "lldb/Target/Process.h"
#include "lldb/Target/Target.h"
#include "lldb/Target/ThreadPlanCallFunction.h"
#include "lldb/Utility/DataBufferHeap.h"
#include "lldb/Utility/LLDBAssert.h"
#include "lldb/Utility/Log.h"
#include "lldb/Utility/Reproducer.h"
#include "lldb/Utility/Stream.h"
#include "lldb/Utility/StreamString.h"
#include "lldb/Utility/StringList.h"

#include <cctype>
#include <memory>

using namespace clang;
using namespace llvm;
using namespace lldb_private;

//===----------------------------------------------------------------------===//
// Utility Methods for Clang
//===----------------------------------------------------------------------===//

class ClangExpressionParser::LLDBPreprocessorCallbacks : public PPCallbacks {
  ClangModulesDeclVendor &m_decl_vendor;
  ClangPersistentVariables &m_persistent_vars;
  StreamString m_error_stream;
  bool m_has_errors = false;

public:
  LLDBPreprocessorCallbacks(ClangModulesDeclVendor &decl_vendor,
                            ClangPersistentVariables &persistent_vars)
      : m_decl_vendor(decl_vendor), m_persistent_vars(persistent_vars) {}

  void moduleImport(SourceLocation import_location, clang::ModuleIdPath path,
                    const clang::Module * /*null*/) override {
    SourceModule module;

    for (const std::pair<IdentifierInfo *, SourceLocation> &component : path)
      module.path.push_back(ConstString(component.first->getName()));

    StreamString error_stream;

    ClangModulesDeclVendor::ModuleVector exported_modules;
    if (!m_decl_vendor.AddModule(module, &exported_modules, m_error_stream))
      m_has_errors = true;

    for (ClangModulesDeclVendor::ModuleID module : exported_modules)
      m_persistent_vars.AddHandLoadedClangModule(module);
  }

  bool hasErrors() { return m_has_errors; }

  llvm::StringRef getErrorString() { return m_error_stream.GetString(); }
};

class ClangDiagnosticManagerAdapter : public clang::DiagnosticConsumer {
public:
  ClangDiagnosticManagerAdapter()
      : m_passthrough(new clang::TextDiagnosticBuffer) {}

  ClangDiagnosticManagerAdapter(
      const std::shared_ptr<clang::TextDiagnosticBuffer> &passthrough)
      : m_passthrough(passthrough) {}

  void ResetManager(DiagnosticManager *manager = nullptr) {
    m_manager = manager;
  }

  void HandleDiagnostic(DiagnosticsEngine::Level DiagLevel,
                        const clang::Diagnostic &Info) {
    if (m_manager) {
      llvm::SmallVector<char, 32> diag_str;
      Info.FormatDiagnostic(diag_str);
      diag_str.push_back('\0');
      const char *data = diag_str.data();

      lldb_private::DiagnosticSeverity severity;
      bool make_new_diagnostic = true;

      switch (DiagLevel) {
      case DiagnosticsEngine::Level::Fatal:
      case DiagnosticsEngine::Level::Error:
        severity = eDiagnosticSeverityError;
        break;
      case DiagnosticsEngine::Level::Warning:
        severity = eDiagnosticSeverityWarning;
        break;
      case DiagnosticsEngine::Level::Remark:
      case DiagnosticsEngine::Level::Ignored:
        severity = eDiagnosticSeverityRemark;
        break;
      case DiagnosticsEngine::Level::Note:
        m_manager->AppendMessageToDiagnostic(data);
        make_new_diagnostic = false;
      }
      if (make_new_diagnostic) {
        ClangDiagnostic *new_diagnostic =
            new ClangDiagnostic(data, severity, Info.getID());
        m_manager->AddDiagnostic(new_diagnostic);

        // Don't store away warning fixits, since the compiler doesn't have
        // enough context in an expression for the warning to be useful.
        // FIXME: Should we try to filter out FixIts that apply to our generated
        // code, and not the user's expression?
        if (severity == eDiagnosticSeverityError) {
          size_t num_fixit_hints = Info.getNumFixItHints();
          for (size_t i = 0; i < num_fixit_hints; i++) {
            const clang::FixItHint &fixit = Info.getFixItHint(i);
            if (!fixit.isNull())
              new_diagnostic->AddFixitHint(fixit);
          }
        }
      }
    }

    m_passthrough->HandleDiagnostic(DiagLevel, Info);
  }

  void FlushDiagnostics(DiagnosticsEngine &Diags) {
    m_passthrough->FlushDiagnostics(Diags);
  }

  DiagnosticConsumer *clone(DiagnosticsEngine &Diags) const {
    return new ClangDiagnosticManagerAdapter(m_passthrough);
  }

  clang::TextDiagnosticBuffer *GetPassthrough() { return m_passthrough.get(); }

private:
  DiagnosticManager *m_manager = nullptr;
  std::shared_ptr<clang::TextDiagnosticBuffer> m_passthrough;
};

<<<<<<< HEAD
class LoggingDiagnosticConsumer : public clang::DiagnosticConsumer {
public:
  LoggingDiagnosticConsumer() {
    m_log = lldb_private::GetLogIfAllCategoriesSet(LIBLLDB_LOG_EXPRESSIONS);
    m_passthrough.reset(new clang::TextDiagnosticBuffer);
  }

  LoggingDiagnosticConsumer(
      const std::shared_ptr<clang::TextDiagnosticBuffer> &passthrough) {
    m_log = lldb_private::GetLogIfAllCategoriesSet(LIBLLDB_LOG_EXPRESSIONS);
    m_passthrough = passthrough;
  }

  void HandleDiagnostic(DiagnosticsEngine::Level DiagLevel,
                        const clang::Diagnostic &Info) {
    if (m_log) {
      llvm::SmallVector<char, 32> diag_str;
      Info.FormatDiagnostic(diag_str);
      diag_str.push_back('\0');
      const char *data = diag_str.data();
      m_log->Printf("[clang] COMPILER DIAGNOSTIC: %s", data);

      lldbassert(Info.getID() != clang::diag::err_unsupported_ast_node &&
                 "'log enable lldb expr' to investigate.");
    }

    m_passthrough->HandleDiagnostic(DiagLevel, Info);
  }

  void FlushDiagnostics(DiagnosticsEngine &Diags) {
    m_passthrough->FlushDiagnostics(Diags);
  }

  DiagnosticConsumer *clone(DiagnosticsEngine &Diags) const {
    return new LoggingDiagnosticConsumer(m_passthrough);
  }

  clang::TextDiagnosticBuffer *GetPassthrough() { return m_passthrough.get(); }

private:
  Log *m_log;
  std::shared_ptr<clang::TextDiagnosticBuffer> m_passthrough;
};
=======
static void
SetupModuleHeaderPaths(CompilerInstance *compiler,
                       std::vector<ConstString> include_directories,
                       lldb::TargetSP target_sp) {
  Log *log(lldb_private::GetLogIfAllCategoriesSet(LIBLLDB_LOG_EXPRESSIONS));

  HeaderSearchOptions &search_opts = compiler->getHeaderSearchOpts();

  for (ConstString dir : include_directories) {
    search_opts.AddPath(dir.AsCString(), frontend::System, false, true);
    LLDB_LOG(log, "Added user include dir: {0}", dir);
  }

  llvm::SmallString<128> module_cache;
  auto props = ModuleList::GetGlobalModuleListProperties();
  props.GetClangModulesCachePath().GetPath(module_cache);
  search_opts.ModuleCachePath = module_cache.str();
  LLDB_LOG(log, "Using module cache path: {0}", module_cache.c_str());

  FileSpec clang_resource_dir = GetClangResourceDir();
  std::string resource_dir = clang_resource_dir.GetPath();
  if (FileSystem::Instance().IsDirectory(resource_dir)) {
    search_opts.ResourceDir = resource_dir;
    std::string resource_include = resource_dir + "/include";
    search_opts.AddPath(resource_include, frontend::System, false, true);

    LLDB_LOG(log, "Added resource include dir: {0}", resource_include);
  }

  search_opts.ImplicitModuleMaps = true;

  std::vector<std::string> system_include_directories =
      target_sp->GetPlatform()->GetSystemIncludeDirectories(
          lldb::eLanguageTypeC_plus_plus);

  for (const std::string &include_dir : system_include_directories) {
    search_opts.AddPath(include_dir, frontend::System, false, true);

    LLDB_LOG(log, "Added system include dir: {0}", include_dir);
  }
}
>>>>>>> 9c76f684

//===----------------------------------------------------------------------===//
// Implementation of ClangExpressionParser
//===----------------------------------------------------------------------===//

ClangExpressionParser::ClangExpressionParser(
    ExecutionContextScope *exe_scope, Expression &expr,
    bool generate_debug_info, std::vector<ConstString> include_directories)
    : ExpressionParser(exe_scope, expr, generate_debug_info), m_compiler(),
      m_pp_callbacks(nullptr),
      m_include_directories(std::move(include_directories)) {
  Log *log(lldb_private::GetLogIfAllCategoriesSet(LIBLLDB_LOG_EXPRESSIONS));

  // We can't compile expressions without a target.  So if the exe_scope is
  // null or doesn't have a target, then we just need to get out of here.  I'll
  // lldb_assert and not make any of the compiler objects since
  // I can't return errors directly from the constructor.  Further calls will
  // check if the compiler was made and
  // bag out if it wasn't.

  if (!exe_scope) {
    lldb_assert(exe_scope, "Can't make an expression parser with a null scope.",
                __FUNCTION__, __FILE__, __LINE__);
    return;
  }

  lldb::TargetSP target_sp;
  target_sp = exe_scope->CalculateTarget();
  if (!target_sp) {
    lldb_assert(target_sp.get(),
                "Can't make an expression parser with a null target.",
                __FUNCTION__, __FILE__, __LINE__);
    return;
  }

  // 1. Create a new compiler instance.
  m_compiler.reset(new CompilerInstance());

  // When capturing a reproducer, hook up the file collector with clang to
  // collector modules and headers.
  if (repro::Generator *g = repro::Reproducer::Instance().GetGenerator()) {
    repro::FileProvider &fp = g->GetOrCreate<repro::FileProvider>();
    m_compiler->setModuleDepCollector(
        std::make_shared<ModuleDependencyCollectorAdaptor>(
            fp.GetFileCollector()));
    DependencyOutputOptions &opts = m_compiler->getDependencyOutputOpts();
    opts.IncludeSystemHeaders = true;
    opts.IncludeModuleFiles = true;
  }

  // Make sure clang uses the same VFS as LLDB.
  m_compiler->setVirtualFileSystem(
      FileSystem::Instance().GetVirtualFileSystem());

  // Register the support for object-file-wrapped Clang modules.
  std::shared_ptr<clang::PCHContainerOperations> pch_operations =
      m_compiler->getPCHContainerOperations();
  pch_operations->registerWriter(
      llvm::make_unique<ObjectFilePCHContainerWriter>());
  pch_operations->registerReader(
      llvm::make_unique<ObjectFilePCHContainerReader>());

  // 2. Install the target.
  lldb::LanguageType frame_lang =
      expr.Language(); // defaults to lldb::eLanguageTypeUnknown
  bool overridden_target_opts = false;
  lldb_private::LanguageRuntime *lang_rt = nullptr;

  std::string abi;
  ArchSpec target_arch;
  target_arch = target_sp->GetArchitecture();

  const auto target_machine = target_arch.GetMachine();

  // If the expression is being evaluated in the context of an existing stack
  // frame, we introspect to see if the language runtime is available.

  lldb::StackFrameSP frame_sp = exe_scope->CalculateStackFrame();
  lldb::ProcessSP process_sp = exe_scope->CalculateProcess();

  // Make sure the user hasn't provided a preferred execution language with
  // `expression --language X -- ...`
  if (frame_sp && frame_lang == lldb::eLanguageTypeUnknown)
    frame_lang = frame_sp->GetLanguage();

  if (process_sp && frame_lang != lldb::eLanguageTypeUnknown) {
    lang_rt = process_sp->GetLanguageRuntime(frame_lang);
    if (log)
      log->Printf("Frame has language of type %s",
                  Language::GetNameForLanguageType(frame_lang));
  }

  // 2. Configure the compiler with a set of default options that are
  // appropriate for most situations.
  if (target_arch.IsValid()) {
    std::string triple = target_arch.GetTriple().str();
    m_compiler->getTargetOpts().Triple = triple;
    if (log)
      log->Printf("Using %s as the target triple",
                  m_compiler->getTargetOpts().Triple.c_str());
  } else {
    // If we get here we don't have a valid target and just have to guess.
    // Sometimes this will be ok to just use the host target triple (when we
    // evaluate say "2+3", but other expressions like breakpoint conditions and
    // other things that _are_ target specific really shouldn't just be using
    // the host triple. In such a case the language runtime should expose an
    // overridden options set (3), below.
    m_compiler->getTargetOpts().Triple = llvm::sys::getDefaultTargetTriple();
    if (log)
      log->Printf("Using default target triple of %s",
                  m_compiler->getTargetOpts().Triple.c_str());
  }

  m_compiler->getTargetOpts().CPU = "";

  // Now add some special fixes for known architectures: Any arm32 iOS
  // environment, but not on arm64
  if (m_compiler->getTargetOpts().Triple.find("arm64") == std::string::npos &&
      m_compiler->getTargetOpts().Triple.find("arm") != std::string::npos &&
      m_compiler->getTargetOpts().Triple.find("ios") != std::string::npos) {
    m_compiler->getTargetOpts().ABI = "apcs-gnu";
  }
  // Supported subsets of x86
  if (target_machine == llvm::Triple::x86 ||
      target_machine == llvm::Triple::x86_64) {
    m_compiler->getTargetOpts().Features.push_back("+sse");
    m_compiler->getTargetOpts().Features.push_back("+sse2");
  }

  // Set the target CPU to generate code for. This will be empty for any CPU
  // that doesn't really need to make a special
  // CPU string.
  m_compiler->getTargetOpts().CPU = target_arch.GetClangTargetCPU();

  // Set the target ABI
  abi = GetClangTargetABI(target_arch);
  if (!abi.empty())
    m_compiler->getTargetOpts().ABI = abi;

  // 3. Now allow the runtime to provide custom configuration options for the
  // target. In this case, a specialized language runtime is available and we
  // can query it for extra options. For 99% of use cases, this will not be
  // needed and should be provided when basic platform detection is not enough.
  if (lang_rt)
    overridden_target_opts =
        lang_rt->GetOverrideExprOptions(m_compiler->getTargetOpts());

  if (overridden_target_opts)
    if (log && log->GetVerbose()) {
      LLDB_LOGV(
          log, "Using overridden target options for the expression evaluation");

      auto opts = m_compiler->getTargetOpts();
      LLDB_LOGV(log, "Triple: '{0}'", opts.Triple);
      LLDB_LOGV(log, "CPU: '{0}'", opts.CPU);
      LLDB_LOGV(log, "FPMath: '{0}'", opts.FPMath);
      LLDB_LOGV(log, "ABI: '{0}'", opts.ABI);
      LLDB_LOGV(log, "LinkerVersion: '{0}'", opts.LinkerVersion);
      StringList::LogDump(log, opts.FeaturesAsWritten, "FeaturesAsWritten");
      StringList::LogDump(log, opts.Features, "Features");
    }

  // 4. Create and install the target on the compiler.
  m_compiler->createDiagnostics();
  auto target_info = TargetInfo::CreateTargetInfo(
      m_compiler->getDiagnostics(), m_compiler->getInvocation().TargetOpts);
  if (log) {
    log->Printf("Using SIMD alignment: %d", target_info->getSimdDefaultAlign());
    log->Printf("Target datalayout string: '%s'",
                target_info->getDataLayout().getStringRepresentation().c_str());
    log->Printf("Target ABI: '%s'", target_info->getABI().str().c_str());
    log->Printf("Target vector alignment: %d",
                target_info->getMaxVectorAlign());
  }
  m_compiler->setTarget(target_info);

  assert(m_compiler->hasTarget());

  // 5. Set language options.
  lldb::LanguageType language = expr.Language();
  LangOptions &lang_opts = m_compiler->getLangOpts();

  switch (language) {
  case lldb::eLanguageTypeC:
  case lldb::eLanguageTypeC89:
  case lldb::eLanguageTypeC99:
  case lldb::eLanguageTypeC11:
    // FIXME: the following language option is a temporary workaround,
    // to "ask for C, get C++."
    // For now, the expression parser must use C++ anytime the language is a C
    // family language, because the expression parser uses features of C++ to
    // capture values.
    lang_opts.CPlusPlus = true;
    break;
  case lldb::eLanguageTypeObjC:
    lang_opts.ObjC = true;
    // FIXME: the following language option is a temporary workaround,
    // to "ask for ObjC, get ObjC++" (see comment above).
    lang_opts.CPlusPlus = true;

    // Clang now sets as default C++14 as the default standard (with
    // GNU extensions), so we do the same here to avoid mismatches that
    // cause compiler error when evaluating expressions (e.g. nullptr not found
    // as it's a C++11 feature). Currently lldb evaluates C++14 as C++11 (see
    // two lines below) so we decide to be consistent with that, but this could
    // be re-evaluated in the future.
    lang_opts.CPlusPlus11 = true;
    break;
  case lldb::eLanguageTypeC_plus_plus:
  case lldb::eLanguageTypeC_plus_plus_11:
  case lldb::eLanguageTypeC_plus_plus_14:
    lang_opts.CPlusPlus11 = true;
    m_compiler->getHeaderSearchOpts().UseLibcxx = true;
    LLVM_FALLTHROUGH;
  case lldb::eLanguageTypeC_plus_plus_03:
    lang_opts.CPlusPlus = true;
    if (process_sp)
      lang_opts.ObjC =
          process_sp->GetLanguageRuntime(lldb::eLanguageTypeObjC) != nullptr;
    break;
  case lldb::eLanguageTypeObjC_plus_plus:
  case lldb::eLanguageTypeUnknown:
  default:
    lang_opts.ObjC = true;
    lang_opts.CPlusPlus = true;
    lang_opts.CPlusPlus11 = true;
    m_compiler->getHeaderSearchOpts().UseLibcxx = true;
    break;
  }

  lang_opts.Bool = true;
  lang_opts.WChar = true;
  lang_opts.Blocks = true;
  lang_opts.DebuggerSupport =
      true; // Features specifically for debugger clients
  if (expr.DesiredResultType() == Expression::eResultTypeId)
    lang_opts.DebuggerCastResultToId = true;

  lang_opts.CharIsSigned = ArchSpec(m_compiler->getTargetOpts().Triple.c_str())
                               .CharIsSignedByDefault();

  // Spell checking is a nice feature, but it ends up completing a lot of types
  // that we didn't strictly speaking need to complete. As a result, we spend a
  // long time parsing and importing debug information.
  lang_opts.SpellChecking = false;

  auto &clang_expr = *static_cast<ClangUserExpression *>(&m_expr);
  if (clang_expr.DidImportCxxModules()) {
    LLDB_LOG(log, "Adding lang options for importing C++ modules");

    lang_opts.Modules = true;
    // We want to implicitly build modules.
    lang_opts.ImplicitModules = true;
    // To automatically import all submodules when we import 'std'.
    lang_opts.ModulesLocalVisibility = false;

    // We use the @import statements, so we need this:
    // FIXME: We could use the modules-ts, but that currently doesn't work.
    lang_opts.ObjC = true;

    // Options we need to parse libc++ code successfully.
    // FIXME: We should ask the driver for the appropriate default flags.
    lang_opts.GNUMode = true;
    lang_opts.GNUKeywords = true;
    lang_opts.DoubleSquareBracketAttributes = true;
    lang_opts.CPlusPlus11 = true;

    SetupModuleHeaderPaths(m_compiler.get(), m_include_directories,
                           target_sp);
  }

  if (process_sp && lang_opts.ObjC) {
    if (process_sp->GetObjCLanguageRuntime()) {
      if (process_sp->GetObjCLanguageRuntime()->GetRuntimeVersion() ==
          ObjCLanguageRuntime::ObjCRuntimeVersions::eAppleObjC_V2)
        lang_opts.ObjCRuntime.set(ObjCRuntime::MacOSX, VersionTuple(10, 7));
      else
        lang_opts.ObjCRuntime.set(ObjCRuntime::FragileMacOSX,
                                  VersionTuple(10, 7));

      if (process_sp->GetObjCLanguageRuntime()->HasNewLiteralsAndIndexing())
        lang_opts.DebuggerObjCLiteral = true;
    }
  }

  lang_opts.ThreadsafeStatics = false;
  lang_opts.AccessControl = false; // Debuggers get universal access
  lang_opts.DollarIdents = true;   // $ indicates a persistent variable name
  // We enable all builtin functions beside the builtins from libc/libm (e.g.
  // 'fopen'). Those libc functions are already correctly handled by LLDB, and
  // additionally enabling them as expandable builtins is breaking Clang.
  lang_opts.NoBuiltin = true;

  // Set CodeGen options
  m_compiler->getCodeGenOpts().EmitDeclMetadata = true;
  m_compiler->getCodeGenOpts().InstrumentFunctions = false;
  m_compiler->getCodeGenOpts().DisableFPElim = true;
  m_compiler->getCodeGenOpts().OmitLeafFramePointer = false;
  if (generate_debug_info)
    m_compiler->getCodeGenOpts().setDebugInfo(codegenoptions::FullDebugInfo);
  else
    m_compiler->getCodeGenOpts().setDebugInfo(codegenoptions::NoDebugInfo);

  // Disable some warnings.
  m_compiler->getDiagnostics().setSeverityForGroup(
      clang::diag::Flavor::WarningOrError, "unused-value",
      clang::diag::Severity::Ignored, SourceLocation());
  m_compiler->getDiagnostics().setSeverityForGroup(
      clang::diag::Flavor::WarningOrError, "odr",
      clang::diag::Severity::Ignored, SourceLocation());

  // Inform the target of the language options
  //
  // FIXME: We shouldn't need to do this, the target should be immutable once
  // created. This complexity should be lifted elsewhere.
  m_compiler->getTarget().adjust(m_compiler->getLangOpts());

  // 6. Set up the diagnostic buffer for reporting errors

  m_compiler->getDiagnostics().setClient(new ClangDiagnosticManagerAdapter);

  // 7. Set up the source management objects inside the compiler
  m_compiler->createFileManager();
  if (!m_compiler->hasSourceManager())
    m_compiler->createSourceManager(m_compiler->getFileManager());
  m_compiler->createPreprocessor(TU_Complete);

  if (ClangModulesDeclVendor *decl_vendor =
          target_sp->GetClangModulesDeclVendor()) {
    ClangPersistentVariables *clang_persistent_vars =
        llvm::cast<ClangPersistentVariables>(
            target_sp->GetPersistentExpressionStateForLanguage(
                lldb::eLanguageTypeC));
    std::unique_ptr<PPCallbacks> pp_callbacks(
        new LLDBPreprocessorCallbacks(*decl_vendor, *clang_persistent_vars));
    m_pp_callbacks =
        static_cast<LLDBPreprocessorCallbacks *>(pp_callbacks.get());
    m_compiler->getPreprocessor().addPPCallbacks(std::move(pp_callbacks));
  }

  // 8. Most of this we get from the CompilerInstance, but we also want to give
  // the context an ExternalASTSource.

  auto &PP = m_compiler->getPreprocessor();
  auto &builtin_context = PP.getBuiltinInfo();
  builtin_context.initializeBuiltins(PP.getIdentifierTable(),
                                     m_compiler->getLangOpts());

  m_compiler->createASTContext();
  clang::ASTContext &ast_context = m_compiler->getASTContext();

  m_ast_context.reset(
      new ClangASTContext(m_compiler->getTargetOpts().Triple.c_str()));
  m_ast_context->setASTContext(&ast_context);

  std::string module_name("$__lldb_module");

  m_llvm_context.reset(new LLVMContext());
  m_code_generator.reset(CreateLLVMCodeGen(
      m_compiler->getDiagnostics(), module_name,
      m_compiler->getHeaderSearchOpts(), m_compiler->getPreprocessorOpts(),
      m_compiler->getCodeGenOpts(), *m_llvm_context));
}

ClangExpressionParser::~ClangExpressionParser() {}

namespace {

//----------------------------------------------------------------------
/// \class CodeComplete
///
/// A code completion consumer for the clang Sema that is responsible for
/// creating the completion suggestions when a user requests completion
/// of an incomplete `expr` invocation.
//----------------------------------------------------------------------
class CodeComplete : public CodeCompleteConsumer {
  CodeCompletionTUInfo m_info;

  std::string m_expr;
  unsigned m_position = 0;
  CompletionRequest &m_request;
  /// The printing policy we use when printing declarations for our completion
  /// descriptions.
  clang::PrintingPolicy m_desc_policy;

  /// Returns true if the given character can be used in an identifier.
  /// This also returns true for numbers because for completion we usually
  /// just iterate backwards over iterators.
  ///
  /// Note: lldb uses '$' in its internal identifiers, so we also allow this.
  static bool IsIdChar(char c) {
    return c == '_' || std::isalnum(c) || c == '$';
  }

  /// Returns true if the given character is used to separate arguments
  /// in the command line of lldb.
  static bool IsTokenSeparator(char c) { return c == ' ' || c == '\t'; }

  /// Drops all tokens in front of the expression that are unrelated for
  /// the completion of the cmd line. 'unrelated' means here that the token
  /// is not interested for the lldb completion API result.
  StringRef dropUnrelatedFrontTokens(StringRef cmd) {
    if (cmd.empty())
      return cmd;

    // If we are at the start of a word, then all tokens are unrelated to
    // the current completion logic.
    if (IsTokenSeparator(cmd.back()))
      return StringRef();

    // Remove all previous tokens from the string as they are unrelated
    // to completing the current token.
    StringRef to_remove = cmd;
    while (!to_remove.empty() && !IsTokenSeparator(to_remove.back())) {
      to_remove = to_remove.drop_back();
    }
    cmd = cmd.drop_front(to_remove.size());

    return cmd;
  }

  /// Removes the last identifier token from the given cmd line.
  StringRef removeLastToken(StringRef cmd) {
    while (!cmd.empty() && IsIdChar(cmd.back())) {
      cmd = cmd.drop_back();
    }
    return cmd;
  }

  /// Attemps to merge the given completion from the given position into the
  /// existing command. Returns the completion string that can be returned to
  /// the lldb completion API.
  std::string mergeCompletion(StringRef existing, unsigned pos,
                              StringRef completion) {
    StringRef existing_command = existing.substr(0, pos);
    // We rewrite the last token with the completion, so let's drop that
    // token from the command.
    existing_command = removeLastToken(existing_command);
    // We also should remove all previous tokens from the command as they
    // would otherwise be added to the completion that already has the
    // completion.
    existing_command = dropUnrelatedFrontTokens(existing_command);
    return existing_command.str() + completion.str();
  }

public:
  /// Constructs a CodeComplete consumer that can be attached to a Sema.
  /// \param[out] matches
  ///    The list of matches that the lldb completion API expects as a result.
  ///    This may already contain matches, so it's only allowed to append
  ///    to this variable.
  /// \param[out] expr
  ///    The whole expression string that we are currently parsing. This
  ///    string needs to be equal to the input the user typed, and NOT the
  ///    final code that Clang is parsing.
  /// \param[out] position
  ///    The character position of the user cursor in the `expr` parameter.
  ///
  CodeComplete(CompletionRequest &request, clang::LangOptions ops,
               std::string expr, unsigned position)
      : CodeCompleteConsumer(CodeCompleteOptions(), false),
        m_info(std::make_shared<GlobalCodeCompletionAllocator>()), m_expr(expr),
        m_position(position), m_request(request), m_desc_policy(ops) {

    // Ensure that the printing policy is producing a description that is as
    // short as possible.
    m_desc_policy.SuppressScope = true;
    m_desc_policy.SuppressTagKeyword = true;
    m_desc_policy.FullyQualifiedName = false;
    m_desc_policy.TerseOutput = true;
    m_desc_policy.IncludeNewlines = false;
    m_desc_policy.UseVoidForZeroParams = false;
    m_desc_policy.Bool = true;
  }

  /// Deregisters and destroys this code-completion consumer.
  virtual ~CodeComplete() {}

  /// \name Code-completion filtering
  /// Check if the result should be filtered out.
  bool isResultFilteredOut(StringRef Filter,
                           CodeCompletionResult Result) override {
    // This code is mostly copied from CodeCompleteConsumer.
    switch (Result.Kind) {
    case CodeCompletionResult::RK_Declaration:
      return !(
          Result.Declaration->getIdentifier() &&
          Result.Declaration->getIdentifier()->getName().startswith(Filter));
    case CodeCompletionResult::RK_Keyword:
      return !StringRef(Result.Keyword).startswith(Filter);
    case CodeCompletionResult::RK_Macro:
      return !Result.Macro->getName().startswith(Filter);
    case CodeCompletionResult::RK_Pattern:
      return !StringRef(Result.Pattern->getAsString()).startswith(Filter);
    }
    // If we trigger this assert or the above switch yields a warning, then
    // CodeCompletionResult has been enhanced with more kinds of completion
    // results. Expand the switch above in this case.
    assert(false && "Unknown completion result type?");
    // If we reach this, then we should just ignore whatever kind of unknown
    // result we got back. We probably can't turn it into any kind of useful
    // completion suggestion with the existing code.
    return true;
  }

  /// \name Code-completion callbacks
  /// Process the finalized code-completion results.
  void ProcessCodeCompleteResults(Sema &SemaRef, CodeCompletionContext Context,
                                  CodeCompletionResult *Results,
                                  unsigned NumResults) override {

    // The Sema put the incomplete token we try to complete in here during
    // lexing, so we need to retrieve it here to know what we are completing.
    StringRef Filter = SemaRef.getPreprocessor().getCodeCompletionFilter();

    // Iterate over all the results. Filter out results we don't want and
    // process the rest.
    for (unsigned I = 0; I != NumResults; ++I) {
      // Filter the results with the information from the Sema.
      if (!Filter.empty() && isResultFilteredOut(Filter, Results[I]))
        continue;

      CodeCompletionResult &R = Results[I];
      std::string ToInsert;
      std::string Description;
      // Handle the different completion kinds that come from the Sema.
      switch (R.Kind) {
      case CodeCompletionResult::RK_Declaration: {
        const NamedDecl *D = R.Declaration;
        ToInsert = R.Declaration->getNameAsString();
        // If we have a function decl that has no arguments we want to
        // complete the empty parantheses for the user. If the function has
        // arguments, we at least complete the opening bracket.
        if (const FunctionDecl *F = dyn_cast<FunctionDecl>(D)) {
          if (F->getNumParams() == 0)
            ToInsert += "()";
          else
            ToInsert += "(";
          raw_string_ostream OS(Description);
          F->print(OS, m_desc_policy, false);
          OS.flush();
        } else if (const VarDecl *V = dyn_cast<VarDecl>(D)) {
          Description = V->getType().getAsString(m_desc_policy);
        } else if (const FieldDecl *F = dyn_cast<FieldDecl>(D)) {
          Description = F->getType().getAsString(m_desc_policy);
        } else if (const NamespaceDecl *N = dyn_cast<NamespaceDecl>(D)) {
          // If we try to complete a namespace, then we can directly append
          // the '::'.
          if (!N->isAnonymousNamespace())
            ToInsert += "::";
        }
        break;
      }
      case CodeCompletionResult::RK_Keyword:
        ToInsert = R.Keyword;
        break;
      case CodeCompletionResult::RK_Macro:
        ToInsert = R.Macro->getName().str();
        break;
      case CodeCompletionResult::RK_Pattern:
        ToInsert = R.Pattern->getTypedText();
        break;
      }
      // At this point all information is in the ToInsert string.

      // We also filter some internal lldb identifiers here. The user
      // shouldn't see these.
      if (StringRef(ToInsert).startswith("$__lldb_"))
        continue;
      if (!ToInsert.empty()) {
        // Merge the suggested Token into the existing command line to comply
        // with the kind of result the lldb API expects.
        std::string CompletionSuggestion =
            mergeCompletion(m_expr, m_position, ToInsert);
        m_request.AddCompletion(CompletionSuggestion, Description);
      }
    }
  }

  /// \param S the semantic-analyzer object for which code-completion is being
  /// done.
  ///
  /// \param CurrentArg the index of the current argument.
  ///
  /// \param Candidates an array of overload candidates.
  ///
  /// \param NumCandidates the number of overload candidates
  void ProcessOverloadCandidates(Sema &S, unsigned CurrentArg,
                                 OverloadCandidate *Candidates,
                                 unsigned NumCandidates,
                                 SourceLocation OpenParLoc) override {
    // At the moment we don't filter out any overloaded candidates.
  }

  CodeCompletionAllocator &getAllocator() override {
    return m_info.getAllocator();
  }

  CodeCompletionTUInfo &getCodeCompletionTUInfo() override { return m_info; }
};
} // namespace

bool ClangExpressionParser::Complete(CompletionRequest &request, unsigned line,
                                     unsigned pos, unsigned typed_pos) {
  DiagnosticManager mgr;
  // We need the raw user expression here because that's what the CodeComplete
  // class uses to provide completion suggestions.
  // However, the `Text` method only gives us the transformed expression here.
  // To actually get the raw user input here, we have to cast our expression to
  // the LLVMUserExpression which exposes the right API. This should never fail
  // as we always have a ClangUserExpression whenever we call this.
  LLVMUserExpression &llvm_expr = *static_cast<LLVMUserExpression *>(&m_expr);
  CodeComplete CC(request, m_compiler->getLangOpts(), llvm_expr.GetUserText(),
                  typed_pos);
  // We don't need a code generator for parsing.
  m_code_generator.reset();
  // Start parsing the expression with our custom code completion consumer.
  ParseInternal(mgr, &CC, line, pos);
  return true;
}

// Swift only
// Extra arguments are only used in Swift. We should get rid of them
// to avoid clashes when merging from upstream.
// End Swift only
unsigned ClangExpressionParser::Parse(DiagnosticManager &diagnostic_manager,
                                      uint32_t first_line, uint32_t last_line,
                                      uint32_t line_offset) {
  return ParseInternal(diagnostic_manager);
}

unsigned
ClangExpressionParser::ParseInternal(DiagnosticManager &diagnostic_manager,
                                     CodeCompleteConsumer *completion_consumer,
                                     unsigned completion_line,
                                     unsigned completion_column) {
  ClangDiagnosticManagerAdapter *adapter =
      static_cast<ClangDiagnosticManagerAdapter *>(
          m_compiler->getDiagnostics().getClient());
  clang::TextDiagnosticBuffer *diag_buf = adapter->GetPassthrough();
  diag_buf->FlushDiagnostics(m_compiler->getDiagnostics());

  adapter->ResetManager(&diagnostic_manager);

  const char *expr_text = m_expr.Text();

  clang::SourceManager &source_mgr = m_compiler->getSourceManager();
  bool created_main_file = false;
  /* Swift only */
  if (m_expr.GetOptions() &&
      m_expr.GetOptions()->GetPoundLineFilePath() == NULL &&
      m_compiler->getCodeGenOpts().getDebugInfo() ==
          codegenoptions::FullDebugInfo) {
    std::string temp_source_path;
    if (ExpressionSourceCode::SaveExpressionTextToTempFile(
            expr_text, *m_expr.GetOptions(), temp_source_path)) {
      auto file = m_compiler->getFileManager().getFile(temp_source_path);
      if (file) {
        source_mgr.setMainFileID(
            source_mgr.createFileID(file, SourceLocation(), SrcMgr::C_User));
        created_main_file = true;
      }
    }
  }
  /* end swift only */

  // Clang wants to do completion on a real file known by Clang's file manager,
  // so we have to create one to make this work.
  // TODO: We probably could also simulate to Clang's file manager that there
  // is a real file that contains our code.
  bool should_create_file = completion_consumer != nullptr;

  // We also want a real file on disk if we generate full debug info.
  should_create_file |= m_compiler->getCodeGenOpts().getDebugInfo() ==
                        codegenoptions::FullDebugInfo;

  if (should_create_file) {
    int temp_fd = -1;
    llvm::SmallString<128> result_path;
    if (FileSpec tmpdir_file_spec = HostInfo::GetProcessTempDir()) {
      tmpdir_file_spec.AppendPathComponent("lldb-%%%%%%.expr");
      std::string temp_source_path = tmpdir_file_spec.GetPath();
      llvm::sys::fs::createUniqueFile(temp_source_path, temp_fd, result_path);
    } else {
      llvm::sys::fs::createTemporaryFile("lldb", "expr", temp_fd, result_path);
    }

    if (temp_fd != -1) {
      lldb_private::File file(temp_fd, true);
      const size_t expr_text_len = strlen(expr_text);
      size_t bytes_written = expr_text_len;
      if (file.Write(expr_text, bytes_written).Success()) {
        if (bytes_written == expr_text_len) {
          file.Close();
          source_mgr.setMainFileID(source_mgr.createFileID(
              m_compiler->getFileManager().getFile(result_path),
              SourceLocation(), SrcMgr::C_User));
          created_main_file = true;
        }
      }
    }
  }

  if (!created_main_file) {
    std::unique_ptr<MemoryBuffer> memory_buffer =
        MemoryBuffer::getMemBufferCopy(expr_text, __FUNCTION__);
    source_mgr.setMainFileID(source_mgr.createFileID(std::move(memory_buffer)));
  }

  diag_buf->BeginSourceFile(m_compiler->getLangOpts(),
                            &m_compiler->getPreprocessor());

  ClangExpressionHelper *type_system_helper =
      dyn_cast<ClangExpressionHelper>(m_expr.GetTypeSystemHelper());

  // If we want to parse for code completion, we need to attach our code
  // completion consumer to the Sema and specify a completion position.
  // While parsing the Sema will call this consumer with the provided
  // completion suggestions.
  if (completion_consumer) {
    auto main_file = source_mgr.getFileEntryForID(source_mgr.getMainFileID());
    auto &PP = m_compiler->getPreprocessor();
    // Lines and columns start at 1 in Clang, but code completion positions are
    // indexed from 0, so we need to add 1 to the line and column here.
    ++completion_line;
    ++completion_column;
    PP.SetCodeCompletionPoint(main_file, completion_line, completion_column);
  }

  ASTConsumer *ast_transformer =
      type_system_helper->ASTTransformer(m_code_generator.get());

  std::unique_ptr<clang::ASTConsumer> Consumer;
  if (ast_transformer) {
    Consumer.reset(new ASTConsumerForwarder(ast_transformer));
  } else if (m_code_generator) {
    Consumer.reset(new ASTConsumerForwarder(m_code_generator.get()));
  } else {
    Consumer.reset(new ASTConsumer());
  }

  clang::ASTContext &ast_context = m_compiler->getASTContext();

  m_compiler->setSema(new Sema(m_compiler->getPreprocessor(), ast_context,
                               *Consumer, TU_Complete, completion_consumer));
  m_compiler->setASTConsumer(std::move(Consumer));

  if (ast_context.getLangOpts().Modules)
    m_compiler->createModuleManager();

  ClangExpressionDeclMap *decl_map = type_system_helper->DeclMap();
  if (decl_map) {
    decl_map->InstallCodeGenerator(&m_compiler->getASTConsumer());

    clang::ExternalASTSource *ast_source = decl_map->CreateProxy();

    if (ast_context.getExternalSource()) {
      auto module_wrapper =
          new ExternalASTSourceWrapper(ast_context.getExternalSource());

      auto ast_source_wrapper = new ExternalASTSourceWrapper(ast_source);

      auto multiplexer =
          new SemaSourceWithPriorities(*module_wrapper, *ast_source_wrapper);
      IntrusiveRefCntPtr<ExternalASTSource> Source(multiplexer);
      ast_context.setExternalSource(Source);
    } else {
      ast_context.setExternalSource(ast_source);
    }
    decl_map->InstallASTContext(ast_context, m_compiler->getFileManager());
  }

  // Check that the ASTReader is properly attached to ASTContext and Sema.
  if (ast_context.getLangOpts().Modules) {
    assert(m_compiler->getASTContext().getExternalSource() &&
           "ASTContext doesn't know about the ASTReader?");
    assert(m_compiler->getSema().getExternalSource() &&
           "Sema doesn't know about the ASTReader?");
  }

  {
    llvm::CrashRecoveryContextCleanupRegistrar<Sema> CleanupSema(
        &m_compiler->getSema());
    ParseAST(m_compiler->getSema(), false, false);
  }
  // Destroy the Sema. This is necessary because we want to emulate the
  // original behavior of ParseAST (which also destroys the Sema after parsing).
  m_compiler->setSema(nullptr);

  diag_buf->EndSourceFile();

  unsigned num_errors = diag_buf->getNumErrors();

  if (m_pp_callbacks && m_pp_callbacks->hasErrors()) {
    num_errors++;
    diagnostic_manager.PutString(eDiagnosticSeverityError,
                                 "while importing modules:");
    diagnostic_manager.AppendMessageToDiagnostic(
        m_pp_callbacks->getErrorString());
  }

  if (!num_errors) {
    if (type_system_helper->DeclMap() &&
        !type_system_helper->DeclMap()->ResolveUnknownTypes()) {
      diagnostic_manager.Printf(eDiagnosticSeverityError,
                                "Couldn't infer the type of a variable");
      num_errors++;
    }
  }

  if (!num_errors) {
    type_system_helper->CommitPersistentDecls();
  }

  adapter->ResetManager();

  return num_errors;
}

std::string
ClangExpressionParser::GetClangTargetABI(const ArchSpec &target_arch) {
  std::string abi;

  if (target_arch.IsMIPS()) {
    switch (target_arch.GetFlags() & ArchSpec::eMIPSABI_mask) {
    case ArchSpec::eMIPSABI_N64:
      abi = "n64";
      break;
    case ArchSpec::eMIPSABI_N32:
      abi = "n32";
      break;
    case ArchSpec::eMIPSABI_O32:
      abi = "o32";
      break;
    default:
      break;
    }
  }
  return abi;
}

bool ClangExpressionParser::RewriteExpression(
    DiagnosticManager &diagnostic_manager) {
  clang::SourceManager &source_manager = m_compiler->getSourceManager();
  clang::edit::EditedSource editor(source_manager, m_compiler->getLangOpts(),
                                   nullptr);
  clang::edit::Commit commit(editor);
  clang::Rewriter rewriter(source_manager, m_compiler->getLangOpts());

  class RewritesReceiver : public edit::EditsReceiver {
    Rewriter &rewrite;

  public:
    RewritesReceiver(Rewriter &in_rewrite) : rewrite(in_rewrite) {}

    void insert(SourceLocation loc, StringRef text) override {
      rewrite.InsertText(loc, text);
    }
    void replace(CharSourceRange range, StringRef text) override {
      rewrite.ReplaceText(range.getBegin(), rewrite.getRangeSize(range), text);
    }
  };

  RewritesReceiver rewrites_receiver(rewriter);

  const DiagnosticList &diagnostics = diagnostic_manager.Diagnostics();
  size_t num_diags = diagnostics.size();
  if (num_diags == 0)
    return false;

  for (const Diagnostic *diag : diagnostic_manager.Diagnostics()) {
    const ClangDiagnostic *diagnostic = llvm::dyn_cast<ClangDiagnostic>(diag);
    if (diagnostic && diagnostic->HasFixIts()) {
      for (const FixItHint &fixit : diagnostic->FixIts()) {
        // This is cobbed from clang::Rewrite::FixItRewriter.
        if (fixit.CodeToInsert.empty()) {
          if (fixit.InsertFromRange.isValid()) {
            commit.insertFromRange(fixit.RemoveRange.getBegin(),
                                   fixit.InsertFromRange, /*afterToken=*/false,
                                   fixit.BeforePreviousInsertions);
          } else
            commit.remove(fixit.RemoveRange);
        } else {
          if (fixit.RemoveRange.isTokenRange() ||
              fixit.RemoveRange.getBegin() != fixit.RemoveRange.getEnd())
            commit.replace(fixit.RemoveRange, fixit.CodeToInsert);
          else
            commit.insert(fixit.RemoveRange.getBegin(), fixit.CodeToInsert,
                          /*afterToken=*/false, fixit.BeforePreviousInsertions);
        }
      }
    }
  }

  // FIXME - do we want to try to propagate specific errors here?
  if (!commit.isCommitable())
    return false;
  else if (!editor.commit(commit))
    return false;

  // Now play all the edits, and stash the result in the diagnostic manager.
  editor.applyRewrites(rewrites_receiver);
  RewriteBuffer &main_file_buffer =
      rewriter.getEditBuffer(source_manager.getMainFileID());

  std::string fixed_expression;
  llvm::raw_string_ostream out_stream(fixed_expression);

  main_file_buffer.write(out_stream);
  out_stream.flush();
  diagnostic_manager.SetFixedExpression(fixed_expression);

  return true;
}

static bool FindFunctionInModule(ConstString &mangled_name,
                                 llvm::Module *module, const char *orig_name) {
  for (const auto &func : module->getFunctionList()) {
    const StringRef &name = func.getName();
    if (name.find(orig_name) != StringRef::npos) {
      mangled_name.SetString(name);
      return true;
    }
  }

  return false;
}

lldb_private::Status ClangExpressionParser::PrepareForExecution(
    lldb::addr_t &func_addr, lldb::addr_t &func_end,
    lldb::IRExecutionUnitSP &execution_unit_sp, ExecutionContext &exe_ctx,
    bool &can_interpret, ExecutionPolicy execution_policy) {
  func_addr = LLDB_INVALID_ADDRESS;
  func_end = LLDB_INVALID_ADDRESS;
  Log *log(lldb_private::GetLogIfAllCategoriesSet(LIBLLDB_LOG_EXPRESSIONS));

  lldb_private::Status err;

  std::unique_ptr<llvm::Module> llvm_module_up(
      m_code_generator->ReleaseModule());

  if (!llvm_module_up) {
    err.SetErrorToGenericError();
    err.SetErrorString("IR doesn't contain a module");
    return err;
  }

  for (llvm::Function &function : *llvm_module_up.get()) {
    llvm::AttributeList attributes = function.getAttributes();
    llvm::AttrBuilder attributes_to_remove;

    attributes_to_remove.addAttribute("target-cpu");

    function.setAttributes(attributes.removeAttributes(
        function.getContext(), llvm::AttributeList::FunctionIndex,
        attributes_to_remove));
  }

  ConstString function_name;

  if (execution_policy != eExecutionPolicyTopLevel) {
    // Find the actual name of the function (it's often mangled somehow)

    if (!FindFunctionInModule(function_name, llvm_module_up.get(),
                              m_expr.FunctionName())) {
      err.SetErrorToGenericError();
      err.SetErrorStringWithFormat("Couldn't find %s() in the module",
                                   m_expr.FunctionName());
      return err;
    } else {
      if (log)
        log->Printf("Found function %s for %s", function_name.AsCString(),
                    m_expr.FunctionName());
    }
  }

  SymbolContext sc;

  if (lldb::StackFrameSP frame_sp = exe_ctx.GetFrameSP()) {
    sc = frame_sp->GetSymbolContext(lldb::eSymbolContextEverything);
  } else if (lldb::TargetSP target_sp = exe_ctx.GetTargetSP()) {
    sc.target_sp = target_sp;
  }

  LLVMUserExpression::IRPasses custom_passes;
  {
    auto lang = m_expr.Language();
    if (log)
      log->Printf("%s - Current expression language is %s\n", __FUNCTION__,
                  Language::GetNameForLanguageType(lang));
    lldb::ProcessSP process_sp = exe_ctx.GetProcessSP();
    if (process_sp && lang != lldb::eLanguageTypeUnknown) {
      auto runtime = process_sp->GetLanguageRuntime(lang);
      if (runtime)
        runtime->GetIRPasses(custom_passes);
    }
  }

  if (custom_passes.EarlyPasses) {
    if (log)
      log->Printf("%s - Running Early IR Passes from LanguageRuntime on "
                  "expression module '%s'",
                  __FUNCTION__, m_expr.FunctionName());

    custom_passes.EarlyPasses->run(*llvm_module_up);
  }

  execution_unit_sp = std::make_shared<IRExecutionUnit>(
      m_llvm_context, // handed off here
      llvm_module_up, // handed off here
      function_name, exe_ctx.GetTargetSP(), sc,
      m_compiler->getTargetOpts().Features);

  ClangExpressionHelper *type_system_helper =
      dyn_cast<ClangExpressionHelper>(m_expr.GetTypeSystemHelper());
  ClangExpressionDeclMap *decl_map =
      type_system_helper->DeclMap(); // result can be NULL

  if (decl_map) {
    Stream *error_stream = NULL;
    Target *target = exe_ctx.GetTargetPtr();
    error_stream = target->GetDebugger().GetErrorFile().get();

    IRForTarget ir_for_target(decl_map, m_expr.NeedsVariableResolution(),
                              *execution_unit_sp, *error_stream,
                              function_name.AsCString());

    bool ir_can_run =
        ir_for_target.runOnModule(*execution_unit_sp->GetModule());

    if (!ir_can_run) {
      err.SetErrorString(
          "The expression could not be prepared to run in the target");
      return err;
    }

    Process *process = exe_ctx.GetProcessPtr();

    if (execution_policy != eExecutionPolicyAlways &&
        execution_policy != eExecutionPolicyTopLevel) {
      lldb_private::Status interpret_error;

      bool interpret_function_calls =
          !process ? false : process->CanInterpretFunctionCalls();
      can_interpret = IRInterpreter::CanInterpret(
          *execution_unit_sp->GetModule(), *execution_unit_sp->GetFunction(),
          interpret_error, interpret_function_calls);

      if (!can_interpret && execution_policy == eExecutionPolicyNever) {
        err.SetErrorStringWithFormat("Can't run the expression locally: %s",
                                     interpret_error.AsCString());
        return err;
      }
    }

    if (!process && execution_policy == eExecutionPolicyAlways) {
      err.SetErrorString("Expression needed to run in the target, but the "
                         "target can't be run");
      return err;
    }

    if (!process && execution_policy == eExecutionPolicyTopLevel) {
      err.SetErrorString("Top-level code needs to be inserted into a runnable "
                         "target, but the target can't be run");
      return err;
    }

    if (execution_policy == eExecutionPolicyAlways ||
        (execution_policy != eExecutionPolicyTopLevel && !can_interpret)) {
      if (m_expr.NeedsValidation() && process) {
        if (!process->GetDynamicCheckers()) {
          DynamicCheckerFunctions *dynamic_checkers =
              new DynamicCheckerFunctions();

          DiagnosticManager install_diagnostics;

          if (!dynamic_checkers->Install(install_diagnostics, exe_ctx)) {
            if (install_diagnostics.Diagnostics().size())
              err.SetErrorString(install_diagnostics.GetString().c_str());
            else
              err.SetErrorString("couldn't install checkers, unknown error");

            return err;
          }

          process->SetDynamicCheckers(dynamic_checkers);

          if (log)
            log->Printf("== [ClangExpressionParser::PrepareForExecution] "
                        "Finished installing dynamic checkers ==");
        }

        IRDynamicChecks ir_dynamic_checks(*process->GetDynamicCheckers(),
                                          function_name.AsCString());

        llvm::Module *module = execution_unit_sp->GetModule();
        if (!module || !ir_dynamic_checks.runOnModule(*module)) {
          err.SetErrorToGenericError();
          err.SetErrorString("Couldn't add dynamic checks to the expression");
          return err;
        }

        if (custom_passes.LatePasses) {
          if (log)
            log->Printf("%s - Running Late IR Passes from LanguageRuntime on "
                        "expression module '%s'",
                        __FUNCTION__, m_expr.FunctionName());

          custom_passes.LatePasses->run(*module);
        }
      }
    }

    if (execution_policy == eExecutionPolicyAlways ||
        execution_policy == eExecutionPolicyTopLevel || !can_interpret) {
      execution_unit_sp->GetRunnableInfo(err, func_addr, func_end);
    }
  } else {
    execution_unit_sp->GetRunnableInfo(err, func_addr, func_end);
  }

  return err;
}

lldb_private::Status ClangExpressionParser::RunStaticInitializers(
    lldb::IRExecutionUnitSP &execution_unit_sp, ExecutionContext &exe_ctx) {
  lldb_private::Status err;

  lldbassert(execution_unit_sp.get());
  lldbassert(exe_ctx.HasThreadScope());

  if (!execution_unit_sp.get()) {
    err.SetErrorString(
        "can't run static initializers for a NULL execution unit");
    return err;
  }

  if (!exe_ctx.HasThreadScope()) {
    err.SetErrorString("can't run static initializers without a thread");
    return err;
  }

  std::vector<lldb::addr_t> static_initializers;

  execution_unit_sp->GetStaticInitializers(static_initializers);

  for (lldb::addr_t static_initializer : static_initializers) {
    EvaluateExpressionOptions options;

    lldb::ThreadPlanSP call_static_initializer(new ThreadPlanCallFunction(
        exe_ctx.GetThreadRef(), Address(static_initializer), CompilerType(),
        llvm::ArrayRef<lldb::addr_t>(), options));

    DiagnosticManager execution_errors;
    lldb::ExpressionResults results =
        exe_ctx.GetThreadRef().GetProcess()->RunThreadPlan(
            exe_ctx, call_static_initializer, options, execution_errors);

    if (results != lldb::eExpressionCompleted) {
      err.SetErrorStringWithFormat("couldn't run static initializer: %s",
                                   execution_errors.GetString().c_str());
      return err;
    }
  }

  return err;
}<|MERGE_RESOLUTION|>--- conflicted
+++ resolved
@@ -220,7 +220,6 @@
   std::shared_ptr<clang::TextDiagnosticBuffer> m_passthrough;
 };
 
-<<<<<<< HEAD
 class LoggingDiagnosticConsumer : public clang::DiagnosticConsumer {
 public:
   LoggingDiagnosticConsumer() {
@@ -264,7 +263,7 @@
   Log *m_log;
   std::shared_ptr<clang::TextDiagnosticBuffer> m_passthrough;
 };
-=======
+
 static void
 SetupModuleHeaderPaths(CompilerInstance *compiler,
                        std::vector<ConstString> include_directories,
@@ -306,7 +305,6 @@
     LLDB_LOG(log, "Added system include dir: {0}", include_dir);
   }
 }
->>>>>>> 9c76f684
 
 //===----------------------------------------------------------------------===//
 // Implementation of ClangExpressionParser
