//===-- ClangPersistentVariables.h ------------------------------*- C++ -*-===//
//
// Part of the LLVM Project, under the Apache License v2.0 with LLVM Exceptions.
// See https://llvm.org/LICENSE.txt for license information.
// SPDX-License-Identifier: Apache-2.0 WITH LLVM-exception
//
//===----------------------------------------------------------------------===//

#ifndef liblldb_ClangPersistentVariables_h_
#define liblldb_ClangPersistentVariables_h_

#include "llvm/ADT/DenseMap.h"

#include "ClangExpressionVariable.h"
#include "ClangModulesDeclVendor.h"

#include "lldb/Expression/ExpressionVariable.h"

#include "llvm/ADT/DenseMap.h"
#include "llvm/ADT/StringRef.h"

#include <set>
#include <string>
#include <unordered_map>

namespace lldb_private {

/// \class ClangPersistentVariables ClangPersistentVariables.h
/// "lldb/Expression/ClangPersistentVariables.h" Manages persistent values
/// that need to be preserved between expression invocations.
///
/// A list of variables that can be accessed and updated by any expression.  See
/// ClangPersistentVariable for more discussion.  Also provides an increasing,
/// 0-based counter for naming result variables.
class ClangPersistentVariables : public PersistentExpressionState {
public:
  //----------------------------------------------------------------------
  /// Constructor
  //----------------------------------------------------------------------
  ClangPersistentVariables();

  ~ClangPersistentVariables() override = default;

  // llvm casting support
  static bool classof(const PersistentExpressionState *pv) {
    return pv->getKind() == PersistentExpressionState::eKindClang;
  }

  lldb::ExpressionVariableSP
  CreatePersistentVariable(const lldb::ValueObjectSP &valobj_sp) override;

  lldb::ExpressionVariableSP CreatePersistentVariable(
      ExecutionContextScope *exe_scope, ConstString name,
      const CompilerType &compiler_type, lldb::ByteOrder byte_order,
      uint32_t addr_byte_size) override;

  void RemovePersistentVariable(lldb::ExpressionVariableSP variable) override;
  llvm::StringRef
  GetPersistentVariablePrefix(bool is_error) const override {
    return "$";
  }

<<<<<<< HEAD
  // This just adds this module to the list of hand-loaded modules, it doesn't
  // actually load it.
  void AddHandLoadedModule(ConstString module_name) {
    m_hand_loaded_modules.insert(module_name);
  }

  using HandLoadedModuleCallback = std::function<bool(const ConstString)>;

  bool RunOverHandLoadedModules(HandLoadedModuleCallback callback) {
    for (ConstString name : m_hand_loaded_modules) {
      if (!callback(name))
        return false;
    }
    return true;
  }
=======
  llvm::Optional<CompilerType>
  GetCompilerTypeFromPersistentDecl(ConstString type_name) override;
>>>>>>> 47a13c32

  void RegisterPersistentDecl(ConstString name, clang::NamedDecl *decl);

  clang::NamedDecl *GetPersistentDecl(ConstString name);

  void AddHandLoadedClangModule(ClangModulesDeclVendor::ModuleID module) {
    m_hand_loaded_clang_modules.push_back(module);
  }

  const ClangModulesDeclVendor::ModuleVector &GetHandLoadedClangModules() {
    return m_hand_loaded_clang_modules;
  }

private:
  uint32_t m_next_persistent_variable_id; ///< The counter used by
                                          ///GetNextResultName().
  uint32_t m_next_persistent_error_id;    ///< The counter used by
                                       ///GetNextResultName() when is_error is
                                       ///true.

  typedef llvm::DenseMap<const char *, clang::TypeDecl *>
      ClangPersistentTypeMap;
  ClangPersistentTypeMap
      m_clang_persistent_types; ///< The persistent types declared by the user.

  typedef std::set<lldb::IRExecutionUnitSP> ExecutionUnitSet;
  ExecutionUnitSet
      m_execution_units; ///< The execution units that contain valuable symbols.

  typedef std::set<lldb_private::ConstString> HandLoadedModuleSet;
  HandLoadedModuleSet m_hand_loaded_modules; ///< These are the names of modules
                                             ///that we have loaded by
  ///< hand into the Contexts we make for parsing.

  typedef llvm::DenseMap<const char *, lldb::addr_t> SymbolMap;
  SymbolMap
      m_symbol_map; ///< The addresses of the symbols in m_execution_units.

  typedef llvm::DenseMap<const char *, clang::NamedDecl *> PersistentDeclMap;
  PersistentDeclMap
      m_persistent_decls; ///< Persistent entities declared by the user.

  ClangModulesDeclVendor::ModuleVector
      m_hand_loaded_clang_modules; ///< These are Clang modules we hand-loaded;
                                   ///these are the highest-
                                   ///< priority source for macros.
};

} // namespace lldb_private

#endif // liblldb_ClangPersistentVariables_h_<|MERGE_RESOLUTION|>--- conflicted
+++ resolved
@@ -60,7 +60,6 @@
     return "$";
   }
 
-<<<<<<< HEAD
   // This just adds this module to the list of hand-loaded modules, it doesn't
   // actually load it.
   void AddHandLoadedModule(ConstString module_name) {
@@ -76,10 +75,9 @@
     }
     return true;
   }
-=======
+
   llvm::Optional<CompilerType>
   GetCompilerTypeFromPersistentDecl(ConstString type_name) override;
->>>>>>> 47a13c32
 
   void RegisterPersistentDecl(ConstString name, clang::NamedDecl *decl);
 
