--- conflicted
+++ resolved
@@ -102,12 +102,10 @@
   }
 
 private:
-<<<<<<< HEAD
-  uint32_t m_next_persistent_variable_id; ///< The counter used by
-                                          ///GetNextResultName().
-  uint32_t m_next_persistent_error_id;    ///< The counter used by
-                                       ///GetNextResultName() when is_error is
-                                       ///true.
+  // The counter used by GetNextPersistentVariableName
+  uint32_t m_next_persistent_variable_id = 0;
+  /// The counter used by GetNextResultName when is_error is true.
+  uint32_t m_next_persistent_error_id;
 
   typedef llvm::DenseMap<const char *, clang::TypeDecl *>
       ClangPersistentTypeMap;
@@ -126,10 +124,6 @@
   typedef llvm::DenseMap<const char *, lldb::addr_t> SymbolMap;
   SymbolMap
       m_symbol_map; ///< The addresses of the symbols in m_execution_units.
-=======
-  // The counter used by GetNextPersistentVariableName
-  uint32_t m_next_persistent_variable_id = 0;
->>>>>>> 4595509e
 
   typedef llvm::DenseMap<const char *, clang::NamedDecl *> PersistentDeclMap;
   PersistentDeclMap
