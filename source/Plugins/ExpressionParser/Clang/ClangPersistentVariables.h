--- conflicted
+++ resolved
@@ -86,8 +86,7 @@
     void
     RemovePersistentVariable (lldb::ExpressionVariableSP variable) override;
     
-<<<<<<< HEAD
-    
+
     // This just adds this module to the list of hand-loaded modules, it doesn't actually load it.
     void
     AddHandLoadedModule(const ConstString &module_name)
@@ -108,8 +107,6 @@
         return true;
     }
 
-=======
->>>>>>> e119e26c
     void
     RegisterPersistentDecl (const ConstString &name,
                             clang::NamedDecl *decl);
@@ -138,7 +135,6 @@
     typedef std::set<lldb::IRExecutionUnitSP>               ExecutionUnitSet;
     ExecutionUnitSet                                        m_execution_units;              ///< The execution units that contain valuable symbols.
     
-<<<<<<< HEAD
     typedef std::set<lldb_private::ConstString>             HandLoadedModuleSet;
     HandLoadedModuleSet                                     m_hand_loaded_modules;          ///< These are the names of modules that we have loaded by
                                                                                             ///< hand into the Contexts we make for parsing.
@@ -146,8 +142,6 @@
     typedef llvm::DenseMap<const char *, lldb::addr_t>      SymbolMap;
     SymbolMap                                               m_symbol_map;                   ///< The addresses of the symbols in m_execution_units.
 
-=======
->>>>>>> e119e26c
     typedef llvm::DenseMap<const char *, clang::NamedDecl *>    PersistentDeclMap;
     PersistentDeclMap                                           m_persistent_decls;         ///< Persistent entities declared by the user.
     
