//===-- IRForTarget.cpp -----------------------------------------*- C++ -*-===//
//
//                     The LLVM Compiler Infrastructure
//
// This file is distributed under the University of Illinois Open Source
// License. See LICENSE.TXT for details.
//
//===----------------------------------------------------------------------===//

#include "IRForTarget.h"

#include "ClangExpressionDeclMap.h"

#include "llvm/IR/Constants.h"
#include "llvm/IR/DataLayout.h"
#include "llvm/IR/InstrTypes.h"
#include "llvm/IR/Instructions.h"
#include "llvm/IR/Intrinsics.h"
#include "llvm/IR/LegacyPassManager.h"
#include "llvm/IR/Metadata.h"
#include "llvm/IR/Module.h"
#include "llvm/IR/ValueSymbolTable.h"
#include "llvm/Support/raw_ostream.h"
#include "llvm/Transforms/IPO.h"

#include "clang/AST/ASTContext.h"

#include "lldb/Core/ConstString.h"
#include "lldb/Core/DataBufferHeap.h"
#include "lldb/Core/Log.h"
#include "lldb/Core/Scalar.h"
#include "lldb/Core/StreamString.h"
#include "lldb/Core/dwarf.h"
#include "lldb/Expression/IRExecutionUnit.h"
#include "lldb/Expression/IRInterpreter.h"
#include "lldb/Host/Endian.h"
#include "lldb/Symbol/ClangASTContext.h"
#include "lldb/Symbol/ClangUtil.h"
#include "lldb/Symbol/CompilerType.h"

#include <map>

using namespace llvm;

static char ID;

IRForTarget::FunctionValueCache::FunctionValueCache(Maker const &maker)
    : m_maker(maker), m_values() {}

IRForTarget::FunctionValueCache::~FunctionValueCache() {}

llvm::Value *
IRForTarget::FunctionValueCache::GetValue(llvm::Function *function) {
  if (!m_values.count(function)) {
    llvm::Value *ret = m_maker(function);
    m_values[function] = ret;
    return ret;
  }
  return m_values[function];
}

static llvm::Value *FindEntryInstruction(llvm::Function *function) {
  if (function->empty())
    return NULL;

  return function->getEntryBlock().getFirstNonPHIOrDbg();
}

IRForTarget::IRForTarget(lldb_private::ClangExpressionDeclMap *decl_map,
                         bool resolve_vars,
                         lldb_private::IRExecutionUnit &execution_unit,
                         lldb_private::Stream &error_stream,
                         const char *func_name)
    : ModulePass(ID), m_resolve_vars(resolve_vars), m_func_name(func_name),
      m_module(NULL), m_decl_map(decl_map), m_CFStringCreateWithBytes(NULL),
      m_sel_registerName(NULL), m_objc_getClass(NULL), m_intptr_ty(NULL),
      m_error_stream(error_stream),
      m_execution_unit(execution_unit), m_result_store(NULL),
      m_result_is_pointer(false), m_reloc_placeholder(NULL),
      m_entry_instruction_finder(FindEntryInstruction) {}

/* Handy utility functions used at several places in the code */

static std::string PrintValue(const Value *value, bool truncate = false) {
  std::string s;
  if (value) {
    raw_string_ostream rso(s);
    value->print(rso);
    rso.flush();
    if (truncate)
      s.resize(s.length() - 1);
  }
  return s;
}

static std::string PrintType(const llvm::Type *type, bool truncate = false) {
  std::string s;
  raw_string_ostream rso(s);
  type->print(rso);
  rso.flush();
  if (truncate)
    s.resize(s.length() - 1);
  return s;
}

IRForTarget::~IRForTarget() {}

bool IRForTarget::FixFunctionLinkage(llvm::Function &llvm_function) {
  llvm_function.setLinkage(GlobalValue::ExternalLinkage);

  return true;
}

clang::NamedDecl *IRForTarget::DeclForGlobal(const GlobalValue *global_val,
                                             Module *module) {
  NamedMDNode *named_metadata =
      module->getNamedMetadata("clang.global.decl.ptrs");

  if (!named_metadata)
    return NULL;

  unsigned num_nodes = named_metadata->getNumOperands();
  unsigned node_index;

  for (node_index = 0; node_index < num_nodes; ++node_index) {
    llvm::MDNode *metadata_node =
        dyn_cast<llvm::MDNode>(named_metadata->getOperand(node_index));
    if (!metadata_node)
      return NULL;

    if (metadata_node->getNumOperands() != 2)
      continue;

    if (mdconst::dyn_extract_or_null<GlobalValue>(
            metadata_node->getOperand(0)) != global_val)
      continue;

    ConstantInt *constant_int =
        mdconst::dyn_extract<ConstantInt>(metadata_node->getOperand(1));

    if (!constant_int)
      return NULL;

    uintptr_t ptr = constant_int->getZExtValue();

    return reinterpret_cast<clang::NamedDecl *>(ptr);
  }

  return NULL;
}

clang::NamedDecl *IRForTarget::DeclForGlobal(GlobalValue *global_val) {
  return DeclForGlobal(global_val, m_module);
}

bool IRForTarget::CreateResultVariable(llvm::Function &llvm_function) {
  lldb_private::Log *log(
      lldb_private::GetLogIfAllCategoriesSet(LIBLLDB_LOG_EXPRESSIONS));

  if (!m_resolve_vars)
    return true;

  // Find the result variable.  If it doesn't exist, we can give up right here.

  ValueSymbolTable &value_symbol_table = m_module->getValueSymbolTable();

  std::string result_name_str;
  const char *result_name = NULL;

  for (ValueSymbolTable::iterator vi = value_symbol_table.begin(),
                                  ve = value_symbol_table.end();
       vi != ve; ++vi) {
    result_name_str = vi->first().str();
    const char *value_name = result_name_str.c_str();

    if (strstr(value_name, "$__lldb_expr_result_ptr") &&
        strncmp(value_name, "_ZGV", 4)) {
      result_name = value_name;
      m_result_is_pointer = true;
      break;
    }

    if (strstr(value_name, "$__lldb_expr_result") &&
        strncmp(value_name, "_ZGV", 4)) {
      result_name = value_name;
      m_result_is_pointer = false;
      break;
    }
  }

  if (!result_name) {
    if (log)
      log->PutCString("Couldn't find result variable");

    return true;
  }

  if (log)
    log->Printf("Result name: \"%s\"", result_name);

  Value *result_value = m_module->getNamedValue(result_name);

  if (!result_value) {
    if (log)
      log->PutCString("Result variable had no data");

    m_error_stream.Printf("Internal error [IRForTarget]: Result variable's "
                          "name (%s) exists, but not its definition\n",
                          result_name);

    return false;
  }

  if (log)
    log->Printf("Found result in the IR: \"%s\"",
                PrintValue(result_value, false).c_str());

  GlobalVariable *result_global = dyn_cast<GlobalVariable>(result_value);

  if (!result_global) {
    if (log)
      log->PutCString("Result variable isn't a GlobalVariable");

    m_error_stream.Printf("Internal error [IRForTarget]: Result variable (%s) "
                          "is defined, but is not a global variable\n",
                          result_name);

    return false;
  }

  clang::NamedDecl *result_decl = DeclForGlobal(result_global);
  if (!result_decl) {
    if (log)
      log->PutCString("Result variable doesn't have a corresponding Decl");

    m_error_stream.Printf("Internal error [IRForTarget]: Result variable (%s) "
                          "does not have a corresponding Clang entity\n",
                          result_name);

    return false;
  }

  if (log) {
    std::string decl_desc_str;
    raw_string_ostream decl_desc_stream(decl_desc_str);
    result_decl->print(decl_desc_stream);
    decl_desc_stream.flush();

    log->Printf("Found result decl: \"%s\"", decl_desc_str.c_str());
  }

  clang::VarDecl *result_var = dyn_cast<clang::VarDecl>(result_decl);
  if (!result_var) {
    if (log)
      log->PutCString("Result variable Decl isn't a VarDecl");

    m_error_stream.Printf("Internal error [IRForTarget]: Result variable "
                          "(%s)'s corresponding Clang entity isn't a "
                          "variable\n",
                          result_name);

    return false;
  }

  // Get the next available result name from m_decl_map and create the
  // persistent
  // variable for it

  // If the result is an Lvalue, it is emitted as a pointer; see
  // ASTResultSynthesizer::SynthesizeBodyResult.
  if (m_result_is_pointer) {
    clang::QualType pointer_qual_type = result_var->getType();
    const clang::Type *pointer_type = pointer_qual_type.getTypePtr();

    const clang::PointerType *pointer_pointertype =
        pointer_type->getAs<clang::PointerType>();
    const clang::ObjCObjectPointerType *pointer_objcobjpointertype =
        pointer_type->getAs<clang::ObjCObjectPointerType>();

    if (pointer_pointertype) {
      clang::QualType element_qual_type = pointer_pointertype->getPointeeType();

      m_result_type = lldb_private::TypeFromParser(
          element_qual_type.getAsOpaquePtr(),
          lldb_private::ClangASTContext::GetASTContext(
              &result_decl->getASTContext()));
    } else if (pointer_objcobjpointertype) {
      clang::QualType element_qual_type =
          clang::QualType(pointer_objcobjpointertype->getObjectType(), 0);

      m_result_type = lldb_private::TypeFromParser(
          element_qual_type.getAsOpaquePtr(),
          lldb_private::ClangASTContext::GetASTContext(
              &result_decl->getASTContext()));
    } else {
      if (log)
        log->PutCString("Expected result to have pointer type, but it did not");

      m_error_stream.Printf("Internal error [IRForTarget]: Lvalue result (%s) "
                            "is not a pointer variable\n",
                            result_name);

      return false;
    }
  } else {
    m_result_type = lldb_private::TypeFromParser(
        result_var->getType().getAsOpaquePtr(),
        lldb_private::ClangASTContext::GetASTContext(
            &result_decl->getASTContext()));
  }

  lldb::TargetSP target_sp(m_execution_unit.GetTarget());
  lldb_private::ExecutionContext exe_ctx(target_sp, true);
  if (m_result_type.GetBitSize(exe_ctx.GetBestExecutionContextScope()) == 0) {
    lldb_private::StreamString type_desc_stream;
    m_result_type.DumpTypeDescription(&type_desc_stream);

    if (log)
      log->Printf("Result type has size 0");

    m_error_stream.Printf("Error [IRForTarget]: Size of result type '%s' "
                          "couldn't be determined\n",
                          type_desc_stream.GetData());
    return false;
  }

  if (log) {
    lldb_private::StreamString type_desc_stream;
    m_result_type.DumpTypeDescription(&type_desc_stream);

    log->Printf("Result decl type: \"%s\"", type_desc_stream.GetData());
  }

  m_result_name = lldb_private::ConstString("$RESULT_NAME");

  if (log)
    log->Printf("Creating a new result global: \"%s\" with size 0x%" PRIx64,
                m_result_name.GetCString(), m_result_type.GetByteSize(nullptr));

  // Construct a new result global and set up its metadata

  GlobalVariable *new_result_global = new GlobalVariable(
      (*m_module), result_global->getType()->getElementType(),
      false,                              /* not constant */
      GlobalValue::ExternalLinkage, NULL, /* no initializer */
      m_result_name.GetCString());

  // It's too late in compilation to create a new VarDecl for this, but we don't
  // need to.  We point the metadata at the old VarDecl.  This creates an odd
  // anomaly: a variable with a Value whose name is something like $0 and a
  // Decl whose name is $__lldb_expr_result.  This condition is handled in
  // ClangExpressionDeclMap::DoMaterialize, and the name of the variable is
  // fixed up.

  ConstantInt *new_constant_int =
      ConstantInt::get(llvm::Type::getInt64Ty(m_module->getContext()),
                       reinterpret_cast<uint64_t>(result_decl), false);

  llvm::Metadata *values[2];
  values[0] = ConstantAsMetadata::get(new_result_global);
  values[1] = ConstantAsMetadata::get(new_constant_int);

  ArrayRef<Metadata *> value_ref(values, 2);

  MDNode *persistent_global_md = MDNode::get(m_module->getContext(), value_ref);
  NamedMDNode *named_metadata =
      m_module->getNamedMetadata("clang.global.decl.ptrs");
  named_metadata->addOperand(persistent_global_md);

  if (log)
    log->Printf("Replacing \"%s\" with \"%s\"",
                PrintValue(result_global).c_str(),
                PrintValue(new_result_global).c_str());

  if (result_global->use_empty()) {
    // We need to synthesize a store for this variable, because otherwise
    // there's nothing to put into its equivalent persistent variable.

    BasicBlock &entry_block(llvm_function.getEntryBlock());
    Instruction *first_entry_instruction(entry_block.getFirstNonPHIOrDbg());

    if (!first_entry_instruction)
      return false;

    if (!result_global->hasInitializer()) {
      if (log)
        log->Printf("Couldn't find initializer for unused variable");

      m_error_stream.Printf("Internal error [IRForTarget]: Result variable "
                            "(%s) has no writes and no initializer\n",
                            result_name);

      return false;
    }

    Constant *initializer = result_global->getInitializer();

    StoreInst *synthesized_store =
        new StoreInst(initializer, new_result_global, first_entry_instruction);

    if (log)
      log->Printf("Synthesized result store \"%s\"\n",
                  PrintValue(synthesized_store).c_str());
  } else {
    result_global->replaceAllUsesWith(new_result_global);
  }

  if (!m_decl_map->AddPersistentVariable(
          result_decl, m_result_name, m_result_type, true, m_result_is_pointer))
    return false;

  result_global->eraseFromParent();

  return true;
}

bool IRForTarget::RewriteObjCConstString(llvm::GlobalVariable *ns_str,
                                         llvm::GlobalVariable *cstr) {
  lldb_private::Log *log(
      lldb_private::GetLogIfAllCategoriesSet(LIBLLDB_LOG_EXPRESSIONS));

  Type *ns_str_ty = ns_str->getType();

  Type *i8_ptr_ty = Type::getInt8PtrTy(m_module->getContext());
  Type *i32_ty = Type::getInt32Ty(m_module->getContext());
  Type *i8_ty = Type::getInt8Ty(m_module->getContext());

  if (!m_CFStringCreateWithBytes) {
    lldb::addr_t CFStringCreateWithBytes_addr;

    static lldb_private::ConstString g_CFStringCreateWithBytes_str(
        "CFStringCreateWithBytes");

    CFStringCreateWithBytes_addr =
        m_execution_unit.FindSymbol(g_CFStringCreateWithBytes_str);
    if (CFStringCreateWithBytes_addr == LLDB_INVALID_ADDRESS) {
      if (log)
        log->PutCString("Couldn't find CFStringCreateWithBytes in the target");

      m_error_stream.Printf("Error [IRForTarget]: Rewriting an Objective-C "
                            "constant string requires "
                            "CFStringCreateWithBytes\n");

      return false;
    }

    if (log)
      log->Printf("Found CFStringCreateWithBytes at 0x%" PRIx64,
                  CFStringCreateWithBytes_addr);

    // Build the function type:
    //
    // CFStringRef CFStringCreateWithBytes (
    //   CFAllocatorRef alloc,
    //   const UInt8 *bytes,
    //   CFIndex numBytes,
    //   CFStringEncoding encoding,
    //   Boolean isExternalRepresentation
    // );
    //
    // We make the following substitutions:
    //
    // CFStringRef -> i8*
    // CFAllocatorRef -> i8*
    // UInt8 * -> i8*
    // CFIndex -> long (i32 or i64, as appropriate; we ask the module for its
    // pointer size for now)
    // CFStringEncoding -> i32
    // Boolean -> i8

    Type *arg_type_array[5];

    arg_type_array[0] = i8_ptr_ty;
    arg_type_array[1] = i8_ptr_ty;
    arg_type_array[2] = m_intptr_ty;
    arg_type_array[3] = i32_ty;
    arg_type_array[4] = i8_ty;

    ArrayRef<Type *> CFSCWB_arg_types(arg_type_array, 5);

    llvm::Type *CFSCWB_ty =
        FunctionType::get(ns_str_ty, CFSCWB_arg_types, false);

    // Build the constant containing the pointer to the function
    PointerType *CFSCWB_ptr_ty = PointerType::getUnqual(CFSCWB_ty);
    Constant *CFSCWB_addr_int =
        ConstantInt::get(m_intptr_ty, CFStringCreateWithBytes_addr, false);
    m_CFStringCreateWithBytes =
        ConstantExpr::getIntToPtr(CFSCWB_addr_int, CFSCWB_ptr_ty);
  }

  ConstantDataSequential *string_array = NULL;

  if (cstr)
    string_array = dyn_cast<ConstantDataSequential>(cstr->getInitializer());

  Constant *alloc_arg = Constant::getNullValue(i8_ptr_ty);
  Constant *bytes_arg = cstr ? ConstantExpr::getBitCast(cstr, i8_ptr_ty)
                             : Constant::getNullValue(i8_ptr_ty);
  Constant *numBytes_arg = ConstantInt::get(
      m_intptr_ty, cstr ? (string_array->getNumElements() - 1) * string_array->getElementByteSize() : 0, false);
 int encoding_flags = 0;
 switch (cstr ? string_array->getElementByteSize() : 1) {
 case 1:
   encoding_flags = 0x08000100; /* 0x08000100 is kCFStringEncodingUTF8 */
   break;
 case 2:
   encoding_flags = 0x0100; /* 0x0100 is kCFStringEncodingUTF16 */
   break;
 case 4:
   encoding_flags = 0x0c000100; /* 0x0c000100 is kCFStringEncodingUTF32 */
   break;
 default:
   encoding_flags = 0x0600; /* fall back to 0x0600, kCFStringEncodingASCII */
<<<<<<< HEAD
   if (log) {
     log->Printf("Encountered an Objective-C constant string with unusual "
                 "element size %llu",
                 string_array->getElementByteSize());
   }
=======
   LLDB_LOG(log, "Encountered an Objective-C constant string with unusual "
                 "element size {0}",
            string_array->getElementByteSize());
>>>>>>> d380b714
 }
 Constant *encoding_arg = ConstantInt::get(i32_ty, encoding_flags, false);
 Constant *isExternal_arg =
     ConstantInt::get(i8_ty, 0x0, false); /* 0x0 is false */

 Value *argument_array[5];

 argument_array[0] = alloc_arg;
 argument_array[1] = bytes_arg;
 argument_array[2] = numBytes_arg;
 argument_array[3] = encoding_arg;
 argument_array[4] = isExternal_arg;

 ArrayRef<Value *> CFSCWB_arguments(argument_array, 5);

 FunctionValueCache CFSCWB_Caller(
     [this, &CFSCWB_arguments](llvm::Function *function) -> llvm::Value * {
       return CallInst::Create(
           m_CFStringCreateWithBytes, CFSCWB_arguments,
           "CFStringCreateWithBytes",
           llvm::cast<Instruction>(
               m_entry_instruction_finder.GetValue(function)));
     });

 if (!UnfoldConstant(ns_str, nullptr, CFSCWB_Caller, m_entry_instruction_finder,
                     m_error_stream)) {
   if (log)
     log->PutCString(
         "Couldn't replace the NSString with the result of the call");

   m_error_stream.Printf("error [IRForTarget internal]: Couldn't replace an "
                         "Objective-C constant string with a dynamic "
                         "string\n");

   return false;
  }

  ns_str->eraseFromParent();

  return true;
}

bool IRForTarget::RewriteObjCConstStrings() {
  lldb_private::Log *log(
      lldb_private::GetLogIfAllCategoriesSet(LIBLLDB_LOG_EXPRESSIONS));

  ValueSymbolTable &value_symbol_table = m_module->getValueSymbolTable();

  for (ValueSymbolTable::iterator vi = value_symbol_table.begin(),
                                  ve = value_symbol_table.end();
       vi != ve; ++vi) {
    std::string value_name = vi->first().str();
    const char *value_name_cstr = value_name.c_str();

    if (strstr(value_name_cstr, "_unnamed_cfstring_")) {
      Value *nsstring_value = vi->second;

      GlobalVariable *nsstring_global =
          dyn_cast<GlobalVariable>(nsstring_value);

      if (!nsstring_global) {
        if (log)
          log->PutCString("NSString variable is not a GlobalVariable");

        m_error_stream.Printf("Internal error [IRForTarget]: An Objective-C "
                              "constant string is not a global variable\n");

        return false;
      }

      if (!nsstring_global->hasInitializer()) {
        if (log)
          log->PutCString("NSString variable does not have an initializer");

        m_error_stream.Printf("Internal error [IRForTarget]: An Objective-C "
                              "constant string does not have an initializer\n");

        return false;
      }

      ConstantStruct *nsstring_struct =
          dyn_cast<ConstantStruct>(nsstring_global->getInitializer());

      if (!nsstring_struct) {
        if (log)
          log->PutCString(
              "NSString variable's initializer is not a ConstantStruct");

        m_error_stream.Printf("Internal error [IRForTarget]: An Objective-C "
                              "constant string is not a structure constant\n");

        return false;
      }

      // We expect the following structure:
      //
      // struct {
      //   int *isa;
      //   int flags;
      //   char *str;
      //   long length;
      // };

      if (nsstring_struct->getNumOperands() != 4) {
        if (log)
          log->Printf("NSString variable's initializer structure has an "
                      "unexpected number of members.  Should be 4, is %d",
                      nsstring_struct->getNumOperands());

        m_error_stream.Printf("Internal error [IRForTarget]: The struct for an "
                              "Objective-C constant string is not as "
                              "expected\n");

        return false;
      }

      Constant *nsstring_member = nsstring_struct->getOperand(2);

      if (!nsstring_member) {
        if (log)
          log->PutCString("NSString initializer's str element was empty");

        m_error_stream.Printf("Internal error [IRForTarget]: An Objective-C "
                              "constant string does not have a string "
                              "initializer\n");

        return false;
      }

      ConstantExpr *nsstring_expr = dyn_cast<ConstantExpr>(nsstring_member);

      if (!nsstring_expr) {
        if (log)
          log->PutCString(
              "NSString initializer's str element is not a ConstantExpr");

        m_error_stream.Printf("Internal error [IRForTarget]: An Objective-C "
                              "constant string's string initializer is not "
                              "constant\n");

        return false;
      }

      GlobalVariable *cstr_global = nullptr;

      if (nsstring_expr->getOpcode() == Instruction::GetElementPtr) {
        Constant *nsstring_cstr = nsstring_expr->getOperand(0);
        cstr_global = dyn_cast<GlobalVariable>(nsstring_cstr);
      } else if (nsstring_expr->getOpcode() == Instruction::BitCast) {
        Constant *nsstring_cstr = nsstring_expr->getOperand(0);
        cstr_global = dyn_cast<GlobalVariable>(nsstring_cstr);
      }

      if (!cstr_global) {
        if (log)
          log->PutCString(
              "NSString initializer's str element is not a GlobalVariable");

        m_error_stream.Printf("Internal error [IRForTarget]: Unhandled"
                              "constant string initializer\n");

        return false;
      }

      if (!cstr_global->hasInitializer()) {
        if (log)
          log->PutCString("NSString initializer's str element does not have an "
                          "initializer");

        m_error_stream.Printf("Internal error [IRForTarget]: An Objective-C "
                              "constant string's string initializer doesn't "
                              "point to initialized data\n");

        return false;
      }

      /*
      if (!cstr_array)
      {
          if (log)
              log->PutCString("NSString initializer's str element is not a
      ConstantArray");

          if (m_error_stream)
              m_error_stream.Printf("Internal error [IRForTarget]: An
      Objective-C constant string's string initializer doesn't point to an
      array\n");

          return false;
      }

      if (!cstr_array->isCString())
      {
          if (log)
              log->PutCString("NSString initializer's str element is not a C
      string array");

          if (m_error_stream)
              m_error_stream.Printf("Internal error [IRForTarget]: An
      Objective-C constant string's string initializer doesn't point to a C
      string\n");

          return false;
      }
      */

      ConstantDataArray *cstr_array =
          dyn_cast<ConstantDataArray>(cstr_global->getInitializer());

      if (log) {
        if (cstr_array)
          log->Printf("Found NSString constant %s, which contains \"%s\"",
                      value_name_cstr, cstr_array->getAsString().str().c_str());
        else
          log->Printf("Found NSString constant %s, which contains \"\"",
                      value_name_cstr);
      }

      if (!cstr_array)
        cstr_global = NULL;

      if (!RewriteObjCConstString(nsstring_global, cstr_global)) {
        if (log)
          log->PutCString("Error rewriting the constant string");

        // We don't print an error message here because RewriteObjCConstString
        // has done so for us.

        return false;
      }
    }
  }

  for (ValueSymbolTable::iterator vi = value_symbol_table.begin(),
                                  ve = value_symbol_table.end();
       vi != ve; ++vi) {
    std::string value_name = vi->first().str();
    const char *value_name_cstr = value_name.c_str();

    if (!strcmp(value_name_cstr, "__CFConstantStringClassReference")) {
      GlobalVariable *gv = dyn_cast<GlobalVariable>(vi->second);

      if (!gv) {
        if (log)
          log->PutCString(
              "__CFConstantStringClassReference is not a global variable");

        m_error_stream.Printf("Internal error [IRForTarget]: Found a "
                              "CFConstantStringClassReference, but it is not a "
                              "global object\n");

        return false;
      }

      gv->eraseFromParent();

      break;
    }
  }

  return true;
}

static bool IsObjCSelectorRef(Value *value) {
  GlobalVariable *global_variable = dyn_cast<GlobalVariable>(value);

  if (!global_variable || !global_variable->hasName() ||
      !global_variable->getName().startswith("OBJC_SELECTOR_REFERENCES_"))
    return false;

  return true;
}

// This function does not report errors; its callers are responsible.
bool IRForTarget::RewriteObjCSelector(Instruction *selector_load) {
  lldb_private::Log *log(
      lldb_private::GetLogIfAllCategoriesSet(LIBLLDB_LOG_EXPRESSIONS));

  LoadInst *load = dyn_cast<LoadInst>(selector_load);

  if (!load)
    return false;

  // Unpack the message name from the selector.  In LLVM IR, an objc_msgSend
  // gets represented as
  //
  // %tmp     = load i8** @"OBJC_SELECTOR_REFERENCES_" ; <i8*>
  // %call    = call i8* (i8*, i8*, ...)* @objc_msgSend(i8* %obj, i8* %tmp, ...)
  // ; <i8*>
  //
  // where %obj is the object pointer and %tmp is the selector.
  //
  // @"OBJC_SELECTOR_REFERENCES_" is a pointer to a character array called
  // @"\01L_OBJC_llvm_moduleETH_VAR_NAllvm_moduleE_".
  // @"\01L_OBJC_llvm_moduleETH_VAR_NAllvm_moduleE_" contains the string.

  // Find the pointer's initializer (a ConstantExpr with opcode GetElementPtr)
  // and get the string from its target

  GlobalVariable *_objc_selector_references_ =
      dyn_cast<GlobalVariable>(load->getPointerOperand());

  if (!_objc_selector_references_ ||
      !_objc_selector_references_->hasInitializer())
    return false;

  Constant *osr_initializer = _objc_selector_references_->getInitializer();

  ConstantExpr *osr_initializer_expr = dyn_cast<ConstantExpr>(osr_initializer);

  if (!osr_initializer_expr ||
      osr_initializer_expr->getOpcode() != Instruction::GetElementPtr)
    return false;

  Value *osr_initializer_base = osr_initializer_expr->getOperand(0);

  if (!osr_initializer_base)
    return false;

  // Find the string's initializer (a ConstantArray) and get the string from it

  GlobalVariable *_objc_meth_var_name_ =
      dyn_cast<GlobalVariable>(osr_initializer_base);

  if (!_objc_meth_var_name_ || !_objc_meth_var_name_->hasInitializer())
    return false;

  Constant *omvn_initializer = _objc_meth_var_name_->getInitializer();

  ConstantDataArray *omvn_initializer_array =
      dyn_cast<ConstantDataArray>(omvn_initializer);

  if (!omvn_initializer_array->isString())
    return false;

  std::string omvn_initializer_string = omvn_initializer_array->getAsString();

  if (log)
    log->Printf("Found Objective-C selector reference \"%s\"",
                omvn_initializer_string.c_str());

  // Construct a call to sel_registerName

  if (!m_sel_registerName) {
    lldb::addr_t sel_registerName_addr;

    static lldb_private::ConstString g_sel_registerName_str("sel_registerName");
    sel_registerName_addr = m_execution_unit.FindSymbol(g_sel_registerName_str);
    if (sel_registerName_addr == LLDB_INVALID_ADDRESS)
      return false;

    if (log)
      log->Printf("Found sel_registerName at 0x%" PRIx64,
                  sel_registerName_addr);

    // Build the function type: struct objc_selector *sel_registerName(uint8_t*)

    // The below code would be "more correct," but in actuality what's required
    // is uint8_t*
    // Type *sel_type = StructType::get(m_module->getContext());
    // Type *sel_ptr_type = PointerType::getUnqual(sel_type);
    Type *sel_ptr_type = Type::getInt8PtrTy(m_module->getContext());

    Type *type_array[1];

    type_array[0] = llvm::Type::getInt8PtrTy(m_module->getContext());

    ArrayRef<Type *> srN_arg_types(type_array, 1);

    llvm::Type *srN_type =
        FunctionType::get(sel_ptr_type, srN_arg_types, false);

    // Build the constant containing the pointer to the function
    PointerType *srN_ptr_ty = PointerType::getUnqual(srN_type);
    Constant *srN_addr_int =
        ConstantInt::get(m_intptr_ty, sel_registerName_addr, false);
    m_sel_registerName = ConstantExpr::getIntToPtr(srN_addr_int, srN_ptr_ty);
  }

  Value *argument_array[1];

  Constant *omvn_pointer = ConstantExpr::getBitCast(
      _objc_meth_var_name_, Type::getInt8PtrTy(m_module->getContext()));

  argument_array[0] = omvn_pointer;

  ArrayRef<Value *> srN_arguments(argument_array, 1);

  CallInst *srN_call = CallInst::Create(m_sel_registerName, srN_arguments,
                                        "sel_registerName", selector_load);

  // Replace the load with the call in all users

  selector_load->replaceAllUsesWith(srN_call);

  selector_load->eraseFromParent();

  return true;
}

bool IRForTarget::RewriteObjCSelectors(BasicBlock &basic_block) {
  lldb_private::Log *log(
      lldb_private::GetLogIfAllCategoriesSet(LIBLLDB_LOG_EXPRESSIONS));

  BasicBlock::iterator ii;

  typedef SmallVector<Instruction *, 2> InstrList;
  typedef InstrList::iterator InstrIterator;

  InstrList selector_loads;

  for (ii = basic_block.begin(); ii != basic_block.end(); ++ii) {
    Instruction &inst = *ii;

    if (LoadInst *load = dyn_cast<LoadInst>(&inst))
      if (IsObjCSelectorRef(load->getPointerOperand()))
        selector_loads.push_back(&inst);
  }

  InstrIterator iter;

  for (iter = selector_loads.begin(); iter != selector_loads.end(); ++iter) {
    if (!RewriteObjCSelector(*iter)) {
      m_error_stream.Printf("Internal error [IRForTarget]: Couldn't change a "
                            "static reference to an Objective-C selector to a "
                            "dynamic reference\n");

      if (log)
        log->PutCString(
            "Couldn't rewrite a reference to an Objective-C selector");

      return false;
    }
  }

  return true;
}

static bool IsObjCClassReference(Value *value) {
  GlobalVariable *global_variable = dyn_cast<GlobalVariable>(value);

  if (!global_variable || !global_variable->hasName() ||
      !global_variable->getName().startswith("OBJC_CLASS_REFERENCES_"))
    return false;

  return true;
}

// This function does not report errors; its callers are responsible.
bool IRForTarget::RewriteObjCClassReference(Instruction *class_load) {
  lldb_private::Log *log(
      lldb_private::GetLogIfAllCategoriesSet(LIBLLDB_LOG_EXPRESSIONS));

  LoadInst *load = dyn_cast<LoadInst>(class_load);

  if (!load)
    return false;

  // Unpack the class name from the reference.  In LLVM IR, a reference to an
  // Objective-C class gets represented as
  //
  // %tmp     = load %struct._objc_class*,
  //            %struct._objc_class** @OBJC_CLASS_REFERENCES_, align 4
  //
  // @"OBJC_CLASS_REFERENCES_ is a bitcast of a character array called
  // @OBJC_CLASS_NAME_.
  // @OBJC_CLASS_NAME contains the string.

  // Find the pointer's initializer (a ConstantExpr with opcode BitCast)
  // and get the string from its target

  GlobalVariable *_objc_class_references_ =
      dyn_cast<GlobalVariable>(load->getPointerOperand());

  if (!_objc_class_references_ ||
      !_objc_class_references_->hasInitializer())
    return false;

  Constant *ocr_initializer = _objc_class_references_->getInitializer();

  ConstantExpr *ocr_initializer_expr = dyn_cast<ConstantExpr>(ocr_initializer);

  if (!ocr_initializer_expr ||
      ocr_initializer_expr->getOpcode() != Instruction::BitCast)
    return false;

  Value *ocr_initializer_base = ocr_initializer_expr->getOperand(0);

  if (!ocr_initializer_base)
    return false;

  // Find the string's initializer (a ConstantArray) and get the string from it

  GlobalVariable *_objc_class_name_ =
      dyn_cast<GlobalVariable>(ocr_initializer_base);

  if (!_objc_class_name_ || !_objc_class_name_->hasInitializer())
    return false;

  Constant *ocn_initializer = _objc_class_name_->getInitializer();

  ConstantDataArray *ocn_initializer_array =
      dyn_cast<ConstantDataArray>(ocn_initializer);

  if (!ocn_initializer_array->isString())
    return false;

  std::string ocn_initializer_string = ocn_initializer_array->getAsString();

  if (log)
    log->Printf("Found Objective-C class reference \"%s\"",
                ocn_initializer_string.c_str());

  // Construct a call to objc_getClass

  if (!m_objc_getClass) {
    lldb::addr_t objc_getClass_addr;

    static lldb_private::ConstString g_objc_getClass_str("objc_getClass");
    objc_getClass_addr = m_execution_unit.FindSymbol(g_objc_getClass_str);
    if (objc_getClass_addr == LLDB_INVALID_ADDRESS)
      return false;

    if (log)
      log->Printf("Found objc_getClass at 0x%" PRIx64,
                  objc_getClass_addr);

    // Build the function type: %struct._objc_class *objc_getClass(i8*)

    Type *class_type = load->getType();
    Type *type_array[1];
    type_array[0] = llvm::Type::getInt8PtrTy(m_module->getContext());

    ArrayRef<Type *> ogC_arg_types(type_array, 1);

    llvm::Type *ogC_type =
        FunctionType::get(class_type, ogC_arg_types, false);

    // Build the constant containing the pointer to the function
    PointerType *ogC_ptr_ty = PointerType::getUnqual(ogC_type);
    Constant *ogC_addr_int =
        ConstantInt::get(m_intptr_ty, objc_getClass_addr, false);
    m_objc_getClass = ConstantExpr::getIntToPtr(ogC_addr_int, ogC_ptr_ty);
  }

  Value *argument_array[1];

  Constant *ocn_pointer = ConstantExpr::getBitCast(
      _objc_class_name_, Type::getInt8PtrTy(m_module->getContext()));

  argument_array[0] = ocn_pointer;

  ArrayRef<Value *> ogC_arguments(argument_array, 1);

  CallInst *ogC_call = CallInst::Create(m_objc_getClass, ogC_arguments,
                                        "objc_getClass", class_load);

  // Replace the load with the call in all users

  class_load->replaceAllUsesWith(ogC_call);

  class_load->eraseFromParent();

  return true;
}

bool IRForTarget::RewriteObjCClassReferences(BasicBlock &basic_block) {
  lldb_private::Log *log(
      lldb_private::GetLogIfAllCategoriesSet(LIBLLDB_LOG_EXPRESSIONS));

  BasicBlock::iterator ii;

  typedef SmallVector<Instruction *, 2> InstrList;
  typedef InstrList::iterator InstrIterator;

  InstrList class_loads;

  for (ii = basic_block.begin(); ii != basic_block.end(); ++ii) {
    Instruction &inst = *ii;

    if (LoadInst *load = dyn_cast<LoadInst>(&inst))
      if (IsObjCClassReference(load->getPointerOperand()))
        class_loads.push_back(&inst);
  }

  InstrIterator iter;

  for (iter = class_loads.begin(); iter != class_loads.end(); ++iter) {
    if (!RewriteObjCClassReference(*iter)) {
      m_error_stream.Printf("Internal error [IRForTarget]: Couldn't change a "
                            "static reference to an Objective-C class to a "
                            "dynamic reference\n");

      if (log)
        log->PutCString(
            "Couldn't rewrite a reference to an Objective-C class");

      return false;
    }
  }

  return true;
}

// This function does not report errors; its callers are responsible.
bool IRForTarget::RewritePersistentAlloc(llvm::Instruction *persistent_alloc) {
  lldb_private::Log *log(
      lldb_private::GetLogIfAllCategoriesSet(LIBLLDB_LOG_EXPRESSIONS));

  AllocaInst *alloc = dyn_cast<AllocaInst>(persistent_alloc);

  MDNode *alloc_md = alloc->getMetadata("clang.decl.ptr");

  if (!alloc_md || !alloc_md->getNumOperands())
    return false;

  ConstantInt *constant_int =
      mdconst::dyn_extract<ConstantInt>(alloc_md->getOperand(0));

  if (!constant_int)
    return false;

  // We attempt to register this as a new persistent variable with the DeclMap.

  uintptr_t ptr = constant_int->getZExtValue();

  clang::VarDecl *decl = reinterpret_cast<clang::VarDecl *>(ptr);

  lldb_private::TypeFromParser result_decl_type(
      decl->getType().getAsOpaquePtr(),
      lldb_private::ClangASTContext::GetASTContext(&decl->getASTContext()));

  StringRef decl_name(decl->getName());
  lldb_private::ConstString persistent_variable_name(decl_name.data(),
                                                     decl_name.size());
  if (!m_decl_map->AddPersistentVariable(decl, persistent_variable_name,
                                         result_decl_type, false, false))
    return false;

  GlobalVariable *persistent_global = new GlobalVariable(
      (*m_module), alloc->getType(), false, /* not constant */
      GlobalValue::ExternalLinkage, NULL,   /* no initializer */
      alloc->getName().str());

  // What we're going to do here is make believe this was a regular old external
  // variable.  That means we need to make the metadata valid.

  NamedMDNode *named_metadata =
      m_module->getOrInsertNamedMetadata("clang.global.decl.ptrs");

  llvm::Metadata *values[2];
  values[0] = ConstantAsMetadata::get(persistent_global);
  values[1] = ConstantAsMetadata::get(constant_int);

  ArrayRef<llvm::Metadata *> value_ref(values, 2);

  MDNode *persistent_global_md = MDNode::get(m_module->getContext(), value_ref);
  named_metadata->addOperand(persistent_global_md);

  // Now, since the variable is a pointer variable, we will drop in a load of
  // that
  // pointer variable.

  LoadInst *persistent_load = new LoadInst(persistent_global, "", alloc);

  if (log)
    log->Printf("Replacing \"%s\" with \"%s\"", PrintValue(alloc).c_str(),
                PrintValue(persistent_load).c_str());

  alloc->replaceAllUsesWith(persistent_load);
  alloc->eraseFromParent();

  return true;
}

bool IRForTarget::RewritePersistentAllocs(llvm::BasicBlock &basic_block) {
  if (!m_resolve_vars)
    return true;

  lldb_private::Log *log(
      lldb_private::GetLogIfAllCategoriesSet(LIBLLDB_LOG_EXPRESSIONS));

  BasicBlock::iterator ii;

  typedef SmallVector<Instruction *, 2> InstrList;
  typedef InstrList::iterator InstrIterator;

  InstrList pvar_allocs;

  for (ii = basic_block.begin(); ii != basic_block.end(); ++ii) {
    Instruction &inst = *ii;

    if (AllocaInst *alloc = dyn_cast<AllocaInst>(&inst)) {
      llvm::StringRef alloc_name = alloc->getName();

      if (alloc_name.startswith("$") && !alloc_name.startswith("$__lldb")) {
        if (alloc_name.find_first_of("0123456789") == 1) {
          if (log)
            log->Printf("Rejecting a numeric persistent variable.");

          m_error_stream.Printf("Error [IRForTarget]: Names starting with $0, "
                                "$1, ... are reserved for use as result "
                                "names\n");

          return false;
        }

        pvar_allocs.push_back(alloc);
      }
    }
  }

  InstrIterator iter;

  for (iter = pvar_allocs.begin(); iter != pvar_allocs.end(); ++iter) {
    if (!RewritePersistentAlloc(*iter)) {
      m_error_stream.Printf("Internal error [IRForTarget]: Couldn't rewrite "
                            "the creation of a persistent variable\n");

      if (log)
        log->PutCString(
            "Couldn't rewrite the creation of a persistent variable");

      return false;
    }
  }

  return true;
}

bool IRForTarget::MaterializeInitializer(uint8_t *data, Constant *initializer) {
  if (!initializer)
    return true;

  lldb_private::Log *log(
      lldb_private::GetLogIfAllCategoriesSet(LIBLLDB_LOG_EXPRESSIONS));

  if (log && log->GetVerbose())
    log->Printf("  MaterializeInitializer(%p, %s)", (void *)data,
                PrintValue(initializer).c_str());

  Type *initializer_type = initializer->getType();

  if (ConstantInt *int_initializer = dyn_cast<ConstantInt>(initializer)) {
    size_t constant_size = m_target_data->getTypeStoreSize(initializer_type);
    lldb_private::Scalar scalar = int_initializer->getValue().zextOrTrunc(
        llvm::NextPowerOf2(constant_size) * 8);

    lldb_private::Error get_data_error;
    if (!scalar.GetAsMemoryData(data, constant_size,
                                lldb_private::endian::InlHostByteOrder(),
                                get_data_error))
      return false;

    return true;
  } else if (ConstantDataArray *array_initializer =
                 dyn_cast<ConstantDataArray>(initializer)) {
    if (array_initializer->isString()) {
      std::string array_initializer_string = array_initializer->getAsString();
      memcpy(data, array_initializer_string.c_str(),
             m_target_data->getTypeStoreSize(initializer_type));
    } else {
      ArrayType *array_initializer_type = array_initializer->getType();
      Type *array_element_type = array_initializer_type->getElementType();

      size_t element_size = m_target_data->getTypeAllocSize(array_element_type);

      for (unsigned i = 0; i < array_initializer->getNumOperands(); ++i) {
        Value *operand_value = array_initializer->getOperand(i);
        Constant *operand_constant = dyn_cast<Constant>(operand_value);

        if (!operand_constant)
          return false;

        if (!MaterializeInitializer(data + (i * element_size),
                                    operand_constant))
          return false;
      }
    }
    return true;
  } else if (ConstantStruct *struct_initializer =
                 dyn_cast<ConstantStruct>(initializer)) {
    StructType *struct_initializer_type = struct_initializer->getType();
    const StructLayout *struct_layout =
        m_target_data->getStructLayout(struct_initializer_type);

    for (unsigned i = 0; i < struct_initializer->getNumOperands(); ++i) {
      if (!MaterializeInitializer(data + struct_layout->getElementOffset(i),
                                  struct_initializer->getOperand(i)))
        return false;
    }
    return true;
  } else if (isa<ConstantAggregateZero>(initializer)) {
    memset(data, 0, m_target_data->getTypeStoreSize(initializer_type));
    return true;
  }
  return false;
}

// This function does not report errors; its callers are responsible.
bool IRForTarget::MaybeHandleVariable(Value *llvm_value_ptr) {
  lldb_private::Log *log(
      lldb_private::GetLogIfAllCategoriesSet(LIBLLDB_LOG_EXPRESSIONS));

  if (log)
    log->Printf("MaybeHandleVariable (%s)", PrintValue(llvm_value_ptr).c_str());

  if (ConstantExpr *constant_expr = dyn_cast<ConstantExpr>(llvm_value_ptr)) {
    switch (constant_expr->getOpcode()) {
    default:
      break;
    case Instruction::GetElementPtr:
    case Instruction::BitCast:
      Value *s = constant_expr->getOperand(0);
      if (!MaybeHandleVariable(s))
        return false;
    }
  } else if (GlobalVariable *global_variable =
                 dyn_cast<GlobalVariable>(llvm_value_ptr)) {
    if (!GlobalValue::isExternalLinkage(global_variable->getLinkage()))
      return true;

    clang::NamedDecl *named_decl = DeclForGlobal(global_variable);

    if (!named_decl) {
      if (IsObjCSelectorRef(llvm_value_ptr))
        return true;

      if (!global_variable->hasExternalLinkage())
        return true;

      if (log)
        log->Printf("Found global variable \"%s\" without metadata",
                    global_variable->getName().str().c_str());

      return false;
    }

    std::string name(named_decl->getName().str());

    clang::ValueDecl *value_decl = dyn_cast<clang::ValueDecl>(named_decl);
    if (value_decl == NULL)
      return false;

    lldb_private::CompilerType compiler_type(&value_decl->getASTContext(),
                                             value_decl->getType());

    const Type *value_type = NULL;

    if (name[0] == '$') {
      // The $__lldb_expr_result name indicates the return value has allocated
      // as
      // a static variable.  Per the comment at
      // ASTResultSynthesizer::SynthesizeBodyResult,
      // accesses to this static variable need to be redirected to the result of
      // dereferencing
      // a pointer that is passed in as one of the arguments.
      //
      // Consequently, when reporting the size of the type, we report a pointer
      // type pointing
      // to the type of $__lldb_expr_result, not the type itself.
      //
      // We also do this for any user-declared persistent variables.
      compiler_type = compiler_type.GetPointerType();
      value_type = PointerType::get(global_variable->getType(), 0);
    } else {
      value_type = global_variable->getType();
    }

    const uint64_t value_size = compiler_type.GetByteSize(nullptr);
    lldb::offset_t value_alignment =
        (compiler_type.GetTypeBitAlign() + 7ull) / 8ull;

    if (log) {
      log->Printf("Type of \"%s\" is [clang \"%s\", llvm \"%s\"] [size %" PRIu64
                  ", align %" PRIu64 "]",
                  name.c_str(),
                  lldb_private::ClangUtil::GetQualType(compiler_type)
                      .getAsString()
                      .c_str(),
                  PrintType(value_type).c_str(), value_size, value_alignment);
    }

    if (named_decl &&
        !m_decl_map->AddValueToStruct(
            named_decl, lldb_private::ConstString(name.c_str()), llvm_value_ptr,
            value_size, value_alignment)) {
      if (!global_variable->hasExternalLinkage())
        return true;
      else
        return true;
    }
  } else if (dyn_cast<llvm::Function>(llvm_value_ptr)) {
    if (log)
      log->Printf("Function pointers aren't handled right now");

    return false;
  }

  return true;
}

// This function does not report errors; its callers are responsible.
bool IRForTarget::HandleSymbol(Value *symbol) {
  lldb_private::Log *log(
      lldb_private::GetLogIfAllCategoriesSet(LIBLLDB_LOG_EXPRESSIONS));

  lldb_private::ConstString name(symbol->getName().str().c_str());

  lldb::addr_t symbol_addr =
      m_decl_map->GetSymbolAddress(name, lldb::eSymbolTypeAny);

  if (symbol_addr == LLDB_INVALID_ADDRESS) {
    if (log)
      log->Printf("Symbol \"%s\" had no address", name.GetCString());

    return false;
  }

  if (log)
    log->Printf("Found \"%s\" at 0x%" PRIx64, name.GetCString(), symbol_addr);

  Type *symbol_type = symbol->getType();

  Constant *symbol_addr_int = ConstantInt::get(m_intptr_ty, symbol_addr, false);

  Value *symbol_addr_ptr =
      ConstantExpr::getIntToPtr(symbol_addr_int, symbol_type);

  if (log)
    log->Printf("Replacing %s with %s", PrintValue(symbol).c_str(),
                PrintValue(symbol_addr_ptr).c_str());

  symbol->replaceAllUsesWith(symbol_addr_ptr);

  return true;
}

bool IRForTarget::MaybeHandleCallArguments(CallInst *Old) {
  lldb_private::Log *log(
      lldb_private::GetLogIfAllCategoriesSet(LIBLLDB_LOG_EXPRESSIONS));

  if (log)
    log->Printf("MaybeHandleCallArguments(%s)", PrintValue(Old).c_str());

  for (unsigned op_index = 0, num_ops = Old->getNumArgOperands();
       op_index < num_ops; ++op_index)
    if (!MaybeHandleVariable(Old->getArgOperand(
            op_index))) // conservatively believe that this is a store
    {
      m_error_stream.Printf("Internal error [IRForTarget]: Couldn't rewrite "
                            "one of the arguments of a function call.\n");

      return false;
    }

  return true;
}

bool IRForTarget::HandleObjCClass(Value *classlist_reference) {
  lldb_private::Log *log(
      lldb_private::GetLogIfAllCategoriesSet(LIBLLDB_LOG_EXPRESSIONS));

  GlobalVariable *global_variable =
      dyn_cast<GlobalVariable>(classlist_reference);

  if (!global_variable)
    return false;

  Constant *initializer = global_variable->getInitializer();

  if (!initializer)
    return false;

  if (!initializer->hasName())
    return false;

  StringRef name(initializer->getName());
  lldb_private::ConstString name_cstr(name.str().c_str());
  lldb::addr_t class_ptr =
      m_decl_map->GetSymbolAddress(name_cstr, lldb::eSymbolTypeObjCClass);

  if (log)
    log->Printf("Found reference to Objective-C class %s (0x%llx)",
                name_cstr.AsCString(), (unsigned long long)class_ptr);

  if (class_ptr == LLDB_INVALID_ADDRESS)
    return false;

  if (global_variable->use_empty())
    return false;

  SmallVector<LoadInst *, 2> load_instructions;

  for (llvm::User *u : global_variable->users()) {
    if (LoadInst *load_instruction = dyn_cast<LoadInst>(u))
      load_instructions.push_back(load_instruction);
  }

  if (load_instructions.empty())
    return false;

  Constant *class_addr = ConstantInt::get(m_intptr_ty, (uint64_t)class_ptr);

  for (LoadInst *load_instruction : load_instructions) {
    Constant *class_bitcast =
        ConstantExpr::getIntToPtr(class_addr, load_instruction->getType());

    load_instruction->replaceAllUsesWith(class_bitcast);

    load_instruction->eraseFromParent();
  }

  return true;
}

bool IRForTarget::RemoveCXAAtExit(BasicBlock &basic_block) {
  BasicBlock::iterator ii;

  std::vector<CallInst *> calls_to_remove;

  for (ii = basic_block.begin(); ii != basic_block.end(); ++ii) {
    Instruction &inst = *ii;

    CallInst *call = dyn_cast<CallInst>(&inst);

    // MaybeHandleCallArguments handles error reporting; we are silent here
    if (!call)
      continue;

    bool remove = false;

    llvm::Function *func = call->getCalledFunction();

    if (func && func->getName() == "__cxa_atexit")
      remove = true;

    llvm::Value *val = call->getCalledValue();

    if (val && val->getName() == "__cxa_atexit")
      remove = true;

    if (remove)
      calls_to_remove.push_back(call);
  }

  for (std::vector<CallInst *>::iterator ci = calls_to_remove.begin(),
                                         ce = calls_to_remove.end();
       ci != ce; ++ci) {
    (*ci)->eraseFromParent();
  }

  return true;
}

bool IRForTarget::ResolveCalls(BasicBlock &basic_block) {
  /////////////////////////////////////////////////////////////////////////
  // Prepare the current basic block for execution in the remote process
  //

  BasicBlock::iterator ii;

  for (ii = basic_block.begin(); ii != basic_block.end(); ++ii) {
    Instruction &inst = *ii;

    CallInst *call = dyn_cast<CallInst>(&inst);

    // MaybeHandleCallArguments handles error reporting; we are silent here
    if (call && !MaybeHandleCallArguments(call))
      return false;
  }

  return true;
}

bool IRForTarget::ResolveExternals(Function &llvm_function) {
  lldb_private::Log *log(
      lldb_private::GetLogIfAllCategoriesSet(LIBLLDB_LOG_EXPRESSIONS));

  for (GlobalVariable &global_var : m_module->globals()) {
    std::string global_name = global_var.getName().str();

    if (log)
      log->Printf("Examining %s, DeclForGlobalValue returns %p",
                  global_name.c_str(),
                  static_cast<void *>(DeclForGlobal(&global_var)));

    if (global_name.find("OBJC_IVAR") == 0) {
      if (!HandleSymbol(&global_var)) {
        m_error_stream.Printf("Error [IRForTarget]: Couldn't find Objective-C "
                              "indirect ivar symbol %s\n",
                              global_name.c_str());

        return false;
      }
    } else if (global_name.find("OBJC_CLASSLIST_REFERENCES_$") !=
               global_name.npos) {
      if (!HandleObjCClass(&global_var)) {
        m_error_stream.Printf("Error [IRForTarget]: Couldn't resolve the class "
                              "for an Objective-C static method call\n");

        return false;
      }
    } else if (global_name.find("OBJC_CLASSLIST_SUP_REFS_$") !=
               global_name.npos) {
      if (!HandleObjCClass(&global_var)) {
        m_error_stream.Printf("Error [IRForTarget]: Couldn't resolve the class "
                              "for an Objective-C static method call\n");

        return false;
      }
    } else if (DeclForGlobal(&global_var)) {
      if (!MaybeHandleVariable(&global_var)) {
        m_error_stream.Printf("Internal error [IRForTarget]: Couldn't rewrite "
                              "external variable %s\n",
                              global_name.c_str());

        return false;
      }
    }
  }

  return true;
}

static bool isGuardVariableRef(Value *V) {
  Constant *Old = NULL;

  if (!(Old = dyn_cast<Constant>(V)))
    return false;

  ConstantExpr *CE = NULL;

  if ((CE = dyn_cast<ConstantExpr>(V))) {
    if (CE->getOpcode() != Instruction::BitCast)
      return false;

    Old = CE->getOperand(0);
  }

  GlobalVariable *GV = dyn_cast<GlobalVariable>(Old);

  if (!GV || !GV->hasName() ||
      (!GV->getName().startswith("_ZGV") && // Itanium ABI guard variable
       !GV->getName().endswith("@4IA")))    // Microsoft ABI guard variable
  {
    return false;
  }

  return true;
}

void IRForTarget::TurnGuardLoadIntoZero(llvm::Instruction *guard_load) {
  Constant *zero(Constant::getNullValue(guard_load->getType()));
  guard_load->replaceAllUsesWith(zero);
  guard_load->eraseFromParent();
}

static void ExciseGuardStore(Instruction *guard_store) {
  guard_store->eraseFromParent();
}

bool IRForTarget::RemoveGuards(BasicBlock &basic_block) {
  ///////////////////////////////////////////////////////
  // Eliminate any reference to guard variables found.
  //

  BasicBlock::iterator ii;

  typedef SmallVector<Instruction *, 2> InstrList;
  typedef InstrList::iterator InstrIterator;

  InstrList guard_loads;
  InstrList guard_stores;

  for (ii = basic_block.begin(); ii != basic_block.end(); ++ii) {
    Instruction &inst = *ii;

    if (LoadInst *load = dyn_cast<LoadInst>(&inst))
      if (isGuardVariableRef(load->getPointerOperand()))
        guard_loads.push_back(&inst);

    if (StoreInst *store = dyn_cast<StoreInst>(&inst))
      if (isGuardVariableRef(store->getPointerOperand()))
        guard_stores.push_back(&inst);
  }

  InstrIterator iter;

  for (iter = guard_loads.begin(); iter != guard_loads.end(); ++iter)
    TurnGuardLoadIntoZero(*iter);

  for (iter = guard_stores.begin(); iter != guard_stores.end(); ++iter)
    ExciseGuardStore(*iter);

  return true;
}

// This function does not report errors; its callers are responsible.
bool IRForTarget::UnfoldConstant(Constant *old_constant,
                                 llvm::Function *llvm_function,
                                 FunctionValueCache &value_maker,
                                 FunctionValueCache &entry_instruction_finder,
                                 lldb_private::Stream &error_stream) {
  SmallVector<User *, 16> users;

  // We do this because the use list might change, invalidating our iterator.
  // Much better to keep a work list ourselves.
  for (llvm::User *u : old_constant->users())
    users.push_back(u);

  for (size_t i = 0; i < users.size(); ++i) {
    User *user = users[i];

    if (Constant *constant = dyn_cast<Constant>(user)) {
      // synthesize a new non-constant equivalent of the constant

      if (ConstantExpr *constant_expr = dyn_cast<ConstantExpr>(constant)) {
        switch (constant_expr->getOpcode()) {
        default:
          error_stream.Printf("error [IRForTarget internal]: Unhandled "
                              "constant expression type: \"%s\"",
                              PrintValue(constant_expr).c_str());
          return false;
        case Instruction::BitCast: {
          FunctionValueCache bit_cast_maker(
              [&value_maker, &entry_instruction_finder, old_constant,
               constant_expr](llvm::Function *function) -> llvm::Value * {
                // UnaryExpr
                //   OperandList[0] is value

                if (constant_expr->getOperand(0) != old_constant)
                  return constant_expr;

                return new BitCastInst(
                    value_maker.GetValue(function), constant_expr->getType(),
                    "", llvm::cast<Instruction>(
                            entry_instruction_finder.GetValue(function)));
              });

          if (!UnfoldConstant(constant_expr, llvm_function, bit_cast_maker,
                              entry_instruction_finder, error_stream))
            return false;
        } break;
        case Instruction::GetElementPtr: {
          // GetElementPtrConstantExpr
          //   OperandList[0] is base
          //   OperandList[1]... are indices

          FunctionValueCache get_element_pointer_maker(
              [&value_maker, &entry_instruction_finder, old_constant,
               constant_expr](llvm::Function *function) -> llvm::Value * {
                Value *ptr = constant_expr->getOperand(0);

                if (ptr == old_constant)
                  ptr = value_maker.GetValue(function);

                std::vector<Value *> index_vector;

                unsigned operand_index;
                unsigned num_operands = constant_expr->getNumOperands();

                for (operand_index = 1; operand_index < num_operands;
                     ++operand_index) {
                  Value *operand = constant_expr->getOperand(operand_index);

                  if (operand == old_constant)
                    operand = value_maker.GetValue(function);

                  index_vector.push_back(operand);
                }

                ArrayRef<Value *> indices(index_vector);

                return GetElementPtrInst::Create(
                    nullptr, ptr, indices, "",
                    llvm::cast<Instruction>(
                        entry_instruction_finder.GetValue(function)));
              });

          if (!UnfoldConstant(constant_expr, llvm_function,
                              get_element_pointer_maker,
                              entry_instruction_finder, error_stream))
            return false;
        } break;
        }
      } else {
        error_stream.Printf(
            "error [IRForTarget internal]: Unhandled constant type: \"%s\"",
            PrintValue(constant).c_str());
        return false;
      }
    } else {
      if (Instruction *inst = llvm::dyn_cast<Instruction>(user)) {
        if (llvm_function && inst->getParent()->getParent() != llvm_function) {
          error_stream.PutCString("error: Capturing non-local variables in "
                                  "expressions is unsupported.\n");
          return false;
        }
        inst->replaceUsesOfWith(
            old_constant, value_maker.GetValue(inst->getParent()->getParent()));
      } else {
        error_stream.Printf(
            "error [IRForTarget internal]: Unhandled non-constant type: \"%s\"",
            PrintValue(user).c_str());
        return false;
      }
    }
  }

  if (!isa<GlobalValue>(old_constant)) {
    old_constant->destroyConstant();
  }

  return true;
}

bool IRForTarget::ReplaceVariables(Function &llvm_function) {
  if (!m_resolve_vars)
    return true;

  lldb_private::Log *log(
      lldb_private::GetLogIfAllCategoriesSet(LIBLLDB_LOG_EXPRESSIONS));

  m_decl_map->DoStructLayout();

  if (log)
    log->Printf("Element arrangement:");

  uint32_t num_elements;
  uint32_t element_index;

  size_t size;
  lldb::offset_t alignment;

  if (!m_decl_map->GetStructInfo(num_elements, size, alignment))
    return false;

  Function::arg_iterator iter(llvm_function.getArgumentList().begin());

  if (iter == llvm_function.getArgumentList().end()) {
    m_error_stream.Printf("Internal error [IRForTarget]: Wrapper takes no "
                          "arguments (should take at least a struct pointer)");

    return false;
  }

  Argument *argument = &*iter;

  if (argument->getName().equals("this")) {
    ++iter;

    if (iter == llvm_function.getArgumentList().end()) {
      m_error_stream.Printf("Internal error [IRForTarget]: Wrapper takes only "
                            "'this' argument (should take a struct pointer "
                            "too)");

      return false;
    }

    argument = &*iter;
  } else if (argument->getName().equals("self")) {
    ++iter;

    if (iter == llvm_function.getArgumentList().end()) {
      m_error_stream.Printf("Internal error [IRForTarget]: Wrapper takes only "
                            "'self' argument (should take '_cmd' and a struct "
                            "pointer too)");

      return false;
    }

    if (!iter->getName().equals("_cmd")) {
      m_error_stream.Printf("Internal error [IRForTarget]: Wrapper takes '%s' "
                            "after 'self' argument (should take '_cmd')",
                            iter->getName().str().c_str());

      return false;
    }

    ++iter;

    if (iter == llvm_function.getArgumentList().end()) {
      m_error_stream.Printf("Internal error [IRForTarget]: Wrapper takes only "
                            "'self' and '_cmd' arguments (should take a struct "
                            "pointer too)");

      return false;
    }

    argument = &*iter;
  }

  if (!argument->getName().equals("$__lldb_arg")) {
    m_error_stream.Printf("Internal error [IRForTarget]: Wrapper takes an "
                          "argument named '%s' instead of the struct pointer",
                          argument->getName().str().c_str());

    return false;
  }

  if (log)
    log->Printf("Arg: \"%s\"", PrintValue(argument).c_str());

  BasicBlock &entry_block(llvm_function.getEntryBlock());
  Instruction *FirstEntryInstruction(entry_block.getFirstNonPHIOrDbg());

  if (!FirstEntryInstruction) {
    m_error_stream.Printf("Internal error [IRForTarget]: Couldn't find the "
                          "first instruction in the wrapper for use in "
                          "rewriting");

    return false;
  }

  LLVMContext &context(m_module->getContext());
  IntegerType *offset_type(Type::getInt32Ty(context));

  if (!offset_type) {
    m_error_stream.Printf(
        "Internal error [IRForTarget]: Couldn't produce an offset type");

    return false;
  }

  for (element_index = 0; element_index < num_elements; ++element_index) {
    const clang::NamedDecl *decl = NULL;
    Value *value = NULL;
    lldb::offset_t offset;
    lldb_private::ConstString name;

    if (!m_decl_map->GetStructElement(decl, value, offset, name,
                                      element_index)) {
      m_error_stream.Printf(
          "Internal error [IRForTarget]: Structure information is incomplete");

      return false;
    }

    if (log)
      log->Printf("  \"%s\" (\"%s\") placed at %" PRIu64, name.GetCString(),
                  decl->getNameAsString().c_str(), offset);

    if (value) {
      if (log)
        log->Printf("    Replacing [%s]", PrintValue(value).c_str());

      FunctionValueCache body_result_maker(
          [this, name, offset_type, offset, argument,
           value](llvm::Function *function) -> llvm::Value * {
            // Per the comment at ASTResultSynthesizer::SynthesizeBodyResult, in
            // cases where the result
            // variable is an rvalue, we have to synthesize a dereference of the
            // appropriate structure
            // entry in order to produce the static variable that the AST thinks
            // it is accessing.

            llvm::Instruction *entry_instruction = llvm::cast<Instruction>(
                m_entry_instruction_finder.GetValue(function));

            ConstantInt *offset_int(
                ConstantInt::get(offset_type, offset, true));
            GetElementPtrInst *get_element_ptr = GetElementPtrInst::Create(
                nullptr, argument, offset_int, "", entry_instruction);

            if (name == m_result_name && !m_result_is_pointer) {
              BitCastInst *bit_cast = new BitCastInst(
                  get_element_ptr, value->getType()->getPointerTo(), "",
                  entry_instruction);

              LoadInst *load = new LoadInst(bit_cast, "", entry_instruction);

              return load;
            } else {
              BitCastInst *bit_cast = new BitCastInst(
                  get_element_ptr, value->getType(), "", entry_instruction);

              return bit_cast;
            }
          });

      if (Constant *constant = dyn_cast<Constant>(value)) {
        if (!UnfoldConstant(constant, &llvm_function, body_result_maker,
                            m_entry_instruction_finder, m_error_stream)) {
          return false;
        }
      } else if (Instruction *instruction = dyn_cast<Instruction>(value)) {
        if (instruction->getParent()->getParent() != &llvm_function) {
          m_error_stream.PutCString("error: Capturing non-local variables in "
                                    "expressions is unsupported.\n");
          return false;
        }
        value->replaceAllUsesWith(
            body_result_maker.GetValue(instruction->getParent()->getParent()));
      } else {
        if (log)
          log->Printf("Unhandled non-constant type: \"%s\"",
                      PrintValue(value).c_str());
        return false;
      }

      if (GlobalVariable *var = dyn_cast<GlobalVariable>(value))
        var->eraseFromParent();
    }
  }

  if (log)
    log->Printf("Total structure [align %" PRId64 ", size %" PRIu64 "]",
                (int64_t)alignment, (uint64_t)size);

  return true;
}

llvm::Constant *IRForTarget::BuildRelocation(llvm::Type *type,
                                             uint64_t offset) {
  llvm::Constant *offset_int = ConstantInt::get(m_intptr_ty, offset);

  llvm::Constant *offset_array[1];

  offset_array[0] = offset_int;

  llvm::ArrayRef<llvm::Constant *> offsets(offset_array, 1);
  llvm::Type *char_type = llvm::Type::getInt8Ty(m_module->getContext());
  llvm::Type *char_pointer_type = char_type->getPointerTo();

  llvm::Constant *reloc_placeholder_bitcast =
      ConstantExpr::getBitCast(m_reloc_placeholder, char_pointer_type);
  llvm::Constant *reloc_getelementptr = ConstantExpr::getGetElementPtr(
      nullptr, reloc_placeholder_bitcast, offsets);
  llvm::Constant *reloc_bitcast =
      ConstantExpr::getBitCast(reloc_getelementptr, type);

  return reloc_bitcast;
}

bool IRForTarget::runOnModule(Module &llvm_module) {
  lldb_private::Log *log(
      lldb_private::GetLogIfAllCategoriesSet(LIBLLDB_LOG_EXPRESSIONS));

  m_module = &llvm_module;
  m_target_data.reset(new DataLayout(m_module));
  m_intptr_ty = llvm::Type::getIntNTy(m_module->getContext(),
                                      m_target_data->getPointerSizeInBits());

  if (log) {
    std::string s;
    raw_string_ostream oss(s);

    m_module->print(oss, NULL);

    oss.flush();

    log->Printf("Module as passed in to IRForTarget: \n\"%s\"", s.c_str());
  }

  Function *const main_function =
      m_func_name.IsEmpty() ? nullptr
                            : m_module->getFunction(m_func_name.GetStringRef());

  if (!m_func_name.IsEmpty() && !main_function) {
    if (log)
      log->Printf("Couldn't find \"%s()\" in the module",
                  m_func_name.AsCString());

    m_error_stream.Printf("Internal error [IRForTarget]: Couldn't find wrapper "
                          "'%s' in the module",
                          m_func_name.AsCString());

    return false;
  }

  if (main_function) {
    if (!FixFunctionLinkage(*main_function)) {
      if (log)
        log->Printf("Couldn't fix the linkage for the function");

      return false;
    }
  }

  llvm::Type *int8_ty = Type::getInt8Ty(m_module->getContext());

  m_reloc_placeholder = new llvm::GlobalVariable(
      (*m_module), int8_ty, false /* IsConstant */,
      GlobalVariable::InternalLinkage, Constant::getNullValue(int8_ty),
      "reloc_placeholder", NULL /* InsertBefore */,
      GlobalVariable::NotThreadLocal /* ThreadLocal */, 0 /* AddressSpace */);

  ////////////////////////////////////////////////////////////
  // Replace $__lldb_expr_result with a persistent variable
  //

  if (main_function) {
    if (!CreateResultVariable(*main_function)) {
      if (log)
        log->Printf("CreateResultVariable() failed");

      // CreateResultVariable() reports its own errors, so we don't do so here

      return false;
    }
  }

  if (log && log->GetVerbose()) {
    std::string s;
    raw_string_ostream oss(s);

    m_module->print(oss, NULL);

    oss.flush();

    log->Printf("Module after creating the result variable: \n\"%s\"",
                s.c_str());
  }

  for (Module::iterator fi = m_module->begin(), fe = m_module->end(); fi != fe;
       ++fi) {
    llvm::Function *function = &*fi;

    if (function->begin() == function->end())
      continue;

    Function::iterator bbi;

    for (bbi = function->begin(); bbi != function->end(); ++bbi) {
      if (!RemoveGuards(*bbi)) {
        if (log)
          log->Printf("RemoveGuards() failed");

        // RemoveGuards() reports its own errors, so we don't do so here

        return false;
      }

      if (!RewritePersistentAllocs(*bbi)) {
        if (log)
          log->Printf("RewritePersistentAllocs() failed");

        // RewritePersistentAllocs() reports its own errors, so we don't do so
        // here

        return false;
      }

      if (!RemoveCXAAtExit(*bbi)) {
        if (log)
          log->Printf("RemoveCXAAtExit() failed");

        // RemoveCXAAtExit() reports its own errors, so we don't do so here

        return false;
      }
    }
  }

  ///////////////////////////////////////////////////////////////////////////////
  // Fix all Objective-C constant strings to use NSStringWithCString:encoding:
  //

  if (!RewriteObjCConstStrings()) {
    if (log)
      log->Printf("RewriteObjCConstStrings() failed");

    // RewriteObjCConstStrings() reports its own errors, so we don't do so here

    return false;
  }

  for (Module::iterator fi = m_module->begin(), fe = m_module->end(); fi != fe;
       ++fi) {
    llvm::Function *function = &*fi;

    for (llvm::Function::iterator bbi = function->begin(),
                                  bbe = function->end();
         bbi != bbe; ++bbi) {
      if (!RewriteObjCSelectors(*bbi)) {
        if (log)
          log->Printf("RewriteObjCSelectors() failed");

        // RewriteObjCSelectors() reports its own errors, so we don't do so here

        return false;
      }

      if (!RewriteObjCClassReferences(*bbi)) {
        if (log)
          log->Printf("RewriteObjCClassReferences() failed");

        // RewriteObjCClasses() reports its own errors, so we don't do so here

        return false;
      }
    }
  }

  for (Module::iterator fi = m_module->begin(), fe = m_module->end(); fi != fe;
       ++fi) {
    llvm::Function *function = &*fi;

    for (llvm::Function::iterator bbi = function->begin(),
                                  bbe = function->end();
         bbi != bbe; ++bbi) {
      if (!ResolveCalls(*bbi)) {
        if (log)
          log->Printf("ResolveCalls() failed");

        // ResolveCalls() reports its own errors, so we don't do so here

        return false;
      }
    }
  }

  ////////////////////////////////////////////////////////////////////////
  // Run function-level passes that only make sense on the main function
  //

  if (main_function) {
    if (!ResolveExternals(*main_function)) {
      if (log)
        log->Printf("ResolveExternals() failed");

      // ResolveExternals() reports its own errors, so we don't do so here

      return false;
    }

    if (!ReplaceVariables(*main_function)) {
      if (log)
        log->Printf("ReplaceVariables() failed");

      // ReplaceVariables() reports its own errors, so we don't do so here

      return false;
    }
  }

  if (log && log->GetVerbose()) {
    std::string s;
    raw_string_ostream oss(s);

    m_module->print(oss, NULL);

    oss.flush();

    log->Printf("Module after preparing for execution: \n\"%s\"", s.c_str());
  }

  return true;
}

void IRForTarget::assignPassManager(PMStack &pass_mgr_stack,
                                    PassManagerType pass_mgr_type) {}

PassManagerType IRForTarget::getPotentialPassManagerType() const {
  return PMT_ModulePassManager;
}<|MERGE_RESOLUTION|>--- conflicted
+++ resolved
@@ -512,17 +512,9 @@
    break;
  default:
    encoding_flags = 0x0600; /* fall back to 0x0600, kCFStringEncodingASCII */
-<<<<<<< HEAD
-   if (log) {
-     log->Printf("Encountered an Objective-C constant string with unusual "
-                 "element size %llu",
-                 string_array->getElementByteSize());
-   }
-=======
    LLDB_LOG(log, "Encountered an Objective-C constant string with unusual "
                  "element size {0}",
             string_array->getElementByteSize());
->>>>>>> d380b714
  }
  Constant *encoding_arg = ConstantInt::get(i32_ty, encoding_flags, false);
  Constant *isExternal_arg =
