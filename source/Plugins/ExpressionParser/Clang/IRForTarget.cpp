//===-- IRForTarget.cpp -----------------------------------------*- C++ -*-===//
//
// Part of the LLVM Project, under the Apache License v2.0 with LLVM Exceptions.
// See https://llvm.org/LICENSE.txt for license information.
// SPDX-License-Identifier: Apache-2.0 WITH LLVM-exception
//
//===----------------------------------------------------------------------===//

#include "IRForTarget.h"

#include "ClangExpressionDeclMap.h"

#include "llvm/IR/Constants.h"
#include "llvm/IR/DataLayout.h"
#include "llvm/IR/InstrTypes.h"
#include "llvm/IR/Instructions.h"
#include "llvm/IR/Intrinsics.h"
#include "llvm/IR/LegacyPassManager.h"
#include "llvm/IR/Metadata.h"
#include "llvm/IR/Module.h"
#include "llvm/IR/ValueSymbolTable.h"
#include "llvm/Support/raw_ostream.h"
#include "llvm/Transforms/IPO.h"

#include "clang/AST/ASTContext.h"

#include "lldb/Core/dwarf.h"
#include "lldb/Expression/IRExecutionUnit.h"
#include "lldb/Expression/IRInterpreter.h"
#include "lldb/Symbol/ClangASTContext.h"
#include "lldb/Symbol/ClangUtil.h"
#include "lldb/Symbol/CompilerType.h"
#include "lldb/Utility/ConstString.h"
#include "lldb/Utility/DataBufferHeap.h"
#include "lldb/Utility/Endian.h"
#include "lldb/Utility/Log.h"
#include "lldb/Utility/Scalar.h"
#include "lldb/Utility/StreamString.h"

#include <map>

using namespace llvm;

static char ID;

typedef SmallVector<Instruction *, 2> InstrList;

IRForTarget::FunctionValueCache::FunctionValueCache(Maker const &maker)
    : m_maker(maker), m_values() {}

IRForTarget::FunctionValueCache::~FunctionValueCache() {}

llvm::Value *
IRForTarget::FunctionValueCache::GetValue(llvm::Function *function) {
  if (!m_values.count(function)) {
    llvm::Value *ret = m_maker(function);
    m_values[function] = ret;
    return ret;
  }
  return m_values[function];
}

static llvm::Value *FindEntryInstruction(llvm::Function *function) {
  if (function->empty())
    return nullptr;

  return function->getEntryBlock().getFirstNonPHIOrDbg();
}

IRForTarget::IRForTarget(lldb_private::ClangExpressionDeclMap *decl_map,
                         bool resolve_vars,
                         lldb_private::IRExecutionUnit &execution_unit,
                         lldb_private::Stream &error_stream,
                         const char *func_name)
    : ModulePass(ID), m_resolve_vars(resolve_vars), m_func_name(func_name),
      m_module(nullptr), m_decl_map(decl_map),
      m_CFStringCreateWithBytes(nullptr), m_sel_registerName(nullptr),
      m_objc_getClass(nullptr), m_intptr_ty(nullptr),
      m_error_stream(error_stream), m_execution_unit(execution_unit),
      m_result_store(nullptr), m_result_is_pointer(false),
      m_reloc_placeholder(nullptr),
      m_entry_instruction_finder(FindEntryInstruction) {}

/* Handy utility functions used at several places in the code */

static std::string PrintValue(const Value *value, bool truncate = false) {
  std::string s;
  if (value) {
    raw_string_ostream rso(s);
    value->print(rso);
    rso.flush();
    if (truncate)
      s.resize(s.length() - 1);
  }
  return s;
}

static std::string PrintType(const llvm::Type *type, bool truncate = false) {
  std::string s;
  raw_string_ostream rso(s);
  type->print(rso);
  rso.flush();
  if (truncate)
    s.resize(s.length() - 1);
  return s;
}

IRForTarget::~IRForTarget() {}

bool IRForTarget::FixFunctionLinkage(llvm::Function &llvm_function) {
  llvm_function.setLinkage(GlobalValue::ExternalLinkage);

  return true;
}

clang::NamedDecl *IRForTarget::DeclForGlobal(const GlobalValue *global_val,
                                             Module *module) {
  NamedMDNode *named_metadata =
      module->getNamedMetadata("clang.global.decl.ptrs");

  if (!named_metadata)
    return nullptr;

  unsigned num_nodes = named_metadata->getNumOperands();
  unsigned node_index;

  for (node_index = 0; node_index < num_nodes; ++node_index) {
    llvm::MDNode *metadata_node =
        dyn_cast<llvm::MDNode>(named_metadata->getOperand(node_index));
    if (!metadata_node)
      return nullptr;

    if (metadata_node->getNumOperands() != 2)
      continue;

    if (mdconst::dyn_extract_or_null<GlobalValue>(
            metadata_node->getOperand(0)) != global_val)
      continue;

    ConstantInt *constant_int =
        mdconst::dyn_extract<ConstantInt>(metadata_node->getOperand(1));

    if (!constant_int)
      return nullptr;

    uintptr_t ptr = constant_int->getZExtValue();

    return reinterpret_cast<clang::NamedDecl *>(ptr);
  }

  return nullptr;
}

clang::NamedDecl *IRForTarget::DeclForGlobal(GlobalValue *global_val) {
  return DeclForGlobal(global_val, m_module);
}

/// Returns true iff the mangled symbol is for a static guard variable.
static bool isGuardVariableSymbol(llvm::StringRef mangled_symbol) {
  return mangled_symbol.startswith("_ZGV") || // Itanium ABI
         mangled_symbol.endswith("@4IA");     // Microsoft ABI
}

bool IRForTarget::CreateResultVariable(llvm::Function &llvm_function) {
  lldb_private::Log *log(
      lldb_private::GetLogIfAllCategoriesSet(LIBLLDB_LOG_EXPRESSIONS));

  if (!m_resolve_vars)
    return true;

  // Find the result variable.  If it doesn't exist, we can give up right here.

  ValueSymbolTable &value_symbol_table = m_module->getValueSymbolTable();

  llvm::StringRef result_name;
  bool found_result = false;

  for (StringMapEntry<llvm::Value *> &value_symbol : value_symbol_table) {
    result_name = value_symbol.first();

    // Check if this is a guard variable.
    const bool is_guard_var = isGuardVariableSymbol(result_name);

    if (result_name.contains("$__lldb_expr_result_ptr") && !is_guard_var) {
      found_result = true;
      m_result_is_pointer = true;
      break;
    }

    if (result_name.contains("$__lldb_expr_result") && !is_guard_var) {
      found_result = true;
      m_result_is_pointer = false;
      break;
    }
  }

  if (!found_result) {
    LLDB_LOG(log, "Couldn't find result variable");

    return true;
  }

  LLDB_LOG(log, "Result name: \"{0}\"", result_name);

  Value *result_value = m_module->getNamedValue(result_name);

  if (!result_value) {
    LLDB_LOG(log, "Result variable had no data");

    m_error_stream.Format("Internal error [IRForTarget]: Result variable's "
                          "name ({0}) exists, but not its definition\n",
                          result_name);

    return false;
  }

  LLDB_LOG(log, "Found result in the IR: \"{0}\"",
           PrintValue(result_value, false));

  GlobalVariable *result_global = dyn_cast<GlobalVariable>(result_value);

  if (!result_global) {
    LLDB_LOG(log, "Result variable isn't a GlobalVariable");

    m_error_stream.Format("Internal error [IRForTarget]: Result variable ({0}) "
                          "is defined, but is not a global variable\n",
                          result_name);

    return false;
  }

  clang::NamedDecl *result_decl = DeclForGlobal(result_global);
  if (!result_decl) {
    LLDB_LOG(log, "Result variable doesn't have a corresponding Decl");

    m_error_stream.Format("Internal error [IRForTarget]: Result variable ({0}) "
                          "does not have a corresponding Clang entity\n",
                          result_name);

    return false;
  }

  if (log) {
    std::string decl_desc_str;
    raw_string_ostream decl_desc_stream(decl_desc_str);
    result_decl->print(decl_desc_stream);
    decl_desc_stream.flush();

    LLDB_LOG(log, "Found result decl: \"{0}\"", decl_desc_str);
  }

  clang::VarDecl *result_var = dyn_cast<clang::VarDecl>(result_decl);
  if (!result_var) {
    LLDB_LOG(log, "Result variable Decl isn't a VarDecl");

    m_error_stream.Format("Internal error [IRForTarget]: Result variable "
                          "({0})'s corresponding Clang entity isn't a "
                          "variable\n",
                          result_name);

    return false;
  }

  // Get the next available result name from m_decl_map and create the
  // persistent variable for it

  // If the result is an Lvalue, it is emitted as a pointer; see
  // ASTResultSynthesizer::SynthesizeBodyResult.
  if (m_result_is_pointer) {
    clang::QualType pointer_qual_type = result_var->getType();
    const clang::Type *pointer_type = pointer_qual_type.getTypePtr();

    const clang::PointerType *pointer_pointertype =
        pointer_type->getAs<clang::PointerType>();
    const clang::ObjCObjectPointerType *pointer_objcobjpointertype =
        pointer_type->getAs<clang::ObjCObjectPointerType>();

    if (pointer_pointertype) {
      clang::QualType element_qual_type = pointer_pointertype->getPointeeType();

      m_result_type = lldb_private::TypeFromParser(
          element_qual_type.getAsOpaquePtr(),
          lldb_private::ClangASTContext::GetASTContext(
              &result_decl->getASTContext()));
    } else if (pointer_objcobjpointertype) {
      clang::QualType element_qual_type =
          clang::QualType(pointer_objcobjpointertype->getObjectType(), 0);

      m_result_type = lldb_private::TypeFromParser(
          element_qual_type.getAsOpaquePtr(),
          lldb_private::ClangASTContext::GetASTContext(
              &result_decl->getASTContext()));
    } else {
      LLDB_LOG(log, "Expected result to have pointer type, but it did not");

      m_error_stream.Format("Internal error [IRForTarget]: Lvalue result ({0}) "
                            "is not a pointer variable\n",
                            result_name);

      return false;
    }
  } else {
    m_result_type = lldb_private::TypeFromParser(
        result_var->getType().getAsOpaquePtr(),
        lldb_private::ClangASTContext::GetASTContext(
            &result_decl->getASTContext()));
  }

  lldb::TargetSP target_sp(m_execution_unit.GetTarget());
  lldb_private::ExecutionContext exe_ctx(target_sp, true);
  llvm::Optional<uint64_t> bit_size =
      m_result_type.GetBitSize(exe_ctx.GetBestExecutionContextScope());
  if (!bit_size) {
    lldb_private::StreamString type_desc_stream;
    m_result_type.DumpTypeDescription(&type_desc_stream);

    LLDB_LOG(log, "Result type has unknown size");

    m_error_stream.Printf("Error [IRForTarget]: Size of result type '%s' "
                          "couldn't be determined\n",
                          type_desc_stream.GetData());
    return false;
  }

  if (log) {
    lldb_private::StreamString type_desc_stream;
    m_result_type.DumpTypeDescription(&type_desc_stream);

    LLDB_LOG(log, "Result decl type: \"{0}\"", type_desc_stream.GetData());
  }

  m_result_name = lldb_private::ConstString("$RESULT_NAME");

  LLDB_LOG(log, "Creating a new result global: \"{0}\" with size {1}",
           m_result_name, m_result_type.GetByteSize(nullptr).getValueOr(0));

  // Construct a new result global and set up its metadata

  GlobalVariable *new_result_global = new GlobalVariable(
      (*m_module), result_global->getType()->getElementType(),
      false,                                 /* not constant */
      GlobalValue::ExternalLinkage, nullptr, /* no initializer */
      m_result_name.GetCString());

  // It's too late in compilation to create a new VarDecl for this, but we
  // don't need to.  We point the metadata at the old VarDecl.  This creates an
  // odd anomaly: a variable with a Value whose name is something like $0 and a
  // Decl whose name is $__lldb_expr_result.  This condition is handled in
  // ClangExpressionDeclMap::DoMaterialize, and the name of the variable is
  // fixed up.

  ConstantInt *new_constant_int =
      ConstantInt::get(llvm::Type::getInt64Ty(m_module->getContext()),
                       reinterpret_cast<uint64_t>(result_decl), false);

  llvm::Metadata *values[2];
  values[0] = ConstantAsMetadata::get(new_result_global);
  values[1] = ConstantAsMetadata::get(new_constant_int);

  ArrayRef<Metadata *> value_ref(values, 2);

  MDNode *persistent_global_md = MDNode::get(m_module->getContext(), value_ref);
  NamedMDNode *named_metadata =
      m_module->getNamedMetadata("clang.global.decl.ptrs");
  named_metadata->addOperand(persistent_global_md);

  LLDB_LOG(log, "Replacing \"{0}\" with \"{1}\"", PrintValue(result_global),
           PrintValue(new_result_global));

  if (result_global->use_empty()) {
    // We need to synthesize a store for this variable, because otherwise
    // there's nothing to put into its equivalent persistent variable.

    BasicBlock &entry_block(llvm_function.getEntryBlock());
    Instruction *first_entry_instruction(entry_block.getFirstNonPHIOrDbg());

    if (!first_entry_instruction)
      return false;

    if (!result_global->hasInitializer()) {
      LLDB_LOG(log, "Couldn't find initializer for unused variable");

      m_error_stream.Format("Internal error [IRForTarget]: Result variable "
                            "({0}) has no writes and no initializer\n",
                            result_name);

      return false;
    }

    Constant *initializer = result_global->getInitializer();

    StoreInst *synthesized_store =
        new StoreInst(initializer, new_result_global, first_entry_instruction);

    LLDB_LOG(log, "Synthesized result store \"{0}\"\n",
             PrintValue(synthesized_store));
  } else {
    result_global->replaceAllUsesWith(new_result_global);
  }

  if (!m_decl_map->AddPersistentVariable(
          result_decl, m_result_name, m_result_type, true, m_result_is_pointer))
    return false;

  result_global->eraseFromParent();

  return true;
}

bool IRForTarget::RewriteObjCConstString(llvm::GlobalVariable *ns_str,
                                         llvm::GlobalVariable *cstr) {
  lldb_private::Log *log(
      lldb_private::GetLogIfAllCategoriesSet(LIBLLDB_LOG_EXPRESSIONS));

  Type *ns_str_ty = ns_str->getType();

  Type *i8_ptr_ty = Type::getInt8PtrTy(m_module->getContext());
  Type *i32_ty = Type::getInt32Ty(m_module->getContext());
  Type *i8_ty = Type::getInt8Ty(m_module->getContext());

  if (!m_CFStringCreateWithBytes) {
    lldb::addr_t CFStringCreateWithBytes_addr;

    static lldb_private::ConstString g_CFStringCreateWithBytes_str(
        "CFStringCreateWithBytes");

    bool missing_weak = false;
    CFStringCreateWithBytes_addr =
        m_execution_unit.FindSymbol(g_CFStringCreateWithBytes_str, 
                                    missing_weak);
    if (CFStringCreateWithBytes_addr == LLDB_INVALID_ADDRESS || missing_weak) {
        log->PutCString("Couldn't find CFStringCreateWithBytes in the target");

      m_error_stream.Printf("Error [IRForTarget]: Rewriting an Objective-C "
                            "constant string requires "
                            "CFStringCreateWithBytes\n");

      return false;
    }

    LLDB_LOG(log, "Found CFStringCreateWithBytes at {0}",
             CFStringCreateWithBytes_addr);

    // Build the function type:
    //
    // CFStringRef CFStringCreateWithBytes (
    //   CFAllocatorRef alloc,
    //   const UInt8 *bytes,
    //   CFIndex numBytes,
    //   CFStringEncoding encoding,
    //   Boolean isExternalRepresentation
    // );
    //
    // We make the following substitutions:
    //
    // CFStringRef -> i8*
    // CFAllocatorRef -> i8*
    // UInt8 * -> i8*
    // CFIndex -> long (i32 or i64, as appropriate; we ask the module for its
    // pointer size for now) CFStringEncoding -> i32 Boolean -> i8

    Type *arg_type_array[5];

    arg_type_array[0] = i8_ptr_ty;
    arg_type_array[1] = i8_ptr_ty;
    arg_type_array[2] = m_intptr_ty;
    arg_type_array[3] = i32_ty;
    arg_type_array[4] = i8_ty;

    ArrayRef<Type *> CFSCWB_arg_types(arg_type_array, 5);

    llvm::FunctionType *CFSCWB_ty =
        FunctionType::get(ns_str_ty, CFSCWB_arg_types, false);

    // Build the constant containing the pointer to the function
    PointerType *CFSCWB_ptr_ty = PointerType::getUnqual(CFSCWB_ty);
    Constant *CFSCWB_addr_int =
        ConstantInt::get(m_intptr_ty, CFStringCreateWithBytes_addr, false);
    m_CFStringCreateWithBytes = {
        CFSCWB_ty, ConstantExpr::getIntToPtr(CFSCWB_addr_int, CFSCWB_ptr_ty)};
  }

  ConstantDataSequential *string_array = nullptr;

  if (cstr)
    string_array = dyn_cast<ConstantDataSequential>(cstr->getInitializer());

  Constant *alloc_arg = Constant::getNullValue(i8_ptr_ty);
  Constant *bytes_arg = cstr ? ConstantExpr::getBitCast(cstr, i8_ptr_ty)
                             : Constant::getNullValue(i8_ptr_ty);
  Constant *numBytes_arg = ConstantInt::get(
      m_intptr_ty, cstr ? (string_array->getNumElements() - 1) * string_array->getElementByteSize() : 0, false);
 int encoding_flags = 0;
 switch (cstr ? string_array->getElementByteSize() : 1) {
 case 1:
   encoding_flags = 0x08000100; /* 0x08000100 is kCFStringEncodingUTF8 */
   break;
 case 2:
   encoding_flags = 0x0100; /* 0x0100 is kCFStringEncodingUTF16 */
   break;
 case 4:
   encoding_flags = 0x0c000100; /* 0x0c000100 is kCFStringEncodingUTF32 */
   break;
 default:
   encoding_flags = 0x0600; /* fall back to 0x0600, kCFStringEncodingASCII */
   LLDB_LOG(log, "Encountered an Objective-C constant string with unusual "
                 "element size {0}",
            string_array->getElementByteSize());
 }
 Constant *encoding_arg = ConstantInt::get(i32_ty, encoding_flags, false);
 Constant *isExternal_arg =
     ConstantInt::get(i8_ty, 0x0, false); /* 0x0 is false */

 Value *argument_array[5];

 argument_array[0] = alloc_arg;
 argument_array[1] = bytes_arg;
 argument_array[2] = numBytes_arg;
 argument_array[3] = encoding_arg;
 argument_array[4] = isExternal_arg;

 ArrayRef<Value *> CFSCWB_arguments(argument_array, 5);

 FunctionValueCache CFSCWB_Caller(
     [this, &CFSCWB_arguments](llvm::Function *function) -> llvm::Value * {
       return CallInst::Create(
           m_CFStringCreateWithBytes, CFSCWB_arguments,
           "CFStringCreateWithBytes",
           llvm::cast<Instruction>(
               m_entry_instruction_finder.GetValue(function)));
     });

 if (!UnfoldConstant(ns_str, nullptr, CFSCWB_Caller, m_entry_instruction_finder,
                     m_error_stream)) {
   LLDB_LOG(log, "Couldn't replace the NSString with the result of the call");

   m_error_stream.Printf("error [IRForTarget internal]: Couldn't replace an "
                         "Objective-C constant string with a dynamic "
                         "string\n");

   return false;
  }

  ns_str->eraseFromParent();

  return true;
}

bool IRForTarget::RewriteObjCConstStrings() {
  lldb_private::Log *log(
      lldb_private::GetLogIfAllCategoriesSet(LIBLLDB_LOG_EXPRESSIONS));

  ValueSymbolTable &value_symbol_table = m_module->getValueSymbolTable();

  for (StringMapEntry<llvm::Value *> &value_symbol : value_symbol_table) {
    llvm::StringRef value_name = value_symbol.first();

    if (value_name.contains("_unnamed_cfstring_")) {
      Value *nsstring_value = value_symbol.second;

      GlobalVariable *nsstring_global =
          dyn_cast<GlobalVariable>(nsstring_value);

      if (!nsstring_global) {
        LLDB_LOG(log, "NSString variable is not a GlobalVariable");

        m_error_stream.Printf("Internal error [IRForTarget]: An Objective-C "
                              "constant string is not a global variable\n");

        return false;
      }

      if (!nsstring_global->hasInitializer()) {
        LLDB_LOG(log, "NSString variable does not have an initializer");

        m_error_stream.Printf("Internal error [IRForTarget]: An Objective-C "
                              "constant string does not have an initializer\n");

        return false;
      }

      ConstantStruct *nsstring_struct =
          dyn_cast<ConstantStruct>(nsstring_global->getInitializer());

      if (!nsstring_struct) {
        LLDB_LOG(log,
                 "NSString variable's initializer is not a ConstantStruct");

        m_error_stream.Printf("Internal error [IRForTarget]: An Objective-C "
                              "constant string is not a structure constant\n");

        return false;
      }

      // We expect the following structure:
      //
      // struct {
      //   int *isa;
      //   int flags;
      //   char *str;
      //   long length;
      // };

      if (nsstring_struct->getNumOperands() != 4) {

        LLDB_LOG(log,
                 "NSString variable's initializer structure has an "
                 "unexpected number of members.  Should be 4, is {0}",
                 nsstring_struct->getNumOperands());

        m_error_stream.Printf("Internal error [IRForTarget]: The struct for an "
                              "Objective-C constant string is not as "
                              "expected\n");

        return false;
      }

      Constant *nsstring_member = nsstring_struct->getOperand(2);

      if (!nsstring_member) {
        LLDB_LOG(log, "NSString initializer's str element was empty");

        m_error_stream.Printf("Internal error [IRForTarget]: An Objective-C "
                              "constant string does not have a string "
                              "initializer\n");

        return false;
      }

      ConstantExpr *nsstring_expr = dyn_cast<ConstantExpr>(nsstring_member);

      if (!nsstring_expr) {
        LLDB_LOG(log,
                 "NSString initializer's str element is not a ConstantExpr");

        m_error_stream.Printf("Internal error [IRForTarget]: An Objective-C "
                              "constant string's string initializer is not "
                              "constant\n");

        return false;
      }

      GlobalVariable *cstr_global = nullptr;

      if (nsstring_expr->getOpcode() == Instruction::GetElementPtr) {
        Constant *nsstring_cstr = nsstring_expr->getOperand(0);
        cstr_global = dyn_cast<GlobalVariable>(nsstring_cstr);
      } else if (nsstring_expr->getOpcode() == Instruction::BitCast) {
        Constant *nsstring_cstr = nsstring_expr->getOperand(0);
        cstr_global = dyn_cast<GlobalVariable>(nsstring_cstr);
      }

      if (!cstr_global) {
        LLDB_LOG(log,
                 "NSString initializer's str element is not a GlobalVariable");

        m_error_stream.Printf("Internal error [IRForTarget]: Unhandled"
                              "constant string initializer\n");

        return false;
      }

      if (!cstr_global->hasInitializer()) {
        LLDB_LOG(log, "NSString initializer's str element does not have an "
                      "initializer");

        m_error_stream.Printf("Internal error [IRForTarget]: An Objective-C "
                              "constant string's string initializer doesn't "
                              "point to initialized data\n");

        return false;
      }

      /*
      if (!cstr_array)
      {
          if (log)
              log->PutCString("NSString initializer's str element is not a
      ConstantArray");

          if (m_error_stream)
              m_error_stream.Printf("Internal error [IRForTarget]: An
      Objective-C constant string's string initializer doesn't point to an
      array\n");

          return false;
      }

      if (!cstr_array->isCString())
      {
          if (log)
              log->PutCString("NSString initializer's str element is not a C
      string array");

          if (m_error_stream)
              m_error_stream.Printf("Internal error [IRForTarget]: An
      Objective-C constant string's string initializer doesn't point to a C
      string\n");

          return false;
      }
      */

      ConstantDataArray *cstr_array =
          dyn_cast<ConstantDataArray>(cstr_global->getInitializer());

      if (cstr_array)
        LLDB_LOG(log, "Found NSString constant {0}, which contains \"{1}\"",
                 value_name, cstr_array->getAsString());
      else
        LLDB_LOG(log, "Found NSString constant {0}, which contains \"\"",
                 value_name);

      if (!cstr_array)
        cstr_global = nullptr;

      if (!RewriteObjCConstString(nsstring_global, cstr_global)) {
        LLDB_LOG(log, "Error rewriting the constant string");

        // We don't print an error message here because RewriteObjCConstString
        // has done so for us.

        return false;
      }
    }
  }

  for (StringMapEntry<llvm::Value *> &value_symbol : value_symbol_table) {
    llvm::StringRef value_name = value_symbol.first();

    if (value_name == "__CFConstantStringClassReference") {
      GlobalVariable *gv = dyn_cast<GlobalVariable>(value_symbol.second);

      if (!gv) {
        LLDB_LOG(log,
                 "__CFConstantStringClassReference is not a global variable");

        m_error_stream.Printf("Internal error [IRForTarget]: Found a "
                              "CFConstantStringClassReference, but it is not a "
                              "global object\n");

        return false;
      }

      gv->eraseFromParent();

      break;
    }
  }

  return true;
}

static bool IsObjCSelectorRef(Value *value) {
  GlobalVariable *global_variable = dyn_cast<GlobalVariable>(value);

  return !(!global_variable || !global_variable->hasName() ||
           !global_variable->getName().startswith("OBJC_SELECTOR_REFERENCES_"));
}

// This function does not report errors; its callers are responsible.
bool IRForTarget::RewriteObjCSelector(Instruction *selector_load) {
  lldb_private::Log *log(
      lldb_private::GetLogIfAllCategoriesSet(LIBLLDB_LOG_EXPRESSIONS));

  LoadInst *load = dyn_cast<LoadInst>(selector_load);

  if (!load)
    return false;

  // Unpack the message name from the selector.  In LLVM IR, an objc_msgSend
  // gets represented as
  //
  // %tmp     = load i8** @"OBJC_SELECTOR_REFERENCES_" ; <i8*> %call    = call
  // i8* (i8*, i8*, ...)* @objc_msgSend(i8* %obj, i8* %tmp, ...) ; <i8*>
  //
  // where %obj is the object pointer and %tmp is the selector.
  //
  // @"OBJC_SELECTOR_REFERENCES_" is a pointer to a character array called
  // @"\01L_OBJC_llvm_moduleETH_VAR_NAllvm_moduleE_".
  // @"\01L_OBJC_llvm_moduleETH_VAR_NAllvm_moduleE_" contains the string.

  // Find the pointer's initializer (a ConstantExpr with opcode GetElementPtr)
  // and get the string from its target

  GlobalVariable *_objc_selector_references_ =
      dyn_cast<GlobalVariable>(load->getPointerOperand());

  if (!_objc_selector_references_ ||
      !_objc_selector_references_->hasInitializer())
    return false;

  Constant *osr_initializer = _objc_selector_references_->getInitializer();

  ConstantExpr *osr_initializer_expr = dyn_cast<ConstantExpr>(osr_initializer);

  if (!osr_initializer_expr ||
      osr_initializer_expr->getOpcode() != Instruction::GetElementPtr)
    return false;

  Value *osr_initializer_base = osr_initializer_expr->getOperand(0);

  if (!osr_initializer_base)
    return false;

  // Find the string's initializer (a ConstantArray) and get the string from it

  GlobalVariable *_objc_meth_var_name_ =
      dyn_cast<GlobalVariable>(osr_initializer_base);

  if (!_objc_meth_var_name_ || !_objc_meth_var_name_->hasInitializer())
    return false;

  Constant *omvn_initializer = _objc_meth_var_name_->getInitializer();

  ConstantDataArray *omvn_initializer_array =
      dyn_cast<ConstantDataArray>(omvn_initializer);

  if (!omvn_initializer_array->isString())
    return false;

  std::string omvn_initializer_string = omvn_initializer_array->getAsString();

  LLDB_LOG(log, "Found Objective-C selector reference \"{0}\"",
           omvn_initializer_string);

  // Construct a call to sel_registerName

  if (!m_sel_registerName) {
    lldb::addr_t sel_registerName_addr;

    bool missing_weak = false;
    static lldb_private::ConstString g_sel_registerName_str("sel_registerName");
    sel_registerName_addr = m_execution_unit.FindSymbol(g_sel_registerName_str,
                                                        missing_weak);
    if (sel_registerName_addr == LLDB_INVALID_ADDRESS || missing_weak)
      return false;

    LLDB_LOG(log, "Found sel_registerName at {0}", sel_registerName_addr);

    // Build the function type: struct objc_selector
    // *sel_registerName(uint8_t*)

    // The below code would be "more correct," but in actuality what's required
    // is uint8_t*
    // Type *sel_type = StructType::get(m_module->getContext());
    // Type *sel_ptr_type = PointerType::getUnqual(sel_type);
    Type *sel_ptr_type = Type::getInt8PtrTy(m_module->getContext());

    Type *type_array[1];

    type_array[0] = llvm::Type::getInt8PtrTy(m_module->getContext());

    ArrayRef<Type *> srN_arg_types(type_array, 1);

    llvm::FunctionType *srN_type =
        FunctionType::get(sel_ptr_type, srN_arg_types, false);

    // Build the constant containing the pointer to the function
    PointerType *srN_ptr_ty = PointerType::getUnqual(srN_type);
    Constant *srN_addr_int =
        ConstantInt::get(m_intptr_ty, sel_registerName_addr, false);
    m_sel_registerName = {srN_type,
                          ConstantExpr::getIntToPtr(srN_addr_int, srN_ptr_ty)};
  }

  Value *argument_array[1];

  Constant *omvn_pointer = ConstantExpr::getBitCast(
      _objc_meth_var_name_, Type::getInt8PtrTy(m_module->getContext()));

  argument_array[0] = omvn_pointer;

  ArrayRef<Value *> srN_arguments(argument_array, 1);

  CallInst *srN_call = CallInst::Create(m_sel_registerName, srN_arguments,
                                        "sel_registerName", selector_load);

  // Replace the load with the call in all users

  selector_load->replaceAllUsesWith(srN_call);

  selector_load->eraseFromParent();

  return true;
}

bool IRForTarget::RewriteObjCSelectors(BasicBlock &basic_block) {
  lldb_private::Log *log(
      lldb_private::GetLogIfAllCategoriesSet(LIBLLDB_LOG_EXPRESSIONS));

  InstrList selector_loads;

  for (Instruction &inst : basic_block) {
    if (LoadInst *load = dyn_cast<LoadInst>(&inst))
      if (IsObjCSelectorRef(load->getPointerOperand()))
        selector_loads.push_back(&inst);
  }

  for (Instruction *inst : selector_loads) {
    if (!RewriteObjCSelector(inst)) {
      m_error_stream.Printf("Internal error [IRForTarget]: Couldn't change a "
                            "static reference to an Objective-C selector to a "
                            "dynamic reference\n");

      LLDB_LOG(log, "Couldn't rewrite a reference to an Objective-C selector");

      return false;
    }
  }

  return true;
}

static bool IsObjCClassReference(Value *value) {
  GlobalVariable *global_variable = dyn_cast<GlobalVariable>(value);

  return !(!global_variable || !global_variable->hasName() ||
           !global_variable->getName().startswith("OBJC_CLASS_REFERENCES_"));
}

// This function does not report errors; its callers are responsible.
bool IRForTarget::RewriteObjCClassReference(Instruction *class_load) {
  lldb_private::Log *log(
      lldb_private::GetLogIfAllCategoriesSet(LIBLLDB_LOG_EXPRESSIONS));

  LoadInst *load = dyn_cast<LoadInst>(class_load);

  if (!load)
    return false;

  // Unpack the class name from the reference.  In LLVM IR, a reference to an
  // Objective-C class gets represented as
  //
  // %tmp     = load %struct._objc_class*,
  //            %struct._objc_class** @OBJC_CLASS_REFERENCES_, align 4
  //
  // @"OBJC_CLASS_REFERENCES_ is a bitcast of a character array called
  // @OBJC_CLASS_NAME_. @OBJC_CLASS_NAME contains the string.

  // Find the pointer's initializer (a ConstantExpr with opcode BitCast) and
  // get the string from its target

  GlobalVariable *_objc_class_references_ =
      dyn_cast<GlobalVariable>(load->getPointerOperand());

  if (!_objc_class_references_ ||
      !_objc_class_references_->hasInitializer())
    return false;

  Constant *ocr_initializer = _objc_class_references_->getInitializer();

  ConstantExpr *ocr_initializer_expr = dyn_cast<ConstantExpr>(ocr_initializer);

  if (!ocr_initializer_expr ||
      ocr_initializer_expr->getOpcode() != Instruction::BitCast)
    return false;

  Value *ocr_initializer_base = ocr_initializer_expr->getOperand(0);

  if (!ocr_initializer_base)
    return false;

  // Find the string's initializer (a ConstantArray) and get the string from it

  GlobalVariable *_objc_class_name_ =
      dyn_cast<GlobalVariable>(ocr_initializer_base);

  if (!_objc_class_name_ || !_objc_class_name_->hasInitializer())
    return false;

  Constant *ocn_initializer = _objc_class_name_->getInitializer();

  ConstantDataArray *ocn_initializer_array =
      dyn_cast<ConstantDataArray>(ocn_initializer);

  if (!ocn_initializer_array->isString())
    return false;

  std::string ocn_initializer_string = ocn_initializer_array->getAsString();

  LLDB_LOG(log, "Found Objective-C class reference \"{0}\"",
           ocn_initializer_string);

  // Construct a call to objc_getClass

  if (!m_objc_getClass) {
    lldb::addr_t objc_getClass_addr;

    bool missing_weak = false;
    static lldb_private::ConstString g_objc_getClass_str("objc_getClass");
    objc_getClass_addr = m_execution_unit.FindSymbol(g_objc_getClass_str,
                                                     missing_weak);
    if (objc_getClass_addr == LLDB_INVALID_ADDRESS || missing_weak)
      return false;

    LLDB_LOG(log, "Found objc_getClass at {0}", objc_getClass_addr);

    // Build the function type: %struct._objc_class *objc_getClass(i8*)

    Type *class_type = load->getType();
    Type *type_array[1];
    type_array[0] = llvm::Type::getInt8PtrTy(m_module->getContext());

    ArrayRef<Type *> ogC_arg_types(type_array, 1);

    llvm::FunctionType *ogC_type =
        FunctionType::get(class_type, ogC_arg_types, false);

    // Build the constant containing the pointer to the function
    PointerType *ogC_ptr_ty = PointerType::getUnqual(ogC_type);
    Constant *ogC_addr_int =
        ConstantInt::get(m_intptr_ty, objc_getClass_addr, false);
    m_objc_getClass = {ogC_type,
                       ConstantExpr::getIntToPtr(ogC_addr_int, ogC_ptr_ty)};
  }

  Value *argument_array[1];

  Constant *ocn_pointer = ConstantExpr::getBitCast(
      _objc_class_name_, Type::getInt8PtrTy(m_module->getContext()));

  argument_array[0] = ocn_pointer;

  ArrayRef<Value *> ogC_arguments(argument_array, 1);

  CallInst *ogC_call = CallInst::Create(m_objc_getClass, ogC_arguments,
                                        "objc_getClass", class_load);

  // Replace the load with the call in all users

  class_load->replaceAllUsesWith(ogC_call);

  class_load->eraseFromParent();

  return true;
}

bool IRForTarget::RewriteObjCClassReferences(BasicBlock &basic_block) {
  lldb_private::Log *log(
      lldb_private::GetLogIfAllCategoriesSet(LIBLLDB_LOG_EXPRESSIONS));

  InstrList class_loads;

  for (Instruction &inst : basic_block) {
    if (LoadInst *load = dyn_cast<LoadInst>(&inst))
      if (IsObjCClassReference(load->getPointerOperand()))
        class_loads.push_back(&inst);
  }

  for (Instruction *inst : class_loads) {
    if (!RewriteObjCClassReference(inst)) {
      m_error_stream.Printf("Internal error [IRForTarget]: Couldn't change a "
                            "static reference to an Objective-C class to a "
                            "dynamic reference\n");

      LLDB_LOG(log, "Couldn't rewrite a reference to an Objective-C class");

      return false;
    }
  }

  return true;
}

// This function does not report errors; its callers are responsible.
bool IRForTarget::RewritePersistentAlloc(llvm::Instruction *persistent_alloc) {
  lldb_private::Log *log(
      lldb_private::GetLogIfAllCategoriesSet(LIBLLDB_LOG_EXPRESSIONS));

  AllocaInst *alloc = dyn_cast<AllocaInst>(persistent_alloc);

  MDNode *alloc_md = alloc->getMetadata("clang.decl.ptr");

  if (!alloc_md || !alloc_md->getNumOperands())
    return false;

  ConstantInt *constant_int =
      mdconst::dyn_extract<ConstantInt>(alloc_md->getOperand(0));

  if (!constant_int)
    return false;

  // We attempt to register this as a new persistent variable with the DeclMap.

  uintptr_t ptr = constant_int->getZExtValue();

  clang::VarDecl *decl = reinterpret_cast<clang::VarDecl *>(ptr);

  lldb_private::TypeFromParser result_decl_type(
      decl->getType().getAsOpaquePtr(),
      lldb_private::ClangASTContext::GetASTContext(&decl->getASTContext()));

  StringRef decl_name(decl->getName());
  lldb_private::ConstString persistent_variable_name(decl_name.data(),
                                                     decl_name.size());
  if (!m_decl_map->AddPersistentVariable(decl, persistent_variable_name,
                                         result_decl_type, false, false))
    return false;

  GlobalVariable *persistent_global = new GlobalVariable(
      (*m_module), alloc->getType(), false,  /* not constant */
      GlobalValue::ExternalLinkage, nullptr, /* no initializer */
      alloc->getName().str());

  // What we're going to do here is make believe this was a regular old
  // external variable.  That means we need to make the metadata valid.

  NamedMDNode *named_metadata =
      m_module->getOrInsertNamedMetadata("clang.global.decl.ptrs");

  llvm::Metadata *values[2];
  values[0] = ConstantAsMetadata::get(persistent_global);
  values[1] = ConstantAsMetadata::get(constant_int);

  ArrayRef<llvm::Metadata *> value_ref(values, 2);

  MDNode *persistent_global_md = MDNode::get(m_module->getContext(), value_ref);
  named_metadata->addOperand(persistent_global_md);

  // Now, since the variable is a pointer variable, we will drop in a load of
  // that pointer variable.

  LoadInst *persistent_load = new LoadInst(persistent_global, "", alloc);

  LLDB_LOG(log, "Replacing \"{0}\" with \"{1}\"", PrintValue(alloc),
           PrintValue(persistent_load));

  alloc->replaceAllUsesWith(persistent_load);
  alloc->eraseFromParent();

  return true;
}

bool IRForTarget::RewritePersistentAllocs(llvm::BasicBlock &basic_block) {
  if (!m_resolve_vars)
    return true;

  lldb_private::Log *log(
      lldb_private::GetLogIfAllCategoriesSet(LIBLLDB_LOG_EXPRESSIONS));

  InstrList pvar_allocs;

  for (Instruction &inst : basic_block) {

    if (AllocaInst *alloc = dyn_cast<AllocaInst>(&inst)) {
      llvm::StringRef alloc_name = alloc->getName();

      if (alloc_name.startswith("$") && !alloc_name.startswith("$__lldb")) {
        if (alloc_name.find_first_of("0123456789") == 1) {
          LLDB_LOG(log, "Rejecting a numeric persistent variable.");

          m_error_stream.Printf("Error [IRForTarget]: Names starting with $0, "
                                "$1, ... are reserved for use as result "
                                "names\n");

          return false;
        }

        pvar_allocs.push_back(alloc);
      }
    }
  }

  for (Instruction *inst : pvar_allocs) {
    if (!RewritePersistentAlloc(inst)) {
      m_error_stream.Printf("Internal error [IRForTarget]: Couldn't rewrite "
                            "the creation of a persistent variable\n");

      LLDB_LOG(log, "Couldn't rewrite the creation of a persistent variable");

      return false;
    }
  }

  return true;
}

bool IRForTarget::MaterializeInitializer(uint8_t *data, Constant *initializer) {
  if (!initializer)
    return true;

  lldb_private::Log *log(
      lldb_private::GetLogIfAllCategoriesSet(LIBLLDB_LOG_EXPRESSIONS));

  LLDB_LOGV(log, "  MaterializeInitializer({0}, {1})", (void *)data,
            PrintValue(initializer));

  Type *initializer_type = initializer->getType();

  if (ConstantInt *int_initializer = dyn_cast<ConstantInt>(initializer)) {
    size_t constant_size = m_target_data->getTypeStoreSize(initializer_type);
    lldb_private::Scalar scalar = int_initializer->getValue().zextOrTrunc(
        llvm::NextPowerOf2(constant_size) * 8);

    lldb_private::Status get_data_error;
    return scalar.GetAsMemoryData(data, constant_size,
                                  lldb_private::endian::InlHostByteOrder(),
                                  get_data_error) != 0;
  } else if (ConstantDataArray *array_initializer =
                 dyn_cast<ConstantDataArray>(initializer)) {
    if (array_initializer->isString()) {
      std::string array_initializer_string = array_initializer->getAsString();
      memcpy(data, array_initializer_string.c_str(),
             m_target_data->getTypeStoreSize(initializer_type));
    } else {
      ArrayType *array_initializer_type = array_initializer->getType();
      Type *array_element_type = array_initializer_type->getElementType();

      size_t element_size = m_target_data->getTypeAllocSize(array_element_type);

      for (unsigned i = 0; i < array_initializer->getNumOperands(); ++i) {
        Value *operand_value = array_initializer->getOperand(i);
        Constant *operand_constant = dyn_cast<Constant>(operand_value);

        if (!operand_constant)
          return false;

        if (!MaterializeInitializer(data + (i * element_size),
                                    operand_constant))
          return false;
      }
    }
    return true;
  } else if (ConstantStruct *struct_initializer =
                 dyn_cast<ConstantStruct>(initializer)) {
    StructType *struct_initializer_type = struct_initializer->getType();
    const StructLayout *struct_layout =
        m_target_data->getStructLayout(struct_initializer_type);

    for (unsigned i = 0; i < struct_initializer->getNumOperands(); ++i) {
      if (!MaterializeInitializer(data + struct_layout->getElementOffset(i),
                                  struct_initializer->getOperand(i)))
        return false;
    }
    return true;
  } else if (isa<ConstantAggregateZero>(initializer)) {
    memset(data, 0, m_target_data->getTypeStoreSize(initializer_type));
    return true;
  }
  return false;
}

// This function does not report errors; its callers are responsible.
bool IRForTarget::MaybeHandleVariable(Value *llvm_value_ptr) {
  lldb_private::Log *log(
      lldb_private::GetLogIfAllCategoriesSet(LIBLLDB_LOG_EXPRESSIONS));

  LLDB_LOG(log, "MaybeHandleVariable ({0})", PrintValue(llvm_value_ptr));

  if (ConstantExpr *constant_expr = dyn_cast<ConstantExpr>(llvm_value_ptr)) {
    switch (constant_expr->getOpcode()) {
    default:
      break;
    case Instruction::GetElementPtr:
    case Instruction::BitCast:
      Value *s = constant_expr->getOperand(0);
      if (!MaybeHandleVariable(s))
        return false;
    }
  } else if (GlobalVariable *global_variable =
                 dyn_cast<GlobalVariable>(llvm_value_ptr)) {
    if (!GlobalValue::isExternalLinkage(global_variable->getLinkage()))
      return true;

    clang::NamedDecl *named_decl = DeclForGlobal(global_variable);

    if (!named_decl) {
      if (IsObjCSelectorRef(llvm_value_ptr))
        return true;

      if (!global_variable->hasExternalLinkage())
        return true;

      LLDB_LOG(log, "Found global variable \"{0}\" without metadata",
               global_variable->getName());

      return false;
    }

    llvm::StringRef name(named_decl->getName());

    clang::ValueDecl *value_decl = dyn_cast<clang::ValueDecl>(named_decl);
    if (value_decl == nullptr)
      return false;

    lldb_private::CompilerType compiler_type(
        lldb_private::ClangASTContext::GetASTContext(
            &value_decl->getASTContext()),
        value_decl->getType().getAsOpaquePtr());

    const Type *value_type = nullptr;

    if (name.startswith("$")) {
      // The $__lldb_expr_result name indicates the return value has allocated
      // as a static variable.  Per the comment at
      // ASTResultSynthesizer::SynthesizeBodyResult, accesses to this static
      // variable need to be redirected to the result of dereferencing a
      // pointer that is passed in as one of the arguments.
      //
      // Consequently, when reporting the size of the type, we report a pointer
      // type pointing to the type of $__lldb_expr_result, not the type itself.
      //
      // We also do this for any user-declared persistent variables.
      compiler_type = compiler_type.GetPointerType();
      value_type = PointerType::get(global_variable->getType(), 0);
    } else {
      value_type = global_variable->getType();
    }

    llvm::Optional<uint64_t> value_size = compiler_type.GetByteSize(nullptr);
    if (!value_size)
      return false;
    llvm::Optional<size_t> opt_alignment = compiler_type.GetTypeBitAlign(nullptr);
    if (!opt_alignment)
      return false;
    lldb::offset_t value_alignment = (*opt_alignment + 7ull) / 8ull;

<<<<<<< HEAD
    if (log) {
      log->Printf("Type of \"%s\" is [clang \"%s\", llvm \"%s\"] [size %" PRIu64
                  ", align %" PRIu64 "]",
                  name.c_str(),
                  lldb_private::ClangUtil::GetQualType(compiler_type)
                      .getAsString()
                      .c_str(),
                  PrintType(value_type).c_str(), *value_size, value_alignment);
    }

    if (named_decl &&
        !m_decl_map->AddValueToStruct(
            named_decl, lldb_private::ConstString(name.c_str()), llvm_value_ptr,
            *value_size, value_alignment)) {
      if (!global_variable->hasExternalLinkage())
        return true;
      else
        return true;
    }
=======
    LLDB_LOG(log,
             "Type of \"{0}\" is [clang \"{1}\", llvm \"{2}\"] [size {3}, "
             "align {4}]",
             name,
             lldb_private::ClangUtil::GetQualType(compiler_type).getAsString(),
             PrintType(value_type), *value_size, value_alignment);

    if (named_decl)
      m_decl_map->AddValueToStruct(named_decl, lldb_private::ConstString(name),
                                   llvm_value_ptr, *value_size,
                                   value_alignment);
>>>>>>> c216091b
  } else if (dyn_cast<llvm::Function>(llvm_value_ptr)) {
    LLDB_LOG(log, "Function pointers aren't handled right now");

    return false;
  }

  return true;
}

// This function does not report errors; its callers are responsible.
bool IRForTarget::HandleSymbol(Value *symbol) {
  lldb_private::Log *log(
      lldb_private::GetLogIfAllCategoriesSet(LIBLLDB_LOG_EXPRESSIONS));

  lldb_private::ConstString name(symbol->getName().str().c_str());

  lldb::addr_t symbol_addr =
      m_decl_map->GetSymbolAddress(name, lldb::eSymbolTypeAny);

  if (symbol_addr == LLDB_INVALID_ADDRESS) {
    LLDB_LOG(log, "Symbol \"{0}\" had no address", name);

    return false;
  }

  LLDB_LOG(log, "Found \"{0}\" at {1}", name, symbol_addr);

  Type *symbol_type = symbol->getType();

  Constant *symbol_addr_int = ConstantInt::get(m_intptr_ty, symbol_addr, false);

  Value *symbol_addr_ptr =
      ConstantExpr::getIntToPtr(symbol_addr_int, symbol_type);

  LLDB_LOG(log, "Replacing {0} with {1}", PrintValue(symbol),
           PrintValue(symbol_addr_ptr));

  symbol->replaceAllUsesWith(symbol_addr_ptr);

  return true;
}

bool IRForTarget::MaybeHandleCallArguments(CallInst *Old) {
  lldb_private::Log *log(
      lldb_private::GetLogIfAllCategoriesSet(LIBLLDB_LOG_EXPRESSIONS));

  LLDB_LOG(log, "MaybeHandleCallArguments({0})", PrintValue(Old));

  for (unsigned op_index = 0, num_ops = Old->getNumArgOperands();
       op_index < num_ops; ++op_index)
    // conservatively believe that this is a store
    if (!MaybeHandleVariable(Old->getArgOperand(op_index))) {
      m_error_stream.Printf("Internal error [IRForTarget]: Couldn't rewrite "
                            "one of the arguments of a function call.\n");

      return false;
    }

  return true;
}

bool IRForTarget::HandleObjCClass(Value *classlist_reference) {
  lldb_private::Log *log(
      lldb_private::GetLogIfAllCategoriesSet(LIBLLDB_LOG_EXPRESSIONS));

  GlobalVariable *global_variable =
      dyn_cast<GlobalVariable>(classlist_reference);

  if (!global_variable)
    return false;

  Constant *initializer = global_variable->getInitializer();

  if (!initializer)
    return false;

  if (!initializer->hasName())
    return false;

  StringRef name(initializer->getName());
  lldb_private::ConstString name_cstr(name.str().c_str());
  lldb::addr_t class_ptr =
      m_decl_map->GetSymbolAddress(name_cstr, lldb::eSymbolTypeObjCClass);

  LLDB_LOG(log, "Found reference to Objective-C class {0} ({1})", name,
           (unsigned long long)class_ptr);

  if (class_ptr == LLDB_INVALID_ADDRESS)
    return false;

  if (global_variable->use_empty())
    return false;

  SmallVector<LoadInst *, 2> load_instructions;

  for (llvm::User *u : global_variable->users()) {
    if (LoadInst *load_instruction = dyn_cast<LoadInst>(u))
      load_instructions.push_back(load_instruction);
  }

  if (load_instructions.empty())
    return false;

  Constant *class_addr = ConstantInt::get(m_intptr_ty, (uint64_t)class_ptr);

  for (LoadInst *load_instruction : load_instructions) {
    Constant *class_bitcast =
        ConstantExpr::getIntToPtr(class_addr, load_instruction->getType());

    load_instruction->replaceAllUsesWith(class_bitcast);

    load_instruction->eraseFromParent();
  }

  return true;
}

bool IRForTarget::RemoveCXAAtExit(BasicBlock &basic_block) {
  std::vector<CallInst *> calls_to_remove;

  for (Instruction &inst : basic_block) {
    CallInst *call = dyn_cast<CallInst>(&inst);

    // MaybeHandleCallArguments handles error reporting; we are silent here
    if (!call)
      continue;

    bool remove = false;

    llvm::Function *func = call->getCalledFunction();

    if (func && func->getName() == "__cxa_atexit")
      remove = true;

    llvm::Value *val = call->getCalledValue();

    if (val && val->getName() == "__cxa_atexit")
      remove = true;

    if (remove)
      calls_to_remove.push_back(call);
  }

  for (CallInst *ci : calls_to_remove)
    ci->eraseFromParent();

  return true;
}

bool IRForTarget::ResolveCalls(BasicBlock &basic_block) {
  // Prepare the current basic block for execution in the remote process

  for (Instruction &inst : basic_block) {
    CallInst *call = dyn_cast<CallInst>(&inst);

    // MaybeHandleCallArguments handles error reporting; we are silent here
    if (call && !MaybeHandleCallArguments(call))
      return false;
  }

  return true;
}

bool IRForTarget::ResolveExternals(Function &llvm_function) {
  lldb_private::Log *log(
      lldb_private::GetLogIfAllCategoriesSet(LIBLLDB_LOG_EXPRESSIONS));

  for (GlobalVariable &global_var : m_module->globals()) {
    llvm::StringRef global_name = global_var.getName();

    LLDB_LOG(log, "Examining {0}, DeclForGlobalValue returns {1}", global_name,
             static_cast<void *>(DeclForGlobal(&global_var)));

    if (global_name.startswith("OBJC_IVAR")) {
      if (!HandleSymbol(&global_var)) {
        m_error_stream.Format("Error [IRForTarget]: Couldn't find Objective-C "
                              "indirect ivar symbol {0}\n",
                              global_name);

        return false;
      }
    } else if (global_name.contains("OBJC_CLASSLIST_REFERENCES_$")) {
      if (!HandleObjCClass(&global_var)) {
        m_error_stream.Printf("Error [IRForTarget]: Couldn't resolve the class "
                              "for an Objective-C static method call\n");

        return false;
      }
    } else if (global_name.contains("OBJC_CLASSLIST_SUP_REFS_$")) {
      if (!HandleObjCClass(&global_var)) {
        m_error_stream.Printf("Error [IRForTarget]: Couldn't resolve the class "
                              "for an Objective-C static method call\n");

        return false;
      }
    } else if (DeclForGlobal(&global_var)) {
      if (!MaybeHandleVariable(&global_var)) {
        m_error_stream.Format("Internal error [IRForTarget]: Couldn't rewrite "
                              "external variable {0}\n",
                              global_name);

        return false;
      }
    }
  }

  return true;
}

static bool isGuardVariableRef(Value *V) {
  Constant *Old = dyn_cast<Constant>(V);

  if (!Old)
    return false;

  if (auto CE = dyn_cast<ConstantExpr>(V)) {
    if (CE->getOpcode() != Instruction::BitCast)
      return false;

    Old = CE->getOperand(0);
  }

  GlobalVariable *GV = dyn_cast<GlobalVariable>(Old);

  if (!GV || !GV->hasName() || !isGuardVariableSymbol(GV->getName()))
    return false;

  return true;
}

void IRForTarget::TurnGuardLoadIntoZero(llvm::Instruction *guard_load) {
  Constant *zero(Constant::getNullValue(guard_load->getType()));
  guard_load->replaceAllUsesWith(zero);
  guard_load->eraseFromParent();
}

static void ExciseGuardStore(Instruction *guard_store) {
  guard_store->eraseFromParent();
}

bool IRForTarget::RemoveGuards(BasicBlock &basic_block) {
  // Eliminate any reference to guard variables found.

  InstrList guard_loads;
  InstrList guard_stores;

  for (Instruction &inst : basic_block) {

    if (LoadInst *load = dyn_cast<LoadInst>(&inst))
      if (isGuardVariableRef(load->getPointerOperand()))
        guard_loads.push_back(&inst);

    if (StoreInst *store = dyn_cast<StoreInst>(&inst))
      if (isGuardVariableRef(store->getPointerOperand()))
        guard_stores.push_back(&inst);
  }

  for (Instruction *inst : guard_loads)
    TurnGuardLoadIntoZero(inst);

  for (Instruction *inst : guard_stores)
    ExciseGuardStore(inst);

  return true;
}

// This function does not report errors; its callers are responsible.
bool IRForTarget::UnfoldConstant(Constant *old_constant,
                                 llvm::Function *llvm_function,
                                 FunctionValueCache &value_maker,
                                 FunctionValueCache &entry_instruction_finder,
                                 lldb_private::Stream &error_stream) {
  SmallVector<User *, 16> users;

  // We do this because the use list might change, invalidating our iterator.
  // Much better to keep a work list ourselves.
  for (llvm::User *u : old_constant->users())
    users.push_back(u);

  for (size_t i = 0; i < users.size(); ++i) {
    User *user = users[i];

    if (Constant *constant = dyn_cast<Constant>(user)) {
      // synthesize a new non-constant equivalent of the constant

      if (ConstantExpr *constant_expr = dyn_cast<ConstantExpr>(constant)) {
        switch (constant_expr->getOpcode()) {
        default:
          error_stream.Printf("error [IRForTarget internal]: Unhandled "
                              "constant expression type: \"%s\"",
                              PrintValue(constant_expr).c_str());
          return false;
        case Instruction::BitCast: {
          FunctionValueCache bit_cast_maker(
              [&value_maker, &entry_instruction_finder, old_constant,
               constant_expr](llvm::Function *function) -> llvm::Value * {
                // UnaryExpr
                //   OperandList[0] is value

                if (constant_expr->getOperand(0) != old_constant)
                  return constant_expr;

                return new BitCastInst(
                    value_maker.GetValue(function), constant_expr->getType(),
                    "", llvm::cast<Instruction>(
                            entry_instruction_finder.GetValue(function)));
              });

          if (!UnfoldConstant(constant_expr, llvm_function, bit_cast_maker,
                              entry_instruction_finder, error_stream))
            return false;
        } break;
        case Instruction::GetElementPtr: {
          // GetElementPtrConstantExpr
          //   OperandList[0] is base
          //   OperandList[1]... are indices

          FunctionValueCache get_element_pointer_maker(
              [&value_maker, &entry_instruction_finder, old_constant,
               constant_expr](llvm::Function *function) -> llvm::Value * {
                Value *ptr = constant_expr->getOperand(0);

                if (ptr == old_constant)
                  ptr = value_maker.GetValue(function);

                std::vector<Value *> index_vector;

                unsigned operand_index;
                unsigned num_operands = constant_expr->getNumOperands();

                for (operand_index = 1; operand_index < num_operands;
                     ++operand_index) {
                  Value *operand = constant_expr->getOperand(operand_index);

                  if (operand == old_constant)
                    operand = value_maker.GetValue(function);

                  index_vector.push_back(operand);
                }

                ArrayRef<Value *> indices(index_vector);

                return GetElementPtrInst::Create(
                    nullptr, ptr, indices, "",
                    llvm::cast<Instruction>(
                        entry_instruction_finder.GetValue(function)));
              });

          if (!UnfoldConstant(constant_expr, llvm_function,
                              get_element_pointer_maker,
                              entry_instruction_finder, error_stream))
            return false;
        } break;
        }
      } else {
        error_stream.Printf(
            "error [IRForTarget internal]: Unhandled constant type: \"%s\"",
            PrintValue(constant).c_str());
        return false;
      }
    } else {
      if (Instruction *inst = llvm::dyn_cast<Instruction>(user)) {
        if (llvm_function && inst->getParent()->getParent() != llvm_function) {
          error_stream.PutCString("error: Capturing non-local variables in "
                                  "expressions is unsupported.\n");
          return false;
        }
        inst->replaceUsesOfWith(
            old_constant, value_maker.GetValue(inst->getParent()->getParent()));
      } else {
        error_stream.Printf(
            "error [IRForTarget internal]: Unhandled non-constant type: \"%s\"",
            PrintValue(user).c_str());
        return false;
      }
    }
  }

  if (!isa<GlobalValue>(old_constant)) {
    old_constant->destroyConstant();
  }

  return true;
}

bool IRForTarget::ReplaceVariables(Function &llvm_function) {
  if (!m_resolve_vars)
    return true;

  lldb_private::Log *log(
      lldb_private::GetLogIfAllCategoriesSet(LIBLLDB_LOG_EXPRESSIONS));

  m_decl_map->DoStructLayout();

  LLDB_LOG(log, "Element arrangement:");

  uint32_t num_elements;
  uint32_t element_index;

  size_t size;
  lldb::offset_t alignment;

  if (!m_decl_map->GetStructInfo(num_elements, size, alignment))
    return false;

  Function::arg_iterator iter(llvm_function.arg_begin());

  if (iter == llvm_function.arg_end()) {
    m_error_stream.Printf("Internal error [IRForTarget]: Wrapper takes no "
                          "arguments (should take at least a struct pointer)");

    return false;
  }

  Argument *argument = &*iter;

  if (argument->getName().equals("this")) {
    ++iter;

    if (iter == llvm_function.arg_end()) {
      m_error_stream.Printf("Internal error [IRForTarget]: Wrapper takes only "
                            "'this' argument (should take a struct pointer "
                            "too)");

      return false;
    }

    argument = &*iter;
  } else if (argument->getName().equals("self")) {
    ++iter;

    if (iter == llvm_function.arg_end()) {
      m_error_stream.Printf("Internal error [IRForTarget]: Wrapper takes only "
                            "'self' argument (should take '_cmd' and a struct "
                            "pointer too)");

      return false;
    }

    if (!iter->getName().equals("_cmd")) {
      m_error_stream.Format("Internal error [IRForTarget]: Wrapper takes '{0}' "
                            "after 'self' argument (should take '_cmd')",
                            iter->getName());

      return false;
    }

    ++iter;

    if (iter == llvm_function.arg_end()) {
      m_error_stream.Printf("Internal error [IRForTarget]: Wrapper takes only "
                            "'self' and '_cmd' arguments (should take a struct "
                            "pointer too)");

      return false;
    }

    argument = &*iter;
  }

  if (!argument->getName().equals("$__lldb_arg")) {
    m_error_stream.Format("Internal error [IRForTarget]: Wrapper takes an "
                          "argument named '{0}' instead of the struct pointer",
                          argument->getName());

    return false;
  }

  LLDB_LOG(log, "Arg: \"{0}\"", PrintValue(argument));

  BasicBlock &entry_block(llvm_function.getEntryBlock());
  Instruction *FirstEntryInstruction(entry_block.getFirstNonPHIOrDbg());

  if (!FirstEntryInstruction) {
    m_error_stream.Printf("Internal error [IRForTarget]: Couldn't find the "
                          "first instruction in the wrapper for use in "
                          "rewriting");

    return false;
  }

  LLVMContext &context(m_module->getContext());
  IntegerType *offset_type(Type::getInt32Ty(context));

  if (!offset_type) {
    m_error_stream.Printf(
        "Internal error [IRForTarget]: Couldn't produce an offset type");

    return false;
  }

  for (element_index = 0; element_index < num_elements; ++element_index) {
    const clang::NamedDecl *decl = nullptr;
    Value *value = nullptr;
    lldb::offset_t offset;
    lldb_private::ConstString name;

    if (!m_decl_map->GetStructElement(decl, value, offset, name,
                                      element_index)) {
      m_error_stream.Printf(
          "Internal error [IRForTarget]: Structure information is incomplete");

      return false;
    }

    LLDB_LOG(log, "  \"{0}\" (\"{1}\") placed at {2}", name,
             decl->getNameAsString(), offset);

    if (value) {
      LLDB_LOG(log, "    Replacing [{0}]", PrintValue(value));

      FunctionValueCache body_result_maker(
          [this, name, offset_type, offset, argument,
           value](llvm::Function *function) -> llvm::Value * {
            // Per the comment at ASTResultSynthesizer::SynthesizeBodyResult,
            // in cases where the result variable is an rvalue, we have to
            // synthesize a dereference of the appropriate structure entry in
            // order to produce the static variable that the AST thinks it is
            // accessing.

            llvm::Instruction *entry_instruction = llvm::cast<Instruction>(
                m_entry_instruction_finder.GetValue(function));

            ConstantInt *offset_int(
                ConstantInt::get(offset_type, offset, true));
            GetElementPtrInst *get_element_ptr = GetElementPtrInst::Create(
                nullptr, argument, offset_int, "", entry_instruction);

            if (name == m_result_name && !m_result_is_pointer) {
              BitCastInst *bit_cast = new BitCastInst(
                  get_element_ptr, value->getType()->getPointerTo(), "",
                  entry_instruction);

              LoadInst *load = new LoadInst(bit_cast, "", entry_instruction);

              return load;
            } else {
              BitCastInst *bit_cast = new BitCastInst(
                  get_element_ptr, value->getType(), "", entry_instruction);

              return bit_cast;
            }
          });

      if (Constant *constant = dyn_cast<Constant>(value)) {
        if (!UnfoldConstant(constant, &llvm_function, body_result_maker,
                            m_entry_instruction_finder, m_error_stream)) {
          return false;
        }
      } else if (Instruction *instruction = dyn_cast<Instruction>(value)) {
        if (instruction->getParent()->getParent() != &llvm_function) {
          m_error_stream.PutCString("error: Capturing non-local variables in "
                                    "expressions is unsupported.\n");
          return false;
        }
        value->replaceAllUsesWith(
            body_result_maker.GetValue(instruction->getParent()->getParent()));
      } else {
        LLDB_LOG(log, "Unhandled non-constant type: \"{0}\"",
                 PrintValue(value));
        return false;
      }

      if (GlobalVariable *var = dyn_cast<GlobalVariable>(value))
        var->eraseFromParent();
    }
  }

  LLDB_LOG(log, "Total structure [align {0}, size {1}]", (int64_t)alignment,
           (uint64_t)size);

  return true;
}

bool IRForTarget::runOnModule(Module &llvm_module) {
  lldb_private::Log *log(
      lldb_private::GetLogIfAllCategoriesSet(LIBLLDB_LOG_EXPRESSIONS));

  m_module = &llvm_module;
  m_target_data.reset(new DataLayout(m_module));
  m_intptr_ty = llvm::Type::getIntNTy(m_module->getContext(),
                                      m_target_data->getPointerSizeInBits());

  if (log) {
    std::string s;
    raw_string_ostream oss(s);

    m_module->print(oss, nullptr);

    oss.flush();

    LLDB_LOG(log, "Module as passed in to IRForTarget: \n\"{0}\"", s);
  }

  Function *const main_function =
      m_func_name.IsEmpty() ? nullptr
                            : m_module->getFunction(m_func_name.GetStringRef());

  if (!m_func_name.IsEmpty() && !main_function) {
    LLDB_LOG(log, "Couldn't find \"{0}()\" in the module", m_func_name);

    m_error_stream.Format("Internal error [IRForTarget]: Couldn't find wrapper "
                          "'{0}' in the module",
                          m_func_name);

    return false;
  }

  if (main_function) {
    if (!FixFunctionLinkage(*main_function)) {
      LLDB_LOG(log, "Couldn't fix the linkage for the function");

      return false;
    }
  }

  llvm::Type *int8_ty = Type::getInt8Ty(m_module->getContext());

  m_reloc_placeholder = new llvm::GlobalVariable(
      (*m_module), int8_ty, false /* IsConstant */,
      GlobalVariable::InternalLinkage, Constant::getNullValue(int8_ty),
      "reloc_placeholder", nullptr /* InsertBefore */,
      GlobalVariable::NotThreadLocal /* ThreadLocal */, 0 /* AddressSpace */);

  ////////////////////////////////////////////////////////////
  // Replace $__lldb_expr_result with a persistent variable
  //

  if (main_function) {
    if (!CreateResultVariable(*main_function)) {
      LLDB_LOG(log, "CreateResultVariable() failed");

      // CreateResultVariable() reports its own errors, so we don't do so here

      return false;
    }
  }

  if (log && log->GetVerbose()) {
    std::string s;
    raw_string_ostream oss(s);

    m_module->print(oss, nullptr);

    oss.flush();

    LLDB_LOG(log, "Module after creating the result variable: \n\"{0}\"", s);
  }

  for (llvm::Function &function : *m_module) {
    for (BasicBlock &bb : function) {
      if (!RemoveGuards(bb)) {
        LLDB_LOG(log, "RemoveGuards() failed");

        // RemoveGuards() reports its own errors, so we don't do so here

        return false;
      }

      if (!RewritePersistentAllocs(bb)) {
        LLDB_LOG(log, "RewritePersistentAllocs() failed");

        // RewritePersistentAllocs() reports its own errors, so we don't do so
        // here

        return false;
      }

      if (!RemoveCXAAtExit(bb)) {
        LLDB_LOG(log, "RemoveCXAAtExit() failed");

        // RemoveCXAAtExit() reports its own errors, so we don't do so here

        return false;
      }
    }
  }

  ///////////////////////////////////////////////////////////////////////////////
  // Fix all Objective-C constant strings to use NSStringWithCString:encoding:
  //

  if (!RewriteObjCConstStrings()) {
    LLDB_LOG(log, "RewriteObjCConstStrings() failed");

    // RewriteObjCConstStrings() reports its own errors, so we don't do so here

    return false;
  }

  for (llvm::Function &function : *m_module) {
    for (llvm::BasicBlock &bb : function) {
      if (!RewriteObjCSelectors(bb)) {
        LLDB_LOG(log, "RewriteObjCSelectors() failed");

        // RewriteObjCSelectors() reports its own errors, so we don't do so
        // here

        return false;
      }

      if (!RewriteObjCClassReferences(bb)) {
        LLDB_LOG(log, "RewriteObjCClassReferences() failed");

        // RewriteObjCClasses() reports its own errors, so we don't do so here

        return false;
      }
    }
  }

  for (llvm::Function &function : *m_module) {
    for (BasicBlock &bb : function) {
      if (!ResolveCalls(bb)) {
        LLDB_LOG(log, "ResolveCalls() failed");

        // ResolveCalls() reports its own errors, so we don't do so here

        return false;
      }
    }
  }

  ////////////////////////////////////////////////////////////////////////
  // Run function-level passes that only make sense on the main function
  //

  if (main_function) {
    if (!ResolveExternals(*main_function)) {
      LLDB_LOG(log, "ResolveExternals() failed");

      // ResolveExternals() reports its own errors, so we don't do so here

      return false;
    }

    if (!ReplaceVariables(*main_function)) {
      LLDB_LOG(log, "ReplaceVariables() failed");

      // ReplaceVariables() reports its own errors, so we don't do so here

      return false;
    }
  }

  if (log && log->GetVerbose()) {
    std::string s;
    raw_string_ostream oss(s);

    m_module->print(oss, nullptr);

    oss.flush();

    LLDB_LOG(log, "Module after preparing for execution: \n\"{0}\"", s);
  }

  return true;
}

void IRForTarget::assignPassManager(PMStack &pass_mgr_stack,
                                    PassManagerType pass_mgr_type) {}

PassManagerType IRForTarget::getPotentialPassManagerType() const {
  return PMT_ModulePassManager;
}<|MERGE_RESOLUTION|>--- conflicted
+++ resolved
@@ -1316,27 +1316,6 @@
       return false;
     lldb::offset_t value_alignment = (*opt_alignment + 7ull) / 8ull;
 
-<<<<<<< HEAD
-    if (log) {
-      log->Printf("Type of \"%s\" is [clang \"%s\", llvm \"%s\"] [size %" PRIu64
-                  ", align %" PRIu64 "]",
-                  name.c_str(),
-                  lldb_private::ClangUtil::GetQualType(compiler_type)
-                      .getAsString()
-                      .c_str(),
-                  PrintType(value_type).c_str(), *value_size, value_alignment);
-    }
-
-    if (named_decl &&
-        !m_decl_map->AddValueToStruct(
-            named_decl, lldb_private::ConstString(name.c_str()), llvm_value_ptr,
-            *value_size, value_alignment)) {
-      if (!global_variable->hasExternalLinkage())
-        return true;
-      else
-        return true;
-    }
-=======
     LLDB_LOG(log,
              "Type of \"{0}\" is [clang \"{1}\", llvm \"{2}\"] [size {3}, "
              "align {4}]",
@@ -1348,7 +1327,6 @@
       m_decl_map->AddValueToStruct(named_decl, lldb_private::ConstString(name),
                                    llvm_value_ptr, *value_size,
                                    value_alignment);
->>>>>>> c216091b
   } else if (dyn_cast<llvm::Function>(llvm_value_ptr)) {
     LLDB_LOG(log, "Function pointers aren't handled right now");
 
