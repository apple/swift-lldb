//===-- IRForTarget.cpp -----------------------------------------*- C++ -*-===//
//
// Part of the LLVM Project, under the Apache License v2.0 with LLVM Exceptions.
// See https://llvm.org/LICENSE.txt for license information.
// SPDX-License-Identifier: Apache-2.0 WITH LLVM-exception
//
//===----------------------------------------------------------------------===//

#include "IRForTarget.h"

#include "ClangExpressionDeclMap.h"

#include "llvm/IR/Constants.h"
#include "llvm/IR/DataLayout.h"
#include "llvm/IR/InstrTypes.h"
#include "llvm/IR/Instructions.h"
#include "llvm/IR/Intrinsics.h"
#include "llvm/IR/LegacyPassManager.h"
#include "llvm/IR/Metadata.h"
#include "llvm/IR/Module.h"
#include "llvm/IR/ValueSymbolTable.h"
#include "llvm/Support/raw_ostream.h"
#include "llvm/Transforms/IPO.h"

#include "clang/AST/ASTContext.h"

#include "lldb/Core/dwarf.h"
#include "lldb/Expression/IRExecutionUnit.h"
#include "lldb/Expression/IRInterpreter.h"
#include "lldb/Symbol/ClangASTContext.h"
#include "lldb/Symbol/ClangUtil.h"
#include "lldb/Symbol/CompilerType.h"
#include "lldb/Utility/ConstString.h"
#include "lldb/Utility/DataBufferHeap.h"
#include "lldb/Utility/Endian.h"
#include "lldb/Utility/Log.h"
#include "lldb/Utility/Scalar.h"
#include "lldb/Utility/StreamString.h"

#include <map>

using namespace llvm;

static char ID;

typedef SmallVector<Instruction *, 2> InstrList;

IRForTarget::FunctionValueCache::FunctionValueCache(Maker const &maker)
    : m_maker(maker), m_values() {}

IRForTarget::FunctionValueCache::~FunctionValueCache() {}

llvm::Value *
IRForTarget::FunctionValueCache::GetValue(llvm::Function *function) {
  if (!m_values.count(function)) {
    llvm::Value *ret = m_maker(function);
    m_values[function] = ret;
    return ret;
  }
  return m_values[function];
}

static llvm::Value *FindEntryInstruction(llvm::Function *function) {
  if (function->empty())
    return nullptr;

  return function->getEntryBlock().getFirstNonPHIOrDbg();
}

IRForTarget::IRForTarget(lldb_private::ClangExpressionDeclMap *decl_map,
                         bool resolve_vars,
                         lldb_private::IRExecutionUnit &execution_unit,
                         lldb_private::Stream &error_stream,
                         const char *func_name)
    : ModulePass(ID), m_resolve_vars(resolve_vars), m_func_name(func_name),
      m_module(nullptr), m_decl_map(decl_map),
      m_CFStringCreateWithBytes(nullptr), m_sel_registerName(nullptr),
      m_objc_getClass(nullptr), m_intptr_ty(nullptr),
      m_error_stream(error_stream), m_execution_unit(execution_unit),
      m_result_store(nullptr), m_result_is_pointer(false),
      m_reloc_placeholder(nullptr),
      m_entry_instruction_finder(FindEntryInstruction) {}

/* Handy utility functions used at several places in the code */

static std::string PrintValue(const Value *value, bool truncate = false) {
  std::string s;
  if (value) {
    raw_string_ostream rso(s);
    value->print(rso);
    rso.flush();
    if (truncate)
      s.resize(s.length() - 1);
  }
  return s;
}

static std::string PrintType(const llvm::Type *type, bool truncate = false) {
  std::string s;
  raw_string_ostream rso(s);
  type->print(rso);
  rso.flush();
  if (truncate)
    s.resize(s.length() - 1);
  return s;
}

IRForTarget::~IRForTarget() {}

bool IRForTarget::FixFunctionLinkage(llvm::Function &llvm_function) {
  llvm_function.setLinkage(GlobalValue::ExternalLinkage);

  return true;
}

clang::NamedDecl *IRForTarget::DeclForGlobal(const GlobalValue *global_val,
                                             Module *module) {
  NamedMDNode *named_metadata =
      module->getNamedMetadata("clang.global.decl.ptrs");

  if (!named_metadata)
    return nullptr;

  unsigned num_nodes = named_metadata->getNumOperands();
  unsigned node_index;

  for (node_index = 0; node_index < num_nodes; ++node_index) {
    llvm::MDNode *metadata_node =
        dyn_cast<llvm::MDNode>(named_metadata->getOperand(node_index));
    if (!metadata_node)
      return nullptr;

    if (metadata_node->getNumOperands() != 2)
      continue;

    if (mdconst::dyn_extract_or_null<GlobalValue>(
            metadata_node->getOperand(0)) != global_val)
      continue;

    ConstantInt *constant_int =
        mdconst::dyn_extract<ConstantInt>(metadata_node->getOperand(1));

    if (!constant_int)
      return nullptr;

    uintptr_t ptr = constant_int->getZExtValue();

    return reinterpret_cast<clang::NamedDecl *>(ptr);
  }

  return nullptr;
}

clang::NamedDecl *IRForTarget::DeclForGlobal(GlobalValue *global_val) {
  return DeclForGlobal(global_val, m_module);
}

/// Returns true iff the mangled symbol is for a static guard variable.
static bool isGuardVariableSymbol(llvm::StringRef mangled_symbol) {
  return mangled_symbol.startswith("_ZGV") || // Itanium ABI guard variable
         mangled_symbol.startswith("@4IA");   // Microsoft ABI guard variable
}

bool IRForTarget::CreateResultVariable(llvm::Function &llvm_function) {
  lldb_private::Log *log(
      lldb_private::GetLogIfAllCategoriesSet(LIBLLDB_LOG_EXPRESSIONS));

  if (!m_resolve_vars)
    return true;

  // Find the result variable.  If it doesn't exist, we can give up right here.

  ValueSymbolTable &value_symbol_table = m_module->getValueSymbolTable();

  llvm::StringRef result_name;
  bool found_result = false;

  for (StringMapEntry<llvm::Value *> &value_symbol : value_symbol_table) {
    result_name = value_symbol.first();

    if (result_name.contains("$__lldb_expr_result_ptr") &&
        !isGuardVariableSymbol(result_name)) {
      found_result = true;
      m_result_is_pointer = true;
      break;
    }

    if (result_name.contains("$__lldb_expr_result") &&
        !isGuardVariableSymbol(result_name)) {
      found_result = true;
      m_result_is_pointer = false;
      break;
    }
  }

  if (!found_result) {
    LLDB_LOG(log, "Couldn't find result variable");

    return true;
  }

  LLDB_LOG(log, "Result name: \"{0}\"", result_name);

  Value *result_value = m_module->getNamedValue(result_name);

  if (!result_value) {
    LLDB_LOG(log, "Result variable had no data");

    m_error_stream.Format("Internal error [IRForTarget]: Result variable's "
                          "name ({0}) exists, but not its definition\n",
                          result_name);

    return false;
  }

  LLDB_LOG(log, "Found result in the IR: \"{0}\"",
           PrintValue(result_value, false));

  GlobalVariable *result_global = dyn_cast<GlobalVariable>(result_value);

  if (!result_global) {
    LLDB_LOG(log, "Result variable isn't a GlobalVariable");

    m_error_stream.Format("Internal error [IRForTarget]: Result variable ({0}) "
                          "is defined, but is not a global variable\n",
                          result_name);

    return false;
  }

  clang::NamedDecl *result_decl = DeclForGlobal(result_global);
  if (!result_decl) {
    LLDB_LOG(log, "Result variable doesn't have a corresponding Decl");

    m_error_stream.Format("Internal error [IRForTarget]: Result variable ({0}) "
                          "does not have a corresponding Clang entity\n",
                          result_name);

    return false;
  }

  if (log) {
    std::string decl_desc_str;
    raw_string_ostream decl_desc_stream(decl_desc_str);
    result_decl->print(decl_desc_stream);
    decl_desc_stream.flush();

    LLDB_LOG(log, "Found result decl: \"{0}\"", decl_desc_str);
  }

  clang::VarDecl *result_var = dyn_cast<clang::VarDecl>(result_decl);
  if (!result_var) {
    LLDB_LOG(log, "Result variable Decl isn't a VarDecl");

    m_error_stream.Format("Internal error [IRForTarget]: Result variable "
                          "({0})'s corresponding Clang entity isn't a "
                          "variable\n",
                          result_name);

    return false;
  }

  // Get the next available result name from m_decl_map and create the
  // persistent variable for it

  // If the result is an Lvalue, it is emitted as a pointer; see
  // ASTResultSynthesizer::SynthesizeBodyResult.
  if (m_result_is_pointer) {
    clang::QualType pointer_qual_type = result_var->getType();
    const clang::Type *pointer_type = pointer_qual_type.getTypePtr();

    const clang::PointerType *pointer_pointertype =
        pointer_type->getAs<clang::PointerType>();
    const clang::ObjCObjectPointerType *pointer_objcobjpointertype =
        pointer_type->getAs<clang::ObjCObjectPointerType>();

    if (pointer_pointertype) {
      clang::QualType element_qual_type = pointer_pointertype->getPointeeType();

      m_result_type = lldb_private::TypeFromParser(
          element_qual_type.getAsOpaquePtr(),
          lldb_private::ClangASTContext::GetASTContext(
              &result_decl->getASTContext()));
    } else if (pointer_objcobjpointertype) {
      clang::QualType element_qual_type =
          clang::QualType(pointer_objcobjpointertype->getObjectType(), 0);

      m_result_type = lldb_private::TypeFromParser(
          element_qual_type.getAsOpaquePtr(),
          lldb_private::ClangASTContext::GetASTContext(
              &result_decl->getASTContext()));
    } else {
      LLDB_LOG(log, "Expected result to have pointer type, but it did not");

      m_error_stream.Format("Internal error [IRForTarget]: Lvalue result ({0}) "
                            "is not a pointer variable\n",
                            result_name);

      return false;
    }
  } else {
    m_result_type = lldb_private::TypeFromParser(
        result_var->getType().getAsOpaquePtr(),
        lldb_private::ClangASTContext::GetASTContext(
            &result_decl->getASTContext()));
  }

  lldb::TargetSP target_sp(m_execution_unit.GetTarget());
  lldb_private::ExecutionContext exe_ctx(target_sp, true);
  llvm::Optional<uint64_t> bit_size =
      m_result_type.GetBitSize(exe_ctx.GetBestExecutionContextScope());
  if (!bit_size) {
    lldb_private::StreamString type_desc_stream;
    m_result_type.DumpTypeDescription(&type_desc_stream);

    LLDB_LOG(log, "Result type has unknown size");

    m_error_stream.Printf("Error [IRForTarget]: Size of result type '%s' "
                          "couldn't be determined\n",
                          type_desc_stream.GetData());
    return false;
  }

  if (log) {
    lldb_private::StreamString type_desc_stream;
    m_result_type.DumpTypeDescription(&type_desc_stream);

    LLDB_LOG(log, "Result decl type: \"{0}\"", type_desc_stream.GetData());
  }

  m_result_name = lldb_private::ConstString("$RESULT_NAME");

  LLDB_LOG(log, "Creating a new result global: \"{0}\" with size {1}",
           m_result_name, m_result_type.GetByteSize(nullptr).getValueOr(0));

  // Construct a new result global and set up its metadata

  GlobalVariable *new_result_global = new GlobalVariable(
      (*m_module), result_global->getType()->getElementType(),
      false,                                 /* not constant */
      GlobalValue::ExternalLinkage, nullptr, /* no initializer */
      m_result_name.GetCString());

  // It's too late in compilation to create a new VarDecl for this, but we
  // don't need to.  We point the metadata at the old VarDecl.  This creates an
  // odd anomaly: a variable with a Value whose name is something like $0 and a
  // Decl whose name is $__lldb_expr_result.  This condition is handled in
  // ClangExpressionDeclMap::DoMaterialize, and the name of the variable is
  // fixed up.

  ConstantInt *new_constant_int =
      ConstantInt::get(llvm::Type::getInt64Ty(m_module->getContext()),
                       reinterpret_cast<uint64_t>(result_decl), false);

  llvm::Metadata *values[2];
  values[0] = ConstantAsMetadata::get(new_result_global);
  values[1] = ConstantAsMetadata::get(new_constant_int);

  ArrayRef<Metadata *> value_ref(values, 2);

  MDNode *persistent_global_md = MDNode::get(m_module->getContext(), value_ref);
  NamedMDNode *named_metadata =
      m_module->getNamedMetadata("clang.global.decl.ptrs");
  named_metadata->addOperand(persistent_global_md);

  LLDB_LOG(log, "Replacing \"{0}\" with \"{1}\"", PrintValue(result_global),
           PrintValue(new_result_global));

  if (result_global->use_empty()) {
    // We need to synthesize a store for this variable, because otherwise
    // there's nothing to put into its equivalent persistent variable.

    BasicBlock &entry_block(llvm_function.getEntryBlock());
    Instruction *first_entry_instruction(entry_block.getFirstNonPHIOrDbg());

    if (!first_entry_instruction)
      return false;

    if (!result_global->hasInitializer()) {
      LLDB_LOG(log, "Couldn't find initializer for unused variable");

      m_error_stream.Format("Internal error [IRForTarget]: Result variable "
                            "({0}) has no writes and no initializer\n",
                            result_name);

      return false;
    }

    Constant *initializer = result_global->getInitializer();

    StoreInst *synthesized_store =
        new StoreInst(initializer, new_result_global, first_entry_instruction);

    LLDB_LOG(log, "Synthesized result store \"{0}\"\n",
             PrintValue(synthesized_store));
  } else {
    result_global->replaceAllUsesWith(new_result_global);
  }

  if (!m_decl_map->AddPersistentVariable(
          result_decl, m_result_name, m_result_type, true, m_result_is_pointer))
    return false;

  result_global->eraseFromParent();

  return true;
}

bool IRForTarget::RewriteObjCConstString(llvm::GlobalVariable *ns_str,
                                         llvm::GlobalVariable *cstr) {
  lldb_private::Log *log(
      lldb_private::GetLogIfAllCategoriesSet(LIBLLDB_LOG_EXPRESSIONS));

  Type *ns_str_ty = ns_str->getType();

  Type *i8_ptr_ty = Type::getInt8PtrTy(m_module->getContext());
  Type *i32_ty = Type::getInt32Ty(m_module->getContext());
  Type *i8_ty = Type::getInt8Ty(m_module->getContext());

  if (!m_CFStringCreateWithBytes) {
    lldb::addr_t CFStringCreateWithBytes_addr;

    static lldb_private::ConstString g_CFStringCreateWithBytes_str(
        "CFStringCreateWithBytes");

    bool missing_weak = false;
    CFStringCreateWithBytes_addr =
        m_execution_unit.FindSymbol(g_CFStringCreateWithBytes_str, 
                                    missing_weak);
    if (CFStringCreateWithBytes_addr == LLDB_INVALID_ADDRESS || missing_weak) {
        log->PutCString("Couldn't find CFStringCreateWithBytes in the target");

      m_error_stream.Printf("Error [IRForTarget]: Rewriting an Objective-C "
                            "constant string requires "
                            "CFStringCreateWithBytes\n");

      return false;
    }

    LLDB_LOG(log, "Found CFStringCreateWithBytes at {0}",
             CFStringCreateWithBytes_addr);

    // Build the function type:
    //
    // CFStringRef CFStringCreateWithBytes (
    //   CFAllocatorRef alloc,
    //   const UInt8 *bytes,
    //   CFIndex numBytes,
    //   CFStringEncoding encoding,
    //   Boolean isExternalRepresentation
    // );
    //
    // We make the following substitutions:
    //
    // CFStringRef -> i8*
    // CFAllocatorRef -> i8*
    // UInt8 * -> i8*
    // CFIndex -> long (i32 or i64, as appropriate; we ask the module for its
    // pointer size for now) CFStringEncoding -> i32 Boolean -> i8

    Type *arg_type_array[5];

    arg_type_array[0] = i8_ptr_ty;
    arg_type_array[1] = i8_ptr_ty;
    arg_type_array[2] = m_intptr_ty;
    arg_type_array[3] = i32_ty;
    arg_type_array[4] = i8_ty;

    ArrayRef<Type *> CFSCWB_arg_types(arg_type_array, 5);

    llvm::FunctionType *CFSCWB_ty =
        FunctionType::get(ns_str_ty, CFSCWB_arg_types, false);

    // Build the constant containing the pointer to the function
    PointerType *CFSCWB_ptr_ty = PointerType::getUnqual(CFSCWB_ty);
    Constant *CFSCWB_addr_int =
        ConstantInt::get(m_intptr_ty, CFStringCreateWithBytes_addr, false);
    m_CFStringCreateWithBytes = {
        CFSCWB_ty, ConstantExpr::getIntToPtr(CFSCWB_addr_int, CFSCWB_ptr_ty)};
  }

  ConstantDataSequential *string_array = nullptr;

  if (cstr)
    string_array = dyn_cast<ConstantDataSequential>(cstr->getInitializer());

  Constant *alloc_arg = Constant::getNullValue(i8_ptr_ty);
  Constant *bytes_arg = cstr ? ConstantExpr::getBitCast(cstr, i8_ptr_ty)
                             : Constant::getNullValue(i8_ptr_ty);
  Constant *numBytes_arg = ConstantInt::get(
      m_intptr_ty, cstr ? (string_array->getNumElements() - 1) * string_array->getElementByteSize() : 0, false);
 int encoding_flags = 0;
 switch (cstr ? string_array->getElementByteSize() : 1) {
 case 1:
   encoding_flags = 0x08000100; /* 0x08000100 is kCFStringEncodingUTF8 */
   break;
 case 2:
   encoding_flags = 0x0100; /* 0x0100 is kCFStringEncodingUTF16 */
   break;
 case 4:
   encoding_flags = 0x0c000100; /* 0x0c000100 is kCFStringEncodingUTF32 */
   break;
 default:
   encoding_flags = 0x0600; /* fall back to 0x0600, kCFStringEncodingASCII */
   LLDB_LOG(log, "Encountered an Objective-C constant string with unusual "
                 "element size {0}",
            string_array->getElementByteSize());
 }
 Constant *encoding_arg = ConstantInt::get(i32_ty, encoding_flags, false);
 Constant *isExternal_arg =
     ConstantInt::get(i8_ty, 0x0, false); /* 0x0 is false */

 Value *argument_array[5];

 argument_array[0] = alloc_arg;
 argument_array[1] = bytes_arg;
 argument_array[2] = numBytes_arg;
 argument_array[3] = encoding_arg;
 argument_array[4] = isExternal_arg;

 ArrayRef<Value *> CFSCWB_arguments(argument_array, 5);

 FunctionValueCache CFSCWB_Caller(
     [this, &CFSCWB_arguments](llvm::Function *function) -> llvm::Value * {
       return CallInst::Create(
           m_CFStringCreateWithBytes, CFSCWB_arguments,
           "CFStringCreateWithBytes",
           llvm::cast<Instruction>(
               m_entry_instruction_finder.GetValue(function)));
     });

 if (!UnfoldConstant(ns_str, nullptr, CFSCWB_Caller, m_entry_instruction_finder,
                     m_error_stream)) {
   LLDB_LOG(log, "Couldn't replace the NSString with the result of the call");

   m_error_stream.Printf("error [IRForTarget internal]: Couldn't replace an "
                         "Objective-C constant string with a dynamic "
                         "string\n");

   return false;
  }

  ns_str->eraseFromParent();

  return true;
}

bool IRForTarget::RewriteObjCConstStrings() {
  lldb_private::Log *log(
      lldb_private::GetLogIfAllCategoriesSet(LIBLLDB_LOG_EXPRESSIONS));

  ValueSymbolTable &value_symbol_table = m_module->getValueSymbolTable();

  for (StringMapEntry<llvm::Value *> &value_symbol : value_symbol_table) {
    llvm::StringRef value_name = value_symbol.first();

    if (value_name.contains("_unnamed_cfstring_")) {
      Value *nsstring_value = value_symbol.second;

      GlobalVariable *nsstring_global =
          dyn_cast<GlobalVariable>(nsstring_value);

      if (!nsstring_global) {
        LLDB_LOG(log, "NSString variable is not a GlobalVariable");

        m_error_stream.Printf("Internal error [IRForTarget]: An Objective-C "
                              "constant string is not a global variable\n");

        return false;
      }

      if (!nsstring_global->hasInitializer()) {
        LLDB_LOG(log, "NSString variable does not have an initializer");

        m_error_stream.Printf("Internal error [IRForTarget]: An Objective-C "
                              "constant string does not have an initializer\n");

        return false;
      }

      ConstantStruct *nsstring_struct =
          dyn_cast<ConstantStruct>(nsstring_global->getInitializer());

      if (!nsstring_struct) {
        LLDB_LOG(log,
                 "NSString variable's initializer is not a ConstantStruct");

        m_error_stream.Printf("Internal error [IRForTarget]: An Objective-C "
                              "constant string is not a structure constant\n");

        return false;
      }

      // We expect the following structure:
      //
      // struct {
      //   int *isa;
      //   int flags;
      //   char *str;
      //   long length;
      // };

      if (nsstring_struct->getNumOperands() != 4) {

        LLDB_LOG(log,
                 "NSString variable's initializer structure has an "
                 "unexpected number of members.  Should be 4, is {0}",
                 nsstring_struct->getNumOperands());

        m_error_stream.Printf("Internal error [IRForTarget]: The struct for an "
                              "Objective-C constant string is not as "
                              "expected\n");

        return false;
      }

      Constant *nsstring_member = nsstring_struct->getOperand(2);

      if (!nsstring_member) {
        LLDB_LOG(log, "NSString initializer's str element was empty");

        m_error_stream.Printf("Internal error [IRForTarget]: An Objective-C "
                              "constant string does not have a string "
                              "initializer\n");

        return false;
      }

      ConstantExpr *nsstring_expr = dyn_cast<ConstantExpr>(nsstring_member);

      if (!nsstring_expr) {
        LLDB_LOG(log,
                 "NSString initializer's str element is not a ConstantExpr");

        m_error_stream.Printf("Internal error [IRForTarget]: An Objective-C "
                              "constant string's string initializer is not "
                              "constant\n");

        return false;
      }

      GlobalVariable *cstr_global = nullptr;

      if (nsstring_expr->getOpcode() == Instruction::GetElementPtr) {
        Constant *nsstring_cstr = nsstring_expr->getOperand(0);
        cstr_global = dyn_cast<GlobalVariable>(nsstring_cstr);
      } else if (nsstring_expr->getOpcode() == Instruction::BitCast) {
        Constant *nsstring_cstr = nsstring_expr->getOperand(0);
        cstr_global = dyn_cast<GlobalVariable>(nsstring_cstr);
      }

      if (!cstr_global) {
        LLDB_LOG(log,
                 "NSString initializer's str element is not a GlobalVariable");

        m_error_stream.Printf("Internal error [IRForTarget]: Unhandled"
                              "constant string initializer\n");

        return false;
      }

      if (!cstr_global->hasInitializer()) {
        LLDB_LOG(log, "NSString initializer's str element does not have an "
                      "initializer");

        m_error_stream.Printf("Internal error [IRForTarget]: An Objective-C "
                              "constant string's string initializer doesn't "
                              "point to initialized data\n");

        return false;
      }

      /*
      if (!cstr_array)
      {
          if (log)
              log->PutCString("NSString initializer's str element is not a
      ConstantArray");

          if (m_error_stream)
              m_error_stream.Printf("Internal error [IRForTarget]: An
      Objective-C constant string's string initializer doesn't point to an
      array\n");

          return false;
      }

      if (!cstr_array->isCString())
      {
          if (log)
              log->PutCString("NSString initializer's str element is not a C
      string array");

          if (m_error_stream)
              m_error_stream.Printf("Internal error [IRForTarget]: An
      Objective-C constant string's string initializer doesn't point to a C
      string\n");

          return false;
      }
      */

      ConstantDataArray *cstr_array =
          dyn_cast<ConstantDataArray>(cstr_global->getInitializer());

      if (cstr_array)
        LLDB_LOG(log, "Found NSString constant {0}, which contains \"{1}\"",
                 value_name, cstr_array->getAsString());
      else
        LLDB_LOG(log, "Found NSString constant {0}, which contains \"\"",
                 value_name);

      if (!cstr_array)
        cstr_global = nullptr;

      if (!RewriteObjCConstString(nsstring_global, cstr_global)) {
        LLDB_LOG(log, "Error rewriting the constant string");

        // We don't print an error message here because RewriteObjCConstString
        // has done so for us.

        return false;
      }
    }
  }

  for (StringMapEntry<llvm::Value *> &value_symbol : value_symbol_table) {
    llvm::StringRef value_name = value_symbol.first();

    if (value_name == "__CFConstantStringClassReference") {
      GlobalVariable *gv = dyn_cast<GlobalVariable>(value_symbol.second);

      if (!gv) {
        LLDB_LOG(log,
                 "__CFConstantStringClassReference is not a global variable");

        m_error_stream.Printf("Internal error [IRForTarget]: Found a "
                              "CFConstantStringClassReference, but it is not a "
                              "global object\n");

        return false;
      }

      gv->eraseFromParent();

      break;
    }
  }

  return true;
}

static bool IsObjCSelectorRef(Value *value) {
  GlobalVariable *global_variable = dyn_cast<GlobalVariable>(value);

  return !(!global_variable || !global_variable->hasName() ||
           !global_variable->getName().startswith("OBJC_SELECTOR_REFERENCES_"));
}

// This function does not report errors; its callers are responsible.
bool IRForTarget::RewriteObjCSelector(Instruction *selector_load) {
  lldb_private::Log *log(
      lldb_private::GetLogIfAllCategoriesSet(LIBLLDB_LOG_EXPRESSIONS));

  LoadInst *load = dyn_cast<LoadInst>(selector_load);

  if (!load)
    return false;

  // Unpack the message name from the selector.  In LLVM IR, an objc_msgSend
  // gets represented as
  //
  // %tmp     = load i8** @"OBJC_SELECTOR_REFERENCES_" ; <i8*> %call    = call
  // i8* (i8*, i8*, ...)* @objc_msgSend(i8* %obj, i8* %tmp, ...) ; <i8*>
  //
  // where %obj is the object pointer and %tmp is the selector.
  //
  // @"OBJC_SELECTOR_REFERENCES_" is a pointer to a character array called
  // @"\01L_OBJC_llvm_moduleETH_VAR_NAllvm_moduleE_".
  // @"\01L_OBJC_llvm_moduleETH_VAR_NAllvm_moduleE_" contains the string.

  // Find the pointer's initializer (a ConstantExpr with opcode GetElementPtr)
  // and get the string from its target

  GlobalVariable *_objc_selector_references_ =
      dyn_cast<GlobalVariable>(load->getPointerOperand());

  if (!_objc_selector_references_ ||
      !_objc_selector_references_->hasInitializer())
    return false;

  Constant *osr_initializer = _objc_selector_references_->getInitializer();

  ConstantExpr *osr_initializer_expr = dyn_cast<ConstantExpr>(osr_initializer);

  if (!osr_initializer_expr ||
      osr_initializer_expr->getOpcode() != Instruction::GetElementPtr)
    return false;

  Value *osr_initializer_base = osr_initializer_expr->getOperand(0);

  if (!osr_initializer_base)
    return false;

  // Find the string's initializer (a ConstantArray) and get the string from it

  GlobalVariable *_objc_meth_var_name_ =
      dyn_cast<GlobalVariable>(osr_initializer_base);

  if (!_objc_meth_var_name_ || !_objc_meth_var_name_->hasInitializer())
    return false;

  Constant *omvn_initializer = _objc_meth_var_name_->getInitializer();

  ConstantDataArray *omvn_initializer_array =
      dyn_cast<ConstantDataArray>(omvn_initializer);

  if (!omvn_initializer_array->isString())
    return false;

  std::string omvn_initializer_string = omvn_initializer_array->getAsString();

  LLDB_LOG(log, "Found Objective-C selector reference \"{0}\"",
           omvn_initializer_string);

  // Construct a call to sel_registerName

  if (!m_sel_registerName) {
    lldb::addr_t sel_registerName_addr;

    bool missing_weak = false;
    static lldb_private::ConstString g_sel_registerName_str("sel_registerName");
    sel_registerName_addr = m_execution_unit.FindSymbol(g_sel_registerName_str,
                                                        missing_weak);
    if (sel_registerName_addr == LLDB_INVALID_ADDRESS || missing_weak)
      return false;

    LLDB_LOG(log, "Found sel_registerName at {0}", sel_registerName_addr);

    // Build the function type: struct objc_selector
    // *sel_registerName(uint8_t*)

    // The below code would be "more correct," but in actuality what's required
    // is uint8_t*
    // Type *sel_type = StructType::get(m_module->getContext());
    // Type *sel_ptr_type = PointerType::getUnqual(sel_type);
    Type *sel_ptr_type = Type::getInt8PtrTy(m_module->getContext());

    Type *type_array[1];

    type_array[0] = llvm::Type::getInt8PtrTy(m_module->getContext());

    ArrayRef<Type *> srN_arg_types(type_array, 1);

    llvm::FunctionType *srN_type =
        FunctionType::get(sel_ptr_type, srN_arg_types, false);

    // Build the constant containing the pointer to the function
    PointerType *srN_ptr_ty = PointerType::getUnqual(srN_type);
    Constant *srN_addr_int =
        ConstantInt::get(m_intptr_ty, sel_registerName_addr, false);
    m_sel_registerName = {srN_type,
                          ConstantExpr::getIntToPtr(srN_addr_int, srN_ptr_ty)};
  }

  Value *argument_array[1];

  Constant *omvn_pointer = ConstantExpr::getBitCast(
      _objc_meth_var_name_, Type::getInt8PtrTy(m_module->getContext()));

  argument_array[0] = omvn_pointer;

  ArrayRef<Value *> srN_arguments(argument_array, 1);

  CallInst *srN_call = CallInst::Create(m_sel_registerName, srN_arguments,
                                        "sel_registerName", selector_load);

  // Replace the load with the call in all users

  selector_load->replaceAllUsesWith(srN_call);

  selector_load->eraseFromParent();

  return true;
}

bool IRForTarget::RewriteObjCSelectors(BasicBlock &basic_block) {
  lldb_private::Log *log(
      lldb_private::GetLogIfAllCategoriesSet(LIBLLDB_LOG_EXPRESSIONS));

  InstrList selector_loads;

  for (Instruction &inst : basic_block) {
    if (LoadInst *load = dyn_cast<LoadInst>(&inst))
      if (IsObjCSelectorRef(load->getPointerOperand()))
        selector_loads.push_back(&inst);
  }

  for (Instruction *inst : selector_loads) {
    if (!RewriteObjCSelector(inst)) {
      m_error_stream.Printf("Internal error [IRForTarget]: Couldn't change a "
                            "static reference to an Objective-C selector to a "
                            "dynamic reference\n");

      LLDB_LOG(log, "Couldn't rewrite a reference to an Objective-C selector");

      return false;
    }
  }

  return true;
}

static bool IsObjCClassReference(Value *value) {
  GlobalVariable *global_variable = dyn_cast<GlobalVariable>(value);

  return !(!global_variable || !global_variable->hasName() ||
           !global_variable->getName().startswith("OBJC_CLASS_REFERENCES_"));
}

// This function does not report errors; its callers are responsible.
bool IRForTarget::RewriteObjCClassReference(Instruction *class_load) {
  lldb_private::Log *log(
      lldb_private::GetLogIfAllCategoriesSet(LIBLLDB_LOG_EXPRESSIONS));

  LoadInst *load = dyn_cast<LoadInst>(class_load);

  if (!load)
    return false;

  // Unpack the class name from the reference.  In LLVM IR, a reference to an
  // Objective-C class gets represented as
  //
  // %tmp     = load %struct._objc_class*,
  //            %struct._objc_class** @OBJC_CLASS_REFERENCES_, align 4
  //
  // @"OBJC_CLASS_REFERENCES_ is a bitcast of a character array called
  // @OBJC_CLASS_NAME_. @OBJC_CLASS_NAME contains the string.

  // Find the pointer's initializer (a ConstantExpr with opcode BitCast) and
  // get the string from its target

  GlobalVariable *_objc_class_references_ =
      dyn_cast<GlobalVariable>(load->getPointerOperand());

  if (!_objc_class_references_ ||
      !_objc_class_references_->hasInitializer())
    return false;

  Constant *ocr_initializer = _objc_class_references_->getInitializer();

  ConstantExpr *ocr_initializer_expr = dyn_cast<ConstantExpr>(ocr_initializer);

  if (!ocr_initializer_expr ||
      ocr_initializer_expr->getOpcode() != Instruction::BitCast)
    return false;

  Value *ocr_initializer_base = ocr_initializer_expr->getOperand(0);

  if (!ocr_initializer_base)
    return false;

  // Find the string's initializer (a ConstantArray) and get the string from it

  GlobalVariable *_objc_class_name_ =
      dyn_cast<GlobalVariable>(ocr_initializer_base);

  if (!_objc_class_name_ || !_objc_class_name_->hasInitializer())
    return false;

  Constant *ocn_initializer = _objc_class_name_->getInitializer();

  ConstantDataArray *ocn_initializer_array =
      dyn_cast<ConstantDataArray>(ocn_initializer);

  if (!ocn_initializer_array->isString())
    return false;

  std::string ocn_initializer_string = ocn_initializer_array->getAsString();

  LLDB_LOG(log, "Found Objective-C class reference \"{0}\"",
           ocn_initializer_string);

  // Construct a call to objc_getClass

  if (!m_objc_getClass) {
    lldb::addr_t objc_getClass_addr;

    bool missing_weak = false;
    static lldb_private::ConstString g_objc_getClass_str("objc_getClass");
    objc_getClass_addr = m_execution_unit.FindSymbol(g_objc_getClass_str,
                                                     missing_weak);
    if (objc_getClass_addr == LLDB_INVALID_ADDRESS || missing_weak)
      return false;

    LLDB_LOG(log, "Found objc_getClass at {0}", objc_getClass_addr);

    // Build the function type: %struct._objc_class *objc_getClass(i8*)

    Type *class_type = load->getType();
    Type *type_array[1];
    type_array[0] = llvm::Type::getInt8PtrTy(m_module->getContext());

    ArrayRef<Type *> ogC_arg_types(type_array, 1);

    llvm::FunctionType *ogC_type =
        FunctionType::get(class_type, ogC_arg_types, false);

    // Build the constant containing the pointer to the function
    PointerType *ogC_ptr_ty = PointerType::getUnqual(ogC_type);
    Constant *ogC_addr_int =
        ConstantInt::get(m_intptr_ty, objc_getClass_addr, false);
    m_objc_getClass = {ogC_type,
                       ConstantExpr::getIntToPtr(ogC_addr_int, ogC_ptr_ty)};
  }

  Value *argument_array[1];

  Constant *ocn_pointer = ConstantExpr::getBitCast(
      _objc_class_name_, Type::getInt8PtrTy(m_module->getContext()));

  argument_array[0] = ocn_pointer;

  ArrayRef<Value *> ogC_arguments(argument_array, 1);

  CallInst *ogC_call = CallInst::Create(m_objc_getClass, ogC_arguments,
                                        "objc_getClass", class_load);

  // Replace the load with the call in all users

  class_load->replaceAllUsesWith(ogC_call);

  class_load->eraseFromParent();

  return true;
}

bool IRForTarget::RewriteObjCClassReferences(BasicBlock &basic_block) {
  lldb_private::Log *log(
      lldb_private::GetLogIfAllCategoriesSet(LIBLLDB_LOG_EXPRESSIONS));

  InstrList class_loads;

  for (Instruction &inst : basic_block) {
    if (LoadInst *load = dyn_cast<LoadInst>(&inst))
      if (IsObjCClassReference(load->getPointerOperand()))
        class_loads.push_back(&inst);
  }

  for (Instruction *inst : class_loads) {
    if (!RewriteObjCClassReference(inst)) {
      m_error_stream.Printf("Internal error [IRForTarget]: Couldn't change a "
                            "static reference to an Objective-C class to a "
                            "dynamic reference\n");

      LLDB_LOG(log, "Couldn't rewrite a reference to an Objective-C class");

      return false;
    }
  }

  return true;
}

// This function does not report errors; its callers are responsible.
bool IRForTarget::RewritePersistentAlloc(llvm::Instruction *persistent_alloc) {
  lldb_private::Log *log(
      lldb_private::GetLogIfAllCategoriesSet(LIBLLDB_LOG_EXPRESSIONS));

  AllocaInst *alloc = dyn_cast<AllocaInst>(persistent_alloc);

  MDNode *alloc_md = alloc->getMetadata("clang.decl.ptr");

  if (!alloc_md || !alloc_md->getNumOperands())
    return false;

  ConstantInt *constant_int =
      mdconst::dyn_extract<ConstantInt>(alloc_md->getOperand(0));

  if (!constant_int)
    return false;

  // We attempt to register this as a new persistent variable with the DeclMap.

  uintptr_t ptr = constant_int->getZExtValue();

  clang::VarDecl *decl = reinterpret_cast<clang::VarDecl *>(ptr);

  lldb_private::TypeFromParser result_decl_type(
      decl->getType().getAsOpaquePtr(),
      lldb_private::ClangASTContext::GetASTContext(&decl->getASTContext()));

  StringRef decl_name(decl->getName());
  lldb_private::ConstString persistent_variable_name(decl_name.data(),
                                                     decl_name.size());
  if (!m_decl_map->AddPersistentVariable(decl, persistent_variable_name,
                                         result_decl_type, false, false))
    return false;

  GlobalVariable *persistent_global = new GlobalVariable(
      (*m_module), alloc->getType(), false,  /* not constant */
      GlobalValue::ExternalLinkage, nullptr, /* no initializer */
      alloc->getName().str());

  // What we're going to do here is make believe this was a regular old
  // external variable.  That means we need to make the metadata valid.

  NamedMDNode *named_metadata =
      m_module->getOrInsertNamedMetadata("clang.global.decl.ptrs");

  llvm::Metadata *values[2];
  values[0] = ConstantAsMetadata::get(persistent_global);
  values[1] = ConstantAsMetadata::get(constant_int);

  ArrayRef<llvm::Metadata *> value_ref(values, 2);

  MDNode *persistent_global_md = MDNode::get(m_module->getContext(), value_ref);
  named_metadata->addOperand(persistent_global_md);

  // Now, since the variable is a pointer variable, we will drop in a load of
  // that pointer variable.

  LoadInst *persistent_load = new LoadInst(persistent_global, "", alloc);

  LLDB_LOG(log, "Replacing \"{0}\" with \"{1}\"", PrintValue(alloc),
           PrintValue(persistent_load));

  alloc->replaceAllUsesWith(persistent_load);
  alloc->eraseFromParent();

  return true;
}

bool IRForTarget::RewritePersistentAllocs(llvm::BasicBlock &basic_block) {
  if (!m_resolve_vars)
    return true;

  lldb_private::Log *log(
      lldb_private::GetLogIfAllCategoriesSet(LIBLLDB_LOG_EXPRESSIONS));

  InstrList pvar_allocs;

  for (Instruction &inst : basic_block) {

    if (AllocaInst *alloc = dyn_cast<AllocaInst>(&inst)) {
      llvm::StringRef alloc_name = alloc->getName();

      if (alloc_name.startswith("$") && !alloc_name.startswith("$__lldb")) {
        if (alloc_name.find_first_of("0123456789") == 1) {
          LLDB_LOG(log, "Rejecting a numeric persistent variable.");

          m_error_stream.Printf("Error [IRForTarget]: Names starting with $0, "
                                "$1, ... are reserved for use as result "
                                "names\n");

          return false;
        }

        pvar_allocs.push_back(alloc);
      }
    }
  }

  for (Instruction *inst : pvar_allocs) {
    if (!RewritePersistentAlloc(inst)) {
      m_error_stream.Printf("Internal error [IRForTarget]: Couldn't rewrite "
                            "the creation of a persistent variable\n");

      LLDB_LOG(log, "Couldn't rewrite the creation of a persistent variable");

      return false;
    }
  }

  return true;
}

bool IRForTarget::MaterializeInitializer(uint8_t *data, Constant *initializer) {
  if (!initializer)
    return true;

  lldb_private::Log *log(
      lldb_private::GetLogIfAllCategoriesSet(LIBLLDB_LOG_EXPRESSIONS));

  LLDB_LOGV(log, "  MaterializeInitializer({0}, {1})", (void *)data,
            PrintValue(initializer));

  Type *initializer_type = initializer->getType();

  if (ConstantInt *int_initializer = dyn_cast<ConstantInt>(initializer)) {
    size_t constant_size = m_target_data->getTypeStoreSize(initializer_type);
    lldb_private::Scalar scalar = int_initializer->getValue().zextOrTrunc(
        llvm::NextPowerOf2(constant_size) * 8);

    lldb_private::Status get_data_error;
    return scalar.GetAsMemoryData(data, constant_size,
                                  lldb_private::endian::InlHostByteOrder(),
                                  get_data_error) != 0;
  } else if (ConstantDataArray *array_initializer =
                 dyn_cast<ConstantDataArray>(initializer)) {
    if (array_initializer->isString()) {
      std::string array_initializer_string = array_initializer->getAsString();
      memcpy(data, array_initializer_string.c_str(),
             m_target_data->getTypeStoreSize(initializer_type));
    } else {
      ArrayType *array_initializer_type = array_initializer->getType();
      Type *array_element_type = array_initializer_type->getElementType();

      size_t element_size = m_target_data->getTypeAllocSize(array_element_type);

      for (unsigned i = 0; i < array_initializer->getNumOperands(); ++i) {
        Value *operand_value = array_initializer->getOperand(i);
        Constant *operand_constant = dyn_cast<Constant>(operand_value);

        if (!operand_constant)
          return false;

        if (!MaterializeInitializer(data + (i * element_size),
                                    operand_constant))
          return false;
      }
    }
    return true;
  } else if (ConstantStruct *struct_initializer =
                 dyn_cast<ConstantStruct>(initializer)) {
    StructType *struct_initializer_type = struct_initializer->getType();
    const StructLayout *struct_layout =
        m_target_data->getStructLayout(struct_initializer_type);

    for (unsigned i = 0; i < struct_initializer->getNumOperands(); ++i) {
      if (!MaterializeInitializer(data + struct_layout->getElementOffset(i),
                                  struct_initializer->getOperand(i)))
        return false;
    }
    return true;
  } else if (isa<ConstantAggregateZero>(initializer)) {
    memset(data, 0, m_target_data->getTypeStoreSize(initializer_type));
    return true;
  }
  return false;
}

// This function does not report errors; its callers are responsible.
bool IRForTarget::MaybeHandleVariable(Value *llvm_value_ptr) {
  lldb_private::Log *log(
      lldb_private::GetLogIfAllCategoriesSet(LIBLLDB_LOG_EXPRESSIONS));

  LLDB_LOG(log, "MaybeHandleVariable ({0})", PrintValue(llvm_value_ptr));

  if (ConstantExpr *constant_expr = dyn_cast<ConstantExpr>(llvm_value_ptr)) {
    switch (constant_expr->getOpcode()) {
    default:
      break;
    case Instruction::GetElementPtr:
    case Instruction::BitCast:
      Value *s = constant_expr->getOperand(0);
      if (!MaybeHandleVariable(s))
        return false;
    }
  } else if (GlobalVariable *global_variable =
                 dyn_cast<GlobalVariable>(llvm_value_ptr)) {
    if (!GlobalValue::isExternalLinkage(global_variable->getLinkage()))
      return true;

    clang::NamedDecl *named_decl = DeclForGlobal(global_variable);

    if (!named_decl) {
      if (IsObjCSelectorRef(llvm_value_ptr))
        return true;

      if (!global_variable->hasExternalLinkage())
        return true;

      LLDB_LOG(log, "Found global variable \"{0}\" without metadata",
               global_variable->getName());

      return false;
    }

    llvm::StringRef name(named_decl->getName());

    clang::ValueDecl *value_decl = dyn_cast<clang::ValueDecl>(named_decl);
    if (value_decl == nullptr)
      return false;

    lldb_private::CompilerType compiler_type(&value_decl->getASTContext(),
                                             value_decl->getType());

    const Type *value_type = nullptr;

    if (name.startswith("$")) {
      // The $__lldb_expr_result name indicates the return value has allocated
      // as a static variable.  Per the comment at
      // ASTResultSynthesizer::SynthesizeBodyResult, accesses to this static
      // variable need to be redirected to the result of dereferencing a
      // pointer that is passed in as one of the arguments.
      //
      // Consequently, when reporting the size of the type, we report a pointer
      // type pointing to the type of $__lldb_expr_result, not the type itself.
      //
      // We also do this for any user-declared persistent variables.
      compiler_type = compiler_type.GetPointerType();
      value_type = PointerType::get(global_variable->getType(), 0);
    } else {
      value_type = global_variable->getType();
    }

    llvm::Optional<uint64_t> value_size = compiler_type.GetByteSize(nullptr);
    if (!value_size)
      return false;
    lldb::offset_t value_alignment =
        (compiler_type.GetTypeBitAlign() + 7ull) / 8ull;

    LLDB_LOG(log,
             "Type of \"{0}\" is [clang \"{1}\", llvm \"{2}\"] [size {3}, "
             "align {4}]",
             name,
             lldb_private::ClangUtil::GetQualType(compiler_type).getAsString(),
             PrintType(value_type), *value_size, value_alignment);

    if (named_decl)
      m_decl_map->AddValueToStruct(named_decl, lldb_private::ConstString(name),
                                   llvm_value_ptr, *value_size,
                                   value_alignment);
  } else if (dyn_cast<llvm::Function>(llvm_value_ptr)) {
    LLDB_LOG(log, "Function pointers aren't handled right now");

    return false;
  }

  return true;
}

// This function does not report errors; its callers are responsible.
bool IRForTarget::HandleSymbol(Value *symbol) {
  lldb_private::Log *log(
      lldb_private::GetLogIfAllCategoriesSet(LIBLLDB_LOG_EXPRESSIONS));

  lldb_private::ConstString name(symbol->getName().str().c_str());

  lldb::addr_t symbol_addr =
      m_decl_map->GetSymbolAddress(name, lldb::eSymbolTypeAny);

  if (symbol_addr == LLDB_INVALID_ADDRESS) {
    LLDB_LOG(log, "Symbol \"{0}\" had no address", name);

    return false;
  }

  LLDB_LOG(log, "Found \"{0}\" at {1}", name, symbol_addr);

  Type *symbol_type = symbol->getType();

  Constant *symbol_addr_int = ConstantInt::get(m_intptr_ty, symbol_addr, false);

  Value *symbol_addr_ptr =
      ConstantExpr::getIntToPtr(symbol_addr_int, symbol_type);

  LLDB_LOG(log, "Replacing {0} with {1}", PrintValue(symbol),
           PrintValue(symbol_addr_ptr));

  symbol->replaceAllUsesWith(symbol_addr_ptr);

  return true;
}

bool IRForTarget::MaybeHandleCallArguments(CallInst *Old) {
  lldb_private::Log *log(
      lldb_private::GetLogIfAllCategoriesSet(LIBLLDB_LOG_EXPRESSIONS));

  LLDB_LOG(log, "MaybeHandleCallArguments({0})", PrintValue(Old));

  for (unsigned op_index = 0, num_ops = Old->getNumArgOperands();
       op_index < num_ops; ++op_index)
    // conservatively believe that this is a store
    if (!MaybeHandleVariable(Old->getArgOperand(op_index))) {
      m_error_stream.Printf("Internal error [IRForTarget]: Couldn't rewrite "
                            "one of the arguments of a function call.\n");

      return false;
    }

  return true;
}

bool IRForTarget::HandleObjCClass(Value *classlist_reference) {
  lldb_private::Log *log(
      lldb_private::GetLogIfAllCategoriesSet(LIBLLDB_LOG_EXPRESSIONS));

  GlobalVariable *global_variable =
      dyn_cast<GlobalVariable>(classlist_reference);

  if (!global_variable)
    return false;

  Constant *initializer = global_variable->getInitializer();

  if (!initializer)
    return false;

  if (!initializer->hasName())
    return false;

  StringRef name(initializer->getName());
  lldb_private::ConstString name_cstr(name.str().c_str());
  lldb::addr_t class_ptr =
      m_decl_map->GetSymbolAddress(name_cstr, lldb::eSymbolTypeObjCClass);

  LLDB_LOG(log, "Found reference to Objective-C class {0} ({1})", name,
           (unsigned long long)class_ptr);

  if (class_ptr == LLDB_INVALID_ADDRESS)
    return false;

  if (global_variable->use_empty())
    return false;

  SmallVector<LoadInst *, 2> load_instructions;

  for (llvm::User *u : global_variable->users()) {
    if (LoadInst *load_instruction = dyn_cast<LoadInst>(u))
      load_instructions.push_back(load_instruction);
  }

  if (load_instructions.empty())
    return false;

  Constant *class_addr = ConstantInt::get(m_intptr_ty, (uint64_t)class_ptr);

  for (LoadInst *load_instruction : load_instructions) {
    Constant *class_bitcast =
        ConstantExpr::getIntToPtr(class_addr, load_instruction->getType());

    load_instruction->replaceAllUsesWith(class_bitcast);

    load_instruction->eraseFromParent();
  }

  return true;
}

bool IRForTarget::RemoveCXAAtExit(BasicBlock &basic_block) {
  std::vector<CallInst *> calls_to_remove;

  for (Instruction &inst : basic_block) {
    CallInst *call = dyn_cast<CallInst>(&inst);

    // MaybeHandleCallArguments handles error reporting; we are silent here
    if (!call)
      continue;

    bool remove = false;

    llvm::Function *func = call->getCalledFunction();

    if (func && func->getName() == "__cxa_atexit")
      remove = true;

    llvm::Value *val = call->getCalledValue();

    if (val && val->getName() == "__cxa_atexit")
      remove = true;

    if (remove)
      calls_to_remove.push_back(call);
  }

  for (CallInst *ci : calls_to_remove)
    ci->eraseFromParent();

  return true;
}

bool IRForTarget::ResolveCalls(BasicBlock &basic_block) {
  // Prepare the current basic block for execution in the remote process

  for (Instruction &inst : basic_block) {
    CallInst *call = dyn_cast<CallInst>(&inst);

    // MaybeHandleCallArguments handles error reporting; we are silent here
    if (call && !MaybeHandleCallArguments(call))
      return false;
  }

  return true;
}

bool IRForTarget::ResolveExternals(Function &llvm_function) {
  lldb_private::Log *log(
      lldb_private::GetLogIfAllCategoriesSet(LIBLLDB_LOG_EXPRESSIONS));

  for (GlobalVariable &global_var : m_module->globals()) {
    llvm::StringRef global_name = global_var.getName();

    LLDB_LOG(log, "Examining {0}, DeclForGlobalValue returns {1}", global_name,
             static_cast<void *>(DeclForGlobal(&global_var)));

    if (global_name.startswith("OBJC_IVAR")) {
      if (!HandleSymbol(&global_var)) {
        m_error_stream.Format("Error [IRForTarget]: Couldn't find Objective-C "
                              "indirect ivar symbol {0}\n",
                              global_name);

        return false;
      }
    } else if (global_name.contains("OBJC_CLASSLIST_REFERENCES_$")) {
      if (!HandleObjCClass(&global_var)) {
        m_error_stream.Printf("Error [IRForTarget]: Couldn't resolve the class "
                              "for an Objective-C static method call\n");

        return false;
      }
    } else if (global_name.contains("OBJC_CLASSLIST_SUP_REFS_$")) {
      if (!HandleObjCClass(&global_var)) {
        m_error_stream.Printf("Error [IRForTarget]: Couldn't resolve the class "
                              "for an Objective-C static method call\n");

        return false;
      }
    } else if (DeclForGlobal(&global_var)) {
      if (!MaybeHandleVariable(&global_var)) {
        m_error_stream.Format("Internal error [IRForTarget]: Couldn't rewrite "
                              "external variable {0}\n",
                              global_name);

        return false;
      }
    }
  }

  return true;
}

static bool isGuardVariableRef(Value *V) {
  Constant *Old = dyn_cast<Constant>(V);

  if (!Old)
    return false;

  if (auto CE = dyn_cast<ConstantExpr>(V)) {
    if (CE->getOpcode() != Instruction::BitCast)
      return false;

    Old = CE->getOperand(0);
  }

  GlobalVariable *GV = dyn_cast<GlobalVariable>(Old);

  if (!GV || !GV->hasName() || !isGuardVariableSymbol(GV->getName()))
    return false;

  return true;
}

void IRForTarget::TurnGuardLoadIntoZero(llvm::Instruction *guard_load) {
  Constant *zero(Constant::getNullValue(guard_load->getType()));
  guard_load->replaceAllUsesWith(zero);
  guard_load->eraseFromParent();
}

static void ExciseGuardStore(Instruction *guard_store) {
  guard_store->eraseFromParent();
}

bool IRForTarget::RemoveGuards(BasicBlock &basic_block) {
  // Eliminate any reference to guard variables found.

  InstrList guard_loads;
  InstrList guard_stores;

  for (Instruction &inst : basic_block) {

    if (LoadInst *load = dyn_cast<LoadInst>(&inst))
      if (isGuardVariableRef(load->getPointerOperand()))
        guard_loads.push_back(&inst);

    if (StoreInst *store = dyn_cast<StoreInst>(&inst))
      if (isGuardVariableRef(store->getPointerOperand()))
        guard_stores.push_back(&inst);
  }

  for (Instruction *inst : guard_loads)
    TurnGuardLoadIntoZero(inst);

  for (Instruction *inst : guard_stores)
    ExciseGuardStore(inst);

  return true;
}

// This function does not report errors; its callers are responsible.
bool IRForTarget::UnfoldConstant(Constant *old_constant,
                                 llvm::Function *llvm_function,
                                 FunctionValueCache &value_maker,
                                 FunctionValueCache &entry_instruction_finder,
                                 lldb_private::Stream &error_stream) {
  SmallVector<User *, 16> users;

  // We do this because the use list might change, invalidating our iterator.
  // Much better to keep a work list ourselves.
  for (llvm::User *u : old_constant->users())
    users.push_back(u);

  for (size_t i = 0; i < users.size(); ++i) {
    User *user = users[i];

    if (Constant *constant = dyn_cast<Constant>(user)) {
      // synthesize a new non-constant equivalent of the constant

      if (ConstantExpr *constant_expr = dyn_cast<ConstantExpr>(constant)) {
        switch (constant_expr->getOpcode()) {
        default:
          error_stream.Printf("error [IRForTarget internal]: Unhandled "
                              "constant expression type: \"%s\"",
                              PrintValue(constant_expr).c_str());
          return false;
        case Instruction::BitCast: {
          FunctionValueCache bit_cast_maker(
              [&value_maker, &entry_instruction_finder, old_constant,
               constant_expr](llvm::Function *function) -> llvm::Value * {
                // UnaryExpr
                //   OperandList[0] is value

                if (constant_expr->getOperand(0) != old_constant)
                  return constant_expr;

                return new BitCastInst(
                    value_maker.GetValue(function), constant_expr->getType(),
                    "", llvm::cast<Instruction>(
                            entry_instruction_finder.GetValue(function)));
              });

          if (!UnfoldConstant(constant_expr, llvm_function, bit_cast_maker,
                              entry_instruction_finder, error_stream))
            return false;
        } break;
        case Instruction::GetElementPtr: {
          // GetElementPtrConstantExpr
          //   OperandList[0] is base
          //   OperandList[1]... are indices

          FunctionValueCache get_element_pointer_maker(
              [&value_maker, &entry_instruction_finder, old_constant,
               constant_expr](llvm::Function *function) -> llvm::Value * {
                Value *ptr = constant_expr->getOperand(0);

                if (ptr == old_constant)
                  ptr = value_maker.GetValue(function);

                std::vector<Value *> index_vector;

                unsigned operand_index;
                unsigned num_operands = constant_expr->getNumOperands();

                for (operand_index = 1; operand_index < num_operands;
                     ++operand_index) {
                  Value *operand = constant_expr->getOperand(operand_index);

                  if (operand == old_constant)
                    operand = value_maker.GetValue(function);

                  index_vector.push_back(operand);
                }

                ArrayRef<Value *> indices(index_vector);

                return GetElementPtrInst::Create(
                    nullptr, ptr, indices, "",
                    llvm::cast<Instruction>(
                        entry_instruction_finder.GetValue(function)));
              });

          if (!UnfoldConstant(constant_expr, llvm_function,
                              get_element_pointer_maker,
                              entry_instruction_finder, error_stream))
            return false;
        } break;
        }
      } else {
        error_stream.Printf(
            "error [IRForTarget internal]: Unhandled constant type: \"%s\"",
            PrintValue(constant).c_str());
        return false;
      }
    } else {
      if (Instruction *inst = llvm::dyn_cast<Instruction>(user)) {
        if (llvm_function && inst->getParent()->getParent() != llvm_function) {
          error_stream.PutCString("error: Capturing non-local variables in "
                                  "expressions is unsupported.\n");
          return false;
        }
        inst->replaceUsesOfWith(
            old_constant, value_maker.GetValue(inst->getParent()->getParent()));
      } else {
        error_stream.Printf(
            "error [IRForTarget internal]: Unhandled non-constant type: \"%s\"",
            PrintValue(user).c_str());
        return false;
      }
    }
  }

  if (!isa<GlobalValue>(old_constant)) {
    old_constant->destroyConstant();
  }

  return true;
}

bool IRForTarget::ReplaceVariables(Function &llvm_function) {
  if (!m_resolve_vars)
    return true;

  lldb_private::Log *log(
      lldb_private::GetLogIfAllCategoriesSet(LIBLLDB_LOG_EXPRESSIONS));

  m_decl_map->DoStructLayout();

  LLDB_LOG(log, "Element arrangement:");

  uint32_t num_elements;
  uint32_t element_index;

  size_t size;
  lldb::offset_t alignment;

  if (!m_decl_map->GetStructInfo(num_elements, size, alignment))
    return false;

  Function::arg_iterator iter(llvm_function.arg_begin());

  if (iter == llvm_function.arg_end()) {
    m_error_stream.Printf("Internal error [IRForTarget]: Wrapper takes no "
                          "arguments (should take at least a struct pointer)");

    return false;
  }

  Argument *argument = &*iter;

  if (argument->getName().equals("this")) {
    ++iter;

    if (iter == llvm_function.arg_end()) {
      m_error_stream.Printf("Internal error [IRForTarget]: Wrapper takes only "
                            "'this' argument (should take a struct pointer "
                            "too)");

      return false;
    }

    argument = &*iter;
  } else if (argument->getName().equals("self")) {
    ++iter;

    if (iter == llvm_function.arg_end()) {
      m_error_stream.Printf("Internal error [IRForTarget]: Wrapper takes only "
                            "'self' argument (should take '_cmd' and a struct "
                            "pointer too)");

      return false;
    }

    if (!iter->getName().equals("_cmd")) {
      m_error_stream.Format("Internal error [IRForTarget]: Wrapper takes '{0}' "
                            "after 'self' argument (should take '_cmd')",
                            iter->getName());

      return false;
    }

    ++iter;

    if (iter == llvm_function.arg_end()) {
      m_error_stream.Printf("Internal error [IRForTarget]: Wrapper takes only "
                            "'self' and '_cmd' arguments (should take a struct "
                            "pointer too)");

      return false;
    }

    argument = &*iter;
  }

  if (!argument->getName().equals("$__lldb_arg")) {
    m_error_stream.Format("Internal error [IRForTarget]: Wrapper takes an "
                          "argument named '{0}' instead of the struct pointer",
                          argument->getName());

    return false;
  }

  LLDB_LOG(log, "Arg: \"{0}\"", PrintValue(argument));

  BasicBlock &entry_block(llvm_function.getEntryBlock());
  Instruction *FirstEntryInstruction(entry_block.getFirstNonPHIOrDbg());

  if (!FirstEntryInstruction) {
    m_error_stream.Printf("Internal error [IRForTarget]: Couldn't find the "
                          "first instruction in the wrapper for use in "
                          "rewriting");

    return false;
  }

  LLVMContext &context(m_module->getContext());
  IntegerType *offset_type(Type::getInt32Ty(context));

  if (!offset_type) {
    m_error_stream.Printf(
        "Internal error [IRForTarget]: Couldn't produce an offset type");

    return false;
  }

  for (element_index = 0; element_index < num_elements; ++element_index) {
    const clang::NamedDecl *decl = nullptr;
    Value *value = nullptr;
    lldb::offset_t offset;
    lldb_private::ConstString name;

    if (!m_decl_map->GetStructElement(decl, value, offset, name,
                                      element_index)) {
      m_error_stream.Printf(
          "Internal error [IRForTarget]: Structure information is incomplete");

      return false;
    }

    LLDB_LOG(log, "  \"{0}\" (\"{1}\") placed at {2}", name,
             decl->getNameAsString(), offset);

    if (value) {
      LLDB_LOG(log, "    Replacing [{0}]", PrintValue(value));

      FunctionValueCache body_result_maker(
          [this, name, offset_type, offset, argument,
           value](llvm::Function *function) -> llvm::Value * {
            // Per the comment at ASTResultSynthesizer::SynthesizeBodyResult,
            // in cases where the result variable is an rvalue, we have to
            // synthesize a dereference of the appropriate structure entry in
            // order to produce the static variable that the AST thinks it is
            // accessing.

            llvm::Instruction *entry_instruction = llvm::cast<Instruction>(
                m_entry_instruction_finder.GetValue(function));

            ConstantInt *offset_int(
                ConstantInt::get(offset_type, offset, true));
            GetElementPtrInst *get_element_ptr = GetElementPtrInst::Create(
                nullptr, argument, offset_int, "", entry_instruction);

            if (name == m_result_name && !m_result_is_pointer) {
              BitCastInst *bit_cast = new BitCastInst(
                  get_element_ptr, value->getType()->getPointerTo(), "",
                  entry_instruction);

              LoadInst *load = new LoadInst(bit_cast, "", entry_instruction);

              return load;
            } else {
              BitCastInst *bit_cast = new BitCastInst(
                  get_element_ptr, value->getType(), "", entry_instruction);

              return bit_cast;
            }
          });

      if (Constant *constant = dyn_cast<Constant>(value)) {
        if (!UnfoldConstant(constant, &llvm_function, body_result_maker,
                            m_entry_instruction_finder, m_error_stream)) {
          return false;
        }
      } else if (Instruction *instruction = dyn_cast<Instruction>(value)) {
        if (instruction->getParent()->getParent() != &llvm_function) {
          m_error_stream.PutCString("error: Capturing non-local variables in "
                                    "expressions is unsupported.\n");
          return false;
        }
        value->replaceAllUsesWith(
            body_result_maker.GetValue(instruction->getParent()->getParent()));
      } else {
        LLDB_LOG(log, "Unhandled non-constant type: \"{0}\"",
                 PrintValue(value));
        return false;
      }

      if (GlobalVariable *var = dyn_cast<GlobalVariable>(value))
        var->eraseFromParent();
    }
  }

  LLDB_LOG(log, "Total structure [align {0}, size {1}]", (int64_t)alignment,
           (uint64_t)size);

  return true;
}

<<<<<<< HEAD
llvm::Constant *IRForTarget::BuildRelocation(llvm::Type *type,
                                             uint64_t offset) {
  llvm::Constant *offset_int = ConstantInt::get(m_intptr_ty, offset);

  llvm::Constant *offset_array[1];

  offset_array[0] = offset_int;

  llvm::ArrayRef<llvm::Constant *> offsets(offset_array, 1);
  llvm::Type *char_type = llvm::Type::getInt8Ty(m_module->getContext());
  llvm::Type *char_pointer_type = char_type->getPointerTo();

  llvm::Constant *reloc_placeholder_bitcast =
      ConstantExpr::getBitCast(m_reloc_placeholder, char_pointer_type);
  llvm::Constant *reloc_getelementptr = ConstantExpr::getGetElementPtr(
      nullptr, reloc_placeholder_bitcast, offsets);
  llvm::Constant *reloc_bitcast =
      ConstantExpr::getBitCast(reloc_getelementptr, type);

  return reloc_bitcast;
}

=======
>>>>>>> e212658c
bool IRForTarget::runOnModule(Module &llvm_module) {
  lldb_private::Log *log(
      lldb_private::GetLogIfAllCategoriesSet(LIBLLDB_LOG_EXPRESSIONS));

  m_module = &llvm_module;
  m_target_data.reset(new DataLayout(m_module));
  m_intptr_ty = llvm::Type::getIntNTy(m_module->getContext(),
                                      m_target_data->getPointerSizeInBits());

  if (log) {
    std::string s;
    raw_string_ostream oss(s);

    m_module->print(oss, nullptr);

    oss.flush();

    LLDB_LOG(log, "Module as passed in to IRForTarget: \n\"{0}\"", s);
  }

  Function *const main_function =
      m_func_name.IsEmpty() ? nullptr
                            : m_module->getFunction(m_func_name.GetStringRef());

  if (!m_func_name.IsEmpty() && !main_function) {
    LLDB_LOG(log, "Couldn't find \"{0}()\" in the module", m_func_name);

    m_error_stream.Format("Internal error [IRForTarget]: Couldn't find wrapper "
                          "'{0}' in the module",
                          m_func_name);

    return false;
  }

  if (main_function) {
    if (!FixFunctionLinkage(*main_function)) {
      LLDB_LOG(log, "Couldn't fix the linkage for the function");

      return false;
    }
  }

  llvm::Type *int8_ty = Type::getInt8Ty(m_module->getContext());

  m_reloc_placeholder = new llvm::GlobalVariable(
      (*m_module), int8_ty, false /* IsConstant */,
      GlobalVariable::InternalLinkage, Constant::getNullValue(int8_ty),
      "reloc_placeholder", nullptr /* InsertBefore */,
      GlobalVariable::NotThreadLocal /* ThreadLocal */, 0 /* AddressSpace */);

  ////////////////////////////////////////////////////////////
  // Replace $__lldb_expr_result with a persistent variable
  //

  if (main_function) {
    if (!CreateResultVariable(*main_function)) {
      LLDB_LOG(log, "CreateResultVariable() failed");

      // CreateResultVariable() reports its own errors, so we don't do so here

      return false;
    }
  }

  if (log && log->GetVerbose()) {
    std::string s;
    raw_string_ostream oss(s);

    m_module->print(oss, nullptr);

    oss.flush();

    LLDB_LOG(log, "Module after creating the result variable: \n\"{0}\"", s);
  }

  for (llvm::Function &function : *m_module) {
    for (BasicBlock &bb : function) {
      if (!RemoveGuards(bb)) {
        LLDB_LOG(log, "RemoveGuards() failed");

        // RemoveGuards() reports its own errors, so we don't do so here

        return false;
      }

      if (!RewritePersistentAllocs(bb)) {
        LLDB_LOG(log, "RewritePersistentAllocs() failed");

        // RewritePersistentAllocs() reports its own errors, so we don't do so
        // here

        return false;
      }

      if (!RemoveCXAAtExit(bb)) {
        LLDB_LOG(log, "RemoveCXAAtExit() failed");

        // RemoveCXAAtExit() reports its own errors, so we don't do so here

        return false;
      }
    }
  }

  ///////////////////////////////////////////////////////////////////////////////
  // Fix all Objective-C constant strings to use NSStringWithCString:encoding:
  //

  if (!RewriteObjCConstStrings()) {
    LLDB_LOG(log, "RewriteObjCConstStrings() failed");

    // RewriteObjCConstStrings() reports its own errors, so we don't do so here

    return false;
  }

  for (llvm::Function &function : *m_module) {
    for (llvm::BasicBlock &bb : function) {
      if (!RewriteObjCSelectors(bb)) {
        LLDB_LOG(log, "RewriteObjCSelectors() failed");

        // RewriteObjCSelectors() reports its own errors, so we don't do so
        // here

        return false;
      }

      if (!RewriteObjCClassReferences(bb)) {
        LLDB_LOG(log, "RewriteObjCClassReferences() failed");

        // RewriteObjCClasses() reports its own errors, so we don't do so here

        return false;
      }
    }
  }

  for (llvm::Function &function : *m_module) {
    for (BasicBlock &bb : function) {
      if (!ResolveCalls(bb)) {
        LLDB_LOG(log, "ResolveCalls() failed");

        // ResolveCalls() reports its own errors, so we don't do so here

        return false;
      }
    }
  }

  ////////////////////////////////////////////////////////////////////////
  // Run function-level passes that only make sense on the main function
  //

  if (main_function) {
    if (!ResolveExternals(*main_function)) {
      LLDB_LOG(log, "ResolveExternals() failed");

      // ResolveExternals() reports its own errors, so we don't do so here

      return false;
    }

    if (!ReplaceVariables(*main_function)) {
      LLDB_LOG(log, "ReplaceVariables() failed");

      // ReplaceVariables() reports its own errors, so we don't do so here

      return false;
    }
  }

  if (log && log->GetVerbose()) {
    std::string s;
    raw_string_ostream oss(s);

    m_module->print(oss, nullptr);

    oss.flush();

    LLDB_LOG(log, "Module after preparing for execution: \n\"{0}\"", s);
  }

  return true;
}

void IRForTarget::assignPassManager(PMStack &pass_mgr_stack,
                                    PassManagerType pass_mgr_type) {}

PassManagerType IRForTarget::getPotentialPassManagerType() const {
  return PMT_ModulePassManager;
}<|MERGE_RESOLUTION|>--- conflicted
+++ resolved
@@ -1896,31 +1896,6 @@
   return true;
 }
 
-<<<<<<< HEAD
-llvm::Constant *IRForTarget::BuildRelocation(llvm::Type *type,
-                                             uint64_t offset) {
-  llvm::Constant *offset_int = ConstantInt::get(m_intptr_ty, offset);
-
-  llvm::Constant *offset_array[1];
-
-  offset_array[0] = offset_int;
-
-  llvm::ArrayRef<llvm::Constant *> offsets(offset_array, 1);
-  llvm::Type *char_type = llvm::Type::getInt8Ty(m_module->getContext());
-  llvm::Type *char_pointer_type = char_type->getPointerTo();
-
-  llvm::Constant *reloc_placeholder_bitcast =
-      ConstantExpr::getBitCast(m_reloc_placeholder, char_pointer_type);
-  llvm::Constant *reloc_getelementptr = ConstantExpr::getGetElementPtr(
-      nullptr, reloc_placeholder_bitcast, offsets);
-  llvm::Constant *reloc_bitcast =
-      ConstantExpr::getBitCast(reloc_getelementptr, type);
-
-  return reloc_bitcast;
-}
-
-=======
->>>>>>> e212658c
 bool IRForTarget::runOnModule(Module &llvm_module) {
   lldb_private::Log *log(
       lldb_private::GetLogIfAllCategoriesSet(LIBLLDB_LOG_EXPRESSIONS));
