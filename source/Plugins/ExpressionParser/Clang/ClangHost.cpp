--- conflicted
+++ resolved
@@ -47,13 +47,7 @@
 
   llvm::SmallString<256> clang_dir(parent_dir);
   llvm::SmallString<32> relative_path;
-<<<<<<< HEAD
-  llvm::sys::path::append(relative_path,
-                          llvm::Twine("lib") + CLANG_LIBDIR_SUFFIX, "clang",
-                          CLANG_VERSION_STRING);
-=======
   llvm::sys::path::append(relative_path, "lib", "lldb", "clang");
->>>>>>> 1b536626
 
   llvm::sys::path::append(clang_dir, relative_path);
   if (!verify || VerifyClangPath(clang_dir)) {
