--- conflicted
+++ resolved
@@ -137,14 +137,11 @@
     //------------------------------------------------------------------
     /// Compile the wrapper function
     ///
-<<<<<<< HEAD
-=======
     /// @param[in] thread_to_use_sp
     ///     Compilation might end up calling functions.  Pass in the thread you
     ///     want the compilation to use.  If you pass in an empty ThreadSP it will
     ///     use the currently selected thread.
     ///
->>>>>>> e119e26c
     /// @param[in] diagnostic_manager
     ///     The diagnostic manager to report parser errors to.
     ///
@@ -152,12 +149,8 @@
     ///     The number of errors.
     //------------------------------------------------------------------
     unsigned
-<<<<<<< HEAD
-    CompileFunction(DiagnosticManager &diagnostic_manager) override;
-=======
     CompileFunction (lldb::ThreadSP thread_to_use_sp,
                      DiagnosticManager &diagnostic_manager) override;
->>>>>>> e119e26c
 
     ExpressionTypeSystemHelper *
     GetTypeSystemHelper() override
