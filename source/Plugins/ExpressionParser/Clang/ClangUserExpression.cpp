//===-- ClangUserExpression.cpp ---------------------------------*- C++ -*-===//
//
//                     The LLVM Compiler Infrastructure
//
// This file is distributed under the University of Illinois Open Source
// License. See LICENSE.TXT for details.
//
//===----------------------------------------------------------------------===//

#include <stdio.h>
#if HAVE_SYS_TYPES_H
#include <sys/types.h>
#endif

#include <cstdlib>
#include <map>
#include <string>

#include "ClangUserExpression.h"

#include "ASTResultSynthesizer.h"
#include "ClangDiagnostic.h"
#include "ClangExpressionDeclMap.h"
#include "ClangExpressionParser.h"
#include "ClangModulesDeclVendor.h"
#include "ClangPersistentVariables.h"

#include "lldb/Core/Debugger.h"
#include "lldb/Core/Module.h"
#include "lldb/Core/StreamFile.h"
#include "lldb/Core/ValueObjectConstResult.h"
#include "lldb/Expression/ExpressionSourceCode.h"
#include "lldb/Expression/IRExecutionUnit.h"
#include "lldb/Expression/IRInterpreter.h"
#include "lldb/Expression/Materializer.h"
#include "lldb/Host/HostInfo.h"
#include "lldb/Symbol/Block.h"
#include "lldb/Symbol/ClangASTContext.h"
#include "lldb/Symbol/ClangExternalASTSourceCommon.h"
#include "lldb/Symbol/Function.h"
#include "lldb/Symbol/ObjectFile.h"
#include "lldb/Symbol/SymbolVendor.h"
#include "lldb/Symbol/Type.h"
#include "lldb/Symbol/VariableList.h"
#include "lldb/Target/ExecutionContext.h"
#include "lldb/Target/Process.h"
#include "lldb/Target/StackFrame.h"
#include "lldb/Target/Target.h"
#include "lldb/Target/ThreadPlan.h"
#include "lldb/Target/ThreadPlanCallUserExpression.h"
#include "lldb/Utility/ConstString.h"
#include "lldb/Utility/Log.h"
#include "lldb/Utility/StreamString.h"

#include "clang/AST/DeclCXX.h"
#include "clang/AST/DeclObjC.h"

using namespace lldb_private;

ClangUserExpression::ClangUserExpression(
    ExecutionContextScope &exe_scope, llvm::StringRef expr,
    llvm::StringRef prefix, lldb::LanguageType language,
    ResultType desired_type, const EvaluateExpressionOptions &options)
    : LLVMUserExpression(exe_scope, expr, prefix, language, desired_type,
                         options),
      m_type_system_helper(*m_target_wp.lock().get(),
                           options.GetExecutionPolicy() ==
                               eExecutionPolicyTopLevel),
      m_result_delegate(exe_scope.CalculateTarget()) {
  m_language_flags |= eLanguageFlagEnforceValidObject;

  switch (m_language) {
  case lldb::eLanguageTypeC_plus_plus:
    m_allow_cxx = true;
    break;
  case lldb::eLanguageTypeObjC:
    m_allow_objc = true;
    break;
  case lldb::eLanguageTypeObjC_plus_plus:
  default:
    m_allow_cxx = true;
    m_allow_objc = true;
    break;
  }
}

ClangUserExpression::~ClangUserExpression() {}

void ClangUserExpression::ScanContext(ExecutionContext &exe_ctx, Status &err) {
  Log *log(lldb_private::GetLogIfAllCategoriesSet(LIBLLDB_LOG_EXPRESSIONS));

  if (log)
    log->Printf("ClangUserExpression::ScanContext()");

  m_target = exe_ctx.GetTargetPtr();

  if (!m_target) {
    if (log)
      log->Printf("  [CUE::SC] Null target");
    return;
  }
  
  if (!(m_allow_cxx || m_allow_objc)) {
    if (log)
      log->Printf("  [CUE::SC] Settings inhibit C++ and Objective-C");
    return;
  }

  StackFrame *frame = exe_ctx.GetFramePtr();
  if (frame == NULL) {
    if (log)
      log->Printf("  [CUE::SC] Null stack frame");
    return;
  }

  SymbolContext sym_ctx = frame->GetSymbolContext(lldb::eSymbolContextFunction |
                                                  lldb::eSymbolContextBlock);

  if (!sym_ctx.function) {
    if (log)
      log->Printf("  [CUE::SC] Null function");
    return;
  }

  // Find the block that defines the function represented by "sym_ctx"
  Block *function_block = sym_ctx.GetFunctionBlock();

  if (!function_block) {
    if (log)
      log->Printf("  [CUE::SC] Null function block");
    return;
  }

  CompilerDeclContext decl_context = function_block->GetDeclContext();

  if (!decl_context) {
    if (log)
      log->Printf("  [CUE::SC] Null decl context");
    return;
  }

  if (clang::CXXMethodDecl *method_decl =
          ClangASTContext::DeclContextGetAsCXXMethodDecl(decl_context)) {
    if (m_allow_cxx && method_decl->isInstance()) {
      if (m_language_flags & eLanguageFlagEnforceValidObject) {
        lldb::VariableListSP variable_list_sp(
            function_block->GetBlockVariableList(true));

        const char *thisErrorString = "Stopped in a C++ method, but 'this' "
                                      "isn't available; pretending we are in a "
                                      "generic context";

        if (!variable_list_sp) {
          err.SetErrorString(thisErrorString);
          return;
        }

        lldb::VariableSP this_var_sp(
            variable_list_sp->FindVariable(ConstString("this")));

        if (!this_var_sp || !this_var_sp->IsInScope(frame) ||
            !this_var_sp->LocationIsValidForFrame(frame)) {
          err.SetErrorString(thisErrorString);
          return;
        }
      }

      m_language_flags |= eLanguageFlagInCPlusPlusMethod;
      m_language_flags |= eLanguageFlagNeedsObjectPointer;
    }
  } else if (clang::ObjCMethodDecl *method_decl =
                 ClangASTContext::DeclContextGetAsObjCMethodDecl(
                     decl_context)) {
    if (m_allow_objc) {
      if (m_language_flags & eLanguageFlagEnforceValidObject) {
        lldb::VariableListSP variable_list_sp(
            function_block->GetBlockVariableList(true));

        const char *selfErrorString = "Stopped in an Objective-C method, but "
                                      "'self' isn't available; pretending we "
                                      "are in a generic context";

        if (!variable_list_sp) {
          err.SetErrorString(selfErrorString);
          return;
        }

        lldb::VariableSP self_variable_sp =
            variable_list_sp->FindVariable(ConstString("self"));

        if (!self_variable_sp || !self_variable_sp->IsInScope(frame) ||
            !self_variable_sp->LocationIsValidForFrame(frame)) {
          err.SetErrorString(selfErrorString);
          return;
        }
      }

      m_language_flags |= eLanguageFlagInObjectiveCMethod;
      m_language_flags |= eLanguageFlagNeedsObjectPointer;

      if (!method_decl->isInstanceMethod())
        m_language_flags |= eLanguageFlagInStaticMethod;
    }
  } else if (clang::FunctionDecl *function_decl =
                 ClangASTContext::DeclContextGetAsFunctionDecl(decl_context)) {
    // We might also have a function that said in the debug information that it
    // captured an object pointer.  The best way to deal with getting to the
    // ivars at present is by pretending that this is a method of a class in
    // whatever runtime the debug info says the object pointer belongs to.  Do
    // that here.

    ClangASTMetadata *metadata =
        ClangASTContext::DeclContextGetMetaData(decl_context, function_decl);
    if (metadata && metadata->HasObjectPtr()) {
      lldb::LanguageType language = metadata->GetObjectPtrLanguage();
      if (language == lldb::eLanguageTypeC_plus_plus) {
        if (m_language_flags & eLanguageFlagEnforceValidObject) {
          lldb::VariableListSP variable_list_sp(
              function_block->GetBlockVariableList(true));

          const char *thisErrorString = "Stopped in a context claiming to "
                                        "capture a C++ object pointer, but "
                                        "'this' isn't available; pretending we "
                                        "are in a generic context";

          if (!variable_list_sp) {
            err.SetErrorString(thisErrorString);
            return;
          }

          lldb::VariableSP this_var_sp(
              variable_list_sp->FindVariable(ConstString("this")));

          if (!this_var_sp || !this_var_sp->IsInScope(frame) ||
              !this_var_sp->LocationIsValidForFrame(frame)) {
            err.SetErrorString(thisErrorString);
            return;
          }
        }

        m_language_flags |= eLanguageFlagInCPlusPlusMethod;
        m_language_flags |= eLanguageFlagNeedsObjectPointer;
      } else if (language == lldb::eLanguageTypeObjC) {
        if (m_language_flags & eLanguageFlagEnforceValidObject) {
          lldb::VariableListSP variable_list_sp(
              function_block->GetBlockVariableList(true));

          const char *selfErrorString =
              "Stopped in a context claiming to capture an Objective-C object "
              "pointer, but 'self' isn't available; pretending we are in a "
              "generic context";

          if (!variable_list_sp) {
            err.SetErrorString(selfErrorString);
            return;
          }

          lldb::VariableSP self_variable_sp =
              variable_list_sp->FindVariable(ConstString("self"));

          if (!self_variable_sp || !self_variable_sp->IsInScope(frame) ||
              !self_variable_sp->LocationIsValidForFrame(frame)) {
            err.SetErrorString(selfErrorString);
            return;
          }

          Type *self_type = self_variable_sp->GetType();

          if (!self_type) {
            err.SetErrorString(selfErrorString);
            return;
          }

          CompilerType self_clang_type = self_type->GetForwardCompilerType();

          if (!self_clang_type) {
            err.SetErrorString(selfErrorString);
            return;
          }

          if (ClangASTContext::IsObjCClassType(self_clang_type)) {
            return;
          } else if (ClangASTContext::IsObjCObjectPointerType(
                         self_clang_type)) {
            m_language_flags |= eLanguageFlagInObjectiveCMethod;
            m_language_flags |= eLanguageFlagNeedsObjectPointer;
          } else {
            err.SetErrorString(selfErrorString);
            return;
          }
        } else {
          m_language_flags |= eLanguageFlagInObjectiveCMethod;
          m_language_flags |= eLanguageFlagNeedsObjectPointer;
        }
      }
    }
  }
}

// This is a really nasty hack, meant to fix Objective-C expressions of the
// form (int)[myArray count].  Right now, because the type information for
// count is not available, [myArray count] returns id, which can't be directly
// cast to int without causing a clang error.
static void ApplyObjcCastHack(std::string &expr) {
#define OBJC_CAST_HACK_FROM "(int)["
#define OBJC_CAST_HACK_TO "(int)(long long)["

  size_t from_offset;

  while ((from_offset = expr.find(OBJC_CAST_HACK_FROM)) != expr.npos)
    expr.replace(from_offset, sizeof(OBJC_CAST_HACK_FROM) - 1,
                 OBJC_CAST_HACK_TO);

#undef OBJC_CAST_HACK_TO
#undef OBJC_CAST_HACK_FROM
}

namespace {
// Utility guard that calls a callback when going out of scope.
class OnExit {
public:
  typedef std::function<void(void)> Callback;

  OnExit(Callback const &callback) : m_callback(callback) {}

  ~OnExit() { m_callback(); }

private:
  Callback m_callback;
};
} // namespace

bool ClangUserExpression::SetupPersistentState(DiagnosticManager &diagnostic_manager,
                                 ExecutionContext &exe_ctx) {
  if (Target *target = exe_ctx.GetTargetPtr()) {
    if (PersistentExpressionState *persistent_state =
            target->GetPersistentExpressionStateForLanguage(
                lldb::eLanguageTypeC)) {
      m_result_delegate.RegisterPersistentState(persistent_state);
    } else {
      diagnostic_manager.PutString(
          eDiagnosticSeverityError,
          "couldn't start parsing (no persistent data)");
      return false;
    }
  } else {
    diagnostic_manager.PutString(eDiagnosticSeverityError,
                                 "error: couldn't start parsing (no target)");
    return false;
  }
  return true;
}

static void SetupDeclVendor(ExecutionContext &exe_ctx, Target *target) {
  if (ClangModulesDeclVendor *decl_vendor =
          target->GetClangModulesDeclVendor()) {
    const ClangModulesDeclVendor::ModuleVector &hand_imported_modules =
        llvm::cast<ClangPersistentVariables>(
            target->GetPersistentExpressionStateForLanguage(
                lldb::eLanguageTypeC))
            ->GetHandLoadedClangModules();
    ClangModulesDeclVendor::ModuleVector modules_for_macros;

    for (ClangModulesDeclVendor::ModuleID module : hand_imported_modules) {
      modules_for_macros.push_back(module);
    }

    if (target->GetEnableAutoImportClangModules()) {
      if (StackFrame *frame = exe_ctx.GetFramePtr()) {
        if (Block *block = frame->GetFrameBlock()) {
          SymbolContext sc;

          block->CalculateSymbolContext(&sc);

          if (sc.comp_unit) {
            StreamString error_stream;

            decl_vendor->AddModulesForCompileUnit(
                *sc.comp_unit, modules_for_macros, error_stream);
          }
        }
      }
    }
  }
}

void ClangUserExpression::UpdateLanguageForExpr(
    DiagnosticManager &diagnostic_manager, ExecutionContext &exe_ctx) {
  m_expr_lang = lldb::LanguageType::eLanguageTypeUnknown;

  std::string prefix = m_expr_prefix;

  if (m_options.GetExecutionPolicy() == eExecutionPolicyTopLevel) {
    m_transformed_text = m_expr_text;
  } else {
    std::unique_ptr<ExpressionSourceCode> source_code(
        ExpressionSourceCode::CreateWrapped(prefix.c_str(),
                                            m_expr_text.c_str()));

<<<<<<< HEAD
    if (m_language_flags & eLanguageFlagInCPlusPlusMethod)
      lang_type = lldb::eLanguageTypeC_plus_plus;
    else if (m_language_flags & eLanguageFlagInObjectiveCMethod)
      lang_type = lldb::eLanguageTypeObjC;
=======
    if (m_in_cplusplus_method)
      m_expr_lang = lldb::eLanguageTypeC_plus_plus;
    else if (m_in_objectivec_method)
      m_expr_lang = lldb::eLanguageTypeObjC;
>>>>>>> fb7d6203
    else
      m_expr_lang = lldb::eLanguageTypeC;

<<<<<<< HEAD
    m_options.SetLanguage(lang_type);
    uint32_t first_body_line = 0;

    if (!source_code->GetText(m_transformed_text, lang_type, m_language_flags,
                              m_options, m_swift_generic_info, exe_ctx,
                              first_body_line)) {
=======
    if (!source_code->GetText(m_transformed_text, m_expr_lang,
                              m_in_static_method, exe_ctx)) {
>>>>>>> fb7d6203
      diagnostic_manager.PutString(eDiagnosticSeverityError,
                                   "couldn't construct expression body");
      return;
    }

    // Find and store the start position of the original code inside the
    // transformed code. We need this later for the code completion.
    std::size_t original_start;
    std::size_t original_end;
    bool found_bounds = source_code->GetOriginalBodyBounds(
        m_transformed_text, m_expr_lang, original_start, original_end);
    if (found_bounds) {
      m_user_expression_start_pos = original_start;
    }
  }
}

bool ClangUserExpression::PrepareForParsing(
    DiagnosticManager &diagnostic_manager, ExecutionContext &exe_ctx) {
  InstallContext(exe_ctx);

  if (!SetupPersistentState(diagnostic_manager, exe_ctx))
    return false;

  Status err;
  ScanContext(exe_ctx, err);

  if (!err.Success()) {
    diagnostic_manager.PutString(eDiagnosticSeverityWarning, err.AsCString());
  }

  ////////////////////////////////////
  // Generate the expression
  //

  ApplyObjcCastHack(m_expr_text);

  SetupDeclVendor(exe_ctx, m_target);

  UpdateLanguageForExpr(diagnostic_manager, exe_ctx);
  return true;
}

bool ClangUserExpression::Parse(DiagnosticManager &diagnostic_manager,
                                ExecutionContext &exe_ctx,
                                lldb_private::ExecutionPolicy execution_policy,
                                bool keep_result_in_memory,
                                bool generate_debug_info,
                                uint32_t line_offset) {
  Log *log(lldb_private::GetLogIfAllCategoriesSet(LIBLLDB_LOG_EXPRESSIONS));

  if (!PrepareForParsing(diagnostic_manager, exe_ctx))
    return false;

  if (log)
    log->Printf("Parsing the following code:\n%s", m_transformed_text.c_str());

  ////////////////////////////////////
  // Set up the target and compiler
  //

  Target *target = exe_ctx.GetTargetPtr();

  if (!target) {
    diagnostic_manager.PutString(eDiagnosticSeverityError, "invalid target");
    return false;
  }

  //////////////////////////
  // Parse the expression
  //

  m_materializer_ap.reset(new Materializer());

  ResetDeclMap(exe_ctx, m_result_delegate, keep_result_in_memory);

  OnExit on_exit([this]() { ResetDeclMap(); });

  if (!DeclMap()->WillParse(exe_ctx, m_materializer_ap.get())) {
    diagnostic_manager.PutString(
        eDiagnosticSeverityError,
        "current process state is unsuitable for expression parsing");
    return false;
  }

  if (m_options.GetExecutionPolicy() == eExecutionPolicyTopLevel) {
    DeclMap()->SetLookupsEnabled(true);
  }

  Process *process = exe_ctx.GetProcessPtr();
  ExecutionContextScope *exe_scope = process;

  if (!exe_scope)
    exe_scope = exe_ctx.GetTargetPtr();

  // We use a shared pointer here so we can use the original parser - if it
  // succeeds or the rewrite parser we might make if it fails.  But the
  // parser_sp will never be empty.

  ClangExpressionParser parser(exe_scope, *this, generate_debug_info);

  unsigned num_errors = parser.Parse(diagnostic_manager);

  // Check here for FixItHints.  If there are any try to apply the fixits and
  // set the fixed text in m_fixed_text before returning an error.
  if (num_errors) {
    if (diagnostic_manager.HasFixIts()) {
      if (parser.RewriteExpression(diagnostic_manager)) {
        size_t fixed_start;
        size_t fixed_end;
        const std::string &fixed_expression =
            diagnostic_manager.GetFixedExpression();
        if (ExpressionSourceCode::GetOriginalBodyBounds(
                fixed_expression, m_expr_lang, fixed_start, fixed_end))
          m_fixed_text =
              fixed_expression.substr(fixed_start, fixed_end - fixed_start);
      }
    }
    return false;
  }

  //////////////////////////////////////////////////////////////////////////////////////////
  // Prepare the output of the parser for execution, evaluating it statically
  // if possible
  //

  {
    Status jit_error = parser.PrepareForExecution(
        m_jit_start_addr, m_jit_end_addr, m_execution_unit_sp, exe_ctx,
        m_can_interpret, execution_policy);

    if (!jit_error.Success()) {
      const char *error_cstr = jit_error.AsCString();
      if (error_cstr && error_cstr[0])
        diagnostic_manager.PutString(eDiagnosticSeverityError, error_cstr);
      else
        diagnostic_manager.PutString(eDiagnosticSeverityError,
                                     "expression can't be interpreted or run");
      return false;
    }
  }

  if (exe_ctx.GetProcessPtr() && execution_policy == eExecutionPolicyTopLevel) {
    Status static_init_error =
        parser.RunStaticInitializers(m_execution_unit_sp, exe_ctx);

    if (!static_init_error.Success()) {
      const char *error_cstr = static_init_error.AsCString();
      if (error_cstr && error_cstr[0])
        diagnostic_manager.Printf(eDiagnosticSeverityError,
                                  "couldn't run static initializers: %s\n",
                                  error_cstr);
      else
        diagnostic_manager.PutString(eDiagnosticSeverityError,
                                     "couldn't run static initializers\n");
      return false;
    }
  }

  if (m_execution_unit_sp) {
    bool register_execution_unit = false;

    if (m_options.GetExecutionPolicy() == eExecutionPolicyTopLevel) {
      register_execution_unit = true;
    }

    // If there is more than one external function in the execution unit, it
    // needs to keep living even if it's not top level, because the result
    // could refer to that function.

    if (m_execution_unit_sp->GetJittedFunctions().size() > 1) {
      register_execution_unit = true;
    }

    if (register_execution_unit) {
      llvm::cast<PersistentExpressionState>(
          exe_ctx.GetTargetPtr()->GetPersistentExpressionStateForLanguage(
              m_language))
          ->RegisterExecutionUnit(m_execution_unit_sp);
    }
  }

  if (m_options.GetGenerateDebugInfo()) {
    StreamString jit_module_name;
    jit_module_name.Printf("%s%u", FunctionName(),
                           m_options.GetExpressionNumber());
    const char *limit_file = m_options.GetPoundLineFilePath();
    FileSpec limit_file_spec;
    uint32_t limit_start_line = 0;
    uint32_t limit_end_line = 0;
    if (limit_file) {
      limit_file_spec.SetFile(limit_file, false, FileSpec::Style::native);
      limit_start_line = m_options.GetPoundLineLine();
      limit_end_line = limit_start_line +
                       std::count(m_expr_text.begin(), m_expr_text.end(), '\n');
    }
    m_execution_unit_sp->CreateJITModule(jit_module_name.GetString().data(),
                                         limit_file ? &limit_file_spec : NULL,
                                         limit_start_line, limit_end_line);
  }

  if (process && m_jit_start_addr != LLDB_INVALID_ADDRESS)
    m_jit_process_wp = lldb::ProcessWP(process->shared_from_this());
  return true;
}

//------------------------------------------------------------------
/// Converts an absolute position inside a given code string into
/// a column/line pair.
///
/// @param[in] abs_pos
///     A absolute position in the code string that we want to convert
///     to a column/line pair.
///
/// @param[in] code
///     A multi-line string usually representing source code.
///
/// @param[out] line
///     The line in the code that contains the given absolute position.
///     The first line in the string is indexed as 1.
///
/// @param[out] column
///     The column in the line that contains the absolute position.
///     The first character in a line is indexed as 0.
//------------------------------------------------------------------
static void AbsPosToLineColumnPos(size_t abs_pos, llvm::StringRef code,
                                  unsigned &line, unsigned &column) {
  // Reset to code position to beginning of the file.
  line = 0;
  column = 0;

  assert(abs_pos <= code.size() && "Absolute position outside code string?");

  // We have to walk up to the position and count lines/columns.
  for (std::size_t i = 0; i < abs_pos; ++i) {
    // If we hit a line break, we go back to column 0 and enter a new line.
    // We only handle \n because that's what we internally use to make new
    // lines for our temporary code strings.
    if (code[i] == '\n') {
      ++line;
      column = 0;
      continue;
    }
    ++column;
  }
}

bool ClangUserExpression::Complete(ExecutionContext &exe_ctx,
                                   CompletionRequest &request,
                                   unsigned complete_pos) {
  Log *log(lldb_private::GetLogIfAllCategoriesSet(LIBLLDB_LOG_EXPRESSIONS));

  // We don't want any visible feedback when completing an expression. Mostly
  // because the results we get from an incomplete invocation are probably not
  // correct.
  DiagnosticManager diagnostic_manager;

  if (!PrepareForParsing(diagnostic_manager, exe_ctx))
    return false;

  if (log)
    log->Printf("Parsing the following code:\n%s", m_transformed_text.c_str());

  //////////////////////////
  // Parse the expression
  //

  m_materializer_ap.reset(new Materializer());

  ResetDeclMap(exe_ctx, m_result_delegate, /*keep result in memory*/ true);

  OnExit on_exit([this]() { ResetDeclMap(); });

  if (!DeclMap()->WillParse(exe_ctx, m_materializer_ap.get())) {
    diagnostic_manager.PutString(
        eDiagnosticSeverityError,
        "current process state is unsuitable for expression parsing");

    return false;
  }

  if (m_options.GetExecutionPolicy() == eExecutionPolicyTopLevel) {
    DeclMap()->SetLookupsEnabled(true);
  }

  Process *process = exe_ctx.GetProcessPtr();
  ExecutionContextScope *exe_scope = process;

  if (!exe_scope)
    exe_scope = exe_ctx.GetTargetPtr();

  ClangExpressionParser parser(exe_scope, *this, false);

  // We have to find the source code location where the user text is inside
  // the transformed expression code. When creating the transformed text, we
  // already stored the absolute position in the m_transformed_text string. The
  // only thing left to do is to transform it into the line:column format that
  // Clang expects.

  // The line and column of the user expression inside the transformed source
  // code.
  unsigned user_expr_line, user_expr_column;
  if (m_user_expression_start_pos.hasValue())
    AbsPosToLineColumnPos(*m_user_expression_start_pos, m_transformed_text,
                          user_expr_line, user_expr_column);
  else
    return false;

  // The actual column where we have to complete is the start column of the
  // user expression + the offset inside the user code that we were given.
  const unsigned completion_column = user_expr_column + complete_pos;
  parser.Complete(request, user_expr_line, completion_column, complete_pos);

  return true;
}

bool ClangUserExpression::AddArguments(ExecutionContext &exe_ctx,
                                       std::vector<lldb::addr_t> &args,
                                       lldb::addr_t struct_address,
                                       DiagnosticManager &diagnostic_manager) {
  lldb::addr_t object_ptr = LLDB_INVALID_ADDRESS;
  lldb::addr_t cmd_ptr = LLDB_INVALID_ADDRESS;

  if (m_language_flags & eLanguageFlagNeedsObjectPointer) {
    lldb::StackFrameSP frame_sp = exe_ctx.GetFrameSP();
    if (!frame_sp)
      return true;

    ConstString object_name;

    if (m_language_flags & eLanguageFlagInCPlusPlusMethod) {
      object_name.SetCString("this");
    } else if (m_language_flags & eLanguageFlagInObjectiveCMethod) {
      object_name.SetCString("self");
    } else {
      diagnostic_manager.PutString(
          eDiagnosticSeverityError,
          "need object pointer but don't know the language");
      return false;
    }

    Status object_ptr_error;

    object_ptr = GetObjectPointer(frame_sp, object_name, object_ptr_error);

    if (!object_ptr_error.Success()) {
      exe_ctx.GetTargetRef().GetDebugger().GetAsyncOutputStream()->Printf(
          "warning: `%s' is not accessible (substituting 0)\n",
          object_name.AsCString());
      object_ptr = 0;
    }

    if (m_language_flags & eLanguageFlagInObjectiveCMethod) {
      ConstString cmd_name("_cmd");

      cmd_ptr = GetObjectPointer(frame_sp, cmd_name, object_ptr_error);

      if (!object_ptr_error.Success()) {
        diagnostic_manager.Printf(
            eDiagnosticSeverityWarning,
            "couldn't get cmd pointer (substituting NULL): %s",
            object_ptr_error.AsCString());
        cmd_ptr = 0;
      }
    }

    args.push_back(object_ptr);

    if (m_language_flags & eLanguageFlagInObjectiveCMethod)
      args.push_back(cmd_ptr);

    args.push_back(struct_address);
  } else {
    args.push_back(struct_address);
  }
  return true;
}

lldb::ExpressionVariableSP ClangUserExpression::GetResultAfterDematerialization(
    ExecutionContextScope *exe_scope) {
  return m_result_delegate.GetVariable();
}

void ClangUserExpression::ClangUserExpressionHelper::ResetDeclMap(
    ExecutionContext &exe_ctx,
    Materializer::PersistentVariableDelegate &delegate,
    bool keep_result_in_memory) {
  m_expr_decl_map_up.reset(
      new ClangExpressionDeclMap(keep_result_in_memory, &delegate, exe_ctx));
}

clang::ASTConsumer *
ClangUserExpression::ClangUserExpressionHelper::ASTTransformer(
    clang::ASTConsumer *passthrough) {
  m_result_synthesizer_up.reset(
      new ASTResultSynthesizer(passthrough, m_top_level, m_target));

  return m_result_synthesizer_up.get();
}

void ClangUserExpression::ClangUserExpressionHelper::CommitPersistentDecls() {
  if (m_result_synthesizer_up.get()) {
    m_result_synthesizer_up->CommitPersistentDecls();
  }
}

ConstString ClangUserExpression::ResultDelegate::GetName() {
  auto prefix = m_persistent_state->GetPersistentVariablePrefix();
  return m_persistent_state->GetNextPersistentVariableName(*m_target_sp,
                                                           prefix);
}

void ClangUserExpression::ResultDelegate::DidDematerialize(
    lldb::ExpressionVariableSP &variable) {
  m_variable = variable;
}

void ClangUserExpression::ResultDelegate::RegisterPersistentState(
    PersistentExpressionState *persistent_state) {
  m_persistent_state = persistent_state;
}

lldb::ExpressionVariableSP &ClangUserExpression::ResultDelegate::GetVariable() {
  return m_variable;
}<|MERGE_RESOLUTION|>--- conflicted
+++ resolved
@@ -397,31 +397,19 @@
         ExpressionSourceCode::CreateWrapped(prefix.c_str(),
                                             m_expr_text.c_str()));
 
-<<<<<<< HEAD
     if (m_language_flags & eLanguageFlagInCPlusPlusMethod)
-      lang_type = lldb::eLanguageTypeC_plus_plus;
+      m_expr_lang = lldb::eLanguageTypeC_plus_plus;
     else if (m_language_flags & eLanguageFlagInObjectiveCMethod)
-      lang_type = lldb::eLanguageTypeObjC;
-=======
-    if (m_in_cplusplus_method)
-      m_expr_lang = lldb::eLanguageTypeC_plus_plus;
-    else if (m_in_objectivec_method)
       m_expr_lang = lldb::eLanguageTypeObjC;
->>>>>>> fb7d6203
     else
       m_expr_lang = lldb::eLanguageTypeC;
 
-<<<<<<< HEAD
-    m_options.SetLanguage(lang_type);
+    m_options.SetLanguage(m_expr_lang);
     uint32_t first_body_line = 0;
 
-    if (!source_code->GetText(m_transformed_text, lang_type, m_language_flags,
+    if (!source_code->GetText(m_transformed_text, m_expr_lang, m_language_flags,
                               m_options, m_swift_generic_info, exe_ctx,
                               first_body_line)) {
-=======
-    if (!source_code->GetText(m_transformed_text, m_expr_lang,
-                              m_in_static_method, exe_ctx)) {
->>>>>>> fb7d6203
       diagnostic_manager.PutString(eDiagnosticSeverityError,
                                    "couldn't construct expression body");
       return;
