//===-- ClangUserExpression.cpp ---------------------------------*- C++ -*-===//
//
//                     The LLVM Compiler Infrastructure
//
// This file is distributed under the University of Illinois Open Source
// License. See LICENSE.TXT for details.
//
//===----------------------------------------------------------------------===//

#include <stdio.h>
#if HAVE_SYS_TYPES_H
#include <sys/types.h>
#endif

#include <cstdlib>
#include <map>
#include <string>

#include "ClangUserExpression.h"

#include "ASTResultSynthesizer.h"
#include "ClangDiagnostic.h"
#include "ClangExpressionDeclMap.h"
#include "ClangExpressionParser.h"
#include "ClangModulesDeclVendor.h"
#include "ClangPersistentVariables.h"

#include "lldb/Core/Debugger.h"
#include "lldb/Core/Module.h"
#include "lldb/Core/StreamFile.h"
#include "lldb/Core/ValueObjectConstResult.h"
#include "lldb/Expression/ExpressionSourceCode.h"
#include "lldb/Expression/IRExecutionUnit.h"
#include "lldb/Expression/IRInterpreter.h"
#include "lldb/Expression/Materializer.h"
#include "lldb/Host/HostInfo.h"
#include "lldb/Symbol/Block.h"
#include "lldb/Symbol/ClangASTContext.h"
#include "lldb/Symbol/ClangExternalASTSourceCommon.h"
#include "lldb/Symbol/Function.h"
#include "lldb/Symbol/ObjectFile.h"
#include "lldb/Symbol/SymbolVendor.h"
#include "lldb/Symbol/Type.h"
#include "lldb/Symbol/VariableList.h"
#include "lldb/Target/ExecutionContext.h"
#include "lldb/Target/Process.h"
#include "lldb/Target/StackFrame.h"
#include "lldb/Target/Target.h"
#include "lldb/Target/ThreadPlan.h"
#include "lldb/Target/ThreadPlanCallUserExpression.h"
#include "lldb/Utility/ConstString.h"
#include "lldb/Utility/Log.h"
#include "lldb/Utility/StreamString.h"

#include "clang/AST/DeclCXX.h"
#include "clang/AST/DeclObjC.h"

using namespace lldb_private;

ClangUserExpression::ClangUserExpression(
    ExecutionContextScope &exe_scope, llvm::StringRef expr,
    llvm::StringRef prefix, lldb::LanguageType language,
    ResultType desired_type, const EvaluateExpressionOptions &options)
    : LLVMUserExpression(exe_scope, expr, prefix, language, desired_type,
                         options),
      m_type_system_helper(*m_target_wp.lock().get(),
                           options.GetExecutionPolicy() ==
                               eExecutionPolicyTopLevel),
      m_result_delegate(exe_scope.CalculateTarget()) {
  m_language_flags |= eLanguageFlagEnforceValidObject;

  switch (m_language) {
  case lldb::eLanguageTypeC_plus_plus:
    m_allow_cxx = true;
    break;
  case lldb::eLanguageTypeObjC:
    m_allow_objc = true;
    break;
  case lldb::eLanguageTypeObjC_plus_plus:
  default:
    m_allow_cxx = true;
    m_allow_objc = true;
    break;
  }
}

ClangUserExpression::~ClangUserExpression() {}

void ClangUserExpression::ScanContext(ExecutionContext &exe_ctx, Status &err) {
  Log *log(lldb_private::GetLogIfAllCategoriesSet(LIBLLDB_LOG_EXPRESSIONS));

  if (log)
    log->Printf("ClangUserExpression::ScanContext()");

  m_target = exe_ctx.GetTargetPtr();

  if (!m_target) {
    if (log)
      log->Printf("  [CUE::SC] Null target");
    return;
  }
  
  if (!(m_allow_cxx || m_allow_objc)) {
    if (log)
      log->Printf("  [CUE::SC] Settings inhibit C++ and Objective-C");
    return;
  }

  StackFrame *frame = exe_ctx.GetFramePtr();
  if (frame == NULL) {
    if (log)
      log->Printf("  [CUE::SC] Null stack frame");
    return;
  }

  SymbolContext sym_ctx = frame->GetSymbolContext(lldb::eSymbolContextFunction |
                                                  lldb::eSymbolContextBlock);

  if (!sym_ctx.function) {
    if (log)
      log->Printf("  [CUE::SC] Null function");
    return;
  }

  // Find the block that defines the function represented by "sym_ctx"
  Block *function_block = sym_ctx.GetFunctionBlock();

  if (!function_block) {
    if (log)
      log->Printf("  [CUE::SC] Null function block");
    return;
  }

  CompilerDeclContext decl_context = function_block->GetDeclContext();

  if (!decl_context) {
    if (log)
      log->Printf("  [CUE::SC] Null decl context");
    return;
  }

  if (clang::CXXMethodDecl *method_decl =
          ClangASTContext::DeclContextGetAsCXXMethodDecl(decl_context)) {
    if (m_allow_cxx && method_decl->isInstance()) {
      if (m_language_flags & eLanguageFlagEnforceValidObject) {
        lldb::VariableListSP variable_list_sp(
            function_block->GetBlockVariableList(true));

        const char *thisErrorString = "Stopped in a C++ method, but 'this' "
                                      "isn't available; pretending we are in a "
                                      "generic context";

        if (!variable_list_sp) {
          err.SetErrorString(thisErrorString);
          return;
        }

        lldb::VariableSP this_var_sp(
            variable_list_sp->FindVariable(ConstString("this")));

        if (!this_var_sp || !this_var_sp->IsInScope(frame) ||
            !this_var_sp->LocationIsValidForFrame(frame)) {
          err.SetErrorString(thisErrorString);
          return;
        }
      }

      m_language_flags |= eLanguageFlagInCPlusPlusMethod;
      m_language_flags |= eLanguageFlagNeedsObjectPointer;
    }
  } else if (clang::ObjCMethodDecl *method_decl =
                 ClangASTContext::DeclContextGetAsObjCMethodDecl(
                     decl_context)) {
    if (m_allow_objc) {
      if (m_language_flags & eLanguageFlagEnforceValidObject) {
        lldb::VariableListSP variable_list_sp(
            function_block->GetBlockVariableList(true));

        const char *selfErrorString = "Stopped in an Objective-C method, but "
                                      "'self' isn't available; pretending we "
                                      "are in a generic context";

        if (!variable_list_sp) {
          err.SetErrorString(selfErrorString);
          return;
        }

        lldb::VariableSP self_variable_sp =
            variable_list_sp->FindVariable(ConstString("self"));

        if (!self_variable_sp || !self_variable_sp->IsInScope(frame) ||
            !self_variable_sp->LocationIsValidForFrame(frame)) {
          err.SetErrorString(selfErrorString);
          return;
        }
      }

      m_language_flags |= eLanguageFlagInObjectiveCMethod;
      m_language_flags |= eLanguageFlagNeedsObjectPointer;

      if (!method_decl->isInstanceMethod())
        m_language_flags |= eLanguageFlagInStaticMethod;
    }
  } else if (clang::FunctionDecl *function_decl =
                 ClangASTContext::DeclContextGetAsFunctionDecl(decl_context)) {
    // We might also have a function that said in the debug information that it
    // captured an object pointer.  The best way to deal with getting to the
    // ivars at present is by pretending that this is a method of a class in
    // whatever runtime the debug info says the object pointer belongs to.  Do
    // that here.

    ClangASTMetadata *metadata =
        ClangASTContext::DeclContextGetMetaData(decl_context, function_decl);
    if (metadata && metadata->HasObjectPtr()) {
      lldb::LanguageType language = metadata->GetObjectPtrLanguage();
      if (language == lldb::eLanguageTypeC_plus_plus) {
        if (m_language_flags & eLanguageFlagEnforceValidObject) {
          lldb::VariableListSP variable_list_sp(
              function_block->GetBlockVariableList(true));

          const char *thisErrorString = "Stopped in a context claiming to "
                                        "capture a C++ object pointer, but "
                                        "'this' isn't available; pretending we "
                                        "are in a generic context";

          if (!variable_list_sp) {
            err.SetErrorString(thisErrorString);
            return;
          }

          lldb::VariableSP this_var_sp(
              variable_list_sp->FindVariable(ConstString("this")));

          if (!this_var_sp || !this_var_sp->IsInScope(frame) ||
              !this_var_sp->LocationIsValidForFrame(frame)) {
            err.SetErrorString(thisErrorString);
            return;
          }
        }

        m_language_flags |= eLanguageFlagInCPlusPlusMethod;
        m_language_flags |= eLanguageFlagNeedsObjectPointer;
      } else if (language == lldb::eLanguageTypeObjC) {
        if (m_language_flags & eLanguageFlagEnforceValidObject) {
          lldb::VariableListSP variable_list_sp(
              function_block->GetBlockVariableList(true));

          const char *selfErrorString =
              "Stopped in a context claiming to capture an Objective-C object "
              "pointer, but 'self' isn't available; pretending we are in a "
              "generic context";

          if (!variable_list_sp) {
            err.SetErrorString(selfErrorString);
            return;
          }

          lldb::VariableSP self_variable_sp =
              variable_list_sp->FindVariable(ConstString("self"));

          if (!self_variable_sp || !self_variable_sp->IsInScope(frame) ||
              !self_variable_sp->LocationIsValidForFrame(frame)) {
            err.SetErrorString(selfErrorString);
            return;
          }

          Type *self_type = self_variable_sp->GetType();

          if (!self_type) {
            err.SetErrorString(selfErrorString);
            return;
          }

          CompilerType self_clang_type = self_type->GetForwardCompilerType();

          if (!self_clang_type) {
            err.SetErrorString(selfErrorString);
            return;
          }

          if (ClangASTContext::IsObjCClassType(self_clang_type)) {
            return;
          } else if (ClangASTContext::IsObjCObjectPointerType(
                         self_clang_type)) {
            m_language_flags |= eLanguageFlagInObjectiveCMethod;
            m_language_flags |= eLanguageFlagNeedsObjectPointer;
          } else {
            err.SetErrorString(selfErrorString);
            return;
          }
        } else {
          m_language_flags |= eLanguageFlagInObjectiveCMethod;
          m_language_flags |= eLanguageFlagNeedsObjectPointer;
        }
      }
    }
  }
}

// This is a really nasty hack, meant to fix Objective-C expressions of the
// form (int)[myArray count].  Right now, because the type information for
// count is not available, [myArray count] returns id, which can't be directly
// cast to int without causing a clang error.
static void ApplyObjcCastHack(std::string &expr) {
#define OBJC_CAST_HACK_FROM "(int)["
#define OBJC_CAST_HACK_TO "(int)(long long)["

  size_t from_offset;

  while ((from_offset = expr.find(OBJC_CAST_HACK_FROM)) != expr.npos)
    expr.replace(from_offset, sizeof(OBJC_CAST_HACK_FROM) - 1,
                 OBJC_CAST_HACK_TO);

#undef OBJC_CAST_HACK_TO
#undef OBJC_CAST_HACK_FROM
}

namespace {
// Utility guard that calls a callback when going out of scope.
class OnExit {
public:
  typedef std::function<void(void)> Callback;

  OnExit(Callback const &callback) : m_callback(callback) {}

  ~OnExit() { m_callback(); }

private:
  Callback m_callback;
};
} // namespace

<<<<<<< HEAD
bool ClangUserExpression::Parse(DiagnosticManager &diagnostic_manager,
                                ExecutionContext &exe_ctx,
                                lldb_private::ExecutionPolicy execution_policy,
                                bool keep_result_in_memory,
                                bool generate_debug_info,
                                uint32_t line_offset) {
  Log *log(lldb_private::GetLogIfAllCategoriesSet(LIBLLDB_LOG_EXPRESSIONS));

  Status err;

  InstallContext(exe_ctx);

=======
bool ClangUserExpression::SetupPersistentState(DiagnosticManager &diagnostic_manager,
                                 ExecutionContext &exe_ctx) {
>>>>>>> c45c1649
  if (Target *target = exe_ctx.GetTargetPtr()) {
    if (PersistentExpressionState *persistent_state =
            target->GetPersistentExpressionStateForLanguage(
                lldb::eLanguageTypeC)) {
      m_result_delegate.RegisterPersistentState(persistent_state);
    } else {
      diagnostic_manager.PutString(
          eDiagnosticSeverityError,
          "couldn't start parsing (no persistent data)");
      return false;
    }
  } else {
    diagnostic_manager.PutString(eDiagnosticSeverityError,
                                 "error: couldn't start parsing (no target)");
    return false;
  }
  return true;
}

static void SetupDeclVendor(ExecutionContext &exe_ctx, Target *target) {
  if (ClangModulesDeclVendor *decl_vendor =
          target->GetClangModulesDeclVendor()) {
    const ClangModulesDeclVendor::ModuleVector &hand_imported_modules =
        llvm::cast<ClangPersistentVariables>(
            target->GetPersistentExpressionStateForLanguage(
                lldb::eLanguageTypeC))
            ->GetHandLoadedClangModules();
    ClangModulesDeclVendor::ModuleVector modules_for_macros;

    for (ClangModulesDeclVendor::ModuleID module : hand_imported_modules) {
      modules_for_macros.push_back(module);
    }

    if (target->GetEnableAutoImportClangModules()) {
      if (StackFrame *frame = exe_ctx.GetFramePtr()) {
        if (Block *block = frame->GetFrameBlock()) {
          SymbolContext sc;

          block->CalculateSymbolContext(&sc);

          if (sc.comp_unit) {
            StreamString error_stream;

            decl_vendor->AddModulesForCompileUnit(
                *sc.comp_unit, modules_for_macros, error_stream);
          }
        }
      }
    }
  }
}

llvm::Optional<lldb::LanguageType> ClangUserExpression::GetLanguageForExpr(
    DiagnosticManager &diagnostic_manager, ExecutionContext &exe_ctx) {
  lldb::LanguageType lang_type = lldb::LanguageType::eLanguageTypeUnknown;

  std::string prefix = m_expr_prefix;

  if (m_options.GetExecutionPolicy() == eExecutionPolicyTopLevel) {
    m_transformed_text = m_expr_text;
  } else {
    std::unique_ptr<ExpressionSourceCode> source_code(
        ExpressionSourceCode::CreateWrapped(prefix.c_str(),
                                            m_expr_text.c_str()));

    if (m_language_flags & eLanguageFlagInCPlusPlusMethod)
      lang_type = lldb::eLanguageTypeC_plus_plus;
    else if (m_language_flags & eLanguageFlagInObjectiveCMethod)
      lang_type = lldb::eLanguageTypeObjC;
    else
      lang_type = lldb::eLanguageTypeC;

    m_options.SetLanguage(lang_type);
    uint32_t first_body_line = 0;

    if (!source_code->GetText(m_transformed_text, lang_type, m_language_flags,
                              m_options, m_swift_generic_info, exe_ctx,
                              first_body_line)) {
      diagnostic_manager.PutString(eDiagnosticSeverityError,
                                   "couldn't construct expression body");
      return llvm::Optional<lldb::LanguageType>();
    }
  }
  return lang_type;
}

bool ClangUserExpression::PrepareForParsing(
    DiagnosticManager &diagnostic_manager, ExecutionContext &exe_ctx) {
  InstallContext(exe_ctx);

  if (!SetupPersistentState(diagnostic_manager, exe_ctx))
    return false;

  Status err;
  ScanContext(exe_ctx, err);

  if (!err.Success()) {
    diagnostic_manager.PutString(eDiagnosticSeverityWarning, err.AsCString());
  }

  ////////////////////////////////////
  // Generate the expression
  //

  ApplyObjcCastHack(m_expr_text);

  SetupDeclVendor(exe_ctx, m_target);
  return true;
}

bool ClangUserExpression::Parse(DiagnosticManager &diagnostic_manager,
                                ExecutionContext &exe_ctx,
                                lldb_private::ExecutionPolicy execution_policy,
                                bool keep_result_in_memory,
                                bool generate_debug_info) {
  Log *log(lldb_private::GetLogIfAllCategoriesSet(LIBLLDB_LOG_EXPRESSIONS));

  if (!PrepareForParsing(diagnostic_manager, exe_ctx))
    return false;

  lldb::LanguageType lang_type = lldb::LanguageType::eLanguageTypeUnknown;
  if (auto new_lang = GetLanguageForExpr(diagnostic_manager, exe_ctx)) {
    lang_type = new_lang.getValue();
  }

  if (log)
    log->Printf("Parsing the following code:\n%s", m_transformed_text.c_str());

  ////////////////////////////////////
  // Set up the target and compiler
  //

  Target *target = exe_ctx.GetTargetPtr();

  if (!target) {
    diagnostic_manager.PutString(eDiagnosticSeverityError, "invalid target");
    return false;
  }

  //////////////////////////
  // Parse the expression
  //

  m_materializer_ap.reset(new Materializer());

  ResetDeclMap(exe_ctx, m_result_delegate, keep_result_in_memory);

  OnExit on_exit([this]() { ResetDeclMap(); });

  if (!DeclMap()->WillParse(exe_ctx, m_materializer_ap.get())) {
    diagnostic_manager.PutString(
        eDiagnosticSeverityError,
        "current process state is unsuitable for expression parsing");
    return false;
  }

  if (m_options.GetExecutionPolicy() == eExecutionPolicyTopLevel) {
    DeclMap()->SetLookupsEnabled(true);
  }

  Process *process = exe_ctx.GetProcessPtr();
  ExecutionContextScope *exe_scope = process;

  if (!exe_scope)
    exe_scope = exe_ctx.GetTargetPtr();

  // We use a shared pointer here so we can use the original parser - if it
  // succeeds or the rewrite parser we might make if it fails.  But the
  // parser_sp will never be empty.

  ClangExpressionParser parser(exe_scope, *this, generate_debug_info);

  unsigned num_errors = parser.Parse(diagnostic_manager);

  // Check here for FixItHints.  If there are any try to apply the fixits and
  // set the fixed text in m_fixed_text before returning an error.
  if (num_errors) {
    if (diagnostic_manager.HasFixIts()) {
      if (parser.RewriteExpression(diagnostic_manager)) {
        size_t fixed_start;
        size_t fixed_end;
        const std::string &fixed_expression =
            diagnostic_manager.GetFixedExpression();
        if (ExpressionSourceCode::GetOriginalBodyBounds(
                fixed_expression, lang_type, fixed_start, fixed_end))
          m_fixed_text =
              fixed_expression.substr(fixed_start, fixed_end - fixed_start);
      }
    }
    return false;
  }

  //////////////////////////////////////////////////////////////////////////////////////////
  // Prepare the output of the parser for execution, evaluating it statically
  // if possible
  //

  {
    Status jit_error = parser.PrepareForExecution(
        m_jit_start_addr, m_jit_end_addr, m_execution_unit_sp, exe_ctx,
        m_can_interpret, execution_policy);

    if (!jit_error.Success()) {
      const char *error_cstr = jit_error.AsCString();
      if (error_cstr && error_cstr[0])
        diagnostic_manager.PutString(eDiagnosticSeverityError, error_cstr);
      else
        diagnostic_manager.PutString(eDiagnosticSeverityError,
                                     "expression can't be interpreted or run");
      return false;
    }
  }

  if (exe_ctx.GetProcessPtr() && execution_policy == eExecutionPolicyTopLevel) {
    Status static_init_error =
        parser.RunStaticInitializers(m_execution_unit_sp, exe_ctx);

    if (!static_init_error.Success()) {
      const char *error_cstr = static_init_error.AsCString();
      if (error_cstr && error_cstr[0])
        diagnostic_manager.Printf(eDiagnosticSeverityError,
                                  "couldn't run static initializers: %s\n",
                                  error_cstr);
      else
        diagnostic_manager.PutString(eDiagnosticSeverityError,
                                     "couldn't run static initializers\n");
      return false;
    }
  }

  if (m_execution_unit_sp) {
    bool register_execution_unit = false;

    if (m_options.GetExecutionPolicy() == eExecutionPolicyTopLevel) {
      register_execution_unit = true;
    }

    // If there is more than one external function in the execution unit, it
    // needs to keep living even if it's not top level, because the result
    // could refer to that function.

    if (m_execution_unit_sp->GetJittedFunctions().size() > 1) {
      register_execution_unit = true;
    }

    if (register_execution_unit) {
      llvm::cast<PersistentExpressionState>(
          exe_ctx.GetTargetPtr()->GetPersistentExpressionStateForLanguage(
              m_language))
          ->RegisterExecutionUnit(m_execution_unit_sp);
    }
  }

  if (m_options.GetGenerateDebugInfo()) {
    StreamString jit_module_name;
    jit_module_name.Printf("%s%u", FunctionName(),
                           m_options.GetExpressionNumber());
    const char *limit_file = m_options.GetPoundLineFilePath();
    FileSpec limit_file_spec;
    uint32_t limit_start_line = 0;
    uint32_t limit_end_line = 0;
    if (limit_file) {
      limit_file_spec.SetFile(limit_file, false, FileSpec::Style::native);
      limit_start_line = m_options.GetPoundLineLine();
      limit_end_line = limit_start_line +
                       std::count(m_expr_text.begin(), m_expr_text.end(), '\n');
    }
    m_execution_unit_sp->CreateJITModule(jit_module_name.GetString().data(),
                                         limit_file ? &limit_file_spec : NULL,
                                         limit_start_line, limit_end_line);
  }

  if (process && m_jit_start_addr != LLDB_INVALID_ADDRESS)
    m_jit_process_wp = lldb::ProcessWP(process->shared_from_this());
  return true;
}

bool ClangUserExpression::AddArguments(ExecutionContext &exe_ctx,
                                       std::vector<lldb::addr_t> &args,
                                       lldb::addr_t struct_address,
                                       DiagnosticManager &diagnostic_manager) {
  lldb::addr_t object_ptr = LLDB_INVALID_ADDRESS;
  lldb::addr_t cmd_ptr = LLDB_INVALID_ADDRESS;

  if (m_language_flags & eLanguageFlagNeedsObjectPointer) {
    lldb::StackFrameSP frame_sp = exe_ctx.GetFrameSP();
    if (!frame_sp)
      return true;

    ConstString object_name;

    if (m_language_flags & eLanguageFlagInCPlusPlusMethod) {
      object_name.SetCString("this");
    } else if (m_language_flags & eLanguageFlagInObjectiveCMethod) {
      object_name.SetCString("self");
    } else {
      diagnostic_manager.PutString(
          eDiagnosticSeverityError,
          "need object pointer but don't know the language");
      return false;
    }

    Status object_ptr_error;

    object_ptr = GetObjectPointer(frame_sp, object_name, object_ptr_error);

    if (!object_ptr_error.Success()) {
      exe_ctx.GetTargetRef().GetDebugger().GetAsyncOutputStream()->Printf(
          "warning: `%s' is not accessible (substituting 0)\n",
          object_name.AsCString());
      object_ptr = 0;
    }

    if (m_language_flags & eLanguageFlagInObjectiveCMethod) {
      ConstString cmd_name("_cmd");

      cmd_ptr = GetObjectPointer(frame_sp, cmd_name, object_ptr_error);

      if (!object_ptr_error.Success()) {
        diagnostic_manager.Printf(
            eDiagnosticSeverityWarning,
            "couldn't get cmd pointer (substituting NULL): %s",
            object_ptr_error.AsCString());
        cmd_ptr = 0;
      }
    }

    args.push_back(object_ptr);

    if (m_language_flags & eLanguageFlagInObjectiveCMethod)
      args.push_back(cmd_ptr);

    args.push_back(struct_address);
  } else {
    args.push_back(struct_address);
  }
  return true;
}

lldb::ExpressionVariableSP ClangUserExpression::GetResultAfterDematerialization(
    ExecutionContextScope *exe_scope) {
  return m_result_delegate.GetVariable();
}

void ClangUserExpression::ClangUserExpressionHelper::ResetDeclMap(
    ExecutionContext &exe_ctx,
    Materializer::PersistentVariableDelegate &delegate,
    bool keep_result_in_memory) {
  m_expr_decl_map_up.reset(
      new ClangExpressionDeclMap(keep_result_in_memory, &delegate, exe_ctx));
}

clang::ASTConsumer *
ClangUserExpression::ClangUserExpressionHelper::ASTTransformer(
    clang::ASTConsumer *passthrough) {
  m_result_synthesizer_up.reset(
      new ASTResultSynthesizer(passthrough, m_top_level, m_target));

  return m_result_synthesizer_up.get();
}

void ClangUserExpression::ClangUserExpressionHelper::CommitPersistentDecls() {
  if (m_result_synthesizer_up.get()) {
    m_result_synthesizer_up->CommitPersistentDecls();
  }
}

ConstString ClangUserExpression::ResultDelegate::GetName() {
  auto prefix = m_persistent_state->GetPersistentVariablePrefix();
  return m_persistent_state->GetNextPersistentVariableName(*m_target_sp,
                                                           prefix);
}

void ClangUserExpression::ResultDelegate::DidDematerialize(
    lldb::ExpressionVariableSP &variable) {
  m_variable = variable;
}

void ClangUserExpression::ResultDelegate::RegisterPersistentState(
    PersistentExpressionState *persistent_state) {
  m_persistent_state = persistent_state;
}

lldb::ExpressionVariableSP &ClangUserExpression::ResultDelegate::GetVariable() {
  return m_variable;
}<|MERGE_RESOLUTION|>--- conflicted
+++ resolved
@@ -330,23 +330,8 @@
 };
 } // namespace
 
-<<<<<<< HEAD
-bool ClangUserExpression::Parse(DiagnosticManager &diagnostic_manager,
-                                ExecutionContext &exe_ctx,
-                                lldb_private::ExecutionPolicy execution_policy,
-                                bool keep_result_in_memory,
-                                bool generate_debug_info,
-                                uint32_t line_offset) {
-  Log *log(lldb_private::GetLogIfAllCategoriesSet(LIBLLDB_LOG_EXPRESSIONS));
-
-  Status err;
-
-  InstallContext(exe_ctx);
-
-=======
 bool ClangUserExpression::SetupPersistentState(DiagnosticManager &diagnostic_manager,
                                  ExecutionContext &exe_ctx) {
->>>>>>> c45c1649
   if (Target *target = exe_ctx.GetTargetPtr()) {
     if (PersistentExpressionState *persistent_state =
             target->GetPersistentExpressionStateForLanguage(
@@ -461,7 +446,8 @@
                                 ExecutionContext &exe_ctx,
                                 lldb_private::ExecutionPolicy execution_policy,
                                 bool keep_result_in_memory,
-                                bool generate_debug_info) {
+                                bool generate_debug_info,
+                                uint32_t line_offset = 0) {
   Log *log(lldb_private::GetLogIfAllCategoriesSet(LIBLLDB_LOG_EXPRESSIONS));
 
   if (!PrepareForParsing(diagnostic_manager, exe_ctx))
