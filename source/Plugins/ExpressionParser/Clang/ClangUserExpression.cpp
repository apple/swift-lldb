//===-- ClangUserExpression.cpp ---------------------------------*- C++ -*-===//
//
// Part of the LLVM Project, under the Apache License v2.0 with LLVM Exceptions.
// See https://llvm.org/LICENSE.txt for license information.
// SPDX-License-Identifier: Apache-2.0 WITH LLVM-exception
//
//===----------------------------------------------------------------------===//

#include <stdio.h>
#if HAVE_SYS_TYPES_H
#include <sys/types.h>
#endif

#include <cstdlib>
#include <map>
#include <string>

#include "ClangUserExpression.h"

#include "ASTResultSynthesizer.h"
#include "ClangDiagnostic.h"
#include "ClangExpressionDeclMap.h"
#include "ClangExpressionParser.h"
#include "ClangExpressionSourceCode.h"
#include "ClangModulesDeclVendor.h"
#include "ClangPersistentVariables.h"

#include "lldb/Core/Debugger.h"
#include "lldb/Core/Module.h"
#include "lldb/Core/StreamFile.h"
#include "lldb/Core/ValueObjectConstResult.h"
#include "lldb/Expression/ExpressionSourceCode.h"
#include "lldb/Expression/IRExecutionUnit.h"
#include "lldb/Expression/IRInterpreter.h"
#include "lldb/Expression/Materializer.h"
#include "lldb/Host/HostInfo.h"
#include "lldb/Symbol/Block.h"
#include "lldb/Symbol/ClangASTContext.h"
#include "lldb/Symbol/ClangExternalASTSourceCommon.h"
#include "lldb/Symbol/CompileUnit.h"
#include "lldb/Symbol/Function.h"
#include "lldb/Symbol/ObjectFile.h"
#include "lldb/Symbol/SymbolVendor.h"
#include "lldb/Symbol/Type.h"
#include "lldb/Symbol/VariableList.h"
#include "lldb/Target/ExecutionContext.h"
#include "lldb/Target/Process.h"
#include "lldb/Target/StackFrame.h"
#include "lldb/Target/Target.h"
#include "lldb/Target/ThreadPlan.h"
#include "lldb/Target/ThreadPlanCallUserExpression.h"
#include "lldb/Utility/ConstString.h"
#include "lldb/Utility/Log.h"
#include "lldb/Utility/StreamString.h"

#include "clang/AST/DeclCXX.h"
#include "clang/AST/DeclObjC.h"

#include "llvm/ADT/ScopeExit.h"

using namespace lldb_private;

ClangUserExpression::ClangUserExpression(
    ExecutionContextScope &exe_scope, llvm::StringRef expr,
    llvm::StringRef prefix, lldb::LanguageType language,
    ResultType desired_type, const EvaluateExpressionOptions &options,
    ValueObject *ctx_obj)
    : LLVMUserExpression(exe_scope, expr, prefix, language, desired_type,
                         options, eKindClangUserExpression),
      m_type_system_helper(*m_target_wp.lock(), options.GetExecutionPolicy() ==
                                                    eExecutionPolicyTopLevel),
      m_result_delegate(exe_scope.CalculateTarget()), m_ctx_obj(ctx_obj) {
  m_enforce_valid_object = true;
  switch (m_language) {
  case lldb::eLanguageTypeC_plus_plus:
    m_allow_cxx = true;
    break;
  case lldb::eLanguageTypeObjC:
    m_allow_objc = true;
    break;
  case lldb::eLanguageTypeObjC_plus_plus:
  default:
    m_allow_cxx = true;
    m_allow_objc = true;
    break;
  }
}

ClangUserExpression::~ClangUserExpression() {}

void ClangUserExpression::ScanContext(ExecutionContext &exe_ctx, Status &err) {
  Log *log(lldb_private::GetLogIfAllCategoriesSet(LIBLLDB_LOG_EXPRESSIONS));

  if (log)
    log->Printf("ClangUserExpression::ScanContext()");

  m_target = exe_ctx.GetTargetPtr();

  if (!m_target) {
    if (log)
      log->Printf("  [CUE::SC] Null target");
    return;
  }
  
  if (!(m_allow_cxx || m_allow_objc)) {
    if (log)
      log->Printf("  [CUE::SC] Settings inhibit C++ and Objective-C");
    return;
  }

  StackFrame *frame = exe_ctx.GetFramePtr();
  if (frame == NULL) {
    if (log)
      log->Printf("  [CUE::SC] Null stack frame");
    return;
  }

  SymbolContext sym_ctx = frame->GetSymbolContext(lldb::eSymbolContextFunction |
                                                  lldb::eSymbolContextBlock);

  if (!sym_ctx.function) {
    if (log)
      log->Printf("  [CUE::SC] Null function");
    return;
  }

  // Find the block that defines the function represented by "sym_ctx"
  Block *function_block = sym_ctx.GetFunctionBlock();

  if (!function_block) {
    if (log)
      log->Printf("  [CUE::SC] Null function block");
    return;
  }

  CompilerDeclContext decl_context = function_block->GetDeclContext();

  if (!decl_context) {
    if (log)
      log->Printf("  [CUE::SC] Null decl context");
    return;
  }

  if (m_ctx_obj) {
    switch (m_ctx_obj->GetObjectRuntimeLanguage()) {
    case lldb::eLanguageTypeC:
    case lldb::eLanguageTypeC89:
    case lldb::eLanguageTypeC99:
    case lldb::eLanguageTypeC11:
    case lldb::eLanguageTypeC_plus_plus:
    case lldb::eLanguageTypeC_plus_plus_03:
    case lldb::eLanguageTypeC_plus_plus_11:
    case lldb::eLanguageTypeC_plus_plus_14:
      m_in_cplusplus_method = true;
      break;
    case lldb::eLanguageTypeObjC:
    case lldb::eLanguageTypeObjC_plus_plus:
      m_in_objectivec_method = true;
      break;
    default:
      break;
    }
    m_needs_object_ptr = true;
  } else if (clang::CXXMethodDecl *method_decl =
          ClangASTContext::DeclContextGetAsCXXMethodDecl(decl_context)) {
    if (m_allow_cxx && method_decl->isInstance()) {
      if (m_enforce_valid_object) {
        lldb::VariableListSP variable_list_sp(
            function_block->GetBlockVariableList(true));

        const char *thisErrorString = "Stopped in a C++ method, but 'this' "
                                      "isn't available; pretending we are in a "
                                      "generic context";

        if (!variable_list_sp) {
          err.SetErrorString(thisErrorString);
          return;
        }

        lldb::VariableSP this_var_sp(
            variable_list_sp->FindVariable(ConstString("this")));

        if (!this_var_sp || !this_var_sp->IsInScope(frame) ||
            !this_var_sp->LocationIsValidForFrame(frame)) {
          err.SetErrorString(thisErrorString);
          return;
        }
      }

      m_in_cplusplus_method = true;
      m_needs_object_ptr = true;
    }
  } else if (clang::ObjCMethodDecl *method_decl =
                 ClangASTContext::DeclContextGetAsObjCMethodDecl(
                     decl_context)) {
    if (m_allow_objc) {
      if (m_enforce_valid_object) {
        lldb::VariableListSP variable_list_sp(
            function_block->GetBlockVariableList(true));

        const char *selfErrorString = "Stopped in an Objective-C method, but "
                                      "'self' isn't available; pretending we "
                                      "are in a generic context";

        if (!variable_list_sp) {
          err.SetErrorString(selfErrorString);
          return;
        }

        lldb::VariableSP self_variable_sp =
            variable_list_sp->FindVariable(ConstString("self"));

        if (!self_variable_sp || !self_variable_sp->IsInScope(frame) ||
            !self_variable_sp->LocationIsValidForFrame(frame)) {
          err.SetErrorString(selfErrorString);
          return;
        }
      }

      m_in_objectivec_method = true;
      m_needs_object_ptr = true;

      if (!method_decl->isInstanceMethod())
        m_in_static_method = true;
    }
  } else if (clang::FunctionDecl *function_decl =
                 ClangASTContext::DeclContextGetAsFunctionDecl(decl_context)) {
    // We might also have a function that said in the debug information that it
    // captured an object pointer.  The best way to deal with getting to the
    // ivars at present is by pretending that this is a method of a class in
    // whatever runtime the debug info says the object pointer belongs to.  Do
    // that here.

    ClangASTMetadata *metadata =
        ClangASTContext::DeclContextGetMetaData(decl_context, function_decl);
    if (metadata && metadata->HasObjectPtr()) {
      lldb::LanguageType language = metadata->GetObjectPtrLanguage();
      if (language == lldb::eLanguageTypeC_plus_plus) {
        if (m_enforce_valid_object) {
          lldb::VariableListSP variable_list_sp(
              function_block->GetBlockVariableList(true));

          const char *thisErrorString = "Stopped in a context claiming to "
                                        "capture a C++ object pointer, but "
                                        "'this' isn't available; pretending we "
                                        "are in a generic context";

          if (!variable_list_sp) {
            err.SetErrorString(thisErrorString);
            return;
          }

          lldb::VariableSP this_var_sp(
              variable_list_sp->FindVariable(ConstString("this")));

          if (!this_var_sp || !this_var_sp->IsInScope(frame) ||
              !this_var_sp->LocationIsValidForFrame(frame)) {
            err.SetErrorString(thisErrorString);
            return;
          }
        }

        m_in_cplusplus_method = true;
        m_needs_object_ptr = true;
      } else if (language == lldb::eLanguageTypeObjC) {
        if (m_enforce_valid_object) {
          lldb::VariableListSP variable_list_sp(
              function_block->GetBlockVariableList(true));

          const char *selfErrorString =
              "Stopped in a context claiming to capture an Objective-C object "
              "pointer, but 'self' isn't available; pretending we are in a "
              "generic context";

          if (!variable_list_sp) {
            err.SetErrorString(selfErrorString);
            return;
          }

          lldb::VariableSP self_variable_sp =
              variable_list_sp->FindVariable(ConstString("self"));

          if (!self_variable_sp || !self_variable_sp->IsInScope(frame) ||
              !self_variable_sp->LocationIsValidForFrame(frame)) {
            err.SetErrorString(selfErrorString);
            return;
          }

          Type *self_type = self_variable_sp->GetType();

          if (!self_type) {
            err.SetErrorString(selfErrorString);
            return;
          }

          CompilerType self_clang_type = self_type->GetForwardCompilerType();

          if (!self_clang_type) {
            err.SetErrorString(selfErrorString);
            return;
          }

          if (ClangASTContext::IsObjCClassType(self_clang_type)) {
            return;
          } else if (ClangASTContext::IsObjCObjectPointerType(
                         self_clang_type)) {
            m_in_objectivec_method = true;
            m_needs_object_ptr = true;
          } else {
            err.SetErrorString(selfErrorString);
            return;
          }
        } else {
          m_in_objectivec_method = true;
          m_needs_object_ptr = true;
        }
      }
    }
  }
}

// This is a really nasty hack, meant to fix Objective-C expressions of the
// form (int)[myArray count].  Right now, because the type information for
// count is not available, [myArray count] returns id, which can't be directly
// cast to int without causing a clang error.
static void ApplyObjcCastHack(std::string &expr) {
#define OBJC_CAST_HACK_FROM "(int)["
#define OBJC_CAST_HACK_TO "(int)(long long)["

  size_t from_offset;

  while ((from_offset = expr.find(OBJC_CAST_HACK_FROM)) != expr.npos)
    expr.replace(from_offset, sizeof(OBJC_CAST_HACK_FROM) - 1,
                 OBJC_CAST_HACK_TO);

#undef OBJC_CAST_HACK_TO
#undef OBJC_CAST_HACK_FROM
}

bool ClangUserExpression::SetupPersistentState(DiagnosticManager &diagnostic_manager,
                                 ExecutionContext &exe_ctx) {
  if (Target *target = exe_ctx.GetTargetPtr()) {
    if (PersistentExpressionState *persistent_state =
            target->GetPersistentExpressionStateForLanguage(
                lldb::eLanguageTypeC)) {
      m_result_delegate.RegisterPersistentState(persistent_state);
    } else {
      diagnostic_manager.PutString(
          eDiagnosticSeverityError,
          "couldn't start parsing (no persistent data)");
      return false;
    }
  } else {
    diagnostic_manager.PutString(eDiagnosticSeverityError,
                                 "error: couldn't start parsing (no target)");
    return false;
  }
  return true;
}

static void SetupDeclVendor(ExecutionContext &exe_ctx, Target *target) {
  if (ClangModulesDeclVendor *decl_vendor =
          target->GetClangModulesDeclVendor()) {
    const ClangModulesDeclVendor::ModuleVector &hand_imported_modules =
        llvm::cast<ClangPersistentVariables>(
            target->GetPersistentExpressionStateForLanguage(
                lldb::eLanguageTypeC))
            ->GetHandLoadedClangModules();
    ClangModulesDeclVendor::ModuleVector modules_for_macros;

    for (ClangModulesDeclVendor::ModuleID module : hand_imported_modules) {
      modules_for_macros.push_back(module);
    }

    if (target->GetEnableAutoImportClangModules()) {
      if (StackFrame *frame = exe_ctx.GetFramePtr()) {
        if (Block *block = frame->GetFrameBlock()) {
          SymbolContext sc;

          block->CalculateSymbolContext(&sc);

          if (sc.comp_unit) {
            StreamString error_stream;

            decl_vendor->AddModulesForCompileUnit(
                *sc.comp_unit, modules_for_macros, error_stream);
          }
        }
      }
    }
  }
}

void ClangUserExpression::UpdateLanguageForExpr(
    DiagnosticManager &diagnostic_manager, ExecutionContext &exe_ctx,
    std::vector<std::string> modules_to_import, bool for_completion) {
  m_expr_lang = lldb::LanguageType::eLanguageTypeUnknown;

  std::string prefix = m_expr_prefix;

  if (m_options.GetExecutionPolicy() == eExecutionPolicyTopLevel) {
    m_transformed_text = m_expr_text;
  } else {
    std::unique_ptr<ClangExpressionSourceCode> source_code(
        ClangExpressionSourceCode::CreateWrapped(prefix.c_str(),
                                            m_expr_text.c_str()));

    if (m_in_cplusplus_method)
      m_expr_lang = lldb::eLanguageTypeC_plus_plus;
    else if (m_in_objectivec_method)
      m_expr_lang = lldb::eLanguageTypeObjC;
    else
      m_expr_lang = lldb::eLanguageTypeC;

<<<<<<< HEAD
    m_options.SetLanguage(m_expr_lang);

    if (!source_code->GetText(m_transformed_text, m_expr_lang, 
                              m_in_static_method,
                              m_options, exe_ctx,
                              !m_ctx_obj, modules_to_import)) {
=======
    if (!source_code->GetText(m_transformed_text, m_expr_lang,
                              m_in_static_method, exe_ctx, !m_ctx_obj,
                              for_completion, modules_to_import)) {
>>>>>>> d8488ff8
      diagnostic_manager.PutString(eDiagnosticSeverityError,
                                   "couldn't construct expression body");
      return;
    }

    // Find and store the start position of the original code inside the
    // transformed code. We need this later for the code completion.
    std::size_t original_start;
    std::size_t original_end;
    bool found_bounds = source_code->GetOriginalBodyBounds(
        m_transformed_text, original_start, original_end);
    if (found_bounds)
      m_user_expression_start_pos = original_start;
  }
}

static bool SupportsCxxModuleImport(lldb::LanguageType language) {
  switch (language) {
  case lldb::eLanguageTypeC_plus_plus:
  case lldb::eLanguageTypeC_plus_plus_03:
  case lldb::eLanguageTypeC_plus_plus_11:
  case lldb::eLanguageTypeC_plus_plus_14:
  case lldb::eLanguageTypeObjC_plus_plus:
    return true;
  default:
    return false;
  }
}

std::vector<std::string>
ClangUserExpression::GetModulesToImport(ExecutionContext &exe_ctx) {
  Log *log(lldb_private::GetLogIfAllCategoriesSet(LIBLLDB_LOG_EXPRESSIONS));

  if (!SupportsCxxModuleImport(Language()))
    return {};

  Target *target = exe_ctx.GetTargetPtr();
  if (!target || !target->GetEnableImportStdModule())
    return {};

  StackFrame *frame = exe_ctx.GetFramePtr();
  if (!frame)
    return {};

  Block *block = frame->GetFrameBlock();
  if (!block)
    return {};

  SymbolContext sc;
  block->CalculateSymbolContext(&sc);
  if (!sc.comp_unit)
    return {};

  if (log) {
    for (const SourceModule &m : sc.comp_unit->GetImportedModules()) {
      LLDB_LOG(log, "Found module in compile unit: {0:$[.]} - include dir: {1}",
                  llvm::make_range(m.path.begin(), m.path.end()), m.search_path);
    }
  }

  for (const SourceModule &m : sc.comp_unit->GetImportedModules())
    m_include_directories.push_back(m.search_path);

  // Check if we imported 'std' or any of its submodules.
  // We currently don't support importing any other modules in the expression
  // parser.
  for (const SourceModule &m : sc.comp_unit->GetImportedModules())
    if (!m.path.empty() && m.path.front() == "std")
      return {"std"};

  return {};
}

bool ClangUserExpression::PrepareForParsing(
    DiagnosticManager &diagnostic_manager, ExecutionContext &exe_ctx,
    bool for_completion) {
  Log *log(lldb_private::GetLogIfAllCategoriesSet(LIBLLDB_LOG_EXPRESSIONS));

  InstallContext(exe_ctx);

  if (!SetupPersistentState(diagnostic_manager, exe_ctx))
    return false;

  Status err;
  ScanContext(exe_ctx, err);

  if (!err.Success()) {
    diagnostic_manager.PutString(eDiagnosticSeverityWarning, err.AsCString());
  }

  ////////////////////////////////////
  // Generate the expression
  //

  ApplyObjcCastHack(m_expr_text);

  SetupDeclVendor(exe_ctx, m_target);

  std::vector<std::string> used_modules = GetModulesToImport(exe_ctx);
  m_imported_cpp_modules = !used_modules.empty();

  LLDB_LOG(log, "List of imported modules in expression: {0}",
           llvm::make_range(used_modules.begin(), used_modules.end()));

  UpdateLanguageForExpr(diagnostic_manager, exe_ctx, used_modules,
                        for_completion);
  return true;
}

bool ClangUserExpression::Parse(DiagnosticManager &diagnostic_manager,
                                ExecutionContext &exe_ctx,
                                lldb_private::ExecutionPolicy execution_policy,
                                bool keep_result_in_memory,
                                bool generate_debug_info) {
  Log *log(lldb_private::GetLogIfAllCategoriesSet(LIBLLDB_LOG_EXPRESSIONS));

  if (!PrepareForParsing(diagnostic_manager, exe_ctx, /*for_completion*/ false))
    return false;

  if (log)
    log->Printf("Parsing the following code:\n%s", m_transformed_text.c_str());

  ////////////////////////////////////
  // Set up the target and compiler
  //

  Target *target = exe_ctx.GetTargetPtr();

  if (!target) {
    diagnostic_manager.PutString(eDiagnosticSeverityError, "invalid target");
    return false;
  }

  //////////////////////////
  // Parse the expression
  //

  m_materializer_up.reset(new Materializer());

  ResetDeclMap(exe_ctx, m_result_delegate, keep_result_in_memory);

  auto on_exit = llvm::make_scope_exit([this]() { ResetDeclMap(); });

  if (!DeclMap()->WillParse(exe_ctx, m_materializer_up.get())) {
    diagnostic_manager.PutString(
        eDiagnosticSeverityError,
        "current process state is unsuitable for expression parsing");
    return false;
  }

  if (m_options.GetExecutionPolicy() == eExecutionPolicyTopLevel) {
    DeclMap()->SetLookupsEnabled(true);
  }

  Process *process = exe_ctx.GetProcessPtr();
  ExecutionContextScope *exe_scope = process;

  if (!exe_scope)
    exe_scope = exe_ctx.GetTargetPtr();

  // We use a shared pointer here so we can use the original parser - if it
  // succeeds or the rewrite parser we might make if it fails.  But the
  // parser_sp will never be empty.

  ClangExpressionParser parser(exe_scope, *this, generate_debug_info,
                               m_include_directories);

  unsigned num_errors = parser.Parse(diagnostic_manager);

  // Check here for FixItHints.  If there are any try to apply the fixits and
  // set the fixed text in m_fixed_text before returning an error.
  if (num_errors) {
    if (diagnostic_manager.HasFixIts()) {
      if (parser.RewriteExpression(diagnostic_manager)) {
        size_t fixed_start;
        size_t fixed_end;
        const std::string &fixed_expression =
            diagnostic_manager.GetFixedExpression();
        if (ClangExpressionSourceCode::GetOriginalBodyBounds(
                fixed_expression, fixed_start, fixed_end))
          m_fixed_text =
              fixed_expression.substr(fixed_start, fixed_end - fixed_start);
      }
    }
    return false;
  }

  //////////////////////////////////////////////////////////////////////////////
  // Prepare the output of the parser for execution, evaluating it statically
  // if possible
  //

  {
    Status jit_error = parser.PrepareForExecution(
        m_jit_start_addr, m_jit_end_addr, m_execution_unit_sp, exe_ctx,
        m_can_interpret, execution_policy);

    if (!jit_error.Success()) {
      const char *error_cstr = jit_error.AsCString();
      if (error_cstr && error_cstr[0])
        diagnostic_manager.PutString(eDiagnosticSeverityError, error_cstr);
      else
        diagnostic_manager.PutString(eDiagnosticSeverityError,
                                     "expression can't be interpreted or run");
      return false;
    }
  }

  if (exe_ctx.GetProcessPtr() && execution_policy == eExecutionPolicyTopLevel) {
    Status static_init_error =
        parser.RunStaticInitializers(m_execution_unit_sp, exe_ctx);

    if (!static_init_error.Success()) {
      const char *error_cstr = static_init_error.AsCString();
      if (error_cstr && error_cstr[0])
        diagnostic_manager.Printf(eDiagnosticSeverityError,
                                  "couldn't run static initializers: %s\n",
                                  error_cstr);
      else
        diagnostic_manager.PutString(eDiagnosticSeverityError,
                                     "couldn't run static initializers\n");
      return false;
    }
  }

  if (m_execution_unit_sp) {
    bool register_execution_unit = false;

    if (m_options.GetExecutionPolicy() == eExecutionPolicyTopLevel) {
      register_execution_unit = true;
    }

    // If there is more than one external function in the execution unit, it
    // needs to keep living even if it's not top level, because the result
    // could refer to that function.

    if (m_execution_unit_sp->GetJittedFunctions().size() > 1) {
      register_execution_unit = true;
    }

    if (register_execution_unit) {
      llvm::cast<PersistentExpressionState>(
          exe_ctx.GetTargetPtr()->GetPersistentExpressionStateForLanguage(
              m_language))
          ->RegisterExecutionUnit(m_execution_unit_sp);
    }
  }

  if (m_options.GetGenerateDebugInfo()) {
    StreamString jit_module_name;
    jit_module_name.Printf("%s%u", FunctionName(),
                           m_options.GetExpressionNumber());
    const char *limit_file = m_options.GetPoundLineFilePath();
    FileSpec limit_file_spec;
    uint32_t limit_start_line = 0;
    uint32_t limit_end_line = 0;
    if (limit_file) {
      limit_file_spec.SetFile(limit_file, FileSpec::Style::native);
      limit_start_line = m_options.GetPoundLineLine();
      limit_end_line = limit_start_line +
                       std::count(m_expr_text.begin(), m_expr_text.end(), '\n');
    }
    m_execution_unit_sp->CreateJITModule(jit_module_name.GetString().data(),
                                         limit_file ? &limit_file_spec : NULL,
                                         limit_start_line, limit_end_line);
  }

  if (process && m_jit_start_addr != LLDB_INVALID_ADDRESS)
    m_jit_process_wp = lldb::ProcessWP(process->shared_from_this());
  return true;
}

/// Converts an absolute position inside a given code string into
/// a column/line pair.
///
/// \param[in] abs_pos
///     A absolute position in the code string that we want to convert
///     to a column/line pair.
///
/// \param[in] code
///     A multi-line string usually representing source code.
///
/// \param[out] line
///     The line in the code that contains the given absolute position.
///     The first line in the string is indexed as 1.
///
/// \param[out] column
///     The column in the line that contains the absolute position.
///     The first character in a line is indexed as 0.
static void AbsPosToLineColumnPos(size_t abs_pos, llvm::StringRef code,
                                  unsigned &line, unsigned &column) {
  // Reset to code position to beginning of the file.
  line = 0;
  column = 0;

  assert(abs_pos <= code.size() && "Absolute position outside code string?");

  // We have to walk up to the position and count lines/columns.
  for (std::size_t i = 0; i < abs_pos; ++i) {
    // If we hit a line break, we go back to column 0 and enter a new line.
    // We only handle \n because that's what we internally use to make new
    // lines for our temporary code strings.
    if (code[i] == '\n') {
      ++line;
      column = 0;
      continue;
    }
    ++column;
  }
}

bool ClangUserExpression::Complete(ExecutionContext &exe_ctx,
                                   CompletionRequest &request,
                                   unsigned complete_pos) {
  Log *log(lldb_private::GetLogIfAllCategoriesSet(LIBLLDB_LOG_EXPRESSIONS));

  // We don't want any visible feedback when completing an expression. Mostly
  // because the results we get from an incomplete invocation are probably not
  // correct.
  DiagnosticManager diagnostic_manager;

  if (!PrepareForParsing(diagnostic_manager, exe_ctx, /*for_completion*/ true))
    return false;

  if (log)
    log->Printf("Parsing the following code:\n%s", m_transformed_text.c_str());

  //////////////////////////
  // Parse the expression
  //

  m_materializer_up.reset(new Materializer());

  ResetDeclMap(exe_ctx, m_result_delegate, /*keep result in memory*/ true);

  auto on_exit = llvm::make_scope_exit([this]() { ResetDeclMap(); });

  if (!DeclMap()->WillParse(exe_ctx, m_materializer_up.get())) {
    diagnostic_manager.PutString(
        eDiagnosticSeverityError,
        "current process state is unsuitable for expression parsing");

    return false;
  }

  if (m_options.GetExecutionPolicy() == eExecutionPolicyTopLevel) {
    DeclMap()->SetLookupsEnabled(true);
  }

  Process *process = exe_ctx.GetProcessPtr();
  ExecutionContextScope *exe_scope = process;

  if (!exe_scope)
    exe_scope = exe_ctx.GetTargetPtr();

  ClangExpressionParser parser(exe_scope, *this, false);

  // We have to find the source code location where the user text is inside
  // the transformed expression code. When creating the transformed text, we
  // already stored the absolute position in the m_transformed_text string. The
  // only thing left to do is to transform it into the line:column format that
  // Clang expects.

  // The line and column of the user expression inside the transformed source
  // code.
  unsigned user_expr_line, user_expr_column;
  if (m_user_expression_start_pos.hasValue())
    AbsPosToLineColumnPos(*m_user_expression_start_pos, m_transformed_text,
                          user_expr_line, user_expr_column);
  else
    return false;

  // The actual column where we have to complete is the start column of the
  // user expression + the offset inside the user code that we were given.
  const unsigned completion_column = user_expr_column + complete_pos;
  parser.Complete(request, user_expr_line, completion_column, complete_pos);

  return true;
}

bool ClangUserExpression::AddArguments(ExecutionContext &exe_ctx,
                                       std::vector<lldb::addr_t> &args,
                                       lldb::addr_t struct_address,
                                       DiagnosticManager &diagnostic_manager) {
  lldb::addr_t object_ptr = LLDB_INVALID_ADDRESS;
  lldb::addr_t cmd_ptr = LLDB_INVALID_ADDRESS;

  if (m_needs_object_ptr) {
    lldb::StackFrameSP frame_sp = exe_ctx.GetFrameSP();
    if (!frame_sp)
      return true;

    ConstString object_name;

    if (m_in_cplusplus_method) {
      object_name.SetCString("this");
    } else if (m_in_objectivec_method) {
      object_name.SetCString("self");
    } else {
      diagnostic_manager.PutString(
          eDiagnosticSeverityError,
          "need object pointer but don't know the language");
      return false;
    }

    Status object_ptr_error;

    if (m_ctx_obj) {
      AddressType address_type;
      object_ptr = m_ctx_obj->GetAddressOf(false, &address_type);
      if (object_ptr == LLDB_INVALID_ADDRESS ||
          address_type != eAddressTypeLoad)
        object_ptr_error.SetErrorString("Can't get context object's "
                                        "debuggee address");
    } else
      object_ptr = GetObjectPointer(frame_sp, object_name, object_ptr_error);

    if (!object_ptr_error.Success()) {
      exe_ctx.GetTargetRef().GetDebugger().GetAsyncOutputStream()->Printf(
          "warning: `%s' is not accessible (substituting 0)\n",
          object_name.AsCString());
      object_ptr = 0;
    }

    if (m_in_objectivec_method) {
      ConstString cmd_name("_cmd");

      cmd_ptr = GetObjectPointer(frame_sp, cmd_name, object_ptr_error);

      if (!object_ptr_error.Success()) {
        diagnostic_manager.Printf(
            eDiagnosticSeverityWarning,
            "couldn't get cmd pointer (substituting NULL): %s",
            object_ptr_error.AsCString());
        cmd_ptr = 0;
      }
    }

    args.push_back(object_ptr);

    if (m_in_objectivec_method)
      args.push_back(cmd_ptr);

    args.push_back(struct_address);
  } else {
    args.push_back(struct_address);
  }
  return true;
}

lldb::ExpressionVariableSP ClangUserExpression::GetResultAfterDematerialization(
    ExecutionContextScope *exe_scope) {
  return m_result_delegate.GetVariable();
}

void ClangUserExpression::ClangUserExpressionHelper::ResetDeclMap(
    ExecutionContext &exe_ctx,
    Materializer::PersistentVariableDelegate &delegate,
    bool keep_result_in_memory,
    ValueObject *ctx_obj) {
  m_expr_decl_map_up.reset(
      new ClangExpressionDeclMap(keep_result_in_memory, &delegate, exe_ctx,
                                 ctx_obj));
}

clang::ASTConsumer *
ClangUserExpression::ClangUserExpressionHelper::ASTTransformer(
    clang::ASTConsumer *passthrough) {
  m_result_synthesizer_up.reset(
      new ASTResultSynthesizer(passthrough, m_top_level, m_target));

  return m_result_synthesizer_up.get();
}

void ClangUserExpression::ClangUserExpressionHelper::CommitPersistentDecls() {
  if (m_result_synthesizer_up) {
    m_result_synthesizer_up->CommitPersistentDecls();
  }
}

ConstString ClangUserExpression::ResultDelegate::GetName() {
  auto prefix = m_persistent_state->GetPersistentVariablePrefix();
  return m_persistent_state->GetNextPersistentVariableName(*m_target_sp,
                                                           prefix);
}

void ClangUserExpression::ResultDelegate::DidDematerialize(
    lldb::ExpressionVariableSP &variable) {
  m_variable = variable;
}

void ClangUserExpression::ResultDelegate::RegisterPersistentState(
    PersistentExpressionState *persistent_state) {
  m_persistent_state = persistent_state;
}

lldb::ExpressionVariableSP &ClangUserExpression::ResultDelegate::GetVariable() {
  return m_variable;
}<|MERGE_RESOLUTION|>--- conflicted
+++ resolved
@@ -70,7 +70,6 @@
       m_type_system_helper(*m_target_wp.lock(), options.GetExecutionPolicy() ==
                                                     eExecutionPolicyTopLevel),
       m_result_delegate(exe_scope.CalculateTarget()), m_ctx_obj(ctx_obj) {
-  m_enforce_valid_object = true;
   switch (m_language) {
   case lldb::eLanguageTypeC_plus_plus:
     m_allow_cxx = true;
@@ -96,12 +95,6 @@
 
   m_target = exe_ctx.GetTargetPtr();
 
-  if (!m_target) {
-    if (log)
-      log->Printf("  [CUE::SC] Null target");
-    return;
-  }
-  
   if (!(m_allow_cxx || m_allow_objc)) {
     if (log)
       log->Printf("  [CUE::SC] Settings inhibit C++ and Objective-C");
@@ -412,18 +405,9 @@
     else
       m_expr_lang = lldb::eLanguageTypeC;
 
-<<<<<<< HEAD
-    m_options.SetLanguage(m_expr_lang);
-
-    if (!source_code->GetText(m_transformed_text, m_expr_lang, 
-                              m_in_static_method,
-                              m_options, exe_ctx,
-                              !m_ctx_obj, modules_to_import)) {
-=======
     if (!source_code->GetText(m_transformed_text, m_expr_lang,
                               m_in_static_method, exe_ctx, !m_ctx_obj,
                               for_completion, modules_to_import)) {
->>>>>>> d8488ff8
       diagnostic_manager.PutString(eDiagnosticSeverityError,
                                    "couldn't construct expression body");
       return;
@@ -434,7 +418,7 @@
     std::size_t original_start;
     std::size_t original_end;
     bool found_bounds = source_code->GetOriginalBodyBounds(
-        m_transformed_text, original_start, original_end);
+        m_transformed_text, m_expr_lang, original_start, original_end);
     if (found_bounds)
       m_user_expression_start_pos = original_start;
   }
@@ -603,7 +587,7 @@
         const std::string &fixed_expression =
             diagnostic_manager.GetFixedExpression();
         if (ClangExpressionSourceCode::GetOriginalBodyBounds(
-                fixed_expression, fixed_start, fixed_end))
+                fixed_expression, m_expr_lang, fixed_start, fixed_end))
           m_fixed_text =
               fixed_expression.substr(fixed_start, fixed_end - fixed_start);
       }
@@ -672,23 +656,17 @@
     }
   }
 
-  if (m_options.GetGenerateDebugInfo()) {
-    StreamString jit_module_name;
-    jit_module_name.Printf("%s%u", FunctionName(),
-                           m_options.GetExpressionNumber());
-    const char *limit_file = m_options.GetPoundLineFilePath();
-    FileSpec limit_file_spec;
-    uint32_t limit_start_line = 0;
-    uint32_t limit_end_line = 0;
-    if (limit_file) {
-      limit_file_spec.SetFile(limit_file, FileSpec::Style::native);
-      limit_start_line = m_options.GetPoundLineLine();
-      limit_end_line = limit_start_line +
-                       std::count(m_expr_text.begin(), m_expr_text.end(), '\n');
-    }
-    m_execution_unit_sp->CreateJITModule(jit_module_name.GetString().data(),
-                                         limit_file ? &limit_file_spec : NULL,
-                                         limit_start_line, limit_end_line);
+  if (generate_debug_info) {
+    lldb::ModuleSP jit_module_sp(m_execution_unit_sp->GetJITModule());
+
+    if (jit_module_sp) {
+      ConstString const_func_name(FunctionName());
+      FileSpec jit_file;
+      jit_file.GetFilename() = const_func_name;
+      jit_module_sp->SetFileSpecAndObjectName(jit_file, ConstString());
+      m_jit_module_wp = jit_module_sp;
+      target->GetImages().Append(jit_module_sp);
+    }
   }
 
   if (process && m_jit_start_addr != LLDB_INVALID_ADDRESS)
