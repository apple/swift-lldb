//===-- ClangUserExpression.cpp ---------------------------------*- C++ -*-===//
//
// Part of the LLVM Project, under the Apache License v2.0 with LLVM Exceptions.
// See https://llvm.org/LICENSE.txt for license information.
// SPDX-License-Identifier: Apache-2.0 WITH LLVM-exception
//
//===----------------------------------------------------------------------===//

#include <stdio.h>
#if HAVE_SYS_TYPES_H
#include <sys/types.h>
#endif

#include <cstdlib>
#include <map>
#include <string>

#include "ClangUserExpression.h"

#include "ASTResultSynthesizer.h"
#include "ClangDiagnostic.h"
#include "ClangExpressionDeclMap.h"
#include "ClangExpressionParser.h"
#include "ClangModulesDeclVendor.h"
#include "ClangPersistentVariables.h"

#include "lldb/Core/Debugger.h"
#include "lldb/Core/Module.h"
#include "lldb/Core/StreamFile.h"
#include "lldb/Core/ValueObjectConstResult.h"
#include "lldb/Expression/ExpressionSourceCode.h"
#include "lldb/Expression/IRExecutionUnit.h"
#include "lldb/Expression/IRInterpreter.h"
#include "lldb/Expression/Materializer.h"
#include "lldb/Host/HostInfo.h"
#include "lldb/Symbol/Block.h"
#include "lldb/Symbol/ClangASTContext.h"
#include "lldb/Symbol/ClangExternalASTSourceCommon.h"
#include "lldb/Symbol/Function.h"
#include "lldb/Symbol/ObjectFile.h"
#include "lldb/Symbol/SymbolVendor.h"
#include "lldb/Symbol/Type.h"
#include "lldb/Symbol/VariableList.h"
#include "lldb/Target/ExecutionContext.h"
#include "lldb/Target/Process.h"
#include "lldb/Target/StackFrame.h"
#include "lldb/Target/Target.h"
#include "lldb/Target/ThreadPlan.h"
#include "lldb/Target/ThreadPlanCallUserExpression.h"
#include "lldb/Utility/ConstString.h"
#include "lldb/Utility/Log.h"
#include "lldb/Utility/StreamString.h"

#include "clang/AST/DeclCXX.h"
#include "clang/AST/DeclObjC.h"

using namespace lldb_private;

ClangUserExpression::ClangUserExpression(
    ExecutionContextScope &exe_scope, llvm::StringRef expr,
    llvm::StringRef prefix, lldb::LanguageType language,
    ResultType desired_type, const EvaluateExpressionOptions &options,
    ValueObject *ctx_obj)
    : LLVMUserExpression(exe_scope, expr, prefix, language, desired_type,
                         options),
<<<<<<< HEAD
      m_type_system_helper(*m_target_wp.lock().get(),
                           options.GetExecutionPolicy() ==
                               eExecutionPolicyTopLevel),
      m_result_delegate(exe_scope.CalculateTarget()),
      m_ctx_obj(ctx_obj) {
  m_language_flags |= eLanguageFlagEnforceValidObject;

=======
      m_type_system_helper(*m_target_wp.lock(), options.GetExecutionPolicy() ==
                                                    eExecutionPolicyTopLevel),
      m_result_delegate(exe_scope.CalculateTarget()), m_ctx_obj(ctx_obj) {
>>>>>>> 5b3222b1
  switch (m_language) {
  case lldb::eLanguageTypeC_plus_plus:
    m_allow_cxx = true;
    break;
  case lldb::eLanguageTypeObjC:
    m_allow_objc = true;
    break;
  case lldb::eLanguageTypeObjC_plus_plus:
  default:
    m_allow_cxx = true;
    m_allow_objc = true;
    break;
  }
}

ClangUserExpression::~ClangUserExpression() {}

void ClangUserExpression::ScanContext(ExecutionContext &exe_ctx, Status &err) {
  Log *log(lldb_private::GetLogIfAllCategoriesSet(LIBLLDB_LOG_EXPRESSIONS));

  if (log)
    log->Printf("ClangUserExpression::ScanContext()");

  m_target = exe_ctx.GetTargetPtr();

  if (!m_target) {
    if (log)
      log->Printf("  [CUE::SC] Null target");
    return;
  }
  
  if (!(m_allow_cxx || m_allow_objc)) {
    if (log)
      log->Printf("  [CUE::SC] Settings inhibit C++ and Objective-C");
    return;
  }

  StackFrame *frame = exe_ctx.GetFramePtr();
  if (frame == NULL) {
    if (log)
      log->Printf("  [CUE::SC] Null stack frame");
    return;
  }

  SymbolContext sym_ctx = frame->GetSymbolContext(lldb::eSymbolContextFunction |
                                                  lldb::eSymbolContextBlock);

  if (!sym_ctx.function) {
    if (log)
      log->Printf("  [CUE::SC] Null function");
    return;
  }

  // Find the block that defines the function represented by "sym_ctx"
  Block *function_block = sym_ctx.GetFunctionBlock();

  if (!function_block) {
    if (log)
      log->Printf("  [CUE::SC] Null function block");
    return;
  }

  CompilerDeclContext decl_context = function_block->GetDeclContext();

  if (!decl_context) {
    if (log)
      log->Printf("  [CUE::SC] Null decl context");
    return;
  }

  if (m_ctx_obj) {
    switch (m_ctx_obj->GetObjectRuntimeLanguage()) {
    case lldb::eLanguageTypeC:
    case lldb::eLanguageTypeC89:
    case lldb::eLanguageTypeC99:
    case lldb::eLanguageTypeC11:
    case lldb::eLanguageTypeC_plus_plus:
    case lldb::eLanguageTypeC_plus_plus_03:
    case lldb::eLanguageTypeC_plus_plus_11:
    case lldb::eLanguageTypeC_plus_plus_14:
      m_in_cplusplus_method = true;
      break;
    case lldb::eLanguageTypeObjC:
    case lldb::eLanguageTypeObjC_plus_plus:
      m_in_objectivec_method = true;
      break;
    default:
      break;
    }
    m_needs_object_ptr = true;
  } else if (clang::CXXMethodDecl *method_decl =
          ClangASTContext::DeclContextGetAsCXXMethodDecl(decl_context)) {
    if (m_allow_cxx && method_decl->isInstance()) {
      if (m_language_flags & eLanguageFlagEnforceValidObject) {
        lldb::VariableListSP variable_list_sp(
            function_block->GetBlockVariableList(true));

        const char *thisErrorString = "Stopped in a C++ method, but 'this' "
                                      "isn't available; pretending we are in a "
                                      "generic context";

        if (!variable_list_sp) {
          err.SetErrorString(thisErrorString);
          return;
        }

        lldb::VariableSP this_var_sp(
            variable_list_sp->FindVariable(ConstString("this")));

        if (!this_var_sp || !this_var_sp->IsInScope(frame) ||
            !this_var_sp->LocationIsValidForFrame(frame)) {
          err.SetErrorString(thisErrorString);
          return;
        }
      }

      m_language_flags |= eLanguageFlagInCPlusPlusMethod;
      m_language_flags |= eLanguageFlagNeedsObjectPointer;
    }
  } else if (clang::ObjCMethodDecl *method_decl =
                 ClangASTContext::DeclContextGetAsObjCMethodDecl(
                     decl_context)) {
    if (m_allow_objc) {
      if (m_language_flags & eLanguageFlagEnforceValidObject) {
        lldb::VariableListSP variable_list_sp(
            function_block->GetBlockVariableList(true));

        const char *selfErrorString = "Stopped in an Objective-C method, but "
                                      "'self' isn't available; pretending we "
                                      "are in a generic context";

        if (!variable_list_sp) {
          err.SetErrorString(selfErrorString);
          return;
        }

        lldb::VariableSP self_variable_sp =
            variable_list_sp->FindVariable(ConstString("self"));

        if (!self_variable_sp || !self_variable_sp->IsInScope(frame) ||
            !self_variable_sp->LocationIsValidForFrame(frame)) {
          err.SetErrorString(selfErrorString);
          return;
        }
      }

      m_language_flags |= eLanguageFlagInObjectiveCMethod;
      m_language_flags |= eLanguageFlagNeedsObjectPointer;

      if (!method_decl->isInstanceMethod())
        m_language_flags |= eLanguageFlagInStaticMethod;
    }
  } else if (clang::FunctionDecl *function_decl =
                 ClangASTContext::DeclContextGetAsFunctionDecl(decl_context)) {
    // We might also have a function that said in the debug information that it
    // captured an object pointer.  The best way to deal with getting to the
    // ivars at present is by pretending that this is a method of a class in
    // whatever runtime the debug info says the object pointer belongs to.  Do
    // that here.

    ClangASTMetadata *metadata =
        ClangASTContext::DeclContextGetMetaData(decl_context, function_decl);
    if (metadata && metadata->HasObjectPtr()) {
      lldb::LanguageType language = metadata->GetObjectPtrLanguage();
      if (language == lldb::eLanguageTypeC_plus_plus) {
        if (m_language_flags & eLanguageFlagEnforceValidObject) {
          lldb::VariableListSP variable_list_sp(
              function_block->GetBlockVariableList(true));

          const char *thisErrorString = "Stopped in a context claiming to "
                                        "capture a C++ object pointer, but "
                                        "'this' isn't available; pretending we "
                                        "are in a generic context";

          if (!variable_list_sp) {
            err.SetErrorString(thisErrorString);
            return;
          }

          lldb::VariableSP this_var_sp(
              variable_list_sp->FindVariable(ConstString("this")));

          if (!this_var_sp || !this_var_sp->IsInScope(frame) ||
              !this_var_sp->LocationIsValidForFrame(frame)) {
            err.SetErrorString(thisErrorString);
            return;
          }
        }

        m_language_flags |= eLanguageFlagInCPlusPlusMethod;
        m_language_flags |= eLanguageFlagNeedsObjectPointer;
      } else if (language == lldb::eLanguageTypeObjC) {
        if (m_language_flags & eLanguageFlagEnforceValidObject) {
          lldb::VariableListSP variable_list_sp(
              function_block->GetBlockVariableList(true));

          const char *selfErrorString =
              "Stopped in a context claiming to capture an Objective-C object "
              "pointer, but 'self' isn't available; pretending we are in a "
              "generic context";

          if (!variable_list_sp) {
            err.SetErrorString(selfErrorString);
            return;
          }

          lldb::VariableSP self_variable_sp =
              variable_list_sp->FindVariable(ConstString("self"));

          if (!self_variable_sp || !self_variable_sp->IsInScope(frame) ||
              !self_variable_sp->LocationIsValidForFrame(frame)) {
            err.SetErrorString(selfErrorString);
            return;
          }

          Type *self_type = self_variable_sp->GetType();

          if (!self_type) {
            err.SetErrorString(selfErrorString);
            return;
          }

          CompilerType self_clang_type = self_type->GetForwardCompilerType();

          if (!self_clang_type) {
            err.SetErrorString(selfErrorString);
            return;
          }

          if (ClangASTContext::IsObjCClassType(self_clang_type)) {
            return;
          } else if (ClangASTContext::IsObjCObjectPointerType(
                         self_clang_type)) {
            m_language_flags |= eLanguageFlagInObjectiveCMethod;
            m_language_flags |= eLanguageFlagNeedsObjectPointer;
          } else {
            err.SetErrorString(selfErrorString);
            return;
          }
        } else {
          m_language_flags |= eLanguageFlagInObjectiveCMethod;
          m_language_flags |= eLanguageFlagNeedsObjectPointer;
        }
      }
    }
  }
}

// This is a really nasty hack, meant to fix Objective-C expressions of the
// form (int)[myArray count].  Right now, because the type information for
// count is not available, [myArray count] returns id, which can't be directly
// cast to int without causing a clang error.
static void ApplyObjcCastHack(std::string &expr) {
#define OBJC_CAST_HACK_FROM "(int)["
#define OBJC_CAST_HACK_TO "(int)(long long)["

  size_t from_offset;

  while ((from_offset = expr.find(OBJC_CAST_HACK_FROM)) != expr.npos)
    expr.replace(from_offset, sizeof(OBJC_CAST_HACK_FROM) - 1,
                 OBJC_CAST_HACK_TO);

#undef OBJC_CAST_HACK_TO
#undef OBJC_CAST_HACK_FROM
}

namespace {
// Utility guard that calls a callback when going out of scope.
class OnExit {
public:
  typedef std::function<void(void)> Callback;

  OnExit(Callback const &callback) : m_callback(callback) {}

  ~OnExit() { m_callback(); }

private:
  Callback m_callback;
};
} // namespace

bool ClangUserExpression::SetupPersistentState(DiagnosticManager &diagnostic_manager,
                                 ExecutionContext &exe_ctx) {
  if (Target *target = exe_ctx.GetTargetPtr()) {
    if (PersistentExpressionState *persistent_state =
            target->GetPersistentExpressionStateForLanguage(
                lldb::eLanguageTypeC)) {
      m_result_delegate.RegisterPersistentState(persistent_state);
    } else {
      diagnostic_manager.PutString(
          eDiagnosticSeverityError,
          "couldn't start parsing (no persistent data)");
      return false;
    }
  } else {
    diagnostic_manager.PutString(eDiagnosticSeverityError,
                                 "error: couldn't start parsing (no target)");
    return false;
  }
  return true;
}

static void SetupDeclVendor(ExecutionContext &exe_ctx, Target *target) {
  if (ClangModulesDeclVendor *decl_vendor =
          target->GetClangModulesDeclVendor()) {
    const ClangModulesDeclVendor::ModuleVector &hand_imported_modules =
        llvm::cast<ClangPersistentVariables>(
            target->GetPersistentExpressionStateForLanguage(
                lldb::eLanguageTypeC))
            ->GetHandLoadedClangModules();
    ClangModulesDeclVendor::ModuleVector modules_for_macros;

    for (ClangModulesDeclVendor::ModuleID module : hand_imported_modules) {
      modules_for_macros.push_back(module);
    }

    if (target->GetEnableAutoImportClangModules()) {
      if (StackFrame *frame = exe_ctx.GetFramePtr()) {
        if (Block *block = frame->GetFrameBlock()) {
          SymbolContext sc;

          block->CalculateSymbolContext(&sc);

          if (sc.comp_unit) {
            StreamString error_stream;

            decl_vendor->AddModulesForCompileUnit(
                *sc.comp_unit, modules_for_macros, error_stream);
          }
        }
      }
    }
  }
}

void ClangUserExpression::UpdateLanguageForExpr(
    DiagnosticManager &diagnostic_manager, ExecutionContext &exe_ctx) {
  m_expr_lang = lldb::LanguageType::eLanguageTypeUnknown;

  std::string prefix = m_expr_prefix;

  if (m_options.GetExecutionPolicy() == eExecutionPolicyTopLevel) {
    m_transformed_text = m_expr_text;
  } else {
    std::unique_ptr<ExpressionSourceCode> source_code(
        ExpressionSourceCode::CreateWrapped(prefix.c_str(),
                                            m_expr_text.c_str()));

    if (m_language_flags & eLanguageFlagInCPlusPlusMethod)
      m_expr_lang = lldb::eLanguageTypeC_plus_plus;
    else if (m_language_flags & eLanguageFlagInObjectiveCMethod)
      m_expr_lang = lldb::eLanguageTypeObjC;
    else
      m_expr_lang = lldb::eLanguageTypeC;

    m_options.SetLanguage(m_expr_lang);
    uint32_t first_body_line = 0;

    if (!source_code->GetText(m_transformed_text, m_expr_lang, m_language_flags,
                              m_options, m_swift_generic_info, exe_ctx,
                              !m_ctx_obj, first_body_line)) {
      diagnostic_manager.PutString(eDiagnosticSeverityError,
                                   "couldn't construct expression body");
      return;
    }

    // Find and store the start position of the original code inside the
    // transformed code. We need this later for the code completion.
    std::size_t original_start;
    std::size_t original_end;
    bool found_bounds = source_code->GetOriginalBodyBounds(
        m_transformed_text, m_expr_lang, original_start, original_end);
    if (found_bounds) {
      m_user_expression_start_pos = original_start;
    }
  }
}

bool ClangUserExpression::PrepareForParsing(
    DiagnosticManager &diagnostic_manager, ExecutionContext &exe_ctx) {
  InstallContext(exe_ctx);

  if (!SetupPersistentState(diagnostic_manager, exe_ctx))
    return false;

  Status err;
  ScanContext(exe_ctx, err);

  if (!err.Success()) {
    diagnostic_manager.PutString(eDiagnosticSeverityWarning, err.AsCString());
  }

  ////////////////////////////////////
  // Generate the expression
  //

  ApplyObjcCastHack(m_expr_text);

  SetupDeclVendor(exe_ctx, m_target);

  UpdateLanguageForExpr(diagnostic_manager, exe_ctx);
  return true;
}

bool ClangUserExpression::Parse(DiagnosticManager &diagnostic_manager,
                                ExecutionContext &exe_ctx,
                                lldb_private::ExecutionPolicy execution_policy,
                                bool keep_result_in_memory,
                                bool generate_debug_info,
                                uint32_t line_offset) {
  Log *log(lldb_private::GetLogIfAllCategoriesSet(LIBLLDB_LOG_EXPRESSIONS));

  if (!PrepareForParsing(diagnostic_manager, exe_ctx))
    return false;

  if (log)
    log->Printf("Parsing the following code:\n%s", m_transformed_text.c_str());

  ////////////////////////////////////
  // Set up the target and compiler
  //

  Target *target = exe_ctx.GetTargetPtr();

  if (!target) {
    diagnostic_manager.PutString(eDiagnosticSeverityError, "invalid target");
    return false;
  }

  //////////////////////////
  // Parse the expression
  //

  m_materializer_ap.reset(new Materializer());

  ResetDeclMap(exe_ctx, m_result_delegate, keep_result_in_memory);

  OnExit on_exit([this]() { ResetDeclMap(); });

  if (!DeclMap()->WillParse(exe_ctx, m_materializer_ap.get())) {
    diagnostic_manager.PutString(
        eDiagnosticSeverityError,
        "current process state is unsuitable for expression parsing");
    return false;
  }

  if (m_options.GetExecutionPolicy() == eExecutionPolicyTopLevel) {
    DeclMap()->SetLookupsEnabled(true);
  }

  Process *process = exe_ctx.GetProcessPtr();
  ExecutionContextScope *exe_scope = process;

  if (!exe_scope)
    exe_scope = exe_ctx.GetTargetPtr();

  // We use a shared pointer here so we can use the original parser - if it
  // succeeds or the rewrite parser we might make if it fails.  But the
  // parser_sp will never be empty.

  ClangExpressionParser parser(exe_scope, *this, generate_debug_info);

  unsigned num_errors = parser.Parse(diagnostic_manager);

  // Check here for FixItHints.  If there are any try to apply the fixits and
  // set the fixed text in m_fixed_text before returning an error.
  if (num_errors) {
    if (diagnostic_manager.HasFixIts()) {
      if (parser.RewriteExpression(diagnostic_manager)) {
        size_t fixed_start;
        size_t fixed_end;
        const std::string &fixed_expression =
            diagnostic_manager.GetFixedExpression();
        if (ExpressionSourceCode::GetOriginalBodyBounds(
                fixed_expression, m_expr_lang, fixed_start, fixed_end))
          m_fixed_text =
              fixed_expression.substr(fixed_start, fixed_end - fixed_start);
      }
    }
    return false;
  }

  //////////////////////////////////////////////////////////////////////////////////////////
  // Prepare the output of the parser for execution, evaluating it statically
  // if possible
  //

  {
    Status jit_error = parser.PrepareForExecution(
        m_jit_start_addr, m_jit_end_addr, m_execution_unit_sp, exe_ctx,
        m_can_interpret, execution_policy);

    if (!jit_error.Success()) {
      const char *error_cstr = jit_error.AsCString();
      if (error_cstr && error_cstr[0])
        diagnostic_manager.PutString(eDiagnosticSeverityError, error_cstr);
      else
        diagnostic_manager.PutString(eDiagnosticSeverityError,
                                     "expression can't be interpreted or run");
      return false;
    }
  }

  if (exe_ctx.GetProcessPtr() && execution_policy == eExecutionPolicyTopLevel) {
    Status static_init_error =
        parser.RunStaticInitializers(m_execution_unit_sp, exe_ctx);

    if (!static_init_error.Success()) {
      const char *error_cstr = static_init_error.AsCString();
      if (error_cstr && error_cstr[0])
        diagnostic_manager.Printf(eDiagnosticSeverityError,
                                  "couldn't run static initializers: %s\n",
                                  error_cstr);
      else
        diagnostic_manager.PutString(eDiagnosticSeverityError,
                                     "couldn't run static initializers\n");
      return false;
    }
  }

  if (m_execution_unit_sp) {
    bool register_execution_unit = false;

    if (m_options.GetExecutionPolicy() == eExecutionPolicyTopLevel) {
      register_execution_unit = true;
    }

    // If there is more than one external function in the execution unit, it
    // needs to keep living even if it's not top level, because the result
    // could refer to that function.

    if (m_execution_unit_sp->GetJittedFunctions().size() > 1) {
      register_execution_unit = true;
    }

    if (register_execution_unit) {
      llvm::cast<PersistentExpressionState>(
          exe_ctx.GetTargetPtr()->GetPersistentExpressionStateForLanguage(
              m_language))
          ->RegisterExecutionUnit(m_execution_unit_sp);
    }
  }

  if (m_options.GetGenerateDebugInfo()) {
    StreamString jit_module_name;
    jit_module_name.Printf("%s%u", FunctionName(),
                           m_options.GetExpressionNumber());
    const char *limit_file = m_options.GetPoundLineFilePath();
    FileSpec limit_file_spec;
    uint32_t limit_start_line = 0;
    uint32_t limit_end_line = 0;
    if (limit_file) {
      limit_file_spec.SetFile(limit_file, FileSpec::Style::native);
      limit_start_line = m_options.GetPoundLineLine();
      limit_end_line = limit_start_line +
                       std::count(m_expr_text.begin(), m_expr_text.end(), '\n');
    }
    m_execution_unit_sp->CreateJITModule(jit_module_name.GetString().data(),
                                         limit_file ? &limit_file_spec : NULL,
                                         limit_start_line, limit_end_line);
  }

  if (process && m_jit_start_addr != LLDB_INVALID_ADDRESS)
    m_jit_process_wp = lldb::ProcessWP(process->shared_from_this());
  return true;
}

//------------------------------------------------------------------
/// Converts an absolute position inside a given code string into
/// a column/line pair.
///
/// @param[in] abs_pos
///     A absolute position in the code string that we want to convert
///     to a column/line pair.
///
/// @param[in] code
///     A multi-line string usually representing source code.
///
/// @param[out] line
///     The line in the code that contains the given absolute position.
///     The first line in the string is indexed as 1.
///
/// @param[out] column
///     The column in the line that contains the absolute position.
///     The first character in a line is indexed as 0.
//------------------------------------------------------------------
static void AbsPosToLineColumnPos(size_t abs_pos, llvm::StringRef code,
                                  unsigned &line, unsigned &column) {
  // Reset to code position to beginning of the file.
  line = 0;
  column = 0;

  assert(abs_pos <= code.size() && "Absolute position outside code string?");

  // We have to walk up to the position and count lines/columns.
  for (std::size_t i = 0; i < abs_pos; ++i) {
    // If we hit a line break, we go back to column 0 and enter a new line.
    // We only handle \n because that's what we internally use to make new
    // lines for our temporary code strings.
    if (code[i] == '\n') {
      ++line;
      column = 0;
      continue;
    }
    ++column;
  }
}

bool ClangUserExpression::Complete(ExecutionContext &exe_ctx,
                                   CompletionRequest &request,
                                   unsigned complete_pos) {
  Log *log(lldb_private::GetLogIfAllCategoriesSet(LIBLLDB_LOG_EXPRESSIONS));

  // We don't want any visible feedback when completing an expression. Mostly
  // because the results we get from an incomplete invocation are probably not
  // correct.
  DiagnosticManager diagnostic_manager;

  if (!PrepareForParsing(diagnostic_manager, exe_ctx))
    return false;

  if (log)
    log->Printf("Parsing the following code:\n%s", m_transformed_text.c_str());

  //////////////////////////
  // Parse the expression
  //

  m_materializer_ap.reset(new Materializer());

  ResetDeclMap(exe_ctx, m_result_delegate, /*keep result in memory*/ true);

  OnExit on_exit([this]() { ResetDeclMap(); });

  if (!DeclMap()->WillParse(exe_ctx, m_materializer_ap.get())) {
    diagnostic_manager.PutString(
        eDiagnosticSeverityError,
        "current process state is unsuitable for expression parsing");

    return false;
  }

  if (m_options.GetExecutionPolicy() == eExecutionPolicyTopLevel) {
    DeclMap()->SetLookupsEnabled(true);
  }

  Process *process = exe_ctx.GetProcessPtr();
  ExecutionContextScope *exe_scope = process;

  if (!exe_scope)
    exe_scope = exe_ctx.GetTargetPtr();

  ClangExpressionParser parser(exe_scope, *this, false);

  // We have to find the source code location where the user text is inside
  // the transformed expression code. When creating the transformed text, we
  // already stored the absolute position in the m_transformed_text string. The
  // only thing left to do is to transform it into the line:column format that
  // Clang expects.

  // The line and column of the user expression inside the transformed source
  // code.
  unsigned user_expr_line, user_expr_column;
  if (m_user_expression_start_pos.hasValue())
    AbsPosToLineColumnPos(*m_user_expression_start_pos, m_transformed_text,
                          user_expr_line, user_expr_column);
  else
    return false;

  // The actual column where we have to complete is the start column of the
  // user expression + the offset inside the user code that we were given.
  const unsigned completion_column = user_expr_column + complete_pos;
  parser.Complete(request, user_expr_line, completion_column, complete_pos);

  return true;
}

bool ClangUserExpression::AddArguments(ExecutionContext &exe_ctx,
                                       std::vector<lldb::addr_t> &args,
                                       lldb::addr_t struct_address,
                                       DiagnosticManager &diagnostic_manager) {
  lldb::addr_t object_ptr = LLDB_INVALID_ADDRESS;
  lldb::addr_t cmd_ptr = LLDB_INVALID_ADDRESS;

  if (m_language_flags & eLanguageFlagNeedsObjectPointer) {
    lldb::StackFrameSP frame_sp = exe_ctx.GetFrameSP();
    if (!frame_sp)
      return true;

    ConstString object_name;

    if (m_language_flags & eLanguageFlagInCPlusPlusMethod) {
      object_name.SetCString("this");
    } else if (m_language_flags & eLanguageFlagInObjectiveCMethod) {
      object_name.SetCString("self");
    } else {
      diagnostic_manager.PutString(
          eDiagnosticSeverityError,
          "need object pointer but don't know the language");
      return false;
    }

    Status object_ptr_error;

    if (m_ctx_obj) {
      AddressType address_type;
      object_ptr = m_ctx_obj->GetAddressOf(false, &address_type);
      if (object_ptr == LLDB_INVALID_ADDRESS ||
          address_type != eAddressTypeLoad)
        object_ptr_error.SetErrorString("Can't get context object's "
                                        "debuggee address");
    } else
      object_ptr = GetObjectPointer(frame_sp, object_name, object_ptr_error);

    if (!object_ptr_error.Success()) {
      exe_ctx.GetTargetRef().GetDebugger().GetAsyncOutputStream()->Printf(
          "warning: `%s' is not accessible (substituting 0)\n",
          object_name.AsCString());
      object_ptr = 0;
    }

    if (m_language_flags & eLanguageFlagInObjectiveCMethod) {
      ConstString cmd_name("_cmd");

      cmd_ptr = GetObjectPointer(frame_sp, cmd_name, object_ptr_error);

      if (!object_ptr_error.Success()) {
        diagnostic_manager.Printf(
            eDiagnosticSeverityWarning,
            "couldn't get cmd pointer (substituting NULL): %s",
            object_ptr_error.AsCString());
        cmd_ptr = 0;
      }
    }

    args.push_back(object_ptr);

    if (m_language_flags & eLanguageFlagInObjectiveCMethod)
      args.push_back(cmd_ptr);

    args.push_back(struct_address);
  } else {
    args.push_back(struct_address);
  }
  return true;
}

lldb::ExpressionVariableSP ClangUserExpression::GetResultAfterDematerialization(
    ExecutionContextScope *exe_scope) {
  return m_result_delegate.GetVariable();
}

void ClangUserExpression::ClangUserExpressionHelper::ResetDeclMap(
    ExecutionContext &exe_ctx,
    Materializer::PersistentVariableDelegate &delegate,
    bool keep_result_in_memory,
    ValueObject *ctx_obj) {
  m_expr_decl_map_up.reset(
      new ClangExpressionDeclMap(keep_result_in_memory, &delegate, exe_ctx,
                                 ctx_obj));
}

clang::ASTConsumer *
ClangUserExpression::ClangUserExpressionHelper::ASTTransformer(
    clang::ASTConsumer *passthrough) {
  m_result_synthesizer_up.reset(
      new ASTResultSynthesizer(passthrough, m_top_level, m_target));

  return m_result_synthesizer_up.get();
}

void ClangUserExpression::ClangUserExpressionHelper::CommitPersistentDecls() {
  if (m_result_synthesizer_up) {
    m_result_synthesizer_up->CommitPersistentDecls();
  }
}

ConstString ClangUserExpression::ResultDelegate::GetName() {
  auto prefix = m_persistent_state->GetPersistentVariablePrefix();
  return m_persistent_state->GetNextPersistentVariableName(*m_target_sp,
                                                           prefix);
}

void ClangUserExpression::ResultDelegate::DidDematerialize(
    lldb::ExpressionVariableSP &variable) {
  m_variable = variable;
}

void ClangUserExpression::ResultDelegate::RegisterPersistentState(
    PersistentExpressionState *persistent_state) {
  m_persistent_state = persistent_state;
}

lldb::ExpressionVariableSP &ClangUserExpression::ResultDelegate::GetVariable() {
  return m_variable;
}<|MERGE_RESOLUTION|>--- conflicted
+++ resolved
@@ -63,19 +63,11 @@
     ValueObject *ctx_obj)
     : LLVMUserExpression(exe_scope, expr, prefix, language, desired_type,
                          options),
-<<<<<<< HEAD
-      m_type_system_helper(*m_target_wp.lock().get(),
-                           options.GetExecutionPolicy() ==
-                               eExecutionPolicyTopLevel),
-      m_result_delegate(exe_scope.CalculateTarget()),
-      m_ctx_obj(ctx_obj) {
-  m_language_flags |= eLanguageFlagEnforceValidObject;
-
-=======
       m_type_system_helper(*m_target_wp.lock(), options.GetExecutionPolicy() ==
                                                     eExecutionPolicyTopLevel),
       m_result_delegate(exe_scope.CalculateTarget()), m_ctx_obj(ctx_obj) {
->>>>>>> 5b3222b1
+  m_language_flags |= eLanguageFlagEnforceValidObject;
+
   switch (m_language) {
   case lldb::eLanguageTypeC_plus_plus:
     m_allow_cxx = true;
