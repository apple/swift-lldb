//===-- ClangUserExpression.cpp ---------------------------------*- C++ -*-===//
//
// Part of the LLVM Project, under the Apache License v2.0 with LLVM Exceptions.
// See https://llvm.org/LICENSE.txt for license information.
// SPDX-License-Identifier: Apache-2.0 WITH LLVM-exception
//
//===----------------------------------------------------------------------===//

#include <stdio.h>
#if HAVE_SYS_TYPES_H
#include <sys/types.h>
#endif

#include <cstdlib>
#include <map>
#include <string>

#include "ClangUserExpression.h"

#include "ASTResultSynthesizer.h"
#include "ClangDiagnostic.h"
#include "ClangExpressionDeclMap.h"
#include "ClangExpressionParser.h"
#include "ClangExpressionSourceCode.h"
#include "ClangModulesDeclVendor.h"
#include "ClangPersistentVariables.h"

#include "lldb/Core/Debugger.h"
#include "lldb/Core/Module.h"
#include "lldb/Core/StreamFile.h"
#include "lldb/Core/ValueObjectConstResult.h"
#include "lldb/Expression/ExpressionSourceCode.h"
#include "lldb/Expression/IRExecutionUnit.h"
#include "lldb/Expression/IRInterpreter.h"
#include "lldb/Expression/Materializer.h"
#include "lldb/Host/HostInfo.h"
#include "lldb/Symbol/Block.h"
#include "lldb/Symbol/ClangASTContext.h"
#include "lldb/Symbol/ClangExternalASTSourceCommon.h"
#include "lldb/Symbol/CompileUnit.h"
#include "lldb/Symbol/Function.h"
#include "lldb/Symbol/ObjectFile.h"
#include "lldb/Symbol/SymbolVendor.h"
#include "lldb/Symbol/Type.h"
#include "lldb/Symbol/VariableList.h"
#include "lldb/Target/ExecutionContext.h"
#include "lldb/Target/Process.h"
#include "lldb/Target/StackFrame.h"
#include "lldb/Target/Target.h"
#include "lldb/Target/ThreadPlan.h"
#include "lldb/Target/ThreadPlanCallUserExpression.h"
#include "lldb/Utility/ConstString.h"
#include "lldb/Utility/Log.h"
#include "lldb/Utility/StreamString.h"

#include "clang/AST/DeclCXX.h"
#include "clang/AST/DeclObjC.h"

using namespace lldb_private;

ClangUserExpression::ClangUserExpression(
    ExecutionContextScope &exe_scope, llvm::StringRef expr,
    llvm::StringRef prefix, lldb::LanguageType language,
    ResultType desired_type, const EvaluateExpressionOptions &options,
    ValueObject *ctx_obj)
    : LLVMUserExpression(exe_scope, expr, prefix, language, desired_type,
                         options, eKindClangUserExpression),
      m_type_system_helper(*m_target_wp.lock(), options.GetExecutionPolicy() ==
                                                    eExecutionPolicyTopLevel),
      m_result_delegate(exe_scope.CalculateTarget()), m_ctx_obj(ctx_obj) {
  m_enforce_valid_object = true;
  switch (m_language) {
  case lldb::eLanguageTypeC_plus_plus:
    m_allow_cxx = true;
    break;
  case lldb::eLanguageTypeObjC:
    m_allow_objc = true;
    break;
  case lldb::eLanguageTypeObjC_plus_plus:
  default:
    m_allow_cxx = true;
    m_allow_objc = true;
    break;
  }
}

ClangUserExpression::~ClangUserExpression() {}

void ClangUserExpression::ScanContext(ExecutionContext &exe_ctx, Status &err) {
  Log *log(lldb_private::GetLogIfAllCategoriesSet(LIBLLDB_LOG_EXPRESSIONS));

  if (log)
    log->Printf("ClangUserExpression::ScanContext()");

  m_target = exe_ctx.GetTargetPtr();

  if (!m_target) {
    if (log)
      log->Printf("  [CUE::SC] Null target");
    return;
  }
  
  if (!(m_allow_cxx || m_allow_objc)) {
    if (log)
      log->Printf("  [CUE::SC] Settings inhibit C++ and Objective-C");
    return;
  }

  StackFrame *frame = exe_ctx.GetFramePtr();
  if (frame == NULL) {
    if (log)
      log->Printf("  [CUE::SC] Null stack frame");
    return;
  }

  SymbolContext sym_ctx = frame->GetSymbolContext(lldb::eSymbolContextFunction |
                                                  lldb::eSymbolContextBlock);

  if (!sym_ctx.function) {
    if (log)
      log->Printf("  [CUE::SC] Null function");
    return;
  }

  // Find the block that defines the function represented by "sym_ctx"
  Block *function_block = sym_ctx.GetFunctionBlock();

  if (!function_block) {
    if (log)
      log->Printf("  [CUE::SC] Null function block");
    return;
  }

  CompilerDeclContext decl_context = function_block->GetDeclContext();

  if (!decl_context) {
    if (log)
      log->Printf("  [CUE::SC] Null decl context");
    return;
  }

  if (m_ctx_obj) {
    switch (m_ctx_obj->GetObjectRuntimeLanguage()) {
    case lldb::eLanguageTypeC:
    case lldb::eLanguageTypeC89:
    case lldb::eLanguageTypeC99:
    case lldb::eLanguageTypeC11:
    case lldb::eLanguageTypeC_plus_plus:
    case lldb::eLanguageTypeC_plus_plus_03:
    case lldb::eLanguageTypeC_plus_plus_11:
    case lldb::eLanguageTypeC_plus_plus_14:
      m_in_cplusplus_method = true;
      break;
    case lldb::eLanguageTypeObjC:
    case lldb::eLanguageTypeObjC_plus_plus:
      m_in_objectivec_method = true;
      break;
    default:
      break;
    }
    m_needs_object_ptr = true;
  } else if (clang::CXXMethodDecl *method_decl =
          ClangASTContext::DeclContextGetAsCXXMethodDecl(decl_context)) {
    if (m_allow_cxx && method_decl->isInstance()) {
      if (m_enforce_valid_object) {
        lldb::VariableListSP variable_list_sp(
            function_block->GetBlockVariableList(true));

        const char *thisErrorString = "Stopped in a C++ method, but 'this' "
                                      "isn't available; pretending we are in a "
                                      "generic context";

        if (!variable_list_sp) {
          err.SetErrorString(thisErrorString);
          return;
        }

        lldb::VariableSP this_var_sp(
            variable_list_sp->FindVariable(ConstString("this")));

        if (!this_var_sp || !this_var_sp->IsInScope(frame) ||
            !this_var_sp->LocationIsValidForFrame(frame)) {
          err.SetErrorString(thisErrorString);
          return;
        }
      }

      m_in_cplusplus_method = true;
      m_needs_object_ptr = true;
    }
  } else if (clang::ObjCMethodDecl *method_decl =
                 ClangASTContext::DeclContextGetAsObjCMethodDecl(
                     decl_context)) {
    if (m_allow_objc) {
      if (m_enforce_valid_object) {
        lldb::VariableListSP variable_list_sp(
            function_block->GetBlockVariableList(true));

        const char *selfErrorString = "Stopped in an Objective-C method, but "
                                      "'self' isn't available; pretending we "
                                      "are in a generic context";

        if (!variable_list_sp) {
          err.SetErrorString(selfErrorString);
          return;
        }

        lldb::VariableSP self_variable_sp =
            variable_list_sp->FindVariable(ConstString("self"));

        if (!self_variable_sp || !self_variable_sp->IsInScope(frame) ||
            !self_variable_sp->LocationIsValidForFrame(frame)) {
          err.SetErrorString(selfErrorString);
          return;
        }
      }

      m_in_objectivec_method = true;
      m_needs_object_ptr = true;

      if (!method_decl->isInstanceMethod())
        m_in_static_method = true;
    }
  } else if (clang::FunctionDecl *function_decl =
                 ClangASTContext::DeclContextGetAsFunctionDecl(decl_context)) {
    // We might also have a function that said in the debug information that it
    // captured an object pointer.  The best way to deal with getting to the
    // ivars at present is by pretending that this is a method of a class in
    // whatever runtime the debug info says the object pointer belongs to.  Do
    // that here.

    ClangASTMetadata *metadata =
        ClangASTContext::DeclContextGetMetaData(decl_context, function_decl);
    if (metadata && metadata->HasObjectPtr()) {
      lldb::LanguageType language = metadata->GetObjectPtrLanguage();
      if (language == lldb::eLanguageTypeC_plus_plus) {
        if (m_enforce_valid_object) {
          lldb::VariableListSP variable_list_sp(
              function_block->GetBlockVariableList(true));

          const char *thisErrorString = "Stopped in a context claiming to "
                                        "capture a C++ object pointer, but "
                                        "'this' isn't available; pretending we "
                                        "are in a generic context";

          if (!variable_list_sp) {
            err.SetErrorString(thisErrorString);
            return;
          }

          lldb::VariableSP this_var_sp(
              variable_list_sp->FindVariable(ConstString("this")));

          if (!this_var_sp || !this_var_sp->IsInScope(frame) ||
              !this_var_sp->LocationIsValidForFrame(frame)) {
            err.SetErrorString(thisErrorString);
            return;
          }
        }

        m_in_cplusplus_method = true;
        m_needs_object_ptr = true;
      } else if (language == lldb::eLanguageTypeObjC) {
        if (m_enforce_valid_object) {
          lldb::VariableListSP variable_list_sp(
              function_block->GetBlockVariableList(true));

          const char *selfErrorString =
              "Stopped in a context claiming to capture an Objective-C object "
              "pointer, but 'self' isn't available; pretending we are in a "
              "generic context";

          if (!variable_list_sp) {
            err.SetErrorString(selfErrorString);
            return;
          }

          lldb::VariableSP self_variable_sp =
              variable_list_sp->FindVariable(ConstString("self"));

          if (!self_variable_sp || !self_variable_sp->IsInScope(frame) ||
              !self_variable_sp->LocationIsValidForFrame(frame)) {
            err.SetErrorString(selfErrorString);
            return;
          }

          Type *self_type = self_variable_sp->GetType();

          if (!self_type) {
            err.SetErrorString(selfErrorString);
            return;
          }

          CompilerType self_clang_type = self_type->GetForwardCompilerType();

          if (!self_clang_type) {
            err.SetErrorString(selfErrorString);
            return;
          }

          if (ClangASTContext::IsObjCClassType(self_clang_type)) {
            return;
          } else if (ClangASTContext::IsObjCObjectPointerType(
                         self_clang_type)) {
            m_in_objectivec_method = true;
            m_needs_object_ptr = true;
          } else {
            err.SetErrorString(selfErrorString);
            return;
          }
        } else {
          m_in_objectivec_method = true;
          m_needs_object_ptr = true;
        }
      }
    }
  }
}

// This is a really nasty hack, meant to fix Objective-C expressions of the
// form (int)[myArray count].  Right now, because the type information for
// count is not available, [myArray count] returns id, which can't be directly
// cast to int without causing a clang error.
static void ApplyObjcCastHack(std::string &expr) {
#define OBJC_CAST_HACK_FROM "(int)["
#define OBJC_CAST_HACK_TO "(int)(long long)["

  size_t from_offset;

  while ((from_offset = expr.find(OBJC_CAST_HACK_FROM)) != expr.npos)
    expr.replace(from_offset, sizeof(OBJC_CAST_HACK_FROM) - 1,
                 OBJC_CAST_HACK_TO);

#undef OBJC_CAST_HACK_TO
#undef OBJC_CAST_HACK_FROM
}

namespace {
// Utility guard that calls a callback when going out of scope.
class OnExit {
public:
  typedef std::function<void(void)> Callback;

  OnExit(Callback const &callback) : m_callback(callback) {}

  ~OnExit() { m_callback(); }

private:
  Callback m_callback;
};
} // namespace

bool ClangUserExpression::SetupPersistentState(DiagnosticManager &diagnostic_manager,
                                 ExecutionContext &exe_ctx) {
  if (Target *target = exe_ctx.GetTargetPtr()) {
    if (PersistentExpressionState *persistent_state =
            target->GetPersistentExpressionStateForLanguage(
                lldb::eLanguageTypeC)) {
      m_result_delegate.RegisterPersistentState(persistent_state);
    } else {
      diagnostic_manager.PutString(
          eDiagnosticSeverityError,
          "couldn't start parsing (no persistent data)");
      return false;
    }
  } else {
    diagnostic_manager.PutString(eDiagnosticSeverityError,
                                 "error: couldn't start parsing (no target)");
    return false;
  }
  return true;
}

static void SetupDeclVendor(ExecutionContext &exe_ctx, Target *target) {
  if (ClangModulesDeclVendor *decl_vendor =
          target->GetClangModulesDeclVendor()) {
    const ClangModulesDeclVendor::ModuleVector &hand_imported_modules =
        llvm::cast<ClangPersistentVariables>(
            target->GetPersistentExpressionStateForLanguage(
                lldb::eLanguageTypeC))
            ->GetHandLoadedClangModules();
    ClangModulesDeclVendor::ModuleVector modules_for_macros;

    for (ClangModulesDeclVendor::ModuleID module : hand_imported_modules) {
      modules_for_macros.push_back(module);
    }

    if (target->GetEnableAutoImportClangModules()) {
      if (StackFrame *frame = exe_ctx.GetFramePtr()) {
        if (Block *block = frame->GetFrameBlock()) {
          SymbolContext sc;

          block->CalculateSymbolContext(&sc);

          if (sc.comp_unit) {
            StreamString error_stream;

            decl_vendor->AddModulesForCompileUnit(
                *sc.comp_unit, modules_for_macros, error_stream);
          }
        }
      }
    }
  }
}

void ClangUserExpression::UpdateLanguageForExpr(
    DiagnosticManager &diagnostic_manager, ExecutionContext &exe_ctx,
    std::vector<std::string> modules_to_import) {
  m_expr_lang = lldb::LanguageType::eLanguageTypeUnknown;

  std::string prefix = m_expr_prefix;

  if (m_options.GetExecutionPolicy() == eExecutionPolicyTopLevel) {
    m_transformed_text = m_expr_text;
  } else {
    std::unique_ptr<ClangExpressionSourceCode> source_code(
        ClangExpressionSourceCode::CreateWrapped(prefix.c_str(),
                                            m_expr_text.c_str()));

    if (m_in_cplusplus_method)
      m_expr_lang = lldb::eLanguageTypeC_plus_plus;
    else if (m_in_objectivec_method)
      m_expr_lang = lldb::eLanguageTypeObjC;
    else
      m_expr_lang = lldb::eLanguageTypeC;

    m_options.SetLanguage(m_expr_lang);

<<<<<<< HEAD
    if (!source_code->GetText(m_transformed_text, m_expr_lang, 
                              m_in_static_method,
                              m_options, exe_ctx,
                              !m_ctx_obj, modules_to_import)) {

    if (!source_code->GetText(m_transformed_text, m_expr_lang,
                              m_in_static_method, exe_ctx, !m_ctx_obj,
                              modules_to_import)) {
=======
    if (!source_code->GetText(m_transformed_text, m_expr_lang, m_language_flags,
                              m_options, exe_ctx, first_body_line)) {
>>>>>>> 1b536626
      diagnostic_manager.PutString(eDiagnosticSeverityError,
                                   "couldn't construct expression body");
      return;
    }

    // Find and store the start position of the original code inside the
    // transformed code. We need this later for the code completion.
    std::size_t original_start;
    std::size_t original_end;
    bool found_bounds = source_code->GetOriginalBodyBounds(
        m_transformed_text, original_start, original_end);
    if (found_bounds) {
      m_user_expression_start_pos = original_start;
    }
  }
}

static bool SupportsCxxModuleImport(lldb::LanguageType language) {
  switch (language) {
  case lldb::eLanguageTypeC_plus_plus:
  case lldb::eLanguageTypeC_plus_plus_03:
  case lldb::eLanguageTypeC_plus_plus_11:
  case lldb::eLanguageTypeC_plus_plus_14:
  case lldb::eLanguageTypeObjC_plus_plus:
    return true;
  default:
    return false;
  }
}

std::vector<std::string>
ClangUserExpression::GetModulesToImport(ExecutionContext &exe_ctx) {
  Log *log(lldb_private::GetLogIfAllCategoriesSet(LIBLLDB_LOG_EXPRESSIONS));

  if (!SupportsCxxModuleImport(Language()))
    return {};

  Target *target = exe_ctx.GetTargetPtr();
  if (!target || !target->GetEnableImportStdModule())
    return {};

  StackFrame *frame = exe_ctx.GetFramePtr();
  if (!frame)
    return {};

  Block *block = frame->GetFrameBlock();
  if (!block)
    return {};

  SymbolContext sc;
  block->CalculateSymbolContext(&sc);
  if (!sc.comp_unit)
    return {};

  if (log) {
    for (const SourceModule &m : sc.comp_unit->GetImportedModules()) {
      LLDB_LOG(log, "Found module in compile unit: {0:$[.]} - include dir: {1}",
                  llvm::make_range(m.path.begin(), m.path.end()), m.search_path);
    }
  }

  for (const SourceModule &m : sc.comp_unit->GetImportedModules())
    m_include_directories.push_back(m.search_path);

  // Check if we imported 'std' or any of its submodules.
  // We currently don't support importing any other modules in the expression
  // parser.
  for (const SourceModule &m : sc.comp_unit->GetImportedModules())
    if (!m.path.empty() && m.path.front() == ConstString("std"))
      return {"std"};

  return {};
}

bool ClangUserExpression::PrepareForParsing(
    DiagnosticManager &diagnostic_manager, ExecutionContext &exe_ctx) {
  Log *log(lldb_private::GetLogIfAllCategoriesSet(LIBLLDB_LOG_EXPRESSIONS));

  InstallContext(exe_ctx);

  if (!SetupPersistentState(diagnostic_manager, exe_ctx))
    return false;

  Status err;
  ScanContext(exe_ctx, err);

  if (!err.Success()) {
    diagnostic_manager.PutString(eDiagnosticSeverityWarning, err.AsCString());
  }

  ////////////////////////////////////
  // Generate the expression
  //

  ApplyObjcCastHack(m_expr_text);

  SetupDeclVendor(exe_ctx, m_target);

  std::vector<std::string> used_modules = GetModulesToImport(exe_ctx);
  m_imported_cpp_modules = !used_modules.empty();

  LLDB_LOG(log, "List of imported modules in expression: {0}",
           llvm::make_range(used_modules.begin(), used_modules.end()));

  UpdateLanguageForExpr(diagnostic_manager, exe_ctx, used_modules);
  return true;
}

bool ClangUserExpression::Parse(DiagnosticManager &diagnostic_manager,
                                ExecutionContext &exe_ctx,
                                lldb_private::ExecutionPolicy execution_policy,
                                bool keep_result_in_memory,
                                bool generate_debug_info) {
  Log *log(lldb_private::GetLogIfAllCategoriesSet(LIBLLDB_LOG_EXPRESSIONS));

  if (!PrepareForParsing(diagnostic_manager, exe_ctx))
    return false;

  if (log)
    log->Printf("Parsing the following code:\n%s", m_transformed_text.c_str());

  ////////////////////////////////////
  // Set up the target and compiler
  //

  Target *target = exe_ctx.GetTargetPtr();

  if (!target) {
    diagnostic_manager.PutString(eDiagnosticSeverityError, "invalid target");
    return false;
  }

  //////////////////////////
  // Parse the expression
  //

  m_materializer_up.reset(new Materializer());

  ResetDeclMap(exe_ctx, m_result_delegate, keep_result_in_memory);

  OnExit on_exit([this]() { ResetDeclMap(); });

  if (!DeclMap()->WillParse(exe_ctx, m_materializer_up.get())) {
    diagnostic_manager.PutString(
        eDiagnosticSeverityError,
        "current process state is unsuitable for expression parsing");
    return false;
  }

  if (m_options.GetExecutionPolicy() == eExecutionPolicyTopLevel) {
    DeclMap()->SetLookupsEnabled(true);
  }

  Process *process = exe_ctx.GetProcessPtr();
  ExecutionContextScope *exe_scope = process;

  if (!exe_scope)
    exe_scope = exe_ctx.GetTargetPtr();

  // We use a shared pointer here so we can use the original parser - if it
  // succeeds or the rewrite parser we might make if it fails.  But the
  // parser_sp will never be empty.

  ClangExpressionParser parser(exe_scope, *this, generate_debug_info,
                               m_include_directories);

  unsigned num_errors = parser.Parse(diagnostic_manager);

  // Check here for FixItHints.  If there are any try to apply the fixits and
  // set the fixed text in m_fixed_text before returning an error.
  if (num_errors) {
    if (diagnostic_manager.HasFixIts()) {
      if (parser.RewriteExpression(diagnostic_manager)) {
        size_t fixed_start;
        size_t fixed_end;
        const std::string &fixed_expression =
            diagnostic_manager.GetFixedExpression();
        if (ClangExpressionSourceCode::GetOriginalBodyBounds(
                fixed_expression, fixed_start, fixed_end))
          m_fixed_text =
              fixed_expression.substr(fixed_start, fixed_end - fixed_start);
      }
    }
    return false;
  }

  //////////////////////////////////////////////////////////////////////////////////////////
  // Prepare the output of the parser for execution, evaluating it statically
  // if possible
  //

  {
    Status jit_error = parser.PrepareForExecution(
        m_jit_start_addr, m_jit_end_addr, m_execution_unit_sp, exe_ctx,
        m_can_interpret, execution_policy);

    if (!jit_error.Success()) {
      const char *error_cstr = jit_error.AsCString();
      if (error_cstr && error_cstr[0])
        diagnostic_manager.PutString(eDiagnosticSeverityError, error_cstr);
      else
        diagnostic_manager.PutString(eDiagnosticSeverityError,
                                     "expression can't be interpreted or run");
      return false;
    }
  }

  if (exe_ctx.GetProcessPtr() && execution_policy == eExecutionPolicyTopLevel) {
    Status static_init_error =
        parser.RunStaticInitializers(m_execution_unit_sp, exe_ctx);

    if (!static_init_error.Success()) {
      const char *error_cstr = static_init_error.AsCString();
      if (error_cstr && error_cstr[0])
        diagnostic_manager.Printf(eDiagnosticSeverityError,
                                  "couldn't run static initializers: %s\n",
                                  error_cstr);
      else
        diagnostic_manager.PutString(eDiagnosticSeverityError,
                                     "couldn't run static initializers\n");
      return false;
    }
  }

  if (m_execution_unit_sp) {
    bool register_execution_unit = false;

    if (m_options.GetExecutionPolicy() == eExecutionPolicyTopLevel) {
      register_execution_unit = true;
    }

    // If there is more than one external function in the execution unit, it
    // needs to keep living even if it's not top level, because the result
    // could refer to that function.

    if (m_execution_unit_sp->GetJittedFunctions().size() > 1) {
      register_execution_unit = true;
    }

    if (register_execution_unit) {
      llvm::cast<PersistentExpressionState>(
          exe_ctx.GetTargetPtr()->GetPersistentExpressionStateForLanguage(
              m_language))
          ->RegisterExecutionUnit(m_execution_unit_sp);
    }
  }

  if (m_options.GetGenerateDebugInfo()) {
    StreamString jit_module_name;
    jit_module_name.Printf("%s%u", FunctionName(),
                           m_options.GetExpressionNumber());
    const char *limit_file = m_options.GetPoundLineFilePath();
    FileSpec limit_file_spec;
    uint32_t limit_start_line = 0;
    uint32_t limit_end_line = 0;
    if (limit_file) {
      limit_file_spec.SetFile(limit_file, FileSpec::Style::native);
      limit_start_line = m_options.GetPoundLineLine();
      limit_end_line = limit_start_line +
                       std::count(m_expr_text.begin(), m_expr_text.end(), '\n');
    }
    m_execution_unit_sp->CreateJITModule(jit_module_name.GetString().data(),
                                         limit_file ? &limit_file_spec : NULL,
                                         limit_start_line, limit_end_line);
  }

  if (process && m_jit_start_addr != LLDB_INVALID_ADDRESS)
    m_jit_process_wp = lldb::ProcessWP(process->shared_from_this());
  return true;
}

//------------------------------------------------------------------
/// Converts an absolute position inside a given code string into
/// a column/line pair.
///
/// \param[in] abs_pos
///     A absolute position in the code string that we want to convert
///     to a column/line pair.
///
/// \param[in] code
///     A multi-line string usually representing source code.
///
/// \param[out] line
///     The line in the code that contains the given absolute position.
///     The first line in the string is indexed as 1.
///
/// \param[out] column
///     The column in the line that contains the absolute position.
///     The first character in a line is indexed as 0.
//------------------------------------------------------------------
static void AbsPosToLineColumnPos(size_t abs_pos, llvm::StringRef code,
                                  unsigned &line, unsigned &column) {
  // Reset to code position to beginning of the file.
  line = 0;
  column = 0;

  assert(abs_pos <= code.size() && "Absolute position outside code string?");

  // We have to walk up to the position and count lines/columns.
  for (std::size_t i = 0; i < abs_pos; ++i) {
    // If we hit a line break, we go back to column 0 and enter a new line.
    // We only handle \n because that's what we internally use to make new
    // lines for our temporary code strings.
    if (code[i] == '\n') {
      ++line;
      column = 0;
      continue;
    }
    ++column;
  }
}

bool ClangUserExpression::Complete(ExecutionContext &exe_ctx,
                                   CompletionRequest &request,
                                   unsigned complete_pos) {
  Log *log(lldb_private::GetLogIfAllCategoriesSet(LIBLLDB_LOG_EXPRESSIONS));

  // We don't want any visible feedback when completing an expression. Mostly
  // because the results we get from an incomplete invocation are probably not
  // correct.
  DiagnosticManager diagnostic_manager;

  if (!PrepareForParsing(diagnostic_manager, exe_ctx))
    return false;

  if (log)
    log->Printf("Parsing the following code:\n%s", m_transformed_text.c_str());

  //////////////////////////
  // Parse the expression
  //

  m_materializer_up.reset(new Materializer());

  ResetDeclMap(exe_ctx, m_result_delegate, /*keep result in memory*/ true);

  OnExit on_exit([this]() { ResetDeclMap(); });

  if (!DeclMap()->WillParse(exe_ctx, m_materializer_up.get())) {
    diagnostic_manager.PutString(
        eDiagnosticSeverityError,
        "current process state is unsuitable for expression parsing");

    return false;
  }

  if (m_options.GetExecutionPolicy() == eExecutionPolicyTopLevel) {
    DeclMap()->SetLookupsEnabled(true);
  }

  Process *process = exe_ctx.GetProcessPtr();
  ExecutionContextScope *exe_scope = process;

  if (!exe_scope)
    exe_scope = exe_ctx.GetTargetPtr();

  ClangExpressionParser parser(exe_scope, *this, false);

  // We have to find the source code location where the user text is inside
  // the transformed expression code. When creating the transformed text, we
  // already stored the absolute position in the m_transformed_text string. The
  // only thing left to do is to transform it into the line:column format that
  // Clang expects.

  // The line and column of the user expression inside the transformed source
  // code.
  unsigned user_expr_line, user_expr_column;
  if (m_user_expression_start_pos.hasValue())
    AbsPosToLineColumnPos(*m_user_expression_start_pos, m_transformed_text,
                          user_expr_line, user_expr_column);
  else
    return false;

  // The actual column where we have to complete is the start column of the
  // user expression + the offset inside the user code that we were given.
  const unsigned completion_column = user_expr_column + complete_pos;
  parser.Complete(request, user_expr_line, completion_column, complete_pos);

  return true;
}

bool ClangUserExpression::AddArguments(ExecutionContext &exe_ctx,
                                       std::vector<lldb::addr_t> &args,
                                       lldb::addr_t struct_address,
                                       DiagnosticManager &diagnostic_manager) {
  lldb::addr_t object_ptr = LLDB_INVALID_ADDRESS;
  lldb::addr_t cmd_ptr = LLDB_INVALID_ADDRESS;

  if (m_needs_object_ptr) {
    lldb::StackFrameSP frame_sp = exe_ctx.GetFrameSP();
    if (!frame_sp)
      return true;

    ConstString object_name;

    if (m_in_cplusplus_method) {
      object_name.SetCString("this");
    } else if (m_in_objectivec_method) {
      object_name.SetCString("self");
    } else {
      diagnostic_manager.PutString(
          eDiagnosticSeverityError,
          "need object pointer but don't know the language");
      return false;
    }

    Status object_ptr_error;

    if (m_ctx_obj) {
      AddressType address_type;
      object_ptr = m_ctx_obj->GetAddressOf(false, &address_type);
      if (object_ptr == LLDB_INVALID_ADDRESS ||
          address_type != eAddressTypeLoad)
        object_ptr_error.SetErrorString("Can't get context object's "
                                        "debuggee address");
    } else
      object_ptr = GetObjectPointer(frame_sp, object_name, object_ptr_error);

    if (!object_ptr_error.Success()) {
      exe_ctx.GetTargetRef().GetDebugger().GetAsyncOutputStream()->Printf(
          "warning: `%s' is not accessible (substituting 0)\n",
          object_name.AsCString());
      object_ptr = 0;
    }

    if (m_in_objectivec_method) {
      ConstString cmd_name("_cmd");

      cmd_ptr = GetObjectPointer(frame_sp, cmd_name, object_ptr_error);

      if (!object_ptr_error.Success()) {
        diagnostic_manager.Printf(
            eDiagnosticSeverityWarning,
            "couldn't get cmd pointer (substituting NULL): %s",
            object_ptr_error.AsCString());
        cmd_ptr = 0;
      }
    }

    args.push_back(object_ptr);

    if (m_in_objectivec_method)
      args.push_back(cmd_ptr);

    args.push_back(struct_address);
  } else {
    args.push_back(struct_address);
  }
  return true;
}

lldb::ExpressionVariableSP ClangUserExpression::GetResultAfterDematerialization(
    ExecutionContextScope *exe_scope) {
  return m_result_delegate.GetVariable();
}

void ClangUserExpression::ClangUserExpressionHelper::ResetDeclMap(
    ExecutionContext &exe_ctx,
    Materializer::PersistentVariableDelegate &delegate,
    bool keep_result_in_memory,
    ValueObject *ctx_obj) {
  m_expr_decl_map_up.reset(
      new ClangExpressionDeclMap(keep_result_in_memory, &delegate, exe_ctx,
                                 ctx_obj));
}

clang::ASTConsumer *
ClangUserExpression::ClangUserExpressionHelper::ASTTransformer(
    clang::ASTConsumer *passthrough) {
  m_result_synthesizer_up.reset(
      new ASTResultSynthesizer(passthrough, m_top_level, m_target));

  return m_result_synthesizer_up.get();
}

void ClangUserExpression::ClangUserExpressionHelper::CommitPersistentDecls() {
  if (m_result_synthesizer_up) {
    m_result_synthesizer_up->CommitPersistentDecls();
  }
}

ConstString ClangUserExpression::ResultDelegate::GetName() {
  auto prefix = m_persistent_state->GetPersistentVariablePrefix();
  return m_persistent_state->GetNextPersistentVariableName(*m_target_sp,
                                                           prefix);
}

void ClangUserExpression::ResultDelegate::DidDematerialize(
    lldb::ExpressionVariableSP &variable) {
  m_variable = variable;
}

void ClangUserExpression::ResultDelegate::RegisterPersistentState(
    PersistentExpressionState *persistent_state) {
  m_persistent_state = persistent_state;
}

lldb::ExpressionVariableSP &ClangUserExpression::ResultDelegate::GetVariable() {
  return m_variable;
}<|MERGE_RESOLUTION|>--- conflicted
+++ resolved
@@ -427,19 +427,10 @@
 
     m_options.SetLanguage(m_expr_lang);
 
-<<<<<<< HEAD
     if (!source_code->GetText(m_transformed_text, m_expr_lang, 
                               m_in_static_method,
                               m_options, exe_ctx,
                               !m_ctx_obj, modules_to_import)) {
-
-    if (!source_code->GetText(m_transformed_text, m_expr_lang,
-                              m_in_static_method, exe_ctx, !m_ctx_obj,
-                              modules_to_import)) {
-=======
-    if (!source_code->GetText(m_transformed_text, m_expr_lang, m_language_flags,
-                              m_options, exe_ctx, first_body_line)) {
->>>>>>> 1b536626
       diagnostic_manager.PutString(eDiagnosticSeverityError,
                                    "couldn't construct expression body");
       return;
