//===-- ClangUserExpression.cpp ---------------------------------*- C++ -*-===//
//
//                     The LLVM Compiler Infrastructure
//
// This file is distributed under the University of Illinois Open Source
// License. See LICENSE.TXT for details.
//
//===----------------------------------------------------------------------===//

#include <stdio.h>
#if HAVE_SYS_TYPES_H
#include <sys/types.h>
#endif

#include <cstdlib>
#include <map>
#include <string>

#include "ClangUserExpression.h"

#include "ASTResultSynthesizer.h"
#include "ClangDiagnostic.h"
#include "ClangExpressionDeclMap.h"
#include "ClangExpressionParser.h"
#include "ClangModulesDeclVendor.h"
#include "ClangPersistentVariables.h"

#include "lldb/Core/ConstString.h"
#include "lldb/Core/Debugger.h"
#include "lldb/Core/Log.h"
#include "lldb/Core/Module.h"
#include "lldb/Core/StreamFile.h"
#include "lldb/Core/StreamString.h"
#include "lldb/Core/ValueObjectConstResult.h"
#include "lldb/Expression/ExpressionSourceCode.h"
#include "lldb/Expression/IRExecutionUnit.h"
#include "lldb/Expression/IRInterpreter.h"
#include "lldb/Expression/Materializer.h"
#include "lldb/Host/HostInfo.h"
#include "lldb/Symbol/Block.h"
#include "lldb/Symbol/ClangASTContext.h"
#include "lldb/Symbol/ClangExternalASTSourceCommon.h"
#include "lldb/Symbol/Function.h"
#include "lldb/Symbol/ObjectFile.h"
#include "lldb/Symbol/SymbolVendor.h"
#include "lldb/Symbol/Type.h"
#include "lldb/Symbol/VariableList.h"
#include "lldb/Target/ExecutionContext.h"
#include "lldb/Target/Process.h"
#include "lldb/Target/StackFrame.h"
#include "lldb/Target/Target.h"
#include "lldb/Target/ThreadPlan.h"
#include "lldb/Target/ThreadPlanCallUserExpression.h"

#include "clang/AST/DeclCXX.h"
#include "clang/AST/DeclObjC.h"

using namespace lldb_private;

ClangUserExpression::ClangUserExpression(
    ExecutionContextScope &exe_scope, llvm::StringRef expr,
    llvm::StringRef prefix, lldb::LanguageType language,
    ResultType desired_type, const EvaluateExpressionOptions &options)
    : LLVMUserExpression(exe_scope, expr, prefix, language, desired_type,
                         options),
      m_type_system_helper(*m_target_wp.lock().get(),
                           options.GetExecutionPolicy() ==
                               eExecutionPolicyTopLevel) {
  m_language_flags |= eLanguageFlagEnforceValidObject;

  switch (m_language) {
  case lldb::eLanguageTypeC_plus_plus:
    m_allow_cxx = true;
    break;
  case lldb::eLanguageTypeObjC:
    m_allow_objc = true;
    break;
  case lldb::eLanguageTypeObjC_plus_plus:
  default:
    m_allow_cxx = true;
    m_allow_objc = true;
    break;
  }
}

ClangUserExpression::~ClangUserExpression() {}

void ClangUserExpression::ScanContext(ExecutionContext &exe_ctx, Error &err) {
  Log *log(lldb_private::GetLogIfAllCategoriesSet(LIBLLDB_LOG_EXPRESSIONS));

  if (log)
    log->Printf("ClangUserExpression::ScanContext()");

  m_target = exe_ctx.GetTargetPtr();

  if (!m_target) {
    if (log)
      log->Printf("  [CUE::SC] Null target");
    return;
  }

  StackFrame *frame = exe_ctx.GetFramePtr();
  if (frame == NULL) {
    if (log)
      log->Printf("  [CUE::SC] Null stack frame");
    return;
  }

  SymbolContext sym_ctx = frame->GetSymbolContext(lldb::eSymbolContextFunction |
                                                  lldb::eSymbolContextBlock);

  if (!sym_ctx.function) {
    if (log)
      log->Printf("  [CUE::SC] Null function");
    return;
  }

  if (!(m_allow_cxx || m_allow_objc)) {
    if (log)
      log->Printf("  [CUE::SC] Settings inhibit C++ and Objective-C");
    return;
  }

  // Find the block that defines the function represented by "sym_ctx"
  Block *function_block = sym_ctx.GetFunctionBlock();

  if (!function_block) {
    if (log)
      log->Printf("  [CUE::SC] Null function block");
    return;
  }

  CompilerDeclContext decl_context = function_block->GetDeclContext();

  if (!decl_context) {
    if (log)
      log->Printf("  [CUE::SC] Null decl context");
    return;
  }

  if (clang::CXXMethodDecl *method_decl =
          ClangASTContext::DeclContextGetAsCXXMethodDecl(decl_context)) {
    if (m_allow_cxx && method_decl->isInstance()) {
      if (m_language_flags & eLanguageFlagEnforceValidObject) {
        lldb::VariableListSP variable_list_sp(
            function_block->GetBlockVariableList(true));

        const char *thisErrorString = "Stopped in a C++ method, but 'this' "
                                      "isn't available; pretending we are in a "
                                      "generic context";

        if (!variable_list_sp) {
          err.SetErrorString(thisErrorString);
          return;
        }

        lldb::VariableSP this_var_sp(
            variable_list_sp->FindVariable(ConstString("this")));

        if (!this_var_sp || !this_var_sp->IsInScope(frame) ||
            !this_var_sp->LocationIsValidForFrame(frame)) {
          err.SetErrorString(thisErrorString);
          return;
        }
      }

      m_language_flags |= eLanguageFlagInCPlusPlusMethod;
      m_language_flags |= eLanguageFlagNeedsObjectPointer;
    }
  } else if (clang::ObjCMethodDecl *method_decl =
                 ClangASTContext::DeclContextGetAsObjCMethodDecl(
                     decl_context)) {
    if (m_allow_objc) {
      if (m_language_flags & eLanguageFlagEnforceValidObject) {
        lldb::VariableListSP variable_list_sp(
            function_block->GetBlockVariableList(true));

        const char *selfErrorString = "Stopped in an Objective-C method, but "
                                      "'self' isn't available; pretending we "
                                      "are in a generic context";

        if (!variable_list_sp) {
          err.SetErrorString(selfErrorString);
          return;
        }

        lldb::VariableSP self_variable_sp =
            variable_list_sp->FindVariable(ConstString("self"));

        if (!self_variable_sp || !self_variable_sp->IsInScope(frame) ||
            !self_variable_sp->LocationIsValidForFrame(frame)) {
          err.SetErrorString(selfErrorString);
          return;
        }
      }

      m_language_flags |= eLanguageFlagInObjectiveCMethod;
      m_language_flags |= eLanguageFlagNeedsObjectPointer;

      if (!method_decl->isInstanceMethod())
        m_language_flags |= eLanguageFlagInStaticMethod;
    }
  } else if (clang::FunctionDecl *function_decl =
                 ClangASTContext::DeclContextGetAsFunctionDecl(decl_context)) {
    // We might also have a function that said in the debug information that it
    // captured an
    // object pointer.  The best way to deal with getting to the ivars at
    // present is by pretending
    // that this is a method of a class in whatever runtime the debug info says
    // the object pointer
    // belongs to.  Do that here.

    ClangASTMetadata *metadata =
        ClangASTContext::DeclContextGetMetaData(decl_context, function_decl);
    if (metadata && metadata->HasObjectPtr()) {
      lldb::LanguageType language = metadata->GetObjectPtrLanguage();
      if (language == lldb::eLanguageTypeC_plus_plus) {
        if (m_language_flags & eLanguageFlagEnforceValidObject) {
          lldb::VariableListSP variable_list_sp(
              function_block->GetBlockVariableList(true));

          const char *thisErrorString = "Stopped in a context claiming to "
                                        "capture a C++ object pointer, but "
                                        "'this' isn't available; pretending we "
                                        "are in a generic context";

          if (!variable_list_sp) {
            err.SetErrorString(thisErrorString);
            return;
          }

          lldb::VariableSP this_var_sp(
              variable_list_sp->FindVariable(ConstString("this")));

          if (!this_var_sp || !this_var_sp->IsInScope(frame) ||
              !this_var_sp->LocationIsValidForFrame(frame)) {
            err.SetErrorString(thisErrorString);
            return;
          }
        }

        m_language_flags |= eLanguageFlagInCPlusPlusMethod;
        m_language_flags |= eLanguageFlagNeedsObjectPointer;
      } else if (language == lldb::eLanguageTypeObjC) {
        if (m_language_flags & eLanguageFlagEnforceValidObject) {
          lldb::VariableListSP variable_list_sp(
              function_block->GetBlockVariableList(true));

          const char *selfErrorString =
              "Stopped in a context claiming to capture an Objective-C object "
              "pointer, but 'self' isn't available; pretending we are in a "
              "generic context";

          if (!variable_list_sp) {
            err.SetErrorString(selfErrorString);
            return;
          }

          lldb::VariableSP self_variable_sp =
              variable_list_sp->FindVariable(ConstString("self"));

          if (!self_variable_sp || !self_variable_sp->IsInScope(frame) ||
              !self_variable_sp->LocationIsValidForFrame(frame)) {
            err.SetErrorString(selfErrorString);
            return;
          }

          Type *self_type = self_variable_sp->GetType();

          if (!self_type) {
            err.SetErrorString(selfErrorString);
            return;
          }

          CompilerType self_clang_type = self_type->GetForwardCompilerType();

          if (!self_clang_type) {
            err.SetErrorString(selfErrorString);
            return;
          }

          if (ClangASTContext::IsObjCClassType(self_clang_type)) {
            return;
          } else if (ClangASTContext::IsObjCObjectPointerType(
                         self_clang_type)) {
            m_language_flags |= eLanguageFlagInObjectiveCMethod;
            m_language_flags |= eLanguageFlagNeedsObjectPointer;
          } else {
            err.SetErrorString(selfErrorString);
            return;
          }
        } else {
          m_language_flags |= eLanguageFlagInObjectiveCMethod;
          m_language_flags |= eLanguageFlagNeedsObjectPointer;
        }
      }
    }
  }
}

// This is a really nasty hack, meant to fix Objective-C expressions of the form
// (int)[myArray count].  Right now, because the type information for count is
// not available, [myArray count] returns id, which can't be directly cast to
// int without causing a clang error.
static void ApplyObjcCastHack(std::string &expr) {
#define OBJC_CAST_HACK_FROM "(int)["
#define OBJC_CAST_HACK_TO "(int)(long long)["

  size_t from_offset;

  while ((from_offset = expr.find(OBJC_CAST_HACK_FROM)) != expr.npos)
    expr.replace(from_offset, sizeof(OBJC_CAST_HACK_FROM) - 1,
                 OBJC_CAST_HACK_TO);

#undef OBJC_CAST_HACK_TO
#undef OBJC_CAST_HACK_FROM
}

bool ClangUserExpression::Parse(DiagnosticManager &diagnostic_manager,
                                ExecutionContext &exe_ctx,
                                lldb_private::ExecutionPolicy execution_policy,
                                bool keep_result_in_memory,
                                bool generate_debug_info,
                                uint32_t line_offset) {
  Log *log(lldb_private::GetLogIfAllCategoriesSet(LIBLLDB_LOG_EXPRESSIONS));

  Error err;

  InstallContext(exe_ctx);

  if (Target *target = exe_ctx.GetTargetPtr()) {
    if (PersistentExpressionState *persistent_state =
            target->GetPersistentExpressionStateForLanguage(
                lldb::eLanguageTypeC)) {
      m_result_delegate.RegisterPersistentState(persistent_state);
    } else {
      diagnostic_manager.PutString(
          eDiagnosticSeverityError,
          "couldn't start parsing (no persistent data)");
      return false;
    }
  } else {
    diagnostic_manager.PutString(eDiagnosticSeverityError,
                                 "error: couldn't start parsing (no target)");
    return false;
  }

  ScanContext(exe_ctx, err);

  if (!err.Success()) {
    diagnostic_manager.PutString(eDiagnosticSeverityWarning, err.AsCString());
  }

  ////////////////////////////////////
  // Generate the expression
  //

  ApplyObjcCastHack(m_expr_text);
  // ApplyUnicharHack(m_expr_text);

  std::string prefix = m_expr_prefix;

  if (ClangModulesDeclVendor *decl_vendor =
          m_target->GetClangModulesDeclVendor()) {
    const ClangModulesDeclVendor::ModuleVector &hand_imported_modules =
        llvm::cast<ClangPersistentVariables>(
            m_target->GetPersistentExpressionStateForLanguage(
                lldb::eLanguageTypeC))
            ->GetHandLoadedClangModules();
    ClangModulesDeclVendor::ModuleVector modules_for_macros;

    for (ClangModulesDeclVendor::ModuleID module : hand_imported_modules) {
      modules_for_macros.push_back(module);
    }

    if (m_target->GetEnableAutoImportClangModules()) {
      if (StackFrame *frame = exe_ctx.GetFramePtr()) {
        if (Block *block = frame->GetFrameBlock()) {
          SymbolContext sc;

          block->CalculateSymbolContext(&sc);

          if (sc.comp_unit) {
            StreamString error_stream;

            decl_vendor->AddModulesForCompileUnit(
                *sc.comp_unit, modules_for_macros, error_stream);
          }
        }
      }
    }
  }

  lldb::LanguageType lang_type = lldb::eLanguageTypeUnknown;

  if (m_options.GetExecutionPolicy() == eExecutionPolicyTopLevel) {
    m_transformed_text = m_expr_text;
  } else {
    std::unique_ptr<ExpressionSourceCode> source_code(
        ExpressionSourceCode::CreateWrapped(prefix.c_str(),
                                            m_expr_text.c_str()));

    if (m_language_flags & eLanguageFlagInCPlusPlusMethod)
      lang_type = lldb::eLanguageTypeC_plus_plus;
    else if (m_language_flags & eLanguageFlagInObjectiveCMethod)
      lang_type = lldb::eLanguageTypeObjC;
    else
      lang_type = lldb::eLanguageTypeC;

<<<<<<< HEAD
    m_options.SetLanguage(lang_type);
    uint32_t first_body_line = 0;

    if (!source_code->GetText(m_transformed_text, lang_type, m_language_flags,
                              m_options, m_swift_generic_info, exe_ctx,
                              first_body_line)) {
      diagnostic_manager.PutCString(eDiagnosticSeverityError,
                                    "couldn't construct expression body");
=======
    if (!source_code->GetText(m_transformed_text, lang_type, m_in_static_method,
                              exe_ctx)) {
      diagnostic_manager.PutString(eDiagnosticSeverityError,
                                   "couldn't construct expression body");
>>>>>>> d380b714
      return false;
    }
  }

  if (log)
    log->Printf("Parsing the following code:\n%s", m_transformed_text.c_str());

  ////////////////////////////////////
  // Set up the target and compiler
  //

  Target *target = exe_ctx.GetTargetPtr();

  if (!target) {
    diagnostic_manager.PutString(eDiagnosticSeverityError, "invalid target");
    return false;
  }

  //////////////////////////
  // Parse the expression
  //

  m_materializer_ap.reset(new Materializer());

  ResetDeclMap(exe_ctx, m_result_delegate, keep_result_in_memory);

  class OnExit {
  public:
    typedef std::function<void(void)> Callback;

    OnExit(Callback const &callback) : m_callback(callback) {}

    ~OnExit() { m_callback(); }

  private:
    Callback m_callback;
  };

  OnExit on_exit([this]() { ResetDeclMap(); });

  if (!DeclMap()->WillParse(exe_ctx, m_materializer_ap.get())) {
    diagnostic_manager.PutString(
        eDiagnosticSeverityError,
        "current process state is unsuitable for expression parsing");

    ResetDeclMap(); // We are being careful here in the case of breakpoint
                    // conditions.

    return false;
  }

  if (m_options.GetExecutionPolicy() == eExecutionPolicyTopLevel) {
    DeclMap()->SetLookupsEnabled(true);
  }

  Process *process = exe_ctx.GetProcessPtr();
  ExecutionContextScope *exe_scope = process;

  if (!exe_scope)
    exe_scope = exe_ctx.GetTargetPtr();

  // We use a shared pointer here so we can use the original parser - if it
  // succeeds
  // or the rewrite parser we might make if it fails.  But the parser_sp will
  // never be empty.

  ClangExpressionParser parser(exe_scope, *this, generate_debug_info);

  unsigned num_errors = parser.Parse(diagnostic_manager);

  // Check here for FixItHints.  If there are any try to apply the fixits and
  // set the fixed text in m_fixed_text
  // before returning an error.
  if (num_errors) {
    if (diagnostic_manager.HasFixIts()) {
      if (parser.RewriteExpression(diagnostic_manager)) {
        size_t fixed_start;
        size_t fixed_end;
        const std::string &fixed_expression =
            diagnostic_manager.GetFixedExpression();
        if (ExpressionSourceCode::GetOriginalBodyBounds(
                fixed_expression, lang_type, fixed_start, fixed_end))
          m_fixed_text =
              fixed_expression.substr(fixed_start, fixed_end - fixed_start);
      }
    }

    ResetDeclMap(); // We are being careful here in the case of breakpoint
                    // conditions.

    return false;
  }

  //////////////////////////////////////////////////////////////////////////////////////////
  // Prepare the output of the parser for execution, evaluating it statically if
  // possible
  //

  {
    Error jit_error = parser.PrepareForExecution(
        m_jit_start_addr, m_jit_end_addr, m_execution_unit_sp, exe_ctx,
        m_can_interpret, execution_policy);
    if (!jit_error.Success()) {
      const char *error_cstr = jit_error.AsCString();
      if (error_cstr && error_cstr[0])
        diagnostic_manager.PutString(eDiagnosticSeverityError, error_cstr);
      else
        diagnostic_manager.PutString(eDiagnosticSeverityError,
                                     "expression can't be interpreted or run");
      return false;
    }
  }

  if (exe_ctx.GetProcessPtr() && execution_policy == eExecutionPolicyTopLevel) {
    Error static_init_error =
        parser.RunStaticInitializers(m_execution_unit_sp, exe_ctx);

    if (!static_init_error.Success()) {
      const char *error_cstr = static_init_error.AsCString();
      if (error_cstr && error_cstr[0])
        diagnostic_manager.Printf(eDiagnosticSeverityError,
                                  "couldn't run static initializers: %s\n",
                                  error_cstr);
      else
        diagnostic_manager.PutString(eDiagnosticSeverityError,
                                     "couldn't run static initializers\n");
      return false;
    }
  }

  if (m_execution_unit_sp) {
    bool register_execution_unit = false;

    if (m_options.GetExecutionPolicy() == eExecutionPolicyTopLevel) {
      register_execution_unit = true;
    }

    // If there is more than one external function in the execution
    // unit, it needs to keep living even if it's not top level, because
    // the result could refer to that function.

    if (m_execution_unit_sp->GetJittedFunctions().size() > 1) {
      register_execution_unit = true;
    }

    if (register_execution_unit) {
      llvm::cast<PersistentExpressionState>(
          exe_ctx.GetTargetPtr()->GetPersistentExpressionStateForLanguage(
              m_language))
          ->RegisterExecutionUnit(m_execution_unit_sp);
    }
  }

  if (m_options.GetGenerateDebugInfo()) {
    StreamString jit_module_name;
    jit_module_name.Printf("%s%u", FunctionName(),
                           m_options.GetExpressionNumber());
    const char *limit_file = m_options.GetPoundLineFilePath();
    FileSpec limit_file_spec;
    uint32_t limit_start_line = 0;
    uint32_t limit_end_line = 0;
    if (limit_file) {
      limit_file_spec.SetFile(limit_file, false);
      limit_start_line = m_options.GetPoundLineLine();
      limit_end_line = limit_start_line +
                       std::count(m_expr_text.begin(), m_expr_text.end(), '\n');
    }
    m_execution_unit_sp->CreateJITModule(jit_module_name.GetString().c_str(),
                                         limit_file ? &limit_file_spec : NULL,
                                         limit_start_line, limit_end_line);
  }

  ResetDeclMap(); // Make this go away since we don't need any of its state
                  // after parsing.  This also gets rid of any
                  // ClangASTImporter::Minions.

  if (process && m_jit_start_addr != LLDB_INVALID_ADDRESS)
    m_jit_process_wp = lldb::ProcessWP(process->shared_from_this());
  return true;
}

bool ClangUserExpression::AddArguments(ExecutionContext &exe_ctx,
                                       std::vector<lldb::addr_t> &args,
                                       lldb::addr_t struct_address,
                                       DiagnosticManager &diagnostic_manager) {
  lldb::addr_t object_ptr = LLDB_INVALID_ADDRESS;
  lldb::addr_t cmd_ptr = LLDB_INVALID_ADDRESS;

  if (m_language_flags & eLanguageFlagNeedsObjectPointer) {
    lldb::StackFrameSP frame_sp = exe_ctx.GetFrameSP();
    if (!frame_sp)
      return true;

    ConstString object_name;

    if (m_language_flags & eLanguageFlagInCPlusPlusMethod) {
      object_name.SetCString("this");
    } else if (m_language_flags & eLanguageFlagInObjectiveCMethod) {
      object_name.SetCString("self");
    } else {
      diagnostic_manager.PutString(
          eDiagnosticSeverityError,
          "need object pointer but don't know the language");
      return false;
    }

    Error object_ptr_error;

    object_ptr = GetObjectPointer(frame_sp, object_name, object_ptr_error);

    if (!object_ptr_error.Success()) {
      exe_ctx.GetTargetRef().GetDebugger().GetAsyncOutputStream()->Printf(
          "warning: `%s' is not accessible (subsituting 0)\n",
          object_name.AsCString());
      object_ptr = 0;
    }

    if (m_language_flags & eLanguageFlagInObjectiveCMethod) {
      ConstString cmd_name("_cmd");

      cmd_ptr = GetObjectPointer(frame_sp, cmd_name, object_ptr_error);

      if (!object_ptr_error.Success()) {
        diagnostic_manager.Printf(
            eDiagnosticSeverityWarning,
            "couldn't get cmd pointer (substituting NULL): %s",
            object_ptr_error.AsCString());
        cmd_ptr = 0;
      }
    }

    args.push_back(object_ptr);

    if (m_language_flags & eLanguageFlagInObjectiveCMethod)
      args.push_back(cmd_ptr);

    args.push_back(struct_address);
  } else {
    args.push_back(struct_address);
  }
  return true;
}

lldb::ExpressionVariableSP ClangUserExpression::GetResultAfterDematerialization(
    ExecutionContextScope *exe_scope) {
  return m_result_delegate.GetVariable();
}

void ClangUserExpression::ClangUserExpressionHelper::ResetDeclMap(
    ExecutionContext &exe_ctx,
    Materializer::PersistentVariableDelegate &delegate,
    bool keep_result_in_memory) {
  m_expr_decl_map_up.reset(
      new ClangExpressionDeclMap(keep_result_in_memory, &delegate, exe_ctx));
}

clang::ASTConsumer *
ClangUserExpression::ClangUserExpressionHelper::ASTTransformer(
    clang::ASTConsumer *passthrough) {
  m_result_synthesizer_up.reset(
      new ASTResultSynthesizer(passthrough, m_top_level, m_target));

  return m_result_synthesizer_up.get();
}

void ClangUserExpression::ClangUserExpressionHelper::CommitPersistentDecls() {
  if (m_result_synthesizer_up.get()) {
    m_result_synthesizer_up->CommitPersistentDecls();
  }
}

ClangUserExpression::ResultDelegate::ResultDelegate() {}

ConstString ClangUserExpression::ResultDelegate::GetName() {
  return m_persistent_state->GetNextPersistentVariableName();
}

void ClangUserExpression::ResultDelegate::DidDematerialize(
    lldb::ExpressionVariableSP &variable) {
  m_variable = variable;
}

void ClangUserExpression::ResultDelegate::RegisterPersistentState(
    PersistentExpressionState *persistent_state) {
  m_persistent_state = persistent_state;
}

lldb::ExpressionVariableSP &ClangUserExpression::ResultDelegate::GetVariable() {
  return m_variable;
}<|MERGE_RESOLUTION|>--- conflicted
+++ resolved
@@ -407,21 +407,14 @@
     else
       lang_type = lldb::eLanguageTypeC;
 
-<<<<<<< HEAD
     m_options.SetLanguage(lang_type);
     uint32_t first_body_line = 0;
 
     if (!source_code->GetText(m_transformed_text, lang_type, m_language_flags,
                               m_options, m_swift_generic_info, exe_ctx,
                               first_body_line)) {
-      diagnostic_manager.PutCString(eDiagnosticSeverityError,
-                                    "couldn't construct expression body");
-=======
-    if (!source_code->GetText(m_transformed_text, lang_type, m_in_static_method,
-                              exe_ctx)) {
       diagnostic_manager.PutString(eDiagnosticSeverityError,
                                    "couldn't construct expression body");
->>>>>>> d380b714
       return false;
     }
   }
@@ -589,7 +582,7 @@
       limit_end_line = limit_start_line +
                        std::count(m_expr_text.begin(), m_expr_text.end(), '\n');
     }
-    m_execution_unit_sp->CreateJITModule(jit_module_name.GetString().c_str(),
+    m_execution_unit_sp->CreateJITModule(jit_module_name.GetString().str().c_str(),
                                          limit_file ? &limit_file_spec : NULL,
                                          limit_start_line, limit_end_line);
   }
