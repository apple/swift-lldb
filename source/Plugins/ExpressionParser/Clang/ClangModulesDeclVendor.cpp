//===-- ClangModulesDeclVendor.cpp ------------------------------*- C++ -*-===//
//
//                     The LLVM Compiler Infrastructure
//
// This file is distributed under the University of Illinois Open Source
// License. See LICENSE.TXT for details.
//
//===----------------------------------------------------------------------===//

// C Includes
// C++ Includes
#include <mutex>

// Other libraries and framework includes
#include "clang/Basic/TargetInfo.h"
#include "clang/CodeGen/ObjectFilePCHContainerOperations.h"
#include "clang/Frontend/CompilerInstance.h"
#include "clang/Frontend/FrontendActions.h"
#include "clang/Lex/Preprocessor.h"
#include "clang/Lex/PreprocessorOptions.h"
#include "clang/Parse/Parser.h"
#include "clang/Sema/Lookup.h"
#include "clang/Serialization/ASTReader.h"
#include "llvm/Support/Path.h"

// Project includes
#include "ClangModulesDeclVendor.h"

#include "lldb/Core/Log.h"
#include "lldb/Core/StreamString.h"
#include "lldb/Host/FileSpec.h"
#include "lldb/Host/Host.h"
#include "lldb/Host/HostInfo.h"
#include "lldb/Symbol/CompileUnit.h"
#include "lldb/Target/Target.h"
#include "lldb/Utility/LLDBAssert.h"

using namespace lldb_private;

namespace {
// Any Clang compiler requires a consumer for diagnostics.  This one stores them
// as strings
// so we can provide them to the user in case a module failed to load.
class StoringDiagnosticConsumer : public clang::DiagnosticConsumer {
public:
  StoringDiagnosticConsumer();

  void HandleDiagnostic(clang::DiagnosticsEngine::Level DiagLevel,
                        const clang::Diagnostic &info) override;

  void ClearDiagnostics();

  void DumpDiagnostics(Stream &error_stream);

private:
  typedef std::pair<clang::DiagnosticsEngine::Level, std::string>
      IDAndDiagnostic;
  std::vector<IDAndDiagnostic> m_diagnostics;
  Log *m_log;
};

// The private implementation of our ClangModulesDeclVendor.  Contains all the
// Clang state required
// to load modules.
class ClangModulesDeclVendorImpl : public ClangModulesDeclVendor {
public:
  ClangModulesDeclVendorImpl(
<<<<<<< HEAD
      llvm::IntrusiveRefCntPtr<clang::DiagnosticsEngine> diagnostics_engine,
      std::shared_ptr<clang::CompilerInvocation> compiler_invocation,
      std::unique_ptr<clang::CompilerInstance> compiler_instance,
      std::unique_ptr<clang::Parser> parser);
=======
      llvm::IntrusiveRefCntPtr<clang::DiagnosticsEngine> &diagnostics_engine,
      std::shared_ptr<clang::CompilerInvocation> &compiler_invocation,
      std::unique_ptr<clang::CompilerInstance> &&compiler_instance,
      std::unique_ptr<clang::Parser> &&parser);
>>>>>>> 24f4965f

  ~ClangModulesDeclVendorImpl() override = default;

  bool AddModule(ModulePath &path, ModuleVector *exported_modules,
                 Stream &error_stream) override;

  bool AddModulesForCompileUnit(CompileUnit &cu, ModuleVector &exported_modules,
                                Stream &error_stream) override;

  uint32_t FindDecls(const ConstString &name, bool append, uint32_t max_matches,
                     std::vector<clang::NamedDecl *> &decls) override;

  void ForEachMacro(const ModuleVector &modules,
                    std::function<bool(const std::string &)> handler) override;

private:
  void
  ReportModuleExportsHelper(std::set<ClangModulesDeclVendor::ModuleID> &exports,
                            clang::Module *module);

  void ReportModuleExports(ModuleVector &exports, clang::Module *module);

  clang::ModuleLoadResult DoGetModule(clang::ModuleIdPath path,
                                      bool make_visible);

  bool m_enabled = false;

  llvm::IntrusiveRefCntPtr<clang::DiagnosticsEngine> m_diagnostics_engine;
  std::shared_ptr<clang::CompilerInvocation> m_compiler_invocation;
  std::unique_ptr<clang::CompilerInstance> m_compiler_instance;
  std::unique_ptr<clang::Parser> m_parser;
  size_t m_source_location_index =
      0; // used to give name components fake SourceLocations

  typedef std::vector<ConstString> ImportedModule;
  typedef std::map<ImportedModule, clang::Module *> ImportedModuleMap;
  typedef std::set<ModuleID> ImportedModuleSet;
  ImportedModuleMap m_imported_modules;
  ImportedModuleSet m_user_imported_modules;
};
} // anonymous namespace

StoringDiagnosticConsumer::StoringDiagnosticConsumer() {
  m_log = lldb_private::GetLogIfAllCategoriesSet(LIBLLDB_LOG_EXPRESSIONS);
}

void StoringDiagnosticConsumer::HandleDiagnostic(
    clang::DiagnosticsEngine::Level DiagLevel, const clang::Diagnostic &info) {
  llvm::SmallVector<char, 256> diagnostic_string;

  info.FormatDiagnostic(diagnostic_string);

  m_diagnostics.push_back(
      IDAndDiagnostic(DiagLevel, std::string(diagnostic_string.data(),
                                             diagnostic_string.size())));
}

void StoringDiagnosticConsumer::ClearDiagnostics() { m_diagnostics.clear(); }

void StoringDiagnosticConsumer::DumpDiagnostics(Stream &error_stream) {
  for (IDAndDiagnostic &diag : m_diagnostics) {
    switch (diag.first) {
    default:
      error_stream.PutCString(diag.second);
      error_stream.PutChar('\n');
      break;
    case clang::DiagnosticsEngine::Level::Ignored:
      break;
    }
  }
}

static FileSpec GetResourceDir() {
  static FileSpec g_cached_resource_dir;

  static std::once_flag g_once_flag;

  std::call_once(g_once_flag, []() {
    HostInfo::GetLLDBPath(lldb::ePathTypeClangDir, g_cached_resource_dir);
  });

  return g_cached_resource_dir;
}

ClangModulesDeclVendor::ClangModulesDeclVendor() {}

ClangModulesDeclVendor::~ClangModulesDeclVendor() {}

ClangModulesDeclVendorImpl::ClangModulesDeclVendorImpl(
<<<<<<< HEAD
    llvm::IntrusiveRefCntPtr<clang::DiagnosticsEngine> diagnostics_engine,
    std::shared_ptr<clang::CompilerInvocation> compiler_invocation,
    std::unique_ptr<clang::CompilerInstance> compiler_instance,
    std::unique_ptr<clang::Parser> parser)
    : m_diagnostics_engine(std::move(diagnostics_engine)),
      m_compiler_invocation(std::move(compiler_invocation)),
=======
    llvm::IntrusiveRefCntPtr<clang::DiagnosticsEngine> &diagnostics_engine,
    std::shared_ptr<clang::CompilerInvocation> &compiler_invocation,
    std::unique_ptr<clang::CompilerInstance> &&compiler_instance,
    std::unique_ptr<clang::Parser> &&parser)
    : ClangModulesDeclVendor(), m_diagnostics_engine(diagnostics_engine),
      m_compiler_invocation(compiler_invocation),
>>>>>>> 24f4965f
      m_compiler_instance(std::move(compiler_instance)),
      m_parser(std::move(parser)) {}

void ClangModulesDeclVendorImpl::ReportModuleExportsHelper(
    std::set<ClangModulesDeclVendor::ModuleID> &exports,
    clang::Module *module) {
  if (exports.count(reinterpret_cast<ClangModulesDeclVendor::ModuleID>(module)))
    return;

  exports.insert(reinterpret_cast<ClangModulesDeclVendor::ModuleID>(module));

  llvm::SmallVector<clang::Module *, 2> sub_exports;

  module->getExportedModules(sub_exports);

  for (clang::Module *module : sub_exports) {
    ReportModuleExportsHelper(exports, module);
  }
}

void ClangModulesDeclVendorImpl::ReportModuleExports(
    ClangModulesDeclVendor::ModuleVector &exports, clang::Module *module) {
  std::set<ClangModulesDeclVendor::ModuleID> exports_set;

  ReportModuleExportsHelper(exports_set, module);

  for (ModuleID module : exports_set) {
    exports.push_back(module);
  }
}

bool ClangModulesDeclVendorImpl::AddModule(ModulePath &path,
                                           ModuleVector *exported_modules,
                                           Stream &error_stream) {
  // Fail early.

  if (m_compiler_instance->hadModuleLoaderFatalFailure()) {
    error_stream.PutCString("error: Couldn't load a module because the module "
                            "loader is in a fatal state.\n");
    return false;
  }

  // Check if we've already imported this module.

  std::vector<ConstString> imported_module;

  for (ConstString path_component : path) {
    imported_module.push_back(path_component);
  }

  {
    ImportedModuleMap::iterator mi = m_imported_modules.find(imported_module);

    if (mi != m_imported_modules.end()) {
      if (exported_modules) {
        ReportModuleExports(*exported_modules, mi->second);
      }
      return true;
    }
  }

  if (!m_compiler_instance->getPreprocessor()
           .getHeaderSearchInfo()
           .lookupModule(path[0].GetStringRef())) {
    error_stream.Printf("error: Header search couldn't locate module %s\n",
                        path[0].AsCString());
    return false;
  }

  llvm::SmallVector<std::pair<clang::IdentifierInfo *, clang::SourceLocation>,
                    4>
      clang_path;

  {
    clang::SourceManager &source_manager =
        m_compiler_instance->getASTContext().getSourceManager();

    for (ConstString path_component : path) {
      clang_path.push_back(std::make_pair(
          &m_compiler_instance->getASTContext().Idents.get(
              path_component.GetStringRef()),
          source_manager.getLocForStartOfFile(source_manager.getMainFileID())
              .getLocWithOffset(m_source_location_index++)));
    }
  }

  StoringDiagnosticConsumer *diagnostic_consumer =
      static_cast<StoringDiagnosticConsumer *>(
          m_compiler_instance->getDiagnostics().getClient());

  diagnostic_consumer->ClearDiagnostics();

  clang::Module *top_level_module = DoGetModule(clang_path.front(), false);

  if (!top_level_module) {
    diagnostic_consumer->DumpDiagnostics(error_stream);
    error_stream.Printf("error: Couldn't load top-level module %s\n",
                        path[0].AsCString());
    return false;
  }

  clang::Module *submodule = top_level_module;

  for (size_t ci = 1; ci < path.size(); ++ci) {
    llvm::StringRef component = path[ci].GetStringRef();
    submodule = submodule->findSubmodule(component.str());
    if (!submodule) {
      diagnostic_consumer->DumpDiagnostics(error_stream);
      error_stream.Printf("error: Couldn't load submodule %s\n",
                          component.str().c_str());
      return false;
    }
  }

  clang::Module *requested_module = DoGetModule(clang_path, true);

  if (requested_module != nullptr) {
    if (exported_modules) {
      ReportModuleExports(*exported_modules, requested_module);
    }

    m_imported_modules[imported_module] = requested_module;

    m_enabled = true;

    return true;
  }

  return false;
}

bool ClangModulesDeclVendor::LanguageSupportsClangModules(
    lldb::LanguageType language) {
  switch (language) {
  default:
    return false;
  // C++ and friends to be added
  case lldb::LanguageType::eLanguageTypeC:
  case lldb::LanguageType::eLanguageTypeC11:
  case lldb::LanguageType::eLanguageTypeC89:
  case lldb::LanguageType::eLanguageTypeC99:
  case lldb::LanguageType::eLanguageTypeObjC:
    return true;
  }
}

bool ClangModulesDeclVendorImpl::AddModulesForCompileUnit(
    CompileUnit &cu, ClangModulesDeclVendor::ModuleVector &exported_modules,
    Stream &error_stream) {
  if (LanguageSupportsClangModules(cu.GetLanguage())) {
    std::vector<ConstString> imported_modules = cu.GetImportedModules();

    for (ConstString imported_module : imported_modules) {
      std::vector<ConstString> path;

      path.push_back(imported_module);

      if (!AddModule(path, &exported_modules, error_stream)) {
        return false;
      }
    }

    return true;
  }

  return true;
}

// ClangImporter::lookupValue

uint32_t
ClangModulesDeclVendorImpl::FindDecls(const ConstString &name, bool append,
                                      uint32_t max_matches,
                                      std::vector<clang::NamedDecl *> &decls) {
  if (!m_enabled) {
    return 0;
  }

  if (!append)
    decls.clear();

  clang::IdentifierInfo &ident =
      m_compiler_instance->getASTContext().Idents.get(name.GetStringRef());

  clang::LookupResult lookup_result(
      m_compiler_instance->getSema(), clang::DeclarationName(&ident),
      clang::SourceLocation(), clang::Sema::LookupOrdinaryName);

  m_compiler_instance->getSema().LookupName(
      lookup_result,
      m_compiler_instance->getSema().getScopeForContext(
          m_compiler_instance->getASTContext().getTranslationUnitDecl()));

  uint32_t num_matches = 0;

  for (clang::NamedDecl *named_decl : lookup_result) {
    if (num_matches >= max_matches)
      return num_matches;

    decls.push_back(named_decl);
    ++num_matches;
  }

  return num_matches;
}

void ClangModulesDeclVendorImpl::ForEachMacro(
    const ClangModulesDeclVendor::ModuleVector &modules,
    std::function<bool(const std::string &)> handler) {
  if (!m_enabled) {
    return;
  }

  typedef std::map<ModuleID, ssize_t> ModulePriorityMap;
  ModulePriorityMap module_priorities;

  ssize_t priority = 0;

  for (ModuleID module : modules) {
    module_priorities[module] = priority++;
  }

  if (m_compiler_instance->getPreprocessor().getExternalSource()) {
    m_compiler_instance->getPreprocessor()
        .getExternalSource()
        ->ReadDefinedMacros();
  }

  for (clang::Preprocessor::macro_iterator
           mi = m_compiler_instance->getPreprocessor().macro_begin(),
           me = m_compiler_instance->getPreprocessor().macro_end();
       mi != me; ++mi) {
    const clang::IdentifierInfo *ii = nullptr;

    {
      if (clang::IdentifierInfoLookup *lookup =
              m_compiler_instance->getPreprocessor()
                  .getIdentifierTable()
                  .getExternalIdentifierLookup()) {
        lookup->get(mi->first->getName());
      }
      if (!ii) {
        ii = mi->first;
      }
    }

    ssize_t found_priority = -1;
    clang::MacroInfo *macro_info = nullptr;

    for (clang::ModuleMacro *module_macro :
         m_compiler_instance->getPreprocessor().getLeafModuleMacros(ii)) {
      clang::Module *module = module_macro->getOwningModule();

      {
        ModulePriorityMap::iterator pi =
            module_priorities.find(reinterpret_cast<ModuleID>(module));

        if (pi != module_priorities.end() && pi->second > found_priority) {
          macro_info = module_macro->getMacroInfo();
          found_priority = pi->second;
        }
      }

      clang::Module *top_level_module = module->getTopLevelModule();

      if (top_level_module != module) {
        ModulePriorityMap::iterator pi = module_priorities.find(
            reinterpret_cast<ModuleID>(top_level_module));

        if ((pi != module_priorities.end()) && pi->second > found_priority) {
          macro_info = module_macro->getMacroInfo();
          found_priority = pi->second;
        }
      }
    }

    if (macro_info) {
      std::string macro_expansion = "#define ";
      macro_expansion.append(mi->first->getName().str());

      {
        if (macro_info->isFunctionLike()) {
          macro_expansion.append("(");

          bool first_arg = true;

          for (clang::MacroInfo::arg_iterator ai = macro_info->arg_begin(),
                                              ae = macro_info->arg_end();
               ai != ae; ++ai) {
            if (!first_arg) {
              macro_expansion.append(", ");
            } else {
              first_arg = false;
            }

            macro_expansion.append((*ai)->getName().str());
          }

          if (macro_info->isC99Varargs()) {
            if (first_arg) {
              macro_expansion.append("...");
            } else {
              macro_expansion.append(", ...");
            }
          } else if (macro_info->isGNUVarargs()) {
            macro_expansion.append("...");
          }

          macro_expansion.append(")");
        }

        macro_expansion.append(" ");

        bool first_token = true;

        for (clang::MacroInfo::tokens_iterator ti = macro_info->tokens_begin(),
                                               te = macro_info->tokens_end();
             ti != te; ++ti) {
          if (!first_token) {
            macro_expansion.append(" ");
          } else {
            first_token = false;
          }

          if (ti->isLiteral()) {
            if (const char *literal_data = ti->getLiteralData()) {
              std::string token_str(literal_data, ti->getLength());
              macro_expansion.append(token_str);
            } else {
              bool invalid = false;
              const char *literal_source =
                  m_compiler_instance->getSourceManager().getCharacterData(
                      ti->getLocation(), &invalid);

              if (invalid) {
                lldbassert(0 && "Unhandled token kind");
                macro_expansion.append("<unknown literal value>");
              } else {
                macro_expansion.append(
                    std::string(literal_source, ti->getLength()));
              }
            }
          } else if (const char *punctuator_spelling =
                         clang::tok::getPunctuatorSpelling(ti->getKind())) {
            macro_expansion.append(punctuator_spelling);
          } else if (const char *keyword_spelling =
                         clang::tok::getKeywordSpelling(ti->getKind())) {
            macro_expansion.append(keyword_spelling);
          } else {
            switch (ti->getKind()) {
            case clang::tok::TokenKind::identifier:
              macro_expansion.append(ti->getIdentifierInfo()->getName().str());
              break;
            case clang::tok::TokenKind::raw_identifier:
              macro_expansion.append(ti->getRawIdentifier().str());
              break;
            default:
              macro_expansion.append(ti->getName());
              break;
            }
          }
        }

        if (handler(macro_expansion)) {
          return;
        }
      }
    }
  }
}

clang::ModuleLoadResult
ClangModulesDeclVendorImpl::DoGetModule(clang::ModuleIdPath path,
                                        bool make_visible) {
  clang::Module::NameVisibilityKind visibility =
      make_visible ? clang::Module::AllVisible : clang::Module::Hidden;

  const bool is_inclusion_directive = false;

  return m_compiler_instance->loadModule(path.front().second, path, visibility,
                                         is_inclusion_directive);
}

static const char *ModuleImportBufferName = "LLDBModulesMemoryBuffer";

lldb_private::ClangModulesDeclVendor *
ClangModulesDeclVendor::Create(Target &target) {
  // FIXME we should insure programmatically that the expression parser's
  // compiler and the modules runtime's
  // compiler are both initialized in the same way – preferably by the same
  // code.

  if (!target.GetPlatform()->SupportsModules())
    return nullptr;

  const ArchSpec &arch = target.GetArchitecture();

  std::vector<std::string> compiler_invocation_arguments = {
      "clang",
      "-fmodules",
      "-fimplicit-module-maps",
      "-fcxx-modules",
      "-fsyntax-only",
      "-femit-all-decls",
      "-target",
      arch.GetTriple().str(),
      "-fmodules-validate-system-headers",
      "-Werror=non-modular-include-in-framework-module"};

  target.GetPlatform()->AddClangModuleCompilationOptions(
      &target, compiler_invocation_arguments);

  compiler_invocation_arguments.push_back(ModuleImportBufferName);

  // Add additional search paths with { "-I", path } or { "-F", path } here.

  {
    llvm::SmallString<128> DefaultModuleCache;
    const bool erased_on_reboot = false;
    llvm::sys::path::system_temp_directory(erased_on_reboot,
                                           DefaultModuleCache);
    llvm::sys::path::append(DefaultModuleCache, "org.llvm.clang");
    llvm::sys::path::append(DefaultModuleCache, "ModuleCache");
    std::string module_cache_argument("-fmodules-cache-path=");
    module_cache_argument.append(DefaultModuleCache.str().str());
    compiler_invocation_arguments.push_back(module_cache_argument);
  }

  FileSpecList &module_search_paths = target.GetClangModuleSearchPaths();

  for (size_t spi = 0, spe = module_search_paths.GetSize(); spi < spe; ++spi) {
    const FileSpec &search_path = module_search_paths.GetFileSpecAtIndex(spi);

    std::string search_path_argument = "-I";
    search_path_argument.append(search_path.GetPath());

    compiler_invocation_arguments.push_back(search_path_argument);
  }

  {
    FileSpec clang_resource_dir = GetResourceDir();

    if (clang_resource_dir.IsDirectory()) {
      compiler_invocation_arguments.push_back("-resource-dir");
      compiler_invocation_arguments.push_back(clang_resource_dir.GetPath());
    }
  }

  llvm::IntrusiveRefCntPtr<clang::DiagnosticsEngine> diagnostics_engine =
      clang::CompilerInstance::createDiagnostics(new clang::DiagnosticOptions,
                                                 new StoringDiagnosticConsumer);

  std::vector<const char *> compiler_invocation_argument_cstrs;

  for (const std::string &arg : compiler_invocation_arguments) {
    compiler_invocation_argument_cstrs.push_back(arg.c_str());
  }

<<<<<<< HEAD
  std::shared_ptr<clang::CompilerInvocation> invocation =
      clang::createInvocationFromCommandLine(compiler_invocation_argument_cstrs,
                                             diagnostics_engine);
=======
  std::shared_ptr<clang::CompilerInvocation> invocation(
      std::move(clang::createInvocationFromCommandLine(compiler_invocation_argument_cstrs,
                                             diagnostics_engine)));
>>>>>>> 24f4965f

  if (!invocation)
    return nullptr;

  std::unique_ptr<llvm::MemoryBuffer> source_buffer =
      llvm::MemoryBuffer::getMemBuffer(
          "extern int __lldb __attribute__((unavailable));",
          ModuleImportBufferName);

  invocation->getPreprocessorOpts().addRemappedFile(ModuleImportBufferName,
                                                    source_buffer.release());

  std::unique_ptr<clang::CompilerInstance> instance(
      new clang::CompilerInstance());

  std::shared_ptr<clang::PCHContainerOperations> pch_operations =
      instance->getPCHContainerOperations();
  pch_operations->registerWriter(
      llvm::make_unique<clang::ObjectFilePCHContainerWriter>());
  pch_operations->registerReader(
      llvm::make_unique<clang::ObjectFilePCHContainerReader>());

  instance->setDiagnostics(diagnostics_engine.get());
<<<<<<< HEAD
  instance->setInvocation(invocation);
=======
  instance->setInvocation(std::move(invocation));
>>>>>>> 24f4965f

  std::unique_ptr<clang::FrontendAction> action(new clang::SyntaxOnlyAction);

  instance->setTarget(clang::TargetInfo::CreateTargetInfo(
      *diagnostics_engine, instance->getInvocation().TargetOpts));

  if (!instance->hasTarget())
    return nullptr;

  instance->getTarget().adjust(instance->getLangOpts());

  if (!action->BeginSourceFile(*instance,
                               instance->getFrontendOpts().Inputs[0]))
    return nullptr;

  instance->getPreprocessor().enableIncrementalProcessing();

  instance->createModuleManager();

  instance->createSema(action->getTranslationUnitKind(), nullptr);

  const bool skipFunctionBodies = false;
  std::unique_ptr<clang::Parser> parser(new clang::Parser(
      instance->getPreprocessor(), instance->getSema(), skipFunctionBodies));

  instance->getPreprocessor().EnterMainSourceFile();
  parser->Initialize();

  clang::Parser::DeclGroupPtrTy parsed;

  while (!parser->ParseTopLevelDecl(parsed))
    ;

  return new ClangModulesDeclVendorImpl(std::move(diagnostics_engine),
                                        std::move(invocation),
                                        std::move(instance), std::move(parser));
}<|MERGE_RESOLUTION|>--- conflicted
+++ resolved
@@ -65,17 +65,10 @@
 class ClangModulesDeclVendorImpl : public ClangModulesDeclVendor {
 public:
   ClangModulesDeclVendorImpl(
-<<<<<<< HEAD
       llvm::IntrusiveRefCntPtr<clang::DiagnosticsEngine> diagnostics_engine,
       std::shared_ptr<clang::CompilerInvocation> compiler_invocation,
       std::unique_ptr<clang::CompilerInstance> compiler_instance,
       std::unique_ptr<clang::Parser> parser);
-=======
-      llvm::IntrusiveRefCntPtr<clang::DiagnosticsEngine> &diagnostics_engine,
-      std::shared_ptr<clang::CompilerInvocation> &compiler_invocation,
-      std::unique_ptr<clang::CompilerInstance> &&compiler_instance,
-      std::unique_ptr<clang::Parser> &&parser);
->>>>>>> 24f4965f
 
   ~ClangModulesDeclVendorImpl() override = default;
 
@@ -165,21 +158,12 @@
 ClangModulesDeclVendor::~ClangModulesDeclVendor() {}
 
 ClangModulesDeclVendorImpl::ClangModulesDeclVendorImpl(
-<<<<<<< HEAD
     llvm::IntrusiveRefCntPtr<clang::DiagnosticsEngine> diagnostics_engine,
     std::shared_ptr<clang::CompilerInvocation> compiler_invocation,
     std::unique_ptr<clang::CompilerInstance> compiler_instance,
     std::unique_ptr<clang::Parser> parser)
     : m_diagnostics_engine(std::move(diagnostics_engine)),
       m_compiler_invocation(std::move(compiler_invocation)),
-=======
-    llvm::IntrusiveRefCntPtr<clang::DiagnosticsEngine> &diagnostics_engine,
-    std::shared_ptr<clang::CompilerInvocation> &compiler_invocation,
-    std::unique_ptr<clang::CompilerInstance> &&compiler_instance,
-    std::unique_ptr<clang::Parser> &&parser)
-    : ClangModulesDeclVendor(), m_diagnostics_engine(diagnostics_engine),
-      m_compiler_invocation(compiler_invocation),
->>>>>>> 24f4965f
       m_compiler_instance(std::move(compiler_instance)),
       m_parser(std::move(parser)) {}
 
@@ -638,15 +622,9 @@
     compiler_invocation_argument_cstrs.push_back(arg.c_str());
   }
 
-<<<<<<< HEAD
   std::shared_ptr<clang::CompilerInvocation> invocation =
       clang::createInvocationFromCommandLine(compiler_invocation_argument_cstrs,
                                              diagnostics_engine);
-=======
-  std::shared_ptr<clang::CompilerInvocation> invocation(
-      std::move(clang::createInvocationFromCommandLine(compiler_invocation_argument_cstrs,
-                                             diagnostics_engine)));
->>>>>>> 24f4965f
 
   if (!invocation)
     return nullptr;
@@ -670,11 +648,7 @@
       llvm::make_unique<clang::ObjectFilePCHContainerReader>());
 
   instance->setDiagnostics(diagnostics_engine.get());
-<<<<<<< HEAD
   instance->setInvocation(invocation);
-=======
-  instance->setInvocation(std::move(invocation));
->>>>>>> 24f4965f
 
   std::unique_ptr<clang::FrontendAction> action(new clang::SyntaxOnlyAction);
 
