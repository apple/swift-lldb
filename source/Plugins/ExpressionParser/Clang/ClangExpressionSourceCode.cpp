//===-- ClangExpressionSourceCode.cpp ---------------------------*- C++ -*-===//
//
// Part of the LLVM Project, under the Apache License v2.0 with LLVM Exceptions.
// See https://llvm.org/LICENSE.txt for license information.
// SPDX-License-Identifier: Apache-2.0 WITH LLVM-exception
//
//===----------------------------------------------------------------------===//

#include "ClangExpressionSourceCode.h"

<<<<<<< HEAD
#include <algorithm>

#include "llvm/ADT/StringRef.h"
#include "clang/Basic/CharInfo.h"
=======
#include "clang/Basic/CharInfo.h"
#include "llvm/ADT/StringRef.h"
>>>>>>> d8488ff8

#include "Plugins/ExpressionParser/Clang/ClangModulesDeclVendor.h"
#include "Plugins/ExpressionParser/Clang/ClangPersistentVariables.h"
#include "Plugins/ExpressionParser/Clang/ClangUserExpression.h"
#include "Plugins/ExpressionParser/Swift/SwiftASTManipulator.h"
#include "lldb/Host/FileSystem.h"
#include "lldb/Host/HostInfo.h"
#include "lldb/Symbol/Block.h"
#include "lldb/Symbol/CompileUnit.h"
#include "lldb/Symbol/DebugMacros.h"
#include "lldb/Symbol/TypeSystem.h"
#include "lldb/Symbol/VariableList.h"
#include "lldb/Target/ExecutionContext.h"
#include "lldb/Target/Language.h"
#include "lldb/Target/Platform.h"
#include "lldb/Target/StackFrame.h"
#include "lldb/Target/Target.h"
#include "lldb/Utility/StreamString.h"

#include "llvm/ADT/SmallString.h"
#include "llvm/Support/Path.h"
#include "llvm/Support/FileSystem.h"

using namespace lldb_private;

const char *ClangExpressionSourceCode::g_expression_prefix = R"(
#ifndef NULL
#define NULL (__null)
#endif
#ifndef Nil
#define Nil (__null)
#endif
#ifndef nil
#define nil (__null)
#endif
#ifndef YES
#define YES ((BOOL)1)
#endif
#ifndef NO
#define NO ((BOOL)0)
#endif
typedef __INT8_TYPE__ int8_t;
typedef __UINT8_TYPE__ uint8_t;
typedef __INT16_TYPE__ int16_t;
typedef __UINT16_TYPE__ uint16_t;
typedef __INT32_TYPE__ int32_t;
typedef __UINT32_TYPE__ uint32_t;
typedef __INT64_TYPE__ int64_t;
typedef __UINT64_TYPE__ uint64_t;
typedef __INTPTR_TYPE__ intptr_t;
typedef __UINTPTR_TYPE__ uintptr_t;
typedef __SIZE_TYPE__ size_t;
typedef __PTRDIFF_TYPE__ ptrdiff_t;
typedef unsigned short unichar;
extern "C"
{
    int printf(const char * __restrict, ...);
}
)";

uint32_t ClangExpressionSourceCode::GetNumBodyLines() {
  if (m_num_body_lines == 0)
    // 2 = <one for zero indexing> + <one for the body start marker>
    m_num_body_lines = 2 + std::count(m_body.begin(), m_body.end(), '\n');
  return m_num_body_lines;
}

static const char *c_start_marker = "    /*LLDB_BODY_START*/\n    ";
static const char *c_end_marker = ";\n    /*LLDB_BODY_END*/\n";

namespace {

class AddMacroState {
  enum State {
    CURRENT_FILE_NOT_YET_PUSHED,
    CURRENT_FILE_PUSHED,
    CURRENT_FILE_POPPED
  };

public:
  AddMacroState(const FileSpec &current_file, const uint32_t current_file_line)
      : m_state(CURRENT_FILE_NOT_YET_PUSHED), m_current_file(current_file),
        m_current_file_line(current_file_line) {}

  void StartFile(const FileSpec &file) {
    m_file_stack.push_back(file);
    if (file == m_current_file)
      m_state = CURRENT_FILE_PUSHED;
  }

  void EndFile() {
    if (m_file_stack.size() == 0)
      return;

    FileSpec old_top = m_file_stack.back();
    m_file_stack.pop_back();
    if (old_top == m_current_file)
      m_state = CURRENT_FILE_POPPED;
  }

  // An entry is valid if it occurs before the current line in the current
  // file.
  bool IsValidEntry(uint32_t line) {
    switch (m_state) {
    case CURRENT_FILE_NOT_YET_PUSHED:
      return true;
    case CURRENT_FILE_PUSHED:
      // If we are in file included in the current file, the entry should be
      // added.
      if (m_file_stack.back() != m_current_file)
        return true;

      return line < m_current_file_line;
    default:
      return false;
    }
  }

private:
  std::vector<FileSpec> m_file_stack;
  State m_state;
  FileSpec m_current_file;
  uint32_t m_current_file_line;
};

} // anonymous namespace

static void AddMacros(const DebugMacros *dm, CompileUnit *comp_unit,
                      AddMacroState &state, StreamString &stream) {
  if (dm == nullptr)
    return;

  for (size_t i = 0; i < dm->GetNumMacroEntries(); i++) {
    const DebugMacroEntry &entry = dm->GetMacroEntryAtIndex(i);
    uint32_t line;

    switch (entry.GetType()) {
    case DebugMacroEntry::DEFINE:
      if (state.IsValidEntry(entry.GetLineNumber()))
        stream.Printf("#define %s\n", entry.GetMacroString().AsCString());
      else
        return;
      break;
    case DebugMacroEntry::UNDEF:
      if (state.IsValidEntry(entry.GetLineNumber()))
        stream.Printf("#undef %s\n", entry.GetMacroString().AsCString());
      else
        return;
      break;
    case DebugMacroEntry::START_FILE:
      line = entry.GetLineNumber();
      if (state.IsValidEntry(line))
        state.StartFile(entry.GetFileSpec(comp_unit));
      else
        return;
      break;
    case DebugMacroEntry::END_FILE:
      state.EndFile();
      break;
    case DebugMacroEntry::INDIRECT:
      AddMacros(entry.GetIndirectDebugMacros(), comp_unit, state, stream);
      break;
    default:
      // This is an unknown/invalid entry. Ignore.
      break;
    }
  }
}

<<<<<<< HEAD
static bool ExprBodyContainsVar(llvm::StringRef var, llvm::StringRef body) {
  size_t from = 0;
  while ((from = body.find(var, from)) != llvm::StringRef::npos) {
    if ((from != 0 && clang::isIdentifierBody(body[from-1])) ||
        (from + var.size() != body.size() &&
         clang::isIdentifierBody(body[from+var.size()]))) {
      ++from;
=======
/// Checks if the expression body contains the given variable as a token.
/// \param body The expression body.
/// \param var The variable token we are looking for.
/// \return True iff the expression body containes the variable as a token.
static bool ExprBodyContainsVar(llvm::StringRef body, llvm::StringRef var) {
  assert(var.find_if([](char c) { return !clang::isIdentifierBody(c); }) ==
             llvm::StringRef::npos &&
         "variable contains non-identifier chars?");

  size_t start = 0;
  // Iterate over all occurences of the variable string in our expression.
  while ((start = body.find(var, start)) != llvm::StringRef::npos) {
    // We found our variable name in the expression. Check that the token
    // that contains our needle is equal to our variable and not just contains
    // the character sequence by accident.
    // Prevents situations where we for example inlcude the variable 'FOO' in an
    // expression like 'FOObar + 1'.
    bool has_characters_before =
        start != 0 && clang::isIdentifierBody(body[start - 1]);
    bool has_characters_after =
        start + var.size() < body.size() &&
        clang::isIdentifierBody(body[start + var.size()]);

    // Our token just contained the variable name as a substring. Continue
    // searching the rest of the expression.
    if (has_characters_before || has_characters_after) {
      ++start;
>>>>>>> d8488ff8
      continue;
    }
    return true;
  }
  return false;
}

static void AddLocalVariableDecls(const lldb::VariableListSP &var_list_sp,
<<<<<<< HEAD
                                  StreamString &stream, const std::string &expr) {
=======
                                  StreamString &stream,
                                  const std::string &expr) {
>>>>>>> d8488ff8
  for (size_t i = 0; i < var_list_sp->GetSize(); i++) {
    lldb::VariableSP var_sp = var_list_sp->GetVariableAtIndex(i);

    ConstString var_name = var_sp->GetName();
    if (!var_name || var_name == "this" || var_name == ".block_descriptor")
      continue;

    if (!expr.empty() && !ExprBodyContainsVar(expr, var_name.GetStringRef()))
      continue;

    stream.Printf("using $__lldb_local_vars::%s;\n", var_name.AsCString());
  }
}

bool ClangExpressionSourceCode::GetText(
<<<<<<< HEAD
    std::string &text, lldb::LanguageType wrapping_language,
    bool static_method, 
    const EvaluateExpressionOptions &options,
    ExecutionContext &exe_ctx,
    bool add_locals, llvm::ArrayRef<std::string> modules) const {
=======
    std::string &text, lldb::LanguageType wrapping_language, bool static_method,
    ExecutionContext &exe_ctx, bool add_locals, bool force_add_all_locals,
    llvm::ArrayRef<std::string> modules) const {
>>>>>>> d8488ff8
  const char *target_specific_defines = "typedef signed char BOOL;\n";
  std::string module_macros;

  Target *target = exe_ctx.GetTargetPtr();
  if (target) {
    if (target->GetArchitecture().GetMachine() == llvm::Triple::aarch64) {
      target_specific_defines = "typedef bool BOOL;\n";
    }
    if (target->GetArchitecture().GetMachine() == llvm::Triple::x86_64) {
      if (lldb::PlatformSP platform_sp = target->GetPlatform()) {
        static ConstString g_platform_ios_simulator("ios-simulator");
        if (platform_sp->GetPluginName() == g_platform_ios_simulator) {
          target_specific_defines = "typedef bool BOOL;\n";
        }
      }
    }

    ClangPersistentVariables *persistent_vars =
        llvm::dyn_cast_or_null<ClangPersistentVariables>(
            target->GetPersistentExpressionStateForLanguage(
                lldb::eLanguageTypeC));
    ClangModulesDeclVendor *decl_vendor = target->GetClangModulesDeclVendor();

    if (persistent_vars && decl_vendor) {
      const ClangModulesDeclVendor::ModuleVector &hand_imported_modules =
          persistent_vars->GetHandLoadedClangModules();

      ClangModulesDeclVendor::ModuleVector modules_for_macros;

      for (ClangModulesDeclVendor::ModuleID module : hand_imported_modules) {
        modules_for_macros.push_back(module);
      }

      if (target->GetEnableAutoImportClangModules()) {
        if (StackFrame *frame = exe_ctx.GetFramePtr()) {
          if (Block *block = frame->GetFrameBlock()) {
            SymbolContext sc;

            block->CalculateSymbolContext(&sc);

            if (sc.comp_unit) {
              StreamString error_stream;

              decl_vendor->AddModulesForCompileUnit(
                  *sc.comp_unit, modules_for_macros, error_stream);
            }
          }
        }
      }

      decl_vendor->ForEachMacro(
          modules_for_macros,
          [&module_macros](const std::string &expansion) -> bool {
            module_macros.append(expansion);
            module_macros.append("\n");
            return false;
          });
    }
  }

  StreamString debug_macros_stream;
  StreamString lldb_local_var_decls;
  if (StackFrame *frame = exe_ctx.GetFramePtr()) {
    const SymbolContext &sc = frame->GetSymbolContext(
        lldb::eSymbolContextCompUnit | lldb::eSymbolContextLineEntry);

    if (sc.comp_unit && sc.line_entry.IsValid()) {
      DebugMacros *dm = sc.comp_unit->GetDebugMacros();
      if (dm) {
        AddMacroState state(sc.line_entry.file, sc.line_entry.line);
        AddMacros(dm, sc.comp_unit, state, debug_macros_stream);
      }
    }

    if (add_locals) {
      if (Language::LanguageIsCPlusPlus(frame->GetLanguage())) {
        if (target->GetInjectLocalVariables(&exe_ctx)) {
          lldb::VariableListSP var_list_sp =
              frame->GetInScopeVariableList(false, true);
<<<<<<< HEAD
          AddLocalVariableDecls(var_list_sp, lldb_local_var_decls, m_body);
=======
          AddLocalVariableDecls(var_list_sp, lldb_local_var_decls,
                                force_add_all_locals ? "" : m_body);
>>>>>>> d8488ff8
        }
      }
    }
  }

  if (m_wrap) {
    const char *body = m_body.c_str();
    const char *pound_file = options.GetPoundLineFilePath();
    const uint32_t pound_line = options.GetPoundLineLine();
    StreamString pound_body;
    if (pound_file && pound_line) {
      pound_body.Printf("#line %u \"%s\"\n%s", pound_line, pound_file, body);
      body = pound_body.GetString().data();
    }

    switch (wrapping_language) {
    default:
      return false;
    case lldb::eLanguageTypeC:
    case lldb::eLanguageTypeC_plus_plus:
    case lldb::eLanguageTypeObjC:
      break;
    }

    // Generate a list of @import statements that will import the specified
    // module into our expression.
    std::string module_imports;
    for (const std::string &module : modules) {
      module_imports.append("@import ");
      module_imports.append(module);
      module_imports.append(";\n");
    }

    StreamString wrap_stream;

    wrap_stream.Printf("%s\n%s\n%s\n%s\n%s\n", module_macros.c_str(),
                       debug_macros_stream.GetData(), g_expression_prefix,
                       target_specific_defines, m_prefix.c_str());

    // First construct a tagged form of the user expression so we can find it
    // later:
    std::string tagged_body;
    switch (wrapping_language) {
    default:
      tagged_body = m_body;
      break;
    case lldb::eLanguageTypeC:
    case lldb::eLanguageTypeC_plus_plus:
    case lldb::eLanguageTypeObjC:
      tagged_body.append(c_start_marker);
      tagged_body.append(m_body);
      tagged_body.append(c_end_marker);
      break;
    }
    switch (wrapping_language) {
    default:
      break;
    case lldb::eLanguageTypeC:
      wrap_stream.Printf("%s"
                         "void                           \n"
                         "%s(void *$__lldb_arg)          \n"
                         "{                              \n"
                         "    %s;                        \n"
                         "%s"
                         "}                              \n",
                         module_imports.c_str(), m_name.c_str(),
                         lldb_local_var_decls.GetData(), tagged_body.c_str());
      break;
    case lldb::eLanguageTypeC_plus_plus:
      wrap_stream.Printf("%s"
                         "void                                   \n"
                         "$__lldb_class::%s(void *$__lldb_arg)   \n"
                         "{                                      \n"
                         "    %s;                                \n"
                         "%s"
                         "}                                      \n",
                         module_imports.c_str(), m_name.c_str(),
                         lldb_local_var_decls.GetData(), tagged_body.c_str());
      break;
    case lldb::eLanguageTypeObjC:
      if (static_method) {
        wrap_stream.Printf(
            "%s"
            "@interface $__lldb_objc_class ($__lldb_category)        \n"
            "+(void)%s:(void *)$__lldb_arg;                          \n"
            "@end                                                    \n"
            "@implementation $__lldb_objc_class ($__lldb_category)   \n"
            "+(void)%s:(void *)$__lldb_arg                           \n"
            "{                                                       \n"
            "%s"
            "}                                                       \n"
            "@end                                                    \n",
            module_imports.c_str(), m_name.c_str(), m_name.c_str(),
            tagged_body.c_str());
      } else {
        wrap_stream.Printf(
            "%s"
            "@interface $__lldb_objc_class ($__lldb_category)       \n"
            "-(void)%s:(void *)$__lldb_arg;                         \n"
            "@end                                                   \n"
            "@implementation $__lldb_objc_class ($__lldb_category)  \n"
            "-(void)%s:(void *)$__lldb_arg                          \n"
            "{                                                      \n"
            "%s"
            "}                                                      \n"
            "@end                                                   \n",
            module_imports.c_str(), m_name.c_str(), m_name.c_str(),
            tagged_body.c_str());
      }
      break;
    }

    text = wrap_stream.GetString();
  } else {
    text.append(m_body);
  }

  return true;
}

bool ClangExpressionSourceCode::GetOriginalBodyBounds(
    std::string transformed_text,
    size_t &start_loc, size_t &end_loc) {
  const char *start_marker;
  const char *end_marker;

  start_marker = c_start_marker;
  end_marker = c_end_marker;

  start_loc = transformed_text.find(start_marker);
  if (start_loc == std::string::npos)
    return false;
  start_loc += strlen(start_marker);
  end_loc = transformed_text.find(end_marker);
  return end_loc != std::string::npos;
}<|MERGE_RESOLUTION|>--- conflicted
+++ resolved
@@ -8,22 +8,11 @@
 
 #include "ClangExpressionSourceCode.h"
 
-<<<<<<< HEAD
-#include <algorithm>
-
-#include "llvm/ADT/StringRef.h"
-#include "clang/Basic/CharInfo.h"
-=======
 #include "clang/Basic/CharInfo.h"
 #include "llvm/ADT/StringRef.h"
->>>>>>> d8488ff8
 
 #include "Plugins/ExpressionParser/Clang/ClangModulesDeclVendor.h"
 #include "Plugins/ExpressionParser/Clang/ClangPersistentVariables.h"
-#include "Plugins/ExpressionParser/Clang/ClangUserExpression.h"
-#include "Plugins/ExpressionParser/Swift/SwiftASTManipulator.h"
-#include "lldb/Host/FileSystem.h"
-#include "lldb/Host/HostInfo.h"
 #include "lldb/Symbol/Block.h"
 #include "lldb/Symbol/CompileUnit.h"
 #include "lldb/Symbol/DebugMacros.h"
@@ -35,10 +24,6 @@
 #include "lldb/Target/StackFrame.h"
 #include "lldb/Target/Target.h"
 #include "lldb/Utility/StreamString.h"
-
-#include "llvm/ADT/SmallString.h"
-#include "llvm/Support/Path.h"
-#include "llvm/Support/FileSystem.h"
 
 using namespace lldb_private;
 
@@ -77,13 +62,6 @@
 }
 )";
 
-uint32_t ClangExpressionSourceCode::GetNumBodyLines() {
-  if (m_num_body_lines == 0)
-    // 2 = <one for zero indexing> + <one for the body start marker>
-    m_num_body_lines = 2 + std::count(m_body.begin(), m_body.end(), '\n');
-  return m_num_body_lines;
-}
-
 static const char *c_start_marker = "    /*LLDB_BODY_START*/\n    ";
 static const char *c_end_marker = ";\n    /*LLDB_BODY_END*/\n";
 
@@ -186,15 +164,6 @@
   }
 }
 
-<<<<<<< HEAD
-static bool ExprBodyContainsVar(llvm::StringRef var, llvm::StringRef body) {
-  size_t from = 0;
-  while ((from = body.find(var, from)) != llvm::StringRef::npos) {
-    if ((from != 0 && clang::isIdentifierBody(body[from-1])) ||
-        (from + var.size() != body.size() &&
-         clang::isIdentifierBody(body[from+var.size()]))) {
-      ++from;
-=======
 /// Checks if the expression body contains the given variable as a token.
 /// \param body The expression body.
 /// \param var The variable token we are looking for.
@@ -222,7 +191,6 @@
     // searching the rest of the expression.
     if (has_characters_before || has_characters_after) {
       ++start;
->>>>>>> d8488ff8
       continue;
     }
     return true;
@@ -231,12 +199,8 @@
 }
 
 static void AddLocalVariableDecls(const lldb::VariableListSP &var_list_sp,
-<<<<<<< HEAD
-                                  StreamString &stream, const std::string &expr) {
-=======
                                   StreamString &stream,
                                   const std::string &expr) {
->>>>>>> d8488ff8
   for (size_t i = 0; i < var_list_sp->GetSize(); i++) {
     lldb::VariableSP var_sp = var_list_sp->GetVariableAtIndex(i);
 
@@ -252,17 +216,9 @@
 }
 
 bool ClangExpressionSourceCode::GetText(
-<<<<<<< HEAD
-    std::string &text, lldb::LanguageType wrapping_language,
-    bool static_method, 
-    const EvaluateExpressionOptions &options,
-    ExecutionContext &exe_ctx,
-    bool add_locals, llvm::ArrayRef<std::string> modules) const {
-=======
     std::string &text, lldb::LanguageType wrapping_language, bool static_method,
     ExecutionContext &exe_ctx, bool add_locals, bool force_add_all_locals,
     llvm::ArrayRef<std::string> modules) const {
->>>>>>> d8488ff8
   const char *target_specific_defines = "typedef signed char BOOL;\n";
   std::string module_macros;
 
@@ -280,16 +236,14 @@
       }
     }
 
-    ClangPersistentVariables *persistent_vars =
-        llvm::dyn_cast_or_null<ClangPersistentVariables>(
-            target->GetPersistentExpressionStateForLanguage(
-                lldb::eLanguageTypeC));
-    ClangModulesDeclVendor *decl_vendor = target->GetClangModulesDeclVendor();
-
-    if (persistent_vars && decl_vendor) {
+    if (ClangModulesDeclVendor *decl_vendor =
+            target->GetClangModulesDeclVendor()) {
+      ClangPersistentVariables *persistent_vars =
+          llvm::cast<ClangPersistentVariables>(
+              target->GetPersistentExpressionStateForLanguage(
+                  lldb::eLanguageTypeC));
       const ClangModulesDeclVendor::ModuleVector &hand_imported_modules =
           persistent_vars->GetHandLoadedClangModules();
-
       ClangModulesDeclVendor::ModuleVector modules_for_macros;
 
       for (ClangModulesDeclVendor::ModuleID module : hand_imported_modules) {
@@ -342,27 +296,14 @@
         if (target->GetInjectLocalVariables(&exe_ctx)) {
           lldb::VariableListSP var_list_sp =
               frame->GetInScopeVariableList(false, true);
-<<<<<<< HEAD
-          AddLocalVariableDecls(var_list_sp, lldb_local_var_decls, m_body);
-=======
           AddLocalVariableDecls(var_list_sp, lldb_local_var_decls,
                                 force_add_all_locals ? "" : m_body);
->>>>>>> d8488ff8
         }
       }
     }
   }
 
   if (m_wrap) {
-    const char *body = m_body.c_str();
-    const char *pound_file = options.GetPoundLineFilePath();
-    const uint32_t pound_line = options.GetPoundLineLine();
-    StreamString pound_body;
-    if (pound_file && pound_line) {
-      pound_body.Printf("#line %u \"%s\"\n%s", pound_line, pound_file, body);
-      body = pound_body.GetString().data();
-    }
-
     switch (wrapping_language) {
     default:
       return false;
@@ -469,13 +410,21 @@
 }
 
 bool ClangExpressionSourceCode::GetOriginalBodyBounds(
-    std::string transformed_text,
+    std::string transformed_text, lldb::LanguageType wrapping_language,
     size_t &start_loc, size_t &end_loc) {
   const char *start_marker;
   const char *end_marker;
 
-  start_marker = c_start_marker;
-  end_marker = c_end_marker;
+  switch (wrapping_language) {
+  default:
+    return false;
+  case lldb::eLanguageTypeC:
+  case lldb::eLanguageTypeC_plus_plus:
+  case lldb::eLanguageTypeObjC:
+    start_marker = c_start_marker;
+    end_marker = c_end_marker;
+    break;
+  }
 
   start_loc = transformed_text.find(start_marker);
   if (start_loc == std::string::npos)
