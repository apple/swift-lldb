--- conflicted
+++ resolved
@@ -57,16 +57,12 @@
 
 void SwiftASTManipulator::WrapExpression(
     lldb_private::Stream &wrapped_stream, const char *orig_text,
-<<<<<<< HEAD
     bool needs_object_ptr,
     bool static_method,
     bool is_class,
     bool weak_self,
     const EvaluateExpressionOptions &options,
     const Expression::SwiftGenericInfo &generic_info,
-=======
-    uint32_t language_flags, const EvaluateExpressionOptions &options,
->>>>>>> 1b536626
     llvm::StringRef os_version,
     uint32_t &first_body_line) {
     first_body_line = 0; // set to invalid
