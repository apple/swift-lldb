//===-- SwiftREPL.cpp -------------------------------------------*- C++ -*-===//
//
// This source file is part of the Swift.org open source project
//
// Copyright (c) 2014 - 2016 Apple Inc. and the Swift project authors
// Licensed under Apache License v2.0 with Runtime Library Exception
//
// See https://swift.org/LICENSE.txt for license information
// See https://swift.org/CONTRIBUTORS.txt for the list of Swift project authors
//
//===----------------------------------------------------------------------===//

#include "SwiftREPL.h"

#include "SwiftExpressionVariable.h"

#include "lldb/Core/Debugger.h"
#include "lldb/Core/Module.h"
#include "lldb/Core/PluginManager.h"
#include "lldb/Core/StreamFile.h"
#include "lldb/Core/ValueObject.h"
#include "lldb/DataFormatters/TypeSummary.h"
#include "lldb/DataFormatters/ValueObjectPrinter.h"
#include "lldb/Host/HostInfo.h"
#include "lldb/Interpreter/CommandInterpreter.h"
#include "lldb/Interpreter/CommandReturnObject.h"
#include "lldb/Symbol/ObjectFile.h"
#include "lldb/Symbol/SwiftASTContext.h"
#include "lldb/Symbol/SymbolVendor.h"
#include "lldb/Target/Process.h"
#include "lldb/Target/Target.h"
#include "lldb/Target/Thread.h"
#include "lldb/Utility/AnsiTerminal.h"
#include "lldb/Utility/CleanUp.h"

#include "llvm/Support/raw_ostream.h"
#include "swift/Basic/Version.h"
#include "swift/Frontend/Frontend.h"
#include "swift/IDE/REPLCodeCompletion.h"
#include "swift/IDE/Utils.h"
#include "swift/SIL/SILModule.h"

using namespace lldb;
using namespace lldb_private;

lldb::REPLSP SwiftREPL::CreateInstance(Status &err, lldb::LanguageType language,
                                       Debugger *debugger, Target *target,
                                       const char *repl_options) {
  if (language != eLanguageTypeSwift) {
    // TODO: EnumerateSupportedLanguages should make checking for this
    // unnecessary.
    return nullptr;
  }

  if (!target && !debugger) {
    err.SetErrorString("must have a debugger or a target to create a REPL");
    return nullptr;
  }

  if (target)
    return CreateInstanceFromTarget(err, *target, repl_options);
  else
    return CreateInstanceFromDebugger(err, *debugger, repl_options);
}

lldb::REPLSP SwiftREPL::CreateInstanceFromTarget(Status &err, Target &target,
                                                 const char *repl_options) {
  // Sanity check the target to make sure a REPL would work here.
  if (!target.GetProcessSP() || !target.GetProcessSP()->IsAlive()) {
    err.SetErrorString("can't launch a Swift REPL without a running process");
    return nullptr;
  }

  SymbolContextList sc_list;
  target.GetImages().FindSymbolsWithNameAndType(ConstString("_swift_release"),
                                                eSymbolTypeAny, sc_list);

  if (!sc_list.GetSize()) {
    err.SetErrorString("can't launch a Swift REPL in a process that doesn't "
                       "have the Swift standard library");
    return nullptr;
  }

  // Check that we can get a type system, or we aren't going anywhere:
  auto type_system_or_err =
      target.GetScratchTypeSystemForLanguage(eLanguageTypeSwift, true, repl_options);
  if (!type_system_or_err) {
    llvm::consumeError(type_system_or_err.takeError());
    err.SetErrorString("Could not construct an expression "
                       "context for the REPL.\n");
    return nullptr;
  }

  // Sanity checks succeeded.  Go ahead.
  auto repl_sp = lldb::REPLSP(new SwiftREPL(target));
  repl_sp->SetCompilerOptions(repl_options);
  return repl_sp;
}

lldb::REPLSP SwiftREPL::CreateInstanceFromDebugger(Status &err,
                                                   Debugger &debugger,
                                                   const char *repl_options) {
  const char *bp_name = "repl_main";

  FileSpec repl_executable = HostInfo::GetSupportExeDir();

  if (!repl_executable) {
    err.SetErrorString("unable to locate REPL executable");
    return nullptr;
  }

#if !defined(_WIN32)
  const char *repl_exe_name = "repl_swift";
#else
  const char *repl_exe_name = "repl_swift.exe";
#endif
  repl_executable.GetFilename().SetCString(repl_exe_name);
  std::string repl_exe_path(repl_executable.GetPath());

  if (!FileSystem::Instance().Exists(repl_executable)) {
    err.SetErrorStringWithFormat("REPL executable does not exist: '%s'",
                                 repl_exe_path.c_str());
    return nullptr;
  }

  llvm::Triple target_triple = HostInfo::GetArchitecture().GetTriple();
  llvm::SmallString<16> os_name;
  llvm::raw_svector_ostream os(os_name);
  // Use the most generic sub-architecture.
  target_triple.setArch(target_triple.getArch());
  // Override the stub's minimum deployment target to the host os version.
  llvm::VersionTuple version = HostInfo::GetOSVersion();
  os << llvm::Triple::getOSTypeName(target_triple.getOS());
  os << version.getAsString();
  target_triple.setOSName(os.str());

  TargetSP target_sp;
  err = debugger.GetTargetList().CreateTarget(
      debugger, repl_exe_path.c_str(), target_triple.getTriple(),
      eLoadDependentsYes, nullptr, target_sp);
  if (!err.Success()) {
    err.SetErrorStringWithFormat("failed to create REPL target: %s",
                                 err.AsCString());
    return nullptr;
  }

  // Limit the breakpoint to our executable module
  ModuleSP exe_module_sp(target_sp->GetExecutableModule());
  if (!exe_module_sp) {
    err.SetErrorString("unable to resolve REPL executable module");
    target_sp->Destroy();
    return nullptr;
  }

  FileSpecList containingModules;
  containingModules.Append(exe_module_sp->GetFileSpec());

  BreakpointSP main_bp_sp = target_sp->CreateBreakpoint(
      &containingModules,    // Limit to these modules
      NULL,                  // Don't limit the breakpoint to any source files
      bp_name,               // Function name
      eFunctionNameTypeAuto, // Name type
      eLanguageTypeUnknown,  // Language
      0,                     // offset
      eLazyBoolYes,          // skip_prologue,
      true,                  // internal
      false);                // request_hardware

  if (main_bp_sp->GetNumLocations() == 0) {
    err.SetErrorStringWithFormat("failed to resolve REPL breakpoint for '%s'",
                                 bp_name);
    return nullptr;
  }

  main_bp_sp->SetBreakpointKind("REPL");
  assert(main_bp_sp->IsInternal()); // We made an internal
                                    // breakpoint above, it better
                                    // say it is internal

  lldb_private::ProcessLaunchInfo launch_info;
  llvm::StringRef target_settings_argv0 = target_sp->GetArg0();

  if (target_sp->GetDisableASLR())
    launch_info.GetFlags().Set(eLaunchFlagDisableASLR);

  if (target_sp->GetDisableSTDIO())
    launch_info.GetFlags().Set(eLaunchFlagDisableSTDIO);

  if (!target_settings_argv0.empty()) {
    launch_info.GetArguments().AppendArgument(target_settings_argv0);
    launch_info.SetExecutableFile(exe_module_sp->GetPlatformFileSpec(), false);
  } else {
    launch_info.SetExecutableFile(exe_module_sp->GetPlatformFileSpec(), true);
  }

  debugger.SetAsyncExecution(false);
  err = target_sp->Launch(launch_info, nullptr);
  debugger.SetAsyncExecution(true);

  if (!err.Success()) {
    err.SetErrorStringWithFormat("failed to launch REPL process: %s",
                                 err.AsCString());
    return nullptr;
  }

  ProcessSP process_sp(target_sp->GetProcessSP());
  if (!process_sp) {
    err.SetErrorString("failed to launch REPL process");
    return nullptr;
  }

  // Start handling process events automatically
  debugger.StartEventHandlerThread();

  // Destroy the process and the event handler thread after a fatal error.
  CleanUp cleanup{[&] {
    process_sp->Destroy(/*force_kill=*/false);
    debugger.StopEventHandlerThread();
  }};

  StateType state = process_sp->GetState();

  if (state != eStateStopped) {
    err.SetErrorString("failed to stop process at REPL breakpoint");
    return nullptr;
  }

  ThreadList &thread_list = process_sp->GetThreadList();
  const uint32_t num_threads = thread_list.GetSize();
  if (num_threads == 0) {
    err.SetErrorString("process is not in valid state (no threads)");
    return nullptr;
  }

  ThreadSP thread_sp = thread_list.GetSelectedThread();
  if (!thread_sp) {
    thread_sp = thread_list.GetThreadAtIndex(0);
    thread_list.SetSelectedThreadByID(thread_sp->GetID());
    assert(thread_sp && "There should be at least one thread");
  }

  thread_sp->SetSelectedFrameByIndex(0);

  REPLSP repl_sp(new SwiftREPL(*target_sp));
  repl_sp->SetCompilerOptions(repl_options);
  target_sp->SetREPL(lldb::eLanguageTypeSwift, repl_sp);

  // Check that we can get a type system, or we aren't
  // going anywhere.  Remember to pass in the repl_options
  // in case they set up framework paths we need, etc.
  auto type_system_or_err =
      target_sp->GetScratchTypeSystemForLanguage(eLanguageTypeSwift, true, repl_options);
  if (!type_system_or_err) {
    llvm::consumeError(type_system_or_err.takeError());
    err.SetErrorString("Could not construct an expression "
                       "context for the REPL.\n");
    return nullptr;
  }

  // Disable the cleanup, since we have a valid repl session now.
  cleanup.disable();

  std::string swift_full_version(swift::version::getSwiftFullVersion());
  printf("Welcome to %s.\nType :help for assistance.\n",
         swift_full_version.c_str());

  return repl_sp;
}

void SwiftREPL::Initialize() {
  LanguageSet swift;
  swift.Insert(lldb::eLanguageTypeSwift);
  PluginManager::RegisterPlugin(ConstString("swift"), "The Swift REPL",
                                &CreateInstance, swift);
}

void SwiftREPL::Terminate() {
  PluginManager::UnregisterPlugin(&CreateInstance);
}

SwiftREPL::SwiftREPL(Target &target)
    : REPL(LLVMCastKind::eKindSwift, target), m_swift_ast_sp() {}

SwiftREPL::~SwiftREPL() {}

Status SwiftREPL::DoInitialization() {
  if (m_compiler_options.empty())
    return Status();

  auto type_system_or_err =
      m_target.GetScratchTypeSystemForLanguage(eLanguageTypeSwift, true,
                                               m_compiler_options.c_str());
  if (!type_system_or_err)
    return Status(type_system_or_err.takeError());
  return Status();
}

ConstString SwiftREPL::GetSourceFileBasename() {
  static ConstString s_basename("repl.swift");
  return s_basename;
}

bool SwiftREPL::SourceIsComplete(const std::string &source) {
  std::unique_ptr<llvm::MemoryBuffer> source_buffer_ap(
      llvm::MemoryBuffer::getMemBuffer(source));
  swift::ide::SourceCompleteResult result =
      swift::ide::isSourceInputComplete(std::move(source_buffer_ap),
                                        swift::SourceFileKind::REPL);
  return result.IsComplete;
}

static bool GetIdentifier(llvm::StringRef &s, llvm::StringRef &identifier) {
  if (!s.empty()) {
    char ch = s[0];
    if (isalpha(ch) || ch == '_') {
      size_t i;
      for (i = 1; i < s.size(); ++i) {
        ch = s[i];
        if (isalnum(ch) || ch == '_')
          continue;
        else
          break;
      }
      identifier = s.substr(0, i);
      s = s.drop_front(i);
      return true;
    }
  }
  return false;
}

lldb::offset_t SwiftREPL::GetDesiredIndentation(const StringList &lines,
                                                int cursor_position,
                                                int tab_size) {
  // Determine appropriate indentation after the initial N-1 lines
  StringList prior_lines = lines;
  prior_lines.PopBack();
  std::string source_string(prior_lines.CopyList());
  std::unique_ptr<llvm::MemoryBuffer> source_buffer_ap(
      llvm::MemoryBuffer::getMemBuffer(source_string));
  swift::ide::SourceCompleteResult result =
      swift::ide::isSourceInputComplete(std::move(source_buffer_ap),
                                        swift::SourceFileKind::REPL);

  int desired_indent =
      (result.IndentLevel * tab_size) + result.IndentPrefix.length();

  const std::string &last_line = lines[lines.GetSize() - 1];

  // Unindent for an initial closed brace on a line break, or when the brace was
  // just typed
  if (cursor_position == 0 || last_line[cursor_position - 1] == '}') {

    // The brace must be the first non-space character
    const size_t actual_indent = REPL::CalculateActualIndentation(lines);

    if (last_line.length() > actual_indent && last_line[actual_indent] == '}') {
      // Stop searching once a reason to unindent was found
      desired_indent -= tab_size;
      if (desired_indent < 0)
        desired_indent = 0;
      return desired_indent;
    }
  }

  // Unindent for a case clause on a line break, or when the colon was just
  // typed
  if (cursor_position == 0 || last_line[cursor_position - 1] == ':') {
    size_t colon_pos = last_line.find_last_of(':');
    if (colon_pos != std::string::npos) {
      std::string line_to_colon = last_line.substr(0, colon_pos);
      llvm::StringRef line(line_to_colon);
      line = line.ltrim(); // Skip leading spaces
      if (!line.empty()) {
        llvm::StringRef identifier;
        if (GetIdentifier(line, identifier)) {
          line = line.ltrim(); // Skip leading spaces
          // If we have an empty line now, we have a simple label followed by a
          // ':'
          // and if it isn't we have "case" followed by a space, then we handle
          // this as a cast statement
          bool outdent = false;
          if (line.empty())
            outdent = !identifier.equals("case");
          else if (identifier.equals("case")) {
            outdent = true;
          } else {
            line = line.rtrim(); // Skip trailing spaces
            // Check for any identifier followed by an optional paren expression
            // and a colon
            if (line.front() == '(' && line.back() == ')')
              outdent = true;
          }

          if (outdent) {
            // Stop searching once a reason to unindent was found
            desired_indent -= tab_size;
            if (desired_indent < 0)
              desired_indent = 0;
            return desired_indent;
          }
        }
      }
    }
  }

  // Otherwise, only change indentation when creating a new line
  if (cursor_position == 0)
    return desired_indent;

  return LLDB_INVALID_OFFSET;
}

lldb::LanguageType SwiftREPL::GetLanguage() { return eLanguageTypeSwift; }

bool isThrownError(ValueObjectSP valobj_sp) {
  ConstString name = valobj_sp->GetName();
  size_t length = name.GetLength();
  if (length < 3)
    return false;

  const char *name_cstr = name.AsCString();
  if (name_cstr[0] != '$')
    return false;
  if (name_cstr[1] != 'E')
    return false;
  for (size_t index = 2; index < length; index++) {

    char digit = name_cstr[index];
    if (digit < '0' || digit > '9')
      return false;
  }
  return true;
}

bool SwiftREPL::PrintOneVariable(Debugger &debugger, StreamFileSP &output_sp,
                                 ValueObjectSP &valobj_sp,
                                 ExpressionVariable *var) {
  bool is_computed = false;

  if (var) {
    if (lldb::ValueObjectSP valobj_sp = var->GetValueObject()) {
      Flags valobj_type_flags(valobj_sp->GetCompilerType().GetTypeInfo());
      const bool is_swift(valobj_type_flags.AllSet(eTypeIsSwift));
      if ((var->GetName().AsCString("anonymous")[0] != '$') && is_swift) {
        is_computed = llvm::cast<SwiftExpressionVariable>(var)->GetIsComputed();
      } else {
        return false;
      }
    } else {
      return false;
    }
  }

  const bool colorize_out = debugger.GetUseColor();

  bool handled = false;

  Format format = m_format_options.GetFormat();

  bool treat_as_void = (format == eFormatVoid);
  // if we are asked to suppress void, check if this is the empty tuple type,
  // and if so suppress it
  if (!treat_as_void && !debugger.GetNotifyVoid()) {
    const CompilerType &expr_type(valobj_sp->GetCompilerType());
    Flags expr_type_flags(expr_type.GetTypeInfo());
    if (expr_type_flags.AllSet(eTypeIsSwift | eTypeIsTuple)) {
      treat_as_void = (expr_type.GetNumFields() == 0);
    }
  }

  if (!treat_as_void) {
    if (format != eFormatDefault)
      valobj_sp->SetFormat(format);

    DumpValueObjectOptions options;
    options.SetUseDynamicType(lldb::eDynamicCanRunTarget);
    options.SetMaximumPointerDepth(
        {DumpValueObjectOptions::PointerDepth::Mode::Formatters, 1});
    options.SetUseSyntheticValue(true);
    options.SetRevealEmptyAggregates(false);
    options.SetHidePointerValue(true);
    options.SetVariableFormatDisplayLanguage(lldb::eLanguageTypeSwift);
    options.SetDeclPrintingHelper([](ConstString type_name,
                                     ConstString var_name,
                                     const DumpValueObjectOptions &options,
                                     Stream &stream) -> bool {
      if (!type_name || !var_name)
        return false;

      std::string type_name_str(type_name ? type_name.GetCString() : "");
      for (auto iter = type_name_str.find(" *"); iter != std::string::npos;
           iter = type_name_str.find(" *")) {
        type_name_str.erase(iter, 2);
      }
      if (!type_name_str.empty()) {
        stream.Printf("%s: %s =", var_name.GetCString(), type_name_str.c_str());
        return true;
      }

      return false;
    });

    if (is_computed) {
      StringSummaryFormat::Flags flags;
      flags.SetDontShowChildren(true);
      flags.SetDontShowValue(true);
      flags.SetHideItemNames(true);
      flags.SetShowMembersOneLiner(false);
      flags.SetSkipPointers(false);
      flags.SetSkipReferences(false);
      options.SetHideValue(true);
      options.SetShowSummary(true);
      options.SetSummary(lldb::TypeSummaryImplSP(
          new StringSummaryFormat(flags, "<computed property>")));
    }

    if (colorize_out) {
      const char *color = isThrownError(valobj_sp)
                              ? ANSI_ESCAPE1(ANSI_FG_COLOR_RED)
                              : ANSI_ESCAPE1(ANSI_FG_COLOR_CYAN);
      fprintf(output_sp->GetFile().GetStream(), "%s", color);
    }

    valobj_sp->Dump(*output_sp, options);

    if (colorize_out)
      fprintf(output_sp->GetFile().GetStream(), ANSI_ESCAPE1(ANSI_CTRL_NORMAL));

    handled = true;
  }

  return handled;
}

int SwiftREPL::CompleteCode(const std::string &current_code,
                            lldb_private::StringList &matches) {
  //----------------------------------------------------------------------g
  // If we use the target's SwiftASTContext for completion, it reaaallly
  // slows down subsequent expressions. The compiler team doesn't have time
  // to fix this issue currently, so we need to work around it by making
  // our own copy of the AST and using this separate AST for completion.
  //----------------------------------------------------------------------
  Status error;
  if (!m_swift_ast_sp) {
    auto type_system_or_err = m_target.GetScratchTypeSystemForLanguage(eLanguageTypeSwift);
    if (!type_system_or_err) {
      llvm::consumeError(type_system_or_err.takeError());
      return 0;
    }

    auto *target_swift_ast =
        llvm::dyn_cast_or_null<SwiftASTContext>(&*type_system_or_err);
    if (target_swift_ast)
      m_swift_ast_sp.reset(new SwiftASTContext(*target_swift_ast));
<<<<<<< HEAD
    // SWIFT_ENABLE_TENSORFLOW
    // We have deleted the call to swift::registerIDERequestFunctions because
    // we're doing it in SwiftASTContext::GetASTContext() instead.
=======
    swift::registerIDERequestFunctions(
        m_swift_ast_sp.get()->GetASTContext()->evaluator);
    swift::registerTypeCheckerRequestFunctions(
        m_swift_ast_sp.get()->GetASTContext()->evaluator);
>>>>>>> ce1f1e21
  }
  SwiftASTContext *swift_ast = m_swift_ast_sp.get();

  if (swift_ast) {
    swift::ASTContext *ast = swift_ast->GetASTContext();
    swift::REPLCompletions completions;
    SourceModule completion_module_info;
    completion_module_info.path.push_back(ConstString("repl"));
    swift::ModuleDecl *repl_module = nullptr;
    if (m_completion_module_initialized)
      repl_module =
        swift_ast->GetModule(completion_module_info, error);
    if (repl_module == nullptr) {
      repl_module = swift_ast->CreateModule(completion_module_info, error);
      const swift::SourceFile::ImplicitModuleImportKind implicit_import_kind =
          swift::SourceFile::ImplicitModuleImportKind::Stdlib;
      llvm::Optional<unsigned> bufferID;
      swift::SourceFile *repl_source_file = new (*ast)
          swift::SourceFile(*repl_module, swift::SourceFileKind::REPL, bufferID,
                            implicit_import_kind, /*Keep tokens*/false);
      repl_module->addFile(*repl_source_file);
      m_completion_module_initialized = true;
    }
    if (repl_module) {
      swift::SourceFile &repl_source_file =
          repl_module->getMainSourceFile(swift::SourceFileKind::REPL);

      llvm::StringRef current_code_ref(current_code);
      completions.populate(repl_source_file, current_code_ref);
      llvm::StringRef root = completions.getRoot();
      if (!root.empty()) {
        matches.AppendString(root.data(), root.size());
        return 1;
      }
      // Otherwise, advance through the completion state machine.
      const swift::CompletionState completion_state = completions.getState();
      switch (completion_state) {
      case swift::CompletionState::CompletedRoot: {
        // We completed the root. Next step is to display the completion list.
        matches.AppendString(""); // Empty string to indicate no completion,
        // just display other strings that come after it
        llvm::ArrayRef<llvm::StringRef> llvm_matches =
            completions.getCompletionList();
        for (const auto &llvm_match : llvm_matches) {
          if (!llvm_match.empty())
            matches.AppendString(llvm_match.data(), llvm_match.size());
        }
        // Don't include the empty string we appended above or we will display
        // one
        // too many we need to return the magical value of one less than our
        // actual matches.
        // TODO: modify all IOHandlerDelegate::IOHandlerComplete() to use a
        // CompletionMatches
        // class that wraps up the "StringList matches;" along with other smarts
        // so we don't
        // have to return magic values and incorrect sizes.
        return matches.GetSize() - 1;
      } break;

      case swift::CompletionState::DisplayedCompletionList: {
        // Complete the next completion stem in the cycle.
        llvm::StringRef stem = completions.getPreviousStem().InsertableString;
        matches.AppendString(stem.data(), stem.size());
      } break;

      case swift::CompletionState::Empty:
      case swift::CompletionState::Unique:
        // We already provided a definitive completion--nothing else to do.
        break;

      case swift::CompletionState::Invalid:
        llvm_unreachable("got an invalid completion set?!");
      }
    }
  }

  return matches.GetSize();
}<|MERGE_RESOLUTION|>--- conflicted
+++ resolved
@@ -553,16 +553,9 @@
         llvm::dyn_cast_or_null<SwiftASTContext>(&*type_system_or_err);
     if (target_swift_ast)
       m_swift_ast_sp.reset(new SwiftASTContext(*target_swift_ast));
-<<<<<<< HEAD
     // SWIFT_ENABLE_TENSORFLOW
     // We have deleted the call to swift::registerIDERequestFunctions because
     // we're doing it in SwiftASTContext::GetASTContext() instead.
-=======
-    swift::registerIDERequestFunctions(
-        m_swift_ast_sp.get()->GetASTContext()->evaluator);
-    swift::registerTypeCheckerRequestFunctions(
-        m_swift_ast_sp.get()->GetASTContext()->evaluator);
->>>>>>> ce1f1e21
   }
   SwiftASTContext *swift_ast = m_swift_ast_sp.get();
 
