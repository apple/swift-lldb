//===-- SwiftSILManipulator.cpp ---------------------------------*- C++ -*-===//
//
// This source file is part of the Swift.org open source project
//
// Copyright (c) 2014 - 2016 Apple Inc. and the Swift project authors
// Licensed under Apache License v2.0 with Runtime Library Exception
//
// See https://swift.org/LICENSE.txt for license information
// See https://swift.org/CONTRIBUTORS.txt for the list of Swift project authors
//
//===----------------------------------------------------------------------===//

#include "SwiftSILManipulator.h"

#include "SwiftASTManipulator.h"

#include "lldb/Symbol/CompilerType.h"
#include "lldb/Utility/Log.h"

#include "swift/SIL/SILArgument.h"
#include "swift/SIL/SILBasicBlock.h"
#include "swift/SIL/SILBuilder.h"
#include "swift/SIL/SILFunction.h"
#include "swift/SIL/SILLocation.h"
#include "swift/SIL/SILModule.h"
#include "swift/SIL/SILType.h"
#include "swift/SIL/SILValue.h"
#include "swift/SIL/TypeLowering.h"

using namespace lldb_private;

SwiftSILManipulator::SwiftSILManipulator(swift::SILBuilder &builder)
    : m_builder(builder),
      m_log(lldb_private::GetLogIfAllCategoriesSet(LIBLLDB_LOG_EXPRESSIONS)) {}

swift::SILValue SwiftSILManipulator::emitLValueForVariable(
    swift::VarDecl *var, SwiftExpressionParser::SILVariableInfo &info) {
  swift::SILFunction &function = m_builder.getFunction();

  swift::SILBasicBlock &entry_block = *function.getBlocks().begin();

  swift::SILArgument *struct_argument = nullptr;

  for (swift::SILArgument *argument : entry_block.getArguments()) {
    swift::Identifier argument_name = argument->getDecl()->getBaseName()
                                        .getIdentifier();

    if (!strcmp(argument_name.get(), SwiftASTManipulator::GetArgumentName())) {
      struct_argument = argument;
      break;
    }
  }

  if (!struct_argument)
    return swift::SILValue();

  assert(struct_argument->getType().getAsString().find(
             "UnsafeMutablePointer") != std::string::npos);

  swift::CanType unsafe_mutable_pointer_can_type =
      struct_argument->getType().getSwiftRValueType();

  swift::BoundGenericStructType *unsafe_mutable_pointer_struct_type =
      llvm::cast<swift::BoundGenericStructType>(
          unsafe_mutable_pointer_can_type.getPointer());
  swift::StructDecl *unsafe_mutable_pointer_struct_decl =
      unsafe_mutable_pointer_struct_type->getDecl();

  swift::VarDecl *value_member_decl = nullptr;

  for (swift::Decl *member : unsafe_mutable_pointer_struct_decl->getMembers()) {
    if (swift::VarDecl *member_var = llvm::dyn_cast<swift::VarDecl>(member)) {
      if (member_var->getName().str().equals("_rawValue")) {
        value_member_decl = member_var;
        break;
      }
    }
  }

  if (!value_member_decl)
    return swift::SILValue();

  swift::ASTContext &ast_ctx = m_builder.getASTContext();
  swift::Lowering::TypeConverter converter(m_builder.getModule());

  swift::SILLocation null_loc((swift::Decl *)nullptr);
  swift::SILType raw_pointer_type = swift::SILType::getRawPointerType(ast_ctx);

  swift::StructExtractInst *struct_extract = m_builder.createStructExtract(
      null_loc, struct_argument, value_member_decl, raw_pointer_type);
  swift::IntegerLiteralInst *integer_literal = m_builder.createIntegerLiteral(
      null_loc, swift::SILType::getBuiltinIntegerType(64, ast_ctx),
      (intmax_t)info.offset);
  swift::IndexRawPointerInst *index_raw_pointer =
      m_builder.createIndexRawPointer(null_loc, struct_extract,
                                      integer_literal);
  swift::PointerToAddressInst *pointer_to_return_slot =
      m_builder.createPointerToAddress(null_loc, index_raw_pointer,
                                       raw_pointer_type.getAddressType(),
                                       /*isStrict*/ true);
  swift::LoadInst *pointer_to_variable =
      m_builder.createLoad(null_loc, pointer_to_return_slot,
                           swift::LoadOwnershipQualifier::Trivial);
  auto type = var->getDeclContext()->mapTypeIntoContext(
      var->getInterfaceType());
  auto loweredType = converter.getLoweredRValueType(type);
  swift::PointerToAddressInst *address_of_variable =
      m_builder.createPointerToAddress(
          null_loc, pointer_to_variable,
<<<<<<< HEAD
          converter.getLoweredType(type, swift::ResilienceExpansion::Minimal).getAddressType(),
=======
          swift::SILType::getPrimitiveAddressType(loweredType),
>>>>>>> 1b536626
          /*isStrict*/ true);

  if (info.needs_init) {
    info.needs_init = false;
    return swift::SILValue(m_builder.createMarkUninitialized(
        null_loc, address_of_variable, swift::MarkUninitializedInst::Var));
  } else
    return swift::SILValue(address_of_variable);
}<|MERGE_RESOLUTION|>--- conflicted
+++ resolved
@@ -107,11 +107,7 @@
   swift::PointerToAddressInst *address_of_variable =
       m_builder.createPointerToAddress(
           null_loc, pointer_to_variable,
-<<<<<<< HEAD
-          converter.getLoweredType(type, swift::ResilienceExpansion::Minimal).getAddressType(),
-=======
           swift::SILType::getPrimitiveAddressType(loweredType),
->>>>>>> 1b536626
           /*isStrict*/ true);
 
   if (info.needs_init) {
