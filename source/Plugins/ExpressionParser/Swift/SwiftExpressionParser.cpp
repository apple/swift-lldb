//===-- SwiftExpressionParser.cpp -------------------------------*- C++ -*-===//
//
// This source file is part of the Swift.org open source project
//
// Copyright (c) 2014 - 2016 Apple Inc. and the Swift project authors
// Licensed under Apache License v2.0 with Runtime Library Exception
//
// See https://swift.org/LICENSE.txt for license information
// See https://swift.org/CONTRIBUTORS.txt for the list of Swift project authors
//
//===----------------------------------------------------------------------===//

#include "SwiftExpressionParser.h"

#include "SwiftASTManipulator.h"
#include "SwiftREPLMaterializer.h"
#include "SwiftSILManipulator.h"
#include "SwiftUserExpression.h"

#include "Plugins/ExpressionParser/Swift/SwiftDiagnostic.h"
#include "Plugins/ExpressionParser/Swift/SwiftExpressionVariable.h"
#include "lldb/Core/Module.h"
#include "lldb/Core/ModuleList.h"
#include "lldb/Core/ModuleSpec.h"
#include "lldb/Core/ValueObject.h"
#include "lldb/Expression/DiagnosticManager.h"
#include "lldb/Expression/Expression.h"
#include "lldb/Expression/ExpressionSourceCode.h"
#include "lldb/Expression/IRExecutionUnit.h"
#include "lldb/Symbol/CompileUnit.h"
#include "lldb/Symbol/SymbolFile.h"
#include "lldb/Symbol/SymbolVendor.h"
#include "lldb/Symbol/Type.h"
#include "lldb/Symbol/VariableList.h"
#include "lldb/Target/ExecutionContext.h"
#include "lldb/Target/StackFrame.h"
#include "lldb/Target/SwiftLanguageRuntime.h"
#include "lldb/Target/Target.h"
#include "lldb/Target/Thread.h"
#include "lldb/Utility/Log.h"
#include "lldb/Utility/Stream.h"

#include "llvm-c/Analysis.h"
#include "llvm/ADT/ArrayRef.h"
#include "llvm/IR/LLVMContext.h"
#include "llvm/IR/Module.h"
#include "llvm/IR/Verifier.h"
#include "llvm/Support/Host.h"
#include "llvm/Support/MemoryBuffer.h"
#include "llvm/Support/Path.h"
#include "llvm/Support/TargetSelect.h"
#include "llvm/Support/raw_ostream.h"

#include "clang/Basic/Module.h"
#include "clang/Rewrite/Core/RewriteBuffer.h"

#include "swift/AST/ASTContext.h"
#include "swift/AST/DiagnosticEngine.h"
#include "swift/AST/DiagnosticConsumer.h"
#include "swift/AST/IRGenOptions.h"
#include "swift/AST/Module.h"
#include "swift/AST/ModuleLoader.h"
#include "swift/Demangling/Demangle.h"
#include "swift/Basic/PrimarySpecificPaths.h"
#include "swift/Basic/SourceManager.h"
#include "swift/ClangImporter/ClangImporter.h"
#include "swift/Frontend/Frontend.h"
#include "swift/Parse/LocalContext.h"
#include "swift/Parse/PersistentParserState.h"
#include "swift/SIL/SILDebuggerClient.h"
#include "swift/SIL/SILFunction.h"
#include "swift/SIL/SILModule.h"
#include "swift/SILOptimizer/PassManager/Passes.h"
#include "swift/Serialization/SerializedModuleLoader.h"
#include "swift/Subsystems.h"

using namespace lldb_private;
using llvm::make_error;
using llvm::StringError;
using llvm::inconvertibleErrorCode;

SwiftExpressionParser::SwiftExpressionParser(
    ExecutionContextScope *exe_scope, Expression &expr,
    const EvaluateExpressionOptions &options)
    : ExpressionParser(exe_scope, expr, options.GetGenerateDebugInfo()),
      m_expr(expr), m_triple(), m_llvm_context(), m_module(),
      m_execution_unit_sp(), m_sc(), m_exe_scope(exe_scope), m_stack_frame_wp(),
      m_options(options) {
  assert(expr.Language() == lldb::eLanguageTypeSwift);

  // TODO This code is copied from ClangExpressionParser.cpp.
  // Factor this out into common code.

  lldb::TargetSP target_sp;
  if (exe_scope) {
    target_sp = exe_scope->CalculateTarget();

    lldb::StackFrameSP stack_frame = exe_scope->CalculateStackFrame();

    if (stack_frame) {
      m_stack_frame_wp = stack_frame;
      m_sc = stack_frame->GetSymbolContext(lldb::eSymbolContextEverything);
    } else {
      m_sc.target_sp = target_sp;
    }
  }

  if (target_sp && target_sp->GetArchitecture().IsValid()) {
    std::string triple = target_sp->GetArchitecture().GetTriple().str();

    int dash_count = 0;
    for (size_t i = 0; i < triple.size(); ++i) {
      if (triple[i] == '-')
        dash_count++;
      if (dash_count == 3) {
        triple.resize(i);
        break;
      }
    }

    m_triple = triple;
  } else {
    m_triple = llvm::sys::getDefaultTargetTriple();
  }

  if (target_sp) {
    Status error;
    m_swift_ast_context = llvm::make_unique<SwiftASTContextReader>(
        target_sp->GetScratchSwiftASTContext(error, *exe_scope, true));
  }
}

static void DescribeFileUnit(Stream &s, swift::FileUnit *file_unit) {
  s.PutCString("kind = ");

  switch (file_unit->getKind()) {
  default: { s.PutCString("<unknown>"); }
  case swift::FileUnitKind::Source: {
    s.PutCString("Source, ");
    if (swift::SourceFile *source_file =
            llvm::dyn_cast<swift::SourceFile>(file_unit)) {
      s.Printf("filename = '%s', ", source_file->getFilename().str().c_str());
      s.PutCString("source file kind = ");
      switch (source_file->Kind) {
      case swift::SourceFileKind::Library:
        s.PutCString("Library");
      case swift::SourceFileKind::Main:
        s.PutCString("Main");
      case swift::SourceFileKind::REPL:
        s.PutCString("REPL");
      case swift::SourceFileKind::SIL:
        s.PutCString("SIL");
      }
    }
  } break;
  case swift::FileUnitKind::Builtin: {
    s.PutCString("Builtin");
  } break;
  case swift::FileUnitKind::SerializedAST:
  case swift::FileUnitKind::ClangModule: {
    if (file_unit->getKind() == swift::FileUnitKind::SerializedAST)
      s.PutCString("Serialized Swift AST, ");
    else
      s.PutCString("Clang module, ");
    swift::LoadedFile *loaded_file = llvm::cast<swift::LoadedFile>(file_unit);
    s.Printf("filename = '%s'", loaded_file->getFilename().str().c_str());
  } break;
  };
}

// Gets the full module name from the module passed in.

static void GetNameFromModule(swift::ModuleDecl *module, std::string &result) {
  result.clear();
  if (module) {
    const char *name = module->getName().get();
    if (!name)
      return;
    result.append(name);
    const clang::Module *clang_module = module->findUnderlyingClangModule();

    // At present, there doesn't seem to be any way to get the full module path
    // from the Swift side.
    if (!clang_module)
      return;

    for (const clang::Module *cur_module = clang_module->Parent; cur_module;
         cur_module = cur_module->Parent) {
      if (!cur_module->Name.empty()) {
        result.insert(0, 1, '.');
        result.insert(0, cur_module->Name);
      }
    }
  }
}

/// Largely lifted from swift::performAutoImport, but serves our own nefarious
/// purposes.
static bool PerformAutoImport(SwiftASTContext &swift_ast_context,
                              SymbolContext &sc, ExecutionContextScope &exe_scope,
                              lldb::StackFrameWP &stack_frame_wp,
                              swift::SourceFile &source_file, bool user_imports,
                              Status &error) {
  Log *log(lldb_private::GetLogIfAnyCategoriesSet(LIBLLDB_LOG_EXPRESSIONS));

  const std::vector<ConstString> *cu_modules = nullptr;

  CompileUnit *compile_unit = sc.comp_unit;

  if (compile_unit && compile_unit->GetLanguage() == lldb::eLanguageTypeSwift)
    cu_modules = &compile_unit->GetImportedModules();

  llvm::SmallVector<swift::ModuleDecl::ImportedModule, 2> imported_modules;
  llvm::SmallVector<std::pair<swift::ModuleDecl::ImportedModule,
                              swift::SourceFile::ImportOptions>,
                    2>
      additional_imports;

  source_file.getImportedModules(imported_modules,
                                 swift::ModuleDecl::ImportFilter::All);

  std::set<ConstString> loaded_modules;

  auto load_one_module = [&](const ConstString &module_name) {
    error.Clear();
    if (loaded_modules.count(module_name))
      return true;

    if (log)
      log->Printf("[PerformAutoImport] Importing module %s",
                  module_name.AsCString());

    loaded_modules.insert(module_name);

    swift::ModuleDecl *swift_module = nullptr;
    lldb::StackFrameSP this_frame_sp(stack_frame_wp.lock());

    if (module_name == ConstString(swift_ast_context.GetClangImporter()
                                       ->getImportedHeaderModule()
                                       ->getName()
                                       .str()))
      swift_module =
          swift_ast_context.GetClangImporter()->getImportedHeaderModule();
    else if (this_frame_sp) {
      lldb::ProcessSP process_sp(this_frame_sp->CalculateProcess());
      if (process_sp)
        swift_module = swift_ast_context.FindAndLoadModule(
            module_name, *process_sp.get(), error);
    } else
      swift_module = swift_ast_context.GetModule(module_name, error);

    if (!swift_module || !error.Success() ||
        swift_ast_context.HasFatalErrors()) {
      if (log)
        log->Printf("[PerformAutoImport] Couldn't import module %s: %s",
                    module_name.AsCString(), error.AsCString());

      if (!swift_module || swift_ast_context.HasFatalErrors()) {
        return false;
      }
    }

    if (log) {
      log->Printf("Importing %s with source files:", module_name.AsCString());

      for (swift::FileUnit *file_unit : swift_module->getFiles()) {
        StreamString ss;
        DescribeFileUnit(ss, file_unit);
        log->Printf("  %s", ss.GetData());
      }
    }

    additional_imports.push_back(std::make_pair(
        std::make_pair(swift::ModuleDecl::AccessPathTy(), swift_module),
        swift::SourceFile::ImportOptions()));
    imported_modules.push_back(
        std::make_pair(swift::ModuleDecl::AccessPathTy(), swift_module));

    return true;
  };

  if (!user_imports) {
    if (!load_one_module(ConstString("Swift")))
      return false;

    if (cu_modules) {
      for (const ConstString &module_name : *cu_modules) {
        if (!load_one_module(module_name))
          return false;
      }
    }
  } else {
    llvm::SmallVector<swift::ModuleDecl::ImportedModule, 2> parsed_imports;

    source_file.getImportedModules(parsed_imports,
                                   swift::ModuleDecl::ImportFilter::All);

    auto *persistent_expression_state =
        sc.target_sp->GetSwiftPersistentExpressionState(exe_scope);

    for (auto module_pair : parsed_imports) {
      swift::ModuleDecl *module = module_pair.second;
      if (module) {
        std::string module_name;
        GetNameFromModule(module, module_name);
        if (!module_name.empty()) {
          ConstString module_const_str(module_name);
          if (log)
            log->Printf("[PerformAutoImport] Performing auto import on found "
                        "module: %s.\n",
                        module_name.c_str());
          if (!load_one_module(module_const_str))
            return false;

          // How do we tell we are in REPL or playground mode?
          persistent_expression_state->AddHandLoadedModule(module_const_str);
        }
      }
    }

    // Finally get the hand-loaded modules from the
    // SwiftPersistentExpressionState and load them into this context:
    if (!persistent_expression_state->RunOverHandLoadedModules(load_one_module))
      return false;
  }

  source_file.addImports(additional_imports);

  return true;
}

class VariableMetadataPersistent
    : public SwiftASTManipulatorBase::VariableMetadata {
public:
  VariableMetadataPersistent(lldb::ExpressionVariableSP &persistent_variable_sp)
      : m_persistent_variable_sp(persistent_variable_sp) {}

  static constexpr unsigned Type() { return 'Pers'; }
  virtual unsigned GetType() { return Type(); }
  lldb::ExpressionVariableSP m_persistent_variable_sp;
};

class VariableMetadataVariable
    : public SwiftASTManipulatorBase::VariableMetadata {
public:
  VariableMetadataVariable(lldb::VariableSP &variable_sp)
      : m_variable_sp(variable_sp) {}

  static constexpr unsigned Type() { return 'Vari'; }
  virtual unsigned GetType() { return Type(); }
  lldb::VariableSP m_variable_sp;
};

static CompilerType ImportType(SwiftASTContext &target_context,
                               CompilerType source_type) {
  SwiftASTContext *swift_ast_ctx =
      llvm::dyn_cast_or_null<SwiftASTContext>(source_type.GetTypeSystem());

  if (swift_ast_ctx == nullptr)
    return CompilerType();

  if (swift_ast_ctx == &target_context)
    return source_type;

  Status error, mangled_error;
  CompilerType target_type;

  // First try to get the type by using the mangled name,
  // That will save the mangling step ImportType would have to do:

  ConstString type_name = source_type.GetTypeName();
  ConstString mangled_counterpart;
  bool found_counterpart = type_name.GetMangledCounterpart(mangled_counterpart);
  if (found_counterpart)
    target_type = target_context.GetTypeFromMangledTypename(
        mangled_counterpart.GetCString(), mangled_error);

  if (!target_type.IsValid())
    target_type = target_context.ImportType(source_type, error);

  return target_type;
}

namespace {
class LLDBNameLookup : public swift::SILDebuggerClient {
public:
  LLDBNameLookup(swift::SourceFile &source_file,
                 SwiftExpressionParser::SILVariableMap &variable_map,
                 SymbolContext &sc, ExecutionContextScope &exe_scope)
      : SILDebuggerClient(source_file.getASTContext()),
        m_log(lldb_private::GetLogIfAllCategoriesSet(LIBLLDB_LOG_EXPRESSIONS)),
        m_source_file(source_file), m_variable_map(variable_map), m_sc(sc) {
    source_file.getParentModule()->setDebugClient(this);

    if (!m_sc.target_sp)
      return;
    m_persistent_vars =
        m_sc.target_sp->GetSwiftPersistentExpressionState(exe_scope);
  }

  virtual ~LLDBNameLookup() {}

  virtual swift::SILValue emitLValueForVariable(swift::VarDecl *var,
                                                swift::SILBuilder &builder) {
    SwiftSILManipulator manipulator(builder);

    swift::Identifier variable_name = var->getName();
    ConstString variable_const_string(variable_name.get());

    SwiftExpressionParser::SILVariableMap::iterator vi =
        m_variable_map.find(variable_const_string.AsCString());

    if (vi == m_variable_map.end())
      return swift::SILValue();

    return manipulator.emitLValueForVariable(var, vi->second);
  }

  SwiftPersistentExpressionState::SwiftDeclMap &GetStagedDecls() {
    return m_staged_decls;
  }

protected:
  Log *m_log;
  swift::SourceFile &m_source_file;
  SwiftExpressionParser::SILVariableMap &m_variable_map;
  SymbolContext m_sc;
  SwiftPersistentExpressionState *m_persistent_vars = nullptr;

  // Subclasses stage globalized decls in this map. They get copied over to the
  // SwiftPersistentVariable store if the parse succeeds.
  SwiftPersistentExpressionState::SwiftDeclMap m_staged_decls;
};

/// A name lookup class for debugger expr mode.
class LLDBExprNameLookup : public LLDBNameLookup {
public:
  LLDBExprNameLookup(swift::SourceFile &source_file,
                     SwiftExpressionParser::SILVariableMap &variable_map,
                     SymbolContext &sc, ExecutionContextScope &exe_scope)
      : LLDBNameLookup(source_file, variable_map, sc, exe_scope) {}

  virtual ~LLDBExprNameLookup() {}

  virtual bool shouldGlobalize(swift::Identifier Name, swift::DeclKind Kind) {
    // Extensions have to be globalized, there's no way to mark them as local
    // to the function, since their
    // name is the name of the thing being extended...
    if (Kind == swift::DeclKind::Extension)
      return true;

    // Operators need to be parsed at the global scope regardless of name.
    if (Kind == swift::DeclKind::Func && Name.isOperator())
      return true;

    const char *name_cstr = Name.get();
    if (name_cstr && name_cstr[0] == '$') {
      if (m_log)
        m_log->Printf("[LLDBExprNameLookup::shouldGlobalize] Returning true to "
                      "globalizing %s",
                      name_cstr);
      return true;
    }
    return false;
  }

  virtual void didGlobalize(swift::Decl *decl) {
    swift::ValueDecl *value_decl = swift::dyn_cast<swift::ValueDecl>(decl);
    if (value_decl) {
      // It seems weird to be asking this again, but some DeclKinds must be
      // moved to
      // the source-file level to be legal.  But we don't want to register them
      // with
      // lldb unless they are of the kind lldb explicitly wants to globalize.
      if (shouldGlobalize(value_decl->getBaseName().getIdentifier(),
                          value_decl->getKind()))
        m_staged_decls.AddDecl(value_decl, false, ConstString());
    }
  }

  virtual bool lookupOverrides(swift::DeclBaseName Name, swift::DeclContext *DC,
                               swift::SourceLoc Loc, bool IsTypeLookup,
                               ResultVector &RV) {
    static unsigned counter = 0;
    unsigned count = counter++;

    if (m_log) {
      m_log->Printf("[LLDBExprNameLookup::lookupOverrides(%u)] Searching for %s",
                    count, Name.getIdentifier().get());
    }

    return false;
  }

  virtual bool lookupAdditions(swift::DeclBaseName Name, swift::DeclContext *DC,
                               swift::SourceLoc Loc, bool IsTypeLookup,
                               ResultVector &RV) {
    static unsigned counter = 0;
    unsigned count = counter++;
    
    StringRef NameStr = Name.getIdentifier().str();

    if (m_log) {
      m_log->Printf("[LLDBExprNameLookup::lookupAdditions (%u)] Searching for %s",
                    count, Name.getIdentifier().str().str().c_str());
    }

    ConstString name_const_str(NameStr);
    std::vector<swift::ValueDecl *> results;

    // First look up the matching decls we've made in this compile.  Later,
    // when we look for persistent decls, these staged decls take precedence.

    m_staged_decls.FindMatchingDecls(name_const_str, {}, results);

    // Next look up persistent decls matching this name.  Then, if we aren't
    // looking at a debugger variable, filter out persistent results of the same
    // kind as one found by the ordinary lookup mechanism in the parser.  The
    // problem we are addressing here is the case where the user has entered the
    // REPL while in an ordinary debugging session to play around.  While there,
    // e.g., they define a class that happens to have the same name as one in
    // the program, then in some other context "expr" will call the class
    // they've defined, not the one in the program itself would use.  Plain
    // "expr" should behave as much like code in the program would, so we want
    // to favor entities of the same DeclKind & name from the program over ones
    // defined in the REPL.  For function decls we check the interface type and
    // full name so we don't remove overloads that don't exist in the current
    // scope.
    //
    // Note also, we only do this for the persistent decls.  Anything in the
    // "staged" list has been defined in this expr setting and so is more local
    // than local.
    if (m_persistent_vars) {
      bool is_debugger_variable = !NameStr.empty() && NameStr.front() == '$';

      size_t num_external_results = RV.size();
      if (!is_debugger_variable && num_external_results > 0) {
        std::vector<swift::ValueDecl *> persistent_results;
        m_persistent_vars->GetSwiftPersistentDecls(name_const_str, {},
                                                   persistent_results);

        size_t num_persistent_results = persistent_results.size();
        for (size_t idx = 0; idx < num_persistent_results; idx++) {
          swift::ValueDecl *value_decl = persistent_results[idx];
          if (!value_decl)
            continue;
          swift::DeclName value_decl_name = value_decl->getFullName();
          swift::DeclKind value_decl_kind = value_decl->getKind();
          swift::CanType value_interface_type =
              value_decl->getInterfaceType()->getCanonicalType();

          bool is_function =
              swift::isa<swift::AbstractFunctionDecl>(value_decl);

          bool skip_it = false;
          for (size_t rv_idx = 0; rv_idx < num_external_results; rv_idx++) {
            if (swift::ValueDecl *rv_decl = RV[rv_idx].getValueDecl()) {
              if (value_decl_kind == rv_decl->getKind()) {
                if (is_function) {
                  swift::DeclName rv_full_name = rv_decl->getFullName();
                  if (rv_full_name.matchesRef(value_decl_name)) {
                    // If the full names match, make sure the interface types
                    // match:
                    if (rv_decl->getInterfaceType()->getCanonicalType() ==
                        value_interface_type)
                      skip_it = true;
                  }
                } else {
                  skip_it = true;
                }

                if (skip_it)
                  break;
              }
            }
          }
          if (!skip_it)
            results.push_back(value_decl);
        }
      } else {
        m_persistent_vars->GetSwiftPersistentDecls(name_const_str, results,
                                                   results);
      }
    }

    for (size_t idx = 0; idx < results.size(); idx++) {
      swift::ValueDecl *value_decl = results[idx];
      assert(&DC->getASTContext() ==
             &value_decl->getASTContext()); // no import required
      RV.push_back(swift::LookupResultEntry(value_decl));
    }

    return results.size() > 0;
  }

  virtual swift::Identifier getPreferredPrivateDiscriminator() {
    if (m_sc.comp_unit) {
      if (lldb_private::Module *module = m_sc.module_sp.get()) {
        if (lldb_private::SymbolVendor *symbol_vendor =
                module->GetSymbolVendor()) {
          std::string private_discriminator_string;
          if (symbol_vendor->GetCompileOption("-private-discriminator",
                                              private_discriminator_string,
                                              m_sc.comp_unit)) {
            return m_source_file.getASTContext().getIdentifier(
                private_discriminator_string);
          }
        }
      }
    }

    return swift::Identifier();
  }
};

/// A name lookup class for REPL and Playground mode.
class LLDBREPLNameLookup : public LLDBNameLookup {
public:
  LLDBREPLNameLookup(swift::SourceFile &source_file,
                     SwiftExpressionParser::SILVariableMap &variable_map,
                     SymbolContext &sc, ExecutionContextScope &exe_scope)
      : LLDBNameLookup(source_file, variable_map, sc, exe_scope) {}

  virtual ~LLDBREPLNameLookup() {}

  virtual bool shouldGlobalize(swift::Identifier Name, swift::DeclKind kind) {
    return false;
  }

  virtual void didGlobalize (swift::Decl *Decl) {}

  virtual bool lookupOverrides(swift::DeclBaseName Name, swift::DeclContext *DC,
                               swift::SourceLoc Loc, bool IsTypeLookup,
                               ResultVector &RV) {
    return false;
  }

  virtual bool lookupAdditions(swift::DeclBaseName Name, swift::DeclContext *DC,
                               swift::SourceLoc Loc, bool IsTypeLookup,
                               ResultVector &RV) {
    static unsigned counter = 0;
    unsigned count = counter++;

    StringRef NameStr = Name.getIdentifier().str();
    ConstString name_const_str(NameStr);

    if (m_log) {
      m_log->Printf("[LLDBREPLNameLookup::lookupAdditions (%u)] Searching for %s",
                    count, Name.getIdentifier().str().str().c_str());
    }

    // Find decls that come from the current compilation.
    std::vector<swift::ValueDecl *> current_compilation_results;
    for (auto result : RV) {
      auto result_decl = result.getValueDecl();
      auto result_decl_context = result_decl->getDeclContext();
      if (result_decl_context->isChildContextOf(DC) || result_decl_context == DC)
        current_compilation_results.push_back(result_decl);
    }

    // Find persistent decls, excluding decls that are equivalent to decls from
    // the current compilation.  This makes the decls from the current
    // compilation take precedence.
    std::vector<swift::ValueDecl *> persistent_decl_results;
    m_persistent_vars->GetSwiftPersistentDecls(name_const_str,
                                               current_compilation_results,
                                               persistent_decl_results);

    // Append the persistent decls that we found to the result vector.
    for (auto result : persistent_decl_results) {
      assert(&DC->getASTContext() ==
             &result->getASTContext()); // no import required
      RV.push_back(swift::LookupResultEntry(result));
    }

    return !persistent_decl_results.empty();
  }

  virtual swift::Identifier getPreferredPrivateDiscriminator() {
    return swift::Identifier();
  }
};
}; // END Anonymous namespace

static void
AddRequiredAliases(Block *block, lldb::StackFrameSP &stack_frame_sp,
                   SwiftASTContext &swift_ast_context,
                   SwiftASTManipulator &manipulator,
                   const Expression::SwiftGenericInfo &generic_info) {
  // First, emit the typealias for "$__lldb_context"
  if (!block)
    return;

  Function *function = block->CalculateSymbolContextFunction();

  if (!function)
    return;

  constexpr bool can_create = true;
  Block &function_block(function->GetBlock(can_create));

  lldb::VariableListSP variable_list_sp(
      function_block.GetBlockVariableList(true));

  if (!variable_list_sp)
    return;

  lldb::VariableSP self_var_sp(
      variable_list_sp->FindVariable(ConstString("self")));

  if (!self_var_sp)
    return;

  CompilerType self_type;

  if (stack_frame_sp) {
    lldb::ValueObjectSP valobj_sp =
        stack_frame_sp->GetValueObjectForFrameVariable(self_var_sp,
                                                       lldb::eNoDynamicValues);

    if (valobj_sp)
      self_type = valobj_sp->GetCompilerType();
  }

  if (!self_type.IsValid()) {
    if (Type *type = self_var_sp->GetType()) {
      self_type = type->GetForwardCompilerType();
    }
  }

  if (!self_type.IsValid() ||
      !llvm::isa<SwiftASTContext>(self_type.GetTypeSystem()))
    return;

  // Import before getting the unbound version, because the unbound version
  // may not be in the mangled name map

  CompilerType imported_self_type = ImportType(swift_ast_context, self_type);

  if (!imported_self_type.IsValid())
    return;

  // This might be a referenced type, in which case we really want to extend
  // the referent:
  imported_self_type =
      llvm::cast<SwiftASTContext>(imported_self_type.GetTypeSystem())
          ->GetReferentType(imported_self_type);

  // If we are extending a generic class it's going to be a metatype, and we
  // have to grab the instance type:
  imported_self_type =
      llvm::cast<SwiftASTContext>(imported_self_type.GetTypeSystem())
          ->GetInstanceType(imported_self_type.GetOpaqueQualType());

  Flags imported_self_type_flags(imported_self_type.GetTypeInfo());

  // If 'self' is the Self archetype, resolve it to the actual metatype it is
  if (SwiftASTContext::IsSelfArchetypeType(imported_self_type)) {
    SwiftLanguageRuntime *swift_runtime =
        stack_frame_sp->GetThread()->GetProcess()->GetSwiftLanguageRuntime();
    // Assume self is always the first type parameter.
    if (CompilerType concrete_self_type = swift_runtime->GetConcreteType(
            stack_frame_sp.get(), ConstString(u8"\u03C4_0_0"))) {
      if (SwiftASTContext *concrete_self_type_ast_ctx =
              llvm::dyn_cast_or_null<SwiftASTContext>(
                  concrete_self_type.GetTypeSystem())) {
        imported_self_type =
            concrete_self_type_ast_ctx->CreateMetatypeType(concrete_self_type);
        imported_self_type_flags.Reset(imported_self_type.GetTypeInfo());
        imported_self_type = ImportType(swift_ast_context, imported_self_type);
        if (imported_self_type_flags.AllSet(lldb::eTypeIsSwift |
                                            lldb::eTypeIsMetatype)) {
          imported_self_type = imported_self_type.GetInstanceType();
        }
      }
    }
  }

  // Get the instance type:
  if (imported_self_type_flags.AllSet(lldb::eTypeIsSwift |
                                      lldb::eTypeIsMetatype)) {
    imported_self_type = imported_self_type.GetInstanceType();
    imported_self_type_flags.Reset(imported_self_type.GetTypeInfo());
  }

  swift::Type object_type =
      swift::Type((swift::TypeBase *)(imported_self_type.GetOpaqueQualType()))
          ->getWithoutSpecifierType();

  if (object_type.getPointer() &&
      (object_type.getPointer() != imported_self_type.GetOpaqueQualType()))
    imported_self_type = CompilerType(imported_self_type.GetTypeSystem(),
                                      object_type.getPointer());

  // If the type of 'self' is a bound generic type, get the unbound version

  bool is_generic = imported_self_type_flags.AllSet(lldb::eTypeIsSwift |
                                                    lldb::eTypeIsGeneric);
  bool is_bound =
      imported_self_type_flags.AllSet(lldb::eTypeIsSwift | lldb::eTypeIsBound);

  if (is_generic) {
    if (is_bound)
      imported_self_type = imported_self_type.GetUnboundType();
  }

  // if 'self' is a weak storage type, it must be an optional.  Look through
  // it and unpack the argument of "optional".

  if (swift::WeakStorageType *weak_storage_type =
          ((swift::TypeBase *)imported_self_type.GetOpaqueQualType())
              ->getAs<swift::WeakStorageType>()) {
    swift::Type referent_type = weak_storage_type->getReferentType();

    swift::BoundGenericEnumType *optional_type =
        referent_type->getAs<swift::BoundGenericEnumType>();

    if (!optional_type)
      return;

    swift::Type first_arg_type = optional_type->getGenericArgs()[0];

    swift::ClassType *self_class_type =
        first_arg_type->getAs<swift::ClassType>();

    if (!self_class_type)
      return;

    imported_self_type =
        CompilerType(imported_self_type.GetTypeSystem(), self_class_type);
  }

  imported_self_type_flags.Reset(imported_self_type.GetTypeInfo());
  if (imported_self_type_flags.AllClear(lldb::eTypeIsGenericTypeParam)) {
    swift::ValueDecl *type_alias_decl = nullptr;

    type_alias_decl = manipulator.MakeGlobalTypealias(
        swift_ast_context.GetASTContext()->getIdentifier("$__lldb_context"),
        imported_self_type);

    if (!type_alias_decl) {
      Log *log(lldb_private::GetLogIfAllCategoriesSet(LIBLLDB_LOG_EXPRESSIONS));
      if (log)
        log->Printf("SEP:AddRequiredAliases: Failed to make the "
                    "$__lldb_context typealias.");
    }
  } else {
    Log *log(lldb_private::GetLogIfAllCategoriesSet(LIBLLDB_LOG_EXPRESSIONS));
    if (log)
      log->Printf("SEP:AddRequiredAliases: Failed to resolve the self "
                  "archetype - could not make the $__lldb_context "
                  "typealias.");
  }
}

static void CountLocals(
    SymbolContext &sc, lldb::StackFrameSP &stack_frame_sp,
    SwiftASTContext &ast_context,
    llvm::SmallVectorImpl<SwiftASTManipulator::VariableInfo> &local_variables) {
  std::set<ConstString> counted_names; // avoids shadowing

  if (!sc.block && !sc.function)
    return;

  Block *block = sc.block;
  Block *top_block = block->GetContainingInlinedBlock();

  if (!top_block)
    top_block = &sc.function->GetBlock(true);

  static ConstString s_self_name("self");

  SwiftLanguageRuntime *language_runtime = nullptr;
  ExecutionContextScope *scope = nullptr;

  if (stack_frame_sp) {
    language_runtime =
        stack_frame_sp->GetThread()->GetProcess()->GetSwiftLanguageRuntime();
    scope = stack_frame_sp.get();
  }

  // The module scoped variables are stored at the CompUnit level, so after we
  // go through the current context,
  // then we have to take one more pass through the variables in the CompUnit.
  bool handling_globals = false;

  while (true) {
    VariableList variables;

    if (!handling_globals) {

      constexpr bool can_create = true;
      constexpr bool get_parent_variables = false;
      constexpr bool stop_if_block_is_inlined_function = true;

      block->AppendVariables(can_create, get_parent_variables,
                             stop_if_block_is_inlined_function,
                             [](Variable *) { return true; }, &variables);
    } else {
      if (sc.comp_unit) {
        lldb::VariableListSP globals_sp = sc.comp_unit->GetVariableList(true);
        if (globals_sp)
          variables.AddVariables(globals_sp.get());
      }
    }

    for (size_t vi = 0, ve = variables.GetSize(); vi != ve; ++vi) {
      lldb::VariableSP variable_sp(variables.GetVariableAtIndex(vi));

      const ConstString &name(variable_sp->GetUnqualifiedName());
      const char *name_cstring = variable_sp->GetUnqualifiedName().GetCString();

      if (name.IsEmpty())
        continue;

      if (counted_names.count(name))
        continue;

      CompilerType var_type;

      if (stack_frame_sp) {
        lldb::ValueObjectSP valobj_sp =
            stack_frame_sp->GetValueObjectForFrameVariable(
                variable_sp, lldb::eNoDynamicValues);

        if (!valobj_sp || valobj_sp->GetError().Fail()) {
          // Ignore the variable if we couldn't find its corresponding value
          // object.
          // TODO if the expression tries to use an ignored variable, produce a
          // sensible error.
          continue;
        } else {
          var_type = valobj_sp->GetCompilerType();
        }

        if (var_type.IsValid() && !SwiftASTContext::IsFullyRealized(var_type)) {
          lldb::ValueObjectSP dynamic_valobj_sp =
              valobj_sp->GetDynamicValue(lldb::eDynamicDontRunTarget);

          if (!dynamic_valobj_sp || dynamic_valobj_sp->GetError().Fail()) {
            continue;
          }
        }
      }

      if (!var_type.IsValid()) {
        Type *var_lldb_type = variable_sp->GetType();

        if (var_lldb_type)
          var_type = var_lldb_type->GetFullCompilerType();
      }

      if (!var_type.IsValid())
        continue;

      if (!llvm::isa<SwiftASTContext>(var_type.GetTypeSystem()))
        continue;

      Status error;
      CompilerType target_type = ast_context.ImportType(var_type, error);

      // If the import failed, give up

      if (!target_type.IsValid())
        continue;

      // Make sure to resolve all archetypes in the variable type.

      if (stack_frame_sp) {
        if (language_runtime)
          target_type = language_runtime->DoArchetypeBindingForType(
              *stack_frame_sp, target_type);

        if (auto *ts = target_type.GetTypeSystem())
          target_type =
            ts->MapIntoContext(stack_frame_sp, target_type.GetOpaqueQualType());
      }

      // If we couldn't fully realize the type, then we aren't going to get very
      // far making a local out of it,
      // so discard it here.
      Log *log(lldb_private::GetLogIfAnyCategoriesSet(LIBLLDB_LOG_TYPES |
                                                      LIBLLDB_LOG_EXPRESSIONS));
      if (!SwiftASTContext::IsFullyRealized(target_type)) {
        if (log) {
          log->Printf("Discarding local %s because we couldn't fully realize "
                      "it, our best attempt was: %s.",
                      name_cstring,
                      target_type.GetTypeName().AsCString("<unknown>"));
        }
        continue;
      }

      SwiftASTManipulatorBase::VariableMetadataSP metadata_sp(
          new VariableMetadataVariable(variable_sp));

      const char *overridden_name = name_cstring;

      if (name == s_self_name) {
        overridden_name = ConstString("$__lldb_injected_self").AsCString();
        if (log) {
          swift::TypeBase *swift_type =
              (swift::TypeBase *)target_type.GetOpaqueQualType();
          if (swift_type) {
            std::string s;
            llvm::raw_string_ostream ss(s);
            swift_type->dump(ss);
            ss.flush();
            log->Printf("Adding injected self: type (%p) context(%p) is: %s",
                        swift_type, ast_context.GetASTContext(), s.c_str());
          }
        }
      }

      SwiftASTManipulator::VariableInfo variable_info(
          target_type,
          ast_context.GetASTContext()->getIdentifier(overridden_name),
          metadata_sp,
          swift::VarDecl::Specifier::Var);

      local_variables.push_back(variable_info);

      counted_names.insert(name);
    }

    if (handling_globals) {
      // Okay, now we're done...
      break;
    } else if (block == top_block) {
      // Now add the containing module block, that's what holds the module
      // globals:
      handling_globals = true;
    } else
      block = block->GetParent();
  }
}

static void ResolveSpecialNames(
    SymbolContext &sc, ExecutionContextScope &exe_scope,
    SwiftASTContext &ast_context,
    llvm::SmallVectorImpl<swift::Identifier> &special_names,
    llvm::SmallVectorImpl<SwiftASTManipulator::VariableInfo> &local_variables) {
  Log *log(lldb_private::GetLogIfAllCategoriesSet(LIBLLDB_LOG_EXPRESSIONS));

  if (!sc.target_sp)
    return;

  auto *persistent_state =
      sc.target_sp->GetSwiftPersistentExpressionState(exe_scope);

  std::set<ConstString> resolved_names;

  for (swift::Identifier &name : special_names) {
    ConstString name_cs = ConstString(name.str());

    if (resolved_names.count(name_cs))
      continue;

    resolved_names.insert(name_cs);

    if (log)
      log->Printf("Resolving special name %s", name_cs.AsCString());

    lldb::ExpressionVariableSP expr_var_sp =
        persistent_state->GetVariable(name_cs);

    if (!expr_var_sp)
      continue;

    CompilerType var_type = expr_var_sp->GetCompilerType();

    if (!var_type.IsValid())
      continue;

    if (!llvm::isa<SwiftASTContext>(var_type.GetTypeSystem()))
      continue;

    CompilerType target_type;
    Status error;

    target_type = ast_context.ImportType(var_type, error);

    if (!target_type)
      continue;

    SwiftASTManipulatorBase::VariableMetadataSP metadata_sp(
        new VariableMetadataPersistent(expr_var_sp));

    auto specifier = llvm::cast<SwiftExpressionVariable>(expr_var_sp.get())
                       ->GetIsModifiable()
                   ? swift::VarDecl::Specifier::Var
                   : swift::VarDecl::Specifier::Let;
    SwiftASTManipulator::VariableInfo variable_info(
        target_type, ast_context.GetASTContext()->getIdentifier(name.str()),
        metadata_sp, specifier);

    local_variables.push_back(variable_info);
  }
}

//----------------------------------------------------------------------
// Diagnostics are part of the ShintASTContext and we must enable and
// disable colorization manually in the ShintASTContext. We need to
// ensure that if we modify the setting that we restore it to what it
// was. This class helps us to do that without having to intrument all
// returns from a function, like in SwiftExpressionParser::Parse(...).
//----------------------------------------------------------------------
class SetColorize {
public:
  SetColorize(SwiftASTContext *swift_ast, bool colorize)
      : m_swift_ast(swift_ast),
        m_saved_colorize(swift_ast->SetColorizeDiagnostics(colorize)) {}

  ~SetColorize() { m_swift_ast->SetColorizeDiagnostics(m_saved_colorize); }

protected:
  SwiftASTContext *m_swift_ast;
  const bool m_saved_colorize;
};

/// Initialize the SwiftASTContext and return the wrapped
/// swift::ASTContext when successful.
static swift::ASTContext *SetupASTContext(
    SwiftASTContext *swift_ast_context, DiagnosticManager &diagnostic_manager,
    std::function<bool()> disable_objc_runtime, bool repl, bool playground) {
  if (!swift_ast_context) {
    diagnostic_manager.PutString(
        eDiagnosticSeverityError,
        "No AST context to parse into.  Please parse with a target.\n");
    return nullptr;
  }

  // Lazily get the clang importer if we can to make sure it exists in case we
  // need it.
  if (!swift_ast_context->GetClangImporter()) {
    std::string swift_error = "Fatal Swift ";
    swift_error +=
        swift_ast_context->GetFatalErrors().AsCString("error: unknown error.");
    diagnostic_manager.PutString(eDiagnosticSeverityError, swift_error);
    diagnostic_manager.PutString(
        eDiagnosticSeverityRemark,
        "Swift expressions require OS X 10.10 / iOS 8 SDKs or later.\n");
    return nullptr;
  }

  if (swift_ast_context->HasFatalErrors()) {
    diagnostic_manager.PutString(eDiagnosticSeverityError,
                                 "The AST context is in a fatal error state.");
    return nullptr;
  }

  swift::ASTContext *ast_context = swift_ast_context->GetASTContext();
  if (!ast_context) {
    diagnostic_manager.PutString(
        eDiagnosticSeverityError,
        "Couldn't initialize the AST context.  Please check your settings.");
    return nullptr;
  }

  if (swift_ast_context->HasFatalErrors()) {
    diagnostic_manager.PutString(eDiagnosticSeverityError,
                                 "The AST context is in a fatal error state.");
    return nullptr;
  }

  // TODO find a way to get contraint-solver output sent to a stream so we can
  // log it
  // swift_ast_context->GetLanguageOptions().DebugConstraintSolver = true;

  swift_ast_context->ClearDiagnostics();

  // Make a class that will set/restore the colorize setting in the
  // SwiftASTContext for us
  // SetColorize colorize(swift_ast_context,
  // stream.GetFlags().Test(Stream::eANSIColor));

  swift_ast_context->GetLanguageOptions().DebuggerSupport = true;
  swift_ast_context->GetLanguageOptions().EnableDollarIdentifiers =
      true; // No longer part of debugger support, set it separately.
  swift_ast_context->GetLanguageOptions().EnableAccessControl =
      (repl || playground);
  swift_ast_context->GetLanguageOptions().EnableTargetOSChecking = false;

  if (disable_objc_runtime())
    swift_ast_context->GetLanguageOptions().EnableObjCInterop = false;

  if (repl || playground) {
    swift_ast_context->GetLanguageOptions().Playground = true;
    swift_ast_context->GetIRGenOptions().Playground = true;
  } else {
    swift_ast_context->GetLanguageOptions().Playground = true;
    swift_ast_context->GetIRGenOptions().Playground = false;
  }

  // For the expression parser and REPL we want to relax the
  // requirement that you put "try" in front of every expression that
  // might throw.
  if (repl || !playground)
    swift_ast_context->GetLanguageOptions().EnableThrowWithoutTry = true;

  // SWIFT_ENABLE_TENSORFLOW
  // FIXME: When partitioning joins the mandatory pass pipeline, we should be able to
  // switch this back to NoOptimization.
  swift_ast_context->GetIRGenOptions().OptMode =
      swift::OptimizationMode::ForSpeed;
  // Normally we'd like to verify, but unfortunately the verifier's
  // error mode is abort().
  swift_ast_context->GetIRGenOptions().Verify = false;
  return ast_context;
}

/// Returns the buffer_id for the expression's source code.
static std::pair<unsigned, std::string>
CreateMainFile(SwiftASTContext &swift_ast_context, StringRef filename,
               StringRef text, const EvaluateExpressionOptions &options) {
  const bool generate_debug_info = options.GetGenerateDebugInfo();
  swift_ast_context.SetGenerateDebugInfo(generate_debug_info
                                           ? swift::IRGenDebugInfoLevel::Normal
                                           : swift::IRGenDebugInfoLevel::None);
  swift::IRGenOptions &ir_gen_options = swift_ast_context.GetIRGenOptions();

  if (generate_debug_info) {
    std::string temp_source_path;
    if (ExpressionSourceCode::SaveExpressionTextToTempFile(text, options,
                                                           temp_source_path)) {
      auto error_or_buffer_ap =
          llvm::MemoryBuffer::getFile(temp_source_path.c_str());
      if (error_or_buffer_ap.getError() == std::error_condition()) {
        unsigned buffer_id =
            swift_ast_context.GetSourceManager().addNewSourceBuffer(
                std::move(error_or_buffer_ap.get()));

        llvm::SmallString<256> source_dir(temp_source_path);
        llvm::sys::path::remove_filename(source_dir);
        ir_gen_options.DebugCompilationDir = source_dir.str();

        return {buffer_id, temp_source_path};
      }
    }
  }

  std::unique_ptr<llvm::MemoryBuffer> expr_buffer(
      llvm::MemoryBuffer::getMemBufferCopy(text, filename));
  unsigned buffer_id = swift_ast_context.GetSourceManager().addNewSourceBuffer(
      std::move(expr_buffer));
  return {buffer_id, filename};
}

/// Attempt to materialize one variable.
static llvm::Optional<SwiftExpressionParser::SILVariableInfo>
MaterializeVariable(SwiftASTManipulatorBase::VariableInfo &variable,
                    SwiftUserExpression &user_expression,
                    Materializer &materializer,
                    SwiftASTManipulator &manipulator,
                    lldb::StackFrameWP &stack_frame_wp,
                    DiagnosticManager &diagnostic_manager, Log *log,
                    bool repl) {
  uint64_t offset = 0;
  bool needs_init = false;

  bool is_result =
      variable.MetadataIs<SwiftASTManipulatorBase::VariableMetadataResult>();
  bool is_error =
      variable.MetadataIs<SwiftASTManipulatorBase::VariableMetadataError>();

  if (is_result || is_error) {
    needs_init = true;

    Status error;

    if (repl) {
      if (swift::TypeBase *swift_type =
              (swift::TypeBase *)variable.GetType().GetOpaqueQualType()) {
        if (!swift_type->getCanonicalType()->isVoid()) {
          auto &repl_mat = *llvm::cast<SwiftREPLMaterializer>(&materializer);
          if (is_result)
            offset = repl_mat.AddREPLResultVariable(
                variable.GetType(), variable.GetDecl(),
                &user_expression.GetResultDelegate(), error);
          else
            offset = repl_mat.AddREPLResultVariable(
                variable.GetType(), variable.GetDecl(),
                &user_expression.GetErrorDelegate(), error);
        }
      }
    } else {
      CompilerType actual_type(variable.GetType());
      auto *orig_swift_type = (swift::TypeBase *)actual_type.GetOpaqueQualType();
      auto *swift_type = orig_swift_type->mapTypeOutOfContext().getPointer();
      actual_type.SetCompilerType(actual_type.GetTypeSystem(), swift_type);
      lldb::StackFrameSP stack_frame_sp = stack_frame_wp.lock();
      if (swift_type->hasTypeParameter()) {
        if (stack_frame_sp && stack_frame_sp->GetThread() &&
            stack_frame_sp->GetThread()->GetProcess()) {
          SwiftLanguageRuntime *swift_runtime = stack_frame_sp->GetThread()
                                                    ->GetProcess()
                                                    ->GetSwiftLanguageRuntime();
          if (swift_runtime) {
            StreamString type_name;
            if (SwiftLanguageRuntime::GetAbstractTypeName(type_name, swift_type))
              actual_type = swift_runtime->GetConcreteType(
                  stack_frame_sp.get(), ConstString(type_name.GetString()));
            if (actual_type.IsValid())
              variable.SetType(actual_type);
            else
              actual_type = variable.GetType();
          }
        }
      }

      if (stack_frame_sp) {
        auto *ctx = llvm::cast<SwiftASTContext>(actual_type.GetTypeSystem());
        actual_type = ctx->MapIntoContext(stack_frame_sp,
                                          actual_type.GetOpaqueQualType());
      }
      swift::Type actual_swift_type =
        (swift::TypeBase *)actual_type.GetOpaqueQualType();
      if (actual_swift_type->hasTypeParameter())
        actual_swift_type = orig_swift_type;

      swift::Type fixed_type = manipulator.FixupResultType(
          actual_swift_type, user_expression.GetLanguageFlags());

      if (!fixed_type.isNull()) {
        actual_type =
            CompilerType(actual_type.GetTypeSystem(), fixed_type.getPointer());
        variable.SetType(actual_type);
      }

      if (is_result)
        offset = materializer.AddResultVariable(
            actual_type, false, true, &user_expression.GetResultDelegate(),
            error);
      else
        offset = materializer.AddResultVariable(
            actual_type, false, true, &user_expression.GetErrorDelegate(),
            error);
    }

    if (!error.Success()) {
      diagnostic_manager.Printf(
          eDiagnosticSeverityError, "couldn't add %s variable to struct: %s.\n",
          is_result ? "result" : "error", error.AsCString());
      return llvm::None;
    }

    if (log)
      log->Printf("Added %s variable to struct at offset %llu",
                  is_result ? "result" : "error", (unsigned long long)offset);
  } else if (variable.MetadataIs<VariableMetadataVariable>()) {
    Status error;

    VariableMetadataVariable *variable_metadata =
        static_cast<VariableMetadataVariable *>(variable.m_metadata.get());

    // FIXME: It would be nice if we could do something like
    // variable_metadata->m_variable_sp->SetType(variable.GetType())
    // here.
    offset = materializer.AddVariable(variable_metadata->m_variable_sp, error);

    if (!error.Success()) {
      diagnostic_manager.Printf(eDiagnosticSeverityError,
                                "couldn't add variable to struct: %s.\n",
                                error.AsCString());
      return llvm::None;
    }

    if (log)
      log->Printf("Added variable %s to struct at offset %llu",
                  variable_metadata->m_variable_sp->GetName().AsCString(),
                  (unsigned long long)offset);
  } else if (variable.MetadataIs<VariableMetadataPersistent>()) {
    VariableMetadataPersistent *variable_metadata =
        static_cast<VariableMetadataPersistent *>(variable.m_metadata.get());

    needs_init = llvm::cast<SwiftExpressionVariable>(
                     variable_metadata->m_persistent_variable_sp.get())
                     ->m_swift_flags &
                 SwiftExpressionVariable::EVSNeedsInit;

    Status error;

    // When trying to materialize variables in the REPL, check whether
    // this is possibly a zero-sized type and call the correct function which
    // correctly handles zero-sized types. Unfortunately we currently have
    // this check scattered in several places in the codebase, we should at
    // some point centralize it.
    if (repl && SwiftASTContext::IsPossibleZeroSizeType(variable.GetType())) {
      auto &repl_mat = *llvm::cast<SwiftREPLMaterializer>(&materializer);
      offset = repl_mat.AddREPLResultVariable(
          variable.GetType(), variable.GetDecl(),
          &user_expression.GetPersistentVariableDelegate(), error);
    } else {
      offset = materializer.AddPersistentVariable(
          variable_metadata->m_persistent_variable_sp,
          &user_expression.GetPersistentVariableDelegate(), error);
    }

    if (!error.Success()) {
      diagnostic_manager.Printf(eDiagnosticSeverityError,
                                "couldn't add variable to struct: %s.\n",
                                error.AsCString());
      return llvm::None;
    }

    if (log)
      log->Printf(
          "Added persistent variable %s with flags 0x%llx to "
          "struct at offset %llu",
          variable_metadata->m_persistent_variable_sp->GetName().AsCString(),
          (unsigned long long)
              variable_metadata->m_persistent_variable_sp->m_flags,
          (unsigned long long)offset);
  }

  return SwiftExpressionParser::SILVariableInfo(variable.GetType(), offset,
                                                needs_init);
}

namespace {

/// This error indicates that the error has already been diagnosed.
struct PropagatedError : public llvm::ErrorInfo<PropagatedError> {
  static char ID;

  void log(llvm::raw_ostream &OS) const override { OS << "Propagated"; }
  std::error_code convertToErrorCode() const override {
    return inconvertibleErrorCode();
  }
};

/// This indicates an error in the SwiftASTContext.
struct SwiftASTContextError : public llvm::ErrorInfo<SwiftASTContextError> {
  static char ID;

  void log(llvm::raw_ostream &OS) const override { OS << "SwiftASTContext"; }
  std::error_code convertToErrorCode() const override {
    return inconvertibleErrorCode();
  }
};

/// This indicates an error in the SwiftASTContext.
struct ModuleImportError : public llvm::ErrorInfo<ModuleImportError> {
  static char ID;
  std::string Message;

  ModuleImportError(llvm::Twine Message) : Message(Message.str()) {}
  void log(llvm::raw_ostream &OS) const override { OS << "ModuleImport"; }
  std::error_code convertToErrorCode() const override {
    return inconvertibleErrorCode();
  }
};
  
char PropagatedError::ID = 0;
char SwiftASTContextError::ID = 0;
char ModuleImportError::ID = 0;

/// This holds the result of ParseAndImport.
struct ParsedExpression {
  std::unique_ptr<SwiftASTManipulator> code_manipulator;
  swift::ASTContext &ast_context;
  swift::ModuleDecl &module;
  LLDBNameLookup &external_lookup;
  swift::SourceFile &source_file;
  std::string main_filename;
  unsigned buffer_id;
};

} // namespace

/// Attempt to parse an expression and import all the Swift modules
/// the expression and its context depend on.
static llvm::Expected<ParsedExpression>
ParseAndImport(SwiftASTContext *swift_ast_context, Expression &expr,
               SwiftExpressionParser::SILVariableMap &variable_map,
               unsigned &buffer_id, DiagnosticManager &diagnostic_manager,
               SwiftExpressionParser &swift_expr_parser,
               lldb::StackFrameWP &stack_frame_wp, SymbolContext &sc,
               ExecutionContextScope &exe_scope,
               const EvaluateExpressionOptions &options, bool repl,
               bool playground) {

  auto should_disable_objc_runtime = [&]() {
    lldb::StackFrameSP this_frame_sp(stack_frame_wp.lock());
    if (!this_frame_sp)
      return false;
    lldb::ProcessSP process_sp(this_frame_sp->CalculateProcess());
    if (!process_sp)
      return false;
    return !process_sp->GetObjCLanguageRuntime();
  };

  swift::ASTContext *ast_context =
      SetupASTContext(swift_ast_context, diagnostic_manager,
                      should_disable_objc_runtime, repl, playground);
  if (!ast_context)
    return make_error<SwiftASTContextError>();

  // If we are using the playground, hand import the necessary modules.
  // FIXME: We won't have to do this once the playground adds import statements
  // for the things it needs itself.
  if (playground) {
    auto *persistent_state =
        sc.target_sp->GetSwiftPersistentExpressionState(exe_scope);
    persistent_state->AddHandLoadedModule(ConstString("Swift"));
  }

  std::string main_filename;
  std::tie(buffer_id, main_filename) = CreateMainFile(
      *swift_ast_context, repl ? "<REPL>" : "<EXPR>", expr.Text(), options);

  char expr_name_buf[32];

  snprintf(expr_name_buf, sizeof(expr_name_buf), "__lldb_expr_%u",
           options.GetExpressionNumber());

  auto module_id = ast_context->getIdentifier(expr_name_buf);
  auto &module = *swift::ModuleDecl::create(module_id, *ast_context);
  const auto implicit_import_kind =
      swift::SourceFile::ImplicitModuleImportKind::Stdlib;

  auto &invocation = swift_ast_context->GetCompilerInvocation();
  invocation.getFrontendOptions().ModuleName = expr_name_buf;
  invocation.getIRGenOptions().ModuleName = expr_name_buf;

  swift::SourceFileKind source_file_kind = swift::SourceFileKind::Library;

  if (playground || repl) {
    source_file_kind = swift::SourceFileKind::Main;
  }

  swift::SourceFile *source_file = new (*ast_context) swift::SourceFile(
      module, source_file_kind, buffer_id, implicit_import_kind,
      /*Keep tokens*/ false);
  module.addFile(*source_file);

  bool done = false;

  LLDBNameLookup *external_lookup;
  if (options.GetPlaygroundTransformEnabled() || options.GetREPLEnabled()) {
    external_lookup = new LLDBREPLNameLookup(*source_file, variable_map, sc,
                                             exe_scope);
  } else {
    external_lookup = new LLDBExprNameLookup(*source_file, variable_map, sc,
                                             exe_scope);
  }

  // FIXME: This call is here just so that the we keep the
  // DebuggerClients alive as long as the Module we are not inserting
  // them in.
  swift_ast_context->AddDebuggerClient(external_lookup);

  swift::PersistentParserState persistent_state(*ast_context);

  while (!done) {
    swift::parseIntoSourceFile(*source_file, buffer_id, &done, nullptr,
                               &persistent_state);

    if (swift_ast_context->HasErrors())
      return make_error<SwiftASTContextError>();
  }

  if (!done)
    return make_error<llvm::StringError>(
        "Parse did not consume the whole expression.",
        inconvertibleErrorCode());

  std::unique_ptr<SwiftASTManipulator> code_manipulator;
  if (repl || !playground) {
    code_manipulator =
        llvm::make_unique<SwiftASTManipulator>(*source_file, repl);
    code_manipulator->RewriteResult();
  }

  Status auto_import_error;
  if (!PerformAutoImport(*swift_ast_context, sc, exe_scope, stack_frame_wp,
                         *source_file, false, auto_import_error))
    return make_error<ModuleImportError>(llvm::Twine("in auto-import:\n") +
                                         auto_import_error.AsCString());

  // Swift Modules that rely on shared libraries (not frameworks)
  // don't record the link information in the swiftmodule file, so we
  // can't really make them work without outside information.
  // However, in the REPL you can added -L & -l options to the initial
  // compiler startup, and we should dlopen anything that's been
  // stuffed on there and hope it will be useful later on.
  if (repl) {
    lldb::StackFrameSP this_frame_sp(stack_frame_wp.lock());

    if (this_frame_sp) {
      lldb::ProcessSP process_sp(this_frame_sp->CalculateProcess());
      if (process_sp) {
        Status error;
        swift_ast_context->LoadExtraDylibs(*process_sp.get(), error);
      }
    }
  }

  if (!playground && !repl) {
    lldb::StackFrameSP stack_frame_sp = stack_frame_wp.lock();

    bool local_context_is_swift = true;

    if (sc.block) {
      Function *function = sc.block->CalculateSymbolContextFunction();
      if (function && function->GetLanguage() != lldb::eLanguageTypeSwift)
        local_context_is_swift = false;
    }

    llvm::SmallVector<SwiftASTManipulator::VariableInfo, 5> local_variables;

    if (local_context_is_swift) {
      AddRequiredAliases(sc.block, stack_frame_sp, *swift_ast_context,
                         *code_manipulator, expr.GetSwiftGenericInfo());

      // Register all local variables so that lookups to them resolve.
      CountLocals(sc, stack_frame_sp, *swift_ast_context, local_variables);
    }

    // Register all magic variables.
    llvm::SmallVector<swift::Identifier, 2> special_names;
    llvm::StringRef persistent_var_prefix;
    if (!repl)
      persistent_var_prefix = "$";

    code_manipulator->FindSpecialNames(special_names, persistent_var_prefix);

    ResolveSpecialNames(sc, exe_scope, *swift_ast_context, special_names,
                        local_variables);

    code_manipulator->AddExternalVariables(local_variables);

    stack_frame_sp.reset();
  }

  swift::performNameBinding(*source_file);

  if (swift_ast_context->HasErrors())
    return make_error<SwiftASTContextError>();

  // Do the auto-importing after Name Binding, that's when the Imports for the
  // source file are figured out.
  {
    std::lock_guard<std::recursive_mutex> global_context_locker(
        IRExecutionUnit::GetLLVMGlobalContextMutex());

    Status auto_import_error;
    if (!PerformAutoImport(*swift_ast_context, sc, exe_scope, stack_frame_wp,
                           *source_file, true, auto_import_error)) {
      return make_error<ModuleImportError>(llvm::Twine("in auto-import:\n") +
                                           auto_import_error.AsCString());
    }
  }

  // After the swift code manipulator performed AST transformations, verify
  // that the AST we have in our hands is valid. This is a nop for release
  // builds, but helps catching bug when assertions are turned on.
  swift::verify(*source_file);

  ParsedExpression result = {std::move(code_manipulator),
                             *ast_context,
                             module,
                             *external_lookup,
                             *source_file,
                             std::move(main_filename)};
  return std::move(result);
}

unsigned SwiftExpressionParser::Parse(DiagnosticManager &diagnostic_manager,
                                      uint32_t first_line, uint32_t last_line,
                                      uint32_t line_offset) {
  Log *log(lldb_private::GetLogIfAllCategoriesSet(LIBLLDB_LOG_EXPRESSIONS));

  SwiftExpressionParser::SILVariableMap variable_map;
  auto *swift_ast_ctx = m_swift_ast_context->get();

  // Helper function to diagnose errors in m_swift_ast_context.
  unsigned buffer_id = UINT32_MAX;
  auto DiagnoseSwiftASTContextError = [&]() {
    assert(swift_ast_ctx->HasErrors() && "error expected");
    swift_ast_ctx->PrintDiagnostics(diagnostic_manager, buffer_id,
                                          first_line, last_line, line_offset);
  };

  // In the case of playgrounds, we turn all rewriting functionality off.
  const bool repl = m_options.GetREPLEnabled();
  const bool playground = m_options.GetPlaygroundTransformEnabled();

  if (!m_exe_scope)
    return false;

  // Parse the expression an import all nececssary swift modules.
  auto parsed_expr =
      ParseAndImport(m_swift_ast_context->get(), m_expr, variable_map,
                     buffer_id, diagnostic_manager, *this, m_stack_frame_wp,
                     m_sc, *m_exe_scope, m_options, repl, playground);

  if (!parsed_expr) {
    bool retry = false;
    handleAllErrors(parsed_expr.takeError(),
                    [&](const ModuleImportError &MIE) {
                      if (swift_ast_ctx->GetClangImporter())
                        // Already on backup power.
                        diagnostic_manager.PutString(eDiagnosticSeverityError,
                                                     MIE.Message);
                      else
                        // Discard the shared scratch context and retry.
                        retry = true;
                    },
                    [&](const SwiftASTContextError &SACE) {
                      if (swift_ast_ctx->GetClangImporter())
                        DiagnoseSwiftASTContextError();
                      else
                        // Discard the shared scratch context and retry.
                        retry = true;
                    },
                    [&](const StringError &SE) {
                      diagnostic_manager.PutString(eDiagnosticSeverityError,
                                                   SE.getMessage());
                    },
                    [](const PropagatedError &P) {});

    // Unrecoverable error?
    if (!retry)
      return 1;

    // Signal that we want to retry the expression exactly once with
    // a fresh SwiftASTContext initialized with the flags from the
    // current lldb::Module / Swift dylib to avoid header search
    // mismatches.
    m_sc.target_sp->SetUseScratchTypesystemPerModule(true);
    return 2;
  }

  // Not persistent because we're building source files one at a time.
  swift::TopLevelContext top_level_context;
  swift::OptionSet<swift::TypeCheckingFlags> type_checking_options;

  swift::performTypeChecking(parsed_expr->source_file, top_level_context,
                             type_checking_options);

  if (swift_ast_ctx->HasErrors()) {
    DiagnoseSwiftASTContextError();
    return 1;
  }
  if (log) {
    std::string s;
    llvm::raw_string_ostream ss(s);
    parsed_expr->source_file.dump(ss);
    ss.flush();

    log->Printf("Source file after type checking:");
    log->PutCString(s.c_str());
  }

  if (repl) {
    parsed_expr->code_manipulator->MakeDeclarationsPublic();
  }

  Status error;
  if (!playground) {
    parsed_expr->code_manipulator->FixupResultAfterTypeChecking(error);

    if (!error.Success()) {
      diagnostic_manager.PutString(eDiagnosticSeverityError, error.AsCString());
      return 1;
    }
  } else {
    swift::performPlaygroundTransform(parsed_expr->source_file, true);
    swift::typeCheckExternalDefinitions(parsed_expr->source_file);
  }

  // I think we now have to do the name binding and type checking again, but
  // there should be only the result
  // variable to bind up at this point.

  if (log) {
    std::string s;
    llvm::raw_string_ostream ss(s);
    parsed_expr->source_file.dump(ss);
    ss.flush();

    log->Printf("Source file after FixupResult:");
    log->PutCString(s.c_str());
  }

  // Allow variables to be re-used from previous REPL statements.
  if (m_sc.target_sp && (repl || !playground)) {
    // Do this first so we don't pollute the persistent variable
    // namespace.
    if (!parsed_expr->code_manipulator->CheckPatternBindings()) {
      DiagnoseSwiftASTContextError();
      return 1;
    }

    Status error;
    SwiftASTContext *scratch_ast_context = m_swift_ast_context->get();

    if (scratch_ast_context) {
      auto *persistent_state =
          m_sc.target_sp->GetSwiftPersistentExpressionState(*m_exe_scope);

      llvm::SmallVector<size_t, 1> declaration_indexes;
      parsed_expr->code_manipulator->FindVariableDeclarations(
          declaration_indexes, repl);

      for (size_t declaration_index : declaration_indexes) {
        SwiftASTManipulator::VariableInfo &variable_info =
            parsed_expr->code_manipulator->GetVariableInfo()[declaration_index];

        CompilerType imported_type =
            ImportType(*scratch_ast_context, variable_info.GetType());

        if (imported_type) {
          lldb::ExpressionVariableSP persistent_variable =
              persistent_state->AddNewlyConstructedVariable(
                  new SwiftExpressionVariable(
                      m_sc.target_sp.get(),
                      ConstString(variable_info.GetName().str()), imported_type,
                      m_sc.target_sp->GetArchitecture().GetByteOrder(),
                      m_sc.target_sp->GetArchitecture().GetAddressByteSize()));

          if (repl) {
            persistent_variable->m_flags |= ExpressionVariable::EVKeepInTarget;
            persistent_variable->m_flags |=
                ExpressionVariable::EVIsProgramReference;
          } else {
            persistent_variable->m_flags |=
                ExpressionVariable::EVNeedsAllocation;
            persistent_variable->m_flags |= ExpressionVariable::EVKeepInTarget;
            llvm::cast<SwiftExpressionVariable>(persistent_variable.get())
                ->m_swift_flags |= SwiftExpressionVariable::EVSNeedsInit;
          }

          swift::VarDecl *decl = variable_info.GetDecl();
          if (decl) {
            if (decl->isLet()) {
              llvm::cast<SwiftExpressionVariable>(persistent_variable.get())
                  ->SetIsModifiable(false);
            }
            if (!decl->hasStorage()) {
              llvm::cast<SwiftExpressionVariable>(persistent_variable.get())
                  ->SetIsComputed(true);
            }
          }

          variable_info.m_metadata.reset(
              new VariableMetadataPersistent(persistent_variable));

          persistent_state->RegisterSwiftPersistentDecl(decl);
        }
      }

      if (repl) {
        llvm::SmallVector<swift::ValueDecl *, 1> non_variables;
        parsed_expr->code_manipulator->FindNonVariableDeclarations(
            non_variables);

        for (swift::ValueDecl *decl : non_variables) {
          persistent_state->RegisterSwiftPersistentDecl(decl);
        }
      }
    }
  }

  if (!playground && !repl) {
    parsed_expr->code_manipulator->FixCaptures();

    // This currently crashes with Assertion failed: (BufferID != -1),
    // function findBufferContainingLoc, file
    // llvm/tools/swift/include/swift/Basic/SourceManager.h, line 92.
    //        if (log)
    //        {
    //            std::string s;
    //            llvm::raw_string_ostream ss(s);
    //            parsed_expr->source_file.dump(ss);
    //            ss.flush();
    //
    //            log->Printf("Source file after capture fixing:");
    //            log->PutCString(s.c_str());
    //        }

    if (log) {
      log->Printf("Variables:");

      for (const SwiftASTManipulatorBase::VariableInfo &variable :
           parsed_expr->code_manipulator->GetVariableInfo()) {
        StreamString ss;
        variable.Print(ss);
        log->Printf("  %s", ss.GetData());
      }
    }
  }

  if (repl || !playground)
    if (auto *materializer = m_expr.GetMaterializer())
      for (auto &variable : parsed_expr->code_manipulator->GetVariableInfo()) {
        auto &swift_expr = *static_cast<SwiftUserExpression *>(&m_expr);
        auto var_info = MaterializeVariable(
            variable, swift_expr, *materializer, *parsed_expr->code_manipulator,
            m_stack_frame_wp, diagnostic_manager, log, repl);
        if (!var_info)
          return 1;

        const char *name = ConstString(variable.GetName().get()).GetCString();
        variable_map[name] = *var_info;
      }

  // SWIFT_ENABLE_TENSORFLOW
  // Set optimization mode to -O for REPL/Playgrounds.
  auto &options = m_swift_ast_context->GetSILOptions();
  options.OptMode = swift::OptimizationMode::ForSpeed;
  std::unique_ptr<swift::SILModule> sil_module(swift::performSILGeneration(
<<<<<<< HEAD
      parsed_expr->source_file, options));
=======
      parsed_expr->source_file, swift_ast_ctx->GetSILOptions()));
>>>>>>> e41bc711

  if (log) {
    std::string s;
    llvm::raw_string_ostream ss(s);
    const bool verbose = false;
    sil_module->print(ss, verbose, &parsed_expr->module);
    ss.flush();

    log->Printf("SIL module before linking:");
    log->PutCString(s.c_str());
  }

  if (swift_ast_ctx->HasErrors()) {
    DiagnoseSwiftASTContextError();
    return 1;
  }

  if (log) {
    std::string s;
    llvm::raw_string_ostream ss(s);
    const bool verbose = false;
    sil_module->print(ss, verbose, &parsed_expr->module);
    ss.flush();

    log->Printf("Generated SIL module:");
    log->PutCString(s.c_str());
  }

  runSILDiagnosticPasses(*sil_module);

  // SWIFT_ENABLE_TENSORFLOW
  // FIXME: When partitioning joins the mandatory pass pipeline, we should be able to
  // stop running the optimization passes and drop the explicit call of the partitioning
  // pass.
  sil_module->setSerializeSILAction([]{});
  runSILOptPreparePasses(*sil_module);
  runSILOptimizationPasses(*sil_module);

  // FIXME: These passes should be moved to the mandatory pass pipeline that
  // runs at -O0.  We need a proper deabstraction pass to do that though.
  runSILTFPartitionPass(*sil_module);
  // SWIFT_ENABLE_TENSORFLOW


  if (log) {
    std::string s;
    llvm::raw_string_ostream ss(s);
    const bool verbose = false;
    sil_module->print(ss, verbose, &parsed_expr->module);
    ss.flush();

    log->Printf("SIL module after diagnostic passes:");
    log->PutCString(s.c_str());
  }

  if (swift_ast_ctx->HasErrors()) {
    DiagnoseSwiftASTContextError();
    return 1;
  }

  {
    std::lock_guard<std::recursive_mutex> global_context_locker(
        IRExecutionUnit::GetLLVMGlobalContextMutex());

    m_module = swift::performIRGeneration(
        swift_ast_ctx->GetIRGenOptions(), &parsed_expr->module,
        std::move(sil_module), "lldb_module",
        swift::PrimarySpecificPaths("", parsed_expr->main_filename),
        SwiftASTContext::GetGlobalLLVMContext(), llvm::ArrayRef<std::string>());
  }

  if (swift_ast_ctx->HasErrors()) {
    DiagnoseSwiftASTContextError();
    return 1;
  }

  if (!m_module) {
    diagnostic_manager.PutString(
        eDiagnosticSeverityError,
        "Couldn't IRGen expression, no additional error");
    return 1;
  }

  if (log) {
    std::string s;
    llvm::raw_string_ostream ss(s);
    m_module->print(ss, NULL);
    ss.flush();

    log->Printf("Generated IR module:");
    log->PutCString(s.c_str());
  }

  {
    std::lock_guard<std::recursive_mutex> global_context_locker(
        IRExecutionUnit::GetLLVMGlobalContextMutex());

    LLVMVerifyModule((LLVMOpaqueModule *)m_module.get(), LLVMReturnStatusAction,
                     nullptr);
  }

  if (swift_ast_ctx->HasErrors())
    return 1;

  // The Parse succeeded!  Now put this module into the context's
  // list of loaded modules, and copy the Decls that were globalized
  // as part of the parse from the staging area in the external
  // lookup object into the SwiftPersistentExpressionState.
  swift::ModuleDecl *module = &parsed_expr->module;
  parsed_expr->ast_context.LoadedModules.insert({module->getName(), module});
  swift_ast_ctx->CacheModule(module);
  if (m_sc.target_sp) {
    auto *persistent_state =
        m_sc.target_sp->GetSwiftPersistentExpressionState(*m_exe_scope);
    persistent_state->CopyInSwiftPersistentDecls(
        parsed_expr->external_lookup.GetStagedDecls());
  }
  return 0;
}

static bool FindFunctionInModule(ConstString &mangled_name,
                                 llvm::Module *module, const char *orig_name,
                                 bool exact) {
  swift::Demangle::Context demangle_ctx;
  for (llvm::Module::iterator fi = module->getFunctionList().begin(),
                              fe = module->getFunctionList().end();
       fi != fe; ++fi) {
    if (exact) {
      if (!fi->getName().str().compare(orig_name)) {
        mangled_name.SetCString(fi->getName().str().c_str());
        return true;
      }
    } else {
      if (fi->getName().str().find(orig_name) != std::string::npos) {
        mangled_name.SetCString(fi->getName().str().c_str());
        return true;
      }

      // The new demangling is cannier about compression, so the name may
      // not be in the mangled name plain.  Let's demangle it and see if we
      // can find it in the demangled nodes.
      demangle_ctx.clear();

      swift::Demangle::NodePointer node_ptr =
          demangle_ctx.demangleSymbolAsNode(fi->getName());
      if (node_ptr) {
        if (node_ptr->getKind() != swift::Demangle::Node::Kind::Global)
          continue;
        if (node_ptr->getNumChildren() != 1)
          continue;
        node_ptr = node_ptr->getFirstChild();
        if (node_ptr->getKind() != swift::Demangle::Node::Kind::Function)
          continue;
        size_t num_children = node_ptr->getNumChildren();
        for (size_t i = 0; i < num_children; i++) {
          swift::Demangle::NodePointer child_ptr = node_ptr->getChild(i);
          if (child_ptr->getKind() == swift::Demangle::Node::Kind::Identifier) {
            if (!child_ptr->hasText())
              continue;
            if (child_ptr->getText().contains(orig_name)) {
              mangled_name.SetCString(fi->getName().str().c_str());
              return true;
            }
          }
        }
      }
    }
  }

  return false;
}

Status SwiftExpressionParser::PrepareForExecution(
    lldb::addr_t &func_addr, lldb::addr_t &func_end,
    lldb::IRExecutionUnitSP &execution_unit_sp, ExecutionContext &exe_ctx,
    bool &can_interpret, ExecutionPolicy execution_policy) {
  Status err;
  Log *log(lldb_private::GetLogIfAllCategoriesSet(LIBLLDB_LOG_EXPRESSIONS));

  if (!m_module) {
    err.SetErrorString("Can't prepare a NULL module for execution");
    return err;
  }

  const char *orig_name = nullptr;

  bool exact = false;

  if (m_options.GetPlaygroundTransformEnabled() || m_options.GetREPLEnabled()) {
    orig_name = "main";
    exact = true;
  } else {
    orig_name = "$__lldb_expr";
  }

  ConstString function_name;

  if (!FindFunctionInModule(function_name, m_module.get(), orig_name, exact)) {
    err.SetErrorToGenericError();
    err.SetErrorStringWithFormat("Couldn't find %s() in the module", orig_name);
    return err;
  } else {
    if (log)
      log->Printf("Found function %s for %s", function_name.AsCString(),
                  "$__lldb_expr");
  }

  // Retrieve an appropriate symbol context.
  SymbolContext sc;

  if (lldb::StackFrameSP frame_sp = exe_ctx.GetFrameSP()) {
    sc = frame_sp->GetSymbolContext(lldb::eSymbolContextEverything);
  } else if (lldb::TargetSP target_sp = exe_ctx.GetTargetSP()) {
    sc.target_sp = target_sp;
  }

  std::vector<std::string> features;

  std::unique_ptr<llvm::LLVMContext> llvm_context_up;
  m_execution_unit_sp.reset(
      new IRExecutionUnit(llvm_context_up,
                          m_module, // handed off here
                          function_name, exe_ctx.GetTargetSP(), sc, features));

  // TODO figure out some way to work ClangExpressionDeclMap into this or do the
  // equivalent
  //   for Swift

  m_execution_unit_sp->GetRunnableInfo(err, func_addr, func_end);

  execution_unit_sp = m_execution_unit_sp;
  m_execution_unit_sp.reset();

  return err;
}

bool SwiftExpressionParser::RewriteExpression(
    DiagnosticManager &diagnostic_manager) {
  // There isn't a Swift equivalent to clang::Rewriter, so we'll just use
  // that...
  auto *swift_ast_ctx = m_swift_ast_context->get();
  if (!swift_ast_ctx)
    return false;

  Log *log(lldb_private::GetLogIfAllCategoriesSet(LIBLLDB_LOG_EXPRESSIONS));

  swift::SourceManager &source_manager =
      swift_ast_ctx->GetSourceManager();

  const DiagnosticList &diagnostics = diagnostic_manager.Diagnostics();
  size_t num_diags = diagnostics.size();
  if (num_diags == 0)
    return false;

  clang::RewriteBuffer rewrite_buf;
  llvm::StringRef text_ref(m_expr.Text());
  rewrite_buf.Initialize(text_ref);

  for (const Diagnostic *diag : diagnostic_manager.Diagnostics()) {
    const SwiftDiagnostic *diagnostic = llvm::dyn_cast<SwiftDiagnostic>(diag);
    if (!(diagnostic && diagnostic->HasFixIts()))
      continue;

    const SwiftDiagnostic::FixItList &fixits = diagnostic->FixIts();
    std::vector<swift::CharSourceRange> source_ranges;
    for (const swift::DiagnosticInfo::FixIt &fixit : fixits) {
      const swift::CharSourceRange &range = fixit.getRange();
      swift::SourceLoc start_loc = range.getStart();
      if (!start_loc.isValid()) {
        // getLocOffsetInBuffer will assert if you pass it an invalid location,
        // so we have to check that first.
        if (log)
          log->Printf(
              "SwiftExpressionParser::RewriteExpression: ignoring fixit since "
              "it contains an invalid source location: %s.",
              range.str().str().c_str());
        return false;
      }

      // ReplaceText can't handle replacing the same source range more than
      // once, so we have to check that
      // before we proceed:
      if (std::find(source_ranges.begin(), source_ranges.end(), range) !=
          source_ranges.end()) {
        if (log)
          log->Printf(
              "SwiftExpressionParser::RewriteExpression: ignoring fix-it since "
              "source range appears twice: %s.\n",
              range.str().str().c_str());
        return false;
      } else
        source_ranges.push_back(range);

      // ReplaceText will either assert or crash if the start_loc isn't inside
      // the buffer it is said to
      // reside in.  That shouldn't happen, but it doesn't hurt to check before
      // we call ReplaceText.

      auto *Buffer = source_manager.getLLVMSourceMgr().getMemoryBuffer(
          diagnostic->GetBufferID());
      if (!(start_loc.getOpaquePointerValue() >= Buffer->getBuffer().begin() &&
            start_loc.getOpaquePointerValue() <= Buffer->getBuffer().end())) {
        if (log)
          log->Printf(
              "SwiftExpressionParser::RewriteExpression: ignoring fixit since "
              "it contains a source location not in the specified buffer: %s.",
              range.str().str().c_str());
      }

      unsigned offset = source_manager.getLocOffsetInBuffer(
          range.getStart(), diagnostic->GetBufferID());
      rewrite_buf.ReplaceText(offset, range.getByteLength(), fixit.getText());
    }
  }

  std::string fixed_expression;
  llvm::raw_string_ostream out_stream(fixed_expression);

  rewrite_buf.write(out_stream);
  out_stream.flush();
  diagnostic_manager.SetFixedExpression(fixed_expression);

  return true;
}<|MERGE_RESOLUTION|>--- conflicted
+++ resolved
@@ -1908,14 +1908,10 @@
 
   // SWIFT_ENABLE_TENSORFLOW
   // Set optimization mode to -O for REPL/Playgrounds.
-  auto &options = m_swift_ast_context->GetSILOptions();
+  auto &options = swift_ast_context->GetSILOptions();
   options.OptMode = swift::OptimizationMode::ForSpeed;
   std::unique_ptr<swift::SILModule> sil_module(swift::performSILGeneration(
-<<<<<<< HEAD
       parsed_expr->source_file, options));
-=======
-      parsed_expr->source_file, swift_ast_ctx->GetSILOptions()));
->>>>>>> e41bc711
 
   if (log) {
     std::string s;
