--- conflicted
+++ resolved
@@ -1827,11 +1827,10 @@
   if (swift_ast_ctx->HasErrors())
     return 1;
 
-<<<<<<< HEAD
-  // The Parse succeeded!  Now put this module into the context's
-  // list of loaded modules, and copy the Decls that were globalized
-  // as part of the parse from the staging area in the external
-  // lookup object into the SwiftPersistentExpressionState.
+  // The Parse succeeded!  Now put this module into the context's list
+  // of loaded modules, and copy the Decls that were globalized as
+  // part of the parse from the staging area in the external lookup
+  // object into the SwiftPersistentExpressionState.
   // SWIFT_ENABLE_TENSORFLOW
   swift::ModuleDecl *module = nullptr;
   if (!swift_ast_ctx->UseSerialization()) {
@@ -1877,13 +1876,6 @@
       }
     }
   }
-=======
-  // The Parse succeeded!  Now put this module into the context's list
-  // of loaded modules, and copy the Decls that were globalized as
-  // part of the parse from the staging area in the external lookup
-  // object into the SwiftPersistentExpressionState.
-  swift::ModuleDecl *module = &parsed_expr->module;
->>>>>>> 05f7646a
   parsed_expr->ast_context.LoadedModules.insert({module->getName(), module});
   swift_ast_ctx->CacheModule(module);
   if (m_sc.target_sp) {
