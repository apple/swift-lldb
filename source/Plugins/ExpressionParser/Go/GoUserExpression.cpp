--- conflicted
+++ resolved
@@ -651,8 +651,6 @@
 GoPersistentExpressionState::GoPersistentExpressionState()
     : PersistentExpressionState(eKindGo) {}
 
-<<<<<<< HEAD
-ConstString
 GoPersistentExpressionState::GetNextPersistentVariableName(bool is_error) {
   char name_cstr[256];
   // We can't use the same variable format as clang.
@@ -662,8 +660,6 @@
   return name;
 }
 
-=======
->>>>>>> e6276dab
 void GoPersistentExpressionState::RemovePersistentVariable(
     lldb::ExpressionVariableSP variable) {
   RemoveVariable(variable);
