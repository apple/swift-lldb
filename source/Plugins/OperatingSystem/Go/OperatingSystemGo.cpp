//===-- OperatingSystemGo.cpp -----------------------------------*- C++ -*-===//
//
//                     The LLVM Compiler Infrastructure
//
// This file is distributed under the University of Illinois Open Source
// License. See LICENSE.TXT for details.
//
//===----------------------------------------------------------------------===//

// C Includes
// C++ Includes
#include <unordered_map>

// Other libraries and framework includes
// Project includes
#include "OperatingSystemGo.h"

#include "Plugins/Process/Utility/DynamicRegisterInfo.h"
#include "Plugins/Process/Utility/RegisterContextMemory.h"
#include "Plugins/Process/Utility/ThreadMemory.h"
#include "lldb/Core/Debugger.h"
#include "lldb/Core/Module.h"
#include "lldb/Core/PluginManager.h"
#include "lldb/Core/Section.h"
#include "lldb/Core/ValueObjectVariable.h"
#include "lldb/Interpreter/CommandInterpreter.h"
#include "lldb/Interpreter/OptionGroupBoolean.h"
#include "lldb/Interpreter/OptionGroupUInt64.h"
#include "lldb/Interpreter/OptionValueProperties.h"
#include "lldb/Interpreter/Options.h"
#include "lldb/Interpreter/Property.h"
#include "lldb/Symbol/ObjectFile.h"
#include "lldb/Symbol/Type.h"
#include "lldb/Symbol/VariableList.h"
#include "lldb/Target/Process.h"
#include "lldb/Target/StopInfo.h"
#include "lldb/Target/Target.h"
#include "lldb/Target/Thread.h"
#include "lldb/Target/ThreadList.h"
#include "lldb/Utility/DataBufferHeap.h"
#include "lldb/Utility/RegisterValue.h"
#include "lldb/Utility/StreamString.h"

using namespace lldb;
using namespace lldb_private;

namespace {

<<<<<<< HEAD
static PropertyDefinition g_properties[] = {
    {"enable", OptionValue::eTypeBoolean, true, false, nullptr, nullptr,
     "Specify whether goroutines should be treated as threads."},
    {NULL, OptionValue::eTypeInvalid, false, 0, NULL, NULL, NULL}};
=======
static constexpr PropertyDefinition g_properties[] = {
    {"enable", OptionValue::eTypeBoolean, true, true, nullptr, {},
     "Specify whether goroutines should be treated as threads."}};
>>>>>>> fb7d6203

enum {
  ePropertyEnableGoroutines,
};

class PluginProperties : public Properties {
public:
  PluginProperties() : Properties() {
    m_collection_sp.reset(new OptionValueProperties(GetSettingName()));
    m_collection_sp->Initialize(g_properties);
  }

  ~PluginProperties() override = default;

  static ConstString GetSettingName() {
    return OperatingSystemGo::GetPluginNameStatic();
  }

  bool GetEnableGoroutines() {
    const uint32_t idx = ePropertyEnableGoroutines;
    return m_collection_sp->GetPropertyAtIndexAsBoolean(
        NULL, idx, g_properties[idx].default_uint_value);
  }

  bool SetEnableGoroutines(bool enable) {
    const uint32_t idx = ePropertyEnableGoroutines;
    return m_collection_sp->SetPropertyAtIndexAsUInt64(NULL, idx, enable);
  }
};

typedef std::shared_ptr<PluginProperties> OperatingSystemGoPropertiesSP;

static const OperatingSystemGoPropertiesSP &GetGlobalPluginProperties() {
  static OperatingSystemGoPropertiesSP g_settings_sp;
  if (!g_settings_sp)
    g_settings_sp.reset(new PluginProperties());
  return g_settings_sp;
}

class RegisterContextGo : public RegisterContextMemory {
public:
  RegisterContextGo(lldb_private::Thread &thread, uint32_t concrete_frame_idx,
                    DynamicRegisterInfo &reg_info, lldb::addr_t reg_data_addr)
      : RegisterContextMemory(thread, concrete_frame_idx, reg_info,
                              reg_data_addr) {
    const RegisterInfo *sp = reg_info.GetRegisterInfoAtIndex(
        reg_info.ConvertRegisterKindToRegisterNumber(eRegisterKindGeneric,
                                                     LLDB_REGNUM_GENERIC_SP));
    const RegisterInfo *pc = reg_info.GetRegisterInfoAtIndex(
        reg_info.ConvertRegisterKindToRegisterNumber(eRegisterKindGeneric,
                                                     LLDB_REGNUM_GENERIC_PC));
    size_t byte_size = std::max(sp->byte_offset + sp->byte_size,
                                pc->byte_offset + pc->byte_size);

    DataBufferSP reg_data_sp(new DataBufferHeap(byte_size, 0));
    m_reg_data.SetData(reg_data_sp);
  }

  ~RegisterContextGo() override = default;

  bool ReadRegister(const lldb_private::RegisterInfo *reg_info,
                    lldb_private::RegisterValue &reg_value) override {
    switch (reg_info->kinds[eRegisterKindGeneric]) {
    case LLDB_REGNUM_GENERIC_SP:
    case LLDB_REGNUM_GENERIC_PC:
      return RegisterContextMemory::ReadRegister(reg_info, reg_value);
    default:
      reg_value.SetValueToInvalid();
      return true;
    }
  }

  bool WriteRegister(const lldb_private::RegisterInfo *reg_info,
                     const lldb_private::RegisterValue &reg_value) override {
    switch (reg_info->kinds[eRegisterKindGeneric]) {
    case LLDB_REGNUM_GENERIC_SP:
    case LLDB_REGNUM_GENERIC_PC:
      return RegisterContextMemory::WriteRegister(reg_info, reg_value);
    default:
      return false;
    }
  }

private:
  DISALLOW_COPY_AND_ASSIGN(RegisterContextGo);
};

} // anonymous namespace

struct OperatingSystemGo::Goroutine {
  uint64_t m_lostack;
  uint64_t m_histack;
  uint64_t m_goid;
  addr_t m_gobuf;
  uint32_t m_status;
};

void OperatingSystemGo::Initialize() {
  PluginManager::RegisterPlugin(GetPluginNameStatic(),
                                GetPluginDescriptionStatic(), CreateInstance,
                                DebuggerInitialize);
}

void OperatingSystemGo::DebuggerInitialize(Debugger &debugger) {
  if (!PluginManager::GetSettingForOperatingSystemPlugin(
          debugger, PluginProperties::GetSettingName())) {
    const bool is_global_setting = true;
    PluginManager::CreateSettingForOperatingSystemPlugin(
        debugger, GetGlobalPluginProperties()->GetValueProperties(),
        ConstString("Properties for the goroutine thread plug-in."),
        is_global_setting);
  }
}

void OperatingSystemGo::Terminate() {
  PluginManager::UnregisterPlugin(CreateInstance);
}

OperatingSystem *OperatingSystemGo::CreateInstance(Process *process,
                                                   bool force) {
  if (!force) {
    TargetSP target_sp = process->CalculateTarget();
    if (!target_sp)
      return nullptr;
    ModuleList &module_list = target_sp->GetImages();
    std::lock_guard<std::recursive_mutex> guard(module_list.GetMutex());
    const size_t num_modules = module_list.GetSize();
    bool found_go_runtime = false;
    for (size_t i = 0; i < num_modules; ++i) {
      Module *module = module_list.GetModulePointerAtIndexUnlocked(i);
      const SectionList *section_list = module->GetSectionList();
      if (section_list) {
        SectionSP section_sp(
            section_list->FindSectionByType(eSectionTypeGoSymtab, true));
        if (section_sp) {
          found_go_runtime = true;
          break;
        }
      }
    }
    if (!found_go_runtime)
      return nullptr;
  }
  return new OperatingSystemGo(process);
}

OperatingSystemGo::OperatingSystemGo(lldb_private::Process *process)
    : OperatingSystem(process), m_reginfo(new DynamicRegisterInfo) {}

OperatingSystemGo::~OperatingSystemGo() = default;

ConstString OperatingSystemGo::GetPluginNameStatic() {
  static ConstString g_name("goroutines");
  return g_name;
}

const char *OperatingSystemGo::GetPluginDescriptionStatic() {
  return "Operating system plug-in that reads runtime data-structures for "
         "goroutines.";
}

bool OperatingSystemGo::Init(ThreadList &threads) {
  if (threads.GetSize(false) < 1)
    return false;
  TargetSP target_sp = m_process->CalculateTarget();
  if (!target_sp)
    return false;
  // Go 1.6 stores goroutines in a slice called runtime.allgs
  ValueObjectSP allgs_sp = FindGlobal(target_sp, "runtime.allgs");
  if (allgs_sp) {
    m_allg_sp = allgs_sp->GetChildMemberWithName(ConstString("array"), true);
    m_allglen_sp = allgs_sp->GetChildMemberWithName(ConstString("len"), true);
  } else {
    // Go 1.4 stores goroutines in the variable runtime.allg.
    m_allg_sp = FindGlobal(target_sp, "runtime.allg");
    m_allglen_sp = FindGlobal(target_sp, "runtime.allglen");
  }

  if (m_allg_sp && !m_allglen_sp) {
    StreamSP error_sp = target_sp->GetDebugger().GetAsyncErrorStream();
    error_sp->Printf("Unsupported Go runtime version detected.");
    return false;
  }

  if (!m_allg_sp)
    return false;

  RegisterContextSP real_registers_sp =
      threads.GetThreadAtIndex(0, false)->GetRegisterContext();

  std::unordered_map<size_t, ConstString> register_sets;
  for (size_t set_idx = 0; set_idx < real_registers_sp->GetRegisterSetCount();
       ++set_idx) {
    const RegisterSet *set = real_registers_sp->GetRegisterSet(set_idx);
    ConstString name(set->name);
    for (size_t reg_idx = 0; reg_idx < set->num_registers; ++reg_idx) {
      register_sets[reg_idx] = name;
    }
  }
  TypeSP gobuf_sp = FindType(target_sp, "runtime.gobuf");
  if (!gobuf_sp) {
    Log *log(lldb_private::GetLogIfAllCategoriesSet(LIBLLDB_LOG_OS));

    if (log)
      log->Printf("OperatingSystemGo unable to find struct Gobuf");
    return false;
  }
  CompilerType gobuf_type(gobuf_sp->GetLayoutCompilerType());
  for (size_t idx = 0; idx < real_registers_sp->GetRegisterCount(); ++idx) {
    RegisterInfo reg = *real_registers_sp->GetRegisterInfoAtIndex(idx);
    int field_index = -1;
    if (reg.kinds[eRegisterKindGeneric] == LLDB_REGNUM_GENERIC_SP) {
      field_index = 0;
    } else if (reg.kinds[eRegisterKindGeneric] == LLDB_REGNUM_GENERIC_PC) {
      field_index = 1;
    }
    if (field_index == -1) {
      reg.byte_offset = ~0;
    } else {
      std::string field_name;
      uint64_t bit_offset = 0;
      CompilerType field_type = gobuf_type.GetFieldAtIndex(
          field_index, field_name, &bit_offset, nullptr, nullptr);
      reg.byte_size = field_type.GetByteSize(nullptr);
      reg.byte_offset = bit_offset / 8;
    }
    ConstString name(reg.name);
    ConstString alt_name(reg.alt_name);
    m_reginfo->AddRegister(reg, name, alt_name, register_sets[idx]);
  }
  return true;
}

//------------------------------------------------------------------
// PluginInterface protocol
//------------------------------------------------------------------
ConstString OperatingSystemGo::GetPluginName() { return GetPluginNameStatic(); }

uint32_t OperatingSystemGo::GetPluginVersion() { return 1; }

bool OperatingSystemGo::UpdateThreadList(ThreadList &old_thread_list,
                                         ThreadList &real_thread_list,
                                         ThreadList &new_thread_list) {
  new_thread_list = real_thread_list;
  Log *log(lldb_private::GetLogIfAllCategoriesSet(LIBLLDB_LOG_OS));

  if (!(m_allg_sp || Init(real_thread_list)) || (m_allg_sp && !m_allglen_sp) ||
      !GetGlobalPluginProperties()->GetEnableGoroutines()) {
    return new_thread_list.GetSize(false) > 0;
  }

  if (log)
    log->Printf("OperatingSystemGo::UpdateThreadList(%d, %d, %d) fetching "
                "thread data from Go for pid %" PRIu64,
                old_thread_list.GetSize(false), real_thread_list.GetSize(false),
                new_thread_list.GetSize(0), m_process->GetID());
  uint64_t allglen = m_allglen_sp->GetValueAsUnsigned(0);
  if (allglen == 0) {
    return new_thread_list.GetSize(false) > 0;
  }
  std::vector<Goroutine> goroutines;
  // The threads that are in "new_thread_list" upon entry are the threads from
  // the lldb_private::Process subclass, no memory threads will be in this
  // list.

  Status err;
  for (uint64_t i = 0; i < allglen; ++i) {
    goroutines.push_back(CreateGoroutineAtIndex(i, err));
    if (err.Fail()) {
      LLDB_LOG(log, "error: {0}", err);
      return new_thread_list.GetSize(false) > 0;
    }
  }
  // Make a map so we can match goroutines with backing threads.
  std::map<uint64_t, ThreadSP> stack_map;
  for (uint32_t i = 0; i < real_thread_list.GetSize(false); ++i) {
    ThreadSP thread = real_thread_list.GetThreadAtIndex(i, false);
    stack_map[thread->GetRegisterContext()->GetSP()] = thread;
  }
  for (const Goroutine &goroutine : goroutines) {
    if (0 /* Gidle */ == goroutine.m_status ||
        6 /* Gdead */ == goroutine.m_status) {
      continue;
    }
    ThreadSP memory_thread =
        old_thread_list.FindThreadByID(goroutine.m_goid, false);
    if (memory_thread && IsOperatingSystemPluginThread(memory_thread) &&
        memory_thread->IsValid()) {
      memory_thread->ClearBackingThread();
    } else {
      memory_thread.reset(new ThreadMemory(*m_process, goroutine.m_goid, "", "",
                                           goroutine.m_gobuf));
    }
    // Search for the backing thread if the goroutine is running.
    if (2 == (goroutine.m_status & 0xfff)) {
      auto backing_it = stack_map.lower_bound(goroutine.m_lostack);
      if (backing_it != stack_map.end()) {
        if (goroutine.m_histack >= backing_it->first) {
          if (log)
            log->Printf(
                "OperatingSystemGo::UpdateThreadList found backing thread "
                "%" PRIx64 " (%" PRIx64 ") for thread %" PRIx64 "",
                backing_it->second->GetID(),
                backing_it->second->GetProtocolID(), memory_thread->GetID());
          memory_thread->SetBackingThread(backing_it->second);
          new_thread_list.RemoveThreadByID(backing_it->second->GetID(), false);
        }
      }
    }
    new_thread_list.AddThread(memory_thread);
  }

  return new_thread_list.GetSize(false) > 0;
}

void OperatingSystemGo::ThreadWasSelected(Thread *thread) {}

RegisterContextSP
OperatingSystemGo::CreateRegisterContextForThread(Thread *thread,
                                                  addr_t reg_data_addr) {
  RegisterContextSP reg_ctx_sp;
  if (!thread)
    return reg_ctx_sp;

  if (!IsOperatingSystemPluginThread(thread->shared_from_this()))
    return reg_ctx_sp;

  reg_ctx_sp.reset(
      new RegisterContextGo(*thread, 0, *m_reginfo, reg_data_addr));
  return reg_ctx_sp;
}

StopInfoSP
OperatingSystemGo::CreateThreadStopReason(lldb_private::Thread *thread) {
  StopInfoSP stop_info_sp;
  return stop_info_sp;
}

lldb::ThreadSP OperatingSystemGo::CreateThread(lldb::tid_t tid,
                                               addr_t context) {
  Log *log(lldb_private::GetLogIfAllCategoriesSet(LIBLLDB_LOG_OS));

  if (log)
    log->Printf("OperatingSystemGo::CreateThread (tid = 0x%" PRIx64
                ", context = 0x%" PRIx64 ") not implemented",
                tid, context);

  return ThreadSP();
}

ValueObjectSP OperatingSystemGo::FindGlobal(TargetSP target, const char *name) {
  VariableList variable_list;

  Log *log(lldb_private::GetLogIfAllCategoriesSet(LIBLLDB_LOG_OS));

  if (log) {
    log->Printf(
        "exe: %s",
        target->GetExecutableModule()->GetSpecificationDescription().c_str());
    log->Printf("modules: %zu", target->GetImages().GetSize());
  }

  uint32_t match_count = target->GetImages().FindGlobalVariables(
      ConstString(name), 1, variable_list);
  if (match_count > 0) {
    ExecutionContextScope *exe_scope = target->GetProcessSP().get();
    if (exe_scope == NULL)
      exe_scope = target.get();
    return ValueObjectVariable::Create(exe_scope,
                                       variable_list.GetVariableAtIndex(0));
  }
  return ValueObjectSP();
}

TypeSP OperatingSystemGo::FindType(TargetSP target_sp, const char *name) {
  ConstString const_typename(name);
  SymbolContext sc;
  const bool exact_match = false;

  const ModuleList &module_list = target_sp->GetImages();
  size_t count = module_list.GetSize();
  for (size_t idx = 0; idx < count; idx++) {
    ModuleSP module_sp(module_list.GetModuleAtIndex(idx));
    if (module_sp) {
      TypeSP type_sp(module_sp->FindFirstType(sc, const_typename, exact_match));
      if (type_sp)
        return type_sp;
    }
  }
  Log *log(lldb_private::GetLogIfAllCategoriesSet(LIBLLDB_LOG_OS));

  if (log)
    log->Printf("OperatingSystemGo::FindType(%s): not found", name);
  return TypeSP();
}

OperatingSystemGo::Goroutine
OperatingSystemGo::CreateGoroutineAtIndex(uint64_t idx, Status &err) {
  err.Clear();
  Goroutine result = {};
  ValueObjectSP child_sp = m_allg_sp->GetSyntheticArrayMember(idx, true);
  if (!child_sp) {
    err.SetErrorToGenericError();
    err.SetErrorString("unable to find goroutines in array");
    return result;
  }

  ValueObjectSP g = child_sp->Dereference(err);
  if (err.Fail()) {
    return result;
  }

  ConstString name("goid");
  ValueObjectSP val = g->GetChildMemberWithName(name, true);
  bool success = false;
  result.m_goid = val->GetValueAsUnsigned(0, &success);
  if (!success) {
    err.SetErrorToGenericError();
    err.SetErrorString("unable to read goid");
    return result;
  }
  name.SetCString("atomicstatus");
  val = g->GetChildMemberWithName(name, true);
  result.m_status = (uint32_t)val->GetValueAsUnsigned(0, &success);
  if (!success) {
    err.SetErrorToGenericError();
    err.SetErrorString("unable to read atomicstatus");
    return result;
  }
  name.SetCString("sched");
  val = g->GetChildMemberWithName(name, true);
  result.m_gobuf = val->GetAddressOf(false);
  name.SetCString("stack");
  val = g->GetChildMemberWithName(name, true);
  name.SetCString("lo");
  ValueObjectSP child = val->GetChildMemberWithName(name, true);
  result.m_lostack = child->GetValueAsUnsigned(0, &success);
  if (!success) {
    err.SetErrorToGenericError();
    err.SetErrorString("unable to read stack.lo");
    return result;
  }
  name.SetCString("hi");
  child = val->GetChildMemberWithName(name, true);
  result.m_histack = child->GetValueAsUnsigned(0, &success);
  if (!success) {
    err.SetErrorToGenericError();
    err.SetErrorString("unable to read stack.hi");
    return result;
  }
  return result;
}<|MERGE_RESOLUTION|>--- conflicted
+++ resolved
@@ -46,16 +46,9 @@
 
 namespace {
 
-<<<<<<< HEAD
-static PropertyDefinition g_properties[] = {
-    {"enable", OptionValue::eTypeBoolean, true, false, nullptr, nullptr,
-     "Specify whether goroutines should be treated as threads."},
-    {NULL, OptionValue::eTypeInvalid, false, 0, NULL, NULL, NULL}};
-=======
 static constexpr PropertyDefinition g_properties[] = {
     {"enable", OptionValue::eTypeBoolean, true, true, nullptr, {},
      "Specify whether goroutines should be treated as threads."}};
->>>>>>> fb7d6203
 
 enum {
   ePropertyEnableGoroutines,
