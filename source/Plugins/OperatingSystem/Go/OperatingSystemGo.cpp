//===-- OperatingSystemGo.cpp -----------------------------------*- C++ -*-===//
//
//                     The LLVM Compiler Infrastructure
//
// This file is distributed under the University of Illinois Open Source
// License. See LICENSE.TXT for details.
//
//===----------------------------------------------------------------------===//

// C Includes
// C++ Includes
#include <unordered_map>

// Other libraries and framework includes
// Project includes
#include "OperatingSystemGo.h"

#include "Plugins/Process/Utility/DynamicRegisterInfo.h"
#include "Plugins/Process/Utility/RegisterContextMemory.h"
#include "Plugins/Process/Utility/ThreadMemory.h"
#include "lldb/Core/Debugger.h"
#include "lldb/Core/Module.h"
#include "lldb/Core/PluginManager.h"
#include "lldb/Core/Section.h"
#include "lldb/Core/ValueObjectVariable.h"
#include "lldb/Interpreter/CommandInterpreter.h"
#include "lldb/Interpreter/OptionGroupBoolean.h"
#include "lldb/Interpreter/OptionGroupUInt64.h"
#include "lldb/Interpreter/OptionValueProperties.h"
#include "lldb/Interpreter/Options.h"
#include "lldb/Interpreter/Property.h"
#include "lldb/Symbol/ObjectFile.h"
#include "lldb/Symbol/Type.h"
#include "lldb/Symbol/VariableList.h"
#include "lldb/Target/Process.h"
#include "lldb/Target/StopInfo.h"
#include "lldb/Target/Target.h"
#include "lldb/Target/Thread.h"
#include "lldb/Target/ThreadList.h"
#include "lldb/Utility/DataBufferHeap.h"
#include "lldb/Utility/RegisterValue.h"
#include "lldb/Utility/StreamString.h"

using namespace lldb;
using namespace lldb_private;

namespace {

static constexpr PropertyDefinition g_properties[] = {
<<<<<<< HEAD
    {"enable", OptionValue::eTypeBoolean, true, true, nullptr, {},
=======
    {"enable", OptionValue::eTypeBoolean, true, false, nullptr, {},
>>>>>>> 275e71b3
     "Specify whether goroutines should be treated as threads."}};

enum {
  ePropertyEnableGoroutines,
};

class PluginProperties : public Properties {
public:
  PluginProperties() : Properties() {
    m_collection_sp.reset(new OptionValueProperties(GetSettingName()));
    m_collection_sp->Initialize(g_properties);
  }

  ~PluginProperties() override = default;

  static ConstString GetSettingName() {
    return OperatingSystemGo::GetPluginNameStatic();
  }

  bool GetEnableGoroutines() {
    const uint32_t idx = ePropertyEnableGoroutines;
    return m_collection_sp->GetPropertyAtIndexAsBoolean(
        NULL, idx, g_properties[idx].default_uint_value);
  }

  bool SetEnableGoroutines(bool enable) {
    const uint32_t idx = ePropertyEnableGoroutines;
    return m_collection_sp->SetPropertyAtIndexAsUInt64(NULL, idx, enable);
  }
};

typedef std::shared_ptr<PluginProperties> OperatingSystemGoPropertiesSP;

static const OperatingSystemGoPropertiesSP &GetGlobalPluginProperties() {
  static OperatingSystemGoPropertiesSP g_settings_sp;
  if (!g_settings_sp)
    g_settings_sp.reset(new PluginProperties());
  return g_settings_sp;
}

class RegisterContextGo : public RegisterContextMemory {
public:
  RegisterContextGo(lldb_private::Thread &thread, uint32_t concrete_frame_idx,
                    DynamicRegisterInfo &reg_info, lldb::addr_t reg_data_addr)
      : RegisterContextMemory(thread, concrete_frame_idx, reg_info,
                              reg_data_addr) {
    const RegisterInfo *sp = reg_info.GetRegisterInfoAtIndex(
        reg_info.ConvertRegisterKindToRegisterNumber(eRegisterKindGeneric,
                                                     LLDB_REGNUM_GENERIC_SP));
    const RegisterInfo *pc = reg_info.GetRegisterInfoAtIndex(
        reg_info.ConvertRegisterKindToRegisterNumber(eRegisterKindGeneric,
                                                     LLDB_REGNUM_GENERIC_PC));
    size_t byte_size = std::max(sp->byte_offset + sp->byte_size,
                                pc->byte_offset + pc->byte_size);

    DataBufferSP reg_data_sp(new DataBufferHeap(byte_size, 0));
    m_reg_data.SetData(reg_data_sp);
  }

  ~RegisterContextGo() override = default;

  bool ReadRegister(const lldb_private::RegisterInfo *reg_info,
                    lldb_private::RegisterValue &reg_value) override {
    switch (reg_info->kinds[eRegisterKindGeneric]) {
    case LLDB_REGNUM_GENERIC_SP:
    case LLDB_REGNUM_GENERIC_PC:
      return RegisterContextMemory::ReadRegister(reg_info, reg_value);
    default:
      reg_value.SetValueToInvalid();
      return true;
    }
  }

  bool WriteRegister(const lldb_private::RegisterInfo *reg_info,
                     const lldb_private::RegisterValue &reg_value) override {
    switch (reg_info->kinds[eRegisterKindGeneric]) {
    case LLDB_REGNUM_GENERIC_SP:
    case LLDB_REGNUM_GENERIC_PC:
      return RegisterContextMemory::WriteRegister(reg_info, reg_value);
    default:
      return false;
    }
  }

private:
  DISALLOW_COPY_AND_ASSIGN(RegisterContextGo);
};

} // anonymous namespace

struct OperatingSystemGo::Goroutine {
  uint64_t m_lostack;
  uint64_t m_histack;
  uint64_t m_goid;
  addr_t m_gobuf;
  uint32_t m_status;
};

void OperatingSystemGo::Initialize() {
  PluginManager::RegisterPlugin(GetPluginNameStatic(),
                                GetPluginDescriptionStatic(), CreateInstance,
                                DebuggerInitialize);
}

void OperatingSystemGo::DebuggerInitialize(Debugger &debugger) {
  if (!PluginManager::GetSettingForOperatingSystemPlugin(
          debugger, PluginProperties::GetSettingName())) {
    const bool is_global_setting = true;
    PluginManager::CreateSettingForOperatingSystemPlugin(
        debugger, GetGlobalPluginProperties()->GetValueProperties(),
        ConstString("Properties for the goroutine thread plug-in."),
        is_global_setting);
  }
}

void OperatingSystemGo::Terminate() {
  PluginManager::UnregisterPlugin(CreateInstance);
}

OperatingSystem *OperatingSystemGo::CreateInstance(Process *process,
                                                   bool force) {
  if (!force) {
    TargetSP target_sp = process->CalculateTarget();
    if (!target_sp)
      return nullptr;
    ModuleList &module_list = target_sp->GetImages();
    std::lock_guard<std::recursive_mutex> guard(module_list.GetMutex());
    const size_t num_modules = module_list.GetSize();
    bool found_go_runtime = false;
    for (size_t i = 0; i < num_modules; ++i) {
      Module *module = module_list.GetModulePointerAtIndexUnlocked(i);
      const SectionList *section_list = module->GetSectionList();
      if (section_list) {
        SectionSP section_sp(
            section_list->FindSectionByType(eSectionTypeGoSymtab, true));
        if (section_sp) {
          found_go_runtime = true;
          break;
        }
      }
    }
    if (!found_go_runtime)
      return nullptr;
  }
  return new OperatingSystemGo(process);
}

OperatingSystemGo::OperatingSystemGo(lldb_private::Process *process)
    : OperatingSystem(process), m_reginfo(new DynamicRegisterInfo) {}

OperatingSystemGo::~OperatingSystemGo() = default;

ConstString OperatingSystemGo::GetPluginNameStatic() {
  static ConstString g_name("goroutines");
  return g_name;
}

const char *OperatingSystemGo::GetPluginDescriptionStatic() {
  return "Operating system plug-in that reads runtime data-structures for "
         "goroutines.";
}

bool OperatingSystemGo::Init(ThreadList &threads) {
  if (threads.GetSize(false) < 1)
    return false;
  TargetSP target_sp = m_process->CalculateTarget();
  if (!target_sp)
    return false;
  // Go 1.6 stores goroutines in a slice called runtime.allgs
  ValueObjectSP allgs_sp = FindGlobal(target_sp, "runtime.allgs");
  if (allgs_sp) {
    m_allg_sp = allgs_sp->GetChildMemberWithName(ConstString("array"), true);
    m_allglen_sp = allgs_sp->GetChildMemberWithName(ConstString("len"), true);
  } else {
    // Go 1.4 stores goroutines in the variable runtime.allg.
    m_allg_sp = FindGlobal(target_sp, "runtime.allg");
    m_allglen_sp = FindGlobal(target_sp, "runtime.allglen");
  }

  if (m_allg_sp && !m_allglen_sp) {
    StreamSP error_sp = target_sp->GetDebugger().GetAsyncErrorStream();
    error_sp->Printf("Unsupported Go runtime version detected.");
    return false;
  }

  if (!m_allg_sp)
    return false;

  RegisterContextSP real_registers_sp =
      threads.GetThreadAtIndex(0, false)->GetRegisterContext();

  std::unordered_map<size_t, ConstString> register_sets;
  for (size_t set_idx = 0; set_idx < real_registers_sp->GetRegisterSetCount();
       ++set_idx) {
    const RegisterSet *set = real_registers_sp->GetRegisterSet(set_idx);
    ConstString name(set->name);
    for (size_t reg_idx = 0; reg_idx < set->num_registers; ++reg_idx) {
      register_sets[reg_idx] = name;
    }
  }
  TypeSP gobuf_sp = FindType(target_sp, "runtime.gobuf");
  if (!gobuf_sp) {
    Log *log(lldb_private::GetLogIfAllCategoriesSet(LIBLLDB_LOG_OS));

    if (log)
      log->Printf("OperatingSystemGo unable to find struct Gobuf");
    return false;
  }
  CompilerType gobuf_type(gobuf_sp->GetLayoutCompilerType());
  for (size_t idx = 0; idx < real_registers_sp->GetRegisterCount(); ++idx) {
    RegisterInfo reg = *real_registers_sp->GetRegisterInfoAtIndex(idx);
    int field_index = -1;
    if (reg.kinds[eRegisterKindGeneric] == LLDB_REGNUM_GENERIC_SP) {
      field_index = 0;
    } else if (reg.kinds[eRegisterKindGeneric] == LLDB_REGNUM_GENERIC_PC) {
      field_index = 1;
    }
    if (field_index == -1) {
      reg.byte_offset = ~0;
    } else {
      std::string field_name;
      uint64_t bit_offset = 0;
      CompilerType field_type = gobuf_type.GetFieldAtIndex(
          field_index, field_name, &bit_offset, nullptr, nullptr);
      reg.byte_size = field_type.GetByteSize(nullptr);
      reg.byte_offset = bit_offset / 8;
    }
    ConstString name(reg.name);
    ConstString alt_name(reg.alt_name);
    m_reginfo->AddRegister(reg, name, alt_name, register_sets[idx]);
  }
  return true;
}

//------------------------------------------------------------------
// PluginInterface protocol
//------------------------------------------------------------------
ConstString OperatingSystemGo::GetPluginName() { return GetPluginNameStatic(); }

uint32_t OperatingSystemGo::GetPluginVersion() { return 1; }

bool OperatingSystemGo::UpdateThreadList(ThreadList &old_thread_list,
                                         ThreadList &real_thread_list,
                                         ThreadList &new_thread_list) {
  new_thread_list = real_thread_list;
  Log *log(lldb_private::GetLogIfAllCategoriesSet(LIBLLDB_LOG_OS));

  if (!(m_allg_sp || Init(real_thread_list)) || (m_allg_sp && !m_allglen_sp) ||
      !GetGlobalPluginProperties()->GetEnableGoroutines()) {
    return new_thread_list.GetSize(false) > 0;
  }

  if (log)
    log->Printf("OperatingSystemGo::UpdateThreadList(%d, %d, %d) fetching "
                "thread data from Go for pid %" PRIu64,
                old_thread_list.GetSize(false), real_thread_list.GetSize(false),
                new_thread_list.GetSize(0), m_process->GetID());
  uint64_t allglen = m_allglen_sp->GetValueAsUnsigned(0);
  if (allglen == 0) {
    return new_thread_list.GetSize(false) > 0;
  }
  std::vector<Goroutine> goroutines;
  // The threads that are in "new_thread_list" upon entry are the threads from
  // the lldb_private::Process subclass, no memory threads will be in this
  // list.

  Status err;
  for (uint64_t i = 0; i < allglen; ++i) {
    goroutines.push_back(CreateGoroutineAtIndex(i, err));
    if (err.Fail()) {
      LLDB_LOG(log, "error: {0}", err);
      return new_thread_list.GetSize(false) > 0;
    }
  }
  // Make a map so we can match goroutines with backing threads.
  std::map<uint64_t, ThreadSP> stack_map;
  for (uint32_t i = 0; i < real_thread_list.GetSize(false); ++i) {
    ThreadSP thread = real_thread_list.GetThreadAtIndex(i, false);
    stack_map[thread->GetRegisterContext()->GetSP()] = thread;
  }
  for (const Goroutine &goroutine : goroutines) {
    if (0 /* Gidle */ == goroutine.m_status ||
        6 /* Gdead */ == goroutine.m_status) {
      continue;
    }
    ThreadSP memory_thread =
        old_thread_list.FindThreadByID(goroutine.m_goid, false);
    if (memory_thread && IsOperatingSystemPluginThread(memory_thread) &&
        memory_thread->IsValid()) {
      memory_thread->ClearBackingThread();
    } else {
      memory_thread.reset(new ThreadMemory(*m_process, goroutine.m_goid, "", "",
                                           goroutine.m_gobuf));
    }
    // Search for the backing thread if the goroutine is running.
    if (2 == (goroutine.m_status & 0xfff)) {
      auto backing_it = stack_map.lower_bound(goroutine.m_lostack);
      if (backing_it != stack_map.end()) {
        if (goroutine.m_histack >= backing_it->first) {
          if (log)
            log->Printf(
                "OperatingSystemGo::UpdateThreadList found backing thread "
                "%" PRIx64 " (%" PRIx64 ") for thread %" PRIx64 "",
                backing_it->second->GetID(),
                backing_it->second->GetProtocolID(), memory_thread->GetID());
          memory_thread->SetBackingThread(backing_it->second);
          new_thread_list.RemoveThreadByID(backing_it->second->GetID(), false);
        }
      }
    }
    new_thread_list.AddThread(memory_thread);
  }

  return new_thread_list.GetSize(false) > 0;
}

void OperatingSystemGo::ThreadWasSelected(Thread *thread) {}

RegisterContextSP
OperatingSystemGo::CreateRegisterContextForThread(Thread *thread,
                                                  addr_t reg_data_addr) {
  RegisterContextSP reg_ctx_sp;
  if (!thread)
    return reg_ctx_sp;

  if (!IsOperatingSystemPluginThread(thread->shared_from_this()))
    return reg_ctx_sp;

  reg_ctx_sp.reset(
      new RegisterContextGo(*thread, 0, *m_reginfo, reg_data_addr));
  return reg_ctx_sp;
}

StopInfoSP
OperatingSystemGo::CreateThreadStopReason(lldb_private::Thread *thread) {
  StopInfoSP stop_info_sp;
  return stop_info_sp;
}

lldb::ThreadSP OperatingSystemGo::CreateThread(lldb::tid_t tid,
                                               addr_t context) {
  Log *log(lldb_private::GetLogIfAllCategoriesSet(LIBLLDB_LOG_OS));

  if (log)
    log->Printf("OperatingSystemGo::CreateThread (tid = 0x%" PRIx64
                ", context = 0x%" PRIx64 ") not implemented",
                tid, context);

  return ThreadSP();
}

ValueObjectSP OperatingSystemGo::FindGlobal(TargetSP target, const char *name) {
  VariableList variable_list;

  Log *log(lldb_private::GetLogIfAllCategoriesSet(LIBLLDB_LOG_OS));

  if (log) {
    log->Printf(
        "exe: %s",
        target->GetExecutableModule()->GetSpecificationDescription().c_str());
    log->Printf("modules: %zu", target->GetImages().GetSize());
  }

  uint32_t match_count = target->GetImages().FindGlobalVariables(
      ConstString(name), 1, variable_list);
  if (match_count > 0) {
    ExecutionContextScope *exe_scope = target->GetProcessSP().get();
    if (exe_scope == NULL)
      exe_scope = target.get();
    return ValueObjectVariable::Create(exe_scope,
                                       variable_list.GetVariableAtIndex(0));
  }
  return ValueObjectSP();
}

TypeSP OperatingSystemGo::FindType(TargetSP target_sp, const char *name) {
  ConstString const_typename(name);
  SymbolContext sc;
  const bool exact_match = false;

  const ModuleList &module_list = target_sp->GetImages();
  size_t count = module_list.GetSize();
  for (size_t idx = 0; idx < count; idx++) {
    ModuleSP module_sp(module_list.GetModuleAtIndex(idx));
    if (module_sp) {
      TypeSP type_sp(module_sp->FindFirstType(sc, const_typename, exact_match));
      if (type_sp)
        return type_sp;
    }
  }
  Log *log(lldb_private::GetLogIfAllCategoriesSet(LIBLLDB_LOG_OS));

  if (log)
    log->Printf("OperatingSystemGo::FindType(%s): not found", name);
  return TypeSP();
}

OperatingSystemGo::Goroutine
OperatingSystemGo::CreateGoroutineAtIndex(uint64_t idx, Status &err) {
  err.Clear();
  Goroutine result = {};
  ValueObjectSP child_sp = m_allg_sp->GetSyntheticArrayMember(idx, true);
  if (!child_sp) {
    err.SetErrorToGenericError();
    err.SetErrorString("unable to find goroutines in array");
    return result;
  }

  ValueObjectSP g = child_sp->Dereference(err);
  if (err.Fail()) {
    return result;
  }

  ConstString name("goid");
  ValueObjectSP val = g->GetChildMemberWithName(name, true);
  bool success = false;
  result.m_goid = val->GetValueAsUnsigned(0, &success);
  if (!success) {
    err.SetErrorToGenericError();
    err.SetErrorString("unable to read goid");
    return result;
  }
  name.SetCString("atomicstatus");
  val = g->GetChildMemberWithName(name, true);
  result.m_status = (uint32_t)val->GetValueAsUnsigned(0, &success);
  if (!success) {
    err.SetErrorToGenericError();
    err.SetErrorString("unable to read atomicstatus");
    return result;
  }
  name.SetCString("sched");
  val = g->GetChildMemberWithName(name, true);
  result.m_gobuf = val->GetAddressOf(false);
  name.SetCString("stack");
  val = g->GetChildMemberWithName(name, true);
  name.SetCString("lo");
  ValueObjectSP child = val->GetChildMemberWithName(name, true);
  result.m_lostack = child->GetValueAsUnsigned(0, &success);
  if (!success) {
    err.SetErrorToGenericError();
    err.SetErrorString("unable to read stack.lo");
    return result;
  }
  name.SetCString("hi");
  child = val->GetChildMemberWithName(name, true);
  result.m_histack = child->GetValueAsUnsigned(0, &success);
  if (!success) {
    err.SetErrorToGenericError();
    err.SetErrorString("unable to read stack.hi");
    return result;
  }
  return result;
}<|MERGE_RESOLUTION|>--- conflicted
+++ resolved
@@ -47,11 +47,7 @@
 namespace {
 
 static constexpr PropertyDefinition g_properties[] = {
-<<<<<<< HEAD
-    {"enable", OptionValue::eTypeBoolean, true, true, nullptr, {},
-=======
     {"enable", OptionValue::eTypeBoolean, true, false, nullptr, {},
->>>>>>> 275e71b3
      "Specify whether goroutines should be treated as threads."}};
 
 enum {
