--- conflicted
+++ resolved
@@ -45,13 +45,8 @@
     {LLDB_OPT_SET_1, false, "location", 'L', OptionParser::eNoArgument, nullptr,
      {}, 0, eArgTypeNone, "Show variable location information."},
     {LLDB_OPT_SET_1, false, "object-description", 'O',
-<<<<<<< HEAD
-     OptionParser::eNoArgument, nullptr, nullptr, 0, eArgTypeNone,
+     OptionParser::eNoArgument, nullptr, {}, 0, eArgTypeNone,
      "Display using a language-specific description API, if possible."},
-=======
-     OptionParser::eNoArgument, nullptr, {}, 0, eArgTypeNone,
-     "Print as an Objective-C object."},
->>>>>>> fb7d6203
     {LLDB_OPT_SET_1, false, "ptr-depth", 'P', OptionParser::eRequiredArgument,
      nullptr, {}, 0, eArgTypeCount, "The number of pointers to be traversed "
                                     "when dumping values (default is zero)."},
