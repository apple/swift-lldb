//===-- CommandInterpreter.cpp ----------------------------------*- C++ -*-===//
//
// Part of the LLVM Project, under the Apache License v2.0 with LLVM Exceptions.
// See https://llvm.org/LICENSE.txt for license information.
// SPDX-License-Identifier: Apache-2.0 WITH LLVM-exception
//
//===----------------------------------------------------------------------===//

#include <memory>
#include <stdlib.h>
#include <string>
#include <vector>

#include "CommandObjectScript.h"
#include "lldb/Interpreter/CommandObjectRegexCommand.h"

#include "Commands/CommandObjectApropos.h"
#include "Commands/CommandObjectBreakpoint.h"
#include "Commands/CommandObjectBugreport.h"
#include "Commands/CommandObjectCommands.h"
#include "Commands/CommandObjectDisassemble.h"
#include "Commands/CommandObjectExpression.h"
#include "Commands/CommandObjectFrame.h"
#include "Commands/CommandObjectGUI.h"
#include "Commands/CommandObjectHelp.h"
#include "Commands/CommandObjectLanguage.h"
#include "Commands/CommandObjectLog.h"
#include "Commands/CommandObjectMemory.h"
#include "Commands/CommandObjectPlatform.h"
#include "Commands/CommandObjectPlugin.h"
#include "Commands/CommandObjectProcess.h"
#include "Commands/CommandObjectQuit.h"
#include "Commands/CommandObjectRegister.h"
#include "Commands/CommandObjectReproducer.h"
#include "Commands/CommandObjectSettings.h"
#include "Commands/CommandObjectSource.h"
#include "Commands/CommandObjectStats.h"
#include "Commands/CommandObjectTarget.h"
#include "Commands/CommandObjectThread.h"
#include "Commands/CommandObjectType.h"
#include "Commands/CommandObjectVersion.h"
#include "Commands/CommandObjectWatchpoint.h"

#include "lldb/Core/Debugger.h"
#include "lldb/Core/PluginManager.h"
#include "lldb/Core/StreamFile.h"
#include "lldb/Utility/Log.h"
#include "lldb/Utility/State.h"
#include "lldb/Utility/Stream.h"
#include "lldb/Utility/Timer.h"

#ifndef LLDB_DISABLE_LIBEDIT
#include "lldb/Host/Editline.h"
#endif
#include "lldb/Host/Host.h"
#include "lldb/Host/HostInfo.h"

#include "lldb/Interpreter/CommandCompletions.h"
#include "lldb/Interpreter/CommandInterpreter.h"
#include "lldb/Interpreter/CommandReturnObject.h"
#include "lldb/Interpreter/OptionValueProperties.h"
#include "lldb/Interpreter/Options.h"
#include "lldb/Interpreter/Property.h"
#include "lldb/Utility/Args.h"

#include "lldb/Target/Process.h"
#include "lldb/Target/TargetList.h"
#include "lldb/Target/Thread.h"

#include "llvm/ADT/STLExtras.h"
#include "llvm/ADT/SmallString.h"
#include "llvm/Support/Path.h"
#include "llvm/Support/PrettyStackTrace.h"

using namespace lldb;
using namespace lldb_private;

static const char *k_white_space = " \t\v";

static constexpr bool NoGlobalSetting = true;
static constexpr uintptr_t DefaultValueTrue = true;
static constexpr uintptr_t DefaultValueFalse = false;
static constexpr const char *NoCStrDefault = nullptr;

static constexpr PropertyDefinition g_properties[] = {
    {"expand-regex-aliases", OptionValue::eTypeBoolean, NoGlobalSetting,
     DefaultValueFalse, NoCStrDefault, {},
     "If true, regular expression alias commands will show the "
     "expanded command that will be executed. This can be used to "
     "debug new regular expression alias commands."},
    {"prompt-on-quit", OptionValue::eTypeBoolean, NoGlobalSetting,
     DefaultValueTrue, NoCStrDefault, {},
     "If true, LLDB will prompt you before quitting if there are any live "
     "processes being debugged. If false, LLDB will quit without asking in any "
     "case."},
    {"stop-command-source-on-error", OptionValue::eTypeBoolean, NoGlobalSetting,
     DefaultValueTrue, NoCStrDefault, {},
     "If true, LLDB will stop running a 'command source' "
     "script upon encountering an error."},
    {"space-repl-prompts", OptionValue::eTypeBoolean, NoGlobalSetting,
     DefaultValueFalse, NoCStrDefault, {},
     "If true, blank lines will be printed between between REPL submissions."},
    {"echo-commands", OptionValue::eTypeBoolean, NoGlobalSetting,
     DefaultValueTrue, NoCStrDefault, {},
     "If true, commands will be echoed before they are evaluated."},
    {"echo-comment-commands", OptionValue::eTypeBoolean, NoGlobalSetting,
     DefaultValueTrue, NoCStrDefault, {},
     "If true, commands will be echoed even if they are pure comment lines."}};

enum {
  ePropertyExpandRegexAliases = 0,
  ePropertyPromptOnQuit = 1,
  ePropertyStopCmdSourceOnError = 2,
  eSpaceReplPrompts = 3,
  eEchoCommands = 4,
  eEchoCommentCommands = 5
};

ConstString &CommandInterpreter::GetStaticBroadcasterClass() {
  static ConstString class_name("lldb.commandInterpreter");
  return class_name;
}

CommandInterpreter::CommandInterpreter(Debugger &debugger,
                                       ScriptLanguage script_language,
                                       bool synchronous_execution)
    : Broadcaster(debugger.GetBroadcasterManager(),
                  CommandInterpreter::GetStaticBroadcasterClass().AsCString()),
      Properties(OptionValuePropertiesSP(
          new OptionValueProperties(ConstString("interpreter")))),
      IOHandlerDelegate(IOHandlerDelegate::Completion::LLDBCommand),
      m_debugger(debugger), m_synchronous_execution(synchronous_execution),
      m_skip_lldbinit_files(false), m_skip_app_init_files(false),
      m_script_interpreter_sp(), m_command_io_handler_sp(), m_comment_char('#'),
      m_batch_command_mode(false), m_truncation_warning(eNoTruncation),
      m_command_source_depth(0), m_num_errors(0), m_quit_requested(false),
      m_stopped_for_crash(false) {
  debugger.SetScriptLanguage(script_language);
  SetEventName(eBroadcastBitThreadShouldExit, "thread-should-exit");
  SetEventName(eBroadcastBitResetPrompt, "reset-prompt");
  SetEventName(eBroadcastBitQuitCommandReceived, "quit");
  CheckInWithManager();
  m_collection_sp->Initialize(g_properties);
}

bool CommandInterpreter::GetExpandRegexAliases() const {
  const uint32_t idx = ePropertyExpandRegexAliases;
  return m_collection_sp->GetPropertyAtIndexAsBoolean(
      nullptr, idx, g_properties[idx].default_uint_value != 0);
}

bool CommandInterpreter::GetPromptOnQuit() const {
  const uint32_t idx = ePropertyPromptOnQuit;
  return m_collection_sp->GetPropertyAtIndexAsBoolean(
      nullptr, idx, g_properties[idx].default_uint_value != 0);
}

void CommandInterpreter::SetPromptOnQuit(bool enable) {
  const uint32_t idx = ePropertyPromptOnQuit;
  m_collection_sp->SetPropertyAtIndexAsBoolean(nullptr, idx, enable);
}

bool CommandInterpreter::GetEchoCommands() const {
  const uint32_t idx = eEchoCommands;
  return m_collection_sp->GetPropertyAtIndexAsBoolean(
      nullptr, idx, g_properties[idx].default_uint_value != 0);
}

void CommandInterpreter::SetEchoCommands(bool b) {
  const uint32_t idx = eEchoCommands;
  m_collection_sp->SetPropertyAtIndexAsBoolean(nullptr, idx, b);
}

bool CommandInterpreter::GetEchoCommentCommands() const {
  const uint32_t idx = eEchoCommentCommands;
  return m_collection_sp->GetPropertyAtIndexAsBoolean(
      nullptr, idx, g_properties[idx].default_uint_value != 0);
}

void CommandInterpreter::SetEchoCommentCommands(bool b) {
  const uint32_t idx = eEchoCommentCommands;
  m_collection_sp->SetPropertyAtIndexAsBoolean(nullptr, idx, b);
}

void CommandInterpreter::AllowExitCodeOnQuit(bool allow) {
  m_allow_exit_code = allow;
  if (!allow)
    m_quit_exit_code.reset();
}

bool CommandInterpreter::SetQuitExitCode(int exit_code) {
  if (!m_allow_exit_code)
    return false;
  m_quit_exit_code = exit_code;
  return true;
}

int CommandInterpreter::GetQuitExitCode(bool &exited) const {
  exited = m_quit_exit_code.hasValue();
  if (exited)
    return *m_quit_exit_code;
  return 0;
}

void CommandInterpreter::ResolveCommand(const char *command_line,
                                        CommandReturnObject &result) {
  std::string command = command_line;
  if (ResolveCommandImpl(command, result) != nullptr) {
    result.AppendMessageWithFormat("%s", command.c_str());
    result.SetStatus(eReturnStatusSuccessFinishResult);
  }
}

bool CommandInterpreter::GetStopCmdSourceOnError() const {
  const uint32_t idx = ePropertyStopCmdSourceOnError;
  return m_collection_sp->GetPropertyAtIndexAsBoolean(
      nullptr, idx, g_properties[idx].default_uint_value != 0);
}

bool CommandInterpreter::GetSpaceReplPrompts() const {
  const uint32_t idx = eSpaceReplPrompts;
  return m_collection_sp->GetPropertyAtIndexAsBoolean(
      nullptr, idx, g_properties[idx].default_uint_value != 0);
}

void CommandInterpreter::Initialize() {
  static Timer::Category func_cat(LLVM_PRETTY_FUNCTION);
  Timer scoped_timer(func_cat, LLVM_PRETTY_FUNCTION);

  CommandReturnObject result;

  LoadCommandDictionary();

  // An alias arguments vector to reuse - reset it before use...
  OptionArgVectorSP alias_arguments_vector_sp(new OptionArgVector);

  // Set up some initial aliases.
  CommandObjectSP cmd_obj_sp = GetCommandSPExact("quit", false);
  if (cmd_obj_sp) {
    AddAlias("q", cmd_obj_sp);
    AddAlias("exit", cmd_obj_sp);
  }

  cmd_obj_sp = GetCommandSPExact("_regexp-attach", false);
  if (cmd_obj_sp)
    AddAlias("attach", cmd_obj_sp)->SetSyntax(cmd_obj_sp->GetSyntax());

  cmd_obj_sp = GetCommandSPExact("process detach", false);
  if (cmd_obj_sp) {
    AddAlias("detach", cmd_obj_sp);
  }

  cmd_obj_sp = GetCommandSPExact("process continue", false);
  if (cmd_obj_sp) {
    AddAlias("c", cmd_obj_sp);
    AddAlias("continue", cmd_obj_sp);
  }

  cmd_obj_sp = GetCommandSPExact("_regexp-break", false);
  if (cmd_obj_sp)
    AddAlias("b", cmd_obj_sp)->SetSyntax(cmd_obj_sp->GetSyntax());

  cmd_obj_sp = GetCommandSPExact("_regexp-tbreak", false);
  if (cmd_obj_sp)
    AddAlias("tbreak", cmd_obj_sp)->SetSyntax(cmd_obj_sp->GetSyntax());

  cmd_obj_sp = GetCommandSPExact("thread step-inst", false);
  if (cmd_obj_sp) {
    AddAlias("stepi", cmd_obj_sp);
    AddAlias("si", cmd_obj_sp);
  }

  cmd_obj_sp = GetCommandSPExact("thread step-inst-over", false);
  if (cmd_obj_sp) {
    AddAlias("nexti", cmd_obj_sp);
    AddAlias("ni", cmd_obj_sp);
  }

  cmd_obj_sp = GetCommandSPExact("thread step-in", false);
  if (cmd_obj_sp) {
    AddAlias("s", cmd_obj_sp);
    AddAlias("step", cmd_obj_sp);
    CommandAlias *sif_alias = AddAlias(
        "sif", cmd_obj_sp, "--end-linenumber block --step-in-target %1");
    if (sif_alias) {
      sif_alias->SetHelp("Step through the current block, stopping if you step "
                         "directly into a function whose name matches the "
                         "TargetFunctionName.");
      sif_alias->SetSyntax("sif <TargetFunctionName>");
    }
  }

  cmd_obj_sp = GetCommandSPExact("thread step-over", false);
  if (cmd_obj_sp) {
    AddAlias("n", cmd_obj_sp);
    AddAlias("next", cmd_obj_sp);
  }

  cmd_obj_sp = GetCommandSPExact("thread step-out", false);
  if (cmd_obj_sp) {
    AddAlias("finish", cmd_obj_sp);
  }

  cmd_obj_sp = GetCommandSPExact("frame select", false);
  if (cmd_obj_sp) {
    AddAlias("f", cmd_obj_sp);
  }

  cmd_obj_sp = GetCommandSPExact("thread select", false);
  if (cmd_obj_sp) {
    AddAlias("t", cmd_obj_sp);
  }

  cmd_obj_sp = GetCommandSPExact("_regexp-jump", false);
  if (cmd_obj_sp) {
    AddAlias("j", cmd_obj_sp)->SetSyntax(cmd_obj_sp->GetSyntax());
    AddAlias("jump", cmd_obj_sp)->SetSyntax(cmd_obj_sp->GetSyntax());
  }

  cmd_obj_sp = GetCommandSPExact("_regexp-list", false);
  if (cmd_obj_sp) {
    AddAlias("l", cmd_obj_sp)->SetSyntax(cmd_obj_sp->GetSyntax());
    AddAlias("list", cmd_obj_sp)->SetSyntax(cmd_obj_sp->GetSyntax());
  }

  cmd_obj_sp = GetCommandSPExact("_regexp-env", false);
  if (cmd_obj_sp)
    AddAlias("env", cmd_obj_sp)->SetSyntax(cmd_obj_sp->GetSyntax());

  cmd_obj_sp = GetCommandSPExact("memory read", false);
  if (cmd_obj_sp)
    AddAlias("x", cmd_obj_sp);

  cmd_obj_sp = GetCommandSPExact("_regexp-up", false);
  if (cmd_obj_sp)
    AddAlias("up", cmd_obj_sp)->SetSyntax(cmd_obj_sp->GetSyntax());

  cmd_obj_sp = GetCommandSPExact("_regexp-down", false);
  if (cmd_obj_sp)
    AddAlias("down", cmd_obj_sp)->SetSyntax(cmd_obj_sp->GetSyntax());

  cmd_obj_sp = GetCommandSPExact("_regexp-display", false);
  if (cmd_obj_sp)
    AddAlias("display", cmd_obj_sp)->SetSyntax(cmd_obj_sp->GetSyntax());

  cmd_obj_sp = GetCommandSPExact("disassemble", false);
  if (cmd_obj_sp)
    AddAlias("dis", cmd_obj_sp);

  cmd_obj_sp = GetCommandSPExact("disassemble", false);
  if (cmd_obj_sp)
    AddAlias("di", cmd_obj_sp);

  cmd_obj_sp = GetCommandSPExact("_regexp-undisplay", false);
  if (cmd_obj_sp)
    AddAlias("undisplay", cmd_obj_sp)->SetSyntax(cmd_obj_sp->GetSyntax());

  cmd_obj_sp = GetCommandSPExact("_regexp-bt", false);
  if (cmd_obj_sp)
    AddAlias("bt", cmd_obj_sp)->SetSyntax(cmd_obj_sp->GetSyntax());

  cmd_obj_sp = GetCommandSPExact("target create", false);
  if (cmd_obj_sp)
    AddAlias("file", cmd_obj_sp);

  cmd_obj_sp = GetCommandSPExact("target modules", false);
  if (cmd_obj_sp)
    AddAlias("image", cmd_obj_sp);

  alias_arguments_vector_sp = std::make_shared<OptionArgVector>();

  cmd_obj_sp = GetCommandSPExact("expression", false);
  if (cmd_obj_sp) {
    AddAlias("p", cmd_obj_sp, "--")->SetHelpLong("");
    AddAlias("print", cmd_obj_sp, "--")->SetHelpLong("");
    AddAlias("call", cmd_obj_sp, "--")->SetHelpLong("");

    if (auto po = AddAlias("po", cmd_obj_sp, "-O --")) {
      po->SetHelp("Evaluate an expression on the current thread.  Displays any "
                  "returned value with formatting "
                  "controlled by the type's author.");
      po->SetHelpLong("");
    }

    AddAlias("repl", cmd_obj_sp, "--repl -- ");

    AddAlias("parray", cmd_obj_sp, "--element-count %1 --")->SetHelpLong("");
    AddAlias("poarray", cmd_obj_sp,
             "--object-description --element-count %1 --")
        ->SetHelpLong("");
  }

  cmd_obj_sp = GetCommandSPExact("process kill", false);
  if (cmd_obj_sp) {
    AddAlias("kill", cmd_obj_sp);
  }

  cmd_obj_sp = GetCommandSPExact("process launch", false);
  if (cmd_obj_sp) {
    alias_arguments_vector_sp = std::make_shared<OptionArgVector>();
#if defined(__arm__) || defined(__arm64__) || defined(__aarch64__)
    AddAlias("r", cmd_obj_sp, "--");
    AddAlias("run", cmd_obj_sp, "--");
#else
#if defined(__APPLE__)
    std::string shell_option;
    shell_option.append("--shell-expand-args");
    shell_option.append(" true");
    shell_option.append(" --");
    AddAlias("r", cmd_obj_sp, "--shell-expand-args true --");
    AddAlias("run", cmd_obj_sp, "--shell-expand-args true --");
#else
    StreamString defaultshell;
    defaultshell.Printf("--shell=%s --",
                        HostInfo::GetDefaultShell().GetPath().c_str());
    AddAlias("r", cmd_obj_sp, defaultshell.GetString());
    AddAlias("run", cmd_obj_sp, defaultshell.GetString());
#endif
#endif
  }

  cmd_obj_sp = GetCommandSPExact("target symbols add", false);
  if (cmd_obj_sp) {
    AddAlias("add-dsym", cmd_obj_sp);
  }

  cmd_obj_sp = GetCommandSPExact("breakpoint set", false);
  if (cmd_obj_sp) {
    AddAlias("rbreak", cmd_obj_sp, "--func-regex %1");
  }

  cmd_obj_sp = GetCommandSPExact("frame variable", false);
  if (cmd_obj_sp) {
    AddAlias("v", cmd_obj_sp);
    AddAlias("var", cmd_obj_sp);
    AddAlias("vo", cmd_obj_sp, "--object-description");
  }
}

void CommandInterpreter::Clear() {
  m_command_io_handler_sp.reset();

  if (m_script_interpreter_sp)
    m_script_interpreter_sp->Clear();
}

const char *CommandInterpreter::ProcessEmbeddedScriptCommands(const char *arg) {
  // This function has not yet been implemented.

  // Look for any embedded script command
  // If found,
  //    get interpreter object from the command dictionary,
  //    call execute_one_command on it,
  //    get the results as a string,
  //    substitute that string for current stuff.

  return arg;
}

void CommandInterpreter::LoadCommandDictionary() {
  static Timer::Category func_cat(LLVM_PRETTY_FUNCTION);
  Timer scoped_timer(func_cat, LLVM_PRETTY_FUNCTION);

  lldb::ScriptLanguage script_language = m_debugger.GetScriptLanguage();

  m_command_dict["apropos"] = CommandObjectSP(new CommandObjectApropos(*this));
  m_command_dict["breakpoint"] =
      CommandObjectSP(new CommandObjectMultiwordBreakpoint(*this));
  m_command_dict["bugreport"] =
      CommandObjectSP(new CommandObjectMultiwordBugreport(*this));
  m_command_dict["command"] =
      CommandObjectSP(new CommandObjectMultiwordCommands(*this));
  m_command_dict["disassemble"] =
      CommandObjectSP(new CommandObjectDisassemble(*this));
  m_command_dict["expression"] =
      CommandObjectSP(new CommandObjectExpression(*this));
  m_command_dict["frame"] =
      CommandObjectSP(new CommandObjectMultiwordFrame(*this));
  m_command_dict["gui"] = CommandObjectSP(new CommandObjectGUI(*this));
  m_command_dict["help"] = CommandObjectSP(new CommandObjectHelp(*this));
  m_command_dict["log"] = CommandObjectSP(new CommandObjectLog(*this));
  m_command_dict["memory"] = CommandObjectSP(new CommandObjectMemory(*this));
  m_command_dict["platform"] =
      CommandObjectSP(new CommandObjectPlatform(*this));
  m_command_dict["plugin"] = CommandObjectSP(new CommandObjectPlugin(*this));
  m_command_dict["process"] =
      CommandObjectSP(new CommandObjectMultiwordProcess(*this));
  m_command_dict["quit"] = CommandObjectSP(new CommandObjectQuit(*this));
  m_command_dict["register"] =
      CommandObjectSP(new CommandObjectRegister(*this));
  m_command_dict["reproducer"] =
      CommandObjectSP(new CommandObjectReproducer(*this));
  m_command_dict["script"] =
      CommandObjectSP(new CommandObjectScript(*this, script_language));
  m_command_dict["settings"] =
      CommandObjectSP(new CommandObjectMultiwordSettings(*this));
  m_command_dict["source"] =
      CommandObjectSP(new CommandObjectMultiwordSource(*this));
  m_command_dict["statistics"] = CommandObjectSP(new CommandObjectStats(*this));
  m_command_dict["target"] =
      CommandObjectSP(new CommandObjectMultiwordTarget(*this));
  m_command_dict["thread"] =
      CommandObjectSP(new CommandObjectMultiwordThread(*this));
  m_command_dict["type"] = CommandObjectSP(new CommandObjectType(*this));
  m_command_dict["version"] = CommandObjectSP(new CommandObjectVersion(*this));
  m_command_dict["watchpoint"] =
      CommandObjectSP(new CommandObjectMultiwordWatchpoint(*this));
  m_command_dict["language"] =
      CommandObjectSP(new CommandObjectLanguage(*this));

  const char *break_regexes[][2] = {
      {"^(.*[^[:space:]])[[:space:]]*:[[:space:]]*([[:digit:]]+)[[:space:]]*$",
       "breakpoint set --file '%1' --line %2"},
      {"^/([^/]+)/$", "breakpoint set --source-pattern-regexp '%1'"},
      {"^([[:digit:]]+)[[:space:]]*$", "breakpoint set --line %1"},
      {"^\\*?(0x[[:xdigit:]]+)[[:space:]]*$", "breakpoint set --address %1"},
      {"^[\"']?([-+]?\\[.*\\])[\"']?[[:space:]]*$",
       "breakpoint set --name '%1'"},
      {"^(-.*)$", "breakpoint set %1"},
      {"^(.*[^[:space:]])`(.*[^[:space:]])[[:space:]]*$",
       "breakpoint set --name '%2' --shlib '%1'"},
      {"^\\&(.*[^[:space:]])[[:space:]]*$",
       "breakpoint set --name '%1' --skip-prologue=0"},
      {"^[\"']?(.*[^[:space:]\"'])[\"']?[[:space:]]*$",
       "breakpoint set --name '%1'"}};

  size_t num_regexes = llvm::array_lengthof(break_regexes);

  std::unique_ptr<CommandObjectRegexCommand> break_regex_cmd_up(
      new CommandObjectRegexCommand(
          *this, "_regexp-break",
          "Set a breakpoint using one of several shorthand formats.",
          "\n"
          "_regexp-break <filename>:<linenum>\n"
          "              main.c:12             // Break at line 12 of "
          "main.c\n\n"
          "_regexp-break <linenum>\n"
          "              12                    // Break at line 12 of current "
          "file\n\n"
          "_regexp-break 0x<address>\n"
          "              0x1234000             // Break at address "
          "0x1234000\n\n"
          "_regexp-break <name>\n"
          "              main                  // Break in 'main' after the "
          "prologue\n\n"
          "_regexp-break &<name>\n"
          "              &main                 // Break at first instruction "
          "in 'main'\n\n"
          "_regexp-break <module>`<name>\n"
          "              libc.so`malloc        // Break in 'malloc' from "
          "'libc.so'\n\n"
          "_regexp-break /<source-regex>/\n"
          "              /break here/          // Break on source lines in "
          "current file\n"
          "                                    // containing text 'break "
          "here'.\n",
          2,
          CommandCompletions::eSymbolCompletion |
              CommandCompletions::eSourceFileCompletion,
          false));

  if (break_regex_cmd_up) {
    bool success = true;
    for (size_t i = 0; i < num_regexes; i++) {
      success = break_regex_cmd_up->AddRegexCommand(break_regexes[i][0],
                                                    break_regexes[i][1]);
      if (!success)
        break;
    }
    success =
        break_regex_cmd_up->AddRegexCommand("^$", "breakpoint list --full");

    if (success) {
      CommandObjectSP break_regex_cmd_sp(break_regex_cmd_up.release());
      m_command_dict[break_regex_cmd_sp->GetCommandName()] = break_regex_cmd_sp;
    }
  }

  std::unique_ptr<CommandObjectRegexCommand> tbreak_regex_cmd_up(
      new CommandObjectRegexCommand(
          *this, "_regexp-tbreak",
          "Set a one-shot breakpoint using one of several shorthand formats.",
          "\n"
          "_regexp-break <filename>:<linenum>\n"
          "              main.c:12             // Break at line 12 of "
          "main.c\n\n"
          "_regexp-break <linenum>\n"
          "              12                    // Break at line 12 of current "
          "file\n\n"
          "_regexp-break 0x<address>\n"
          "              0x1234000             // Break at address "
          "0x1234000\n\n"
          "_regexp-break <name>\n"
          "              main                  // Break in 'main' after the "
          "prologue\n\n"
          "_regexp-break &<name>\n"
          "              &main                 // Break at first instruction "
          "in 'main'\n\n"
          "_regexp-break <module>`<name>\n"
          "              libc.so`malloc        // Break in 'malloc' from "
          "'libc.so'\n\n"
          "_regexp-break /<source-regex>/\n"
          "              /break here/          // Break on source lines in "
          "current file\n"
          "                                    // containing text 'break "
          "here'.\n",
          2,
          CommandCompletions::eSymbolCompletion |
              CommandCompletions::eSourceFileCompletion,
          false));

  if (tbreak_regex_cmd_up) {
    bool success = true;
    for (size_t i = 0; i < num_regexes; i++) {
      // If you add a resultant command string longer than 1024 characters be
      // sure to increase the size of this buffer.
      char buffer[1024];
      int num_printed =
          snprintf(buffer, 1024, "%s %s", break_regexes[i][1], "-o 1");
      lldbassert(num_printed < 1024);
      UNUSED_IF_ASSERT_DISABLED(num_printed);
      success =
          tbreak_regex_cmd_up->AddRegexCommand(break_regexes[i][0], buffer);
      if (!success)
        break;
    }
    success =
        tbreak_regex_cmd_up->AddRegexCommand("^$", "breakpoint list --full");

    if (success) {
      CommandObjectSP tbreak_regex_cmd_sp(tbreak_regex_cmd_up.release());
      m_command_dict[tbreak_regex_cmd_sp->GetCommandName()] =
          tbreak_regex_cmd_sp;
    }
  }

  std::unique_ptr<CommandObjectRegexCommand> attach_regex_cmd_up(
      new CommandObjectRegexCommand(
          *this, "_regexp-attach", "Attach to process by ID or name.",
          "_regexp-attach <pid> | <process-name>", 2, 0, false));
  if (attach_regex_cmd_up) {
    if (attach_regex_cmd_up->AddRegexCommand("^([0-9]+)[[:space:]]*$",
                                             "process attach --pid %1") &&
        attach_regex_cmd_up->AddRegexCommand(
            "^(-.*|.* -.*)$", "process attach %1") && // Any options that are
                                                      // specified get passed to
                                                      // 'process attach'
        attach_regex_cmd_up->AddRegexCommand("^(.+)$",
                                             "process attach --name '%1'") &&
        attach_regex_cmd_up->AddRegexCommand("^$", "process attach")) {
      CommandObjectSP attach_regex_cmd_sp(attach_regex_cmd_up.release());
      m_command_dict[attach_regex_cmd_sp->GetCommandName()] =
          attach_regex_cmd_sp;
    }
  }

  std::unique_ptr<CommandObjectRegexCommand> down_regex_cmd_up(
      new CommandObjectRegexCommand(*this, "_regexp-down",
                                    "Select a newer stack frame.  Defaults to "
                                    "moving one frame, a numeric argument can "
                                    "specify an arbitrary number.",
                                    "_regexp-down [<count>]", 2, 0, false));
  if (down_regex_cmd_up) {
    if (down_regex_cmd_up->AddRegexCommand("^$", "frame select -r -1") &&
        down_regex_cmd_up->AddRegexCommand("^([0-9]+)$",
                                           "frame select -r -%1")) {
      CommandObjectSP down_regex_cmd_sp(down_regex_cmd_up.release());
      m_command_dict[down_regex_cmd_sp->GetCommandName()] = down_regex_cmd_sp;
    }
  }

  std::unique_ptr<CommandObjectRegexCommand> up_regex_cmd_up(
      new CommandObjectRegexCommand(
          *this, "_regexp-up",
          "Select an older stack frame.  Defaults to moving one "
          "frame, a numeric argument can specify an arbitrary number.",
          "_regexp-up [<count>]", 2, 0, false));
  if (up_regex_cmd_up) {
    if (up_regex_cmd_up->AddRegexCommand("^$", "frame select -r 1") &&
        up_regex_cmd_up->AddRegexCommand("^([0-9]+)$", "frame select -r %1")) {
      CommandObjectSP up_regex_cmd_sp(up_regex_cmd_up.release());
      m_command_dict[up_regex_cmd_sp->GetCommandName()] = up_regex_cmd_sp;
    }
  }

  std::unique_ptr<CommandObjectRegexCommand> display_regex_cmd_up(
      new CommandObjectRegexCommand(
          *this, "_regexp-display",
          "Evaluate an expression at every stop (see 'help target stop-hook'.)",
          "_regexp-display expression", 2, 0, false));
  if (display_regex_cmd_up) {
    if (display_regex_cmd_up->AddRegexCommand(
            "^(.+)$", "target stop-hook add -o \"expr -- %1\"")) {
      CommandObjectSP display_regex_cmd_sp(display_regex_cmd_up.release());
      m_command_dict[display_regex_cmd_sp->GetCommandName()] =
          display_regex_cmd_sp;
    }
  }

  std::unique_ptr<CommandObjectRegexCommand> undisplay_regex_cmd_up(
      new CommandObjectRegexCommand(*this, "_regexp-undisplay",
                                    "Stop displaying expression at every "
                                    "stop (specified by stop-hook index.)",
                                    "_regexp-undisplay stop-hook-number", 2, 0,
                                    false));
  if (undisplay_regex_cmd_up) {
    if (undisplay_regex_cmd_up->AddRegexCommand("^([0-9]+)$",
                                                "target stop-hook delete %1")) {
      CommandObjectSP undisplay_regex_cmd_sp(undisplay_regex_cmd_up.release());
      m_command_dict[undisplay_regex_cmd_sp->GetCommandName()] =
          undisplay_regex_cmd_sp;
    }
  }

  std::unique_ptr<CommandObjectRegexCommand> connect_gdb_remote_cmd_up(
      new CommandObjectRegexCommand(
          *this, "gdb-remote",
          "Connect to a process via remote GDB server.  "
          "If no host is specifed, localhost is assumed.",
          "gdb-remote [<hostname>:]<portnum>", 2, 0, false));
  if (connect_gdb_remote_cmd_up) {
    if (connect_gdb_remote_cmd_up->AddRegexCommand(
            "^([^:]+|\\[[0-9a-fA-F:]+.*\\]):([0-9]+)$",
            "process connect --plugin gdb-remote connect://%1:%2") &&
        connect_gdb_remote_cmd_up->AddRegexCommand(
            "^([[:digit:]]+)$",
            "process connect --plugin gdb-remote connect://localhost:%1")) {
      CommandObjectSP command_sp(connect_gdb_remote_cmd_up.release());
      m_command_dict[command_sp->GetCommandName()] = command_sp;
    }
  }

  std::unique_ptr<CommandObjectRegexCommand> connect_kdp_remote_cmd_up(
      new CommandObjectRegexCommand(
          *this, "kdp-remote",
          "Connect to a process via remote KDP server.  "
          "If no UDP port is specified, port 41139 is "
          "assumed.",
          "kdp-remote <hostname>[:<portnum>]", 2, 0, false));
  if (connect_kdp_remote_cmd_up) {
    if (connect_kdp_remote_cmd_up->AddRegexCommand(
            "^([^:]+:[[:digit:]]+)$",
            "process connect --plugin kdp-remote udp://%1") &&
        connect_kdp_remote_cmd_up->AddRegexCommand(
            "^(.+)$", "process connect --plugin kdp-remote udp://%1:41139")) {
      CommandObjectSP command_sp(connect_kdp_remote_cmd_up.release());
      m_command_dict[command_sp->GetCommandName()] = command_sp;
    }
  }

  std::unique_ptr<CommandObjectRegexCommand> bt_regex_cmd_up(
      new CommandObjectRegexCommand(
          *this, "_regexp-bt",
          "Show the current thread's call stack.  Any numeric argument "
          "displays at most that many "
          "frames.  The argument 'all' displays all threads.",
          "bt [<digit> | all]", 2, 0, false));
  if (bt_regex_cmd_up) {
    // accept but don't document "bt -c <number>" -- before bt was a regex
    // command if you wanted to backtrace three frames you would do "bt -c 3"
    // but the intention is to have this emulate the gdb "bt" command and so
    // now "bt 3" is the preferred form, in line with gdb.
    if (bt_regex_cmd_up->AddRegexCommand("^([[:digit:]]+)$",
                                         "thread backtrace -c %1") &&
        bt_regex_cmd_up->AddRegexCommand("^-c ([[:digit:]]+)$",
                                         "thread backtrace -c %1") &&
        bt_regex_cmd_up->AddRegexCommand("^all$", "thread backtrace all") &&
        bt_regex_cmd_up->AddRegexCommand("^$", "thread backtrace")) {
      CommandObjectSP command_sp(bt_regex_cmd_up.release());
      m_command_dict[command_sp->GetCommandName()] = command_sp;
    }
  }

  std::unique_ptr<CommandObjectRegexCommand> list_regex_cmd_up(
      new CommandObjectRegexCommand(
          *this, "_regexp-list",
          "List relevant source code using one of several shorthand formats.",
          "\n"
          "_regexp-list <file>:<line>   // List around specific file/line\n"
          "_regexp-list <line>          // List current file around specified "
          "line\n"
          "_regexp-list <function-name> // List specified function\n"
          "_regexp-list 0x<address>     // List around specified address\n"
          "_regexp-list -[<count>]      // List previous <count> lines\n"
          "_regexp-list                 // List subsequent lines",
          2, CommandCompletions::eSourceFileCompletion, false));
  if (list_regex_cmd_up) {
    if (list_regex_cmd_up->AddRegexCommand("^([0-9]+)[[:space:]]*$",
                                           "source list --line %1") &&
        list_regex_cmd_up->AddRegexCommand(
            "^(.*[^[:space:]])[[:space:]]*:[[:space:]]*([[:digit:]]+)[[:space:]"
            "]*$",
            "source list --file '%1' --line %2") &&
        list_regex_cmd_up->AddRegexCommand(
            "^\\*?(0x[[:xdigit:]]+)[[:space:]]*$",
            "source list --address %1") &&
        list_regex_cmd_up->AddRegexCommand("^-[[:space:]]*$",
                                           "source list --reverse") &&
        list_regex_cmd_up->AddRegexCommand(
            "^-([[:digit:]]+)[[:space:]]*$",
            "source list --reverse --count %1") &&
<<<<<<< HEAD
        list_regex_cmd_ap->AddRegexCommand("^([^.]+)\\.([^.]+)$",
                                           "source list --file \"%1.%2\"") &&
        list_regex_cmd_ap->AddRegexCommand("^(.+)$",
=======
        list_regex_cmd_up->AddRegexCommand("^(.+)$",
>>>>>>> e8af9bac
                                           "source list --name \"%1\"") &&
        list_regex_cmd_up->AddRegexCommand("^$", "source list")) {
      CommandObjectSP list_regex_cmd_sp(list_regex_cmd_up.release());
      m_command_dict[list_regex_cmd_sp->GetCommandName()] = list_regex_cmd_sp;
    }
  }

  std::unique_ptr<CommandObjectRegexCommand> env_regex_cmd_up(
      new CommandObjectRegexCommand(
          *this, "_regexp-env",
          "Shorthand for viewing and setting environment variables.",
          "\n"
          "_regexp-env                  // Show enrivonment\n"
          "_regexp-env <name>=<value>   // Set an environment variable",
          2, 0, false));
  if (env_regex_cmd_up) {
    if (env_regex_cmd_up->AddRegexCommand("^$",
                                          "settings show target.env-vars") &&
        env_regex_cmd_up->AddRegexCommand("^([A-Za-z_][A-Za-z_0-9]*=.*)$",
                                          "settings set target.env-vars %1")) {
      CommandObjectSP env_regex_cmd_sp(env_regex_cmd_up.release());
      m_command_dict[env_regex_cmd_sp->GetCommandName()] = env_regex_cmd_sp;
    }
  }

  std::unique_ptr<CommandObjectRegexCommand> jump_regex_cmd_up(
      new CommandObjectRegexCommand(
          *this, "_regexp-jump", "Set the program counter to a new address.",
          "\n"
          "_regexp-jump <line>\n"
          "_regexp-jump +<line-offset> | -<line-offset>\n"
          "_regexp-jump <file>:<line>\n"
          "_regexp-jump *<addr>\n",
          2, 0, false));
  if (jump_regex_cmd_up) {
    if (jump_regex_cmd_up->AddRegexCommand("^\\*(.*)$",
                                           "thread jump --addr %1") &&
        jump_regex_cmd_up->AddRegexCommand("^([0-9]+)$",
                                           "thread jump --line %1") &&
        jump_regex_cmd_up->AddRegexCommand("^([^:]+):([0-9]+)$",
                                           "thread jump --file %1 --line %2") &&
        jump_regex_cmd_up->AddRegexCommand("^([+\\-][0-9]+)$",
                                           "thread jump --by %1")) {
      CommandObjectSP jump_regex_cmd_sp(jump_regex_cmd_up.release());
      m_command_dict[jump_regex_cmd_sp->GetCommandName()] = jump_regex_cmd_sp;
    }
  }
}

int CommandInterpreter::GetCommandNamesMatchingPartialString(
    const char *cmd_str, bool include_aliases, StringList &matches,
    StringList &descriptions) {
  AddNamesMatchingPartialString(m_command_dict, cmd_str, matches,
                                &descriptions);

  if (include_aliases) {
    AddNamesMatchingPartialString(m_alias_dict, cmd_str, matches,
                                  &descriptions);
  }

  return matches.GetSize();
}

CommandObjectSP
CommandInterpreter::GetCommandSP(llvm::StringRef cmd_str, bool include_aliases,
                                 bool exact, StringList *matches,
                                 StringList *descriptions) const {
  CommandObjectSP command_sp;

  std::string cmd = cmd_str;

  if (HasCommands()) {
    auto pos = m_command_dict.find(cmd);
    if (pos != m_command_dict.end())
      command_sp = pos->second;
  }

  if (include_aliases && HasAliases()) {
    auto alias_pos = m_alias_dict.find(cmd);
    if (alias_pos != m_alias_dict.end())
      command_sp = alias_pos->second;
  }

  if (HasUserCommands()) {
    auto pos = m_user_dict.find(cmd);
    if (pos != m_user_dict.end())
      command_sp = pos->second;
  }

  if (!exact && !command_sp) {
    // We will only get into here if we didn't find any exact matches.

    CommandObjectSP user_match_sp, alias_match_sp, real_match_sp;

    StringList local_matches;
    if (matches == nullptr)
      matches = &local_matches;

    unsigned int num_cmd_matches = 0;
    unsigned int num_alias_matches = 0;
    unsigned int num_user_matches = 0;

    // Look through the command dictionaries one by one, and if we get only one
    // match from any of them in toto, then return that, otherwise return an
    // empty CommandObjectSP and the list of matches.

    if (HasCommands()) {
      num_cmd_matches = AddNamesMatchingPartialString(m_command_dict, cmd_str,
                                                      *matches, descriptions);
    }

    if (num_cmd_matches == 1) {
      cmd.assign(matches->GetStringAtIndex(0));
      auto pos = m_command_dict.find(cmd);
      if (pos != m_command_dict.end())
        real_match_sp = pos->second;
    }

    if (include_aliases && HasAliases()) {
      num_alias_matches = AddNamesMatchingPartialString(m_alias_dict, cmd_str,
                                                        *matches, descriptions);
    }

    if (num_alias_matches == 1) {
      cmd.assign(matches->GetStringAtIndex(num_cmd_matches));
      auto alias_pos = m_alias_dict.find(cmd);
      if (alias_pos != m_alias_dict.end())
        alias_match_sp = alias_pos->second;
    }

    if (HasUserCommands()) {
      num_user_matches = AddNamesMatchingPartialString(m_user_dict, cmd_str,
                                                       *matches, descriptions);
    }

    if (num_user_matches == 1) {
      cmd.assign(
          matches->GetStringAtIndex(num_cmd_matches + num_alias_matches));

      auto pos = m_user_dict.find(cmd);
      if (pos != m_user_dict.end())
        user_match_sp = pos->second;
    }

    // If we got exactly one match, return that, otherwise return the match
    // list.

    if (num_user_matches + num_cmd_matches + num_alias_matches == 1) {
      if (num_cmd_matches)
        return real_match_sp;
      else if (num_alias_matches)
        return alias_match_sp;
      else
        return user_match_sp;
    }
  } else if (matches && command_sp) {
    matches->AppendString(cmd_str);
    if (descriptions)
      descriptions->AppendString(command_sp->GetHelp());
  }

  return command_sp;
}

bool CommandInterpreter::AddCommand(llvm::StringRef name,
                                    const lldb::CommandObjectSP &cmd_sp,
                                    bool can_replace) {
  if (cmd_sp.get())
    lldbassert((this == &cmd_sp->GetCommandInterpreter()) &&
               "tried to add a CommandObject from a different interpreter");

  if (name.empty())
    return false;

  std::string name_sstr(name);
  auto name_iter = m_command_dict.find(name_sstr);
  if (name_iter != m_command_dict.end()) {
    if (!can_replace || !name_iter->second->IsRemovable())
      return false;
    name_iter->second = cmd_sp;
  } else {
    m_command_dict[name_sstr] = cmd_sp;
  }
  return true;
}

bool CommandInterpreter::AddUserCommand(llvm::StringRef name,
                                        const lldb::CommandObjectSP &cmd_sp,
                                        bool can_replace) {
  if (cmd_sp.get())
    lldbassert((this == &cmd_sp->GetCommandInterpreter()) &&
               "tried to add a CommandObject from a different interpreter");

  if (!name.empty()) {
    // do not allow replacement of internal commands
    if (CommandExists(name)) {
      if (!can_replace)
        return false;
      if (!m_command_dict[name]->IsRemovable())
        return false;
    }

    if (UserCommandExists(name)) {
      if (!can_replace)
        return false;
      if (!m_user_dict[name]->IsRemovable())
        return false;
    }

    m_user_dict[name] = cmd_sp;
    return true;
  }
  return false;
}

CommandObjectSP CommandInterpreter::GetCommandSPExact(llvm::StringRef cmd_str,
                                                      bool include_aliases) const {
  Args cmd_words(cmd_str);  // Break up the command string into words, in case
                            // it's a multi-word command.
  CommandObjectSP ret_val;  // Possibly empty return value.

  if (cmd_str.empty())
    return ret_val;

  if (cmd_words.GetArgumentCount() == 1)
    return GetCommandSP(cmd_str, include_aliases, true, nullptr);
  else {
    // We have a multi-word command (seemingly), so we need to do more work.
    // First, get the cmd_obj_sp for the first word in the command.
    CommandObjectSP cmd_obj_sp = GetCommandSP(llvm::StringRef(cmd_words.GetArgumentAtIndex(0)),
                                              include_aliases, true, nullptr);
    if (cmd_obj_sp.get() != nullptr) {
      // Loop through the rest of the words in the command (everything passed
      // in was supposed to be part of a command name), and find the
      // appropriate sub-command SP for each command word....
      size_t end = cmd_words.GetArgumentCount();
      for (size_t j = 1; j < end; ++j) {
        if (cmd_obj_sp->IsMultiwordObject()) {
          cmd_obj_sp =
              cmd_obj_sp->GetSubcommandSP(cmd_words.GetArgumentAtIndex(j));
          if (cmd_obj_sp.get() == nullptr)
            // The sub-command name was invalid.  Fail and return the empty
            // 'ret_val'.
            return ret_val;
        } else
          // We have more words in the command name, but we don't have a
          // multiword object. Fail and return empty 'ret_val'.
          return ret_val;
      }
      // We successfully looped through all the command words and got valid
      // command objects for them.  Assign the last object retrieved to
      // 'ret_val'.
      ret_val = cmd_obj_sp;
    }
  }
  return ret_val;
}

CommandObject *
CommandInterpreter::GetCommandObject(llvm::StringRef cmd_str,
                                     StringList *matches,
                                     StringList *descriptions) const {
  CommandObject *command_obj =
      GetCommandSP(cmd_str, false, true, matches, descriptions).get();

  // If we didn't find an exact match to the command string in the commands,
  // look in the aliases.

  if (command_obj)
    return command_obj;

  command_obj = GetCommandSP(cmd_str, true, true, matches, descriptions).get();

  if (command_obj)
    return command_obj;

  // If there wasn't an exact match then look for an inexact one in just the
  // commands
  command_obj = GetCommandSP(cmd_str, false, false, nullptr).get();

  // Finally, if there wasn't an inexact match among the commands, look for an
  // inexact match in both the commands and aliases.

  if (command_obj) {
    if (matches)
      matches->AppendString(command_obj->GetCommandName());
    if (descriptions)
      descriptions->AppendString(command_obj->GetHelp());
    return command_obj;
  }

  return GetCommandSP(cmd_str, true, false, matches, descriptions).get();
}

bool CommandInterpreter::CommandExists(llvm::StringRef cmd) const {
  return m_command_dict.find(cmd) != m_command_dict.end();
}

bool CommandInterpreter::GetAliasFullName(llvm::StringRef cmd,
                                          std::string &full_name) const {
  bool exact_match = (m_alias_dict.find(cmd) != m_alias_dict.end());
  if (exact_match) {
    full_name.assign(cmd);
    return exact_match;
  } else {
    StringList matches;
    size_t num_alias_matches;
    num_alias_matches =
        AddNamesMatchingPartialString(m_alias_dict, cmd, matches);
    if (num_alias_matches == 1) {
      // Make sure this isn't shadowing a command in the regular command space:
      StringList regular_matches;
      const bool include_aliases = false;
      const bool exact = false;
      CommandObjectSP cmd_obj_sp(
          GetCommandSP(cmd, include_aliases, exact, &regular_matches));
      if (cmd_obj_sp || regular_matches.GetSize() > 0)
        return false;
      else {
        full_name.assign(matches.GetStringAtIndex(0));
        return true;
      }
    } else
      return false;
  }
}

bool CommandInterpreter::AliasExists(llvm::StringRef cmd) const {
  return m_alias_dict.find(cmd) != m_alias_dict.end();
}

bool CommandInterpreter::UserCommandExists(llvm::StringRef cmd) const {
  return m_user_dict.find(cmd) != m_user_dict.end();
}

CommandAlias *
CommandInterpreter::AddAlias(llvm::StringRef alias_name,
                             lldb::CommandObjectSP &command_obj_sp,
                             llvm::StringRef args_string) {
  if (command_obj_sp.get())
    lldbassert((this == &command_obj_sp->GetCommandInterpreter()) &&
               "tried to add a CommandObject from a different interpreter");

  std::unique_ptr<CommandAlias> command_alias_up(
      new CommandAlias(*this, command_obj_sp, args_string, alias_name));

  if (command_alias_up && command_alias_up->IsValid()) {
    m_alias_dict[alias_name] = CommandObjectSP(command_alias_up.get());
    return command_alias_up.release();
  }

  return nullptr;
}

bool CommandInterpreter::RemoveAlias(llvm::StringRef alias_name) {
  auto pos = m_alias_dict.find(alias_name);
  if (pos != m_alias_dict.end()) {
    m_alias_dict.erase(pos);
    return true;
  }
  return false;
}

bool CommandInterpreter::RemoveCommand(llvm::StringRef cmd) {
  auto pos = m_command_dict.find(cmd);
  if (pos != m_command_dict.end()) {
    if (pos->second->IsRemovable()) {
      // Only regular expression objects or python commands are removable
      m_command_dict.erase(pos);
      return true;
    }
  }
  return false;
}
bool CommandInterpreter::RemoveUser(llvm::StringRef alias_name) {
  CommandObject::CommandMap::iterator pos = m_user_dict.find(alias_name);
  if (pos != m_user_dict.end()) {
    m_user_dict.erase(pos);
    return true;
  }
  return false;
}

void CommandInterpreter::GetHelp(CommandReturnObject &result,
                                 uint32_t cmd_types) {
  llvm::StringRef help_prologue(GetDebugger().GetIOHandlerHelpPrologue());
  if (!help_prologue.empty()) {
    OutputFormattedHelpText(result.GetOutputStream(), llvm::StringRef(),
                            help_prologue);
  }

  CommandObject::CommandMap::const_iterator pos;
  size_t max_len = FindLongestCommandWord(m_command_dict);

  if ((cmd_types & eCommandTypesBuiltin) == eCommandTypesBuiltin) {
    result.AppendMessage("Debugger commands:");
    result.AppendMessage("");

    for (pos = m_command_dict.begin(); pos != m_command_dict.end(); ++pos) {
      if (!(cmd_types & eCommandTypesHidden) &&
          (pos->first.compare(0, 1, "_") == 0))
        continue;

      OutputFormattedHelpText(result.GetOutputStream(), pos->first, "--",
                              pos->second->GetHelp(), max_len);
    }
    result.AppendMessage("");
  }

  if (!m_alias_dict.empty() &&
      ((cmd_types & eCommandTypesAliases) == eCommandTypesAliases)) {
    result.AppendMessageWithFormat(
        "Current command abbreviations "
        "(type '%shelp command alias' for more info):\n",
        GetCommandPrefix());
    result.AppendMessage("");
    max_len = FindLongestCommandWord(m_alias_dict);

    for (auto alias_pos = m_alias_dict.begin(); alias_pos != m_alias_dict.end();
         ++alias_pos) {
      OutputFormattedHelpText(result.GetOutputStream(), alias_pos->first, "--",
                              alias_pos->second->GetHelp(), max_len);
    }
    result.AppendMessage("");
  }

  if (!m_user_dict.empty() &&
      ((cmd_types & eCommandTypesUserDef) == eCommandTypesUserDef)) {
    result.AppendMessage("Current user-defined commands:");
    result.AppendMessage("");
    max_len = FindLongestCommandWord(m_user_dict);
    for (pos = m_user_dict.begin(); pos != m_user_dict.end(); ++pos) {
      OutputFormattedHelpText(result.GetOutputStream(), pos->first, "--",
                              pos->second->GetHelp(), max_len);
    }
    result.AppendMessage("");
  }

  result.AppendMessageWithFormat(
      "For more information on any command, type '%shelp <command-name>'.\n",
      GetCommandPrefix());
}

CommandObject *CommandInterpreter::GetCommandObjectForCommand(
    llvm::StringRef &command_string) {
  // This function finds the final, lowest-level, alias-resolved command object
  // whose 'Execute' function will eventually be invoked by the given command
  // line.

  CommandObject *cmd_obj = nullptr;
  size_t start = command_string.find_first_not_of(k_white_space);
  size_t end = 0;
  bool done = false;
  while (!done) {
    if (start != std::string::npos) {
      // Get the next word from command_string.
      end = command_string.find_first_of(k_white_space, start);
      if (end == std::string::npos)
        end = command_string.size();
      std::string cmd_word = command_string.substr(start, end - start);

      if (cmd_obj == nullptr)
        // Since cmd_obj is NULL we are on our first time through this loop.
        // Check to see if cmd_word is a valid command or alias.
        cmd_obj = GetCommandObject(cmd_word);
      else if (cmd_obj->IsMultiwordObject()) {
        // Our current object is a multi-word object; see if the cmd_word is a
        // valid sub-command for our object.
        CommandObject *sub_cmd_obj =
            cmd_obj->GetSubcommandObject(cmd_word.c_str());
        if (sub_cmd_obj)
          cmd_obj = sub_cmd_obj;
        else // cmd_word was not a valid sub-command word, so we are done
          done = true;
      } else
        // We have a cmd_obj and it is not a multi-word object, so we are done.
        done = true;

      // If we didn't find a valid command object, or our command object is not
      // a multi-word object, or we are at the end of the command_string, then
      // we are done.  Otherwise, find the start of the next word.

      if (!cmd_obj || !cmd_obj->IsMultiwordObject() ||
          end >= command_string.size())
        done = true;
      else
        start = command_string.find_first_not_of(k_white_space, end);
    } else
      // Unable to find any more words.
      done = true;
  }

  command_string = command_string.substr(end);
  return cmd_obj;
}

static const char *k_valid_command_chars =
    "abcdefghijklmnopqrstuvwxyzABCDEFGHIJKLMNOPQRSTUVWXYZ0123456789-_";
static void StripLeadingSpaces(std::string &s) {
  if (!s.empty()) {
    size_t pos = s.find_first_not_of(k_white_space);
    if (pos == std::string::npos)
      s.clear();
    else if (pos == 0)
      return;
    s.erase(0, pos);
  }
}

static size_t FindArgumentTerminator(const std::string &s) {
  const size_t s_len = s.size();
  size_t offset = 0;
  while (offset < s_len) {
    size_t pos = s.find("--", offset);
    if (pos == std::string::npos)
      break;
    if (pos > 0) {
      if (isspace(s[pos - 1])) {
        // Check if the string ends "\s--" (where \s is a space character) or
        // if we have "\s--\s".
        if ((pos + 2 >= s_len) || isspace(s[pos + 2])) {
          return pos;
        }
      }
    }
    offset = pos + 2;
  }
  return std::string::npos;
}

static bool ExtractCommand(std::string &command_string, std::string &command,
                           std::string &suffix, char &quote_char) {
  command.clear();
  suffix.clear();
  StripLeadingSpaces(command_string);

  bool result = false;
  quote_char = '\0';

  if (!command_string.empty()) {
    const char first_char = command_string[0];
    if (first_char == '\'' || first_char == '"') {
      quote_char = first_char;
      const size_t end_quote_pos = command_string.find(quote_char, 1);
      if (end_quote_pos == std::string::npos) {
        command.swap(command_string);
        command_string.erase();
      } else {
        command.assign(command_string, 1, end_quote_pos - 1);
        if (end_quote_pos + 1 < command_string.size())
          command_string.erase(0, command_string.find_first_not_of(
                                      k_white_space, end_quote_pos + 1));
        else
          command_string.erase();
      }
    } else {
      const size_t first_space_pos =
          command_string.find_first_of(k_white_space);
      if (first_space_pos == std::string::npos) {
        command.swap(command_string);
        command_string.erase();
      } else {
        command.assign(command_string, 0, first_space_pos);
        command_string.erase(0, command_string.find_first_not_of(
                                    k_white_space, first_space_pos));
      }
    }
    result = true;
  }

  if (!command.empty()) {
    // actual commands can't start with '-' or '_'
    if (command[0] != '-' && command[0] != '_') {
      size_t pos = command.find_first_not_of(k_valid_command_chars);
      if (pos > 0 && pos != std::string::npos) {
        suffix.assign(command.begin() + pos, command.end());
        command.erase(pos);
      }
    }
  }

  return result;
}

CommandObject *CommandInterpreter::BuildAliasResult(
    llvm::StringRef alias_name, std::string &raw_input_string,
    std::string &alias_result, CommandReturnObject &result) {
  CommandObject *alias_cmd_obj = nullptr;
  Args cmd_args(raw_input_string);
  alias_cmd_obj = GetCommandObject(alias_name);
  StreamString result_str;

  if (!alias_cmd_obj || !alias_cmd_obj->IsAlias()) {
    alias_result.clear();
    return alias_cmd_obj;
  }
  std::pair<CommandObjectSP, OptionArgVectorSP> desugared =
      ((CommandAlias *)alias_cmd_obj)->Desugar();
  OptionArgVectorSP option_arg_vector_sp = desugared.second;
  alias_cmd_obj = desugared.first.get();
  std::string alias_name_str = alias_name;
  if ((cmd_args.GetArgumentCount() == 0) ||
      (alias_name_str != cmd_args.GetArgumentAtIndex(0)))
    cmd_args.Unshift(alias_name_str);

  result_str.Printf("%s", alias_cmd_obj->GetCommandName().str().c_str());

  if (!option_arg_vector_sp.get()) {
    alias_result = result_str.GetString();
    return alias_cmd_obj;
  }
  OptionArgVector *option_arg_vector = option_arg_vector_sp.get();

  int value_type;
  std::string option;
  std::string value;
  for (const auto &entry : *option_arg_vector) {
    std::tie(option, value_type, value) = entry;
    if (option == "<argument>") {
      result_str.Printf(" %s", value.c_str());
      continue;
    }

    result_str.Printf(" %s", option.c_str());
    if (value_type == OptionParser::eNoArgument)
      continue;

    if (value_type != OptionParser::eOptionalArgument)
      result_str.Printf(" ");
    int index = GetOptionArgumentPosition(value.c_str());
    if (index == 0)
      result_str.Printf("%s", value.c_str());
    else if (static_cast<size_t>(index) >= cmd_args.GetArgumentCount()) {

      result.AppendErrorWithFormat("Not enough arguments provided; you "
                                   "need at least %d arguments to use "
                                   "this alias.\n",
                                   index);
      result.SetStatus(eReturnStatusFailed);
      return nullptr;
    } else {
      size_t strpos = raw_input_string.find(cmd_args.GetArgumentAtIndex(index));
      if (strpos != std::string::npos)
        raw_input_string = raw_input_string.erase(
            strpos, strlen(cmd_args.GetArgumentAtIndex(index)));
      result_str.Printf("%s", cmd_args.GetArgumentAtIndex(index));
    }
  }

  alias_result = result_str.GetString();
  return alias_cmd_obj;
}

Status CommandInterpreter::PreprocessCommand(std::string &command) {
  // The command preprocessor needs to do things to the command line before any
  // parsing of arguments or anything else is done. The only current stuff that
  // gets preprocessed is anything enclosed in backtick ('`') characters is
  // evaluated as an expression and the result of the expression must be a
  // scalar that can be substituted into the command. An example would be:
  // (lldb) memory read `$rsp + 20`
  Status error; // Status for any expressions that might not evaluate
  size_t start_backtick;
  size_t pos = 0;
  while ((start_backtick = command.find('`', pos)) != std::string::npos) {
    // Stop if an error was encountered during the previous iteration.
    if (error.Fail())
      break;

    if (start_backtick > 0 && command[start_backtick - 1] == '\\') {
      // The backtick was preceded by a '\' character, remove the slash and
      // don't treat the backtick as the start of an expression.
      command.erase(start_backtick - 1, 1);
      // No need to add one to start_backtick since we just deleted a char.
      pos = start_backtick;
      continue;
    }

    const size_t expr_content_start = start_backtick + 1;
    const size_t end_backtick = command.find('`', expr_content_start);

    if (end_backtick == std::string::npos) {
      // Stop if there's no end backtick.
      break;
    }

    if (end_backtick == expr_content_start) {
      // Skip over empty expression. (two backticks in a row)
      command.erase(start_backtick, 2);
      continue;
    }

    std::string expr_str(command, expr_content_start,
                         end_backtick - expr_content_start);

    ExecutionContext exe_ctx(GetExecutionContext());
    Target *target = exe_ctx.GetTargetPtr();

    // Get a dummy target to allow for calculator mode while processing
    // backticks. This also helps break the infinite loop caused when target is
    // null.
    if (!target)
      target = m_debugger.GetDummyTarget();

    if (!target)
      continue;

    ValueObjectSP expr_result_valobj_sp;

    EvaluateExpressionOptions options;
    options.SetCoerceToId(false);
    options.SetUnwindOnError(true);
    options.SetIgnoreBreakpoints(true);
    options.SetKeepInMemory(false);
    options.SetTryAllThreads(true);
    options.SetTimeout(llvm::None);

    ExpressionResults expr_result =
        target->EvaluateExpression(expr_str.c_str(), exe_ctx.GetFramePtr(),
                                   expr_result_valobj_sp, options);

    if (expr_result == eExpressionCompleted) {
      Scalar scalar;
      if (expr_result_valobj_sp)
        expr_result_valobj_sp =
            expr_result_valobj_sp->GetQualifiedRepresentationIfAvailable(
                expr_result_valobj_sp->GetDynamicValueType(), true);
      if (expr_result_valobj_sp->ResolveValue(scalar)) {
        command.erase(start_backtick, end_backtick - start_backtick + 1);
        StreamString value_strm;
        const bool show_type = false;
        scalar.GetValue(&value_strm, show_type);
        size_t value_string_size = value_strm.GetSize();
        if (value_string_size) {
          command.insert(start_backtick, value_strm.GetString());
          pos = start_backtick + value_string_size;
          continue;
        } else {
          error.SetErrorStringWithFormat("expression value didn't result "
                                         "in a scalar value for the "
                                         "expression '%s'",
                                         expr_str.c_str());
          break;
        }
      } else {
        error.SetErrorStringWithFormat("expression value didn't result "
                                       "in a scalar value for the "
                                       "expression '%s'",
                                       expr_str.c_str());
        break;
      }

      continue;
    }

    if (expr_result_valobj_sp)
      error = expr_result_valobj_sp->GetError();

    if (error.Success()) {
      switch (expr_result) {
      case eExpressionSetupError:
        error.SetErrorStringWithFormat(
            "expression setup error for the expression '%s'", expr_str.c_str());
        break;
      case eExpressionParseError:
        error.SetErrorStringWithFormat(
            "expression parse error for the expression '%s'", expr_str.c_str());
        break;
      case eExpressionResultUnavailable:
        error.SetErrorStringWithFormat(
            "expression error fetching result for the expression '%s'",
            expr_str.c_str());
        break;
      case eExpressionCompleted:
        break;
      case eExpressionDiscarded:
        error.SetErrorStringWithFormat(
            "expression discarded for the expression '%s'", expr_str.c_str());
        break;
      case eExpressionInterrupted:
        error.SetErrorStringWithFormat(
            "expression interrupted for the expression '%s'", expr_str.c_str());
        break;
      case eExpressionHitBreakpoint:
        error.SetErrorStringWithFormat(
            "expression hit breakpoint for the expression '%s'",
            expr_str.c_str());
        break;
      case eExpressionTimedOut:
        error.SetErrorStringWithFormat(
            "expression timed out for the expression '%s'", expr_str.c_str());
        break;
      case eExpressionStoppedForDebug:
        error.SetErrorStringWithFormat("expression stop at entry point "
                                       "for debugging for the "
                                       "expression '%s'",
                                       expr_str.c_str());
        break;
      }
    }
  }
  return error;
}

bool CommandInterpreter::HandleCommand(const char *command_line,
                                       LazyBool lazy_add_to_history,
                                       CommandReturnObject &result,
                                       ExecutionContext *override_context,
                                       bool repeat_on_empty_command,
                                       bool no_context_switching)

{

  std::string command_string(command_line);
  std::string original_command_string(command_line);

  Log *log(lldb_private::GetLogIfAllCategoriesSet(LIBLLDB_LOG_COMMANDS));
  llvm::PrettyStackTraceFormat stack_trace("HandleCommand(command = \"%s\")",
                                   command_line);

  if (log)
    log->Printf("Processing command: %s", command_line);

  static Timer::Category func_cat(LLVM_PRETTY_FUNCTION);
  Timer scoped_timer(func_cat, "Handling command: %s.", command_line);

  if (!no_context_switching)
    UpdateExecutionContext(override_context);

  if (WasInterrupted()) {
    result.AppendError("interrupted");
    result.SetStatus(eReturnStatusFailed);
    return false;
  }

  bool add_to_history;
  if (lazy_add_to_history == eLazyBoolCalculate)
    add_to_history = (m_command_source_depth == 0);
  else
    add_to_history = (lazy_add_to_history == eLazyBoolYes);

  bool empty_command = false;
  bool comment_command = false;
  if (command_string.empty())
    empty_command = true;
  else {
    const char *k_space_characters = "\t\n\v\f\r ";

    size_t non_space = command_string.find_first_not_of(k_space_characters);
    // Check for empty line or comment line (lines whose first non-space
    // character is the comment character for this interpreter)
    if (non_space == std::string::npos)
      empty_command = true;
    else if (command_string[non_space] == m_comment_char)
      comment_command = true;
    else if (command_string[non_space] == CommandHistory::g_repeat_char) {
      llvm::StringRef search_str(command_string);
      search_str = search_str.drop_front(non_space);
      if (auto hist_str = m_command_history.FindString(search_str)) {
        add_to_history = false;
        command_string = *hist_str;
        original_command_string = *hist_str;
      } else {
        result.AppendErrorWithFormat("Could not find entry: %s in history",
                                     command_string.c_str());
        result.SetStatus(eReturnStatusFailed);
        return false;
      }
    }
  }

  if (empty_command) {
    if (repeat_on_empty_command) {
      if (m_command_history.IsEmpty()) {
        result.AppendError("empty command");
        result.SetStatus(eReturnStatusFailed);
        return false;
      } else {
        command_line = m_repeat_command.c_str();
        command_string = command_line;
        original_command_string = command_line;
        if (m_repeat_command.empty()) {
          result.AppendErrorWithFormat("No auto repeat.\n");
          result.SetStatus(eReturnStatusFailed);
          return false;
        }
      }
      add_to_history = false;
    } else {
      result.SetStatus(eReturnStatusSuccessFinishNoResult);
      return true;
    }
  } else if (comment_command) {
    result.SetStatus(eReturnStatusSuccessFinishNoResult);
    return true;
  }

  Status error(PreprocessCommand(command_string));

  if (error.Fail()) {
    result.AppendError(error.AsCString());
    result.SetStatus(eReturnStatusFailed);
    return false;
  }

  // Phase 1.

  // Before we do ANY kind of argument processing, we need to figure out what
  // the real/final command object is for the specified command.  This gets
  // complicated by the fact that the user could have specified an alias, and,
  // in translating the alias, there may also be command options and/or even
  // data (including raw text strings) that need to be found and inserted into
  // the command line as part of the translation.  So this first step is plain
  // look-up and replacement, resulting in:
  //    1. the command object whose Execute method will actually be called
  //    2. a revised command string, with all substitutions and replacements
  //       taken care of
  // From 1 above, we can determine whether the Execute function wants raw
  // input or not.

  CommandObject *cmd_obj = ResolveCommandImpl(command_string, result);

  // Although the user may have abbreviated the command, the command_string now
  // has the command expanded to the full name.  For example, if the input was
  // "br s -n main", command_string is now "breakpoint set -n main".
  if (log) {
    llvm::StringRef command_name = cmd_obj ? cmd_obj->GetCommandName() : "<not found>";
    log->Printf("HandleCommand, cmd_obj : '%s'", command_name.str().c_str());
    log->Printf("HandleCommand, (revised) command_string: '%s'",
                command_string.c_str());
    const bool wants_raw_input =
        (cmd_obj != NULL) ? cmd_obj->WantsRawCommandString() : false;
    log->Printf("HandleCommand, wants_raw_input:'%s'",
                wants_raw_input ? "True" : "False");
  }

  // Phase 2.
  // Take care of things like setting up the history command & calling the
  // appropriate Execute method on the CommandObject, with the appropriate
  // arguments.

  if (cmd_obj != nullptr) {
    if (add_to_history) {
      Args command_args(command_string);
      const char *repeat_command = cmd_obj->GetRepeatCommand(command_args, 0);
      if (repeat_command != nullptr)
        m_repeat_command.assign(repeat_command);
      else
        m_repeat_command.assign(original_command_string);

      m_command_history.AppendString(original_command_string);
    }

    std::string remainder;
    const std::size_t actual_cmd_name_len = cmd_obj->GetCommandName().size();
    if (actual_cmd_name_len < command_string.length())
      remainder = command_string.substr(actual_cmd_name_len);

    // Remove any initial spaces
    size_t pos = remainder.find_first_not_of(k_white_space);
    if (pos != 0 && pos != std::string::npos)
      remainder.erase(0, pos);

    if (log)
      log->Printf(
          "HandleCommand, command line after removing command name(s): '%s'",
          remainder.c_str());

    cmd_obj->Execute(remainder.c_str(), result);
  }

  if (log)
    log->Printf("HandleCommand, command %s",
                (result.Succeeded() ? "succeeded" : "did not succeed"));

  return result.Succeeded();
}

int CommandInterpreter::HandleCompletionMatches(CompletionRequest &request) {
  int num_command_matches = 0;
  bool look_for_subcommand = false;

  // For any of the command completions a unique match will be a complete word.
  request.SetWordComplete(true);

  if (request.GetCursorIndex() == -1) {
    // We got nothing on the command line, so return the list of commands
    bool include_aliases = true;
    StringList new_matches, descriptions;
    num_command_matches = GetCommandNamesMatchingPartialString(
        "", include_aliases, new_matches, descriptions);
    request.AddCompletions(new_matches, descriptions);
  } else if (request.GetCursorIndex() == 0) {
    // The cursor is in the first argument, so just do a lookup in the
    // dictionary.
    StringList new_matches, new_descriptions;
    CommandObject *cmd_obj =
        GetCommandObject(request.GetParsedLine().GetArgumentAtIndex(0),
                         &new_matches, &new_descriptions);

    if (num_command_matches == 1 && cmd_obj && cmd_obj->IsMultiwordObject() &&
        new_matches.GetStringAtIndex(0) != nullptr &&
        strcmp(request.GetParsedLine().GetArgumentAtIndex(0),
               new_matches.GetStringAtIndex(0)) == 0) {
      if (request.GetParsedLine().GetArgumentCount() == 1) {
        request.SetWordComplete(true);
      } else {
        look_for_subcommand = true;
        num_command_matches = 0;
        new_matches.DeleteStringAtIndex(0);
        new_descriptions.DeleteStringAtIndex(0);
        request.GetParsedLine().AppendArgument(llvm::StringRef());
        request.SetCursorIndex(request.GetCursorIndex() + 1);
        request.SetCursorCharPosition(0);
      }
    }
    request.AddCompletions(new_matches, new_descriptions);
    num_command_matches = request.GetNumberOfMatches();
  }

  if (request.GetCursorIndex() > 0 || look_for_subcommand) {
    // We are completing further on into a commands arguments, so find the
    // command and tell it to complete the command. First see if there is a
    // matching initial command:
    CommandObject *command_object =
        GetCommandObject(request.GetParsedLine().GetArgumentAtIndex(0));
    if (command_object == nullptr) {
      return 0;
    } else {
      request.GetParsedLine().Shift();
      request.SetCursorIndex(request.GetCursorIndex() - 1);
      num_command_matches = command_object->HandleCompletion(request);
    }
  }

  return num_command_matches;
}

int CommandInterpreter::HandleCompletion(
    const char *current_line, const char *cursor, const char *last_char,
    int match_start_point, int max_return_elements, StringList &matches,
    StringList &descriptions) {

  llvm::StringRef command_line(current_line, last_char - current_line);
  CompletionResult result;
  CompletionRequest request(command_line, cursor - current_line,
                            match_start_point, max_return_elements, result);
  // Don't complete comments, and if the line we are completing is just the
  // history repeat character, substitute the appropriate history line.
  const char *first_arg = request.GetParsedLine().GetArgumentAtIndex(0);
  if (first_arg) {
    if (first_arg[0] == m_comment_char)
      return 0;
    else if (first_arg[0] == CommandHistory::g_repeat_char) {
      if (auto hist_str = m_command_history.FindString(first_arg)) {
        matches.InsertStringAtIndex(0, *hist_str);
        descriptions.InsertStringAtIndex(0, "Previous command history event");
        return -2;
      } else
        return 0;
    }
  }

  // Only max_return_elements == -1 is supported at present:
  lldbassert(max_return_elements == -1);

  int num_command_matches = HandleCompletionMatches(request);
  result.GetMatches(matches);
  result.GetDescriptions(descriptions);

  if (num_command_matches <= 0)
    return num_command_matches;

  if (request.GetParsedLine().GetArgumentCount() == 0) {
    // If we got an empty string, insert nothing.
    matches.InsertStringAtIndex(0, "");
    descriptions.InsertStringAtIndex(0, "");
  } else {
    // Now figure out if there is a common substring, and if so put that in
    // element 0, otherwise put an empty string in element 0.
    std::string command_partial_str = request.GetCursorArgumentPrefix().str();

    std::string common_prefix;
    matches.LongestCommonPrefix(common_prefix);
    const size_t partial_name_len = command_partial_str.size();
    common_prefix.erase(0, partial_name_len);

    // If we matched a unique single command, add a space... Only do this if
    // the completer told us this was a complete word, however...
    if (num_command_matches == 1 && request.GetWordComplete()) {
      char quote_char = request.GetParsedLine()[request.GetCursorIndex()].quote;
      common_prefix =
          Args::EscapeLLDBCommandArgument(common_prefix, quote_char);
      if (quote_char != '\0')
        common_prefix.push_back(quote_char);
      common_prefix.push_back(' ');
    }
    matches.InsertStringAtIndex(0, common_prefix.c_str());
    descriptions.InsertStringAtIndex(0, "");
  }
  return num_command_matches;
}

CommandInterpreter::~CommandInterpreter() {}

void CommandInterpreter::UpdatePrompt(llvm::StringRef new_prompt) {
  EventSP prompt_change_event_sp(
      new Event(eBroadcastBitResetPrompt, new EventDataBytes(new_prompt)));
  ;
  BroadcastEvent(prompt_change_event_sp);
  if (m_command_io_handler_sp)
    m_command_io_handler_sp->SetPrompt(new_prompt);
}

bool CommandInterpreter::Confirm(llvm::StringRef message, bool default_answer) {
  // Check AutoConfirm first:
  if (m_debugger.GetAutoConfirm())
    return default_answer;

  IOHandlerConfirm *confirm =
      new IOHandlerConfirm(m_debugger, message, default_answer);
  IOHandlerSP io_handler_sp(confirm);
  m_debugger.RunIOHandler(io_handler_sp);
  return confirm->GetResponse();
}

const CommandAlias *
CommandInterpreter::GetAlias(llvm::StringRef alias_name) const {
  OptionArgVectorSP ret_val;

  auto pos = m_alias_dict.find(alias_name);
  if (pos != m_alias_dict.end())
    return (CommandAlias *)pos->second.get();

  return nullptr;
}

bool CommandInterpreter::HasCommands() const { return (!m_command_dict.empty()); }

bool CommandInterpreter::HasAliases() const { return (!m_alias_dict.empty()); }

bool CommandInterpreter::HasUserCommands() const { return (!m_user_dict.empty()); }

bool CommandInterpreter::HasAliasOptions() const { return HasAliases(); }

void CommandInterpreter::BuildAliasCommandArgs(CommandObject *alias_cmd_obj,
                                               const char *alias_name,
                                               Args &cmd_args,
                                               std::string &raw_input_string,
                                               CommandReturnObject &result) {
  OptionArgVectorSP option_arg_vector_sp =
      GetAlias(alias_name)->GetOptionArguments();

  bool wants_raw_input = alias_cmd_obj->WantsRawCommandString();

  // Make sure that the alias name is the 0th element in cmd_args
  std::string alias_name_str = alias_name;
  if (alias_name_str != cmd_args.GetArgumentAtIndex(0))
    cmd_args.Unshift(alias_name_str);

  Args new_args(alias_cmd_obj->GetCommandName());
  if (new_args.GetArgumentCount() == 2)
    new_args.Shift();

  if (option_arg_vector_sp.get()) {
    if (wants_raw_input) {
      // We have a command that both has command options and takes raw input.
      // Make *sure* it has a " -- " in the right place in the
      // raw_input_string.
      size_t pos = raw_input_string.find(" -- ");
      if (pos == std::string::npos) {
        // None found; assume it goes at the beginning of the raw input string
        raw_input_string.insert(0, " -- ");
      }
    }

    OptionArgVector *option_arg_vector = option_arg_vector_sp.get();
    const size_t old_size = cmd_args.GetArgumentCount();
    std::vector<bool> used(old_size + 1, false);

    used[0] = true;

    int value_type;
    std::string option;
    std::string value;
    for (const auto &option_entry : *option_arg_vector) {
      std::tie(option, value_type, value) = option_entry;
      if (option == "<argument>") {
        if (!wants_raw_input || (value != "--")) {
          // Since we inserted this above, make sure we don't insert it twice
          new_args.AppendArgument(value);
        }
        continue;
      }

      if (value_type != OptionParser::eOptionalArgument)
        new_args.AppendArgument(option);

      if (value == "<no-argument>")
        continue;

      int index = GetOptionArgumentPosition(value.c_str());
      if (index == 0) {
        // value was NOT a positional argument; must be a real value
        if (value_type != OptionParser::eOptionalArgument)
          new_args.AppendArgument(value);
        else {
          char buffer[255];
          ::snprintf(buffer, sizeof(buffer), "%s%s", option.c_str(),
                     value.c_str());
          new_args.AppendArgument(llvm::StringRef(buffer));
        }

      } else if (static_cast<size_t>(index) >= cmd_args.GetArgumentCount()) {
        result.AppendErrorWithFormat("Not enough arguments provided; you "
                                     "need at least %d arguments to use "
                                     "this alias.\n",
                                     index);
        result.SetStatus(eReturnStatusFailed);
        return;
      } else {
        // Find and remove cmd_args.GetArgumentAtIndex(i) from raw_input_string
        size_t strpos =
            raw_input_string.find(cmd_args.GetArgumentAtIndex(index));
        if (strpos != std::string::npos) {
          raw_input_string = raw_input_string.erase(
              strpos, strlen(cmd_args.GetArgumentAtIndex(index)));
        }

        if (value_type != OptionParser::eOptionalArgument)
          new_args.AppendArgument(cmd_args.GetArgumentAtIndex(index));
        else {
          char buffer[255];
          ::snprintf(buffer, sizeof(buffer), "%s%s", option.c_str(),
                     cmd_args.GetArgumentAtIndex(index));
          new_args.AppendArgument(buffer);
        }
        used[index] = true;
      }
    }

    for (auto entry : llvm::enumerate(cmd_args.entries())) {
      if (!used[entry.index()] && !wants_raw_input)
        new_args.AppendArgument(entry.value().ref);
    }

    cmd_args.Clear();
    cmd_args.SetArguments(new_args.GetArgumentCount(),
                          new_args.GetConstArgumentVector());
  } else {
    result.SetStatus(eReturnStatusSuccessFinishNoResult);
    // This alias was not created with any options; nothing further needs to be
    // done, unless it is a command that wants raw input, in which case we need
    // to clear the rest of the data from cmd_args, since its in the raw input
    // string.
    if (wants_raw_input) {
      cmd_args.Clear();
      cmd_args.SetArguments(new_args.GetArgumentCount(),
                            new_args.GetConstArgumentVector());
    }
    return;
  }

  result.SetStatus(eReturnStatusSuccessFinishNoResult);
  return;
}

int CommandInterpreter::GetOptionArgumentPosition(const char *in_string) {
  int position = 0; // Any string that isn't an argument position, i.e. '%'
                    // followed by an integer, gets a position
                    // of zero.

  const char *cptr = in_string;

  // Does it start with '%'
  if (cptr[0] == '%') {
    ++cptr;

    // Is the rest of it entirely digits?
    if (isdigit(cptr[0])) {
      const char *start = cptr;
      while (isdigit(cptr[0]))
        ++cptr;

      // We've gotten to the end of the digits; are we at the end of the
      // string?
      if (cptr[0] == '\0')
        position = atoi(start);
    }
  }

  return position;
}

void CommandInterpreter::SourceInitFile(bool in_cwd,
                                        CommandReturnObject &result) {
  FileSpec init_file;
  if (in_cwd) {
    ExecutionContext exe_ctx(GetExecutionContext());
    Target *target = exe_ctx.GetTargetPtr();
    if (target) {
      // In the current working directory we don't load any program specific
      // .lldbinit files, we only look for a ".lldbinit" file.
      if (m_skip_lldbinit_files)
        return;

      LoadCWDlldbinitFile should_load =
          target->TargetProperties::GetLoadCWDlldbinitFile();
      if (should_load == eLoadCWDlldbinitWarn) {
        FileSpec dot_lldb(".lldbinit");
        FileSystem::Instance().Resolve(dot_lldb);
        llvm::SmallString<64> home_dir_path;
        llvm::sys::path::home_directory(home_dir_path);
        FileSpec homedir_dot_lldb(home_dir_path.c_str());
        homedir_dot_lldb.AppendPathComponent(".lldbinit");
        FileSystem::Instance().Resolve(homedir_dot_lldb);
        if (FileSystem::Instance().Exists(dot_lldb) &&
            dot_lldb.GetDirectory() != homedir_dot_lldb.GetDirectory()) {
          result.AppendErrorWithFormat(
              "There is a .lldbinit file in the current directory which is not "
              "being read.\n"
              "To silence this warning without sourcing in the local "
              ".lldbinit,\n"
              "add the following to the lldbinit file in your home directory:\n"
              "    settings set target.load-cwd-lldbinit false\n"
              "To allow lldb to source .lldbinit files in the current working "
              "directory,\n"
              "set the value of this variable to true.  Only do so if you "
              "understand and\n"
              "accept the security risk.");
          result.SetStatus(eReturnStatusFailed);
          return;
        }
      } else if (should_load == eLoadCWDlldbinitTrue) {
        init_file.SetFile("./.lldbinit", FileSpec::Style::native);
        FileSystem::Instance().Resolve(init_file);
      }
    }
  } else {
    // If we aren't looking in the current working directory we are looking in
    // the home directory. We will first see if there is an application
    // specific ".lldbinit" file whose name is "~/.lldbinit" followed by a "-"
    // and the name of the program. If this file doesn't exist, we fall back to
    // just the "~/.lldbinit" file. We also obey any requests to not load the
    // init files.
    llvm::SmallString<64> home_dir_path;
    llvm::sys::path::home_directory(home_dir_path);
    FileSpec profilePath(home_dir_path.c_str());
    profilePath.AppendPathComponent(".lldbinit");
    std::string init_file_path = profilePath.GetPath();

    if (!m_skip_app_init_files) {
      FileSpec program_file_spec(HostInfo::GetProgramFileSpec());
      const char *program_name = program_file_spec.GetFilename().AsCString();

      if (program_name) {
        char program_init_file_name[PATH_MAX];
        ::snprintf(program_init_file_name, sizeof(program_init_file_name),
                   "%s-%s", init_file_path.c_str(), program_name);
        init_file.SetFile(program_init_file_name, FileSpec::Style::native);
        FileSystem::Instance().Resolve(init_file);
        if (!FileSystem::Instance().Exists(init_file))
          init_file.Clear();
      }
    }

    if (!init_file && !m_skip_lldbinit_files)
      init_file.SetFile(init_file_path, FileSpec::Style::native);
  }

  // If the file exists, tell HandleCommand to 'source' it; this will do the
  // actual broadcasting of the commands back to any appropriate listener (see
  // CommandObjectSource::Execute for more details).

  if (FileSystem::Instance().Exists(init_file)) {
    const bool saved_batch = SetBatchCommandMode(true);
    CommandInterpreterRunOptions options;
    options.SetSilent(true);
    options.SetStopOnError(false);
    options.SetStopOnContinue(true);

    HandleCommandsFromFile(init_file,
                           nullptr, // Execution context
                           options, result);
    SetBatchCommandMode(saved_batch);
  } else {
    // nothing to be done if the file doesn't exist
    result.SetStatus(eReturnStatusSuccessFinishNoResult);
  }
}

const char *CommandInterpreter::GetCommandPrefix() {
  const char *prefix = GetDebugger().GetIOHandlerCommandPrefix();
  return prefix == NULL ? "" : prefix;
}

PlatformSP CommandInterpreter::GetPlatform(bool prefer_target_platform) {
  PlatformSP platform_sp;
  if (prefer_target_platform) {
    ExecutionContext exe_ctx(GetExecutionContext());
    Target *target = exe_ctx.GetTargetPtr();
    if (target)
      platform_sp = target->GetPlatform();
  }

  if (!platform_sp)
    platform_sp = m_debugger.GetPlatformList().GetSelectedPlatform();
  return platform_sp;
}

void CommandInterpreter::HandleCommands(const StringList &commands,
                                        ExecutionContext *override_context,
                                        CommandInterpreterRunOptions &options,
                                        CommandReturnObject &result) {
  size_t num_lines = commands.GetSize();

  // If we are going to continue past a "continue" then we need to run the
  // commands synchronously. Make sure you reset this value anywhere you return
  // from the function.

  bool old_async_execution = m_debugger.GetAsyncExecution();

  // If we've been given an execution context, set it at the start, but don't
  // keep resetting it or we will cause series of commands that change the
  // context, then do an operation that relies on that context to fail.

  if (override_context != nullptr)
    UpdateExecutionContext(override_context);

  if (!options.GetStopOnContinue()) {
    m_debugger.SetAsyncExecution(false);
  }

  for (size_t idx = 0; idx < num_lines && !WasInterrupted(); idx++) {
    const char *cmd = commands.GetStringAtIndex(idx);
    if (cmd[0] == '\0')
      continue;

    if (options.GetEchoCommands()) {
      // TODO: Add Stream support.
      result.AppendMessageWithFormat("%s %s\n",
                                     m_debugger.GetPrompt().str().c_str(), cmd);
    }

    CommandReturnObject tmp_result;
    // If override_context is not NULL, pass no_context_switching = true for
    // HandleCommand() since we updated our context already.

    // We might call into a regex or alias command, in which case the
    // add_to_history will get lost.  This m_command_source_depth dingus is the
    // way we turn off adding to the history in that case, so set it up here.
    if (!options.GetAddToHistory())
      m_command_source_depth++;
    bool success =
        HandleCommand(cmd, options.m_add_to_history, tmp_result,
                      nullptr, /* override_context */
                      true,    /* repeat_on_empty_command */
                      override_context != nullptr /* no_context_switching */);
    if (!options.GetAddToHistory())
      m_command_source_depth--;

    if (options.GetPrintResults()) {
      if (tmp_result.Succeeded())
        result.AppendMessage(tmp_result.GetOutputData());
    }

    if (!success || !tmp_result.Succeeded()) {
      llvm::StringRef error_msg = tmp_result.GetErrorData();
      if (error_msg.empty())
        error_msg = "<unknown error>.\n";
      if (options.GetStopOnError()) {
        result.AppendErrorWithFormat(
            "Aborting reading of commands after command #%" PRIu64
            ": '%s' failed with %s",
            (uint64_t)idx, cmd, error_msg.str().c_str());
        result.SetStatus(eReturnStatusFailed);
        m_debugger.SetAsyncExecution(old_async_execution);
        return;
      } else if (options.GetPrintResults()) {
        result.AppendMessageWithFormat(
            "Command #%" PRIu64 " '%s' failed with %s", (uint64_t)idx + 1, cmd,
            error_msg.str().c_str());
      }
    }

    if (result.GetImmediateOutputStream())
      result.GetImmediateOutputStream()->Flush();

    if (result.GetImmediateErrorStream())
      result.GetImmediateErrorStream()->Flush();

    // N.B. Can't depend on DidChangeProcessState, because the state coming
    // into the command execution could be running (for instance in Breakpoint
    // Commands. So we check the return value to see if it is has running in
    // it.
    if ((tmp_result.GetStatus() == eReturnStatusSuccessContinuingNoResult) ||
        (tmp_result.GetStatus() == eReturnStatusSuccessContinuingResult)) {
      if (options.GetStopOnContinue()) {
        // If we caused the target to proceed, and we're going to stop in that
        // case, set the status in our real result before returning.  This is
        // an error if the continue was not the last command in the set of
        // commands to be run.
        if (idx != num_lines - 1)
          result.AppendErrorWithFormat(
              "Aborting reading of commands after command #%" PRIu64
              ": '%s' continued the target.\n",
              (uint64_t)idx + 1, cmd);
        else
          result.AppendMessageWithFormat("Command #%" PRIu64
                                         " '%s' continued the target.\n",
                                         (uint64_t)idx + 1, cmd);

        result.SetStatus(tmp_result.GetStatus());
        m_debugger.SetAsyncExecution(old_async_execution);

        return;
      }
    }

    // Also check for "stop on crash here:
    bool should_stop = false;
    if (tmp_result.GetDidChangeProcessState() && options.GetStopOnCrash()) {
      TargetSP target_sp(m_debugger.GetTargetList().GetSelectedTarget());
      if (target_sp) {
        ProcessSP process_sp(target_sp->GetProcessSP());
        if (process_sp) {
          for (ThreadSP thread_sp : process_sp->GetThreadList().Threads()) {
            StopReason reason = thread_sp->GetStopReason();
            if (reason == eStopReasonSignal || reason == eStopReasonException ||
                reason == eStopReasonInstrumentation) {
              should_stop = true;
              break;
            }
          }
        }
      }
      if (should_stop) {
        if (idx != num_lines - 1)
          result.AppendErrorWithFormat(
              "Aborting reading of commands after command #%" PRIu64
              ": '%s' stopped with a signal or exception.\n",
              (uint64_t)idx + 1, cmd);
        else
          result.AppendMessageWithFormat(
              "Command #%" PRIu64 " '%s' stopped with a signal or exception.\n",
              (uint64_t)idx + 1, cmd);

        result.SetStatus(tmp_result.GetStatus());
        m_debugger.SetAsyncExecution(old_async_execution);

        return;
      }
    }
  }

  result.SetStatus(eReturnStatusSuccessFinishResult);
  m_debugger.SetAsyncExecution(old_async_execution);

  return;
}

// Make flags that we can pass into the IOHandler so our delegates can do the
// right thing
enum {
  eHandleCommandFlagStopOnContinue = (1u << 0),
  eHandleCommandFlagStopOnError = (1u << 1),
  eHandleCommandFlagEchoCommand = (1u << 2),
  eHandleCommandFlagEchoCommentCommand = (1u << 3),
  eHandleCommandFlagPrintResult = (1u << 4),
  eHandleCommandFlagStopOnCrash = (1u << 5)
};

void CommandInterpreter::HandleCommandsFromFile(
    FileSpec &cmd_file, ExecutionContext *context,
    CommandInterpreterRunOptions &options, CommandReturnObject &result) {
  if (!FileSystem::Instance().Exists(cmd_file)) {
    result.AppendErrorWithFormat(
        "Error reading commands from file %s - file not found.\n",
        cmd_file.GetFilename().AsCString("<Unknown>"));
    result.SetStatus(eReturnStatusFailed);
    return;
  }

  StreamFileSP input_file_sp(new StreamFile());
  std::string cmd_file_path = cmd_file.GetPath();
  Status error = FileSystem::Instance().Open(input_file_sp->GetFile(), cmd_file,
                                             File::eOpenOptionRead);

  if (error.Fail()) {
    result.AppendErrorWithFormat(
        "error: an error occurred read file '%s': %s\n", cmd_file_path.c_str(),
        error.AsCString());
    result.SetStatus(eReturnStatusFailed);
    return;
  }

  Debugger &debugger = GetDebugger();

  uint32_t flags = 0;

  if (options.m_stop_on_continue == eLazyBoolCalculate) {
    if (m_command_source_flags.empty()) {
      // Stop on continue by default
      flags |= eHandleCommandFlagStopOnContinue;
    } else if (m_command_source_flags.back() &
               eHandleCommandFlagStopOnContinue) {
      flags |= eHandleCommandFlagStopOnContinue;
    }
  } else if (options.m_stop_on_continue == eLazyBoolYes) {
    flags |= eHandleCommandFlagStopOnContinue;
  }

  if (options.m_stop_on_error == eLazyBoolCalculate) {
    if (m_command_source_flags.empty()) {
      if (GetStopCmdSourceOnError())
        flags |= eHandleCommandFlagStopOnError;
    } else if (m_command_source_flags.back() & eHandleCommandFlagStopOnError) {
      flags |= eHandleCommandFlagStopOnError;
    }
  } else if (options.m_stop_on_error == eLazyBoolYes) {
    flags |= eHandleCommandFlagStopOnError;
  }

  // stop-on-crash can only be set, if it is present in all levels of
  // pushed flag sets.
  if (options.GetStopOnCrash()) {
    if (m_command_source_flags.empty()) {
      flags |= eHandleCommandFlagStopOnCrash;
    } else if (m_command_source_flags.back() & eHandleCommandFlagStopOnCrash) {
      flags |= eHandleCommandFlagStopOnCrash;
    }
  }

  if (options.m_echo_commands == eLazyBoolCalculate) {
    if (m_command_source_flags.empty()) {
      // Echo command by default
      flags |= eHandleCommandFlagEchoCommand;
    } else if (m_command_source_flags.back() & eHandleCommandFlagEchoCommand) {
      flags |= eHandleCommandFlagEchoCommand;
    }
  } else if (options.m_echo_commands == eLazyBoolYes) {
    flags |= eHandleCommandFlagEchoCommand;
  }

  // We will only ever ask for this flag, if we echo commands in general.
  if (options.m_echo_comment_commands == eLazyBoolCalculate) {
    if (m_command_source_flags.empty()) {
      // Echo comments by default
      flags |= eHandleCommandFlagEchoCommentCommand;
    } else if (m_command_source_flags.back() &
               eHandleCommandFlagEchoCommentCommand) {
      flags |= eHandleCommandFlagEchoCommentCommand;
    }
  } else if (options.m_echo_comment_commands == eLazyBoolYes) {
    flags |= eHandleCommandFlagEchoCommentCommand;
  }

  if (options.m_print_results == eLazyBoolCalculate) {
    if (m_command_source_flags.empty()) {
      // Print output by default
      flags |= eHandleCommandFlagPrintResult;
    } else if (m_command_source_flags.back() & eHandleCommandFlagPrintResult) {
      flags |= eHandleCommandFlagPrintResult;
    }
  } else if (options.m_print_results == eLazyBoolYes) {
    flags |= eHandleCommandFlagPrintResult;
  }

  if (flags & eHandleCommandFlagPrintResult) {
    debugger.GetOutputFile()->Printf("Executing commands in '%s'.\n",
                                     cmd_file_path.c_str());
  }

  // Used for inheriting the right settings when "command source" might
  // have nested "command source" commands
  lldb::StreamFileSP empty_stream_sp;
  m_command_source_flags.push_back(flags);
  IOHandlerSP io_handler_sp(new IOHandlerEditline(
      debugger, IOHandler::Type::CommandInterpreter, input_file_sp,
      empty_stream_sp, // Pass in an empty stream so we inherit the top
                       // input reader output stream
      empty_stream_sp, // Pass in an empty stream so we inherit the top
                       // input reader error stream
      flags,
      nullptr, // Pass in NULL for "editline_name" so no history is saved,
               // or written
      debugger.GetPrompt(), llvm::StringRef(),
      false, // Not multi-line
      debugger.GetUseColor(), 0, *this));
  const bool old_async_execution = debugger.GetAsyncExecution();

  // Set synchronous execution if we are not stopping on continue
  if ((flags & eHandleCommandFlagStopOnContinue) == 0)
    debugger.SetAsyncExecution(false);

  m_command_source_depth++;

  debugger.RunIOHandler(io_handler_sp);
  if (!m_command_source_flags.empty())
    m_command_source_flags.pop_back();
  m_command_source_depth--;
  result.SetStatus(eReturnStatusSuccessFinishNoResult);
  debugger.SetAsyncExecution(old_async_execution);
}

ScriptInterpreter *CommandInterpreter::GetScriptInterpreter(bool can_create) {
  std::lock_guard<std::recursive_mutex> locker(m_script_interpreter_mutex);
  if (!m_script_interpreter_sp) {
    if (!can_create)
      return nullptr;
    lldb::ScriptLanguage script_lang = GetDebugger().GetScriptLanguage();
    m_script_interpreter_sp =
        PluginManager::GetScriptInterpreterForLanguage(script_lang, *this);
  }
  return m_script_interpreter_sp.get();
}

bool CommandInterpreter::GetSynchronous() { return m_synchronous_execution; }

void CommandInterpreter::SetSynchronous(bool value) {
  m_synchronous_execution = value;
}

void CommandInterpreter::OutputFormattedHelpText(Stream &strm,
                                                 llvm::StringRef prefix,
                                                 llvm::StringRef help_text) {
  const uint32_t max_columns = m_debugger.GetTerminalWidth();

  size_t line_width_max = max_columns - prefix.size();
  if (line_width_max < 16)
    line_width_max = help_text.size() + prefix.size();

  strm.IndentMore(prefix.size());
  bool prefixed_yet = false;
  while (!help_text.empty()) {
    // Prefix the first line, indent subsequent lines to line up
    if (!prefixed_yet) {
      strm << prefix;
      prefixed_yet = true;
    } else
      strm.Indent();

    // Never print more than the maximum on one line.
    llvm::StringRef this_line = help_text.substr(0, line_width_max);

    // Always break on an explicit newline.
    std::size_t first_newline = this_line.find_first_of("\n");

    // Don't break on space/tab unless the text is too long to fit on one line.
    std::size_t last_space = llvm::StringRef::npos;
    if (this_line.size() != help_text.size())
      last_space = this_line.find_last_of(" \t");

    // Break at whichever condition triggered first.
    this_line = this_line.substr(0, std::min(first_newline, last_space));
    strm.PutCString(this_line);
    strm.EOL();

    // Remove whitespace / newlines after breaking.
    help_text = help_text.drop_front(this_line.size()).ltrim();
  }
  strm.IndentLess(prefix.size());
}

void CommandInterpreter::OutputFormattedHelpText(Stream &strm,
                                                 llvm::StringRef word_text,
                                                 llvm::StringRef separator,
                                                 llvm::StringRef help_text,
                                                 size_t max_word_len) {
  StreamString prefix_stream;
  prefix_stream.Printf("  %-*s %*s ", (int)max_word_len, word_text.data(),
                       (int)separator.size(), separator.data());
  OutputFormattedHelpText(strm, prefix_stream.GetString(), help_text);
}

void CommandInterpreter::OutputHelpText(Stream &strm, llvm::StringRef word_text,
                                        llvm::StringRef separator,
                                        llvm::StringRef help_text,
                                        uint32_t max_word_len) {
  int indent_size = max_word_len + separator.size() + 2;

  strm.IndentMore(indent_size);

  StreamString text_strm;
  text_strm.Printf("%-*s ", (int)max_word_len, word_text.data());
  text_strm << separator << " " << help_text;

  const uint32_t max_columns = m_debugger.GetTerminalWidth();

  llvm::StringRef text = text_strm.GetString();

  uint32_t chars_left = max_columns;

  auto nextWordLength = [](llvm::StringRef S) {
    size_t pos = S.find_first_of(' ');
    return pos == llvm::StringRef::npos ? S.size() : pos;
  };

  while (!text.empty()) {
    if (text.front() == '\n' ||
        (text.front() == ' ' && nextWordLength(text.ltrim(' ')) > chars_left)) {
      strm.EOL();
      strm.Indent();
      chars_left = max_columns - indent_size;
      if (text.front() == '\n')
        text = text.drop_front();
      else
        text = text.ltrim(' ');
    } else {
      strm.PutChar(text.front());
      --chars_left;
      text = text.drop_front();
    }
  }

  strm.EOL();
  strm.IndentLess(indent_size);
}

void CommandInterpreter::FindCommandsForApropos(
    llvm::StringRef search_word, StringList &commands_found,
    StringList &commands_help, CommandObject::CommandMap &command_map) {
  CommandObject::CommandMap::const_iterator pos;

  for (pos = command_map.begin(); pos != command_map.end(); ++pos) {
    llvm::StringRef command_name = pos->first;
    CommandObject *cmd_obj = pos->second.get();

    const bool search_short_help = true;
    const bool search_long_help = false;
    const bool search_syntax = false;
    const bool search_options = false;
    if (command_name.contains_lower(search_word) ||
        cmd_obj->HelpTextContainsWord(search_word, search_short_help,
                                      search_long_help, search_syntax,
                                      search_options)) {
      commands_found.AppendString(cmd_obj->GetCommandName());
      commands_help.AppendString(cmd_obj->GetHelp());
    }

    if (cmd_obj->IsMultiwordObject()) {
      CommandObjectMultiword *cmd_multiword = cmd_obj->GetAsMultiwordCommand();
      FindCommandsForApropos(search_word, commands_found, commands_help,
                             cmd_multiword->GetSubcommandDictionary());
    }
  }
}

void CommandInterpreter::FindCommandsForApropos(llvm::StringRef search_word,
                                                StringList &commands_found,
                                                StringList &commands_help,
                                                bool search_builtin_commands,
                                                bool search_user_commands,
                                                bool search_alias_commands) {
  CommandObject::CommandMap::const_iterator pos;

  if (search_builtin_commands)
    FindCommandsForApropos(search_word, commands_found, commands_help,
                           m_command_dict);

  if (search_user_commands)
    FindCommandsForApropos(search_word, commands_found, commands_help,
                           m_user_dict);

  if (search_alias_commands)
    FindCommandsForApropos(search_word, commands_found, commands_help,
                           m_alias_dict);
}

void CommandInterpreter::UpdateExecutionContext(
    ExecutionContext *override_context) {
  if (override_context != nullptr) {
    m_exe_ctx_ref = *override_context;
  } else {
    const bool adopt_selected = true;
    m_exe_ctx_ref.SetTargetPtr(m_debugger.GetSelectedTarget().get(),
                               adopt_selected);
  }
}

size_t CommandInterpreter::GetProcessOutput() {
  //  The process has stuff waiting for stderr; get it and write it out to the
  //  appropriate place.
  char stdio_buffer[1024];
  size_t len;
  size_t total_bytes = 0;
  Status error;
  TargetSP target_sp(m_debugger.GetTargetList().GetSelectedTarget());
  if (target_sp) {
    ProcessSP process_sp(target_sp->GetProcessSP());
    if (process_sp) {
      while ((len = process_sp->GetSTDOUT(stdio_buffer, sizeof(stdio_buffer),
                                          error)) > 0) {
        size_t bytes_written = len;
        m_debugger.GetOutputFile()->Write(stdio_buffer, bytes_written);
        total_bytes += len;
      }
      while ((len = process_sp->GetSTDERR(stdio_buffer, sizeof(stdio_buffer),
                                          error)) > 0) {
        size_t bytes_written = len;
        m_debugger.GetErrorFile()->Write(stdio_buffer, bytes_written);
        total_bytes += len;
      }
    }
  }
  return total_bytes;
}

void CommandInterpreter::StartHandlingCommand() {
  auto idle_state = CommandHandlingState::eIdle;
  if (m_command_state.compare_exchange_strong(
          idle_state, CommandHandlingState::eInProgress))
    lldbassert(m_iohandler_nesting_level == 0);
  else
    lldbassert(m_iohandler_nesting_level > 0);
  ++m_iohandler_nesting_level;
}

void CommandInterpreter::FinishHandlingCommand() {
  lldbassert(m_iohandler_nesting_level > 0);
  if (--m_iohandler_nesting_level == 0) {
    auto prev_state = m_command_state.exchange(CommandHandlingState::eIdle);
    lldbassert(prev_state != CommandHandlingState::eIdle);
  }
}

bool CommandInterpreter::InterruptCommand() {
  auto in_progress = CommandHandlingState::eInProgress;
  return m_command_state.compare_exchange_strong(
      in_progress, CommandHandlingState::eInterrupted);
}

bool CommandInterpreter::WasInterrupted() const {
  bool was_interrupted =
      (m_command_state == CommandHandlingState::eInterrupted);
  lldbassert(!was_interrupted || m_iohandler_nesting_level > 0);
  return was_interrupted;
}

void CommandInterpreter::PrintCommandOutput(Stream &stream,
                                            llvm::StringRef str) {
  // Split the output into lines and poll for interrupt requests
  const char *data = str.data();
  size_t size = str.size();
  while (size > 0 && !WasInterrupted()) {
    size_t chunk_size = 0;
    for (; chunk_size < size; ++chunk_size) {
      lldbassert(data[chunk_size] != '\0');
      if (data[chunk_size] == '\n') {
        ++chunk_size;
        break;
      }
    }
    chunk_size = stream.Write(data, chunk_size);
    lldbassert(size >= chunk_size);
    data += chunk_size;
    size -= chunk_size;
  }
  if (size > 0) {
    stream.Printf("\n... Interrupted.\n");
  }
}

bool CommandInterpreter::EchoCommandNonInteractive(
    llvm::StringRef line, const Flags &io_handler_flags) const {
  if (!io_handler_flags.Test(eHandleCommandFlagEchoCommand))
    return false;

  llvm::StringRef command = line.trim();
  if (command.empty())
    return true;

  if (command.front() == m_comment_char)
    return io_handler_flags.Test(eHandleCommandFlagEchoCommentCommand);

  return true;
}

void CommandInterpreter::IOHandlerInputComplete(IOHandler &io_handler,
                                                std::string &line) {
    // If we were interrupted, bail out...
    if (WasInterrupted())
      return;

  const bool is_interactive = io_handler.GetIsInteractive();
  if (!is_interactive) {
    // When we are not interactive, don't execute blank lines. This will happen
    // sourcing a commands file. We don't want blank lines to repeat the
    // previous command and cause any errors to occur (like redefining an
    // alias, get an error and stop parsing the commands file).
    if (line.empty())
      return;

    // When using a non-interactive file handle (like when sourcing commands
    // from a file) we need to echo the command out so we don't just see the
    // command output and no command...
    if (EchoCommandNonInteractive(line, io_handler.GetFlags()))
      io_handler.GetOutputStreamFile()->Printf("%s%s\n", io_handler.GetPrompt(),
                                               line.c_str());
  }

  StartHandlingCommand();

  lldb_private::CommandReturnObject result;
  HandleCommand(line.c_str(), eLazyBoolCalculate, result);

  // Now emit the command output text from the command we just executed
  if (io_handler.GetFlags().Test(eHandleCommandFlagPrintResult)) {
    // Display any STDOUT/STDERR _prior_ to emitting the command result text
    GetProcessOutput();

    if (!result.GetImmediateOutputStream()) {
      llvm::StringRef output = result.GetOutputData();
      PrintCommandOutput(*io_handler.GetOutputStreamFile(), output);
    }

    // Now emit the command error text from the command we just executed
    if (!result.GetImmediateErrorStream()) {
      llvm::StringRef error = result.GetErrorData();
      PrintCommandOutput(*io_handler.GetErrorStreamFile(), error);
    }
  }

  FinishHandlingCommand();

  switch (result.GetStatus()) {
  case eReturnStatusInvalid:
  case eReturnStatusSuccessFinishNoResult:
  case eReturnStatusSuccessFinishResult:
  case eReturnStatusStarted:
    break;

  case eReturnStatusSuccessContinuingNoResult:
  case eReturnStatusSuccessContinuingResult:
    if (io_handler.GetFlags().Test(eHandleCommandFlagStopOnContinue))
      io_handler.SetIsDone(true);
    break;

  case eReturnStatusFailed:
    m_num_errors++;
    if (io_handler.GetFlags().Test(eHandleCommandFlagStopOnError))
      io_handler.SetIsDone(true);
    break;

  case eReturnStatusQuit:
    m_quit_requested = true;
    io_handler.SetIsDone(true);
    break;
  }

  // Finally, if we're going to stop on crash, check that here:
  if (!m_quit_requested && result.GetDidChangeProcessState() &&
      io_handler.GetFlags().Test(eHandleCommandFlagStopOnCrash)) {
    bool should_stop = false;
    TargetSP target_sp(m_debugger.GetTargetList().GetSelectedTarget());
    if (target_sp) {
      ProcessSP process_sp(target_sp->GetProcessSP());
      if (process_sp) {
        for (ThreadSP thread_sp : process_sp->GetThreadList().Threads()) {
          StopReason reason = thread_sp->GetStopReason();
          if ((reason == eStopReasonSignal || reason == eStopReasonException ||
               reason == eStopReasonInstrumentation) &&
              !result.GetAbnormalStopWasExpected()) {
            should_stop = true;
            break;
          }
        }
      }
    }
    if (should_stop) {
      io_handler.SetIsDone(true);
      m_stopped_for_crash = true;
    }
  }
}

bool CommandInterpreter::IOHandlerInterrupt(IOHandler &io_handler) {
  ExecutionContext exe_ctx(GetExecutionContext());
  Process *process = exe_ctx.GetProcessPtr();

  if (InterruptCommand())
    return true;

  if (process) {
    StateType state = process->GetState();
    if (StateIsRunningState(state)) {
      process->Halt();
      return true; // Don't do any updating when we are running
    }
  }

  ScriptInterpreter *script_interpreter = GetScriptInterpreter(false);
  if (script_interpreter) {
    if (script_interpreter->Interrupt())
      return true;
  }
  return false;
}

void CommandInterpreter::GetLLDBCommandsFromIOHandler(
    const char *prompt, IOHandlerDelegate &delegate, bool asynchronously,
    void *baton) {
  Debugger &debugger = GetDebugger();
  IOHandlerSP io_handler_sp(
      new IOHandlerEditline(debugger, IOHandler::Type::CommandList,
                            "lldb", // Name of input reader for history
                            llvm::StringRef::withNullAsEmpty(prompt), // Prompt
                            llvm::StringRef(), // Continuation prompt
                            true,              // Get multiple lines
                            debugger.GetUseColor(),
                            0,          // Don't show line numbers
                            delegate)); // IOHandlerDelegate

  if (io_handler_sp) {
    io_handler_sp->SetUserData(baton);
    if (asynchronously)
      debugger.PushIOHandler(io_handler_sp);
    else
      debugger.RunIOHandler(io_handler_sp);
  }
}

void CommandInterpreter::GetPythonCommandsFromIOHandler(
    const char *prompt, IOHandlerDelegate &delegate, bool asynchronously,
    void *baton) {
  Debugger &debugger = GetDebugger();
  IOHandlerSP io_handler_sp(
      new IOHandlerEditline(debugger, IOHandler::Type::PythonCode,
                            "lldb-python", // Name of input reader for history
                            llvm::StringRef::withNullAsEmpty(prompt), // Prompt
                            llvm::StringRef(), // Continuation prompt
                            true,              // Get multiple lines
                            debugger.GetUseColor(),
                            0,          // Don't show line numbers
                            delegate)); // IOHandlerDelegate

  if (io_handler_sp) {
    io_handler_sp->SetUserData(baton);
    if (asynchronously)
      debugger.PushIOHandler(io_handler_sp);
    else
      debugger.RunIOHandler(io_handler_sp);
  }
}

bool CommandInterpreter::IsActive() {
  return m_debugger.IsTopIOHandler(m_command_io_handler_sp);
}

lldb::IOHandlerSP
CommandInterpreter::GetIOHandler(bool force_create,
                                 CommandInterpreterRunOptions *options) {
  // Always re-create the IOHandlerEditline in case the input changed. The old
  // instance might have had a non-interactive input and now it does or vice
  // versa.
  if (force_create || !m_command_io_handler_sp) {
    // Always re-create the IOHandlerEditline in case the input changed. The
    // old instance might have had a non-interactive input and now it does or
    // vice versa.
    uint32_t flags = 0;

    if (options) {
      if (options->m_stop_on_continue == eLazyBoolYes)
        flags |= eHandleCommandFlagStopOnContinue;
      if (options->m_stop_on_error == eLazyBoolYes)
        flags |= eHandleCommandFlagStopOnError;
      if (options->m_stop_on_crash == eLazyBoolYes)
        flags |= eHandleCommandFlagStopOnCrash;
      if (options->m_echo_commands != eLazyBoolNo)
        flags |= eHandleCommandFlagEchoCommand;
      if (options->m_echo_comment_commands != eLazyBoolNo)
        flags |= eHandleCommandFlagEchoCommentCommand;
      if (options->m_print_results != eLazyBoolNo)
        flags |= eHandleCommandFlagPrintResult;
    } else {
      flags = eHandleCommandFlagEchoCommand | eHandleCommandFlagPrintResult;
    }

    m_command_io_handler_sp = std::make_shared<IOHandlerEditline>(
        m_debugger, IOHandler::Type::CommandInterpreter,
        m_debugger.GetInputFile(), m_debugger.GetOutputFile(),
        m_debugger.GetErrorFile(), flags, "lldb", m_debugger.GetPrompt(),
        llvm::StringRef(), // Continuation prompt
        false, // Don't enable multiple line input, just single line commands
        m_debugger.GetUseColor(),
        0, // Don't show line numbers
        *this);
  }
  return m_command_io_handler_sp;
}

void CommandInterpreter::RunCommandInterpreter(
    bool auto_handle_events, bool spawn_thread,
    CommandInterpreterRunOptions &options) {
  // Always re-create the command interpreter when we run it in case any file
  // handles have changed.
  bool force_create = true;
  m_debugger.PushIOHandler(GetIOHandler(force_create, &options));
  m_stopped_for_crash = false;

  if (auto_handle_events)
    m_debugger.StartEventHandlerThread();

  if (spawn_thread) {
    m_debugger.StartIOHandlerThread();
  } else {
    m_debugger.ExecuteIOHandlers();

    if (auto_handle_events)
      m_debugger.StopEventHandlerThread();
  }
}

CommandObject *
CommandInterpreter::ResolveCommandImpl(std::string &command_line,
                                       CommandReturnObject &result) {
  std::string scratch_command(command_line); // working copy so we don't modify
                                             // command_line unless we succeed
  CommandObject *cmd_obj = nullptr;
  StreamString revised_command_line;
  bool wants_raw_input = false;
  size_t actual_cmd_name_len = 0;
  std::string next_word;
  StringList matches;
  bool done = false;
  while (!done) {
    char quote_char = '\0';
    std::string suffix;
    ExtractCommand(scratch_command, next_word, suffix, quote_char);
    if (cmd_obj == nullptr) {
      std::string full_name;
      bool is_alias = GetAliasFullName(next_word, full_name);
      cmd_obj = GetCommandObject(next_word, &matches);
      bool is_real_command =
          (!is_alias) || (cmd_obj != nullptr && !cmd_obj->IsAlias());
      if (!is_real_command) {
        matches.Clear();
        std::string alias_result;
        cmd_obj =
            BuildAliasResult(full_name, scratch_command, alias_result, result);
        revised_command_line.Printf("%s", alias_result.c_str());
        if (cmd_obj) {
          wants_raw_input = cmd_obj->WantsRawCommandString();
          actual_cmd_name_len = cmd_obj->GetCommandName().size();
        }
      } else {
        if (cmd_obj) {
          llvm::StringRef cmd_name = cmd_obj->GetCommandName();
          actual_cmd_name_len += cmd_name.size();
          revised_command_line.Printf("%s", cmd_name.str().c_str());
          wants_raw_input = cmd_obj->WantsRawCommandString();
        } else {
          revised_command_line.Printf("%s", next_word.c_str());
        }
      }
    } else {
      if (cmd_obj->IsMultiwordObject()) {
        CommandObject *sub_cmd_obj =
            cmd_obj->GetSubcommandObject(next_word.c_str());
        if (sub_cmd_obj) {
          // The subcommand's name includes the parent command's name, so
          // restart rather than append to the revised_command_line.
          llvm::StringRef sub_cmd_name = sub_cmd_obj->GetCommandName();
          actual_cmd_name_len = sub_cmd_name.size() + 1;
          revised_command_line.Clear();
          revised_command_line.Printf("%s", sub_cmd_name.str().c_str());
          cmd_obj = sub_cmd_obj;
          wants_raw_input = cmd_obj->WantsRawCommandString();
        } else {
          if (quote_char)
            revised_command_line.Printf(" %c%s%s%c", quote_char,
                                        next_word.c_str(), suffix.c_str(),
                                        quote_char);
          else
            revised_command_line.Printf(" %s%s", next_word.c_str(),
                                        suffix.c_str());
          done = true;
        }
      } else {
        if (quote_char)
          revised_command_line.Printf(" %c%s%s%c", quote_char,
                                      next_word.c_str(), suffix.c_str(),
                                      quote_char);
        else
          revised_command_line.Printf(" %s%s", next_word.c_str(),
                                      suffix.c_str());
        done = true;
      }
    }

    if (cmd_obj == nullptr) {
      const size_t num_matches = matches.GetSize();
      if (matches.GetSize() > 1) {
        StreamString error_msg;
        error_msg.Printf("Ambiguous command '%s'. Possible matches:\n",
                         next_word.c_str());

        for (uint32_t i = 0; i < num_matches; ++i) {
          error_msg.Printf("\t%s\n", matches.GetStringAtIndex(i));
        }
        result.AppendRawError(error_msg.GetString());
      } else {
        // We didn't have only one match, otherwise we wouldn't get here.
        lldbassert(num_matches == 0);
        result.AppendErrorWithFormat("'%s' is not a valid command.\n",
                                     next_word.c_str());
      }
      result.SetStatus(eReturnStatusFailed);
      return nullptr;
    }

    if (cmd_obj->IsMultiwordObject()) {
      if (!suffix.empty()) {
        result.AppendErrorWithFormat(
            "command '%s' did not recognize '%s%s%s' as valid (subcommand "
            "might be invalid).\n",
            cmd_obj->GetCommandName().str().c_str(),
            next_word.empty() ? "" : next_word.c_str(),
            next_word.empty() ? " -- " : " ", suffix.c_str());
        result.SetStatus(eReturnStatusFailed);
        return nullptr;
      }
    } else {
      // If we found a normal command, we are done
      done = true;
      if (!suffix.empty()) {
        switch (suffix[0]) {
        case '/':
          // GDB format suffixes
          {
            Options *command_options = cmd_obj->GetOptions();
            if (command_options &&
                command_options->SupportsLongOption("gdb-format")) {
              std::string gdb_format_option("--gdb-format=");
              gdb_format_option += (suffix.c_str() + 1);

              std::string cmd = revised_command_line.GetString();
              size_t arg_terminator_idx = FindArgumentTerminator(cmd);
              if (arg_terminator_idx != std::string::npos) {
                // Insert the gdb format option before the "--" that terminates
                // options
                gdb_format_option.append(1, ' ');
                cmd.insert(arg_terminator_idx, gdb_format_option);
                revised_command_line.Clear();
                revised_command_line.PutCString(cmd);
              } else
                revised_command_line.Printf(" %s", gdb_format_option.c_str());

              if (wants_raw_input &&
                  FindArgumentTerminator(cmd) == std::string::npos)
                revised_command_line.PutCString(" --");
            } else {
              result.AppendErrorWithFormat(
                  "the '%s' command doesn't support the --gdb-format option\n",
                  cmd_obj->GetCommandName().str().c_str());
              result.SetStatus(eReturnStatusFailed);
              return nullptr;
            }
          }
          break;

        default:
          result.AppendErrorWithFormat(
              "unknown command shorthand suffix: '%s'\n", suffix.c_str());
          result.SetStatus(eReturnStatusFailed);
          return nullptr;
        }
      }
    }
    if (scratch_command.empty())
      done = true;
  }

  if (!scratch_command.empty())
    revised_command_line.Printf(" %s", scratch_command.c_str());

  if (cmd_obj != NULL)
    command_line = revised_command_line.GetString();

  return cmd_obj;
}<|MERGE_RESOLUTION|>--- conflicted
+++ resolved
@@ -799,13 +799,9 @@
         list_regex_cmd_up->AddRegexCommand(
             "^-([[:digit:]]+)[[:space:]]*$",
             "source list --reverse --count %1") &&
-<<<<<<< HEAD
-        list_regex_cmd_ap->AddRegexCommand("^([^.]+)\\.([^.]+)$",
+        list_regex_cmd_up->AddRegexCommand("^([^.]+)\\.([^.]+)$",
                                            "source list --file \"%1.%2\"") &&
-        list_regex_cmd_ap->AddRegexCommand("^(.+)$",
-=======
         list_regex_cmd_up->AddRegexCommand("^(.+)$",
->>>>>>> e8af9bac
                                            "source list --name \"%1\"") &&
         list_regex_cmd_up->AddRegexCommand("^$", "source list")) {
       CommandObjectSP list_regex_cmd_sp(list_regex_cmd_up.release());
