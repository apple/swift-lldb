--- conflicted
+++ resolved
@@ -1533,12 +1533,8 @@
   std::string original_command_string(command_line);
 
   Log *log(lldb_private::GetLogIfAllCategoriesSet(LIBLLDB_LOG_COMMANDS));
-<<<<<<< HEAD
   llvm::PrettyStackTraceFormat stack_trace("HandleCommand(command = \"%s\")",
-=======
-  llvm::PrettyStackTraceFormat PST("HandleCommand(command = \"%s\")",
->>>>>>> b8bdb479
-                                   command_line);
+                                           command_line);
 
   if (log)
     log->Printf("Processing command: %s", command_line);
