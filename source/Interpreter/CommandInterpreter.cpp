//===-- CommandInterpreter.cpp ----------------------------------*- C++ -*-===//
//
//                     The LLVM Compiler Infrastructure
//
// This file is distributed under the University of Illinois Open Source
// License. See LICENSE.TXT for details.
//
//===----------------------------------------------------------------------===//

#include <stdlib.h>
#include <string>
#include <vector>

#include "CommandObjectScript.h"
#include "lldb/Interpreter/CommandObjectRegexCommand.h"

#include "../Commands/CommandObjectApropos.h"
#include "../Commands/CommandObjectArgs.h"
#include "../Commands/CommandObjectBreakpoint.h"
#include "../Commands/CommandObjectBugreport.h"
#include "../Commands/CommandObjectCommands.h"
#include "../Commands/CommandObjectDisassemble.h"
#include "../Commands/CommandObjectExpression.h"
#include "../Commands/CommandObjectFrame.h"
#include "../Commands/CommandObjectGUI.h"
#include "../Commands/CommandObjectHelp.h"
#include "../Commands/CommandObjectLanguage.h"
#include "../Commands/CommandObjectLog.h"
#include "../Commands/CommandObjectMemory.h"
#include "../Commands/CommandObjectPlatform.h"
#include "../Commands/CommandObjectPlugin.h"
#include "../Commands/CommandObjectProcess.h"
#include "../Commands/CommandObjectQuit.h"
#include "../Commands/CommandObjectRegister.h"
#include "../Commands/CommandObjectSettings.h"
#include "../Commands/CommandObjectSource.h"
#include "../Commands/CommandObjectSyntax.h"
#include "../Commands/CommandObjectTarget.h"
#include "../Commands/CommandObjectThread.h"
#include "../Commands/CommandObjectType.h"
#include "../Commands/CommandObjectVersion.h"
#include "../Commands/CommandObjectWatchpoint.h"

#include "lldb/Core/Debugger.h"
#include "lldb/Core/Log.h"
#include "lldb/Core/PluginManager.h"
#include "lldb/Core/State.h"
#include "lldb/Core/Stream.h"
#include "lldb/Core/StreamFile.h"
#include "lldb/Core/Timer.h"

#ifndef LLDB_DISABLE_LIBEDIT
#include "lldb/Host/Editline.h"
#endif
#include "lldb/Host/Host.h"
#include "lldb/Host/HostInfo.h"

#include "lldb/Interpreter/Args.h"
#include "lldb/Interpreter/CommandCompletions.h"
#include "lldb/Interpreter/CommandInterpreter.h"
#include "lldb/Interpreter/CommandReturnObject.h"
#include "lldb/Interpreter/OptionValueProperties.h"
#include "lldb/Interpreter/Options.h"
#include "lldb/Interpreter/Property.h"

#include "lldb/Target/Process.h"
#include "lldb/Target/TargetList.h"
#include "lldb/Target/Thread.h"

#include "lldb/Utility/CleanUp.h"

#include "llvm/ADT/STLExtras.h"
#include "llvm/ADT/SmallString.h"
#include "llvm/Support/Path.h"
#include "llvm/Support/PrettyStackTrace.h"

using namespace lldb;
using namespace lldb_private;

static const char *k_white_space = " \t\v";

static PropertyDefinition g_properties[] = {
    {"expand-regex-aliases", OptionValue::eTypeBoolean, true, false, nullptr,
     nullptr, "If true, regular expression alias commands will show the "
              "expanded command that will be executed. This can be used to "
              "debug new regular expression alias commands."},
    {"prompt-on-quit", OptionValue::eTypeBoolean, true, true, nullptr, nullptr,
     "If true, LLDB will prompt you before quitting if there are any live "
     "processes being debugged. If false, LLDB will quit without asking in any "
     "case."},
    {"stop-command-source-on-error", OptionValue::eTypeBoolean, true, true,
     nullptr, nullptr, "If true, LLDB will stop running a 'command source' "
                       "script upon encountering an error."},
    {"space-repl-prompts", OptionValue::eTypeBoolean, true, false, nullptr,
     nullptr,
     "If true, blank lines will be printed between between REPL submissions."},
    {nullptr, OptionValue::eTypeInvalid, true, 0, nullptr, nullptr, nullptr}};

enum {
  ePropertyExpandRegexAliases = 0,
  ePropertyPromptOnQuit = 1,
  ePropertyStopCmdSourceOnError = 2,
  eSpaceReplPrompts = 3
};

ConstString &CommandInterpreter::GetStaticBroadcasterClass() {
  static ConstString class_name("lldb.commandInterpreter");
  return class_name;
}

CommandInterpreter::CommandInterpreter(Debugger &debugger,
                                       ScriptLanguage script_language,
                                       bool synchronous_execution)
    : Broadcaster(debugger.GetBroadcasterManager(),
                  CommandInterpreter::GetStaticBroadcasterClass().AsCString()),
      Properties(OptionValuePropertiesSP(
          new OptionValueProperties(ConstString("interpreter")))),
      IOHandlerDelegate(IOHandlerDelegate::Completion::LLDBCommand),
      m_debugger(debugger), m_synchronous_execution(synchronous_execution),
      m_skip_lldbinit_files(false), m_skip_app_init_files(false),
      m_script_interpreter_sp(), m_command_io_handler_sp(), m_comment_char('#'),
      m_batch_command_mode(false), m_truncation_warning(eNoTruncation),
      m_command_source_depth(0), m_num_errors(0), m_quit_requested(false),
      m_stopped_for_crash(false) {
  debugger.SetScriptLanguage(script_language);
  SetEventName(eBroadcastBitThreadShouldExit, "thread-should-exit");
  SetEventName(eBroadcastBitResetPrompt, "reset-prompt");
  SetEventName(eBroadcastBitQuitCommandReceived, "quit");
  CheckInWithManager();
  m_collection_sp->Initialize(g_properties);
}

bool CommandInterpreter::GetExpandRegexAliases() const {
  const uint32_t idx = ePropertyExpandRegexAliases;
  return m_collection_sp->GetPropertyAtIndexAsBoolean(
      nullptr, idx, g_properties[idx].default_uint_value != 0);
}

bool CommandInterpreter::GetPromptOnQuit() const {
  const uint32_t idx = ePropertyPromptOnQuit;
  return m_collection_sp->GetPropertyAtIndexAsBoolean(
      nullptr, idx, g_properties[idx].default_uint_value != 0);
}

void CommandInterpreter::SetPromptOnQuit(bool enable) {
  const uint32_t idx = ePropertyPromptOnQuit;
  m_collection_sp->SetPropertyAtIndexAsBoolean(nullptr, idx, enable);
}

void CommandInterpreter::ResolveCommand(const char *command_line,
                                        CommandReturnObject &result) {
  std::string command = command_line;
  if (ResolveCommandImpl(command, result) != nullptr) {
    result.AppendMessageWithFormat("%s", command.c_str());
    result.SetStatus(eReturnStatusSuccessFinishResult);
  }
}

bool CommandInterpreter::GetStopCmdSourceOnError() const {
  const uint32_t idx = ePropertyStopCmdSourceOnError;
  return m_collection_sp->GetPropertyAtIndexAsBoolean(
      nullptr, idx, g_properties[idx].default_uint_value != 0);
}

bool CommandInterpreter::GetSpaceReplPrompts() const {
  const uint32_t idx = eSpaceReplPrompts;
  return m_collection_sp->GetPropertyAtIndexAsBoolean(
      nullptr, idx, g_properties[idx].default_uint_value != 0);
}

void CommandInterpreter::Initialize() {
  Timer scoped_timer(LLVM_PRETTY_FUNCTION, LLVM_PRETTY_FUNCTION);

  CommandReturnObject result;

  LoadCommandDictionary();

  // An alias arguments vector to reuse - reset it before use...
  OptionArgVectorSP alias_arguments_vector_sp(new OptionArgVector);

  // Set up some initial aliases.
  CommandObjectSP cmd_obj_sp = GetCommandSPExact("quit", false);
  if (cmd_obj_sp) {
    AddAlias("q", cmd_obj_sp);
    AddAlias("exit", cmd_obj_sp);
  }

  cmd_obj_sp = GetCommandSPExact("_regexp-attach", false);
  if (cmd_obj_sp)
    AddAlias("attach", cmd_obj_sp)->SetSyntax(cmd_obj_sp->GetSyntax());

  cmd_obj_sp = GetCommandSPExact("process detach", false);
  if (cmd_obj_sp) {
    AddAlias("detach", cmd_obj_sp);
  }

  cmd_obj_sp = GetCommandSPExact("process continue", false);
  if (cmd_obj_sp) {
    AddAlias("c", cmd_obj_sp);
    AddAlias("continue", cmd_obj_sp);
  }

  cmd_obj_sp = GetCommandSPExact("_regexp-break", false);
  if (cmd_obj_sp)
    AddAlias("b", cmd_obj_sp)->SetSyntax(cmd_obj_sp->GetSyntax());

  cmd_obj_sp = GetCommandSPExact("_regexp-tbreak", false);
  if (cmd_obj_sp)
    AddAlias("tbreak", cmd_obj_sp)->SetSyntax(cmd_obj_sp->GetSyntax());

  cmd_obj_sp = GetCommandSPExact("thread step-inst", false);
  if (cmd_obj_sp) {
    AddAlias("stepi", cmd_obj_sp);
    AddAlias("si", cmd_obj_sp);
  }

  cmd_obj_sp = GetCommandSPExact("thread step-inst-over", false);
  if (cmd_obj_sp) {
    AddAlias("nexti", cmd_obj_sp);
    AddAlias("ni", cmd_obj_sp);
  }

  cmd_obj_sp = GetCommandSPExact("thread step-in", false);
  if (cmd_obj_sp) {
    AddAlias("s", cmd_obj_sp);
    AddAlias("step", cmd_obj_sp);
    CommandAlias *sif_alias = AddAlias(
        "sif", cmd_obj_sp, "--end-linenumber block --step-in-target %1");
    if (sif_alias) {
      sif_alias->SetHelp("Step through the current block, stopping if you step "
                         "directly into a function whose name matches the "
                         "TargetFunctionName.");
      sif_alias->SetSyntax("sif <TargetFunctionName>");
    }
  }

  cmd_obj_sp = GetCommandSPExact("thread step-over", false);
  if (cmd_obj_sp) {
    AddAlias("n", cmd_obj_sp);
    AddAlias("next", cmd_obj_sp);
  }

  cmd_obj_sp = GetCommandSPExact("thread step-out", false);
  if (cmd_obj_sp) {
    AddAlias("finish", cmd_obj_sp);
  }

  cmd_obj_sp = GetCommandSPExact("frame select", false);
  if (cmd_obj_sp) {
    AddAlias("f", cmd_obj_sp);
  }

  cmd_obj_sp = GetCommandSPExact("thread select", false);
  if (cmd_obj_sp) {
    AddAlias("t", cmd_obj_sp);
  }

  cmd_obj_sp = GetCommandSPExact("_regexp-jump", false);
  if (cmd_obj_sp) {
    AddAlias("j", cmd_obj_sp)->SetSyntax(cmd_obj_sp->GetSyntax());
    AddAlias("jump", cmd_obj_sp)->SetSyntax(cmd_obj_sp->GetSyntax());
  }

  cmd_obj_sp = GetCommandSPExact("_regexp-list", false);
  if (cmd_obj_sp) {
    AddAlias("l", cmd_obj_sp)->SetSyntax(cmd_obj_sp->GetSyntax());
    AddAlias("list", cmd_obj_sp)->SetSyntax(cmd_obj_sp->GetSyntax());
  }

  cmd_obj_sp = GetCommandSPExact("_regexp-env", false);
  if (cmd_obj_sp)
    AddAlias("env", cmd_obj_sp)->SetSyntax(cmd_obj_sp->GetSyntax());

  cmd_obj_sp = GetCommandSPExact("memory read", false);
  if (cmd_obj_sp)
    AddAlias("x", cmd_obj_sp);

  cmd_obj_sp = GetCommandSPExact("_regexp-up", false);
  if (cmd_obj_sp)
    AddAlias("up", cmd_obj_sp)->SetSyntax(cmd_obj_sp->GetSyntax());

  cmd_obj_sp = GetCommandSPExact("_regexp-down", false);
  if (cmd_obj_sp)
    AddAlias("down", cmd_obj_sp)->SetSyntax(cmd_obj_sp->GetSyntax());

  cmd_obj_sp = GetCommandSPExact("_regexp-display", false);
  if (cmd_obj_sp)
    AddAlias("display", cmd_obj_sp)->SetSyntax(cmd_obj_sp->GetSyntax());

  cmd_obj_sp = GetCommandSPExact("disassemble", false);
  if (cmd_obj_sp)
    AddAlias("dis", cmd_obj_sp);

  cmd_obj_sp = GetCommandSPExact("disassemble", false);
  if (cmd_obj_sp)
    AddAlias("di", cmd_obj_sp);

  cmd_obj_sp = GetCommandSPExact("_regexp-undisplay", false);
  if (cmd_obj_sp)
    AddAlias("undisplay", cmd_obj_sp)->SetSyntax(cmd_obj_sp->GetSyntax());

  cmd_obj_sp = GetCommandSPExact("_regexp-bt", false);
  if (cmd_obj_sp)
    AddAlias("bt", cmd_obj_sp)->SetSyntax(cmd_obj_sp->GetSyntax());

  cmd_obj_sp = GetCommandSPExact("target create", false);
  if (cmd_obj_sp)
    AddAlias("file", cmd_obj_sp);

  cmd_obj_sp = GetCommandSPExact("target modules", false);
  if (cmd_obj_sp)
    AddAlias("image", cmd_obj_sp);

  alias_arguments_vector_sp.reset(new OptionArgVector);

  cmd_obj_sp = GetCommandSPExact("expression", false);
  if (cmd_obj_sp) {
    AddAlias("p", cmd_obj_sp, "--")->SetHelpLong("");
    AddAlias("print", cmd_obj_sp, "--")->SetHelpLong("");
    AddAlias("call", cmd_obj_sp, "--")->SetHelpLong("");

    if (auto po = AddAlias("po", cmd_obj_sp, "-O --")) {
      po->SetHelp("Evaluate an expression on the current thread.  Displays any "
                  "returned value with formatting "
                  "controlled by the type's author.");
      po->SetHelpLong("");
    }

    AddAlias("repl", cmd_obj_sp, "--repl -- ");

    AddAlias("parray", cmd_obj_sp, "--element-count %1 --")->SetHelpLong("");
    AddAlias("poarray", cmd_obj_sp,
             "--object-description --element-count %1 --")
        ->SetHelpLong("");
  }

  cmd_obj_sp = GetCommandSPExact("process kill", false);
  if (cmd_obj_sp) {
    AddAlias("kill", cmd_obj_sp);
  }

  cmd_obj_sp = GetCommandSPExact("process launch", false);
  if (cmd_obj_sp) {
    alias_arguments_vector_sp.reset(new OptionArgVector);
#if defined(__arm__) || defined(__arm64__) || defined(__aarch64__)
    AddAlias("r", cmd_obj_sp, "--");
    AddAlias("run", cmd_obj_sp, "--");
#else
#if defined(__APPLE__)
    std::string shell_option;
    shell_option.append("--shell-expand-args");
    shell_option.append(" true");
    shell_option.append(" --");
    AddAlias("r", cmd_obj_sp, "--shell-expand-args true --");
    AddAlias("run", cmd_obj_sp, "--shell-expand-args true --");
#else
    StreamString defaultshell;
    defaultshell.Printf("--shell=%s --",
                        HostInfo::GetDefaultShell().GetPath().c_str());
    AddAlias("r", cmd_obj_sp, defaultshell.GetString());
    AddAlias("run", cmd_obj_sp, defaultshell.GetString());
#endif
#endif
  }

  cmd_obj_sp = GetCommandSPExact("target symbols add", false);
  if (cmd_obj_sp) {
    AddAlias("add-dsym", cmd_obj_sp);
  }

  cmd_obj_sp = GetCommandSPExact("breakpoint set", false);
  if (cmd_obj_sp) {
    AddAlias("rbreak", cmd_obj_sp, "--func-regex %1");
  }
}

void CommandInterpreter::Clear() {
  m_command_io_handler_sp.reset();

  if (m_script_interpreter_sp)
    m_script_interpreter_sp->Clear();
}

const char *CommandInterpreter::ProcessEmbeddedScriptCommands(const char *arg) {
  // This function has not yet been implemented.

  // Look for any embedded script command
  // If found,
  //    get interpreter object from the command dictionary,
  //    call execute_one_command on it,
  //    get the results as a string,
  //    substitute that string for current stuff.

  return arg;
}

void CommandInterpreter::LoadCommandDictionary() {
  Timer scoped_timer(LLVM_PRETTY_FUNCTION, LLVM_PRETTY_FUNCTION);

  lldb::ScriptLanguage script_language = m_debugger.GetScriptLanguage();

  m_command_dict["apropos"] = CommandObjectSP(new CommandObjectApropos(*this));
  m_command_dict["breakpoint"] =
      CommandObjectSP(new CommandObjectMultiwordBreakpoint(*this));
  m_command_dict["bugreport"] =
      CommandObjectSP(new CommandObjectMultiwordBugreport(*this));
  m_command_dict["command"] =
      CommandObjectSP(new CommandObjectMultiwordCommands(*this));
  m_command_dict["disassemble"] =
      CommandObjectSP(new CommandObjectDisassemble(*this));
  m_command_dict["expression"] =
      CommandObjectSP(new CommandObjectExpression(*this));
  m_command_dict["frame"] =
      CommandObjectSP(new CommandObjectMultiwordFrame(*this));
  m_command_dict["gui"] = CommandObjectSP(new CommandObjectGUI(*this));
  m_command_dict["help"] = CommandObjectSP(new CommandObjectHelp(*this));
  m_command_dict["log"] = CommandObjectSP(new CommandObjectLog(*this));
  m_command_dict["memory"] = CommandObjectSP(new CommandObjectMemory(*this));
  m_command_dict["platform"] =
      CommandObjectSP(new CommandObjectPlatform(*this));
  m_command_dict["plugin"] = CommandObjectSP(new CommandObjectPlugin(*this));
  m_command_dict["process"] =
      CommandObjectSP(new CommandObjectMultiwordProcess(*this));
  m_command_dict["quit"] = CommandObjectSP(new CommandObjectQuit(*this));
  m_command_dict["register"] =
      CommandObjectSP(new CommandObjectRegister(*this));
  m_command_dict["script"] =
      CommandObjectSP(new CommandObjectScript(*this, script_language));
  m_command_dict["settings"] =
      CommandObjectSP(new CommandObjectMultiwordSettings(*this));
  m_command_dict["source"] =
      CommandObjectSP(new CommandObjectMultiwordSource(*this));
  m_command_dict["target"] =
      CommandObjectSP(new CommandObjectMultiwordTarget(*this));
  m_command_dict["thread"] =
      CommandObjectSP(new CommandObjectMultiwordThread(*this));
  m_command_dict["type"] = CommandObjectSP(new CommandObjectType(*this));
  m_command_dict["version"] = CommandObjectSP(new CommandObjectVersion(*this));
  m_command_dict["watchpoint"] =
      CommandObjectSP(new CommandObjectMultiwordWatchpoint(*this));
  m_command_dict["language"] =
      CommandObjectSP(new CommandObjectLanguage(*this));

  const char *break_regexes[][2] = {
      {"^(.*[^[:space:]])[[:space:]]*:[[:space:]]*([[:digit:]]+)[[:space:]]*$",
       "breakpoint set --file '%1' --line %2"},
      {"^/([^/]+)/$", "breakpoint set --source-pattern-regexp '%1'"},
      {"^([[:digit:]]+)[[:space:]]*$", "breakpoint set --line %1"},
      {"^\\*?(0x[[:xdigit:]]+)[[:space:]]*$", "breakpoint set --address %1"},
      {"^[\"']?([-+]?\\[.*\\])[\"']?[[:space:]]*$",
       "breakpoint set --name '%1'"},
      {"^(-.*)$", "breakpoint set %1"},
      {"^(.*[^[:space:]])`(.*[^[:space:]])[[:space:]]*$",
       "breakpoint set --name '%2' --shlib '%1'"},
      {"^\\&(.*[^[:space:]])[[:space:]]*$",
       "breakpoint set --name '%1' --skip-prologue=0"},
      {"^[\"']?(.*[^[:space:]\"'])[\"']?[[:space:]]*$",
       "breakpoint set --name '%1'"}};

  size_t num_regexes = llvm::array_lengthof(break_regexes);

  std::unique_ptr<CommandObjectRegexCommand> break_regex_cmd_ap(
      new CommandObjectRegexCommand(
          *this, "_regexp-break",
          "Set a breakpoint using one of several shorthand formats.\n",
          "\n"
          "_regexp-break <filename>:<linenum>\n"
          "              main.c:12             // Break at line 12 of "
          "main.c\n\n"
          "_regexp-break <linenum>\n"
          "              12                    // Break at line 12 of current "
          "file\n\n"
          "_regexp-break 0x<address>\n"
          "              0x1234000             // Break at address "
          "0x1234000\n\n"
          "_regexp-break <name>\n"
          "              main                  // Break in 'main' after the "
          "prologue\n\n"
          "_regexp-break &<name>\n"
          "              &main                 // Break at first instruction "
          "in 'main'\n\n"
          "_regexp-break <module>`<name>\n"
          "              libc.so`malloc        // Break in 'malloc' from "
          "'libc.so'\n\n"
          "_regexp-break /<source-regex>/\n"
          "              /break here/          // Break on source lines in "
          "current file\n"
          "                                    // containing text 'break "
          "here'.\n",
          2, CommandCompletions::eSymbolCompletion |
                 CommandCompletions::eSourceFileCompletion,
          false));

  if (break_regex_cmd_ap.get()) {
    bool success = true;
    for (size_t i = 0; i < num_regexes; i++) {
      success = break_regex_cmd_ap->AddRegexCommand(break_regexes[i][0],
                                                    break_regexes[i][1]);
      if (!success)
        break;
    }
    success =
        break_regex_cmd_ap->AddRegexCommand("^$", "breakpoint list --full");

    if (success) {
      CommandObjectSP break_regex_cmd_sp(break_regex_cmd_ap.release());
      m_command_dict[break_regex_cmd_sp->GetCommandName()] = break_regex_cmd_sp;
    }
  }

  std::unique_ptr<CommandObjectRegexCommand> tbreak_regex_cmd_ap(
      new CommandObjectRegexCommand(
          *this, "_regexp-tbreak",
          "Set a one-shot breakpoint using one of several shorthand formats.\n",
          "\n"
          "_regexp-break <filename>:<linenum>\n"
          "              main.c:12             // Break at line 12 of "
          "main.c\n\n"
          "_regexp-break <linenum>\n"
          "              12                    // Break at line 12 of current "
          "file\n\n"
          "_regexp-break 0x<address>\n"
          "              0x1234000             // Break at address "
          "0x1234000\n\n"
          "_regexp-break <name>\n"
          "              main                  // Break in 'main' after the "
          "prologue\n\n"
          "_regexp-break &<name>\n"
          "              &main                 // Break at first instruction "
          "in 'main'\n\n"
          "_regexp-break <module>`<name>\n"
          "              libc.so`malloc        // Break in 'malloc' from "
          "'libc.so'\n\n"
          "_regexp-break /<source-regex>/\n"
          "              /break here/          // Break on source lines in "
          "current file\n"
          "                                    // containing text 'break "
          "here'.\n",
          2, CommandCompletions::eSymbolCompletion |
                 CommandCompletions::eSourceFileCompletion,
          false));

  if (tbreak_regex_cmd_ap.get()) {
    bool success = true;
    for (size_t i = 0; i < num_regexes; i++) {
      // If you add a resultant command string longer than 1024 characters be
      // sure to increase the size of this buffer.
      char buffer[1024];
      int num_printed =
          snprintf(buffer, 1024, "%s %s", break_regexes[i][1], "-o");
      assert(num_printed < 1024);
      UNUSED_IF_ASSERT_DISABLED(num_printed);
      success =
          tbreak_regex_cmd_ap->AddRegexCommand(break_regexes[i][0], buffer);
      if (!success)
        break;
    }
    success =
        tbreak_regex_cmd_ap->AddRegexCommand("^$", "breakpoint list --full");

    if (success) {
      CommandObjectSP tbreak_regex_cmd_sp(tbreak_regex_cmd_ap.release());
      m_command_dict[tbreak_regex_cmd_sp->GetCommandName()] =
          tbreak_regex_cmd_sp;
    }
  }

  std::unique_ptr<CommandObjectRegexCommand> attach_regex_cmd_ap(
      new CommandObjectRegexCommand(
          *this, "_regexp-attach", "Attach to process by ID or name.",
          "_regexp-attach <pid> | <process-name>", 2, 0, false));
  if (attach_regex_cmd_ap.get()) {
    if (attach_regex_cmd_ap->AddRegexCommand("^([0-9]+)[[:space:]]*$",
                                             "process attach --pid %1") &&
        attach_regex_cmd_ap->AddRegexCommand(
            "^(-.*|.* -.*)$", "process attach %1") && // Any options that are
                                                      // specified get passed to
                                                      // 'process attach'
        attach_regex_cmd_ap->AddRegexCommand("^(.+)$",
                                             "process attach --name '%1'") &&
        attach_regex_cmd_ap->AddRegexCommand("^$", "process attach")) {
      CommandObjectSP attach_regex_cmd_sp(attach_regex_cmd_ap.release());
      m_command_dict[attach_regex_cmd_sp->GetCommandName()] =
          attach_regex_cmd_sp;
    }
  }

  std::unique_ptr<CommandObjectRegexCommand> down_regex_cmd_ap(
      new CommandObjectRegexCommand(*this, "_regexp-down",
                                    "Select a newer stack frame.  Defaults to "
                                    "moving one frame, a numeric argument can "
                                    "specify an arbitrary number.",
                                    "_regexp-down [<count>]", 2, 0, false));
  if (down_regex_cmd_ap.get()) {
    if (down_regex_cmd_ap->AddRegexCommand("^$", "frame select -r -1") &&
        down_regex_cmd_ap->AddRegexCommand("^([0-9]+)$",
                                           "frame select -r -%1")) {
      CommandObjectSP down_regex_cmd_sp(down_regex_cmd_ap.release());
      m_command_dict[down_regex_cmd_sp->GetCommandName()] = down_regex_cmd_sp;
    }
  }

  std::unique_ptr<CommandObjectRegexCommand> up_regex_cmd_ap(
      new CommandObjectRegexCommand(
          *this, "_regexp-up",
          "Select an older stack frame.  Defaults to moving one "
          "frame, a numeric argument can specify an arbitrary number.",
          "_regexp-up [<count>]", 2, 0, false));
  if (up_regex_cmd_ap.get()) {
    if (up_regex_cmd_ap->AddRegexCommand("^$", "frame select -r 1") &&
        up_regex_cmd_ap->AddRegexCommand("^([0-9]+)$", "frame select -r %1")) {
      CommandObjectSP up_regex_cmd_sp(up_regex_cmd_ap.release());
      m_command_dict[up_regex_cmd_sp->GetCommandName()] = up_regex_cmd_sp;
    }
  }

  std::unique_ptr<CommandObjectRegexCommand> display_regex_cmd_ap(
      new CommandObjectRegexCommand(
          *this, "_regexp-display",
          "Evaluate an expression at every stop (see 'help target stop-hook'.)",
          "_regexp-display expression", 2, 0, false));
  if (display_regex_cmd_ap.get()) {
    if (display_regex_cmd_ap->AddRegexCommand(
            "^(.+)$", "target stop-hook add -o \"expr -- %1\"")) {
      CommandObjectSP display_regex_cmd_sp(display_regex_cmd_ap.release());
      m_command_dict[display_regex_cmd_sp->GetCommandName()] =
          display_regex_cmd_sp;
    }
  }

  std::unique_ptr<CommandObjectRegexCommand> undisplay_regex_cmd_ap(
      new CommandObjectRegexCommand(
          *this, "_regexp-undisplay", "Stop displaying expression at every "
                                      "stop (specified by stop-hook index.)",
          "_regexp-undisplay stop-hook-number", 2, 0, false));
  if (undisplay_regex_cmd_ap.get()) {
    if (undisplay_regex_cmd_ap->AddRegexCommand("^([0-9]+)$",
                                                "target stop-hook delete %1")) {
      CommandObjectSP undisplay_regex_cmd_sp(undisplay_regex_cmd_ap.release());
      m_command_dict[undisplay_regex_cmd_sp->GetCommandName()] =
          undisplay_regex_cmd_sp;
    }
  }

  std::unique_ptr<CommandObjectRegexCommand> connect_gdb_remote_cmd_ap(
      new CommandObjectRegexCommand(
          *this, "gdb-remote", "Connect to a process via remote GDB server.  "
                               "If no host is specifed, localhost is assumed.",
          "gdb-remote [<hostname>:]<portnum>", 2, 0, false));
  if (connect_gdb_remote_cmd_ap.get()) {
    if (connect_gdb_remote_cmd_ap->AddRegexCommand(
            "^([^:]+:[[:digit:]]+)$",
            "process connect --plugin gdb-remote connect://%1") &&
        connect_gdb_remote_cmd_ap->AddRegexCommand(
            "^([[:digit:]]+)$",
            "process connect --plugin gdb-remote connect://localhost:%1")) {
      CommandObjectSP command_sp(connect_gdb_remote_cmd_ap.release());
      m_command_dict[command_sp->GetCommandName()] = command_sp;
    }
  }

  std::unique_ptr<CommandObjectRegexCommand> connect_kdp_remote_cmd_ap(
      new CommandObjectRegexCommand(
          *this, "kdp-remote", "Connect to a process via remote KDP server.  "
                               "If no UDP port is specified, port 41139 is "
                               "assumed.",
          "kdp-remote <hostname>[:<portnum>]", 2, 0, false));
  if (connect_kdp_remote_cmd_ap.get()) {
    if (connect_kdp_remote_cmd_ap->AddRegexCommand(
            "^([^:]+:[[:digit:]]+)$",
            "process connect --plugin kdp-remote udp://%1") &&
        connect_kdp_remote_cmd_ap->AddRegexCommand(
            "^(.+)$", "process connect --plugin kdp-remote udp://%1:41139")) {
      CommandObjectSP command_sp(connect_kdp_remote_cmd_ap.release());
      m_command_dict[command_sp->GetCommandName()] = command_sp;
    }
  }

  std::unique_ptr<CommandObjectRegexCommand> bt_regex_cmd_ap(
      new CommandObjectRegexCommand(
          *this, "_regexp-bt",
          "Show the current thread's call stack.  Any numeric argument "
          "displays at most that many "
          "frames.  The argument 'all' displays all threads.",
          "bt [<digit> | all]", 2, 0, false));
  if (bt_regex_cmd_ap.get()) {
    // accept but don't document "bt -c <number>" -- before bt was a regex
    // command if you wanted to backtrace
    // three frames you would do "bt -c 3" but the intention is to have this
    // emulate the gdb "bt" command and
    // so now "bt 3" is the preferred form, in line with gdb.
    if (bt_regex_cmd_ap->AddRegexCommand("^([[:digit:]]+)$",
                                         "thread backtrace -c %1") &&
        bt_regex_cmd_ap->AddRegexCommand("^-c ([[:digit:]]+)$",
                                         "thread backtrace -c %1") &&
        bt_regex_cmd_ap->AddRegexCommand("^all$", "thread backtrace all") &&
        bt_regex_cmd_ap->AddRegexCommand("^$", "thread backtrace")) {
      CommandObjectSP command_sp(bt_regex_cmd_ap.release());
      m_command_dict[command_sp->GetCommandName()] = command_sp;
    }
  }

  std::unique_ptr<CommandObjectRegexCommand> list_regex_cmd_ap(
      new CommandObjectRegexCommand(
          *this, "_regexp-list",
          "List relevant source code using one of several shorthand formats.",
          "\n"
          "_regexp-list <file>:<line>   // List around specific file/line\n"
          "_regexp-list <line>          // List current file around specified "
          "line\n"
          "_regexp-list <function-name> // List specified function\n"
          "_regexp-list 0x<address>     // List around specified address\n"
          "_regexp-list -[<count>]      // List previous <count> lines\n"
          "_regexp-list                 // List subsequent lines",
          2, CommandCompletions::eSourceFileCompletion, false));
  if (list_regex_cmd_ap.get()) {
    if (list_regex_cmd_ap->AddRegexCommand("^([0-9]+)[[:space:]]*$",
                                           "source list --line %1") &&
        list_regex_cmd_ap->AddRegexCommand(
            "^(.*[^[:space:]])[[:space:]]*:[[:space:]]*([[:digit:]]+)[[:space:]"
            "]*$",
            "source list --file '%1' --line %2") &&
        list_regex_cmd_ap->AddRegexCommand(
            "^\\*?(0x[[:xdigit:]]+)[[:space:]]*$",
            "source list --address %1") &&
        list_regex_cmd_ap->AddRegexCommand("^-[[:space:]]*$",
                                           "source list --reverse") &&
        list_regex_cmd_ap->AddRegexCommand(
            "^-([[:digit:]]+)[[:space:]]*$",
            "source list --reverse --count %1") &&
        list_regex_cmd_ap->AddRegexCommand("^([^.]+)\\.([^.]+)$",
                                           "source list --file \"%1.%2\"") &&
        list_regex_cmd_ap->AddRegexCommand("^(.+)$",
                                           "source list --name \"%1\"") &&
        list_regex_cmd_ap->AddRegexCommand("^$", "source list")) {
      CommandObjectSP list_regex_cmd_sp(list_regex_cmd_ap.release());
      m_command_dict[list_regex_cmd_sp->GetCommandName()] = list_regex_cmd_sp;
    }
  }

  std::unique_ptr<CommandObjectRegexCommand> env_regex_cmd_ap(
      new CommandObjectRegexCommand(
          *this, "_regexp-env",
          "Shorthand for viewing and setting environment variables.",
          "\n"
          "_regexp-env                  // Show enrivonment\n"
          "_regexp-env <name>=<value>   // Set an environment variable",
          2, 0, false));
  if (env_regex_cmd_ap.get()) {
    if (env_regex_cmd_ap->AddRegexCommand("^$",
                                          "settings show target.env-vars") &&
        env_regex_cmd_ap->AddRegexCommand("^([A-Za-z_][A-Za-z_0-9]*=.*)$",
                                          "settings set target.env-vars %1")) {
      CommandObjectSP env_regex_cmd_sp(env_regex_cmd_ap.release());
      m_command_dict[env_regex_cmd_sp->GetCommandName()] = env_regex_cmd_sp;
    }
  }

  std::unique_ptr<CommandObjectRegexCommand> jump_regex_cmd_ap(
      new CommandObjectRegexCommand(
          *this, "_regexp-jump", "Set the program counter to a new address.",
          "\n"
          "_regexp-jump <line>\n"
          "_regexp-jump +<line-offset> | -<line-offset>\n"
          "_regexp-jump <file>:<line>\n"
          "_regexp-jump *<addr>\n",
          2, 0, false));
  if (jump_regex_cmd_ap.get()) {
    if (jump_regex_cmd_ap->AddRegexCommand("^\\*(.*)$",
                                           "thread jump --addr %1") &&
        jump_regex_cmd_ap->AddRegexCommand("^([0-9]+)$",
                                           "thread jump --line %1") &&
        jump_regex_cmd_ap->AddRegexCommand("^([^:]+):([0-9]+)$",
                                           "thread jump --file %1 --line %2") &&
        jump_regex_cmd_ap->AddRegexCommand("^([+\\-][0-9]+)$",
                                           "thread jump --by %1")) {
      CommandObjectSP jump_regex_cmd_sp(jump_regex_cmd_ap.release());
      m_command_dict[jump_regex_cmd_sp->GetCommandName()] = jump_regex_cmd_sp;
    }
  }
}

int CommandInterpreter::GetCommandNamesMatchingPartialString(
    const char *cmd_str, bool include_aliases, StringList &matches) {
  AddNamesMatchingPartialString(m_command_dict, cmd_str, matches);

  if (include_aliases) {
    AddNamesMatchingPartialString(m_alias_dict, cmd_str, matches);
  }

  return matches.GetSize();
}

CommandObjectSP CommandInterpreter::GetCommandSP(llvm::StringRef cmd_str,
                                                 bool include_aliases,
                                                 bool exact,
                                                 StringList *matches) const {
  CommandObjectSP command_sp;

  std::string cmd = cmd_str;

  if (HasCommands()) {
    auto pos = m_command_dict.find(cmd);
    if (pos != m_command_dict.end())
      command_sp = pos->second;
  }

  if (include_aliases && HasAliases()) {
    auto alias_pos = m_alias_dict.find(cmd);
    if (alias_pos != m_alias_dict.end())
      command_sp = alias_pos->second;
  }

  if (HasUserCommands()) {
    auto pos = m_user_dict.find(cmd);
    if (pos != m_user_dict.end())
      command_sp = pos->second;
  }

  if (!exact && !command_sp) {
    // We will only get into here if we didn't find any exact matches.

    CommandObjectSP user_match_sp, alias_match_sp, real_match_sp;

    StringList local_matches;
    if (matches == nullptr)
      matches = &local_matches;

    unsigned int num_cmd_matches = 0;
    unsigned int num_alias_matches = 0;
    unsigned int num_user_matches = 0;

    // Look through the command dictionaries one by one, and if we get only one
    // match from any of
    // them in toto, then return that, otherwise return an empty CommandObjectSP
    // and the list of matches.

    if (HasCommands()) {
      num_cmd_matches =
          AddNamesMatchingPartialString(m_command_dict, cmd_str, *matches);
    }

    if (num_cmd_matches == 1) {
      cmd.assign(matches->GetStringAtIndex(0));
      auto pos = m_command_dict.find(cmd);
      if (pos != m_command_dict.end())
        real_match_sp = pos->second;
    }

    if (include_aliases && HasAliases()) {
      num_alias_matches =
          AddNamesMatchingPartialString(m_alias_dict, cmd_str, *matches);
    }

    if (num_alias_matches == 1) {
      cmd.assign(matches->GetStringAtIndex(num_cmd_matches));
      auto alias_pos = m_alias_dict.find(cmd);
      if (alias_pos != m_alias_dict.end())
        alias_match_sp = alias_pos->second;
    }

    if (HasUserCommands()) {
      num_user_matches =
          AddNamesMatchingPartialString(m_user_dict, cmd_str, *matches);
    }

    if (num_user_matches == 1) {
      cmd.assign(
          matches->GetStringAtIndex(num_cmd_matches + num_alias_matches));

      auto pos = m_user_dict.find(cmd);
      if (pos != m_user_dict.end())
        user_match_sp = pos->second;
    }

    // If we got exactly one match, return that, otherwise return the match
    // list.

    if (num_user_matches + num_cmd_matches + num_alias_matches == 1) {
      if (num_cmd_matches)
        return real_match_sp;
      else if (num_alias_matches)
        return alias_match_sp;
      else
        return user_match_sp;
    }
  } else if (matches && command_sp) {
    matches->AppendString(cmd_str);
  }

  return command_sp;
}

bool CommandInterpreter::AddCommand(llvm::StringRef name,
                                    const lldb::CommandObjectSP &cmd_sp,
                                    bool can_replace) {
  if (cmd_sp.get())
    assert((this == &cmd_sp->GetCommandInterpreter()) &&
           "tried to add a CommandObject from a different interpreter");

  if (name.empty())
    return false;

  std::string name_sstr(name);
  auto name_iter = m_command_dict.find(name_sstr);
  if (name_iter != m_command_dict.end()) {
    if (!can_replace || !name_iter->second->IsRemovable())
      return false;
    name_iter->second = cmd_sp;
  } else {
    m_command_dict[name_sstr] = cmd_sp;
  }
  return true;
}

bool CommandInterpreter::AddUserCommand(llvm::StringRef name,
                                        const lldb::CommandObjectSP &cmd_sp,
                                        bool can_replace) {
  if (cmd_sp.get())
    assert((this == &cmd_sp->GetCommandInterpreter()) &&
           "tried to add a CommandObject from a different interpreter");

  if (!name.empty()) {
    // do not allow replacement of internal commands
    if (CommandExists(name)) {
      if (can_replace == false)
        return false;
      if (m_command_dict[name]->IsRemovable() == false)
        return false;
    }

    if (UserCommandExists(name)) {
      if (can_replace == false)
        return false;
      if (m_user_dict[name]->IsRemovable() == false)
        return false;
    }

    m_user_dict[name] = cmd_sp;
    return true;
  }
  return false;
}

CommandObjectSP CommandInterpreter::GetCommandSPExact(llvm::StringRef cmd_str,
                                                      bool include_aliases) const {
  Args cmd_words(cmd_str);  // Break up the command string into words, in case
                            // it's a multi-word command.
  CommandObjectSP ret_val;  // Possibly empty return value.

  if (cmd_str.empty())
    return ret_val;

  if (cmd_words.GetArgumentCount() == 1)
    return GetCommandSP(cmd_str, include_aliases, true, nullptr);
  else {
    // We have a multi-word command (seemingly), so we need to do more work.
    // First, get the cmd_obj_sp for the first word in the command.
    CommandObjectSP cmd_obj_sp = GetCommandSP(llvm::StringRef(cmd_words.GetArgumentAtIndex(0)),
                                              include_aliases, true, nullptr);
    if (cmd_obj_sp.get() != nullptr) {
      // Loop through the rest of the words in the command (everything passed in
      // was supposed to be part of a
      // command name), and find the appropriate sub-command SP for each command
      // word....
      size_t end = cmd_words.GetArgumentCount();
      for (size_t j = 1; j < end; ++j) {
        if (cmd_obj_sp->IsMultiwordObject()) {
          cmd_obj_sp =
              cmd_obj_sp->GetSubcommandSP(cmd_words.GetArgumentAtIndex(j));
          if (cmd_obj_sp.get() == nullptr)
            // The sub-command name was invalid.  Fail and return the empty
            // 'ret_val'.
            return ret_val;
        } else
          // We have more words in the command name, but we don't have a
          // multiword object. Fail and return empty 'ret_val'.
          return ret_val;
      }
      // We successfully looped through all the command words and got valid
      // command objects for them.  Assign the last object retrieved to
      // 'ret_val'.
      ret_val = cmd_obj_sp;
    }
  }
  return ret_val;
}

CommandObject *CommandInterpreter::GetCommandObject(llvm::StringRef cmd_str,
                                                    StringList *matches) const {
  CommandObject *command_obj =
      GetCommandSP(cmd_str, false, true, matches).get();

  // If we didn't find an exact match to the command string in the commands,
  // look in
  // the aliases.

  if (command_obj)
    return command_obj;

  command_obj = GetCommandSP(cmd_str, true, true, matches).get();

  if (command_obj)
    return command_obj;

  // If there wasn't an exact match then look for an inexact one in just the
  // commands
  command_obj = GetCommandSP(cmd_str, false, false, nullptr).get();

  // Finally, if there wasn't an inexact match among the commands, look for an
  // inexact
  // match in both the commands and aliases.

  if (command_obj) {
    if (matches)
      matches->AppendString(command_obj->GetCommandName());
    return command_obj;
  }

  return GetCommandSP(cmd_str, true, false, matches).get();
}

bool CommandInterpreter::CommandExists(llvm::StringRef cmd) const {
  return m_command_dict.find(cmd) != m_command_dict.end();
}

bool CommandInterpreter::GetAliasFullName(llvm::StringRef cmd,
                                          std::string &full_name) const {
  bool exact_match = (m_alias_dict.find(cmd) != m_alias_dict.end());
  if (exact_match) {
    full_name.assign(cmd);
    return exact_match;
  } else {
    StringList matches;
    size_t num_alias_matches;
    num_alias_matches =
        AddNamesMatchingPartialString(m_alias_dict, cmd, matches);
    if (num_alias_matches == 1) {
      // Make sure this isn't shadowing a command in the regular command space:
      StringList regular_matches;
      const bool include_aliases = false;
      const bool exact = false;
      CommandObjectSP cmd_obj_sp(
          GetCommandSP(cmd, include_aliases, exact, &regular_matches));
      if (cmd_obj_sp || regular_matches.GetSize() > 0)
        return false;
      else {
        full_name.assign(matches.GetStringAtIndex(0));
        return true;
      }
    } else
      return false;
  }
}

bool CommandInterpreter::AliasExists(llvm::StringRef cmd) const {
  return m_alias_dict.find(cmd) != m_alias_dict.end();
}

bool CommandInterpreter::UserCommandExists(llvm::StringRef cmd) const {
  return m_user_dict.find(cmd) != m_user_dict.end();
}

CommandAlias *
CommandInterpreter::AddAlias(llvm::StringRef alias_name,
                             lldb::CommandObjectSP &command_obj_sp,
                             llvm::StringRef args_string) {
  if (command_obj_sp.get())
    assert((this == &command_obj_sp->GetCommandInterpreter()) &&
           "tried to add a CommandObject from a different interpreter");

  std::unique_ptr<CommandAlias> command_alias_up(
      new CommandAlias(*this, command_obj_sp, args_string, alias_name));

  if (command_alias_up && command_alias_up->IsValid()) {
    m_alias_dict[alias_name] = CommandObjectSP(command_alias_up.get());
    return command_alias_up.release();
  }

  return nullptr;
}

bool CommandInterpreter::RemoveAlias(llvm::StringRef alias_name) {
  auto pos = m_alias_dict.find(alias_name);
  if (pos != m_alias_dict.end()) {
    m_alias_dict.erase(pos);
    return true;
  }
  return false;
}

bool CommandInterpreter::RemoveCommand(llvm::StringRef cmd) {
  auto pos = m_command_dict.find(cmd);
  if (pos != m_command_dict.end()) {
    if (pos->second->IsRemovable()) {
      // Only regular expression objects or python commands are removable
      m_command_dict.erase(pos);
      return true;
    }
  }
  return false;
}
bool CommandInterpreter::RemoveUser(llvm::StringRef alias_name) {
  CommandObject::CommandMap::iterator pos = m_user_dict.find(alias_name);
  if (pos != m_user_dict.end()) {
    m_user_dict.erase(pos);
    return true;
  }
  return false;
}

void CommandInterpreter::GetHelp(CommandReturnObject &result,
                                 uint32_t cmd_types) {
  llvm::StringRef help_prologue(GetDebugger().GetIOHandlerHelpPrologue());
  if (!help_prologue.empty()) {
    OutputFormattedHelpText(result.GetOutputStream(), llvm::StringRef(),
                            help_prologue);
  }

  CommandObject::CommandMap::const_iterator pos;
  size_t max_len = FindLongestCommandWord(m_command_dict);

  if ((cmd_types & eCommandTypesBuiltin) == eCommandTypesBuiltin) {
    result.AppendMessage("Debugger commands:");
    result.AppendMessage("");

    for (pos = m_command_dict.begin(); pos != m_command_dict.end(); ++pos) {
      if (!(cmd_types & eCommandTypesHidden) &&
          (pos->first.compare(0, 1, "_") == 0))
        continue;

      OutputFormattedHelpText(result.GetOutputStream(), pos->first, "--",
                              pos->second->GetHelp(), max_len);
    }
    result.AppendMessage("");
  }

  if (!m_alias_dict.empty() &&
      ((cmd_types & eCommandTypesAliases) == eCommandTypesAliases)) {
    result.AppendMessageWithFormat(
        "Current command abbreviations "
        "(type '%shelp command alias' for more info):\n",
        GetCommandPrefix());
    result.AppendMessage("");
    max_len = FindLongestCommandWord(m_alias_dict);

    for (auto alias_pos = m_alias_dict.begin(); alias_pos != m_alias_dict.end();
         ++alias_pos) {
      OutputFormattedHelpText(result.GetOutputStream(), alias_pos->first, "--",
                              alias_pos->second->GetHelp(), max_len);
    }
    result.AppendMessage("");
  }

  if (!m_user_dict.empty() &&
      ((cmd_types & eCommandTypesUserDef) == eCommandTypesUserDef)) {
    result.AppendMessage("Current user-defined commands:");
    result.AppendMessage("");
    max_len = FindLongestCommandWord(m_user_dict);
    for (pos = m_user_dict.begin(); pos != m_user_dict.end(); ++pos) {
      OutputFormattedHelpText(result.GetOutputStream(), pos->first, "--",
                              pos->second->GetHelp(), max_len);
    }
    result.AppendMessage("");
  }

  result.AppendMessageWithFormat(
      "For more information on any command, type '%shelp <command-name>'.\n",
      GetCommandPrefix());
}

CommandObject *CommandInterpreter::GetCommandObjectForCommand(
    llvm::StringRef &command_string) {
  // This function finds the final, lowest-level, alias-resolved command object
  // whose 'Execute' function will
  // eventually be invoked by the given command line.

  CommandObject *cmd_obj = nullptr;
  size_t start = command_string.find_first_not_of(k_white_space);
  size_t end = 0;
  bool done = false;
  while (!done) {
    if (start != std::string::npos) {
      // Get the next word from command_string.
      end = command_string.find_first_of(k_white_space, start);
      if (end == std::string::npos)
        end = command_string.size();
      std::string cmd_word = command_string.substr(start, end - start);

      if (cmd_obj == nullptr)
        // Since cmd_obj is NULL we are on our first time through this loop.
        // Check to see if cmd_word is a valid command or alias.
        cmd_obj = GetCommandObject(cmd_word);
      else if (cmd_obj->IsMultiwordObject()) {
        // Our current object is a multi-word object; see if the cmd_word is a
        // valid sub-command for our object.
        CommandObject *sub_cmd_obj =
            cmd_obj->GetSubcommandObject(cmd_word.c_str());
        if (sub_cmd_obj)
          cmd_obj = sub_cmd_obj;
        else // cmd_word was not a valid sub-command word, so we are done
          done = true;
      } else
        // We have a cmd_obj and it is not a multi-word object, so we are done.
        done = true;

      // If we didn't find a valid command object, or our command object is not
      // a multi-word object, or we are at the end of the command_string, then
      // we are done.  Otherwise, find the start of the next word.

      if (!cmd_obj || !cmd_obj->IsMultiwordObject() ||
          end >= command_string.size())
        done = true;
      else
        start = command_string.find_first_not_of(k_white_space, end);
    } else
      // Unable to find any more words.
      done = true;
  }

  command_string = command_string.substr(end);
  return cmd_obj;
}

static const char *k_valid_command_chars =
    "abcdefghijklmnopqrstuvwxyzABCDEFGHIJKLMNOPQRSTUVWXYZ0123456789-_";
static void StripLeadingSpaces(std::string &s) {
  if (!s.empty()) {
    size_t pos = s.find_first_not_of(k_white_space);
    if (pos == std::string::npos)
      s.clear();
    else if (pos == 0)
      return;
    s.erase(0, pos);
  }
}

static size_t FindArgumentTerminator(const std::string &s) {
  const size_t s_len = s.size();
  size_t offset = 0;
  while (offset < s_len) {
    size_t pos = s.find("--", offset);
    if (pos == std::string::npos)
      break;
    if (pos > 0) {
      if (isspace(s[pos - 1])) {
        // Check if the string ends "\s--" (where \s is a space character)
        // or if we have "\s--\s".
        if ((pos + 2 >= s_len) || isspace(s[pos + 2])) {
          return pos;
        }
      }
    }
    offset = pos + 2;
  }
  return std::string::npos;
}

static bool ExtractCommand(std::string &command_string, std::string &command,
                           std::string &suffix, char &quote_char) {
  command.clear();
  suffix.clear();
  StripLeadingSpaces(command_string);

  bool result = false;
  quote_char = '\0';

  if (!command_string.empty()) {
    const char first_char = command_string[0];
    if (first_char == '\'' || first_char == '"') {
      quote_char = first_char;
      const size_t end_quote_pos = command_string.find(quote_char, 1);
      if (end_quote_pos == std::string::npos) {
        command.swap(command_string);
        command_string.erase();
      } else {
        command.assign(command_string, 1, end_quote_pos - 1);
        if (end_quote_pos + 1 < command_string.size())
          command_string.erase(0, command_string.find_first_not_of(
                                      k_white_space, end_quote_pos + 1));
        else
          command_string.erase();
      }
    } else {
      const size_t first_space_pos =
          command_string.find_first_of(k_white_space);
      if (first_space_pos == std::string::npos) {
        command.swap(command_string);
        command_string.erase();
      } else {
        command.assign(command_string, 0, first_space_pos);
        command_string.erase(0, command_string.find_first_not_of(
                                    k_white_space, first_space_pos));
      }
    }
    result = true;
  }

  if (!command.empty()) {
    // actual commands can't start with '-' or '_'
    if (command[0] != '-' && command[0] != '_') {
      size_t pos = command.find_first_not_of(k_valid_command_chars);
      if (pos > 0 && pos != std::string::npos) {
        suffix.assign(command.begin() + pos, command.end());
        command.erase(pos);
      }
    }
  }

  return result;
}

CommandObject *CommandInterpreter::BuildAliasResult(
    llvm::StringRef alias_name, std::string &raw_input_string,
    std::string &alias_result, CommandReturnObject &result) {
  CommandObject *alias_cmd_obj = nullptr;
  Args cmd_args(raw_input_string);
  alias_cmd_obj = GetCommandObject(alias_name);
  StreamString result_str;

  if (!alias_cmd_obj || !alias_cmd_obj->IsAlias()) {
    alias_result.clear();
    return alias_cmd_obj;
  }
  std::pair<CommandObjectSP, OptionArgVectorSP> desugared =
      ((CommandAlias *)alias_cmd_obj)->Desugar();
  OptionArgVectorSP option_arg_vector_sp = desugared.second;
  alias_cmd_obj = desugared.first.get();
  std::string alias_name_str = alias_name;
  if ((cmd_args.GetArgumentCount() == 0) ||
      (alias_name_str.compare(cmd_args.GetArgumentAtIndex(0)) != 0))
    cmd_args.Unshift(alias_name_str);

  result_str.Printf("%s", alias_cmd_obj->GetCommandName().str().c_str());

  if (!option_arg_vector_sp.get()) {
    alias_result = result_str.GetString();
    return alias_cmd_obj;
  }
  OptionArgVector *option_arg_vector = option_arg_vector_sp.get();

  int value_type;
  std::string option;
  std::string value;
  for (const auto &entry : *option_arg_vector) {
    std::tie(option, value_type, value) = entry;
    if (option == "<argument>") {
      result_str.Printf(" %s", value.c_str());
      continue;
    }

    result_str.Printf(" %s", option.c_str());
    if (value_type == OptionParser::eNoArgument)
      continue;

    if (value_type != OptionParser::eOptionalArgument)
      result_str.Printf(" ");
    int index = GetOptionArgumentPosition(value.c_str());
    if (index == 0)
      result_str.Printf("%s", value.c_str());
    else if (static_cast<size_t>(index) >= cmd_args.GetArgumentCount()) {

      result.AppendErrorWithFormat("Not enough arguments provided; you "
                                   "need at least %d arguments to use "
                                   "this alias.\n",
                                   index);
      result.SetStatus(eReturnStatusFailed);
      return nullptr;
    } else {
      size_t strpos = raw_input_string.find(cmd_args.GetArgumentAtIndex(index));
      if (strpos != std::string::npos)
        raw_input_string = raw_input_string.erase(
            strpos, strlen(cmd_args.GetArgumentAtIndex(index)));
      result_str.Printf("%s", cmd_args.GetArgumentAtIndex(index));
    }
  }

  alias_result = result_str.GetString();
  return alias_cmd_obj;
}

Error CommandInterpreter::PreprocessCommand(std::string &command) {
  // The command preprocessor needs to do things to the command
  // line before any parsing of arguments or anything else is done.
  // The only current stuff that gets preprocessed is anything enclosed
  // in backtick ('`') characters is evaluated as an expression and
  // the result of the expression must be a scalar that can be substituted
  // into the command. An example would be:
  // (lldb) memory read `$rsp + 20`
  Error error; // Error for any expressions that might not evaluate
  size_t start_backtick;
  size_t pos = 0;
  while ((start_backtick = command.find('`', pos)) != std::string::npos) {
    if (start_backtick > 0 && command[start_backtick - 1] == '\\') {
      // The backtick was preceded by a '\' character, remove the slash
      // and don't treat the backtick as the start of an expression
      command.erase(start_backtick - 1, 1);
      // No need to add one to start_backtick since we just deleted a char
      pos = start_backtick;
    } else {
      const size_t expr_content_start = start_backtick + 1;
      const size_t end_backtick = command.find('`', expr_content_start);
      if (end_backtick == std::string::npos)
        return error;
      else if (end_backtick == expr_content_start) {
        // Empty expression (two backticks in a row)
        command.erase(start_backtick, 2);
      } else {
        std::string expr_str(command, expr_content_start,
                             end_backtick - expr_content_start);

        ExecutionContext exe_ctx(GetExecutionContext());
        Target *target = exe_ctx.GetTargetPtr();
        // Get a dummy target to allow for calculator mode while processing
        // backticks.
        // This also helps break the infinite loop caused when target is null.
        if (!target)
          target = m_debugger.GetDummyTarget();
        if (target) {
          ValueObjectSP expr_result_valobj_sp;

          EvaluateExpressionOptions options;
          options.SetCoerceToId(false);
          options.SetUnwindOnError(true);
          options.SetIgnoreBreakpoints(true);
          options.SetKeepInMemory(false);
          options.SetTryAllThreads(true);
          options.SetTimeout(llvm::None);

          ExpressionResults expr_result = target->EvaluateExpression(
              expr_str.c_str(), exe_ctx.GetFramePtr(), expr_result_valobj_sp,
              options);

          if (expr_result == eExpressionCompleted) {
            Scalar scalar;
            if (expr_result_valobj_sp)
              expr_result_valobj_sp =
                  expr_result_valobj_sp->GetQualifiedRepresentationIfAvailable(
                      expr_result_valobj_sp->GetDynamicValueType(), true);
            if (expr_result_valobj_sp->ResolveValue(scalar)) {
              command.erase(start_backtick, end_backtick - start_backtick + 1);
              StreamString value_strm;
              const bool show_type = false;
              scalar.GetValue(&value_strm, show_type);
              size_t value_string_size = value_strm.GetSize();
              if (value_string_size) {
                command.insert(start_backtick, value_strm.GetString());
                pos = start_backtick + value_string_size;
                continue;
              } else {
                error.SetErrorStringWithFormat("expression value didn't result "
                                               "in a scalar value for the "
                                               "expression '%s'",
                                               expr_str.c_str());
              }
            } else {
              error.SetErrorStringWithFormat("expression value didn't result "
                                             "in a scalar value for the "
                                             "expression '%s'",
                                             expr_str.c_str());
            }
          } else {
            if (expr_result_valobj_sp)
              error = expr_result_valobj_sp->GetError();
            if (error.Success()) {

              switch (expr_result) {
              case eExpressionSetupError:
                error.SetErrorStringWithFormat(
                    "expression setup error for the expression '%s'",
                    expr_str.c_str());
                break;
              case eExpressionParseError:
                error.SetErrorStringWithFormat(
                    "expression parse error for the expression '%s'",
                    expr_str.c_str());
                break;
              case eExpressionResultUnavailable:
                error.SetErrorStringWithFormat(
                    "expression error fetching result for the expression '%s'",
                    expr_str.c_str());
                break;
              case eExpressionCompleted:
                break;
              case eExpressionDiscarded:
                error.SetErrorStringWithFormat(
                    "expression discarded for the expression '%s'",
                    expr_str.c_str());
                break;
              case eExpressionInterrupted:
                error.SetErrorStringWithFormat(
                    "expression interrupted for the expression '%s'",
                    expr_str.c_str());
                break;
              case eExpressionHitBreakpoint:
                error.SetErrorStringWithFormat(
                    "expression hit breakpoint for the expression '%s'",
                    expr_str.c_str());
                break;
              case eExpressionTimedOut:
                error.SetErrorStringWithFormat(
                    "expression timed out for the expression '%s'",
                    expr_str.c_str());
                break;
              case eExpressionStoppedForDebug:
                error.SetErrorStringWithFormat("expression stop at entry point "
                                               "for debugging for the "
                                               "expression '%s'",
                                               expr_str.c_str());
                break;
              }
            }
          }
        }
      }
      if (error.Fail())
        break;
    }
  }
  return error;
}

bool CommandInterpreter::HandleCommand(const char *command_line,
                                       LazyBool lazy_add_to_history,
                                       CommandReturnObject &result,
                                       ExecutionContext *override_context,
                                       bool repeat_on_empty_command,
                                       bool no_context_switching)

{

  std::string command_string(command_line);
  std::string original_command_string(command_line);

  Log *log(lldb_private::GetLogIfAllCategoriesSet(LIBLLDB_LOG_COMMANDS));
<<<<<<< HEAD
  llvm::PrettyStackTraceFormat stack_trace("HandleCommand(command = \"%s\")",
=======
  llvm::PrettyStackTraceFormat PST("HandleCommand(command = \"%s\")",
>>>>>>> 24f4965f
                                   command_line);

  if (log)
    log->Printf("Processing command: %s", command_line);

  Timer scoped_timer(LLVM_PRETTY_FUNCTION, "Handling command: %s.",
                     command_line);

  if (!no_context_switching)
    UpdateExecutionContext(override_context);

  bool add_to_history;
  if (lazy_add_to_history == eLazyBoolCalculate)
    add_to_history = (m_command_source_depth == 0);
  else
    add_to_history = (lazy_add_to_history == eLazyBoolYes);

  bool empty_command = false;
  bool comment_command = false;
  if (command_string.empty())
    empty_command = true;
  else {
    const char *k_space_characters = "\t\n\v\f\r ";

    size_t non_space = command_string.find_first_not_of(k_space_characters);
    // Check for empty line or comment line (lines whose first
    // non-space character is the comment character for this interpreter)
    if (non_space == std::string::npos)
      empty_command = true;
    else if (command_string[non_space] == m_comment_char)
      comment_command = true;
    else if (command_string[non_space] == CommandHistory::g_repeat_char) {
      llvm::StringRef search_str(command_string);
      search_str = search_str.drop_front(non_space);
      if (auto hist_str = m_command_history.FindString(search_str)) {
        add_to_history = false;
        command_string = *hist_str;
        original_command_string = *hist_str;
      } else {
        result.AppendErrorWithFormat("Could not find entry: %s in history",
                                     command_string.c_str());
        result.SetStatus(eReturnStatusFailed);
        return false;
      }
    }
  }

  if (empty_command) {
    if (repeat_on_empty_command) {
      if (m_command_history.IsEmpty()) {
        result.AppendError("empty command");
        result.SetStatus(eReturnStatusFailed);
        return false;
      } else {
        command_line = m_repeat_command.c_str();
        command_string = command_line;
        original_command_string = command_line;
        if (m_repeat_command.empty()) {
          result.AppendErrorWithFormat("No auto repeat.\n");
          result.SetStatus(eReturnStatusFailed);
          return false;
        }
      }
      add_to_history = false;
    } else {
      result.SetStatus(eReturnStatusSuccessFinishNoResult);
      return true;
    }
  } else if (comment_command) {
    result.SetStatus(eReturnStatusSuccessFinishNoResult);
    return true;
  }

  Error error(PreprocessCommand(command_string));

  if (error.Fail()) {
    result.AppendError(error.AsCString());
    result.SetStatus(eReturnStatusFailed);
    return false;
  }

  // Phase 1.

  // Before we do ANY kind of argument processing, we need to figure out what
  // the real/final command object is for the specified command.  This gets
  // complicated by the fact that the user could have specified an alias, and,
  // in translating the alias, there may also be command options and/or even
  // data (including raw text strings) that need to be found and inserted into
  // the command line as part of the translation.  So this first step is plain
  // look-up and replacement, resulting in:
  //    1. the command object whose Execute method will actually be called
  //    2. a revised command string, with all substitutions and replacements
  //       taken care of
  // From 1 above, we can determine whether the Execute function wants raw
  // input or not.

  CommandObject *cmd_obj = ResolveCommandImpl(command_string, result);

  // Although the user may have abbreviated the command, the command_string now
  // has the command expanded to the full name.  For example, if the input
  // was "br s -n main", command_string is now "breakpoint set -n main".
  if (log) {
    llvm::StringRef command_name = cmd_obj ? cmd_obj->GetCommandName() : "<not found>";
    log->Printf("HandleCommand, cmd_obj : '%s'", command_name.str().c_str());
    log->Printf("HandleCommand, (revised) command_string: '%s'",
                command_string.c_str());
    const bool wants_raw_input =
        (cmd_obj != NULL) ? cmd_obj->WantsRawCommandString() : false;
    log->Printf("HandleCommand, wants_raw_input:'%s'",
                wants_raw_input ? "True" : "False");
  }

  // Phase 2.
  // Take care of things like setting up the history command & calling the
  // appropriate Execute method on the
  // CommandObject, with the appropriate arguments.

  if (cmd_obj != nullptr) {
    if (add_to_history) {
      Args command_args(command_string);
      const char *repeat_command = cmd_obj->GetRepeatCommand(command_args, 0);
      if (repeat_command != nullptr)
        m_repeat_command.assign(repeat_command);
      else
        m_repeat_command.assign(original_command_string);

      m_command_history.AppendString(original_command_string);
    }

    std::string remainder;
    const std::size_t actual_cmd_name_len = cmd_obj->GetCommandName().size();
    if (actual_cmd_name_len < command_string.length())
      remainder = command_string.substr(actual_cmd_name_len);

    // Remove any initial spaces
    size_t pos = remainder.find_first_not_of(k_white_space);
    if (pos != 0 && pos != std::string::npos)
      remainder.erase(0, pos);

    if (log)
      log->Printf(
          "HandleCommand, command line after removing command name(s): '%s'",
          remainder.c_str());

    cmd_obj->Execute(remainder.c_str(), result);
  } else {
    // We didn't find the first command object, so complete the first argument.
    Args command_args(command_string);
    StringList matches;
    int num_matches;
    int cursor_index = 0;
    int cursor_char_position = strlen(command_args.GetArgumentAtIndex(0));
    bool word_complete;
    num_matches = HandleCompletionMatches(command_args, cursor_index,
                                          cursor_char_position, 0, -1,
                                          word_complete, matches);

    if (num_matches > 0) {
      std::string error_msg;
      error_msg.assign("ambiguous command '");
      error_msg.append(command_args.GetArgumentAtIndex(0));
      error_msg.append("'.");

      error_msg.append(" Possible completions:");
      for (int i = 0; i < num_matches; i++) {
        error_msg.append("\n\t");
        error_msg.append(matches.GetStringAtIndex(i));
      }
      error_msg.append("\n");
      result.AppendRawError(error_msg.c_str());
    } else
      result.AppendErrorWithFormat("Unrecognized command '%s'.\n",
                                   command_args.GetArgumentAtIndex(0));

    result.SetStatus(eReturnStatusFailed);
  }

  if (log)
    log->Printf("HandleCommand, command %s",
                (result.Succeeded() ? "succeeded" : "did not succeed"));

  return result.Succeeded();
}

int CommandInterpreter::HandleCompletionMatches(
    Args &parsed_line, int &cursor_index, int &cursor_char_position,
    int match_start_point, int max_return_elements, bool &word_complete,
    StringList &matches) {
  int num_command_matches = 0;
  bool look_for_subcommand = false;

  // For any of the command completions a unique match will be a complete word.
  word_complete = true;

  if (cursor_index == -1) {
    // We got nothing on the command line, so return the list of commands
    bool include_aliases = true;
    num_command_matches =
        GetCommandNamesMatchingPartialString("", include_aliases, matches);
  } else if (cursor_index == 0) {
    // The cursor is in the first argument, so just do a lookup in the
    // dictionary.
    CommandObject *cmd_obj =
        GetCommandObject(parsed_line.GetArgumentAtIndex(0), &matches);
    num_command_matches = matches.GetSize();

    if (num_command_matches == 1 && cmd_obj && cmd_obj->IsMultiwordObject() &&
        matches.GetStringAtIndex(0) != nullptr &&
        strcmp(parsed_line.GetArgumentAtIndex(0),
               matches.GetStringAtIndex(0)) == 0) {
      if (parsed_line.GetArgumentCount() == 1) {
        word_complete = true;
      } else {
        look_for_subcommand = true;
        num_command_matches = 0;
        matches.DeleteStringAtIndex(0);
        parsed_line.AppendArgument(llvm::StringRef());
        cursor_index++;
        cursor_char_position = 0;
      }
    }
  }

  if (cursor_index > 0 || look_for_subcommand) {
    // We are completing further on into a commands arguments, so find the
    // command and tell it
    // to complete the command.
    // First see if there is a matching initial command:
    CommandObject *command_object =
        GetCommandObject(parsed_line.GetArgumentAtIndex(0));
    if (command_object == nullptr) {
      return 0;
    } else {
      parsed_line.Shift();
      cursor_index--;
      num_command_matches = command_object->HandleCompletion(
          parsed_line, cursor_index, cursor_char_position, match_start_point,
          max_return_elements, word_complete, matches);
    }
  }

  return num_command_matches;
}

int CommandInterpreter::HandleCompletion(
    const char *current_line, const char *cursor, const char *last_char,
    int match_start_point, int max_return_elements, StringList &matches) {
  // We parse the argument up to the cursor, so the last argument in parsed_line
  // is
  // the one containing the cursor, and the cursor is after the last character.

  Args parsed_line(llvm::StringRef(current_line, last_char - current_line));
  Args partial_parsed_line(
      llvm::StringRef(current_line, cursor - current_line));

  // Don't complete comments, and if the line we are completing is just the
  // history repeat character,
  // substitute the appropriate history line.
  const char *first_arg = parsed_line.GetArgumentAtIndex(0);
  if (first_arg) {
    if (first_arg[0] == m_comment_char)
      return 0;
    else if (first_arg[0] == CommandHistory::g_repeat_char) {
      if (auto hist_str = m_command_history.FindString(first_arg)) {
        matches.Clear();
        matches.InsertStringAtIndex(0, *hist_str);
        return -2;
      } else
        return 0;
    }
  }

  int num_args = partial_parsed_line.GetArgumentCount();
  int cursor_index = partial_parsed_line.GetArgumentCount() - 1;
  int cursor_char_position;

  if (cursor_index == -1)
    cursor_char_position = 0;
  else
    cursor_char_position =
        strlen(partial_parsed_line.GetArgumentAtIndex(cursor_index));

  if (cursor > current_line && cursor[-1] == ' ') {
    // We are just after a space.  If we are in an argument, then we will
    // continue
    // parsing, but if we are between arguments, then we have to complete
    // whatever the next
    // element would be.
    // We can distinguish the two cases because if we are in an argument (e.g.
    // because the space is
    // protected by a quote) then the space will also be in the parsed
    // argument...

    const char *current_elem =
        partial_parsed_line.GetArgumentAtIndex(cursor_index);
    if (cursor_char_position == 0 ||
        current_elem[cursor_char_position - 1] != ' ') {
      parsed_line.InsertArgumentAtIndex(cursor_index + 1, llvm::StringRef(),
                                        '\0');
      cursor_index++;
      cursor_char_position = 0;
    }
  }

  int num_command_matches;

  matches.Clear();

  // Only max_return_elements == -1 is supported at present:
  assert(max_return_elements == -1);
  bool word_complete;
  num_command_matches = HandleCompletionMatches(
      parsed_line, cursor_index, cursor_char_position, match_start_point,
      max_return_elements, word_complete, matches);

  if (num_command_matches <= 0)
    return num_command_matches;

  if (num_args == 0) {
    // If we got an empty string, insert nothing.
    matches.InsertStringAtIndex(0, "");
  } else {
    // Now figure out if there is a common substring, and if so put that in
    // element 0, otherwise
    // put an empty string in element 0.
    std::string command_partial_str;
    if (cursor_index >= 0)
      command_partial_str =
          parsed_line[cursor_index].ref.take_front(cursor_char_position);

    std::string common_prefix;
    matches.LongestCommonPrefix(common_prefix);
    const size_t partial_name_len = command_partial_str.size();
    common_prefix.erase(0, partial_name_len);

    // If we matched a unique single command, add a space...
    // Only do this if the completer told us this was a complete word,
    // however...
    if (num_command_matches == 1 && word_complete) {
      char quote_char = parsed_line[cursor_index].quote;
      common_prefix =
          Args::EscapeLLDBCommandArgument(common_prefix, quote_char);
      if (quote_char != '\0')
        common_prefix.push_back(quote_char);
      common_prefix.push_back(' ');
    }
    matches.InsertStringAtIndex(0, common_prefix.c_str());
  }
  return num_command_matches;
}

CommandInterpreter::~CommandInterpreter() {}

void CommandInterpreter::UpdatePrompt(llvm::StringRef new_prompt) {
  EventSP prompt_change_event_sp(
      new Event(eBroadcastBitResetPrompt, new EventDataBytes(new_prompt)));
  ;
  BroadcastEvent(prompt_change_event_sp);
  if (m_command_io_handler_sp)
    m_command_io_handler_sp->SetPrompt(new_prompt);
}

bool CommandInterpreter::Confirm(llvm::StringRef message, bool default_answer) {
  // Check AutoConfirm first:
  if (m_debugger.GetAutoConfirm())
    return default_answer;

  IOHandlerConfirm *confirm =
      new IOHandlerConfirm(m_debugger, message, default_answer);
  IOHandlerSP io_handler_sp(confirm);
  m_debugger.RunIOHandler(io_handler_sp);
  return confirm->GetResponse();
}

const CommandAlias *
CommandInterpreter::GetAlias(llvm::StringRef alias_name) const {
  OptionArgVectorSP ret_val;

  auto pos = m_alias_dict.find(alias_name);
  if (pos != m_alias_dict.end())
    return (CommandAlias *)pos->second.get();

  return nullptr;
}

bool CommandInterpreter::HasCommands() const { return (!m_command_dict.empty()); }

bool CommandInterpreter::HasAliases() const { return (!m_alias_dict.empty()); }

bool CommandInterpreter::HasUserCommands() const { return (!m_user_dict.empty()); }

bool CommandInterpreter::HasAliasOptions() const { return HasAliases(); }

void CommandInterpreter::BuildAliasCommandArgs(CommandObject *alias_cmd_obj,
                                               const char *alias_name,
                                               Args &cmd_args,
                                               std::string &raw_input_string,
                                               CommandReturnObject &result) {
  OptionArgVectorSP option_arg_vector_sp =
      GetAlias(alias_name)->GetOptionArguments();

  bool wants_raw_input = alias_cmd_obj->WantsRawCommandString();

  // Make sure that the alias name is the 0th element in cmd_args
  std::string alias_name_str = alias_name;
  if (alias_name_str.compare(cmd_args.GetArgumentAtIndex(0)) != 0)
    cmd_args.Unshift(alias_name_str);

  Args new_args(alias_cmd_obj->GetCommandName());
  if (new_args.GetArgumentCount() == 2)
    new_args.Shift();

  if (option_arg_vector_sp.get()) {
    if (wants_raw_input) {
      // We have a command that both has command options and takes raw input.
      // Make *sure* it has a
      // " -- " in the right place in the raw_input_string.
      size_t pos = raw_input_string.find(" -- ");
      if (pos == std::string::npos) {
        // None found; assume it goes at the beginning of the raw input string
        raw_input_string.insert(0, " -- ");
      }
    }

    OptionArgVector *option_arg_vector = option_arg_vector_sp.get();
    const size_t old_size = cmd_args.GetArgumentCount();
    std::vector<bool> used(old_size + 1, false);

    used[0] = true;

    int value_type;
    std::string option;
    std::string value;
    for (const auto &option_entry : *option_arg_vector) {
      std::tie(option, value_type, value) = option_entry;
      if (option == "<argument>") {
        if (!wants_raw_input || (value != "--")) {
          // Since we inserted this above, make sure we don't insert it twice
          new_args.AppendArgument(value);
        }
        continue;
      }

      if (value_type != OptionParser::eOptionalArgument)
        new_args.AppendArgument(option);

      if (value == "<no-argument>")
        continue;

      int index = GetOptionArgumentPosition(value.c_str());
      if (index == 0) {
        // value was NOT a positional argument; must be a real value
        if (value_type != OptionParser::eOptionalArgument)
          new_args.AppendArgument(value);
        else {
          char buffer[255];
          ::snprintf(buffer, sizeof(buffer), "%s%s", option.c_str(),
                     value.c_str());
          new_args.AppendArgument(llvm::StringRef(buffer));
        }

      } else if (static_cast<size_t>(index) >= cmd_args.GetArgumentCount()) {
        result.AppendErrorWithFormat("Not enough arguments provided; you "
                                     "need at least %d arguments to use "
                                     "this alias.\n",
                                     index);
        result.SetStatus(eReturnStatusFailed);
        return;
      } else {
        // Find and remove cmd_args.GetArgumentAtIndex(i) from raw_input_string
        size_t strpos =
            raw_input_string.find(cmd_args.GetArgumentAtIndex(index));
        if (strpos != std::string::npos) {
          raw_input_string = raw_input_string.erase(
              strpos, strlen(cmd_args.GetArgumentAtIndex(index)));
        }

        if (value_type != OptionParser::eOptionalArgument)
          new_args.AppendArgument(cmd_args.GetArgumentAtIndex(index));
        else {
          char buffer[255];
          ::snprintf(buffer, sizeof(buffer), "%s%s", option.c_str(),
                     cmd_args.GetArgumentAtIndex(index));
          new_args.AppendArgument(buffer);
        }
        used[index] = true;
      }
    }

    for (auto entry : llvm::enumerate(cmd_args.entries())) {
      if (!used[entry.Index] && !wants_raw_input)
        new_args.AppendArgument(entry.Value.ref);
    }

    cmd_args.Clear();
    cmd_args.SetArguments(new_args.GetArgumentCount(),
                          new_args.GetConstArgumentVector());
  } else {
    result.SetStatus(eReturnStatusSuccessFinishNoResult);
    // This alias was not created with any options; nothing further needs to be
    // done, unless it is a command that
    // wants raw input, in which case we need to clear the rest of the data from
    // cmd_args, since its in the raw
    // input string.
    if (wants_raw_input) {
      cmd_args.Clear();
      cmd_args.SetArguments(new_args.GetArgumentCount(),
                            new_args.GetConstArgumentVector());
    }
    return;
  }

  result.SetStatus(eReturnStatusSuccessFinishNoResult);
  return;
}

int CommandInterpreter::GetOptionArgumentPosition(const char *in_string) {
  int position = 0; // Any string that isn't an argument position, i.e. '%'
                    // followed by an integer, gets a position
                    // of zero.

  const char *cptr = in_string;

  // Does it start with '%'
  if (cptr[0] == '%') {
    ++cptr;

    // Is the rest of it entirely digits?
    if (isdigit(cptr[0])) {
      const char *start = cptr;
      while (isdigit(cptr[0]))
        ++cptr;

      // We've gotten to the end of the digits; are we at the end of the string?
      if (cptr[0] == '\0')
        position = atoi(start);
    }
  }

  return position;
}

void CommandInterpreter::SourceInitFile(bool in_cwd,
                                        CommandReturnObject &result) {
  FileSpec init_file;
  if (in_cwd) {
    ExecutionContext exe_ctx(GetExecutionContext());
    Target *target = exe_ctx.GetTargetPtr();
    if (target) {
      // In the current working directory we don't load any program specific
      // .lldbinit files, we only look for a ".lldbinit" file.
      if (m_skip_lldbinit_files)
        return;

      LoadCWDlldbinitFile should_load =
          target->TargetProperties::GetLoadCWDlldbinitFile();
      if (should_load == eLoadCWDlldbinitWarn) {
        FileSpec dot_lldb(".lldbinit", true);
        llvm::SmallString<64> home_dir_path;
        llvm::sys::path::home_directory(home_dir_path);
        FileSpec homedir_dot_lldb(home_dir_path.c_str(), false);
        homedir_dot_lldb.AppendPathComponent(".lldbinit");
        homedir_dot_lldb.ResolvePath();
        if (dot_lldb.Exists() &&
            dot_lldb.GetDirectory() != homedir_dot_lldb.GetDirectory()) {
          result.AppendErrorWithFormat(
              "There is a .lldbinit file in the current directory which is not "
              "being read.\n"
              "To silence this warning without sourcing in the local "
              ".lldbinit,\n"
              "add the following to the lldbinit file in your home directory:\n"
              "    settings set target.load-cwd-lldbinit false\n"
              "To allow lldb to source .lldbinit files in the current working "
              "directory,\n"
              "set the value of this variable to true.  Only do so if you "
              "understand and\n"
              "accept the security risk.");
          result.SetStatus(eReturnStatusFailed);
          return;
        }
      } else if (should_load == eLoadCWDlldbinitTrue) {
        init_file.SetFile("./.lldbinit", true);
      }
    }
  } else {
    // If we aren't looking in the current working directory we are looking
    // in the home directory. We will first see if there is an application
    // specific ".lldbinit" file whose name is "~/.lldbinit" followed by a
    // "-" and the name of the program. If this file doesn't exist, we fall
    // back to just the "~/.lldbinit" file. We also obey any requests to not
    // load the init files.
    llvm::SmallString<64> home_dir_path;
    llvm::sys::path::home_directory(home_dir_path);
    FileSpec profilePath(home_dir_path.c_str(), false);
    profilePath.AppendPathComponent(".lldbinit");
    std::string init_file_path = profilePath.GetPath();

    if (m_skip_app_init_files == false) {
      FileSpec program_file_spec(HostInfo::GetProgramFileSpec());
      const char *program_name = program_file_spec.GetFilename().AsCString();

      if (program_name) {
        char program_init_file_name[PATH_MAX];
        ::snprintf(program_init_file_name, sizeof(program_init_file_name),
                   "%s-%s", init_file_path.c_str(), program_name);
        init_file.SetFile(program_init_file_name, true);
        if (!init_file.Exists())
          init_file.Clear();
      }
    }

    if (!init_file && !m_skip_lldbinit_files)
      init_file.SetFile(init_file_path, false);
  }

  // If the file exists, tell HandleCommand to 'source' it; this will do the
  // actual broadcasting
  // of the commands back to any appropriate listener (see
  // CommandObjectSource::Execute for more details).

  if (init_file.Exists()) {
    const bool saved_batch = SetBatchCommandMode(true);
    CommandInterpreterRunOptions options;
    options.SetSilent(true);
    options.SetStopOnError(false);
    options.SetStopOnContinue(true);

    HandleCommandsFromFile(init_file,
                           nullptr, // Execution context
                           options, result);
    SetBatchCommandMode(saved_batch);
  } else {
    // nothing to be done if the file doesn't exist
    result.SetStatus(eReturnStatusSuccessFinishNoResult);
  }
}

const char *CommandInterpreter::GetCommandPrefix() {
  const char *prefix = GetDebugger().GetIOHandlerCommandPrefix();
  return prefix == NULL ? "" : prefix;
}

PlatformSP CommandInterpreter::GetPlatform(bool prefer_target_platform) {
  PlatformSP platform_sp;
  if (prefer_target_platform) {
    ExecutionContext exe_ctx(GetExecutionContext());
    Target *target = exe_ctx.GetTargetPtr();
    if (target)
      platform_sp = target->GetPlatform();
  }

  if (!platform_sp)
    platform_sp = m_debugger.GetPlatformList().GetSelectedPlatform();
  return platform_sp;
}

void CommandInterpreter::HandleCommands(const StringList &commands,
                                        ExecutionContext *override_context,
                                        CommandInterpreterRunOptions &options,
                                        CommandReturnObject &result) {
  size_t num_lines = commands.GetSize();

  // If we are going to continue past a "continue" then we need to run the
  // commands synchronously.
  // Make sure you reset this value anywhere you return from the function.

  bool old_async_execution = m_debugger.GetAsyncExecution();

  // If we've been given an execution context, set it at the start, but don't
  // keep resetting it or we will
  // cause series of commands that change the context, then do an operation that
  // relies on that context to fail.

  if (override_context != nullptr)
    UpdateExecutionContext(override_context);

  if (!options.GetStopOnContinue()) {
    m_debugger.SetAsyncExecution(false);
  }

  for (size_t idx = 0; idx < num_lines; idx++) {
    const char *cmd = commands.GetStringAtIndex(idx);
    if (cmd[0] == '\0')
      continue;

    if (options.GetEchoCommands()) {
      // TODO: Add Stream support.
      result.AppendMessageWithFormat("%s %s\n",
                                     m_debugger.GetPrompt().str().c_str(), cmd);
    }

    CommandReturnObject tmp_result;
    // If override_context is not NULL, pass no_context_switching = true for
    // HandleCommand() since we updated our context already.

    // We might call into a regex or alias command, in which case the
    // add_to_history will get lost.  This
    // m_command_source_depth dingus is the way we turn off adding to the
    // history in that case, so set it up here.
    if (!options.GetAddToHistory())
      m_command_source_depth++;
    bool success =
        HandleCommand(cmd, options.m_add_to_history, tmp_result,
                      nullptr, /* override_context */
                      true,    /* repeat_on_empty_command */
                      override_context != nullptr /* no_context_switching */);
    if (!options.GetAddToHistory())
      m_command_source_depth--;

    if (options.GetPrintResults()) {
      if (tmp_result.Succeeded())
        result.AppendMessage(tmp_result.GetOutputData());
    }

    if (!success || !tmp_result.Succeeded()) {
      llvm::StringRef error_msg = tmp_result.GetErrorData();
      if (error_msg.empty())
        error_msg = "<unknown error>.\n";
      if (options.GetStopOnError()) {
        result.AppendErrorWithFormat(
            "Aborting reading of commands after command #%" PRIu64
            ": '%s' failed with %s",
            (uint64_t)idx, cmd, error_msg.str().c_str());
        result.SetStatus(eReturnStatusFailed);
        m_debugger.SetAsyncExecution(old_async_execution);
        return;
      } else if (options.GetPrintResults()) {
        result.AppendMessageWithFormat(
            "Command #%" PRIu64 " '%s' failed with %s", (uint64_t)idx + 1, cmd,
            error_msg.str().c_str());
      }
    }

    if (result.GetImmediateOutputStream())
      result.GetImmediateOutputStream()->Flush();

    if (result.GetImmediateErrorStream())
      result.GetImmediateErrorStream()->Flush();

    // N.B. Can't depend on DidChangeProcessState, because the state coming into
    // the command execution
    // could be running (for instance in Breakpoint Commands.
    // So we check the return value to see if it is has running in it.
    if ((tmp_result.GetStatus() == eReturnStatusSuccessContinuingNoResult) ||
        (tmp_result.GetStatus() == eReturnStatusSuccessContinuingResult)) {
      if (options.GetStopOnContinue()) {
        // If we caused the target to proceed, and we're going to stop in that
        // case, set the
        // status in our real result before returning.  This is an error if the
        // continue was not the
        // last command in the set of commands to be run.
        if (idx != num_lines - 1)
          result.AppendErrorWithFormat(
              "Aborting reading of commands after command #%" PRIu64
              ": '%s' continued the target.\n",
              (uint64_t)idx + 1, cmd);
        else
          result.AppendMessageWithFormat("Command #%" PRIu64
                                         " '%s' continued the target.\n",
                                         (uint64_t)idx + 1, cmd);

        result.SetStatus(tmp_result.GetStatus());
        m_debugger.SetAsyncExecution(old_async_execution);

        return;
      }
    }

    // Also check for "stop on crash here:
    bool should_stop = false;
    if (tmp_result.GetDidChangeProcessState() && options.GetStopOnCrash()) {
      TargetSP target_sp(m_debugger.GetTargetList().GetSelectedTarget());
      if (target_sp) {
        ProcessSP process_sp(target_sp->GetProcessSP());
        if (process_sp) {
          for (ThreadSP thread_sp : process_sp->GetThreadList().Threads()) {
            StopReason reason = thread_sp->GetStopReason();
            if (reason == eStopReasonSignal || reason == eStopReasonException ||
                reason == eStopReasonInstrumentation) {
              should_stop = true;
              break;
            }
          }
        }
      }
      if (should_stop) {
        if (idx != num_lines - 1)
          result.AppendErrorWithFormat(
              "Aborting reading of commands after command #%" PRIu64
              ": '%s' stopped with a signal or exception.\n",
              (uint64_t)idx + 1, cmd);
        else
          result.AppendMessageWithFormat(
              "Command #%" PRIu64 " '%s' stopped with a signal or exception.\n",
              (uint64_t)idx + 1, cmd);

        result.SetStatus(tmp_result.GetStatus());
        m_debugger.SetAsyncExecution(old_async_execution);

        return;
      }
    }
  }

  result.SetStatus(eReturnStatusSuccessFinishResult);
  m_debugger.SetAsyncExecution(old_async_execution);

  return;
}

// Make flags that we can pass into the IOHandler so our delegates can do the
// right thing
enum {
  eHandleCommandFlagStopOnContinue = (1u << 0),
  eHandleCommandFlagStopOnError = (1u << 1),
  eHandleCommandFlagEchoCommand = (1u << 2),
  eHandleCommandFlagPrintResult = (1u << 3),
  eHandleCommandFlagStopOnCrash = (1u << 4)
};

void CommandInterpreter::HandleCommandsFromFile(
    FileSpec &cmd_file, ExecutionContext *context,
    CommandInterpreterRunOptions &options, CommandReturnObject &result) {
  if (cmd_file.Exists()) {
    StreamFileSP input_file_sp(new StreamFile());

    std::string cmd_file_path = cmd_file.GetPath();
    Error error = input_file_sp->GetFile().Open(cmd_file_path.c_str(),
                                                File::eOpenOptionRead);

    if (error.Success()) {
      Debugger &debugger = GetDebugger();

      uint32_t flags = 0;

      if (options.m_stop_on_continue == eLazyBoolCalculate) {
        if (m_command_source_flags.empty()) {
          // Stop on continue by default
          flags |= eHandleCommandFlagStopOnContinue;
        } else if (m_command_source_flags.back() &
                   eHandleCommandFlagStopOnContinue) {
          flags |= eHandleCommandFlagStopOnContinue;
        }
      } else if (options.m_stop_on_continue == eLazyBoolYes) {
        flags |= eHandleCommandFlagStopOnContinue;
      }

      if (options.m_stop_on_error == eLazyBoolCalculate) {
        if (m_command_source_flags.empty()) {
          if (GetStopCmdSourceOnError())
            flags |= eHandleCommandFlagStopOnError;
        } else if (m_command_source_flags.back() &
                   eHandleCommandFlagStopOnError) {
          flags |= eHandleCommandFlagStopOnError;
        }
      } else if (options.m_stop_on_error == eLazyBoolYes) {
        flags |= eHandleCommandFlagStopOnError;
      }

      if (options.GetStopOnCrash()) {
        if (m_command_source_flags.empty()) {
          // Echo command by default
          flags |= eHandleCommandFlagStopOnCrash;
        } else if (m_command_source_flags.back() &
                   eHandleCommandFlagStopOnCrash) {
          flags |= eHandleCommandFlagStopOnCrash;
        }
      }

      if (options.m_echo_commands == eLazyBoolCalculate) {
        if (m_command_source_flags.empty()) {
          // Echo command by default
          flags |= eHandleCommandFlagEchoCommand;
        } else if (m_command_source_flags.back() &
                   eHandleCommandFlagEchoCommand) {
          flags |= eHandleCommandFlagEchoCommand;
        }
      } else if (options.m_echo_commands == eLazyBoolYes) {
        flags |= eHandleCommandFlagEchoCommand;
      }

      if (options.m_print_results == eLazyBoolCalculate) {
        if (m_command_source_flags.empty()) {
          // Print output by default
          flags |= eHandleCommandFlagPrintResult;
        } else if (m_command_source_flags.back() &
                   eHandleCommandFlagPrintResult) {
          flags |= eHandleCommandFlagPrintResult;
        }
      } else if (options.m_print_results == eLazyBoolYes) {
        flags |= eHandleCommandFlagPrintResult;
      }

      if (flags & eHandleCommandFlagPrintResult) {
        debugger.GetOutputFile()->Printf("Executing commands in '%s'.\n",
                                         cmd_file_path.c_str());
      }

      // Used for inheriting the right settings when "command source" might have
      // nested "command source" commands
      lldb::StreamFileSP empty_stream_sp;
      m_command_source_flags.push_back(flags);
      IOHandlerSP io_handler_sp(new IOHandlerEditline(
          debugger, IOHandler::Type::CommandInterpreter, input_file_sp,
          empty_stream_sp, // Pass in an empty stream so we inherit the top
                           // input reader output stream
          empty_stream_sp, // Pass in an empty stream so we inherit the top
                           // input reader error stream
          flags,
          nullptr, // Pass in NULL for "editline_name" so no history is saved,
                   // or written
          debugger.GetPrompt(), llvm::StringRef(),
          false, // Not multi-line
          debugger.GetUseColor(), 0, *this));
      const bool old_async_execution = debugger.GetAsyncExecution();

      // Set synchronous execution if we are not stopping on continue
      if ((flags & eHandleCommandFlagStopOnContinue) == 0)
        debugger.SetAsyncExecution(false);

      m_command_source_depth++;

      debugger.RunIOHandler(io_handler_sp);
      if (!m_command_source_flags.empty())
        m_command_source_flags.pop_back();
      m_command_source_depth--;
      result.SetStatus(eReturnStatusSuccessFinishNoResult);
      debugger.SetAsyncExecution(old_async_execution);
    } else {
      result.AppendErrorWithFormat(
          "error: an error occurred read file '%s': %s\n",
          cmd_file_path.c_str(), error.AsCString());
      result.SetStatus(eReturnStatusFailed);
    }

  } else {
    result.AppendErrorWithFormat(
        "Error reading commands from file %s - file not found.\n",
        cmd_file.GetFilename().AsCString("<Unknown>"));
    result.SetStatus(eReturnStatusFailed);
    return;
  }
}

ScriptInterpreter *CommandInterpreter::GetScriptInterpreter(bool can_create) {
  std::lock_guard<std::mutex> locker(m_script_interpreter_mutex);
  if (!m_script_interpreter_sp) {
    if (!can_create)
      return nullptr;
    lldb::ScriptLanguage script_lang = GetDebugger().GetScriptLanguage();
    m_script_interpreter_sp =
        PluginManager::GetScriptInterpreterForLanguage(script_lang, *this);
  }
  return m_script_interpreter_sp.get();
}

bool CommandInterpreter::GetSynchronous() { return m_synchronous_execution; }

void CommandInterpreter::SetSynchronous(bool value) {
  m_synchronous_execution = value;
}

void CommandInterpreter::OutputFormattedHelpText(Stream &strm,
                                                 llvm::StringRef prefix,
                                                 llvm::StringRef help_text) {
  const uint32_t max_columns = m_debugger.GetTerminalWidth();

  size_t line_width_max = max_columns - prefix.size();
  if (line_width_max < 16)
    line_width_max = help_text.size() + prefix.size();

  strm.IndentMore(prefix.size());
  bool prefixed_yet = false;
  while (!help_text.empty()) {
    // Prefix the first line, indent subsequent lines to line up
    if (!prefixed_yet) {
      strm << prefix;
      prefixed_yet = true;
    } else
      strm.Indent();

    // Never print more than the maximum on one line.
    llvm::StringRef this_line = help_text.substr(0, line_width_max);

    // Always break on an explicit newline.
    std::size_t first_newline = this_line.find_first_of("\n");

    // Don't break on space/tab unless the text is too long to fit on one line.
    std::size_t last_space = llvm::StringRef::npos;
    if (this_line.size() != help_text.size())
      last_space = this_line.find_last_of(" \t");

    // Break at whichever condition triggered first.
    this_line = this_line.substr(0, std::min(first_newline, last_space));
    strm.PutCString(this_line);
    strm.EOL();

    // Remove whitespace / newlines after breaking.
    help_text = help_text.drop_front(this_line.size()).ltrim();
  }
  strm.IndentLess(prefix.size());
}

void CommandInterpreter::OutputFormattedHelpText(Stream &strm,
                                                 llvm::StringRef word_text,
                                                 llvm::StringRef separator,
                                                 llvm::StringRef help_text,
                                                 size_t max_word_len) {
  StreamString prefix_stream;
  prefix_stream.Printf("  %-*s %*s ", (int)max_word_len, word_text.data(),
                       (int)separator.size(), separator.data());
  OutputFormattedHelpText(strm, prefix_stream.GetString(), help_text);
}

LLVM_ATTRIBUTE_ALWAYS_INLINE
static size_t nextWordLength(llvm::StringRef S) {
  size_t pos = S.find_first_of(' ');
  if (pos == llvm::StringRef::npos)
    return S.size();
  return pos;
}

void CommandInterpreter::OutputHelpText(Stream &strm, llvm::StringRef word_text,
                                        llvm::StringRef separator,
                                        llvm::StringRef help_text,
                                        uint32_t max_word_len) {
  int indent_size = max_word_len + separator.size() + 2;

  strm.IndentMore(indent_size);

  StreamString text_strm;
  text_strm.Printf("%-*s ", (int)max_word_len, word_text.data());
  text_strm << separator << " " << help_text;

  const uint32_t max_columns = m_debugger.GetTerminalWidth();

  llvm::StringRef text = text_strm.GetString();

  uint32_t chars_left = max_columns;

  while (!text.empty()) {
    if (text.front() == '\n' ||
        (text.front() == ' ' && nextWordLength(text.ltrim(' ')) < chars_left)) {
      strm.EOL();
      strm.Indent();
      chars_left = max_columns - indent_size;
      if (text.front() == '\n')
        text = text.drop_front();
      else
        text = text.ltrim(' ');
    } else {
      strm.PutChar(text.front());
      --chars_left;
      text = text.drop_front();
    }
  }

  strm.EOL();
  strm.IndentLess(indent_size);
}

void CommandInterpreter::FindCommandsForApropos(
    llvm::StringRef search_word, StringList &commands_found,
    StringList &commands_help, CommandObject::CommandMap &command_map) {
  CommandObject::CommandMap::const_iterator pos;

  for (pos = command_map.begin(); pos != command_map.end(); ++pos) {
    llvm::StringRef command_name = pos->first;
    CommandObject *cmd_obj = pos->second.get();

    const bool search_short_help = true;
    const bool search_long_help = false;
    const bool search_syntax = false;
    const bool search_options = false;
    if (command_name.contains_lower(search_word) ||
        cmd_obj->HelpTextContainsWord(search_word, search_short_help,
                                      search_long_help, search_syntax,
                                      search_options)) {
      commands_found.AppendString(cmd_obj->GetCommandName());
      commands_help.AppendString(cmd_obj->GetHelp());
    }

    if (cmd_obj->IsMultiwordObject()) {
      CommandObjectMultiword *cmd_multiword = cmd_obj->GetAsMultiwordCommand();
      FindCommandsForApropos(search_word, commands_found, commands_help,
                             cmd_multiword->GetSubcommandDictionary());
    }
  }
}

void CommandInterpreter::FindCommandsForApropos(llvm::StringRef search_word,
                                                StringList &commands_found,
                                                StringList &commands_help,
                                                bool search_builtin_commands,
                                                bool search_user_commands,
                                                bool search_alias_commands) {
  CommandObject::CommandMap::const_iterator pos;

  if (search_builtin_commands)
    FindCommandsForApropos(search_word, commands_found, commands_help,
                           m_command_dict);

  if (search_user_commands)
    FindCommandsForApropos(search_word, commands_found, commands_help,
                           m_user_dict);

  if (search_alias_commands)
    FindCommandsForApropos(search_word, commands_found, commands_help,
                           m_alias_dict);
}

void CommandInterpreter::UpdateExecutionContext(
    ExecutionContext *override_context) {
  if (override_context != nullptr) {
    m_exe_ctx_ref = *override_context;
  } else {
    const bool adopt_selected = true;
    m_exe_ctx_ref.SetTargetPtr(m_debugger.GetSelectedTarget().get(),
                               adopt_selected);
  }
}

size_t CommandInterpreter::GetProcessOutput() {
  //  The process has stuff waiting for stderr; get it and write it out to the
  //  appropriate place.
  char stdio_buffer[1024];
  size_t len;
  size_t total_bytes = 0;
  Error error;
  TargetSP target_sp(m_debugger.GetTargetList().GetSelectedTarget());
  if (target_sp) {
    ProcessSP process_sp(target_sp->GetProcessSP());
    if (process_sp) {
      while ((len = process_sp->GetSTDOUT(stdio_buffer, sizeof(stdio_buffer),
                                          error)) > 0) {
        size_t bytes_written = len;
        m_debugger.GetOutputFile()->Write(stdio_buffer, bytes_written);
        total_bytes += len;
      }
      while ((len = process_sp->GetSTDERR(stdio_buffer, sizeof(stdio_buffer),
                                          error)) > 0) {
        size_t bytes_written = len;
        m_debugger.GetErrorFile()->Write(stdio_buffer, bytes_written);
        total_bytes += len;
      }
    }
  }
  return total_bytes;
}

void CommandInterpreter::IOHandlerInputComplete(IOHandler &io_handler,
                                                std::string &line) {
  const bool is_interactive = io_handler.GetIsInteractive();
  if (is_interactive == false) {
    // When we are not interactive, don't execute blank lines. This will happen
    // sourcing a commands file. We don't want blank lines to repeat the
    // previous
    // command and cause any errors to occur (like redefining an alias, get an
    // error
    // and stop parsing the commands file).
    if (line.empty())
      return;

    // When using a non-interactive file handle (like when sourcing commands
    // from a file)
    // we need to echo the command out so we don't just see the command output
    // and no
    // command...
    if (io_handler.GetFlags().Test(eHandleCommandFlagEchoCommand))
      io_handler.GetOutputStreamFile()->Printf("%s%s\n", io_handler.GetPrompt(),
                                               line.c_str());
  }

  lldb_private::CommandReturnObject result;
  HandleCommand(line.c_str(), eLazyBoolCalculate, result);

  // Now emit the command output text from the command we just executed
  if (io_handler.GetFlags().Test(eHandleCommandFlagPrintResult)) {
    // Display any STDOUT/STDERR _prior_ to emitting the command result text
    GetProcessOutput();

    if (!result.GetImmediateOutputStream()) {
      llvm::StringRef output = result.GetOutputData();
      if (!output.empty())
        io_handler.GetOutputStreamFile()->PutCString(output);
    }

    // Now emit the command error text from the command we just executed
    if (!result.GetImmediateErrorStream()) {
      llvm::StringRef error = result.GetErrorData();
      if (!error.empty())
        io_handler.GetErrorStreamFile()->PutCString(error);
    }
  }

  switch (result.GetStatus()) {
  case eReturnStatusInvalid:
  case eReturnStatusSuccessFinishNoResult:
  case eReturnStatusSuccessFinishResult:
  case eReturnStatusStarted:
    break;

  case eReturnStatusSuccessContinuingNoResult:
  case eReturnStatusSuccessContinuingResult:
    if (io_handler.GetFlags().Test(eHandleCommandFlagStopOnContinue))
      io_handler.SetIsDone(true);
    break;

  case eReturnStatusFailed:
    m_num_errors++;
    if (io_handler.GetFlags().Test(eHandleCommandFlagStopOnError))
      io_handler.SetIsDone(true);
    break;

  case eReturnStatusQuit:
    m_quit_requested = true;
    io_handler.SetIsDone(true);
    break;
  }

  // Finally, if we're going to stop on crash, check that here:
  if (!m_quit_requested && result.GetDidChangeProcessState() &&
      io_handler.GetFlags().Test(eHandleCommandFlagStopOnCrash)) {
    bool should_stop = false;
    TargetSP target_sp(m_debugger.GetTargetList().GetSelectedTarget());
    if (target_sp) {
      ProcessSP process_sp(target_sp->GetProcessSP());
      if (process_sp) {
        for (ThreadSP thread_sp : process_sp->GetThreadList().Threads()) {
          StopReason reason = thread_sp->GetStopReason();
          if ((reason == eStopReasonSignal || reason == eStopReasonException ||
               reason == eStopReasonInstrumentation) &&
              !result.GetAbnormalStopWasExpected()) {
            should_stop = true;
            break;
          }
        }
      }
    }
    if (should_stop) {
      io_handler.SetIsDone(true);
      m_stopped_for_crash = true;
    }
  }
}

bool CommandInterpreter::IOHandlerInterrupt(IOHandler &io_handler) {
  ExecutionContext exe_ctx(GetExecutionContext());
  Process *process = exe_ctx.GetProcessPtr();

  if (process) {
    StateType state = process->GetState();
    if (StateIsRunningState(state)) {
      process->Halt();
      return true; // Don't do any updating when we are running
    }
  }

  ScriptInterpreter *script_interpreter = GetScriptInterpreter(false);
  if (script_interpreter) {
    if (script_interpreter->Interrupt())
      return true;
  }
  return false;
}

void CommandInterpreter::GetLLDBCommandsFromIOHandler(
    const char *prompt, IOHandlerDelegate &delegate, bool asynchronously,
    void *baton) {
  Debugger &debugger = GetDebugger();
  IOHandlerSP io_handler_sp(
      new IOHandlerEditline(debugger, IOHandler::Type::CommandList,
                            "lldb", // Name of input reader for history
                            llvm::StringRef::withNullAsEmpty(prompt), // Prompt
                            llvm::StringRef(), // Continuation prompt
                            true,              // Get multiple lines
                            debugger.GetUseColor(),
                            0,          // Don't show line numbers
                            delegate)); // IOHandlerDelegate

  if (io_handler_sp) {
    io_handler_sp->SetUserData(baton);
    if (asynchronously)
      debugger.PushIOHandler(io_handler_sp);
    else
      debugger.RunIOHandler(io_handler_sp);
  }
}

void CommandInterpreter::GetPythonCommandsFromIOHandler(
    const char *prompt, IOHandlerDelegate &delegate, bool asynchronously,
    void *baton) {
  Debugger &debugger = GetDebugger();
  IOHandlerSP io_handler_sp(
      new IOHandlerEditline(debugger, IOHandler::Type::PythonCode,
                            "lldb-python", // Name of input reader for history
                            llvm::StringRef::withNullAsEmpty(prompt), // Prompt
                            llvm::StringRef(), // Continuation prompt
                            true,              // Get multiple lines
                            debugger.GetUseColor(),
                            0,          // Don't show line numbers
                            delegate)); // IOHandlerDelegate

  if (io_handler_sp) {
    io_handler_sp->SetUserData(baton);
    if (asynchronously)
      debugger.PushIOHandler(io_handler_sp);
    else
      debugger.RunIOHandler(io_handler_sp);
  }
}

bool CommandInterpreter::IsActive() {
  return m_debugger.IsTopIOHandler(m_command_io_handler_sp);
}

lldb::IOHandlerSP
CommandInterpreter::GetIOHandler(bool force_create,
                                 CommandInterpreterRunOptions *options) {
  // Always re-create the IOHandlerEditline in case the input
  // changed. The old instance might have had a non-interactive
  // input and now it does or vice versa.
  if (force_create || !m_command_io_handler_sp) {
    // Always re-create the IOHandlerEditline in case the input
    // changed. The old instance might have had a non-interactive
    // input and now it does or vice versa.
    uint32_t flags = 0;

    if (options) {
      if (options->m_stop_on_continue == eLazyBoolYes)
        flags |= eHandleCommandFlagStopOnContinue;
      if (options->m_stop_on_error == eLazyBoolYes)
        flags |= eHandleCommandFlagStopOnError;
      if (options->m_stop_on_crash == eLazyBoolYes)
        flags |= eHandleCommandFlagStopOnCrash;
      if (options->m_echo_commands != eLazyBoolNo)
        flags |= eHandleCommandFlagEchoCommand;
      if (options->m_print_results != eLazyBoolNo)
        flags |= eHandleCommandFlagPrintResult;
    } else {
      flags = eHandleCommandFlagEchoCommand | eHandleCommandFlagPrintResult;
    }

    m_command_io_handler_sp.reset(new IOHandlerEditline(
        m_debugger, IOHandler::Type::CommandInterpreter,
        m_debugger.GetInputFile(), m_debugger.GetOutputFile(),
        m_debugger.GetErrorFile(), flags, "lldb", m_debugger.GetPrompt(),
        llvm::StringRef(), // Continuation prompt
        false, // Don't enable multiple line input, just single line commands
        m_debugger.GetUseColor(),
        0, // Don't show line numbers
        *this));
  }
  return m_command_io_handler_sp;
}

void CommandInterpreter::RunCommandInterpreter(
    bool auto_handle_events, bool spawn_thread,
    CommandInterpreterRunOptions &options) {
  // Always re-create the command interpreter when we run it in case
  // any file handles have changed.
  bool force_create = true;
  m_debugger.PushIOHandler(GetIOHandler(force_create, &options));
  m_stopped_for_crash = false;

  if (auto_handle_events)
    m_debugger.StartEventHandlerThread();

  if (spawn_thread) {
    m_debugger.StartIOHandlerThread();
  } else {
    m_debugger.ExecuteIOHandlers();

    if (auto_handle_events)
      m_debugger.StopEventHandlerThread();
  }
}

CommandObject *
CommandInterpreter::ResolveCommandImpl(std::string &command_line,
                                       CommandReturnObject &result) {
  std::string scratch_command(command_line); // working copy so we don't modify
                                             // command_line unless we succeed
  CommandObject *cmd_obj = nullptr;
  StreamString revised_command_line;
  bool wants_raw_input = false;
  size_t actual_cmd_name_len = 0;
  std::string next_word;
  StringList matches;
  bool done = false;
  while (!done) {
    char quote_char = '\0';
    std::string suffix;
    ExtractCommand(scratch_command, next_word, suffix, quote_char);
    if (cmd_obj == nullptr) {
      std::string full_name;
      bool is_alias = GetAliasFullName(next_word, full_name);
      cmd_obj = GetCommandObject(next_word, &matches);
      bool is_real_command =
          (is_alias == false) ||
          (cmd_obj != nullptr && cmd_obj->IsAlias() == false);
      if (!is_real_command) {
        matches.Clear();
        std::string alias_result;
        cmd_obj =
            BuildAliasResult(full_name, scratch_command, alias_result, result);
        revised_command_line.Printf("%s", alias_result.c_str());
        if (cmd_obj) {
          wants_raw_input = cmd_obj->WantsRawCommandString();
          actual_cmd_name_len = cmd_obj->GetCommandName().size();
        }
      } else {
        if (!cmd_obj)
          cmd_obj = GetCommandObject(next_word, &matches);
        if (cmd_obj) {
          llvm::StringRef cmd_name = cmd_obj->GetCommandName();
          actual_cmd_name_len += cmd_name.size();
          revised_command_line.Printf("%s", cmd_name.str().c_str());
          wants_raw_input = cmd_obj->WantsRawCommandString();
        } else {
          revised_command_line.Printf("%s", next_word.c_str());
        }
      }
    } else {
      if (cmd_obj->IsMultiwordObject()) {
        CommandObject *sub_cmd_obj =
            cmd_obj->GetSubcommandObject(next_word.c_str());
        if (sub_cmd_obj) {
          // The subcommand's name includes the parent command's name,
          // so restart rather than append to the revised_command_line.
          llvm::StringRef sub_cmd_name = sub_cmd_obj->GetCommandName();
          actual_cmd_name_len = sub_cmd_name.size() + 1;
          revised_command_line.Clear();
          revised_command_line.Printf("%s", sub_cmd_name.str().c_str());
          cmd_obj = sub_cmd_obj;
          wants_raw_input = cmd_obj->WantsRawCommandString();
        } else {
          if (quote_char)
            revised_command_line.Printf(" %c%s%s%c", quote_char,
                                        next_word.c_str(), suffix.c_str(),
                                        quote_char);
          else
            revised_command_line.Printf(" %s%s", next_word.c_str(),
                                        suffix.c_str());
          done = true;
        }
      } else {
        if (quote_char)
          revised_command_line.Printf(" %c%s%s%c", quote_char,
                                      next_word.c_str(), suffix.c_str(),
                                      quote_char);
        else
          revised_command_line.Printf(" %s%s", next_word.c_str(),
                                      suffix.c_str());
        done = true;
      }
    }

    if (cmd_obj == nullptr) {
      const size_t num_matches = matches.GetSize();
      if (matches.GetSize() > 1) {
        StreamString error_msg;
        error_msg.Printf("Ambiguous command '%s'. Possible matches:\n",
                         next_word.c_str());

        for (uint32_t i = 0; i < num_matches; ++i) {
          error_msg.Printf("\t%s\n", matches.GetStringAtIndex(i));
        }
        result.AppendRawError(error_msg.GetString());
      } else {
        // We didn't have only one match, otherwise we wouldn't get here.
        assert(num_matches == 0);
        result.AppendErrorWithFormat("'%s' is not a valid command.\n",
                                     next_word.c_str());
      }
      result.SetStatus(eReturnStatusFailed);
      return nullptr;
    }

    if (cmd_obj->IsMultiwordObject()) {
      if (!suffix.empty()) {
        result.AppendErrorWithFormat(
            "command '%s' did not recognize '%s%s%s' as valid (subcommand "
            "might be invalid).\n",
            cmd_obj->GetCommandName().str().c_str(),
            next_word.empty() ? "" : next_word.c_str(),
            next_word.empty() ? " -- " : " ", suffix.c_str());
        result.SetStatus(eReturnStatusFailed);
        return nullptr;
      }
    } else {
      // If we found a normal command, we are done
      done = true;
      if (!suffix.empty()) {
        switch (suffix[0]) {
        case '/':
          // GDB format suffixes
          {
            Options *command_options = cmd_obj->GetOptions();
            if (command_options &&
                command_options->SupportsLongOption("gdb-format")) {
              std::string gdb_format_option("--gdb-format=");
              gdb_format_option += (suffix.c_str() + 1);

              std::string cmd = revised_command_line.GetString();
              size_t arg_terminator_idx = FindArgumentTerminator(cmd);
              if (arg_terminator_idx != std::string::npos) {
                // Insert the gdb format option before the "--" that terminates
                // options
                gdb_format_option.append(1, ' ');
                cmd.insert(arg_terminator_idx, gdb_format_option);
                revised_command_line.Clear();
                revised_command_line.PutCString(cmd);
              } else
                revised_command_line.Printf(" %s", gdb_format_option.c_str());

              if (wants_raw_input &&
                  FindArgumentTerminator(cmd) == std::string::npos)
                revised_command_line.PutCString(" --");
            } else {
              result.AppendErrorWithFormat(
                  "the '%s' command doesn't support the --gdb-format option\n",
                  cmd_obj->GetCommandName().str().c_str());
              result.SetStatus(eReturnStatusFailed);
              return nullptr;
            }
          }
          break;

        default:
          result.AppendErrorWithFormat(
              "unknown command shorthand suffix: '%s'\n", suffix.c_str());
          result.SetStatus(eReturnStatusFailed);
          return nullptr;
        }
      }
    }
    if (scratch_command.empty())
      done = true;
  }

  if (!scratch_command.empty())
    revised_command_line.Printf(" %s", scratch_command.c_str());

  if (cmd_obj != NULL)
    command_line = revised_command_line.GetString();

  return cmd_obj;
}<|MERGE_RESOLUTION|>--- conflicted
+++ resolved
@@ -1533,11 +1533,7 @@
   std::string original_command_string(command_line);
 
   Log *log(lldb_private::GetLogIfAllCategoriesSet(LIBLLDB_LOG_COMMANDS));
-<<<<<<< HEAD
   llvm::PrettyStackTraceFormat stack_trace("HandleCommand(command = \"%s\")",
-=======
-  llvm::PrettyStackTraceFormat PST("HandleCommand(command = \"%s\")",
->>>>>>> 24f4965f
                                    command_line);
 
   if (log)
