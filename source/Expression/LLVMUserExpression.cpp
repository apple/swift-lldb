//===-- LLVMUserExpression.cpp ----------------------------------*- C++ -*-===//
//
// Part of the LLVM Project, under the Apache License v2.0 with LLVM Exceptions.
// See https://llvm.org/LICENSE.txt for license information.
// SPDX-License-Identifier: Apache-2.0 WITH LLVM-exception
//
//===----------------------------------------------------------------------===//


#include "lldb/Expression/LLVMUserExpression.h"
#include "lldb/Core/Module.h"
#include "lldb/Core/StreamFile.h"
#include "lldb/Core/ValueObjectConstResult.h"
#include "lldb/Expression/DiagnosticManager.h"
#include "lldb/Expression/ExpressionSourceCode.h"
#include "lldb/Expression/IRExecutionUnit.h"
#include "lldb/Expression/IRInterpreter.h"
#include "lldb/Expression/Materializer.h"
#include "lldb/Host/HostInfo.h"
#include "lldb/Symbol/Block.h"
#include "lldb/Symbol/ClangASTContext.h"
#include "lldb/Symbol/ClangExternalASTSourceCommon.h"
#include "lldb/Symbol/Function.h"
#include "lldb/Symbol/ObjectFile.h"
#include "lldb/Symbol/SymbolVendor.h"
#include "lldb/Symbol/Type.h"
#include "lldb/Symbol/VariableList.h"
#include "lldb/Target/ExecutionContext.h"
#include "lldb/Target/Process.h"
#include "lldb/Target/StackFrame.h"
#include "lldb/Target/Target.h"
#include "lldb/Target/ThreadPlan.h"
#include "lldb/Target/ThreadPlanCallUserExpression.h"
#include "lldb/Utility/ConstString.h"
#include "lldb/Utility/Log.h"
#include "lldb/Utility/StreamString.h"

using namespace lldb_private;

LLVMUserExpression::LLVMUserExpression(ExecutionContextScope &exe_scope,
                                       llvm::StringRef expr,
                                       llvm::StringRef prefix,
                                       lldb::LanguageType language,
                                       ResultType desired_type,
                                       const EvaluateExpressionOptions &options)
    : UserExpression(exe_scope, expr, prefix, language, desired_type, options),
      m_stack_frame_bottom(LLDB_INVALID_ADDRESS),
<<<<<<< HEAD
      m_stack_frame_top(LLDB_INVALID_ADDRESS),
      m_allow_cxx(false),
      m_allow_objc(false),
      m_transformed_text(),
      m_execution_unit_sp(), m_materializer_ap(), m_jit_module_wp(),
      m_language_flags(0), m_target(NULL), m_can_interpret(false),
      m_materialized_address(LLDB_INVALID_ADDRESS) {}
=======
      m_stack_frame_top(LLDB_INVALID_ADDRESS), m_allow_cxx(false),
      m_allow_objc(false), m_transformed_text(), m_execution_unit_sp(),
      m_materializer_up(), m_jit_module_wp(), m_enforce_valid_object(true),
      m_in_cplusplus_method(false), m_in_objectivec_method(false),
      m_in_static_method(false), m_needs_object_ptr(false), m_target(NULL),
      m_can_interpret(false), m_materialized_address(LLDB_INVALID_ADDRESS) {}
>>>>>>> e8af9bac

LLVMUserExpression::~LLVMUserExpression() {
  if (m_target) {
    lldb::ModuleSP jit_module_sp(m_jit_module_wp.lock());
    if (jit_module_sp)
      m_target->GetImages().Remove(jit_module_sp);
  }
}

lldb::ExpressionResults
LLVMUserExpression::DoExecute(DiagnosticManager &diagnostic_manager,
                              ExecutionContext &exe_ctx,
                              const EvaluateExpressionOptions &options,
                              lldb::UserExpressionSP &shared_ptr_to_me,
                              lldb::ExpressionVariableSP &result) {
  // The expression log is quite verbose, and if you're just tracking the
  // execution of the expression, it's quite convenient to have these logs come
  // out with the STEP log as well.
  Log *log(lldb_private::GetLogIfAnyCategoriesSet(LIBLLDB_LOG_EXPRESSIONS |
                                                  LIBLLDB_LOG_STEP));

  if (m_jit_start_addr != LLDB_INVALID_ADDRESS || m_can_interpret) {
    lldb::addr_t struct_address = LLDB_INVALID_ADDRESS;

    if (!PrepareToExecuteJITExpression(diagnostic_manager, exe_ctx,
                                       struct_address)) {
      diagnostic_manager.Printf(
          eDiagnosticSeverityError,
          "errored out in %s, couldn't PrepareToExecuteJITExpression",
          __FUNCTION__);
      return lldb::eExpressionSetupError;
    }

    lldb::addr_t function_stack_bottom = LLDB_INVALID_ADDRESS;
    lldb::addr_t function_stack_top = LLDB_INVALID_ADDRESS;

    lldb::ValueObjectSP error_backstop_result_sp;

    if (m_can_interpret) {
      llvm::Module *module = m_execution_unit_sp->GetModule();
      llvm::Function *function = m_execution_unit_sp->GetFunction();

      if (!module || !function) {
        diagnostic_manager.PutString(
            eDiagnosticSeverityError,
            "supposed to interpret, but nothing is there");
        return lldb::eExpressionSetupError;
      }

      Status interpreter_error;

      std::vector<lldb::addr_t> args;

      if (!AddArguments(exe_ctx, args, struct_address, diagnostic_manager)) {
        diagnostic_manager.Printf(eDiagnosticSeverityError,
                                  "errored out in %s, couldn't AddArguments",
                                  __FUNCTION__);
        return lldb::eExpressionSetupError;
      }

      function_stack_bottom = m_stack_frame_bottom;
      function_stack_top = m_stack_frame_top;

      IRInterpreter::Interpret(*module, *function, args, *m_execution_unit_sp,
                               interpreter_error, function_stack_bottom,
                               function_stack_top, exe_ctx);

      if (!interpreter_error.Success()) {
        diagnostic_manager.Printf(eDiagnosticSeverityError,
                                  "supposed to interpret, but failed: %s",
                                  interpreter_error.AsCString());
        return lldb::eExpressionDiscarded;
      }
    } else {
      if (!exe_ctx.HasThreadScope()) {
        diagnostic_manager.Printf(eDiagnosticSeverityError,
                                  "%s called with no thread selected",
                                  __FUNCTION__);
        return lldb::eExpressionSetupError;
      }

      Address wrapper_address(m_jit_start_addr);

      std::vector<lldb::addr_t> args;

      if (!AddArguments(exe_ctx, args, struct_address, diagnostic_manager)) {
        diagnostic_manager.Printf(eDiagnosticSeverityError,
                                  "errored out in %s, couldn't AddArguments",
                                  __FUNCTION__);
        return lldb::eExpressionSetupError;
      }

      lldb::ThreadPlanSP call_plan_sp(new ThreadPlanCallUserExpression(
          exe_ctx.GetThreadRef(), wrapper_address, args, options,
          shared_ptr_to_me));

      StreamString ss;
      if (!call_plan_sp || !call_plan_sp->ValidatePlan(&ss)) {
        diagnostic_manager.PutString(eDiagnosticSeverityError, ss.GetString());
        return lldb::eExpressionSetupError;
      }

      ThreadPlanCallUserExpression *user_expression_plan =
          static_cast<ThreadPlanCallUserExpression *>(call_plan_sp.get());

      lldb::addr_t function_stack_pointer =
          user_expression_plan->GetFunctionStackPointer();

      function_stack_bottom = function_stack_pointer - HostInfo::GetPageSize();
      function_stack_top = function_stack_pointer;

      if (log)
        log->Printf(
            "-- [UserExpression::Execute] Execution of expression begins --");

      if (exe_ctx.GetProcessPtr())
        exe_ctx.GetProcessPtr()->SetRunningUserExpression(true);

      lldb::ExpressionResults execution_result =
          exe_ctx.GetProcessRef().RunThreadPlan(exe_ctx, call_plan_sp, options,
                                                diagnostic_manager);

      if (exe_ctx.GetProcessPtr())
        exe_ctx.GetProcessPtr()->SetRunningUserExpression(false);

      if (log)
        log->Printf("-- [UserExpression::Execute] Execution of expression "
                    "completed --");

      if (execution_result == lldb::eExpressionInterrupted ||
          execution_result == lldb::eExpressionHitBreakpoint) {
        const char *error_desc = NULL;

        if (call_plan_sp) {
          lldb::StopInfoSP real_stop_info_sp = call_plan_sp->GetRealStopInfo();
          if (real_stop_info_sp)
            error_desc = real_stop_info_sp->GetDescription();
        }
        if (error_desc)
          diagnostic_manager.Printf(eDiagnosticSeverityError,
                                    "Execution was interrupted, reason: %s.",
                                    error_desc);
        else
          diagnostic_manager.PutString(eDiagnosticSeverityError,
                                       "Execution was interrupted.");

        if ((execution_result == lldb::eExpressionInterrupted &&
             options.DoesUnwindOnError()) ||
            (execution_result == lldb::eExpressionHitBreakpoint &&
             options.DoesIgnoreBreakpoints()))
          diagnostic_manager.AppendMessageToDiagnostic(
              "The process has been returned to the state before expression "
              "evaluation.");
        else {
          if (execution_result == lldb::eExpressionHitBreakpoint)
            user_expression_plan->TransferExpressionOwnership();
          diagnostic_manager.AppendMessageToDiagnostic(
              "The process has been left at the point where it was "
              "interrupted, "
              "use \"thread return -x\" to return to the state before "
              "expression evaluation.");
        }

        return execution_result;
      } else if (execution_result == lldb::eExpressionStoppedForDebug) {
        diagnostic_manager.PutString(
            eDiagnosticSeverityRemark,
            "Execution was halted at the first instruction of the expression "
            "function because \"debug\" was requested.\n"
            "Use \"thread return -x\" to return to the state before expression "
            "evaluation.");
        return execution_result;
      } else if (execution_result == lldb::eExpressionCompleted) {
        if (user_expression_plan->HitErrorBackstop()) {
          // This should only happen in Playground & REPL.  The code threw an
          // uncaught error, so we already rolled up
          // the stack past our execution point.  We're not going to be able to
          // get any or our expression variables
          // since they've already gone out of scope.  But at least we can
          // gather the error result...
          if (user_expression_plan->GetReturnValueObject() &&
              user_expression_plan->GetReturnValueObject()
                  ->GetError()
                  .Success()) {
            error_backstop_result_sp =
                user_expression_plan->GetReturnValueObject();
          }
        }
      } else {
        diagnostic_manager.Printf(
            eDiagnosticSeverityError,
            "Couldn't execute function; result was %s",
            Process::ExecutionResultAsCString(execution_result));
        return execution_result;
      }
    }

    if (error_backstop_result_sp) {
      // This should only happen in Playground & REPL.  The code threw an
      // uncaught error, so we already rolled up
      // the stack past our execution point.  We're not going to be able to get
      // any or our expression variables
      // since they've already gone out of scope.  But at least we can gather
      // the error result...
      Target *target = exe_ctx.GetTargetPtr();
      PersistentExpressionState *expression_state =
          target->GetPersistentExpressionStateForLanguage(Language());
      if (expression_state)
        result = expression_state->CreatePersistentVariable(
            error_backstop_result_sp);

      return lldb::eExpressionCompleted;
    } else if (FinalizeJITExecution(diagnostic_manager, exe_ctx, result,
                                    function_stack_bottom,
                                    function_stack_top)) {
      return lldb::eExpressionCompleted;
    } else {
      return lldb::eExpressionResultUnavailable;
    }
  } else {
    diagnostic_manager.PutString(
        eDiagnosticSeverityError,
        "Expression can't be run, because there is no JIT compiled function");
    return lldb::eExpressionSetupError;
  }
}

bool LLVMUserExpression::FinalizeJITExecution(
    DiagnosticManager &diagnostic_manager, ExecutionContext &exe_ctx,
    lldb::ExpressionVariableSP &result, lldb::addr_t function_stack_bottom,
    lldb::addr_t function_stack_top) {
  Log *log(lldb_private::GetLogIfAllCategoriesSet(LIBLLDB_LOG_EXPRESSIONS));

  if (log)
    log->Printf("-- [UserExpression::FinalizeJITExecution] Dematerializing "
                "after execution --");

  if (!m_dematerializer_sp) {
    diagnostic_manager.Printf(eDiagnosticSeverityError,
                              "Couldn't apply expression side effects : no "
                              "dematerializer is present");
    return false;
  }

  Status dematerialize_error;

  m_dematerializer_sp->Dematerialize(dematerialize_error, function_stack_bottom,
                                     function_stack_top);

  if (!dematerialize_error.Success()) {
    diagnostic_manager.Printf(eDiagnosticSeverityError,
                              "Couldn't apply expression side effects : %s",
                              dematerialize_error.AsCString("unknown error"));
    return false;
  }

  result =
      GetResultAfterDematerialization(exe_ctx.GetBestExecutionContextScope());

  if (result)
    result->TransferAddress();

  m_dematerializer_sp.reset();

  return true;
}

bool LLVMUserExpression::PrepareToExecuteJITExpression(
    DiagnosticManager &diagnostic_manager, ExecutionContext &exe_ctx,
    lldb::addr_t &struct_address) {
  lldb::TargetSP target;
  lldb::ProcessSP process;
  lldb::StackFrameSP frame;

  if (!LockAndCheckContext(exe_ctx, target, process, frame)) {
    diagnostic_manager.PutString(
        eDiagnosticSeverityError,
        "The context has changed before we could JIT the expression!");
    return false;
  }

  if (m_options.GetREPLEnabled()) {
    Status materialize_error;

    m_dematerializer_sp = m_materializer_ap->Materialize(
        frame, *m_execution_unit_sp, LLDB_INVALID_ADDRESS, materialize_error);

    if (!materialize_error.Success()) {
      diagnostic_manager.Printf(eDiagnosticSeverityError,
                                "Couldn't materialize: %s\n",
                                materialize_error.AsCString());
      return false;
    }

    return true;
  }

  if (m_jit_start_addr != LLDB_INVALID_ADDRESS || m_can_interpret) {
    if (m_materialized_address == LLDB_INVALID_ADDRESS) {
      Status alloc_error;

      IRMemoryMap::AllocationPolicy policy =
          m_can_interpret ? IRMemoryMap::eAllocationPolicyHostOnly
                          : IRMemoryMap::eAllocationPolicyMirror;

      const bool zero_memory = false;

      m_materialized_address = m_execution_unit_sp->Malloc(
          m_materializer_up->GetStructByteSize(),
          m_materializer_up->GetStructAlignment(),
          lldb::ePermissionsReadable | lldb::ePermissionsWritable, policy,
          zero_memory, alloc_error);

      if (!alloc_error.Success()) {
        diagnostic_manager.Printf(
            eDiagnosticSeverityError,
            "Couldn't allocate space for materialized struct: %s",
            alloc_error.AsCString());
        return false;
      }
    }

    struct_address = m_materialized_address;

    if (m_can_interpret && m_stack_frame_bottom == LLDB_INVALID_ADDRESS) {
      Status alloc_error;

      const size_t stack_frame_size = 512 * 1024;

      const bool zero_memory = false;

      m_stack_frame_bottom = m_execution_unit_sp->Malloc(
          stack_frame_size, 8,
          lldb::ePermissionsReadable | lldb::ePermissionsWritable,
          IRMemoryMap::eAllocationPolicyHostOnly, zero_memory, alloc_error);

      m_stack_frame_top = m_stack_frame_bottom + stack_frame_size;

      if (!alloc_error.Success()) {
        diagnostic_manager.Printf(
            eDiagnosticSeverityError,
            "Couldn't allocate space for the stack frame: %s",
            alloc_error.AsCString());
        return false;
      }
    }

    Status materialize_error;

    m_dematerializer_sp = m_materializer_up->Materialize(
        frame, *m_execution_unit_sp, struct_address, materialize_error);

    if (!materialize_error.Success()) {
      diagnostic_manager.Printf(eDiagnosticSeverityError,
                                "Couldn't materialize: %s",
                                materialize_error.AsCString());
      return false;
    }
  }
  return true;
}

lldb::ModuleSP LLVMUserExpression::GetJITModule() {
  if (m_execution_unit_sp)
    return m_execution_unit_sp->GetJITModule();
  return lldb::ModuleSP();
}<|MERGE_RESOLUTION|>--- conflicted
+++ resolved
@@ -45,22 +45,13 @@
                                        const EvaluateExpressionOptions &options)
     : UserExpression(exe_scope, expr, prefix, language, desired_type, options),
       m_stack_frame_bottom(LLDB_INVALID_ADDRESS),
-<<<<<<< HEAD
       m_stack_frame_top(LLDB_INVALID_ADDRESS),
       m_allow_cxx(false),
       m_allow_objc(false),
       m_transformed_text(),
-      m_execution_unit_sp(), m_materializer_ap(), m_jit_module_wp(),
+      m_execution_unit_sp(), m_materializer_up(), m_jit_module_wp(),
       m_language_flags(0), m_target(NULL), m_can_interpret(false),
       m_materialized_address(LLDB_INVALID_ADDRESS) {}
-=======
-      m_stack_frame_top(LLDB_INVALID_ADDRESS), m_allow_cxx(false),
-      m_allow_objc(false), m_transformed_text(), m_execution_unit_sp(),
-      m_materializer_up(), m_jit_module_wp(), m_enforce_valid_object(true),
-      m_in_cplusplus_method(false), m_in_objectivec_method(false),
-      m_in_static_method(false), m_needs_object_ptr(false), m_target(NULL),
-      m_can_interpret(false), m_materialized_address(LLDB_INVALID_ADDRESS) {}
->>>>>>> e8af9bac
 
 LLVMUserExpression::~LLVMUserExpression() {
   if (m_target) {
@@ -345,7 +336,7 @@
   if (m_options.GetREPLEnabled()) {
     Status materialize_error;
 
-    m_dematerializer_sp = m_materializer_ap->Materialize(
+    m_dematerializer_sp = m_materializer_up->Materialize(
         frame, *m_execution_unit_sp, LLDB_INVALID_ADDRESS, materialize_error);
 
     if (!materialize_error.Success()) {
