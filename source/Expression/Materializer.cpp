//===-- Materializer.cpp ----------------------------------------*- C++ -*-===//
//
//                     The LLVM Compiler Infrastructure
//
// This file is distributed under the University of Illinois Open Source
// License. See LICENSE.TXT for details.
//
//===----------------------------------------------------------------------===//

// C Includes
// C++ Includes
// Other libraries and framework includes
// Project includes
#include "lldb/Expression/Materializer.h"
#include "lldb/Core/DumpDataExtractor.h"
#include "lldb/Core/RegisterValue.h"
#include "lldb/Core/ValueObjectConstResult.h"
#include "lldb/Core/ValueObjectVariable.h"
#include "lldb/Expression/ExpressionVariable.h"
#include "lldb/Symbol/Symbol.h"
#include "lldb/Symbol/Type.h"
#include "lldb/Symbol/Variable.h"
#include "lldb/Target/ExecutionContext.h"
#include "lldb/Target/RegisterContext.h"
#include "lldb/Target/StackFrame.h"
#include "lldb/Target/SwiftLanguageRuntime.h"
#include "lldb/Target/Target.h"
#include "lldb/Target/Thread.h"
#include "lldb/Utility/Log.h"

using namespace lldb_private;

uint32_t Materializer::AddStructMember(Entity &entity) {
  uint32_t size = entity.GetSize();
  uint32_t alignment = entity.GetAlignment();

  uint32_t ret;

  if (m_current_offset == 0)
    m_struct_alignment = alignment;

  if (m_current_offset % alignment)
    m_current_offset += (alignment - (m_current_offset % alignment));

  ret = m_current_offset;

  m_current_offset += size;

  return ret;
}

void Materializer::Entity::SetSizeAndAlignmentFromType(CompilerType &type) {
  m_size = type.GetByteSize(nullptr);

  uint32_t bit_alignment = type.GetTypeBitAlign();

  if (bit_alignment % 8) {
    bit_alignment += 8;
    bit_alignment &= ~((uint32_t)0x111u);
  }

  m_alignment = bit_alignment / 8;
}

class EntityPersistentVariable : public Materializer::Entity {
public:
  EntityPersistentVariable(lldb::ExpressionVariableSP &persistent_variable_sp,
                           Materializer::PersistentVariableDelegate *delegate)
      : Entity(), m_persistent_variable_sp(persistent_variable_sp),
        m_delegate(delegate) {
    // Hard-coding to maximum size of a pointer since persistent variables are
    // materialized by reference
    m_size = 8;
    m_alignment = 8;
  }

  void MakeAllocation(IRMemoryMap &map, Status &err) {
    Log *log(lldb_private::GetLogIfAllCategoriesSet(LIBLLDB_LOG_EXPRESSIONS));

    // Allocate a spare memory area to store the persistent variable's contents.

    Status allocate_error;
    const bool zero_memory = false;

    lldb::addr_t mem = map.Malloc(
        m_persistent_variable_sp->GetByteSize(), 8,
        lldb::ePermissionsReadable | lldb::ePermissionsWritable,
        IRMemoryMap::eAllocationPolicyMirror, zero_memory, allocate_error);

    if (!allocate_error.Success()) {
      err.SetErrorStringWithFormat(
          "couldn't allocate a memory area to store %s: %s",
          m_persistent_variable_sp->GetName().GetCString(),
          allocate_error.AsCString());
      return;
    }

    if (log)
      log->Printf("Allocated %s (0x%" PRIx64 ") successfully",
                  m_persistent_variable_sp->GetName().GetCString(), mem);

    // Put the location of the spare memory into the live data of the
    // ValueObject.

    m_persistent_variable_sp->m_live_sp = ValueObjectConstResult::Create(
        map.GetBestExecutionContextScope(),
        m_persistent_variable_sp->GetCompilerType(),
        m_persistent_variable_sp->GetName(), mem, eAddressTypeLoad,
        map.GetAddressByteSize());

    // Clear the flag if the variable will never be deallocated.

    if (m_persistent_variable_sp->m_flags &
        ExpressionVariable::EVKeepInTarget) {
      Status leak_error;
      map.Leak(mem, leak_error);
      m_persistent_variable_sp->m_flags &=
          ~ExpressionVariable::EVNeedsAllocation;
    }

    // Write the contents of the variable to the area.

    Status write_error;

    map.WriteMemory(mem, m_persistent_variable_sp->GetValueBytes(),
                    m_persistent_variable_sp->GetByteSize(), write_error);

    if (!write_error.Success()) {
      err.SetErrorStringWithFormat(
          "couldn't write %s to the target: %s",
          m_persistent_variable_sp->GetName().AsCString(),
          write_error.AsCString());
      return;
    }
  }

  void DestroyAllocation(IRMemoryMap &map, Status &err) {
    Status deallocate_error;

    map.Free((lldb::addr_t)m_persistent_variable_sp->m_live_sp->GetValue()
                 .GetScalar()
                 .ULongLong(),
             deallocate_error);

    m_persistent_variable_sp->m_live_sp.reset();

    if (!deallocate_error.Success()) {
      err.SetErrorStringWithFormat(
          "couldn't deallocate memory for %s: %s",
          m_persistent_variable_sp->GetName().GetCString(),
          deallocate_error.AsCString());
    }
  }

  void Materialize(lldb::StackFrameSP &frame_sp, IRMemoryMap &map,
                   lldb::addr_t process_address, Status &err) override {
    Log *log(lldb_private::GetLogIfAllCategoriesSet(LIBLLDB_LOG_EXPRESSIONS));

    const lldb::addr_t load_addr = process_address + m_offset;

    if (log) {
      log->Printf("EntityPersistentVariable::Materialize [address = 0x%" PRIx64
                  ", m_name = %s, m_flags = 0x%hx]",
                  (uint64_t)load_addr,
                  m_persistent_variable_sp->GetName().AsCString(),
                  m_persistent_variable_sp->m_flags);
    }

    if (m_persistent_variable_sp->m_flags &
        ExpressionVariable::EVNeedsAllocation) {
      MakeAllocation(map, err);
      m_persistent_variable_sp->m_flags |=
          ExpressionVariable::EVIsLLDBAllocated;

      if (!err.Success())
        return;
    }

    if ((m_persistent_variable_sp->m_flags &
             ExpressionVariable::EVIsProgramReference &&
         m_persistent_variable_sp->m_live_sp) ||
        m_persistent_variable_sp->m_flags &
            ExpressionVariable::EVIsLLDBAllocated) {
      Status write_error;

      map.WriteScalarToMemory(
          load_addr,
          m_persistent_variable_sp->m_live_sp->GetValue().GetScalar(),
          map.GetAddressByteSize(), write_error);

      if (!write_error.Success()) {
        err.SetErrorStringWithFormat(
            "couldn't write the location of %s to memory: %s",
            m_persistent_variable_sp->GetName().AsCString(),
            write_error.AsCString());
      }
    } else {
      err.SetErrorStringWithFormat(
          "no materialization happened for persistent variable %s",
          m_persistent_variable_sp->GetName().AsCString());
      return;
    }
  }

  void Dematerialize(lldb::StackFrameSP &frame_sp, IRMemoryMap &map,
                     lldb::addr_t process_address, lldb::addr_t frame_top,
                     lldb::addr_t frame_bottom, Status &err) override {
    Log *log(lldb_private::GetLogIfAllCategoriesSet(LIBLLDB_LOG_EXPRESSIONS));

    const lldb::addr_t load_addr = process_address + m_offset;

    if (log) {
      log->Printf(
          "EntityPersistentVariable::Dematerialize [address = 0x%" PRIx64
          ", m_name = %s, m_flags = 0x%hx]",
          (uint64_t)process_address + m_offset,
          m_persistent_variable_sp->GetName().AsCString(),
          m_persistent_variable_sp->m_flags);
    }

    if (m_delegate) {
      m_delegate->DidDematerialize(m_persistent_variable_sp);
    }

    if ((m_persistent_variable_sp->m_flags &
         ExpressionVariable::EVIsLLDBAllocated) ||
        (m_persistent_variable_sp->m_flags &
         ExpressionVariable::EVIsProgramReference)) {
      if (m_persistent_variable_sp->m_flags &
              ExpressionVariable::EVIsProgramReference &&
          !m_persistent_variable_sp->m_live_sp) {
        // If the reference comes from the program, then the
        // ClangExpressionVariable's
        // live variable data hasn't been set up yet.  Do this now.

        lldb::addr_t location;
        Status read_error;

        map.ReadPointerFromMemory(&location, load_addr, read_error);

        if (!read_error.Success()) {
          err.SetErrorStringWithFormat(
              "couldn't read the address of program-allocated variable %s: %s",
              m_persistent_variable_sp->GetName().GetCString(),
              read_error.AsCString());
          return;
        }

        m_persistent_variable_sp->m_live_sp = ValueObjectConstResult::Create(
            map.GetBestExecutionContextScope(),
            m_persistent_variable_sp.get()->GetCompilerType(),
            m_persistent_variable_sp->GetName(), location, eAddressTypeLoad,
            m_persistent_variable_sp->GetByteSize());

        if (frame_top != LLDB_INVALID_ADDRESS &&
            frame_bottom != LLDB_INVALID_ADDRESS && location >= frame_bottom &&
            location <= frame_top) {
          // If the variable is resident in the stack frame created by the
          // expression,
          // then it cannot be relied upon to stay around.  We treat it as
          // needing
          // reallocation.
          m_persistent_variable_sp->m_flags |=
              ExpressionVariable::EVIsLLDBAllocated;
          m_persistent_variable_sp->m_flags |=
              ExpressionVariable::EVNeedsAllocation;
          m_persistent_variable_sp->m_flags |=
              ExpressionVariable::EVNeedsFreezeDry;
          m_persistent_variable_sp->m_flags &=
              ~ExpressionVariable::EVIsProgramReference;
        }
      }

      lldb::addr_t mem = m_persistent_variable_sp->m_live_sp->GetValue()
                             .GetScalar()
                             .ULongLong();

      if (!m_persistent_variable_sp->m_live_sp) {
        err.SetErrorStringWithFormat(
            "couldn't find the memory area used to store %s",
            m_persistent_variable_sp->GetName().GetCString());
        return;
      }

      if (m_persistent_variable_sp->m_live_sp->GetValue()
              .GetValueAddressType() != eAddressTypeLoad) {
        err.SetErrorStringWithFormat(
            "the address of the memory area for %s is in an incorrect format",
            m_persistent_variable_sp->GetName().GetCString());
        return;
      }

      if (m_persistent_variable_sp->m_flags &
              ExpressionVariable::EVNeedsFreezeDry ||
          m_persistent_variable_sp->m_flags &
              ExpressionVariable::EVKeepInTarget) {
        if (log)
          log->Printf(
              "Dematerializing %s from 0x%" PRIx64 " (size = %llu)",
              m_persistent_variable_sp->GetName().GetCString(), (uint64_t)mem,
              (unsigned long long)m_persistent_variable_sp->GetByteSize());

        // Read the contents of the spare memory area

        m_persistent_variable_sp->ValueUpdated();

        Status read_error;

        map.ReadMemory(m_persistent_variable_sp->GetValueBytes(), mem,
                       m_persistent_variable_sp->GetByteSize(), read_error);

        if (!read_error.Success()) {
          err.SetErrorStringWithFormat(
              "couldn't read the contents of %s from memory: %s",
              m_persistent_variable_sp->GetName().GetCString(),
              read_error.AsCString());
          return;
        }

        m_persistent_variable_sp->m_flags &=
            ~ExpressionVariable::EVNeedsFreezeDry;
      }
    } else {
      err.SetErrorStringWithFormat(
          "no dematerialization happened for persistent variable %s",
          m_persistent_variable_sp->GetName().AsCString());
      return;
    }

    lldb::ProcessSP process_sp =
        map.GetBestExecutionContextScope()->CalculateProcess();
    if (!process_sp || !process_sp->CanJIT()) {
      // Allocations are not persistent so persistent variables cannot stay
      // materialized.

      m_persistent_variable_sp->m_flags |=
          ExpressionVariable::EVNeedsAllocation;

      DestroyAllocation(map, err);
      if (!err.Success())
        return;
    } else if (m_persistent_variable_sp->m_flags &
                   ExpressionVariable::EVNeedsAllocation &&
               !(m_persistent_variable_sp->m_flags &
                 ExpressionVariable::EVKeepInTarget)) {
      DestroyAllocation(map, err);
      if (!err.Success())
        return;
    }
  }

  void DumpToLog(IRMemoryMap &map, lldb::addr_t process_address,
                 Log *log) override {
    StreamString dump_stream;

    Status err;

    const lldb::addr_t load_addr = process_address + m_offset;

    dump_stream.Printf("0x%" PRIx64 ": EntityPersistentVariable (%s)\n",
                       load_addr,
                       m_persistent_variable_sp->GetName().AsCString());

    {
      dump_stream.Printf("Pointer:\n");

      DataBufferHeap data(m_size, 0);

      map.ReadMemory(data.GetBytes(), load_addr, m_size, err);

      if (!err.Success()) {
        dump_stream.Printf("  <could not be read>\n");
      } else {
        DumpHexBytes(&dump_stream, data.GetBytes(), data.GetByteSize(), 16,
                     load_addr);

        dump_stream.PutChar('\n');
      }
    }

    {
      dump_stream.Printf("Target:\n");

      lldb::addr_t target_address;

      map.ReadPointerFromMemory(&target_address, load_addr, err);

      if (!err.Success()) {
        dump_stream.Printf("  <could not be read>\n");
      } else {
        DataBufferHeap data(m_persistent_variable_sp->GetByteSize(), 0);

        map.ReadMemory(data.GetBytes(), target_address,
                       m_persistent_variable_sp->GetByteSize(), err);

        if (!err.Success()) {
          dump_stream.Printf("  <could not be read>\n");
        } else {
          DumpHexBytes(&dump_stream, data.GetBytes(), data.GetByteSize(), 16,
                       target_address);

          dump_stream.PutChar('\n');
        }
      }
    }

    log->PutString(dump_stream.GetString());
  }

  void Wipe(IRMemoryMap &map, lldb::addr_t process_address) override {}

private:
  lldb::ExpressionVariableSP m_persistent_variable_sp;
  Materializer::PersistentVariableDelegate *m_delegate;
};

uint32_t Materializer::AddPersistentVariable(
    lldb::ExpressionVariableSP &persistent_variable_sp,
    PersistentVariableDelegate *delegate, Status &err) {
  EntityVector::iterator iter = m_entities.insert(m_entities.end(), EntityUP());
  iter->reset(new EntityPersistentVariable(persistent_variable_sp, delegate));
  uint32_t ret = AddStructMember(**iter);
  (*iter)->SetOffset(ret);
  return ret;
}

class EntityVariable : public Materializer::Entity {
public:
  EntityVariable(lldb::VariableSP &variable_sp)
      : Entity(), m_variable_sp(variable_sp), m_is_reference(false),
        m_is_archetype(false), m_temporary_allocation(LLDB_INVALID_ADDRESS),
        m_temporary_allocation_size(0) {
    // Hard-coding to maximum size of a pointer since all variables are
    // materialized by reference
    m_size = 8;
    m_alignment = 8;
    m_is_reference =
        m_variable_sp->GetType()->GetForwardCompilerType().IsReferenceType();
    m_is_archetype = SwiftASTContext::IsArchetypeType(
        m_variable_sp->GetType()->GetForwardCompilerType());
  }

  void Materialize(lldb::StackFrameSP &frame_sp, IRMemoryMap &map,
                   lldb::addr_t process_address, Status &err) override {
    Log *log(lldb_private::GetLogIfAllCategoriesSet(LIBLLDB_LOG_EXPRESSIONS));

    const lldb::addr_t load_addr = process_address + m_offset;
    if (log) {
      log->Printf("EntityVariable::Materialize [address = 0x%" PRIx64
                  ", m_variable_sp = %s]",
                  (uint64_t)load_addr, m_variable_sp->GetName().AsCString());
    }

    ExecutionContextScope *scope = frame_sp.get();

    if (!scope)
      scope = map.GetBestExecutionContextScope();

    lldb::ValueObjectSP valobj_sp =
        ValueObjectVariable::Create(scope, m_variable_sp);

    if (!valobj_sp) {
      err.SetErrorStringWithFormat(
          "couldn't get a value object for variable %s",
          m_variable_sp->GetName().AsCString());
      return;
    }

    Status valobj_error = valobj_sp->GetError();

    if (valobj_error.Fail()) {
      err.SetErrorStringWithFormat("couldn't get the value of variable %s: %s",
                                   m_variable_sp->GetName().AsCString(),
                                   valobj_error.AsCString());
      return;
    }

    // In the case where the value is of Swift archetype type, we need to unbox
    // it
    CompilerType valobj_type = valobj_sp->GetCompilerType();

    if (m_is_archetype) {
      valobj_sp = valobj_sp->GetDynamicValue(lldb::eDynamicDontRunTarget);
      valobj_type = valobj_sp->GetCompilerType(); // update the type to refer to
                                                  // the dynamic type
    }

    if (m_is_reference) {
      DataExtractor valobj_extractor;
      Status extract_error;
      valobj_sp->GetData(valobj_extractor, extract_error);

      if (!extract_error.Success()) {
        err.SetErrorStringWithFormat(
            "couldn't read contents of reference variable %s: %s",
            m_variable_sp->GetName().AsCString(), extract_error.AsCString());
        return;
      }

      lldb::offset_t offset = 0;
      lldb::addr_t reference_addr = valobj_extractor.GetAddress(&offset);

      Status write_error;
      map.WritePointerToMemory(load_addr, reference_addr, write_error);

      if (!write_error.Success()) {
        err.SetErrorStringWithFormat("couldn't write the contents of reference "
                                     "variable %s to memory: %s",
                                     m_variable_sp->GetName().AsCString(),
                                     write_error.AsCString());
        return;
      }
    } else {
      AddressType address_type = eAddressTypeInvalid;
      const bool is_dynamic_class_type =
          m_is_archetype &&
          (valobj_type.GetTypeClass() == lldb::eTypeClassClass);
      const bool scalar_is_load_address = m_is_archetype; // this is the only
                                                          // time we're dealing
                                                          // with dynamic values

      // if the dynamic type is a class, bypass the GetAddressOf() optimization
      // as it doesn't do the right thing
      lldb::addr_t addr_of_valobj =
          is_dynamic_class_type
              ? LLDB_INVALID_ADDRESS
              : valobj_sp->GetAddressOf(scalar_is_load_address, &address_type);
      if (addr_of_valobj != LLDB_INVALID_ADDRESS) {
        Status write_error;
        map.WritePointerToMemory(load_addr, addr_of_valobj, write_error);

        if (!write_error.Success()) {
          err.SetErrorStringWithFormat(
              "couldn't write the address of variable %s to memory: %s",
              m_variable_sp->GetName().AsCString(), write_error.AsCString());
          return;
        }
      } else {
        DataExtractor data;
        Status extract_error;
        valobj_sp->GetData(data, extract_error);
        if (!extract_error.Success()) {
          if (valobj_type.GetMinimumLanguage() == lldb::eLanguageTypeSwift &&
              valobj_type.GetByteSize(frame_sp.get()) == 0) {
            // We don't need to materialize empty structs in Swift.
            return;
          }
          err.SetErrorStringWithFormat("couldn't get the value of %s: %s",
                                       m_variable_sp->GetName().AsCString(),
                                       extract_error.AsCString());
          return;
        }

        if (m_temporary_allocation != LLDB_INVALID_ADDRESS) {
          err.SetErrorStringWithFormat(
              "trying to create a temporary region for %s but one exists",
              m_variable_sp->GetName().AsCString());
          return;
        }

        if (data.GetByteSize() < m_variable_sp->GetType()->GetByteSize()) {
          if (data.GetByteSize() == 0 &&
              m_variable_sp->LocationExpression().IsValid() == false) {
            err.SetErrorStringWithFormat("the variable '%s' has no location, "
                                         "it may have been optimized out",
                                         m_variable_sp->GetName().AsCString());
          } else {
            err.SetErrorStringWithFormat(
                "size of variable %s (%" PRIu64
                ") is larger than the ValueObject's size (%" PRIu64 ")",
                m_variable_sp->GetName().AsCString(),
                m_variable_sp->GetType()->GetByteSize(), data.GetByteSize());
          }
          return;
        }

        size_t bit_align =
            m_variable_sp->GetType()->GetLayoutCompilerType().GetTypeBitAlign();
        size_t byte_align = (bit_align + 7) / 8;

        if (!byte_align)
          byte_align = 1;

        Status alloc_error;
        const bool zero_memory = false;

        m_temporary_allocation = map.Malloc(
            data.GetByteSize(), byte_align,
            lldb::ePermissionsReadable | lldb::ePermissionsWritable,
            IRMemoryMap::eAllocationPolicyMirror, zero_memory, alloc_error);

        m_temporary_allocation_size = data.GetByteSize();

        m_original_data.reset(
            new DataBufferHeap(data.GetDataStart(), data.GetByteSize()));

        if (!alloc_error.Success()) {
          err.SetErrorStringWithFormat(
              "couldn't allocate a temporary region for %s: %s",
              m_variable_sp->GetName().AsCString(), alloc_error.AsCString());
          return;
        }

        Status write_error;

        map.WriteMemory(m_temporary_allocation, data.GetDataStart(),
                        data.GetByteSize(), write_error);

        if (!write_error.Success()) {
          err.SetErrorStringWithFormat(
              "couldn't write to the temporary region for %s: %s",
              m_variable_sp->GetName().AsCString(), write_error.AsCString());
          return;
        }

        Status pointer_write_error;

        map.WritePointerToMemory(load_addr, m_temporary_allocation,
                                 pointer_write_error);

        if (!pointer_write_error.Success()) {
          err.SetErrorStringWithFormat(
              "couldn't write the address of the temporary region for %s: %s",
              m_variable_sp->GetName().AsCString(),
              pointer_write_error.AsCString());
        }
      }
    }
  }

  void Dematerialize(lldb::StackFrameSP &frame_sp, IRMemoryMap &map,
                     lldb::addr_t process_address, lldb::addr_t frame_top,
                     lldb::addr_t frame_bottom, Status &err) override {
    Log *log(lldb_private::GetLogIfAllCategoriesSet(LIBLLDB_LOG_EXPRESSIONS));

    const lldb::addr_t load_addr = process_address + m_offset;
    if (log) {
      log->Printf("EntityVariable::Dematerialize [address = 0x%" PRIx64
                  ", m_variable_sp = %s]",
                  (uint64_t)load_addr, m_variable_sp->GetName().AsCString());
    }

    if (m_temporary_allocation != LLDB_INVALID_ADDRESS) {
      ExecutionContextScope *scope = frame_sp.get();

      if (!scope)
        scope = map.GetBestExecutionContextScope();

      lldb::ValueObjectSP valobj_sp =
          ValueObjectVariable::Create(scope, m_variable_sp);

      if (!valobj_sp) {
        err.SetErrorStringWithFormat(
            "couldn't get a value object for variable %s",
            m_variable_sp->GetName().AsCString());
        return;
      }

      // In the case where the value is of Swift archetype type, resolve its
      // dynamic type, because we may
      // need to unbox the target.

      CompilerType valobj_type = valobj_sp->GetCompilerType();

      if (SwiftASTContext::IsArchetypeType(valobj_type)) {
        valobj_sp = valobj_sp->GetDynamicValue(lldb::eDynamicDontRunTarget);
      }

      lldb_private::DataExtractor data;

      Status extract_error;

      map.GetMemoryData(data, m_temporary_allocation, valobj_sp->GetByteSize(),
                        extract_error);

      if (!extract_error.Success()) {
        err.SetErrorStringWithFormat("couldn't get the data for variable %s",
                                     m_variable_sp->GetName().AsCString());
        return;
      }

      bool actually_write = true;

      if (m_original_data) {
        if ((data.GetByteSize() == m_original_data->GetByteSize()) &&
            !memcmp(m_original_data->GetBytes(), data.GetDataStart(),
                    data.GetByteSize())) {
          actually_write = false;
        }
      }

      Status set_error;

      if (actually_write) {
        valobj_sp->SetData(data, set_error);

        if (!set_error.Success()) {
          err.SetErrorStringWithFormat(
              "couldn't write the new contents of %s back into the variable",
              m_variable_sp->GetName().AsCString());
          return;
        }
      }

      Status free_error;

      map.Free(m_temporary_allocation, free_error);

      if (!free_error.Success()) {
        err.SetErrorStringWithFormat(
            "couldn't free the temporary region for %s: %s",
            m_variable_sp->GetName().AsCString(), free_error.AsCString());
        return;
      }

      m_original_data.reset();
      m_temporary_allocation = LLDB_INVALID_ADDRESS;
      m_temporary_allocation_size = 0;
    }
  }

  void DumpToLog(IRMemoryMap &map, lldb::addr_t process_address,
                 Log *log) override {
    StreamString dump_stream;

    const lldb::addr_t load_addr = process_address + m_offset;
    dump_stream.Printf("0x%" PRIx64 ": EntityVariable\n", load_addr);

    Status err;

    lldb::addr_t ptr = LLDB_INVALID_ADDRESS;

    {
      dump_stream.Printf("Pointer:\n");

      DataBufferHeap data(m_size, 0);

      map.ReadMemory(data.GetBytes(), load_addr, m_size, err);

      if (!err.Success()) {
        dump_stream.Printf("  <could not be read>\n");
      } else {
        DataExtractor extractor(data.GetBytes(), data.GetByteSize(),
                                map.GetByteOrder(), map.GetAddressByteSize());

        DumpHexBytes(&dump_stream, data.GetBytes(), data.GetByteSize(), 16,
                     load_addr);

        lldb::offset_t offset;

        ptr = extractor.GetPointer(&offset);

        dump_stream.PutChar('\n');
      }
    }

    if (m_temporary_allocation == LLDB_INVALID_ADDRESS) {
      dump_stream.Printf("Points to process memory:\n");
    } else {
      dump_stream.Printf("Temporary allocation:\n");
    }

    if (ptr == LLDB_INVALID_ADDRESS) {
      dump_stream.Printf("  <could not be be found>\n");
    } else {
      DataBufferHeap data(m_temporary_allocation_size, 0);

      map.ReadMemory(data.GetBytes(), m_temporary_allocation,
                     m_temporary_allocation_size, err);

      if (!err.Success()) {
        dump_stream.Printf("  <could not be read>\n");
      } else {
        DumpHexBytes(&dump_stream, data.GetBytes(), data.GetByteSize(), 16,
                     load_addr);

        dump_stream.PutChar('\n');
      }
    }

    log->PutString(dump_stream.GetString());
  }

  void Wipe(IRMemoryMap &map, lldb::addr_t process_address) override {
    if (m_temporary_allocation != LLDB_INVALID_ADDRESS) {
      Status free_error;

      map.Free(m_temporary_allocation, free_error);

      m_temporary_allocation = LLDB_INVALID_ADDRESS;
      m_temporary_allocation_size = 0;
    }
  }

private:
  lldb::VariableSP m_variable_sp;
  bool m_is_reference;
  bool m_is_archetype;
  lldb::addr_t m_temporary_allocation;
  size_t m_temporary_allocation_size;
  lldb::DataBufferSP m_original_data;
};

uint32_t Materializer::AddVariable(lldb::VariableSP &variable_sp, Status &err) {
  EntityVector::iterator iter = m_entities.insert(m_entities.end(), EntityUP());
  iter->reset(new EntityVariable(variable_sp));
  uint32_t ret = AddStructMember(**iter);
  (*iter)->SetOffset(ret);
  return ret;
}

class EntityResultVariable : public Materializer::Entity {
public:
  EntityResultVariable(const CompilerType &type, bool is_program_reference,
                       bool keep_in_memory,
                       Materializer::PersistentVariableDelegate *delegate)
      : Entity(), m_type(type), m_is_program_reference(is_program_reference),
        m_keep_in_memory(keep_in_memory),
        m_temporary_allocation(LLDB_INVALID_ADDRESS),
        m_temporary_allocation_size(0), m_delegate(delegate) {
    // Hard-coding to maximum size of a pointer since all results are
    // materialized by reference
    m_size = 8;
    m_alignment = 8;
  }

  void Materialize(lldb::StackFrameSP &frame_sp, IRMemoryMap &map,
                   lldb::addr_t process_address, Status &err) override {
    if (!m_is_program_reference) {
      if (m_temporary_allocation != LLDB_INVALID_ADDRESS) {
        err.SetErrorString("Trying to create a temporary region for the result "
                           "but one exists");
        return;
      }

      const lldb::addr_t load_addr = process_address + m_offset;

      ExecutionContextScope *exe_scope = map.GetBestExecutionContextScope();

      size_t byte_size = m_type.GetByteSize(exe_scope);
      size_t bit_align = m_type.GetTypeBitAlign();
      size_t byte_align = (bit_align + 7) / 8;

      if (!byte_align)
        byte_align = 1;

      Status alloc_error;
      const bool zero_memory = true;

      m_temporary_allocation = map.Malloc(
          byte_size, byte_align,
          lldb::ePermissionsReadable | lldb::ePermissionsWritable,
          IRMemoryMap::eAllocationPolicyMirror, zero_memory, alloc_error);
      m_temporary_allocation_size = byte_size;

      if (!alloc_error.Success()) {
        err.SetErrorStringWithFormat(
            "couldn't allocate a temporary region for the result: %s",
            alloc_error.AsCString());
        return;
      }

      Status pointer_write_error;

      map.WritePointerToMemory(load_addr, m_temporary_allocation,
                               pointer_write_error);

      if (!pointer_write_error.Success()) {
        err.SetErrorStringWithFormat("couldn't write the address of the "
                                     "temporary region for the result: %s",
                                     pointer_write_error.AsCString());
      }
    }
  }

  void Dematerialize(lldb::StackFrameSP &frame_sp, IRMemoryMap &map,
                     lldb::addr_t process_address, lldb::addr_t frame_top,
                     lldb::addr_t frame_bottom, Status &err) override {
    err.Clear();

    ExecutionContextScope *exe_scope = map.GetBestExecutionContextScope();

    if (!exe_scope) {
      err.SetErrorString("Couldn't dematerialize a result variable: invalid "
                         "execution context scope");
      return;
    }

    lldb::addr_t address;
    Status read_error;
    const lldb::addr_t load_addr = process_address + m_offset;

    map.ReadPointerFromMemory(&address, load_addr, read_error);

    if (!read_error.Success()) {
      err.SetErrorString("Couldn't dematerialize a result variable: couldn't "
                         "read its address");
      return;
    }

    lldb::TargetSP target_sp = exe_scope->CalculateTarget();

    if (!target_sp) {
      err.SetErrorString("Couldn't dematerialize a result variable: no target");
      return;
    }

<<<<<<< HEAD
    lldb::LanguageType lang =
        (m_type.GetMinimumLanguage() == lldb::eLanguageTypeSwift)
            ? lldb::eLanguageTypeSwift
            : lldb::eLanguageTypeObjC_plus_plus;

    Error type_system_error;
=======
    Status type_system_error;
>>>>>>> 15663172
    TypeSystem *type_system = target_sp->GetScratchTypeSystemForLanguage(
        &type_system_error, m_type.GetMinimumLanguage());

    if (!type_system) {
      err.SetErrorStringWithFormat("Couldn't dematerialize a result variable: "
                                   "couldn't get the corresponding type "
                                   "system: %s",
                                   type_system_error.AsCString());
      return;
    }

    PersistentExpressionState *persistent_state =
        type_system->GetPersistentExpressionState();

    if (!persistent_state) {
      err.SetErrorString("Couldn't dematerialize a result variable: "
                         "corresponding type system doesn't handle persistent "
                         "variables");
      return;
    }

    ConstString name = m_delegate
                           ? m_delegate->GetName()
                           : persistent_state->GetNextPersistentVariableName();

    lldb::ProcessSP process_sp =
        map.GetBestExecutionContextScope()->CalculateProcess();

    if (lang == lldb::eLanguageTypeSwift) {
      SwiftLanguageRuntime *language_runtime =
          process_sp->GetSwiftLanguageRuntime();

      if (language_runtime && frame_sp)
        m_type = language_runtime->DoArchetypeBindingForType(*frame_sp, m_type);
    }

    lldb::ExpressionVariableSP ret = persistent_state->CreatePersistentVariable(
        exe_scope, name, m_type, map.GetByteOrder(), map.GetAddressByteSize());

    if (!ret) {
      err.SetErrorStringWithFormat("couldn't dematerialize a result variable: "
                                   "failed to make persistent variable %s",
                                   name.AsCString());
      return;
    }

    if (m_delegate) {
      m_delegate->DidDematerialize(ret);
    }

    bool can_persist =
        (m_is_program_reference && process_sp && process_sp->CanJIT() &&
         !(address >= frame_bottom && address < frame_top));

    if (can_persist && m_keep_in_memory) {
      ret->m_live_sp = ValueObjectConstResult::Create(exe_scope, m_type, name,
                                                      address, eAddressTypeLoad,
                                                      map.GetAddressByteSize());
    }

    ret->ValueUpdated();

    const size_t pvar_byte_size = ret->GetByteSize();
    uint8_t *pvar_data = ret->GetValueBytes();

    map.ReadMemory(pvar_data, address, pvar_byte_size, read_error);

    if (!read_error.Success()) {
      err.SetErrorString(
          "Couldn't dematerialize a result variable: couldn't read its memory");
      return;
    }

    if (!can_persist || !m_keep_in_memory) {
      ret->m_flags |= ExpressionVariable::EVNeedsAllocation;

      if (m_temporary_allocation != LLDB_INVALID_ADDRESS) {
        Status free_error;
        map.Free(m_temporary_allocation, free_error);
      }
    } else {
      ret->m_flags |= ExpressionVariable::EVIsLLDBAllocated;
    }

    m_temporary_allocation = LLDB_INVALID_ADDRESS;
    m_temporary_allocation_size = 0;
  }

  void DumpToLog(IRMemoryMap &map, lldb::addr_t process_address,
                 Log *log) override {
    StreamString dump_stream;

    const lldb::addr_t load_addr = process_address + m_offset;

    dump_stream.Printf("0x%" PRIx64 ": EntityResultVariable\n", load_addr);

    Status err;

    lldb::addr_t ptr = LLDB_INVALID_ADDRESS;

    {
      dump_stream.Printf("Pointer:\n");

      DataBufferHeap data(m_size, 0);

      map.ReadMemory(data.GetBytes(), load_addr, m_size, err);

      if (!err.Success()) {
        dump_stream.Printf("  <could not be read>\n");
      } else {
        DataExtractor extractor(data.GetBytes(), data.GetByteSize(),
                                map.GetByteOrder(), map.GetAddressByteSize());

        DumpHexBytes(&dump_stream, data.GetBytes(), data.GetByteSize(), 16,
                     load_addr);

        lldb::offset_t offset;

        ptr = extractor.GetPointer(&offset);

        dump_stream.PutChar('\n');
      }
    }

    if (m_temporary_allocation == LLDB_INVALID_ADDRESS) {
      dump_stream.Printf("Points to process memory:\n");
    } else {
      dump_stream.Printf("Temporary allocation:\n");
    }

    if (ptr == LLDB_INVALID_ADDRESS) {
      dump_stream.Printf("  <could not be be found>\n");
    } else {
      DataBufferHeap data(m_temporary_allocation_size, 0);

      map.ReadMemory(data.GetBytes(), m_temporary_allocation,
                     m_temporary_allocation_size, err);

      if (!err.Success()) {
        dump_stream.Printf("  <could not be read>\n");
      } else {
        DumpHexBytes(&dump_stream, data.GetBytes(), data.GetByteSize(), 16,
                     load_addr);

        dump_stream.PutChar('\n');
      }
    }

    log->PutString(dump_stream.GetString());
  }

  void Wipe(IRMemoryMap &map, lldb::addr_t process_address) override {
    if (!m_keep_in_memory && m_temporary_allocation != LLDB_INVALID_ADDRESS) {
      Status free_error;

      map.Free(m_temporary_allocation, free_error);
    }

    m_temporary_allocation = LLDB_INVALID_ADDRESS;
    m_temporary_allocation_size = 0;
  }

private:
  CompilerType m_type;
  bool m_is_program_reference;
  bool m_keep_in_memory;
  bool m_is_error_result;

  lldb::addr_t m_temporary_allocation;
  size_t m_temporary_allocation_size;
  Materializer::PersistentVariableDelegate *m_delegate;
};

uint32_t Materializer::AddResultVariable(const CompilerType &type,
                                         bool is_program_reference,
                                         bool keep_in_memory,
                                         PersistentVariableDelegate *delegate,
                                         Status &err) {
  EntityVector::iterator iter = m_entities.insert(m_entities.end(), EntityUP());
  iter->reset(new EntityResultVariable(type, is_program_reference,
                                       keep_in_memory, delegate));
  uint32_t ret = AddStructMember(**iter);
  (*iter)->SetOffset(ret);
  return ret;
}

class EntitySymbol : public Materializer::Entity {
public:
  EntitySymbol(const Symbol &symbol) : Entity(), m_symbol(symbol) {
    // Hard-coding to maximum size of a symbol
    m_size = 8;
    m_alignment = 8;
  }

  void Materialize(lldb::StackFrameSP &frame_sp, IRMemoryMap &map,
                   lldb::addr_t process_address, Status &err) override {
    Log *log(lldb_private::GetLogIfAllCategoriesSet(LIBLLDB_LOG_EXPRESSIONS));

    const lldb::addr_t load_addr = process_address + m_offset;

    if (log) {
      log->Printf("EntitySymbol::Materialize [address = 0x%" PRIx64
                  ", m_symbol = %s]",
                  (uint64_t)load_addr, m_symbol.GetName().AsCString());
    }

    const Address sym_address = m_symbol.GetAddress();

    ExecutionContextScope *exe_scope = map.GetBestExecutionContextScope();

    lldb::TargetSP target_sp;

    if (exe_scope)
      target_sp = map.GetBestExecutionContextScope()->CalculateTarget();

    if (!target_sp) {
      err.SetErrorStringWithFormat(
          "couldn't resolve symbol %s because there is no target",
          m_symbol.GetName().AsCString());
      return;
    }

    lldb::addr_t resolved_address = sym_address.GetLoadAddress(target_sp.get());

    if (resolved_address == LLDB_INVALID_ADDRESS)
      resolved_address = sym_address.GetFileAddress();

    Status pointer_write_error;

    map.WritePointerToMemory(load_addr, resolved_address, pointer_write_error);

    if (!pointer_write_error.Success()) {
      err.SetErrorStringWithFormat(
          "couldn't write the address of symbol %s: %s",
          m_symbol.GetName().AsCString(), pointer_write_error.AsCString());
      return;
    }
  }

  void Dematerialize(lldb::StackFrameSP &frame_sp, IRMemoryMap &map,
                     lldb::addr_t process_address, lldb::addr_t frame_top,
                     lldb::addr_t frame_bottom, Status &err) override {
    Log *log(lldb_private::GetLogIfAllCategoriesSet(LIBLLDB_LOG_EXPRESSIONS));

    const lldb::addr_t load_addr = process_address + m_offset;

    if (log) {
      log->Printf("EntitySymbol::Dematerialize [address = 0x%" PRIx64
                  ", m_symbol = %s]",
                  (uint64_t)load_addr, m_symbol.GetName().AsCString());
    }

    // no work needs to be done
  }

  void DumpToLog(IRMemoryMap &map, lldb::addr_t process_address,
                 Log *log) override {
    StreamString dump_stream;

    Status err;

    const lldb::addr_t load_addr = process_address + m_offset;

    dump_stream.Printf("0x%" PRIx64 ": EntitySymbol (%s)\n", load_addr,
                       m_symbol.GetName().AsCString());

    {
      dump_stream.Printf("Pointer:\n");

      DataBufferHeap data(m_size, 0);

      map.ReadMemory(data.GetBytes(), load_addr, m_size, err);

      if (!err.Success()) {
        dump_stream.Printf("  <could not be read>\n");
      } else {
        DumpHexBytes(&dump_stream, data.GetBytes(), data.GetByteSize(), 16,
                     load_addr);

        dump_stream.PutChar('\n');
      }
    }

    log->PutString(dump_stream.GetString());
  }

  void Wipe(IRMemoryMap &map, lldb::addr_t process_address) override {}

private:
  Symbol m_symbol;
};

uint32_t Materializer::AddSymbol(const Symbol &symbol_sp, Status &err) {
  EntityVector::iterator iter = m_entities.insert(m_entities.end(), EntityUP());
  iter->reset(new EntitySymbol(symbol_sp));
  uint32_t ret = AddStructMember(**iter);
  (*iter)->SetOffset(ret);
  return ret;
}

class EntityRegister : public Materializer::Entity {
public:
  EntityRegister(const RegisterInfo &register_info)
      : Entity(), m_register_info(register_info) {
    // Hard-coding alignment conservatively
    m_size = m_register_info.byte_size;
    m_alignment = m_register_info.byte_size;
  }

  void Materialize(lldb::StackFrameSP &frame_sp, IRMemoryMap &map,
                   lldb::addr_t process_address, Status &err) override {
    Log *log(lldb_private::GetLogIfAllCategoriesSet(LIBLLDB_LOG_EXPRESSIONS));

    const lldb::addr_t load_addr = process_address + m_offset;

    if (log) {
      log->Printf("EntityRegister::Materialize [address = 0x%" PRIx64
                  ", m_register_info = %s]",
                  (uint64_t)load_addr, m_register_info.name);
    }

    RegisterValue reg_value;

    if (!frame_sp.get()) {
      err.SetErrorStringWithFormat(
          "couldn't materialize register %s without a stack frame",
          m_register_info.name);
      return;
    }

    lldb::RegisterContextSP reg_context_sp = frame_sp->GetRegisterContext();

    if (!reg_context_sp->ReadRegister(&m_register_info, reg_value)) {
      err.SetErrorStringWithFormat("couldn't read the value of register %s",
                                   m_register_info.name);
      return;
    }

    DataExtractor register_data;

    if (!reg_value.GetData(register_data)) {
      err.SetErrorStringWithFormat("couldn't get the data for register %s",
                                   m_register_info.name);
      return;
    }

    if (register_data.GetByteSize() != m_register_info.byte_size) {
      err.SetErrorStringWithFormat(
          "data for register %s had size %llu but we expected %llu",
          m_register_info.name, (unsigned long long)register_data.GetByteSize(),
          (unsigned long long)m_register_info.byte_size);
      return;
    }

    m_register_contents.reset(new DataBufferHeap(register_data.GetDataStart(),
                                                 register_data.GetByteSize()));

    Status write_error;

    map.WriteMemory(load_addr, register_data.GetDataStart(),
                    register_data.GetByteSize(), write_error);

    if (!write_error.Success()) {
      err.SetErrorStringWithFormat(
          "couldn't write the contents of register %s: %s",
          m_register_info.name, write_error.AsCString());
      return;
    }
  }

  void Dematerialize(lldb::StackFrameSP &frame_sp, IRMemoryMap &map,
                     lldb::addr_t process_address, lldb::addr_t frame_top,
                     lldb::addr_t frame_bottom, Status &err) override {
    Log *log(lldb_private::GetLogIfAllCategoriesSet(LIBLLDB_LOG_EXPRESSIONS));

    const lldb::addr_t load_addr = process_address + m_offset;

    if (log) {
      log->Printf("EntityRegister::Dematerialize [address = 0x%" PRIx64
                  ", m_register_info = %s]",
                  (uint64_t)load_addr, m_register_info.name);
    }

    Status extract_error;

    DataExtractor register_data;

    if (!frame_sp.get()) {
      err.SetErrorStringWithFormat(
          "couldn't dematerialize register %s without a stack frame",
          m_register_info.name);
      return;
    }

    lldb::RegisterContextSP reg_context_sp = frame_sp->GetRegisterContext();

    map.GetMemoryData(register_data, load_addr, m_register_info.byte_size,
                      extract_error);

    if (!extract_error.Success()) {
      err.SetErrorStringWithFormat("couldn't get the data for register %s: %s",
                                   m_register_info.name,
                                   extract_error.AsCString());
      return;
    }

    if (!memcmp(register_data.GetDataStart(), m_register_contents->GetBytes(),
                register_data.GetByteSize())) {
      // No write required, and in particular we avoid errors if the register
      // wasn't writable

      m_register_contents.reset();
      return;
    }

    m_register_contents.reset();

    RegisterValue register_value(
        const_cast<uint8_t *>(register_data.GetDataStart()),
        register_data.GetByteSize(), register_data.GetByteOrder());

    if (!reg_context_sp->WriteRegister(&m_register_info, register_value)) {
      err.SetErrorStringWithFormat("couldn't write the value of register %s",
                                   m_register_info.name);
      return;
    }
  }

  void DumpToLog(IRMemoryMap &map, lldb::addr_t process_address,
                 Log *log) override {
    StreamString dump_stream;

    Status err;

    const lldb::addr_t load_addr = process_address + m_offset;

    dump_stream.Printf("0x%" PRIx64 ": EntityRegister (%s)\n", load_addr,
                       m_register_info.name);

    {
      dump_stream.Printf("Value:\n");

      DataBufferHeap data(m_size, 0);

      map.ReadMemory(data.GetBytes(), load_addr, m_size, err);

      if (!err.Success()) {
        dump_stream.Printf("  <could not be read>\n");
      } else {
        DumpHexBytes(&dump_stream, data.GetBytes(), data.GetByteSize(), 16,
                     load_addr);

        dump_stream.PutChar('\n');
      }
    }

    log->PutString(dump_stream.GetString());
  }

  void Wipe(IRMemoryMap &map, lldb::addr_t process_address) override {}

private:
  RegisterInfo m_register_info;
  lldb::DataBufferSP m_register_contents;
};

uint32_t Materializer::AddRegister(const RegisterInfo &register_info,
                                   Status &err) {
  EntityVector::iterator iter = m_entities.insert(m_entities.end(), EntityUP());
  iter->reset(new EntityRegister(register_info));
  uint32_t ret = AddStructMember(**iter);
  (*iter)->SetOffset(ret);
  return ret;
}

Materializer::Materializer(LLVMCastKind kind)
    : m_kind(kind), m_dematerializer_wp(), m_current_offset(0),
      m_struct_alignment(8) {}

Materializer::Materializer()
    : m_kind(eKindBasic), m_dematerializer_wp(), m_current_offset(0),
      m_struct_alignment(8) {}

Materializer::~Materializer() {
  DematerializerSP dematerializer_sp = m_dematerializer_wp.lock();

  if (dematerializer_sp)
    dematerializer_sp->Wipe();
}

Materializer::DematerializerSP
Materializer::Materialize(lldb::StackFrameSP &frame_sp, IRMemoryMap &map,
                          lldb::addr_t process_address, Status &error) {
  ExecutionContextScope *exe_scope = frame_sp.get();

  if (!exe_scope)
    exe_scope = map.GetBestExecutionContextScope();

  DematerializerSP dematerializer_sp = m_dematerializer_wp.lock();

  if (dematerializer_sp) {
    error.SetErrorToGenericError();
    error.SetErrorString("Couldn't materialize: already materialized");
  }

  DematerializerSP ret(
      new Dematerializer(*this, frame_sp, map, process_address));

  if (!exe_scope) {
    error.SetErrorToGenericError();
    error.SetErrorString("Couldn't materialize: target doesn't exist");
  }

  for (EntityUP &entity_up : m_entities) {
    entity_up->Materialize(frame_sp, map, process_address, error);

    if (!error.Success())
      return DematerializerSP();
  }

  if (Log *log =
          lldb_private::GetLogIfAllCategoriesSet(LIBLLDB_LOG_EXPRESSIONS)) {
    log->Printf(
        "Materializer::Materialize (frame_sp = %p, process_address = 0x%" PRIx64
        ") materialized:",
        static_cast<void *>(frame_sp.get()), process_address);
    for (EntityUP &entity_up : m_entities)
      entity_up->DumpToLog(map, process_address, log);
  }

  m_dematerializer_wp = ret;

  return ret;
}

void Materializer::Dematerializer::Dematerialize(Status &error,
                                                 lldb::addr_t frame_bottom,
                                                 lldb::addr_t frame_top) {
  lldb::StackFrameSP frame_sp;

  lldb::ThreadSP thread_sp = m_thread_wp.lock();
  if (thread_sp)
    frame_sp = thread_sp->GetFrameWithStackID(m_stack_id);

  ExecutionContextScope *exe_scope = m_map->GetBestExecutionContextScope();

  if (!IsValid()) {
    error.SetErrorToGenericError();
    error.SetErrorString("Couldn't dematerialize: invalid dematerializer");
  }

  if (!exe_scope) {
    error.SetErrorToGenericError();
    error.SetErrorString("Couldn't dematerialize: target is gone");
  } else {
    if (Log *log =
            lldb_private::GetLogIfAllCategoriesSet(LIBLLDB_LOG_EXPRESSIONS)) {
      log->Printf("Materializer::Dematerialize (frame_sp = %p, process_address "
                  "= 0x%" PRIx64 ") about to dematerialize:",
                  static_cast<void *>(frame_sp.get()), m_process_address);
      for (EntityUP &entity_up : m_materializer->m_entities)
        entity_up->DumpToLog(*m_map, m_process_address, log);
    }

    for (EntityUP &entity_up : m_materializer->m_entities) {
      entity_up->Dematerialize(frame_sp, *m_map, m_process_address, frame_top,
                               frame_bottom, error);

      if (!error.Success())
        break;
    }

    // Okay now if there's an error and it is not empty, then report that,
    // otherwise report the regular error...
  }

  Wipe();
}

void Materializer::Dematerializer::Wipe() {
  if (!IsValid())
    return;

  for (EntityUP &entity_up : m_materializer->m_entities) {
    entity_up->Wipe(*m_map, m_process_address);
  }

  m_materializer = nullptr;
  m_map = nullptr;
  m_process_address = LLDB_INVALID_ADDRESS;
}

Materializer::PersistentVariableDelegate::~PersistentVariableDelegate() =
    default;<|MERGE_RESOLUTION|>--- conflicted
+++ resolved
@@ -905,16 +905,12 @@
       return;
     }
 
-<<<<<<< HEAD
     lldb::LanguageType lang =
         (m_type.GetMinimumLanguage() == lldb::eLanguageTypeSwift)
             ? lldb::eLanguageTypeSwift
             : lldb::eLanguageTypeObjC_plus_plus;
 
-    Error type_system_error;
-=======
     Status type_system_error;
->>>>>>> 15663172
     TypeSystem *type_system = target_sp->GetScratchTypeSystemForLanguage(
         &type_system_error, m_type.GetMinimumLanguage());
 
