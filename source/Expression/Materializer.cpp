//===-- Materializer.cpp ----------------------------------------*- C++ -*-===//
//
// Part of the LLVM Project, under the Apache License v2.0 with LLVM Exceptions.
// See https://llvm.org/LICENSE.txt for license information.
// SPDX-License-Identifier: Apache-2.0 WITH LLVM-exception
//
//===----------------------------------------------------------------------===//

#include "lldb/Expression/Materializer.h"
#include "lldb/Core/DumpDataExtractor.h"
#include "lldb/Core/ValueObjectConstResult.h"
#include "lldb/Core/ValueObjectVariable.h"
#include "lldb/Expression/ExpressionVariable.h"
#include "lldb/Symbol/Symbol.h"
#include "lldb/Symbol/Type.h"
#include "lldb/Symbol/Variable.h"
#include "lldb/Target/ExecutionContext.h"
#include "lldb/Target/RegisterContext.h"
#include "lldb/Target/StackFrame.h"
#include "lldb/Target/SwiftLanguageRuntime.h"
#include "lldb/Target/Target.h"
#include "lldb/Target/Thread.h"
#include "lldb/Utility/Log.h"
#include "lldb/Utility/RegisterValue.h"

#include <memory>

using namespace lldb_private;

uint32_t Materializer::AddStructMember(Entity &entity) {
  uint32_t size = entity.GetSize();
  uint32_t alignment = entity.GetAlignment();

  uint32_t ret;

  if (m_current_offset == 0)
    m_struct_alignment = alignment;

  if (m_current_offset % alignment)
    m_current_offset += (alignment - (m_current_offset % alignment));

  ret = m_current_offset;

  m_current_offset += size;

  return ret;
}

class EntityPersistentVariable : public Materializer::Entity {
public:
  EntityPersistentVariable(lldb::ExpressionVariableSP &persistent_variable_sp,
                           Materializer::PersistentVariableDelegate *delegate)
      : Entity(), m_persistent_variable_sp(persistent_variable_sp),
        m_delegate(delegate) {
    // Hard-coding to maximum size of a pointer since persistent variables are
    // materialized by reference
    m_size = 8;
    m_alignment = 8;
  }

  void MakeAllocation(IRMemoryMap &map, Status &err) {
    Log *log(lldb_private::GetLogIfAllCategoriesSet(LIBLLDB_LOG_EXPRESSIONS));

    // Allocate a spare memory area to store the persistent variable's
    // contents.

    Status allocate_error;
    const bool zero_memory = false;

    lldb::addr_t mem = map.Malloc(
        m_persistent_variable_sp->GetByteSize(), 8,
        lldb::ePermissionsReadable | lldb::ePermissionsWritable,
        IRMemoryMap::eAllocationPolicyMirror, zero_memory, allocate_error);

    if (!allocate_error.Success()) {
      err.SetErrorStringWithFormat(
          "couldn't allocate a memory area to store %s: %s",
          m_persistent_variable_sp->GetName().GetCString(),
          allocate_error.AsCString());
      return;
    }

    LLDB_LOGF(log, "Allocated %s (0x%" PRIx64 ") successfully",
              m_persistent_variable_sp->GetName().GetCString(), mem);

    // Put the location of the spare memory into the live data of the
    // ValueObject.

    m_persistent_variable_sp->m_live_sp = ValueObjectConstResult::Create(
        map.GetBestExecutionContextScope(),
        m_persistent_variable_sp->GetCompilerType(),
        m_persistent_variable_sp->GetName(), mem, eAddressTypeLoad,
        map.GetAddressByteSize());

    // Clear the flag if the variable will never be deallocated.

    if (m_persistent_variable_sp->m_flags &
        ExpressionVariable::EVKeepInTarget) {
      Status leak_error;
      map.Leak(mem, leak_error);
      m_persistent_variable_sp->m_flags &=
          ~ExpressionVariable::EVNeedsAllocation;
    }

    // Write the contents of the variable to the area.

    Status write_error;

    map.WriteMemory(mem, m_persistent_variable_sp->GetValueBytes(),
                    m_persistent_variable_sp->GetByteSize(), write_error);

    if (!write_error.Success()) {
      err.SetErrorStringWithFormat(
          "couldn't write %s to the target: %s",
          m_persistent_variable_sp->GetName().AsCString(),
          write_error.AsCString());
      return;
    }
  }

  void DestroyAllocation(IRMemoryMap &map, Status &err) {
    Status deallocate_error;

    map.Free((lldb::addr_t)m_persistent_variable_sp->m_live_sp->GetValue()
                 .GetScalar()
                 .ULongLong(),
             deallocate_error);

    m_persistent_variable_sp->m_live_sp.reset();

    if (!deallocate_error.Success()) {
      err.SetErrorStringWithFormat(
          "couldn't deallocate memory for %s: %s",
          m_persistent_variable_sp->GetName().GetCString(),
          deallocate_error.AsCString());
    }
  }

  void Materialize(lldb::StackFrameSP &frame_sp, IRMemoryMap &map,
                   lldb::addr_t process_address, Status &err) override {
    Log *log(lldb_private::GetLogIfAllCategoriesSet(LIBLLDB_LOG_EXPRESSIONS));

    const lldb::addr_t load_addr = process_address + m_offset;

    if (log) {
      LLDB_LOGF(log,
                "EntityPersistentVariable::Materialize [address = 0x%" PRIx64
                ", m_name = %s, m_flags = 0x%hx]",
                (uint64_t)load_addr,
                m_persistent_variable_sp->GetName().AsCString(),
                m_persistent_variable_sp->m_flags);
    }

    if (m_persistent_variable_sp->m_flags &
        ExpressionVariable::EVNeedsAllocation) {
      MakeAllocation(map, err);
      m_persistent_variable_sp->m_flags |=
          ExpressionVariable::EVIsLLDBAllocated;

      if (!err.Success())
        return;
    }

    if ((m_persistent_variable_sp->m_flags &
             ExpressionVariable::EVIsProgramReference &&
         m_persistent_variable_sp->m_live_sp) ||
        m_persistent_variable_sp->m_flags &
            ExpressionVariable::EVIsLLDBAllocated) {
      Status write_error;

      map.WriteScalarToMemory(
          load_addr,
          m_persistent_variable_sp->m_live_sp->GetValue().GetScalar(),
          map.GetAddressByteSize(), write_error);

      if (!write_error.Success()) {
        err.SetErrorStringWithFormat(
            "couldn't write the location of %s to memory: %s",
            m_persistent_variable_sp->GetName().AsCString(),
            write_error.AsCString());
      }
    } else {
      err.SetErrorStringWithFormat(
          "no materialization happened for persistent variable %s",
          m_persistent_variable_sp->GetName().AsCString());
      return;
    }
  }

  void Dematerialize(lldb::StackFrameSP &frame_sp, IRMemoryMap &map,
                     lldb::addr_t process_address, lldb::addr_t frame_top,
                     lldb::addr_t frame_bottom, Status &err) override {
    Log *log(lldb_private::GetLogIfAllCategoriesSet(LIBLLDB_LOG_EXPRESSIONS));

    const lldb::addr_t load_addr = process_address + m_offset;

    if (log) {
      LLDB_LOGF(log,
                "EntityPersistentVariable::Dematerialize [address = 0x%" PRIx64
                ", m_name = %s, m_flags = 0x%hx]",
                (uint64_t)process_address + m_offset,
                m_persistent_variable_sp->GetName().AsCString(),
                m_persistent_variable_sp->m_flags);
    }

    if (m_delegate) {
      m_delegate->DidDematerialize(m_persistent_variable_sp);
    }

    if ((m_persistent_variable_sp->m_flags &
         ExpressionVariable::EVIsLLDBAllocated) ||
        (m_persistent_variable_sp->m_flags &
         ExpressionVariable::EVIsProgramReference)) {
      if (m_persistent_variable_sp->m_flags &
              ExpressionVariable::EVIsProgramReference &&
          !m_persistent_variable_sp->m_live_sp) {
        // If the reference comes from the program, then the
        // ClangExpressionVariable's live variable data hasn't been set up yet.
        // Do this now.

        lldb::addr_t location;
        Status read_error;

        map.ReadPointerFromMemory(&location, load_addr, read_error);

        if (!read_error.Success()) {
          err.SetErrorStringWithFormat(
              "couldn't read the address of program-allocated variable %s: %s",
              m_persistent_variable_sp->GetName().GetCString(),
              read_error.AsCString());
          return;
        }

        m_persistent_variable_sp->m_live_sp = ValueObjectConstResult::Create(
            map.GetBestExecutionContextScope(),
            m_persistent_variable_sp.get()->GetCompilerType(),
            m_persistent_variable_sp->GetName(), location, eAddressTypeLoad,
            m_persistent_variable_sp->GetByteSize());

        if (frame_top != LLDB_INVALID_ADDRESS &&
            frame_bottom != LLDB_INVALID_ADDRESS && location >= frame_bottom &&
            location <= frame_top) {
          // If the variable is resident in the stack frame created by the
          // expression, then it cannot be relied upon to stay around.  We
          // treat it as needing reallocation.
          m_persistent_variable_sp->m_flags |=
              ExpressionVariable::EVIsLLDBAllocated;
          m_persistent_variable_sp->m_flags |=
              ExpressionVariable::EVNeedsAllocation;
          m_persistent_variable_sp->m_flags |=
              ExpressionVariable::EVNeedsFreezeDry;
          m_persistent_variable_sp->m_flags &=
              ~ExpressionVariable::EVIsProgramReference;
        }
      }

      lldb::addr_t mem = m_persistent_variable_sp->m_live_sp->GetValue()
                             .GetScalar()
                             .ULongLong();

      if (!m_persistent_variable_sp->m_live_sp) {
        err.SetErrorStringWithFormat(
            "couldn't find the memory area used to store %s",
            m_persistent_variable_sp->GetName().GetCString());
        return;
      }

      if (m_persistent_variable_sp->m_live_sp->GetValue()
              .GetValueAddressType() != eAddressTypeLoad) {
        err.SetErrorStringWithFormat(
            "the address of the memory area for %s is in an incorrect format",
            m_persistent_variable_sp->GetName().GetCString());
        return;
      }

      if (m_persistent_variable_sp->m_flags &
              ExpressionVariable::EVNeedsFreezeDry ||
          m_persistent_variable_sp->m_flags &
              ExpressionVariable::EVKeepInTarget) {
        LLDB_LOGF(log, "Dematerializing %s from 0x%" PRIx64 " (size = %llu)",
                  m_persistent_variable_sp->GetName().GetCString(),
                  (uint64_t)mem,
                  (unsigned long long)m_persistent_variable_sp->GetByteSize());

        // Read the contents of the spare memory area

        m_persistent_variable_sp->ValueUpdated();

        Status read_error;

        map.ReadMemory(m_persistent_variable_sp->GetValueBytes(), mem,
                       m_persistent_variable_sp->GetByteSize(), read_error);

        if (!read_error.Success()) {
          err.SetErrorStringWithFormat(
              "couldn't read the contents of %s from memory: %s",
              m_persistent_variable_sp->GetName().GetCString(),
              read_error.AsCString());
          return;
        }

        m_persistent_variable_sp->m_flags &=
            ~ExpressionVariable::EVNeedsFreezeDry;
      }
    } else {
      err.SetErrorStringWithFormat(
          "no dematerialization happened for persistent variable %s",
          m_persistent_variable_sp->GetName().AsCString());
      return;
    }

    lldb::ProcessSP process_sp =
        map.GetBestExecutionContextScope()->CalculateProcess();
    if (!process_sp || !process_sp->CanJIT()) {
      // Allocations are not persistent so persistent variables cannot stay
      // materialized.

      m_persistent_variable_sp->m_flags |=
          ExpressionVariable::EVNeedsAllocation;

      DestroyAllocation(map, err);
      if (!err.Success())
        return;
    } else if (m_persistent_variable_sp->m_flags &
                   ExpressionVariable::EVNeedsAllocation &&
               !(m_persistent_variable_sp->m_flags &
                 ExpressionVariable::EVKeepInTarget)) {
      DestroyAllocation(map, err);
      if (!err.Success())
        return;
    }
  }

  void DumpToLog(IRMemoryMap &map, lldb::addr_t process_address,
                 Log *log) override {
    StreamString dump_stream;

    Status err;

    const lldb::addr_t load_addr = process_address + m_offset;

    dump_stream.Printf("0x%" PRIx64 ": EntityPersistentVariable (%s)\n",
                       load_addr,
                       m_persistent_variable_sp->GetName().AsCString());

    {
      dump_stream.Printf("Pointer:\n");

      DataBufferHeap data(m_size, 0);

      map.ReadMemory(data.GetBytes(), load_addr, m_size, err);

      if (!err.Success()) {
        dump_stream.Printf("  <could not be read>\n");
      } else {
        DumpHexBytes(&dump_stream, data.GetBytes(), data.GetByteSize(), 16,
                     load_addr);

        dump_stream.PutChar('\n');
      }
    }

    {
      dump_stream.Printf("Target:\n");

      lldb::addr_t target_address;

      map.ReadPointerFromMemory(&target_address, load_addr, err);

      if (!err.Success()) {
        dump_stream.Printf("  <could not be read>\n");
      } else {
        DataBufferHeap data(m_persistent_variable_sp->GetByteSize(), 0);

        map.ReadMemory(data.GetBytes(), target_address,
                       m_persistent_variable_sp->GetByteSize(), err);

        if (!err.Success()) {
          dump_stream.Printf("  <could not be read>\n");
        } else {
          DumpHexBytes(&dump_stream, data.GetBytes(), data.GetByteSize(), 16,
                       target_address);

          dump_stream.PutChar('\n');
        }
      }
    }

    log->PutString(dump_stream.GetString());
  }

  void Wipe(IRMemoryMap &map, lldb::addr_t process_address) override {}

private:
  lldb::ExpressionVariableSP m_persistent_variable_sp;
  Materializer::PersistentVariableDelegate *m_delegate;
};

uint32_t Materializer::AddPersistentVariable(
    lldb::ExpressionVariableSP &persistent_variable_sp,
    PersistentVariableDelegate *delegate, Status &err) {
  EntityVector::iterator iter = m_entities.insert(m_entities.end(), EntityUP());
  iter->reset(new EntityPersistentVariable(persistent_variable_sp, delegate));
  uint32_t ret = AddStructMember(**iter);
  (*iter)->SetOffset(ret);
  return ret;
}

class EntityVariable : public Materializer::Entity {
public:
  EntityVariable(lldb::VariableSP &variable_sp)
      : Entity(), m_variable_sp(variable_sp), m_is_reference(false),
        m_is_generic(false), m_temporary_allocation(LLDB_INVALID_ADDRESS),
        m_temporary_allocation_size(0) {
    // Hard-coding to maximum size of a pointer since all variables are
    // materialized by reference
    m_size = 8;
    m_alignment = 8;
    m_is_reference =
        m_variable_sp->GetType()->GetForwardCompilerType().IsReferenceType();
    m_is_generic = SwiftASTContext::IsGenericType(
        m_variable_sp->GetType()->GetForwardCompilerType());
  }

  void Materialize(lldb::StackFrameSP &frame_sp, IRMemoryMap &map,
                   lldb::addr_t process_address, Status &err) override {
    Log *log(lldb_private::GetLogIfAllCategoriesSet(LIBLLDB_LOG_EXPRESSIONS));

    const lldb::addr_t load_addr = process_address + m_offset;
    if (log) {
      LLDB_LOGF(log,
                "EntityVariable::Materialize [address = 0x%" PRIx64
                ", m_variable_sp = %s]",
                (uint64_t)load_addr, m_variable_sp->GetName().AsCString());
    }

    ExecutionContextScope *scope = frame_sp.get();

    if (!scope)
      scope = map.GetBestExecutionContextScope();

    lldb::ValueObjectSP valobj_sp =
        ValueObjectVariable::Create(scope, m_variable_sp);

    if (!valobj_sp) {
      err.SetErrorStringWithFormat(
          "couldn't get a value object for variable %s",
          m_variable_sp->GetName().AsCString());
      return;
    }

    Status valobj_error = valobj_sp->GetError();

    if (valobj_error.Fail()) {
      err.SetErrorStringWithFormat("couldn't get the value of variable %s: %s",
                                   m_variable_sp->GetName().AsCString(),
                                   valobj_error.AsCString());
      return;
    }

    // In the case where the value is of Swift generic type, unbox it.
    CompilerType valobj_type = valobj_sp->GetCompilerType();

    if (m_is_reference) {
      DataExtractor valobj_extractor;
      Status extract_error;
      valobj_sp->GetData(valobj_extractor, extract_error);

      if (!extract_error.Success()) {
        err.SetErrorStringWithFormat(
            "couldn't read contents of reference variable %s: %s",
            m_variable_sp->GetName().AsCString(), extract_error.AsCString());
        return;
      }

      lldb::offset_t offset = 0;
      lldb::addr_t reference_addr = valobj_extractor.GetAddress(&offset);

      Status write_error;
      map.WritePointerToMemory(load_addr, reference_addr, write_error);

      if (!write_error.Success()) {
        err.SetErrorStringWithFormat("couldn't write the contents of reference "
                                     "variable %s to memory: %s",
                                     m_variable_sp->GetName().AsCString(),
                                     write_error.AsCString());
        return;
      }
    } else {
      AddressType address_type = eAddressTypeInvalid;
      const bool is_dynamic_class_type =
          m_is_generic &&
          (valobj_type.GetTypeClass() == lldb::eTypeClassClass);
      const bool scalar_is_load_address = m_is_generic; // this is the only
                                                          // time we're dealing
                                                          // with dynamic values

      // if the dynamic type is a class, bypass the GetAddressOf() optimization
      // as it doesn't do the right thing
      lldb::addr_t addr_of_valobj =
          is_dynamic_class_type
              ? LLDB_INVALID_ADDRESS
              : valobj_sp->GetAddressOf(scalar_is_load_address, &address_type);

      // BEGIN Swift.
      if (lldb::ProcessSP process_sp =
          map.GetBestExecutionContextScope()->CalculateProcess())
        if (auto runtime = process_sp->GetLanguageRuntime(
                valobj_type.GetMinimumLanguage())) {
          Status read_error;
          addr_of_valobj =
              runtime->FixupAddress(addr_of_valobj, valobj_type, read_error);
        }
      // END Swift.

      if (addr_of_valobj != LLDB_INVALID_ADDRESS) {
        Status write_error;
        map.WritePointerToMemory(load_addr, addr_of_valobj, write_error);

        if (!write_error.Success()) {
          err.SetErrorStringWithFormat(
              "couldn't write the address of variable %s to memory: %s",
              m_variable_sp->GetName().AsCString(), write_error.AsCString());
          return;
        }
      } else {
        DataExtractor data;
        Status extract_error;
        valobj_sp->GetData(data, extract_error);
        if (!extract_error.Success()) {
          if (valobj_type.GetMinimumLanguage() == lldb::eLanguageTypeSwift) {
            llvm::Optional<uint64_t> size =
                valobj_type.GetByteSize(frame_sp.get());
            if (size && *size == 0) {
              // We don't need to materialize empty structs in Swift.
              return;
            }
          }
          err.SetErrorStringWithFormat("couldn't get the value of %s: %s",
                                       m_variable_sp->GetName().AsCString(),
                                       extract_error.AsCString());
          return;
        }

        if (m_temporary_allocation != LLDB_INVALID_ADDRESS) {
          err.SetErrorStringWithFormat(
              "trying to create a temporary region for %s but one exists",
              m_variable_sp->GetName().AsCString());
          return;
        }

        if (data.GetByteSize() < m_variable_sp->GetType()->GetByteSize(scope)) {
          if (data.GetByteSize() == 0 &&
              !m_variable_sp->LocationExpression().IsValid()) {
            err.SetErrorStringWithFormat("the variable '%s' has no location, "
                                         "it may have been optimized out",
                                         m_variable_sp->GetName().AsCString());
          } else {
            err.SetErrorStringWithFormat(
                "size of variable %s (%" PRIu64
                ") is larger than the ValueObject's size (%" PRIu64 ")",
                m_variable_sp->GetName().AsCString(),
                m_variable_sp->GetType()
                    ->GetByteSize(map.GetBestExecutionContextScope())
                    .getValueOr(0),
                data.GetByteSize());
          }
          return;
        }

<<<<<<< HEAD
        // FIXME: It would be better to map the type into the context when the
        //        variable is created. 
        auto layout_type = m_variable_sp->GetType()->GetLayoutCompilerType();

        // IRGen wants a fully realized type so we do archetype binding
        // before asking informations about this type (e.g. its size).
        if (layout_type.GetMinimumLanguage() == lldb::eLanguageTypeSwift) {
          lldb::ProcessSP process_sp =
              map.GetBestExecutionContextScope()->CalculateProcess();
          SwiftLanguageRuntime *language_runtime =
              SwiftLanguageRuntime::Get(*process_sp);
          if (language_runtime && frame_sp)
            layout_type = language_runtime->DoArchetypeBindingForType(
                *frame_sp, layout_type);
        }

        size_t bit_align = layout_type.GetTypeBitAlign();
        size_t byte_align = (bit_align + 7) / 8;
=======
        llvm::Optional<size_t> opt_bit_align =
            m_variable_sp->GetType()->GetLayoutCompilerType().GetTypeBitAlign();
        if (!opt_bit_align) {
          err.SetErrorStringWithFormat("can't get the type alignment for %s",
                                       m_variable_sp->GetName().AsCString());
          return;
        }
>>>>>>> c852696d

        size_t byte_align = (*opt_bit_align + 7) / 8;

        Status alloc_error;
        const bool zero_memory = false;

        m_temporary_allocation = map.Malloc(
            data.GetByteSize(), byte_align,
            lldb::ePermissionsReadable | lldb::ePermissionsWritable,
            IRMemoryMap::eAllocationPolicyMirror, zero_memory, alloc_error);

        m_temporary_allocation_size = data.GetByteSize();

        m_original_data = std::make_shared<DataBufferHeap>(data.GetDataStart(),
                                                           data.GetByteSize());

        if (!alloc_error.Success()) {
          err.SetErrorStringWithFormat(
              "couldn't allocate a temporary region for %s: %s",
              m_variable_sp->GetName().AsCString(), alloc_error.AsCString());
          return;
        }

        Status write_error;

        map.WriteMemory(m_temporary_allocation, data.GetDataStart(),
                        data.GetByteSize(), write_error);

        if (!write_error.Success()) {
          err.SetErrorStringWithFormat(
              "couldn't write to the temporary region for %s: %s",
              m_variable_sp->GetName().AsCString(), write_error.AsCString());
          return;
        }

        Status pointer_write_error;

        map.WritePointerToMemory(load_addr, m_temporary_allocation,
                                 pointer_write_error);

        if (!pointer_write_error.Success()) {
          err.SetErrorStringWithFormat(
              "couldn't write the address of the temporary region for %s: %s",
              m_variable_sp->GetName().AsCString(),
              pointer_write_error.AsCString());
        }
      }
    }
  }

  void Dematerialize(lldb::StackFrameSP &frame_sp, IRMemoryMap &map,
                     lldb::addr_t process_address, lldb::addr_t frame_top,
                     lldb::addr_t frame_bottom, Status &err) override {
    Log *log(lldb_private::GetLogIfAllCategoriesSet(LIBLLDB_LOG_EXPRESSIONS));

    const lldb::addr_t load_addr = process_address + m_offset;
    if (log) {
      LLDB_LOGF(log,
                "EntityVariable::Dematerialize [address = 0x%" PRIx64
                ", m_variable_sp = %s]",
                (uint64_t)load_addr, m_variable_sp->GetName().AsCString());
    }

    if (m_temporary_allocation != LLDB_INVALID_ADDRESS) {
      ExecutionContextScope *scope = frame_sp.get();

      if (!scope)
        scope = map.GetBestExecutionContextScope();

      lldb::ValueObjectSP valobj_sp =
          ValueObjectVariable::Create(scope, m_variable_sp);

      if (!valobj_sp) {
        err.SetErrorStringWithFormat(
            "couldn't get a value object for variable %s",
            m_variable_sp->GetName().AsCString());
        return;
      }

      // In the case where the value is of Swift generic type, resolve its
      // dynamic type, because we may
      // need to unbox the target.

      CompilerType valobj_type = valobj_sp->GetCompilerType();

      if (SwiftASTContext::IsGenericType(valobj_type)) {
        valobj_sp = valobj_sp->GetDynamicValue(lldb::eDynamicDontRunTarget);
      }

      lldb_private::DataExtractor data;

      Status extract_error;

      map.GetMemoryData(data, m_temporary_allocation, valobj_sp->GetByteSize(),
                        extract_error);

      if (!extract_error.Success()) {
        if (valobj_type.GetMinimumLanguage() == lldb::eLanguageTypeSwift) {
          llvm::Optional<uint64_t> size =
              valobj_type.GetByteSize(frame_sp.get());
          if (size && *size == 0)
            // We don't need to dematerialize empty structs in Swift.
            return;
        }
        
        err.SetErrorStringWithFormat("couldn't get the data for variable %s",
                                     m_variable_sp->GetName().AsCString());
        return;
      }

      bool actually_write = true;

      if (m_original_data) {
        if ((data.GetByteSize() == m_original_data->GetByteSize()) &&
            !memcmp(m_original_data->GetBytes(), data.GetDataStart(),
                    data.GetByteSize())) {
          actually_write = false;
        }
      }

      Status set_error;

      if (actually_write) {
        valobj_sp->SetData(data, set_error);

        if (!set_error.Success()) {
          err.SetErrorStringWithFormat(
              "couldn't write the new contents of %s back into the variable",
              m_variable_sp->GetName().AsCString());
          return;
        }
      }

      Status free_error;

      map.Free(m_temporary_allocation, free_error);

      if (!free_error.Success()) {
        err.SetErrorStringWithFormat(
            "couldn't free the temporary region for %s: %s",
            m_variable_sp->GetName().AsCString(), free_error.AsCString());
        return;
      }

      m_original_data.reset();
      m_temporary_allocation = LLDB_INVALID_ADDRESS;
      m_temporary_allocation_size = 0;
    }
  }

  void DumpToLog(IRMemoryMap &map, lldb::addr_t process_address,
                 Log *log) override {
    StreamString dump_stream;

    const lldb::addr_t load_addr = process_address + m_offset;
    dump_stream.Printf("0x%" PRIx64 ": EntityVariable\n", load_addr);

    Status err;

    lldb::addr_t ptr = LLDB_INVALID_ADDRESS;

    {
      dump_stream.Printf("Pointer:\n");

      DataBufferHeap data(m_size, 0);

      map.ReadMemory(data.GetBytes(), load_addr, m_size, err);

      if (!err.Success()) {
        dump_stream.Printf("  <could not be read>\n");
      } else {
        DataExtractor extractor(data.GetBytes(), data.GetByteSize(),
                                map.GetByteOrder(), map.GetAddressByteSize());

        DumpHexBytes(&dump_stream, data.GetBytes(), data.GetByteSize(), 16,
                     load_addr);

        lldb::offset_t offset;

        ptr = extractor.GetPointer(&offset);

        dump_stream.PutChar('\n');
      }
    }

    if (m_temporary_allocation == LLDB_INVALID_ADDRESS) {
      dump_stream.Printf("Points to process memory:\n");
    } else {
      dump_stream.Printf("Temporary allocation:\n");
    }

    if (ptr == LLDB_INVALID_ADDRESS) {
      dump_stream.Printf("  <could not be be found>\n");
    } else {
      DataBufferHeap data(m_temporary_allocation_size, 0);

      map.ReadMemory(data.GetBytes(), m_temporary_allocation,
                     m_temporary_allocation_size, err);

      if (!err.Success()) {
        dump_stream.Printf("  <could not be read>\n");
      } else {
        DumpHexBytes(&dump_stream, data.GetBytes(), data.GetByteSize(), 16,
                     load_addr);

        dump_stream.PutChar('\n');
      }
    }

    log->PutString(dump_stream.GetString());
  }

  void Wipe(IRMemoryMap &map, lldb::addr_t process_address) override {
    if (m_temporary_allocation != LLDB_INVALID_ADDRESS) {
      Status free_error;

      map.Free(m_temporary_allocation, free_error);

      m_temporary_allocation = LLDB_INVALID_ADDRESS;
      m_temporary_allocation_size = 0;
    }
  }

private:
  lldb::VariableSP m_variable_sp;
  bool m_is_reference;
  bool m_is_generic;
  lldb::addr_t m_temporary_allocation;
  size_t m_temporary_allocation_size;
  lldb::DataBufferSP m_original_data;
};

uint32_t Materializer::AddVariable(lldb::VariableSP &variable_sp, Status &err) {
  EntityVector::iterator iter = m_entities.insert(m_entities.end(), EntityUP());
  iter->reset(new EntityVariable(variable_sp));
  uint32_t ret = AddStructMember(**iter);
  (*iter)->SetOffset(ret);
  return ret;
}

class EntityResultVariable : public Materializer::Entity {
public:
  EntityResultVariable(const CompilerType &type, bool is_program_reference,
                       bool keep_in_memory,
                       Materializer::PersistentVariableDelegate *delegate)
      : Entity(), m_type(type), m_is_program_reference(is_program_reference),
        m_keep_in_memory(keep_in_memory),
        m_temporary_allocation(LLDB_INVALID_ADDRESS),
        m_temporary_allocation_size(0), m_delegate(delegate) {
    // Hard-coding to maximum size of a pointer since all results are
    // materialized by reference
    m_size = 8;
    m_alignment = 8;
  }

  void Materialize(lldb::StackFrameSP &frame_sp, IRMemoryMap &map,
                   lldb::addr_t process_address, Status &err) override {
    if (!m_is_program_reference) {
      if (m_temporary_allocation != LLDB_INVALID_ADDRESS) {
        err.SetErrorString("Trying to create a temporary region for the result "
                           "but one exists");
        return;
      }

      const lldb::addr_t load_addr = process_address + m_offset;

      ExecutionContextScope *exe_scope = map.GetBestExecutionContextScope();

      llvm::Optional<uint64_t> byte_size = m_type.GetByteSize(exe_scope);
      if (!byte_size) {
        err.SetErrorString("can't get size of type");
        return;
      }

      llvm::Optional<size_t> opt_bit_align = m_type.GetTypeBitAlign();
      if (!opt_bit_align) {
        err.SetErrorStringWithFormat("can't get the type alignment");
        return;
      }

      size_t byte_align = (*opt_bit_align + 7) / 8;

      Status alloc_error;
      const bool zero_memory = true;

      m_temporary_allocation = map.Malloc(
          *byte_size, byte_align,
          lldb::ePermissionsReadable | lldb::ePermissionsWritable,
          IRMemoryMap::eAllocationPolicyMirror, zero_memory, alloc_error);
      m_temporary_allocation_size = *byte_size;

      if (!alloc_error.Success()) {
        err.SetErrorStringWithFormat(
            "couldn't allocate a temporary region for the result: %s",
            alloc_error.AsCString());
        return;
      }

      Status pointer_write_error;

      map.WritePointerToMemory(load_addr, m_temporary_allocation,
                               pointer_write_error);

      if (!pointer_write_error.Success()) {
        err.SetErrorStringWithFormat("couldn't write the address of the "
                                     "temporary region for the result: %s",
                                     pointer_write_error.AsCString());
      }
    }
  }

  void Dematerialize(lldb::StackFrameSP &frame_sp, IRMemoryMap &map,
                     lldb::addr_t process_address, lldb::addr_t frame_top,
                     lldb::addr_t frame_bottom, Status &err) override {
    err.Clear();

    ExecutionContextScope *exe_scope = map.GetBestExecutionContextScope();

    if (!exe_scope) {
      err.SetErrorString("Couldn't dematerialize a result variable: invalid "
                         "execution context scope");
      return;
    }

    lldb::addr_t address;
    Status read_error;
    const lldb::addr_t load_addr = process_address + m_offset;

    map.ReadPointerFromMemory(&address, load_addr, read_error);

    if (!read_error.Success()) {
      err.SetErrorString("Couldn't dematerialize a result variable: couldn't "
                         "read its address");
      return;
    }

    lldb::TargetSP target_sp = exe_scope->CalculateTarget();

    if (!target_sp) {
      err.SetErrorString("Couldn't dematerialize a result variable: no target");
      return;
    }

    PersistentExpressionState *persistent_state = nullptr;

    if (m_type.GetMinimumLanguage() == lldb::eLanguageTypeSwift) {
      Status status;
      auto type_system =
          target_sp->GetScratchSwiftASTContext(status, *exe_scope).get();
      if (type_system == nullptr) {
        err.SetErrorStringWithFormat("Couldn't dematerialize a result variable: "
                                     "couldn't get the corresponding type "
                                     "system: %s", status.AsCString());
        return;
      }
      persistent_state =
          target_sp->GetSwiftPersistentExpressionState(*exe_scope);
    } else {
      auto type_system_or_err =
          target_sp->GetScratchTypeSystemForLanguage(m_type.GetMinimumLanguage());

      if (auto error = type_system_or_err.takeError()) {
        err.SetErrorStringWithFormat("Couldn't dematerialize a result variable: "
                                    "couldn't get the corresponding type "
                                    "system: %s",
                                    llvm::toString(std::move(error)).c_str());
        return;
      }
      persistent_state = type_system_or_err->GetPersistentExpressionState();
    }

    if (!persistent_state) {
      err.SetErrorString("Couldn't dematerialize a result variable: "
                         "corresponding type system doesn't handle persistent "
                         "variables");
      return;
    }

    ConstString name =
        m_delegate
            ? m_delegate->GetName()
            : persistent_state->GetNextPersistentVariableName(
                  *target_sp, persistent_state->GetPersistentVariablePrefix());

    lldb::ProcessSP process_sp =
        map.GetBestExecutionContextScope()->CalculateProcess();

    if (m_type.GetMinimumLanguage() == lldb::eLanguageTypeSwift) {
      SwiftLanguageRuntime *language_runtime =
          SwiftLanguageRuntime::Get(*process_sp);
      if (language_runtime && frame_sp)
        m_type = language_runtime->DoArchetypeBindingForType(*frame_sp, m_type);
    }

    lldb::ExpressionVariableSP ret = persistent_state->CreatePersistentVariable(
        exe_scope, name, m_type, map.GetByteOrder(), map.GetAddressByteSize());

    if (!ret) {
      err.SetErrorStringWithFormat("couldn't dematerialize a result variable: "
                                   "failed to make persistent variable %s",
                                   name.AsCString());
      return;
    }

    if (m_delegate) {
      m_delegate->DidDematerialize(ret);
    }

    bool can_persist =
        (m_is_program_reference && process_sp && process_sp->CanJIT() &&
         !(address >= frame_bottom && address < frame_top));

    if (can_persist && m_keep_in_memory) {
      ret->m_live_sp = ValueObjectConstResult::Create(exe_scope, m_type, name,
                                                      address, eAddressTypeLoad,
                                                      map.GetAddressByteSize());
    }

    ret->ValueUpdated();

    const size_t pvar_byte_size = ret->GetByteSize();
    uint8_t *pvar_data = ret->GetValueBytes();

    map.ReadMemory(pvar_data, address, pvar_byte_size, read_error);

    if (!read_error.Success()) {
      err.SetErrorString(
          "Couldn't dematerialize a result variable: couldn't read its memory");
      return;
    }

    if (!can_persist || !m_keep_in_memory) {
      ret->m_flags |= ExpressionVariable::EVNeedsAllocation;

      if (m_temporary_allocation != LLDB_INVALID_ADDRESS) {
        Status free_error;
        map.Free(m_temporary_allocation, free_error);
      }
    } else {
      ret->m_flags |= ExpressionVariable::EVIsLLDBAllocated;
    }

    m_temporary_allocation = LLDB_INVALID_ADDRESS;
    m_temporary_allocation_size = 0;
  }

  void DumpToLog(IRMemoryMap &map, lldb::addr_t process_address,
                 Log *log) override {
    StreamString dump_stream;

    const lldb::addr_t load_addr = process_address + m_offset;

    dump_stream.Printf("0x%" PRIx64 ": EntityResultVariable\n", load_addr);

    Status err;

    lldb::addr_t ptr = LLDB_INVALID_ADDRESS;

    {
      dump_stream.Printf("Pointer:\n");

      DataBufferHeap data(m_size, 0);

      map.ReadMemory(data.GetBytes(), load_addr, m_size, err);

      if (!err.Success()) {
        dump_stream.Printf("  <could not be read>\n");
      } else {
        DataExtractor extractor(data.GetBytes(), data.GetByteSize(),
                                map.GetByteOrder(), map.GetAddressByteSize());

        DumpHexBytes(&dump_stream, data.GetBytes(), data.GetByteSize(), 16,
                     load_addr);

        lldb::offset_t offset;

        ptr = extractor.GetPointer(&offset);

        dump_stream.PutChar('\n');
      }
    }

    if (m_temporary_allocation == LLDB_INVALID_ADDRESS) {
      dump_stream.Printf("Points to process memory:\n");
    } else {
      dump_stream.Printf("Temporary allocation:\n");
    }

    if (ptr == LLDB_INVALID_ADDRESS) {
      dump_stream.Printf("  <could not be be found>\n");
    } else {
      DataBufferHeap data(m_temporary_allocation_size, 0);

      map.ReadMemory(data.GetBytes(), m_temporary_allocation,
                     m_temporary_allocation_size, err);

      if (!err.Success()) {
        dump_stream.Printf("  <could not be read>\n");
      } else {
        DumpHexBytes(&dump_stream, data.GetBytes(), data.GetByteSize(), 16,
                     load_addr);

        dump_stream.PutChar('\n');
      }
    }

    log->PutString(dump_stream.GetString());
  }

  void Wipe(IRMemoryMap &map, lldb::addr_t process_address) override {
    if (!m_keep_in_memory && m_temporary_allocation != LLDB_INVALID_ADDRESS) {
      Status free_error;

      map.Free(m_temporary_allocation, free_error);
    }

    m_temporary_allocation = LLDB_INVALID_ADDRESS;
    m_temporary_allocation_size = 0;
  }

private:
  CompilerType m_type;
  bool m_is_program_reference;
  bool m_keep_in_memory;

  lldb::addr_t m_temporary_allocation;
  size_t m_temporary_allocation_size;
  Materializer::PersistentVariableDelegate *m_delegate;
};

uint32_t Materializer::AddResultVariable(const CompilerType &type,
                                         bool is_program_reference,
                                         bool keep_in_memory,
                                         PersistentVariableDelegate *delegate,
                                         Status &err) {
  EntityVector::iterator iter = m_entities.insert(m_entities.end(), EntityUP());
  iter->reset(new EntityResultVariable(type, is_program_reference,
                                       keep_in_memory, delegate));
  uint32_t ret = AddStructMember(**iter);
  (*iter)->SetOffset(ret);
  return ret;
}

class EntitySymbol : public Materializer::Entity {
public:
  EntitySymbol(const Symbol &symbol) : Entity(), m_symbol(symbol) {
    // Hard-coding to maximum size of a symbol
    m_size = 8;
    m_alignment = 8;
  }

  void Materialize(lldb::StackFrameSP &frame_sp, IRMemoryMap &map,
                   lldb::addr_t process_address, Status &err) override {
    Log *log(lldb_private::GetLogIfAllCategoriesSet(LIBLLDB_LOG_EXPRESSIONS));

    const lldb::addr_t load_addr = process_address + m_offset;

    if (log) {
      LLDB_LOGF(log,
                "EntitySymbol::Materialize [address = 0x%" PRIx64
                ", m_symbol = %s]",
                (uint64_t)load_addr, m_symbol.GetName().AsCString());
    }

    const Address sym_address = m_symbol.GetAddress();

    ExecutionContextScope *exe_scope = map.GetBestExecutionContextScope();

    lldb::TargetSP target_sp;

    if (exe_scope)
      target_sp = map.GetBestExecutionContextScope()->CalculateTarget();

    if (!target_sp) {
      err.SetErrorStringWithFormat(
          "couldn't resolve symbol %s because there is no target",
          m_symbol.GetName().AsCString());
      return;
    }

    lldb::addr_t resolved_address = sym_address.GetLoadAddress(target_sp.get());

    if (resolved_address == LLDB_INVALID_ADDRESS)
      resolved_address = sym_address.GetFileAddress();

    Status pointer_write_error;

    map.WritePointerToMemory(load_addr, resolved_address, pointer_write_error);

    if (!pointer_write_error.Success()) {
      err.SetErrorStringWithFormat(
          "couldn't write the address of symbol %s: %s",
          m_symbol.GetName().AsCString(), pointer_write_error.AsCString());
      return;
    }
  }

  void Dematerialize(lldb::StackFrameSP &frame_sp, IRMemoryMap &map,
                     lldb::addr_t process_address, lldb::addr_t frame_top,
                     lldb::addr_t frame_bottom, Status &err) override {
    Log *log(lldb_private::GetLogIfAllCategoriesSet(LIBLLDB_LOG_EXPRESSIONS));

    const lldb::addr_t load_addr = process_address + m_offset;

    if (log) {
      LLDB_LOGF(log,
                "EntitySymbol::Dematerialize [address = 0x%" PRIx64
                ", m_symbol = %s]",
                (uint64_t)load_addr, m_symbol.GetName().AsCString());
    }

    // no work needs to be done
  }

  void DumpToLog(IRMemoryMap &map, lldb::addr_t process_address,
                 Log *log) override {
    StreamString dump_stream;

    Status err;

    const lldb::addr_t load_addr = process_address + m_offset;

    dump_stream.Printf("0x%" PRIx64 ": EntitySymbol (%s)\n", load_addr,
                       m_symbol.GetName().AsCString());

    {
      dump_stream.Printf("Pointer:\n");

      DataBufferHeap data(m_size, 0);

      map.ReadMemory(data.GetBytes(), load_addr, m_size, err);

      if (!err.Success()) {
        dump_stream.Printf("  <could not be read>\n");
      } else {
        DumpHexBytes(&dump_stream, data.GetBytes(), data.GetByteSize(), 16,
                     load_addr);

        dump_stream.PutChar('\n');
      }
    }

    log->PutString(dump_stream.GetString());
  }

  void Wipe(IRMemoryMap &map, lldb::addr_t process_address) override {}

private:
  Symbol m_symbol;
};

uint32_t Materializer::AddSymbol(const Symbol &symbol_sp, Status &err) {
  EntityVector::iterator iter = m_entities.insert(m_entities.end(), EntityUP());
  iter->reset(new EntitySymbol(symbol_sp));
  uint32_t ret = AddStructMember(**iter);
  (*iter)->SetOffset(ret);
  return ret;
}

class EntityRegister : public Materializer::Entity {
public:
  EntityRegister(const RegisterInfo &register_info)
      : Entity(), m_register_info(register_info) {
    // Hard-coding alignment conservatively
    m_size = m_register_info.byte_size;
    m_alignment = m_register_info.byte_size;
  }

  void Materialize(lldb::StackFrameSP &frame_sp, IRMemoryMap &map,
                   lldb::addr_t process_address, Status &err) override {
    Log *log(lldb_private::GetLogIfAllCategoriesSet(LIBLLDB_LOG_EXPRESSIONS));

    const lldb::addr_t load_addr = process_address + m_offset;

    if (log) {
      LLDB_LOGF(log,
                "EntityRegister::Materialize [address = 0x%" PRIx64
                ", m_register_info = %s]",
                (uint64_t)load_addr, m_register_info.name);
    }

    RegisterValue reg_value;

    if (!frame_sp.get()) {
      err.SetErrorStringWithFormat(
          "couldn't materialize register %s without a stack frame",
          m_register_info.name);
      return;
    }

    lldb::RegisterContextSP reg_context_sp = frame_sp->GetRegisterContext();

    if (!reg_context_sp->ReadRegister(&m_register_info, reg_value)) {
      err.SetErrorStringWithFormat("couldn't read the value of register %s",
                                   m_register_info.name);
      return;
    }

    DataExtractor register_data;

    if (!reg_value.GetData(register_data)) {
      err.SetErrorStringWithFormat("couldn't get the data for register %s",
                                   m_register_info.name);
      return;
    }

    if (register_data.GetByteSize() != m_register_info.byte_size) {
      err.SetErrorStringWithFormat(
          "data for register %s had size %llu but we expected %llu",
          m_register_info.name, (unsigned long long)register_data.GetByteSize(),
          (unsigned long long)m_register_info.byte_size);
      return;
    }

    m_register_contents = std::make_shared<DataBufferHeap>(
        register_data.GetDataStart(), register_data.GetByteSize());

    Status write_error;

    map.WriteMemory(load_addr, register_data.GetDataStart(),
                    register_data.GetByteSize(), write_error);

    if (!write_error.Success()) {
      err.SetErrorStringWithFormat(
          "couldn't write the contents of register %s: %s",
          m_register_info.name, write_error.AsCString());
      return;
    }
  }

  void Dematerialize(lldb::StackFrameSP &frame_sp, IRMemoryMap &map,
                     lldb::addr_t process_address, lldb::addr_t frame_top,
                     lldb::addr_t frame_bottom, Status &err) override {
    Log *log(lldb_private::GetLogIfAllCategoriesSet(LIBLLDB_LOG_EXPRESSIONS));

    const lldb::addr_t load_addr = process_address + m_offset;

    if (log) {
      LLDB_LOGF(log,
                "EntityRegister::Dematerialize [address = 0x%" PRIx64
                ", m_register_info = %s]",
                (uint64_t)load_addr, m_register_info.name);
    }

    Status extract_error;

    DataExtractor register_data;

    if (!frame_sp.get()) {
      err.SetErrorStringWithFormat(
          "couldn't dematerialize register %s without a stack frame",
          m_register_info.name);
      return;
    }

    lldb::RegisterContextSP reg_context_sp = frame_sp->GetRegisterContext();

    map.GetMemoryData(register_data, load_addr, m_register_info.byte_size,
                      extract_error);

    if (!extract_error.Success()) {
      err.SetErrorStringWithFormat("couldn't get the data for register %s: %s",
                                   m_register_info.name,
                                   extract_error.AsCString());
      return;
    }

    if (!memcmp(register_data.GetDataStart(), m_register_contents->GetBytes(),
                register_data.GetByteSize())) {
      // No write required, and in particular we avoid errors if the register
      // wasn't writable

      m_register_contents.reset();
      return;
    }

    m_register_contents.reset();

    RegisterValue register_value(
        const_cast<uint8_t *>(register_data.GetDataStart()),
        register_data.GetByteSize(), register_data.GetByteOrder());

    if (!reg_context_sp->WriteRegister(&m_register_info, register_value)) {
      err.SetErrorStringWithFormat("couldn't write the value of register %s",
                                   m_register_info.name);
      return;
    }
  }

  void DumpToLog(IRMemoryMap &map, lldb::addr_t process_address,
                 Log *log) override {
    StreamString dump_stream;

    Status err;

    const lldb::addr_t load_addr = process_address + m_offset;

    dump_stream.Printf("0x%" PRIx64 ": EntityRegister (%s)\n", load_addr,
                       m_register_info.name);

    {
      dump_stream.Printf("Value:\n");

      DataBufferHeap data(m_size, 0);

      map.ReadMemory(data.GetBytes(), load_addr, m_size, err);

      if (!err.Success()) {
        dump_stream.Printf("  <could not be read>\n");
      } else {
        DumpHexBytes(&dump_stream, data.GetBytes(), data.GetByteSize(), 16,
                     load_addr);

        dump_stream.PutChar('\n');
      }
    }

    log->PutString(dump_stream.GetString());
  }

  void Wipe(IRMemoryMap &map, lldb::addr_t process_address) override {}

private:
  RegisterInfo m_register_info;
  lldb::DataBufferSP m_register_contents;
};

uint32_t Materializer::AddRegister(const RegisterInfo &register_info,
                                   Status &err) {
  EntityVector::iterator iter = m_entities.insert(m_entities.end(), EntityUP());
  iter->reset(new EntityRegister(register_info));
  uint32_t ret = AddStructMember(**iter);
  (*iter)->SetOffset(ret);
  return ret;
}

Materializer::Materializer(LLVMCastKind kind)
    : m_kind(kind), m_dematerializer_wp(), m_current_offset(0),
      m_struct_alignment(8) {}

Materializer::Materializer()
    : m_kind(eKindBasic), m_dematerializer_wp(), m_current_offset(0),
      m_struct_alignment(8) {}

Materializer::~Materializer() {
  DematerializerSP dematerializer_sp = m_dematerializer_wp.lock();

  if (dematerializer_sp)
    dematerializer_sp->Wipe();
}

Materializer::DematerializerSP
Materializer::Materialize(lldb::StackFrameSP &frame_sp, IRMemoryMap &map,
                          lldb::addr_t process_address, Status &error) {
  ExecutionContextScope *exe_scope = frame_sp.get();

  if (!exe_scope)
    exe_scope = map.GetBestExecutionContextScope();

  DematerializerSP dematerializer_sp = m_dematerializer_wp.lock();

  if (dematerializer_sp) {
    error.SetErrorToGenericError();
    error.SetErrorString("Couldn't materialize: already materialized");
  }

  DematerializerSP ret(
      new Dematerializer(*this, frame_sp, map, process_address));

  if (!exe_scope) {
    error.SetErrorToGenericError();
    error.SetErrorString("Couldn't materialize: target doesn't exist");
  }

  for (EntityUP &entity_up : m_entities) {
    entity_up->Materialize(frame_sp, map, process_address, error);

    if (!error.Success())
      return DematerializerSP();
  }

  if (Log *log =
          lldb_private::GetLogIfAllCategoriesSet(LIBLLDB_LOG_EXPRESSIONS)) {
    LLDB_LOGF(
        log,
        "Materializer::Materialize (frame_sp = %p, process_address = 0x%" PRIx64
        ") materialized:",
        static_cast<void *>(frame_sp.get()), process_address);
    for (EntityUP &entity_up : m_entities)
      entity_up->DumpToLog(map, process_address, log);
  }

  m_dematerializer_wp = ret;

  return ret;
}

void Materializer::Dematerializer::Dematerialize(Status &error,
                                                 lldb::addr_t frame_bottom,
                                                 lldb::addr_t frame_top) {
  lldb::StackFrameSP frame_sp;

  lldb::ThreadSP thread_sp = m_thread_wp.lock();
  if (thread_sp)
    frame_sp = thread_sp->GetFrameWithStackID(m_stack_id);

  ExecutionContextScope *exe_scope = m_map->GetBestExecutionContextScope();

  if (!IsValid()) {
    error.SetErrorToGenericError();
    error.SetErrorString("Couldn't dematerialize: invalid dematerializer");
  }

  if (!exe_scope) {
    error.SetErrorToGenericError();
    error.SetErrorString("Couldn't dematerialize: target is gone");
  } else {
    if (Log *log =
            lldb_private::GetLogIfAllCategoriesSet(LIBLLDB_LOG_EXPRESSIONS)) {
      LLDB_LOGF(log,
                "Materializer::Dematerialize (frame_sp = %p, process_address "
                "= 0x%" PRIx64 ") about to dematerialize:",
                static_cast<void *>(frame_sp.get()), m_process_address);
      for (EntityUP &entity_up : m_materializer->m_entities)
        entity_up->DumpToLog(*m_map, m_process_address, log);
    }

    for (EntityUP &entity_up : m_materializer->m_entities) {
      entity_up->Dematerialize(frame_sp, *m_map, m_process_address, frame_top,
                               frame_bottom, error);

      if (!error.Success())
        break;
    }

    // Okay now if there's an error and it is not empty, then report that,
    // otherwise report the regular error...
  }

  Wipe();
}

void Materializer::Dematerializer::Wipe() {
  if (!IsValid())
    return;

  for (EntityUP &entity_up : m_materializer->m_entities) {
    entity_up->Wipe(*m_map, m_process_address);
  }

  m_materializer = nullptr;
  m_map = nullptr;
  m_process_address = LLDB_INVALID_ADDRESS;
}

Materializer::PersistentVariableDelegate::~PersistentVariableDelegate() =
    default;<|MERGE_RESOLUTION|>--- conflicted
+++ resolved
@@ -568,7 +568,6 @@
           return;
         }
 
-<<<<<<< HEAD
         // FIXME: It would be better to map the type into the context when the
         //        variable is created. 
         auto layout_type = m_variable_sp->GetType()->GetLayoutCompilerType();
@@ -585,9 +584,6 @@
                 *frame_sp, layout_type);
         }
 
-        size_t bit_align = layout_type.GetTypeBitAlign();
-        size_t byte_align = (bit_align + 7) / 8;
-=======
         llvm::Optional<size_t> opt_bit_align =
             m_variable_sp->GetType()->GetLayoutCompilerType().GetTypeBitAlign();
         if (!opt_bit_align) {
@@ -595,7 +591,6 @@
                                        m_variable_sp->GetName().AsCString());
           return;
         }
->>>>>>> c852696d
 
         size_t byte_align = (*opt_bit_align + 7) / 8;
 
