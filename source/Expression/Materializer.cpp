--- conflicted
+++ resolved
@@ -475,8 +475,7 @@
             err.SetErrorStringWithFormat("couldn't get the value of variable %s: %s", m_variable_sp->GetName().AsCString(), valobj_error.AsCString());
             return;
         }
-<<<<<<< HEAD
-        
+
         // In the case where the value is of Swift archetype type, we need to unbox it        
         CompilerType valobj_type = valobj_sp->GetCompilerType();
         
@@ -485,9 +484,6 @@
             valobj_sp = valobj_sp->GetDynamicValue(lldb::eDynamicDontRunTarget);
         }
         
-=======
-
->>>>>>> e119e26c
         if (m_is_reference)
         {
             DataExtractor valobj_extractor;
@@ -641,8 +637,7 @@
                 err.SetErrorStringWithFormat("couldn't get a value object for variable %s", m_variable_sp->GetName().AsCString());
                 return;
             }
-<<<<<<< HEAD
-            
+
             // In the case where the value is of Swift archetype type, resolve its dynamic type, because we may
             // need to unbox the target.
             
@@ -653,9 +648,6 @@
                 valobj_sp = valobj_sp->GetDynamicValue(lldb::eDynamicDontRunTarget);
             }
             
-=======
-
->>>>>>> e119e26c
             lldb_private::DataExtractor data;
 
             Error extract_error;
@@ -770,15 +762,9 @@
             else
             {
                 DataExtractor extractor (data.GetBytes(), data.GetByteSize(), map.GetByteOrder(), map.GetAddressByteSize());
-<<<<<<< HEAD
-                
+
                 extractor.DumpHexBytes(&dump_stream, data.GetBytes(), data.GetByteSize(), 16, m_temporary_allocation);
-                
-=======
-
-                extractor.DumpHexBytes(&dump_stream, data.GetBytes(), data.GetByteSize(), 16, load_addr);
-
->>>>>>> e119e26c
+
                 dump_stream.PutChar('\n');
             }
         }
@@ -925,13 +911,9 @@
             err.SetErrorString("Couldn't dematerialize a result variable: no target");
             return;
         }
-<<<<<<< HEAD
-        
+
         lldb::LanguageType lang = (m_type.GetMinimumLanguage() == lldb::eLanguageTypeSwift) ? lldb::eLanguageTypeSwift : lldb::eLanguageTypeObjC_plus_plus;
         
-=======
-
->>>>>>> e119e26c
         Error type_system_error;
         TypeSystem *type_system = target_sp->GetScratchTypeSystemForLanguage(&type_system_error, m_type.GetMinimumLanguage());
 
@@ -950,8 +932,7 @@
         }
 
         ConstString name = m_delegate ? m_delegate->GetName() : persistent_state->GetNextPersistentVariableName();
-<<<<<<< HEAD
-        
+
         lldb::ProcessSP process_sp = map.GetBestExecutionContextScope()->CalculateProcess();
 
         if (lang == lldb::eLanguageTypeSwift)
@@ -961,8 +942,6 @@
             if(language_runtime && frame_sp)
                 m_type = language_runtime->DoArchetypeBindingForType(*frame_sp, m_type);
         }
-=======
->>>>>>> e119e26c
 
         lldb::ExpressionVariableSP ret = persistent_state->CreatePersistentVariable(exe_scope,
                                                                                     name,
@@ -975,13 +954,7 @@
             err.SetErrorStringWithFormat("couldn't dematerialize a result variable: failed to make persistent variable %s", name.AsCString());
             return;
         }
-<<<<<<< HEAD
-        
-=======
-
-        lldb::ProcessSP process_sp = map.GetBestExecutionContextScope()->CalculateProcess();
-
->>>>>>> e119e26c
+
         if (m_delegate)
         {
             m_delegate->DidDematerialize(ret);
@@ -1094,15 +1067,9 @@
             else
             {
                 DataExtractor extractor (data.GetBytes(), data.GetByteSize(), map.GetByteOrder(), map.GetAddressByteSize());
-<<<<<<< HEAD
-                
+
                 extractor.DumpHexBytes(&dump_stream, data.GetBytes(), data.GetByteSize(), 16, m_temporary_allocation);
-                
-=======
-
-                extractor.DumpHexBytes(&dump_stream, data.GetBytes(), data.GetByteSize(), 16, load_addr);
-
->>>>>>> e119e26c
+
                 dump_stream.PutChar('\n');
             }
         }
@@ -1127,12 +1094,8 @@
     CompilerType    m_type;
     bool            m_is_program_reference;
     bool            m_keep_in_memory;
-<<<<<<< HEAD
     bool            m_is_error_result;
-    
-=======
-
->>>>>>> e119e26c
+
     lldb::addr_t    m_temporary_allocation;
     size_t          m_temporary_allocation_size;
     Materializer::PersistentVariableDelegate *m_delegate;
