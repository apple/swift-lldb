--- conflicted
+++ resolved
@@ -71,42 +71,10 @@
 
     for (int iterations = 0; iterations < 16; ++iterations)
     {
-<<<<<<< HEAD
-        lldb::addr_t candidate = LLDB_INVALID_ADDRESS;
-
-        switch (target_sp->GetArchitecture().GetAddressByteSize())
-        {
-        case 4:
-            {
-                uint32_t random_data = rand();
-                candidate = random_data;
-                candidate &= ~0xfffull;
-                break;
-            }
-        case 8:
-            {
-                uint32_t random_low = rand();
-                uint32_t random_high = rand();
-                candidate = random_high;
-                candidate <<= 32ull;
-                candidate |= random_low;
-                candidate &= ~0xfffull;
-                break;
-            }
-        }
-
-        if (IntersectsAllocation(candidate, size))
-            continue;
-
-        ret = candidate;
-
-        return ret;
-=======
         auto back = m_allocations.rbegin();
         lldb::addr_t addr = back->first;
         size_t alloc_size = back->second.m_size;
         ret = llvm::alignTo(addr+alloc_size, 4096);
->>>>>>> 270bb4d4
     }
 
     return ret;
