//===-- ExpressionSourceCode.cpp --------------------------------*- C++ -*-===//
//
// Part of the LLVM Project, under the Apache License v2.0 with LLVM Exceptions.
// See https://llvm.org/LICENSE.txt for license information.
// SPDX-License-Identifier: Apache-2.0 WITH LLVM-exception
//
//===----------------------------------------------------------------------===//

#include "lldb/Expression/ExpressionSourceCode.h"

#include <algorithm>

#include "llvm/ADT/StringRef.h"
#include "clang/Basic/CharInfo.h"

#include "Plugins/ExpressionParser/Clang/ClangModulesDeclVendor.h"
#include "Plugins/ExpressionParser/Clang/ClangPersistentVariables.h"
#include "Plugins/ExpressionParser/Clang/ClangUserExpression.h"
#include "Plugins/ExpressionParser/Swift/SwiftASTManipulator.h"
#include "lldb/Host/FileSystem.h"
#include "lldb/Host/HostInfo.h"
#include "lldb/Symbol/Block.h"
#include "lldb/Symbol/CompileUnit.h"
#include "lldb/Symbol/DebugMacros.h"
#include "lldb/Symbol/TypeSystem.h"
#include "lldb/Symbol/VariableList.h"
#include "lldb/Target/ExecutionContext.h"
#include "lldb/Target/Language.h"
#include "lldb/Target/Platform.h"
#include "lldb/Target/StackFrame.h"
#include "lldb/Target/Target.h"
#include "lldb/Utility/StreamString.h"

#include "llvm/ADT/SmallString.h"
#include "llvm/Support/Path.h"
#include "llvm/Support/FileSystem.h"

using namespace lldb_private;

const char *ExpressionSourceCode::g_expression_prefix = R"(
#ifndef NULL
#define NULL (__null)
#endif
#ifndef Nil
#define Nil (__null)
#endif
#ifndef nil
#define nil (__null)
#endif
#ifndef YES
#define YES ((BOOL)1)
#endif
#ifndef NO
#define NO ((BOOL)0)
#endif
typedef __INT8_TYPE__ int8_t;
typedef __UINT8_TYPE__ uint8_t;
typedef __INT16_TYPE__ int16_t;
typedef __UINT16_TYPE__ uint16_t;
typedef __INT32_TYPE__ int32_t;
typedef __UINT32_TYPE__ uint32_t;
typedef __INT64_TYPE__ int64_t;
typedef __UINT64_TYPE__ uint64_t;
typedef __INTPTR_TYPE__ intptr_t;
typedef __UINTPTR_TYPE__ uintptr_t;
typedef __SIZE_TYPE__ size_t;
typedef __PTRDIFF_TYPE__ ptrdiff_t;
typedef unsigned short unichar;
extern "C"
{
    int printf(const char * __restrict, ...);
}
)";

uint32_t ExpressionSourceCode::GetNumBodyLines() {
  if (m_num_body_lines == 0)
    // 2 = <one for zero indexing> + <one for the body start marker>
    m_num_body_lines = 2 + std::count(m_body.begin(), m_body.end(), '\n');
  return m_num_body_lines;
}

static const char *c_start_marker = "    /*LLDB_BODY_START*/\n    ";
static const char *c_end_marker = ";\n    /*LLDB_BODY_END*/\n";

namespace {

class AddMacroState {
  enum State {
    CURRENT_FILE_NOT_YET_PUSHED,
    CURRENT_FILE_PUSHED,
    CURRENT_FILE_POPPED
  };

public:
  AddMacroState(const FileSpec &current_file, const uint32_t current_file_line)
      : m_state(CURRENT_FILE_NOT_YET_PUSHED), m_current_file(current_file),
        m_current_file_line(current_file_line) {}

  void StartFile(const FileSpec &file) {
    m_file_stack.push_back(file);
    if (file == m_current_file)
      m_state = CURRENT_FILE_PUSHED;
  }

  void EndFile() {
    if (m_file_stack.size() == 0)
      return;

    FileSpec old_top = m_file_stack.back();
    m_file_stack.pop_back();
    if (old_top == m_current_file)
      m_state = CURRENT_FILE_POPPED;
  }

  // An entry is valid if it occurs before the current line in the current
  // file.
  bool IsValidEntry(uint32_t line) {
    switch (m_state) {
    case CURRENT_FILE_NOT_YET_PUSHED:
      return true;
    case CURRENT_FILE_PUSHED:
      // If we are in file included in the current file, the entry should be
      // added.
      if (m_file_stack.back() != m_current_file)
        return true;

      return line < m_current_file_line;
    default:
      return false;
    }
  }

private:
  std::vector<FileSpec> m_file_stack;
  State m_state;
  FileSpec m_current_file;
  uint32_t m_current_file_line;
};

} // anonymous namespace

static void AddMacros(const DebugMacros *dm, CompileUnit *comp_unit,
                      AddMacroState &state, StreamString &stream) {
  if (dm == nullptr)
    return;

  for (size_t i = 0; i < dm->GetNumMacroEntries(); i++) {
    const DebugMacroEntry &entry = dm->GetMacroEntryAtIndex(i);
    uint32_t line;

    switch (entry.GetType()) {
    case DebugMacroEntry::DEFINE:
      if (state.IsValidEntry(entry.GetLineNumber()))
        stream.Printf("#define %s\n", entry.GetMacroString().AsCString());
      else
        return;
      break;
    case DebugMacroEntry::UNDEF:
      if (state.IsValidEntry(entry.GetLineNumber()))
        stream.Printf("#undef %s\n", entry.GetMacroString().AsCString());
      else
        return;
      break;
    case DebugMacroEntry::START_FILE:
      line = entry.GetLineNumber();
      if (state.IsValidEntry(line))
        state.StartFile(entry.GetFileSpec(comp_unit));
      else
        return;
      break;
    case DebugMacroEntry::END_FILE:
      state.EndFile();
      break;
    case DebugMacroEntry::INDIRECT:
      AddMacros(entry.GetIndirectDebugMacros(), comp_unit, state, stream);
      break;
    default:
      // This is an unknown/invalid entry. Ignore.
      break;
    }
  }
}

static bool ExprBodyContainsVar(llvm::StringRef var, llvm::StringRef body) {
  size_t from = 0;
  while ((from = body.find(var, from)) != llvm::StringRef::npos) {
    if ((from != 0 && clang::isIdentifierBody(body[from-1])) ||
        (from + var.size() != body.size() &&
         clang::isIdentifierBody(body[from+var.size()]))) {
      ++from;
      continue;
    }
    return true;
  }
  return false;
}

static void AddLocalVariableDecls(const lldb::VariableListSP &var_list_sp,
                                  StreamString &stream, const std::string &expr) {
  for (size_t i = 0; i < var_list_sp->GetSize(); i++) {
    lldb::VariableSP var_sp = var_list_sp->GetVariableAtIndex(i);

    ConstString var_name = var_sp->GetName();
    if (!var_name || var_name == ConstString("this") ||
        var_name == ConstString(".block_descriptor") ||
        !ExprBodyContainsVar(var_name.AsCString(), expr))
      continue;

    stream.Printf("using $__lldb_local_vars::%s;\n", var_name.AsCString());
  }
}

<<<<<<< HEAD
bool ExpressionSourceCode::SaveExpressionTextToTempFile(
    llvm::StringRef text, const EvaluateExpressionOptions &options,
    std::string &expr_source_path) {
  bool success = false;

  const uint32_t expr_number = options.GetExpressionNumber();

  const bool playground = options.GetPlaygroundTransformEnabled();
  const bool repl = options.GetREPLEnabled();

  llvm::StringRef file_prefix;
  if (playground)
    file_prefix = "playground";
  else if (repl)
    file_prefix = "repl";
  else
    file_prefix = "expr";

  llvm::Twine prefix = llvm::Twine(file_prefix).concat(llvm::Twine(expr_number));

  llvm::StringRef suffix;
  switch (options.GetLanguage()) {
  default:
    suffix = ".cpp";
    break;

  case lldb::eLanguageTypeSwift:
    suffix = ".swift";
    break;
  }

  int temp_fd;
  llvm::SmallString<128> buffer;
  std::error_code err =
      llvm::sys::fs::createTemporaryFile(prefix, suffix, temp_fd, buffer);
  if (!err) {
    lldb_private::File file(temp_fd, true);
    const size_t text_len = text.size();
    size_t bytes_written = text_len;
    if (file.Write(text.data(), bytes_written).Success()) {
      if (bytes_written == text_len) {
        // Make sure we have a newline in the file at the end
        bytes_written = 1;
        file.Write("\n", bytes_written);
        if (bytes_written == 1)
          success = true;
      }
    }
    if (!success)
      llvm::sys::fs::remove(expr_source_path);
  }
  if (!success)
    expr_source_path.clear();
  else
    expr_source_path = buffer.str().str();

  return success;
}

/// Format the OS name the way that Swift availability attributes do.
static llvm::StringRef getAvailabilityName(llvm::Triple::OSType os) {
  switch (os) {
  case llvm::Triple::MacOSX: return "macOS";
  case llvm::Triple::IOS: return "iOS";
  case llvm::Triple::TvOS: return "tvOS";
  case llvm::Triple::WatchOS: return "watchOS";
  default:
    return llvm::Triple::getOSTypeName(os);
  }
}

bool ExpressionSourceCode::GetText(
    std::string &text, lldb::LanguageType wrapping_language,
    uint32_t language_flags, const EvaluateExpressionOptions &options,
    const Expression::SwiftGenericInfo &generic_info, ExecutionContext &exe_ctx,
    uint32_t &first_body_line) const {
  first_body_line = 0;

=======
bool ExpressionSourceCode::GetText(std::string &text,
                                   lldb::LanguageType wrapping_language,
                                   bool static_method,
                                   ExecutionContext &exe_ctx,
                                   bool add_locals) const {
>>>>>>> e8cae243
  const char *target_specific_defines = "typedef signed char BOOL;\n";
  std::string module_macros;

  Target *target = exe_ctx.GetTargetPtr();
  if (ClangModulesDeclVendor::LanguageSupportsClangModules(wrapping_language)) {
    if (target) {
      if (target->GetArchitecture().GetMachine() == llvm::Triple::aarch64) {
        target_specific_defines = "typedef bool BOOL;\n";
      }
      if (target->GetArchitecture().GetMachine() == llvm::Triple::x86_64) {
        if (lldb::PlatformSP platform_sp = target->GetPlatform()) {
          static ConstString g_platform_ios_simulator("ios-simulator");
          if (platform_sp->GetPluginName() == g_platform_ios_simulator) {
            target_specific_defines = "typedef bool BOOL;\n";
          }
        }
      }

      ClangPersistentVariables *persistent_vars =
          llvm::dyn_cast_or_null<ClangPersistentVariables>(
              target->GetPersistentExpressionStateForLanguage(
                  lldb::eLanguageTypeC));
      ClangModulesDeclVendor *decl_vendor = target->GetClangModulesDeclVendor();

      if (persistent_vars && decl_vendor) {
        const ClangModulesDeclVendor::ModuleVector &hand_imported_modules =
            persistent_vars->GetHandLoadedClangModules();

        ClangModulesDeclVendor::ModuleVector modules_for_macros;

        for (ClangModulesDeclVendor::ModuleID module : hand_imported_modules) {
          modules_for_macros.push_back(module);
        }

        if (target->GetEnableAutoImportClangModules()) {
          if (StackFrame *frame = exe_ctx.GetFramePtr()) {
            if (Block *block = frame->GetFrameBlock()) {
              SymbolContext sc;

              block->CalculateSymbolContext(&sc);

              if (sc.comp_unit) {
                StreamString error_stream;

                decl_vendor->AddModulesForCompileUnit(
                    *sc.comp_unit, modules_for_macros, error_stream);
              }
            }
          }
        }

        decl_vendor->ForEachMacro(
            modules_for_macros,
            [&module_macros](const std::string &expansion) -> bool {
              module_macros.append(expansion);
              module_macros.append("\n");
              return false;
            });
      }
    }
  }

  StreamString debug_macros_stream;
  StreamString lldb_local_var_decls;
  if (StackFrame *frame = exe_ctx.GetFramePtr()) {
    const SymbolContext &sc = frame->GetSymbolContext(
        lldb::eSymbolContextCompUnit | lldb::eSymbolContextLineEntry);

    if (sc.comp_unit && sc.line_entry.IsValid()) {
      DebugMacros *dm = sc.comp_unit->GetDebugMacros();
      if (dm) {
        AddMacroState state(sc.line_entry.file, sc.line_entry.line);
        AddMacros(dm, sc.comp_unit, state, debug_macros_stream);
      }
    }

<<<<<<< HEAD
    ConstString object_name;
    if (Language::LanguageIsCPlusPlus(frame->GetLanguage())) {
      if (target->GetInjectLocalVariables(&exe_ctx)) {
        lldb::VariableListSP var_list_sp =
            frame->GetInScopeVariableList(false, true);
        AddLocalVariableDecls(var_list_sp, lldb_local_var_decls, m_body);
=======
    if (add_locals) {
      if (Language::LanguageIsCPlusPlus(frame->GetLanguage())) {
        if (target->GetInjectLocalVariables(&exe_ctx)) {
          lldb::VariableListSP var_list_sp =
              frame->GetInScopeVariableList(false, true);
          AddLocalVariableDecls(var_list_sp, lldb_local_var_decls);
        }
>>>>>>> e8cae243
      }
    }
  }

  if (m_wrap) {
    const char *body = m_body.c_str();
    const char *pound_file = options.GetPoundLineFilePath();
    const uint32_t pound_line = options.GetPoundLineLine();
    StreamString pound_body;
    if (pound_file && pound_line) {
      if (wrapping_language == lldb::eLanguageTypeSwift) {
        pound_body.Printf("#sourceLocation(file: \"%s\", line: %u)\n%s",
                          pound_file, pound_line, body);
      } else {
        pound_body.Printf("#line %u \"%s\"\n%s", pound_line, pound_file, body);
      }
      body = pound_body.GetString().data();
    }

    switch (wrapping_language) {
    default:
      return false;
    case lldb::eLanguageTypeC:
    case lldb::eLanguageTypeC_plus_plus:
    case lldb::eLanguageTypeObjC:
    case lldb::eLanguageTypeSwift:
      break;
    }

    StreamString wrap_stream;

    if (ClangModulesDeclVendor::LanguageSupportsClangModules(
            wrapping_language)) {
      wrap_stream.Printf("%s\n%s\n%s\n%s\n%s\n", module_macros.c_str(),
                         debug_macros_stream.GetData(), g_expression_prefix,
                         target_specific_defines, m_prefix.c_str());
    }

    // First construct a tagged form of the user expression so we can find it
    // later:
    std::string tagged_body;
    switch (wrapping_language) {
    default:
      tagged_body = m_body;
      break;
    case lldb::eLanguageTypeC:
    case lldb::eLanguageTypeC_plus_plus:
    case lldb::eLanguageTypeObjC:
      tagged_body.append(c_start_marker);
      tagged_body.append(m_body);
      tagged_body.append(c_end_marker);
      break;
    }
    switch (wrapping_language) {
    default:
      break;
    case lldb::eLanguageTypeC:
      wrap_stream.Printf("void                           \n"
                         "%s(void *$__lldb_arg)          \n"
                         "{                              \n"
                         "    %s;                        \n"
                         "%s"
                         "}                              \n",
                         m_name.c_str(), lldb_local_var_decls.GetData(),
                         tagged_body.c_str());
      break;
    case lldb::eLanguageTypeC_plus_plus:
      wrap_stream.Printf("void                                   \n"
                         "$__lldb_class::%s(void *$__lldb_arg)   \n"
                         "{                                      \n"
                         "    %s;                                \n"
                         "%s"
                         "}                                      \n",
                         m_name.c_str(), lldb_local_var_decls.GetData(),
                         tagged_body.c_str());
      break;
    case lldb::eLanguageTypeObjC:
      if (language_flags & ClangUserExpression::eLanguageFlagInStaticMethod) {
        wrap_stream.Printf(
            "@interface $__lldb_objc_class ($__lldb_category)        \n"
            "+(void)%s:(void *)$__lldb_arg;                          \n"
            "@end                                                    \n"
            "@implementation $__lldb_objc_class ($__lldb_category)   \n"
            "+(void)%s:(void *)$__lldb_arg                           \n"
            "{                                                       \n"
            "%s"
            "}                                                       \n"
            "@end                                                    \n",
            m_name.c_str(), m_name.c_str(), tagged_body.c_str());
      } else {
        wrap_stream.Printf(
            "@interface $__lldb_objc_class ($__lldb_category)       \n"
            "-(void)%s:(void *)$__lldb_arg;                         \n"
            "@end                                                   \n"
            "@implementation $__lldb_objc_class ($__lldb_category)  \n"
            "-(void)%s:(void *)$__lldb_arg                          \n"
            "{                                                      \n"
            "%s"
            "}                                                      \n"
            "@end                                                   \n",
            m_name.c_str(), m_name.c_str(), tagged_body.c_str());
      }
      break;
    case lldb::eLanguageTypeSwift: {
      llvm::SmallString<16> buffer;
      llvm::raw_svector_ostream os_vers(buffer);

      auto arch_spec = target->GetArchitecture();
      auto triple = arch_spec.GetTriple();
      if (triple.isOSDarwin()) {
        if (auto process_sp = exe_ctx.GetProcessSP()) {
          os_vers << getAvailabilityName(triple.getOS()) << " ";
          auto platform = target->GetPlatform();
          bool is_simulator =
              platform->GetPluginName().GetStringRef().endswith("-simulator");
          if (is_simulator) {
            // The simulators look like the host OS to Process, but Platform
            // can the version out of an environment variable.
            os_vers << platform->GetOSVersion(process_sp.get()).getAsString();
          } else {
	    llvm::VersionTuple version = 
	      process_sp->GetHostOSVersion();
	    os_vers << version.getAsString();
          }
        }
      }
      SwiftPersistentExpressionState *persistent_state =
        llvm::cast<SwiftPersistentExpressionState>(target->GetPersistentExpressionStateForLanguage(lldb::eLanguageTypeSwift));
      std::vector<swift::ValueDecl *> persistent_results;
      // Check if we have already declared the playground stub debug functions
      persistent_state->GetSwiftPersistentDecls(ConstString("__builtin_log_with_id"), {},
                                                persistent_results);

      size_t num_persistent_results = persistent_results.size();
      bool need_to_declare_log_functions = num_persistent_results == 0;
      EvaluateExpressionOptions localOptions(options);

      localOptions.SetPreparePlaygroundStubFunctions(need_to_declare_log_functions);

      SwiftASTManipulator::WrapExpression(wrap_stream, m_body.c_str(),
                                          language_flags, localOptions, generic_info,
                                          os_vers.str(),
                                          first_body_line);
    }
    }

    text = wrap_stream.GetString();
  } else {
    text.append(m_body);
  }

  return true;
}

bool ExpressionSourceCode::GetOriginalBodyBounds(
    std::string transformed_text, lldb::LanguageType wrapping_language,
    size_t &start_loc, size_t &end_loc) {
  const char *start_marker;
  const char *end_marker;

  switch (wrapping_language) {
  default:
    return false;
  case lldb::eLanguageTypeSwift:
    start_marker = SwiftASTManipulator::GetUserCodeStartMarker();
    end_marker = SwiftASTManipulator::GetUserCodeEndMarker();
    break;
  case lldb::eLanguageTypeC:
  case lldb::eLanguageTypeC_plus_plus:
  case lldb::eLanguageTypeObjC:
    start_marker = c_start_marker;
    end_marker = c_end_marker;
    break;
  }

  start_loc = transformed_text.find(start_marker);
  if (start_loc == std::string::npos)
    return false;
  start_loc += strlen(start_marker);
  end_loc = transformed_text.find(end_marker);
  return end_loc != std::string::npos;
}<|MERGE_RESOLUTION|>--- conflicted
+++ resolved
@@ -210,7 +210,6 @@
   }
 }
 
-<<<<<<< HEAD
 bool ExpressionSourceCode::SaveExpressionTextToTempFile(
     llvm::StringRef text, const EvaluateExpressionOptions &options,
     std::string &expr_source_path) {
@@ -286,16 +285,9 @@
     std::string &text, lldb::LanguageType wrapping_language,
     uint32_t language_flags, const EvaluateExpressionOptions &options,
     const Expression::SwiftGenericInfo &generic_info, ExecutionContext &exe_ctx,
-    uint32_t &first_body_line) const {
+    bool add_locals, uint32_t &first_body_line) const {
   first_body_line = 0;
 
-=======
-bool ExpressionSourceCode::GetText(std::string &text,
-                                   lldb::LanguageType wrapping_language,
-                                   bool static_method,
-                                   ExecutionContext &exe_ctx,
-                                   bool add_locals) const {
->>>>>>> e8cae243
   const char *target_specific_defines = "typedef signed char BOOL;\n";
   std::string module_macros;
 
@@ -372,14 +364,6 @@
       }
     }
 
-<<<<<<< HEAD
-    ConstString object_name;
-    if (Language::LanguageIsCPlusPlus(frame->GetLanguage())) {
-      if (target->GetInjectLocalVariables(&exe_ctx)) {
-        lldb::VariableListSP var_list_sp =
-            frame->GetInScopeVariableList(false, true);
-        AddLocalVariableDecls(var_list_sp, lldb_local_var_decls, m_body);
-=======
     if (add_locals) {
       if (Language::LanguageIsCPlusPlus(frame->GetLanguage())) {
         if (target->GetInjectLocalVariables(&exe_ctx)) {
@@ -387,7 +371,6 @@
               frame->GetInScopeVariableList(false, true);
           AddLocalVariableDecls(var_list_sp, lldb_local_var_decls);
         }
->>>>>>> e8cae243
       }
     }
   }
