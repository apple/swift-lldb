--- conflicted
+++ resolved
@@ -484,19 +484,13 @@
       auto arch_spec = target->GetArchitecture();
       auto triple = arch_spec.GetTriple();
       if (triple.isOSDarwin()) {
-<<<<<<< HEAD
-        llvm::VersionTuple version = platform->GetOSVersion(
-                               target->GetProcessSP().get());
-        os_vers << getAvailabilityName(triple.getOS()) << " ";
-        os_vers << version.getAsString();
-=======
         if (auto process_sp = exe_ctx.GetProcessSP()) {
-          uint32_t major, minor, patch;
-          process_sp->GetHostOSVersion(major, minor, patch);
+          llvm::VersionTuple version = 
+            process_sp->GetHostOSVersion();
+
           os_vers << getAvailabilityName(triple.getOS()) << " ";
-          os_vers << major << "." << minor << "." << patch;
+          os_vers << version.getAsString();
         }
->>>>>>> fe0d0fd9
       }
       SwiftASTManipulator::WrapExpression(wrap_stream, m_body.c_str(),
                                           language_flags, options, generic_info,
