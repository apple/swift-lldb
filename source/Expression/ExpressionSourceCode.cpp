//===-- ExpressionSourceCode.cpp --------------------------------*- C++ -*-===//
//
//                     The LLVM Compiler Infrastructure
//
// This file is distributed under the University of Illinois Open Source
// License. See LICENSE.TXT for details.
//
//===----------------------------------------------------------------------===//

#include "lldb/Expression/ExpressionSourceCode.h"

#include <algorithm>

#include "lldb/Core/StreamString.h"
#include "lldb/Host/FileSystem.h"
#include "lldb/Host/HostInfo.h"
#include "Plugins/ExpressionParser/Clang/ClangModulesDeclVendor.h"
#include "Plugins/ExpressionParser/Clang/ClangPersistentVariables.h"
<<<<<<< HEAD
#include "Plugins/ExpressionParser/Swift/SwiftASTManipulator.h"
=======
#include "lldb/Symbol/CompileUnit.h"
#include "lldb/Symbol/DebugMacros.h"
>>>>>>> d9db0bf5
#include "lldb/Symbol/Block.h"
#include "lldb/Symbol/TypeSystem.h"
#include "lldb/Target/ExecutionContext.h"
#include "lldb/Target/Platform.h"
#include "lldb/Target/StackFrame.h"
#include "lldb/Target/Target.h"

#include "llvm/ADT/SmallString.h"
#include "llvm/Support/FileSystem.h"

using namespace lldb_private;

const char *
ExpressionSourceCode::g_expression_prefix = R"(
#ifndef NULL
#define NULL (__null)
#endif
#ifndef Nil
#define Nil (__null)
#endif
#ifndef nil
#define nil (__null)
#endif
#ifndef YES
#define YES ((BOOL)1)
#endif
#ifndef NO
#define NO ((BOOL)0)
#endif
typedef __INT8_TYPE__ int8_t;
typedef __UINT8_TYPE__ uint8_t;
typedef __INT16_TYPE__ int16_t;
typedef __UINT16_TYPE__ uint16_t;
typedef __INT32_TYPE__ int32_t;
typedef __UINT32_TYPE__ uint32_t;
typedef __INT64_TYPE__ int64_t;
typedef __UINT64_TYPE__ uint64_t;
typedef __INTPTR_TYPE__ intptr_t;
typedef __UINTPTR_TYPE__ uintptr_t;
typedef __SIZE_TYPE__ size_t;
typedef __PTRDIFF_TYPE__ ptrdiff_t;
typedef unsigned short unichar;
extern "C"
{
    int printf(const char * __restrict, ...);
}
)";

<<<<<<< HEAD
uint32_t
ExpressionSourceCode::GetNumBodyLines ()
{
    if (m_num_body_lines == 0)
        m_num_body_lines = 1 + std::count(m_body.begin(), m_body.end(), '\n');
    return m_num_body_lines;
=======
namespace {

class AddMacroState
{
    enum State
    {
        CURRENT_FILE_NOT_YET_PUSHED,
        CURRENT_FILE_PUSHED,
        CURRENT_FILE_POPPED
    };

public:
    AddMacroState(const FileSpec &current_file, const uint32_t current_file_line)
        : m_state(CURRENT_FILE_NOT_YET_PUSHED),
          m_current_file(current_file),
          m_current_file_line(current_file_line)
    { }

    void
    StartFile(const FileSpec &file)
    {
        m_file_stack.push_back(file);
        if (file == m_current_file)
            m_state = CURRENT_FILE_PUSHED;
    }

    void
    EndFile()
    {
        if (m_file_stack.size() == 0)
            return;

        FileSpec old_top = m_file_stack.back();
        m_file_stack.pop_back();
        if (old_top == m_current_file)
            m_state = CURRENT_FILE_POPPED;
    }

    // An entry is valid if it occurs before the current line in
    // the current file.
    bool
    IsValidEntry(uint32_t line)
    {
        switch (m_state)
        {
            case CURRENT_FILE_NOT_YET_PUSHED:
                return true;
            case CURRENT_FILE_POPPED:
                return false;
            case CURRENT_FILE_PUSHED:
                // If we are in file included in the current file,
                // the entry should be added.
                if (m_file_stack.back() != m_current_file)
                    return true;

                if (line >= m_current_file_line)
                    return false;
                else
                    return true;
        }
    }

private:
    std::vector<FileSpec> m_file_stack;
    State m_state;
    FileSpec m_current_file;
    uint32_t m_current_file_line;
};

} // anonymous namespace

static void
AddMacros(const DebugMacros *dm, CompileUnit *comp_unit, AddMacroState &state, StreamString &stream)
{
    if (dm == nullptr)
        return;

    for (size_t i = 0; i < dm->GetNumMacroEntries(); i++)
    {
        const DebugMacroEntry &entry = dm->GetMacroEntryAtIndex(i);
        uint32_t line;

        switch (entry.GetType())
        {
            case DebugMacroEntry::DEFINE:
                if (state.IsValidEntry(entry.GetLineNumber()))
                    stream.Printf("#define %s\n", entry.GetMacroString().AsCString());
                else
                    return;
                break;
            case DebugMacroEntry::UNDEF:
                if (state.IsValidEntry(entry.GetLineNumber()))
                    stream.Printf("#undef %s\n", entry.GetMacroString().AsCString());
                else
                    return;
                break;
            case DebugMacroEntry::START_FILE:
                line = entry.GetLineNumber();
                if (state.IsValidEntry(line))
                    state.StartFile(entry.GetFileSpec(comp_unit));
                else
                    return;
                break;
            case DebugMacroEntry::END_FILE:
                state.EndFile();
                break;
            case DebugMacroEntry::INDIRECT:
                AddMacros(entry.GetIndirectDebugMacros(), comp_unit, state, stream);
                break;
            default:
                // This is an unknown/invalid entry. Ignore.
                break;
        }
    }
>>>>>>> d9db0bf5
}

bool
ExpressionSourceCode::SaveExpressionTextToTempFile (const char *text, const EvaluateExpressionOptions &options, std::string &expr_source_path)
{
    bool success = false;

    const uint32_t expr_number = options.GetExpressionNumber();
    FileSpec tmpdir_file_spec;
    
    const bool playground = options.GetPlaygroundTransformEnabled();
    const bool repl = options.GetREPLEnabled();

    const char *file_prefix = NULL;
    if (playground)
        file_prefix = "playground";
    else if (repl)
        file_prefix = "repl";
    else
        file_prefix = "expr";
    
    StreamString strm;
    if (HostInfo::GetLLDBPath (lldb::ePathTypeLLDBTempSystemDir, tmpdir_file_spec))
    {
        strm.Printf("%s%u", file_prefix, expr_number);
        tmpdir_file_spec.GetFilename().SetCStringWithLength(strm.GetString().c_str(), strm.GetString().size());
        expr_source_path = std::move(tmpdir_file_spec.GetPath());
    }
    else
    {
        strm.Printf("/tmp/%s%u", file_prefix, expr_number);
        expr_source_path = std::move(strm.GetString());
    }
    
    switch (options.GetLanguage())
    {
        default:
            expr_source_path.append(".cpp");
            break;
            
        case lldb::eLanguageTypeSwift:
            expr_source_path.append(".swift");
            break;
    }
    
    int temp_fd = mkstemp(&expr_source_path[0]);
    if (temp_fd != -1)
    {
        lldb_private::File file (temp_fd, true);
        const size_t text_len = strlen(text);
        size_t bytes_written = text_len;
        if (file.Write(text, bytes_written).Success())
        {
            if (bytes_written == text_len)
            {
                // Make sure we have a newline in the file at the end
                bytes_written = 1;
                file.Write("\n", bytes_written);
                if (bytes_written == 1)
                    success = true;
            }
        }
        if (!success)
            FileSystem::Unlink(FileSpec(expr_source_path.c_str(), true));
    }
    if (!success)
        expr_source_path.clear();
    return success;
}

bool
ExpressionSourceCode::GetText (std::string &text,
                               lldb::LanguageType wrapping_language,
                               bool const_object,
                               bool swift_instance_method,
                               bool static_method,
                               bool is_swift_class,
                               const EvaluateExpressionOptions &options,
                               const Expression::SwiftGenericInfo &generic_info,
                               ExecutionContext &exe_ctx,
                               uint32_t &first_body_line) const
{
    first_body_line = 0;

    const char *target_specific_defines = "typedef signed char BOOL;\n";
    std::string module_macros;
    
    if (ClangModulesDeclVendor::LanguageSupportsClangModules(wrapping_language))
    {
        if (Target *target = exe_ctx.GetTargetPtr())
        {            
            if (target->GetArchitecture().GetMachine() == llvm::Triple::aarch64)
            {
                target_specific_defines = "typedef bool BOOL;\n";
            }
            if (target->GetArchitecture().GetMachine() == llvm::Triple::x86_64)
            {
                if (lldb::PlatformSP platform_sp = target->GetPlatform())
                {
                    static ConstString g_platform_ios_simulator ("ios-simulator");
                    if (platform_sp->GetPluginName() == g_platform_ios_simulator)
                    {
                        target_specific_defines = "typedef bool BOOL;\n";
                    }
                }
            }
            
            ClangPersistentVariables *persistent_vars = llvm::dyn_cast_or_null<ClangPersistentVariables>(target->GetPersistentExpressionStateForLanguage(lldb::eLanguageTypeC));
            ClangModulesDeclVendor *decl_vendor = target->GetClangModulesDeclVendor();
            
            if (persistent_vars && decl_vendor)
            {
                const ClangModulesDeclVendor::ModuleVector &hand_imported_modules = persistent_vars->GetHandLoadedClangModules();

                ClangModulesDeclVendor::ModuleVector modules_for_macros;
                
                for (ClangModulesDeclVendor::ModuleID module : hand_imported_modules)
                {
                    modules_for_macros.push_back(module);
                }
                
                if (target->GetEnableAutoImportClangModules())
                {
                    if (StackFrame *frame = exe_ctx.GetFramePtr())
                    {
                        if (Block *block = frame->GetFrameBlock())
                        {
                            SymbolContext sc;
                            
                            block->CalculateSymbolContext(&sc);
                            
                            if (sc.comp_unit)
                            {
                                StreamString error_stream;
                                
                                decl_vendor->AddModulesForCompileUnit(*sc.comp_unit, modules_for_macros, error_stream);
                            }
                        }
                    }
                }
                
                decl_vendor->ForEachMacro(modules_for_macros, [&module_macros] (const std::string &expansion) -> bool {
                    module_macros.append(expansion);
                    module_macros.append("\n");
                    return false;
                });
            }
        }
    }

    StreamString debug_macros_stream;
    if (StackFrame *frame = exe_ctx.GetFramePtr())
    {
        const SymbolContext &sc = frame->GetSymbolContext(
           lldb:: eSymbolContextCompUnit | lldb::eSymbolContextLineEntry);

        if (sc.comp_unit && sc.line_entry.IsValid())
        {
            DebugMacros *dm = sc.comp_unit->GetDebugMacros();
            if (dm)
            {
                AddMacroState state(sc.line_entry.file, sc.line_entry.line);
                AddMacros(dm, sc.comp_unit, state, debug_macros_stream);
            }
        }
    }
    
    if (m_wrap)
    {
        const char *body = m_body.c_str();
        const char *pound_file = options.GetPoundLineFilePath();
        const uint32_t pound_line = options.GetPoundLineLine();
        StreamString pound_body;
        if (pound_file && pound_line)
        {
            pound_body.Printf("#line %u \"%s\"\n%s", pound_line, pound_file, body);
            body = pound_body.GetString().c_str();
        }

        switch (wrapping_language)
        {
        default:
            return false;
        case lldb::eLanguageTypeC:
        case lldb::eLanguageTypeC_plus_plus:
        case lldb::eLanguageTypeObjC:
        case lldb::eLanguageTypeSwift:
            break;
        }
        
        StreamString wrap_stream;
<<<<<<< HEAD

        if (ClangModulesDeclVendor::LanguageSupportsClangModules(wrapping_language))
        {
            wrap_stream.Printf("%s\n", module_macros.c_str());
            wrap_stream.Printf("%s\n%s\n",
                               g_expression_prefix,
                               target_specific_defines);
            wrap_stream.Printf("%s\n", m_prefix.c_str());
        }
=======
        
        wrap_stream.Printf("%s\n%s\n%s\n%s\n%s\n",
                           module_macros.c_str(),
                           debug_macros_stream.GetData(),
                           g_expression_prefix,
                           target_specific_defines,
                           m_prefix.c_str());
>>>>>>> d9db0bf5
        
        switch (wrapping_language) 
        {
        default:
            break;
        case lldb::eLanguageTypeC:
            wrap_stream.Printf("void                           \n"
                               "%s(void *$__lldb_arg)          \n"
                               "{                              \n"
                               "%s;                            \n"
                               "}                              \n",
                               m_name.c_str(),
                               body);
            break;
        case lldb::eLanguageTypeC_plus_plus:
            wrap_stream.Printf("void                                   \n"
                               "$__lldb_class::%s(void *$__lldb_arg) %s\n"
                               "{                                      \n"
                               "%s;                                    \n"
                               "}                                      \n",
                               m_name.c_str(),
                               (const_object ? "const" : ""),
                               body);
            break;
        case lldb::eLanguageTypeObjC:
            if (static_method)
            {
                wrap_stream.Printf("@interface $__lldb_objc_class ($__lldb_category)        \n"
                                   "+(void)%s:(void *)$__lldb_arg;                          \n"
                                   "@end                                                    \n"
                                   "@implementation $__lldb_objc_class ($__lldb_category)   \n"
                                   "+(void)%s:(void *)$__lldb_arg                           \n"
                                   "{                                                       \n"
                                   "%s;                                                     \n"
                                   "}                                                       \n"
                                   "@end                                                    \n",
                                   m_name.c_str(),
                                   m_name.c_str(),
                                   body);
            }
            else
            {
                wrap_stream.Printf("@interface $__lldb_objc_class ($__lldb_category)       \n"
                                   "-(void)%s:(void *)$__lldb_arg;                         \n"
                                   "@end                                                   \n"
                                   "@implementation $__lldb_objc_class ($__lldb_category)  \n"
                                   "-(void)%s:(void *)$__lldb_arg                          \n"
                                   "{                                                      \n"
                                   "%s;                                                    \n"
                                   "}                                                      \n"
                                   "@end                                                   \n",
                                   m_name.c_str(),
                                   m_name.c_str(),
                                   body);
            }
            break;
        case lldb::eLanguageTypeSwift:
            {
                SwiftASTManipulator::WrapExpression (wrap_stream,
                                                     m_body.c_str(),
                                                     swift_instance_method,
                                                     static_method,
                                                     is_swift_class,
                                                     options,
                                                     generic_info,
                                                     first_body_line);
            }
        }
        
        text = wrap_stream.GetString();
    }
    else
    {
        text.append(m_body);
    }
    
    return true;
}<|MERGE_RESOLUTION|>--- conflicted
+++ resolved
@@ -16,12 +16,9 @@
 #include "lldb/Host/HostInfo.h"
 #include "Plugins/ExpressionParser/Clang/ClangModulesDeclVendor.h"
 #include "Plugins/ExpressionParser/Clang/ClangPersistentVariables.h"
-<<<<<<< HEAD
 #include "Plugins/ExpressionParser/Swift/SwiftASTManipulator.h"
-=======
 #include "lldb/Symbol/CompileUnit.h"
 #include "lldb/Symbol/DebugMacros.h"
->>>>>>> d9db0bf5
 #include "lldb/Symbol/Block.h"
 #include "lldb/Symbol/TypeSystem.h"
 #include "lldb/Target/ExecutionContext.h"
@@ -70,14 +67,14 @@
 }
 )";
 
-<<<<<<< HEAD
 uint32_t
 ExpressionSourceCode::GetNumBodyLines ()
 {
     if (m_num_body_lines == 0)
         m_num_body_lines = 1 + std::count(m_body.begin(), m_body.end(), '\n');
     return m_num_body_lines;
-=======
+}
+
 namespace {
 
 class AddMacroState
@@ -192,7 +189,6 @@
                 break;
         }
     }
->>>>>>> d9db0bf5
 }
 
 bool
@@ -384,25 +380,16 @@
         }
         
         StreamString wrap_stream;
-<<<<<<< HEAD
 
         if (ClangModulesDeclVendor::LanguageSupportsClangModules(wrapping_language))
         {
-            wrap_stream.Printf("%s\n", module_macros.c_str());
-            wrap_stream.Printf("%s\n%s\n",
-                               g_expression_prefix,
-                               target_specific_defines);
-            wrap_stream.Printf("%s\n", m_prefix.c_str());
-        }
-=======
-        
-        wrap_stream.Printf("%s\n%s\n%s\n%s\n%s\n",
-                           module_macros.c_str(),
-                           debug_macros_stream.GetData(),
-                           g_expression_prefix,
-                           target_specific_defines,
-                           m_prefix.c_str());
->>>>>>> d9db0bf5
+            wrap_stream.Printf("%s\n%s\n%s\n%s\n%s\n",
+                            module_macros.c_str(),
+                            debug_macros_stream.GetData(),
+                            g_expression_prefix,
+                            target_specific_defines,
+                            m_prefix.c_str());
+        }
         
         switch (wrapping_language) 
         {
