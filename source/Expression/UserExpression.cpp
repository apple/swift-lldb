//===-- UserExpression.cpp ---------------------------------*- C++ -*-===//
//
// Part of the LLVM Project, under the Apache License v2.0 with LLVM Exceptions.
// See https://llvm.org/LICENSE.txt for license information.
// SPDX-License-Identifier: Apache-2.0 WITH LLVM-exception
//
//===----------------------------------------------------------------------===//

#include <stdio.h>
#if HAVE_SYS_TYPES_H
#include <sys/types.h>
#endif

#include <cstdlib>
#include <map>
#include <string>

#include "Plugins/ExpressionParser/Clang/ClangPersistentVariables.h"
#include "lldb/Core/Module.h"
#include "lldb/Core/StreamFile.h"
#include "lldb/Core/ValueObjectConstResult.h"
#include "lldb/Expression/DiagnosticManager.h"
#include "lldb/Expression/ExpressionSourceCode.h"
#include "lldb/Expression/IRExecutionUnit.h"
#include "lldb/Expression/IRInterpreter.h"
#include "lldb/Expression/Materializer.h"
#include "lldb/Expression/UserExpression.h"
#include "lldb/Host/HostInfo.h"
#include "lldb/Symbol/Block.h"
#include "lldb/Symbol/Function.h"
#include "lldb/Symbol/ObjectFile.h"
#include "lldb/Symbol/SymbolVendor.h"
#include "lldb/Symbol/Type.h"
#include "lldb/Symbol/TypeSystem.h"
#include "lldb/Symbol/VariableList.h"
#include "lldb/Target/ExecutionContext.h"
#include "lldb/Target/Process.h"
#include "lldb/Target/StackFrame.h"
#include "lldb/Target/Target.h"
#include "lldb/Target/ThreadPlan.h"
#include "lldb/Target/ThreadPlanCallUserExpression.h"
#include "lldb/Utility/ConstString.h"
#include "lldb/Utility/Log.h"
#include "lldb/Utility/StreamString.h"

using namespace lldb_private;

UserExpression::UserExpression(ExecutionContextScope &exe_scope,
                               llvm::StringRef expr, llvm::StringRef prefix,
                               lldb::LanguageType language,
                               ResultType desired_type,
                               const EvaluateExpressionOptions &options)
    : Expression(exe_scope), m_expr_text(expr), m_expr_prefix(prefix),
      m_language(language), m_desired_type(desired_type), m_options(options) {}

UserExpression::~UserExpression() {}

void UserExpression::InstallContext(ExecutionContext &exe_ctx) {
  m_jit_process_wp = exe_ctx.GetProcessSP();

  lldb::StackFrameSP frame_sp = exe_ctx.GetFrameSP();

  if (frame_sp)
    m_address = frame_sp->GetFrameCodeAddress();
}

bool UserExpression::LockAndCheckContext(ExecutionContext &exe_ctx,
                                         lldb::TargetSP &target_sp,
                                         lldb::ProcessSP &process_sp,
                                         lldb::StackFrameSP &frame_sp) {
  lldb::ProcessSP expected_process_sp = m_jit_process_wp.lock();
  process_sp = exe_ctx.GetProcessSP();

  if (process_sp != expected_process_sp)
    return false;

  process_sp = exe_ctx.GetProcessSP();
  target_sp = exe_ctx.GetTargetSP();
  frame_sp = exe_ctx.GetFrameSP();

  if (m_address.IsValid()) {
    if (!frame_sp)
      return false;
    else
      return (0 == Address::CompareLoadAddress(m_address,
                                               frame_sp->GetFrameCodeAddress(),
                                               target_sp.get()));
  }

  return true;
}

bool UserExpression::MatchesContext(ExecutionContext &exe_ctx) {
  lldb::TargetSP target_sp;
  lldb::ProcessSP process_sp;
  lldb::StackFrameSP frame_sp;

  return LockAndCheckContext(exe_ctx, target_sp, process_sp, frame_sp);
}

lldb::addr_t UserExpression::GetObjectPointer(lldb::StackFrameSP frame_sp,
                                              ConstString &object_name,
                                              Status &err) {
  err.Clear();

  if (!frame_sp) {
    err.SetErrorStringWithFormat(
        "Couldn't load '%s' because the context is incomplete",
        object_name.AsCString());
    return LLDB_INVALID_ADDRESS;
  }

  lldb::VariableSP var_sp;
  lldb::ValueObjectSP valobj_sp;

  valobj_sp = frame_sp->GetValueForVariableExpressionPath(
      object_name.AsCString(), lldb::eNoDynamicValues,
      StackFrame::eExpressionPathOptionCheckPtrVsMember |
          StackFrame::eExpressionPathOptionsNoFragileObjcIvar |
          StackFrame::eExpressionPathOptionsNoSyntheticChildren |
          StackFrame::eExpressionPathOptionsNoSyntheticArrayRange,
      var_sp, err);

  if (!err.Success() || !valobj_sp.get())
    return LLDB_INVALID_ADDRESS;

  lldb::addr_t ret = valobj_sp->GetValueAsUnsigned(LLDB_INVALID_ADDRESS);

  if (ret == LLDB_INVALID_ADDRESS) {
    err.SetErrorStringWithFormat(
        "Couldn't load '%s' because its value couldn't be evaluated",
        object_name.AsCString());
    return LLDB_INVALID_ADDRESS;
  }

  return ret;
}

lldb::ExpressionResults UserExpression::Evaluate(
    ExecutionContext &exe_ctx, const EvaluateExpressionOptions &options,
    llvm::StringRef expr, llvm::StringRef prefix,
    lldb::ValueObjectSP &result_valobj_sp, Status &error, uint32_t line_offset,
    std::string *fixed_expression, lldb::ModuleSP *jit_module_sp_ptr,
    ValueObject *ctx_obj) {
  Log *log(lldb_private::GetLogIfAnyCategoriesSet(LIBLLDB_LOG_EXPRESSIONS |
                                                  LIBLLDB_LOG_STEP));

  if (ctx_obj) {
    static unsigned const ctx_type_mask =
        lldb::TypeFlags::eTypeIsClass | lldb::TypeFlags::eTypeIsStructUnion;
    if (!(ctx_obj->GetTypeInfo() & ctx_type_mask)) {
      LLDB_LOG(log, "== [UserExpression::Evaluate] Passed a context object of "
                    "an invalid type, can't run expressions.");
      error.SetErrorString("a context object of an invalid type passed");
      return lldb::eExpressionSetupError;
    }
  }

  lldb_private::ExecutionPolicy execution_policy = options.GetExecutionPolicy();
  lldb::LanguageType language = options.GetLanguage();
  const ResultType desired_type = options.DoesCoerceToId()
                                      ? UserExpression::eResultTypeId
                                      : UserExpression::eResultTypeAny;
  lldb::ExpressionResults execution_results = lldb::eExpressionSetupError;

  Target *target = exe_ctx.GetTargetPtr();
  if (!target) {
    if (log)
      log->Printf("== [UserExpression::Evaluate] Passed a NULL target, can't "
                  "run expressions.");
    error.SetErrorString("expression passed a null target");
    return lldb::eExpressionSetupError;
  }

  Process *process = exe_ctx.GetProcessPtr();

  if (process == NULL || process->GetState() != lldb::eStateStopped) {
    if (execution_policy == eExecutionPolicyAlways) {
      if (log)
        log->Printf("== [UserExpression::Evaluate] Expression may not run, but "
                    "is not constant ==");

      error.SetErrorString("expression needed to run but couldn't");

      return execution_results;
    }
  }

  if (process == NULL || !process->CanJIT())
    execution_policy = eExecutionPolicyNever;

  // We need to set the expression execution thread here, turns out parse can
  // call functions in the process of looking up symbols, which will escape the
  // context set by exe_ctx passed to Execute.
  lldb::ThreadSP thread_sp = exe_ctx.GetThreadSP();
  ThreadList::ExpressionExecutionThreadPusher execution_thread_pusher(
      thread_sp);

  llvm::StringRef full_prefix;
  llvm::StringRef option_prefix(options.GetPrefix());
  std::string full_prefix_storage;
  if (!prefix.empty() && !option_prefix.empty()) {
    full_prefix_storage = prefix;
    full_prefix_storage.append(option_prefix);
    full_prefix = full_prefix_storage;
  } else if (!prefix.empty())
    full_prefix = prefix;
  else
    full_prefix = option_prefix;

  // If the language was not specified in the expression command, set it to the
  // language in the target's properties if specified, else default to the
  // langage for the frame.
  if (language == lldb::eLanguageTypeUnknown) {
    if (target->GetLanguage() != lldb::eLanguageTypeUnknown)
      language = target->GetLanguage();
    else if (StackFrame *frame = exe_ctx.GetFramePtr())
      language = frame->GetLanguage();
  }

  // If the language was not specified in the expression command,
  // set it to the language in the target's properties if
  // specified, else default to the langage for the frame.
  if (language == lldb::eLanguageTypeUnknown) {
    if (target->GetLanguage() != lldb::eLanguageTypeUnknown)
      language = target->GetLanguage();
    else if (StackFrame *frame = exe_ctx.GetFramePtr())
      language = frame->GetLanguage();
  }

  lldb::UserExpressionSP user_expression_sp(
<<<<<<< HEAD
      target->GetUserExpressionForLanguage(exe_ctx, expr, full_prefix, language,
                                           desired_type, options, error));
=======
      target->GetUserExpressionForLanguage(expr, full_prefix, language,
                                           desired_type, options, ctx_obj,
                                           error));
>>>>>>> e8cae243
  if (error.Fail()) {
    if (log)
      log->Printf("== [UserExpression::Evaluate] Getting expression: %s ==",
                  error.AsCString());
    return lldb::eExpressionSetupError;
  }

  if (log)
    log->Printf("== [UserExpression::Evaluate] Parsing expression %s ==",
                expr.str().c_str());

  const bool keep_expression_in_memory = true;
  const bool generate_debug_info = options.GetGenerateDebugInfo();

  if (options.InvokeCancelCallback(lldb::eExpressionEvaluationParse)) {
    error.SetErrorString("expression interrupted by callback before parse");
    result_valobj_sp = ValueObjectConstResult::Create(
        exe_ctx.GetBestExecutionContextScope(), error);
    return lldb::eExpressionInterrupted;
  }

  DiagnosticManager diagnostic_manager;

  bool parse_success = user_expression_sp->Parse(
      diagnostic_manager, exe_ctx, execution_policy, keep_expression_in_memory,
      generate_debug_info, 0);

  // Calculate the fixed expression always, since we need it for errors.
  std::string tmp_fixed_expression;
  if (fixed_expression == nullptr)
    fixed_expression = &tmp_fixed_expression;

  const char *fixed_text = user_expression_sp->GetFixedText();
  if (fixed_text != nullptr)
    fixed_expression->append(fixed_text);

  // If there is a fixed expression, try to parse it:
  if (!parse_success) {
    execution_results = lldb::eExpressionParseError;
    if (fixed_expression && !fixed_expression->empty() &&
        options.GetAutoApplyFixIts()) {
      // Swift: temporarily release scratch context lock held by
      // SwiftUserExpression, so the context can be restored if necessary.
      if (expr == *fixed_expression)
        user_expression_sp = nullptr;

      lldb::UserExpressionSP fixed_expression_sp(
          target->GetUserExpressionForLanguage(exe_ctx,
                                               fixed_expression->c_str(),
                                               full_prefix, language,
                                               desired_type, options, ctx_obj,
                                               error));
      DiagnosticManager fixed_diagnostic_manager;
      parse_success = fixed_expression_sp->Parse(
          fixed_diagnostic_manager, exe_ctx, execution_policy,
          keep_expression_in_memory, generate_debug_info, 0);
      if (parse_success) {
        diagnostic_manager.Clear();
        user_expression_sp = fixed_expression_sp;
      } else {
        // If the fixed expression failed to parse, don't tell the user about,
        // that won't help.
        fixed_expression->clear();
      }
    }

    if (!parse_success) {
      if (!fixed_expression->empty() && target->GetEnableNotifyAboutFixIts()) {
        error.SetExpressionErrorWithFormat(
            execution_results,
            "expression failed to parse, fixed expression suggested:\n  %s",
            fixed_expression->c_str());
      } else {
        if (!diagnostic_manager.Diagnostics().size())
          error.SetExpressionError(execution_results,
                                   "expression failed to parse, unknown error");
        else
          error.SetExpressionError(execution_results,
                                   diagnostic_manager.GetString().c_str());
      }
    }
  }

  if (parse_success) {
    // If a pointer to a lldb::ModuleSP was passed in, return the JIT'ed module
    // if one was created
    if (jit_module_sp_ptr)
      *jit_module_sp_ptr = user_expression_sp->GetJITModule();

    lldb::ExpressionVariableSP expr_result;

    if (execution_policy == eExecutionPolicyNever &&
        !user_expression_sp->CanInterpret()) {
      if (log)
        log->Printf("== [UserExpression::Evaluate] Expression may not run, but "
                    "is not constant ==");

      if (!diagnostic_manager.Diagnostics().size())
        error.SetExpressionError(lldb::eExpressionSetupError,
                                 "expression needed to run but couldn't");
    } else if (execution_policy == eExecutionPolicyTopLevel) {
      error.SetError(UserExpression::kNoResult, lldb::eErrorTypeGeneric);
      return lldb::eExpressionCompleted;
    } else {
      if (options.InvokeCancelCallback(lldb::eExpressionEvaluationExecution)) {
        error.SetExpressionError(
            lldb::eExpressionInterrupted,
            "expression interrupted by callback before execution");
        result_valobj_sp = ValueObjectConstResult::Create(
            exe_ctx.GetBestExecutionContextScope(), error);
        return lldb::eExpressionInterrupted;
      }

      diagnostic_manager.Clear();

      if (log)
        log->Printf("== [UserExpression::Evaluate] Executing expression ==");

      execution_results =
          user_expression_sp->Execute(diagnostic_manager, exe_ctx, options,
                                      user_expression_sp, expr_result);

      if (execution_results != lldb::eExpressionCompleted) {
        if (log)
          log->Printf("== [UserExpression::Evaluate] Execution completed "
                      "abnormally ==");

        if (!diagnostic_manager.Diagnostics().size())
          error.SetExpressionError(
              execution_results, "expression failed to execute, unknown error");
        else
          error.SetExpressionError(execution_results,
                                   diagnostic_manager.GetString().c_str());
      } else {
        if (expr_result) {
          result_valobj_sp = expr_result->GetValueObject();

          if (log)
            log->Printf("== [UserExpression::Evaluate] Execution completed "
                        "normally with result %s ==",
                        result_valobj_sp->GetValueAsCString());
        } else {
          if (log)
            log->Printf("== [UserExpression::Evaluate] Execution completed "
                        "normally with no result ==");

          error.SetError(UserExpression::kNoResult, lldb::eErrorTypeGeneric);
        }
      }
    }
  }

  if (options.InvokeCancelCallback(lldb::eExpressionEvaluationComplete)) {
    error.SetExpressionError(
        lldb::eExpressionInterrupted,
        "expression interrupted by callback after complete");
    return lldb::eExpressionInterrupted;
  }

  if (result_valobj_sp.get() == NULL) {
    result_valobj_sp = ValueObjectConstResult::Create(
        exe_ctx.GetBestExecutionContextScope(), error);
  }

  return execution_results;
}

lldb::ExpressionResults
UserExpression::Execute(DiagnosticManager &diagnostic_manager,
                        ExecutionContext &exe_ctx,
                        const EvaluateExpressionOptions &options,
                        lldb::UserExpressionSP &shared_ptr_to_me,
                        lldb::ExpressionVariableSP &result_var) {
  lldb::ExpressionResults expr_result = DoExecute(
      diagnostic_manager, exe_ctx, options, shared_ptr_to_me, result_var);
  Target *target = exe_ctx.GetTargetPtr();
  if (options.GetResultIsInternal() && result_var && target) {
    if (m_language == lldb::eLanguageTypeSwift) {
      if (auto *exe_scope = exe_ctx.GetBestExecutionContextScope())
        target->GetSwiftPersistentExpressionState(*exe_scope)
          ->RemovePersistentVariable(result_var);
    } else
      target->GetPersistentExpressionStateForLanguage(m_language)
          ->RemovePersistentVariable(result_var);
  }
  return expr_result;
}<|MERGE_RESOLUTION|>--- conflicted
+++ resolved
@@ -229,14 +229,9 @@
   }
 
   lldb::UserExpressionSP user_expression_sp(
-<<<<<<< HEAD
       target->GetUserExpressionForLanguage(exe_ctx, expr, full_prefix, language,
-                                           desired_type, options, error));
-=======
-      target->GetUserExpressionForLanguage(expr, full_prefix, language,
                                            desired_type, options, ctx_obj,
                                            error));
->>>>>>> e8cae243
   if (error.Fail()) {
     if (log)
       log->Printf("== [UserExpression::Evaluate] Getting expression: %s ==",
