--- conflicted
+++ resolved
@@ -30,11 +30,7 @@
     lldbTarget
     lldbUtility
     lldbPluginExpressionParserClang
-<<<<<<< HEAD
     lldbPluginExpressionParserSwift
-=======
->>>>>>> c7641452
-
   LINK_COMPONENTS
     Core
     ExecutionEngine
