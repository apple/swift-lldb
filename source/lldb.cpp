--- conflicted
+++ resolved
@@ -40,8 +40,6 @@
 #endif
 }
 
-<<<<<<< HEAD
-=======
 #if LLDB_IS_BUILDBOT_BUILD
 static std::string GetBuildDate() {
 #if defined(LLDB_BUILD_DATE)
@@ -51,7 +49,6 @@
 #endif
 }
 #endif
->>>>>>> 24f4965f
 
 #define QUOTE(str) #str
 #define EXPAND_AND_QUOTE(str) QUOTE(str)
@@ -87,8 +84,6 @@
       g_version_str += " (buildbot " + build_date + ")";
 #endif
 
-<<<<<<< HEAD
-=======
     auto const swift_version = swift::version::getSwiftNumericVersion();
     g_version_str += "\n  Swift-";
     g_version_str += llvm::utostr(swift_version.first) + ".";
@@ -98,7 +93,6 @@
       g_version_str += " (revision " + swift_rev + ")";
     }
 
->>>>>>> 24f4965f
     std::string clang_rev(clang::getClangRevision());
     if (clang_rev.length() > 0) {
       g_version_str += "\n  clang revision ";
@@ -109,10 +103,6 @@
       g_version_str += "\n  llvm revision ";
       g_version_str += llvm_rev;
     }
-<<<<<<< HEAD
-      
-=======
->>>>>>> 24f4965f
   }
   return g_version_str.c_str();
 }