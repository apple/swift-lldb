--- conflicted
+++ resolved
@@ -1402,17 +1402,6 @@
 //------------------------------------------------------------------
 bool FileSpec::IsSourceImplementationFile() const {
   ConstString extension(GetFileNameExtension());
-<<<<<<< HEAD
-  if (extension) {
-    static RegularExpression g_source_file_regex(
-        "^([cC]|[mM]|[mM][mM]|[cC][pP][pP]|[cC]\\+\\+|[cC][xX][xX]|[cC][cC]|["
-        "cC][pP]|[sS]|[aA][sS][mM]|[fF]|[fF]77|[fF]90|[fF]95|[fF]03|[fF][oO]["
-        "rR]|[fF][tT][nN]|[fF][pP][pP]|[aA][dD][aA]|[aA][dD][bB]|[aA][dD][sS]|["
-        "sS][wW][iI][fF][tT])$");
-    return g_source_file_regex.Execute(extension.GetCString());
-  }
-  return false;
-=======
   if (!extension)
     return false;
 
@@ -1422,7 +1411,6 @@
       "rR]|[fF][tT][nN]|[fF][pP][pP]|[aA][dD][aA]|[aA][dD][bB]|[aA][dD][sS])"
       "$"));
   return g_source_file_regex.Execute(extension.GetStringRef());
->>>>>>> 4c1eaedc
 }
 
 bool FileSpec::IsRelative() const {
